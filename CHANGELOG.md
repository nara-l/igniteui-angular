# Ignite UI for Angular Change Log

All notable changes for each version of this project will be documented in this file.
## 10.2.0

### General
- `IgxDatePicker`
    - Added `aria-labelledby` property for the input field. This will ensure the users of assistive technologies will also know what component is used for, upon input focus.
- `IgxInputGroup`
    - **Breaking Change** - Removed `fluent`, `fluent_search`, `bootstrap`, and `indigo` as possible values for the `type` input property.
    - **Behavioral Change** - The styling of the input group is now dictated by the theme being used. The remaining `types` - `line`, `border`, and `box` will only have effect on the styling when used with the `material` theme. The `search` type will affect styling when used with all themes. Changing the theme at runtime will not change the styling of the input group, a page refresh is required.
- `IgxOverlay`
    - **Breaking Change** - `target` property in `PositionSettings` has been deprecated. You can set the attaching target for the component to show in `OverlaySettings` instead.
- `IgxSelect`
    - Added `aria-labelledby` property for the items list container(marked as `role="listbox"`). This will ensure the users of assistive technologies will also know what the list items container is used for, upon opening.
- `IgxDatePicker`	
    - **Breaking Change** - Deprecated the `label` property.


### New Features
- `IgxGrid`, `IgxTreeGrid`, `IgxHierarchicalGrid`
    - When triggering an export of the grid via the toolbar and the export takes more than 500 milliseconds, the export button becomes disabled and an indeterminate progress bar is shown at the bottom of the toolbar until the export is finished.
    - Added *getRowData(rowSelector)* method that returns an object that represents the data that is contained in the specified row component.
- ` IGX_INPUT_GROUP_TYPE` injection token
    - Allows for setting an input group `type` on a global level, so all input-group instances, including components using such an instance as a template will have their input group type set to the one specified by the token. It can be overridden on a component level by explicitly setting a `type`.
- ` IgxExcelExporterService`
    - Added `worksheetName` property to the `IgxExcelExporterOptions`, that allows setting the name of the worksheet.
- `IgxDatePicker`
    - The the `label` property have been deprecated and a custom label can also be set by nesting a <label igxLabel></label> inside the <igx-date-picker><igx-date-picker> tags.
- `IgxTimePicker`
    - Added a custom label functionality.
- `IgxCalendar` and `IgxDatePicker` - new `showWeekNumbers` input, that allows showing of the week number at left side of content area.
- `IgxOverlay`
    - The `PositionSettings` `target` property has been deprecated and moved to `OverlaySettings`.
    - An optional Point/HTML Element parameter `target` has been added to the `position()` method
<<<<<<< HEAD
- `IgxToast`
    - The component now utilizes the `IgxOverlayService` to position itself in the DOM.
    - An additional input property `outlet` has been added to allow users to specify custom Overlay Outlets using the `IgxOverlayOutletDirective`;
    - The `position` property now accepts values of type `IgxToastPosition` that work with strict templates.
=======
>>>>>>> 300904f3

## 10.1.0

### General
- `igxCombo`
    - **Behavioral Change** - Change default positioning strategy from `ConnectedPositioningStrategy` to `AutoPositionStrategy`. The [`Auto`](https://www.infragistics.com/products/ignite-ui-angular/angular/components/overlay_position.html#auto) strategy will initially try to show the element like the Connected strategy does. If the element goes out of the viewport Auto will flip the starting point and the direction, i.e. if the direction is 'bottom', it will switch it to 'top' and so on. If after flipping direction the content goes out of the view, auto strategy will revert to initial start point and direction and will push the content into the view. Note after pushing the content it may hide the combo's input.
    - Make `onSearchInput` event cancellable. The event args type has been changed to `IComboSearchInputEventArgs`, which have the following properties: `searchText` - holds the text typed into the search input, `owner` - holds a reference to the combo component and `cancel` - indicates whether the event should be canceled.
- `IgxOverlay`
    - Added new property `closeOnEscape` in `OverlaySettings` that controls whether the overlay should close on escape keypress. By default `closeOnEsc` is set to `false`.
    - **Behavioral Change** - `modal` overlays shown directly through the Overlay Service no longer close on Escape by default. That behavior can now be specified using the `closeOnEscape` property.
- `igxDialog`
    - Added `closeOnEscape` - with it, the dialog can be allowed or prevented from closing when `Esc` is pressed.
- `IgxNavbar`:
    - **Breaking Changes** - The `igx-action-icon` has been renamed to `igx-navbar-action`. It should get renamed in your components via `ng update`;
- `IgxGrid`, `IgxTreeGrid`, `IgxHierarchicalGrid`
    - **Breaking Change** - The `selectedRows` method is now an `@Input` property. Setting it to an array of Row IDs will update the grid's selection state, any previous selection will be cleared. Setting it to an empty array will clear the selection entirely.
    - **Breaking Change** - Removed `IgxExcelStyleSortingTemplateDirective`, `IgxExcelStyleHidingTemplateDirective`, `IgxExcelStyleMovingTemplateDirective`, `IgxExcelStylePinningTemplateDirective` and `IgxExcelStyleSelectingTemplateDirective` directives for re-templating the Excel style filter menu. Added two new directives for re-templating the column operations and filter operations areas - `IgxExcelStyleColumnOperationsTemplateDirective` and `IgxExcelStyleFilterOperationsTemplateDirective`. Exposed all internal components of the Excel style filter menu in order to be used inside the templates.
    - **Breaking Change** - `IgxColumnHiding` and `IgxColumnPinning` components have been deprecated in favor of a component combining the their functionality - `IgxColumnActions` which is used with either of the new `IgxColumnPinning` and `IgxColumnHiding` directives that specify the action to be triggered through the UI.
    - Added `move` method which allows to move a column to a specified visible index. The method is exposed off the `IgxColumnComponent`.
- `igxGrid`
    - **Behavioral Change** - For numeric columns, the onCellEdit arguments' newValue will now contain the numeric value that will be committed instead of the string input.
    - Added `onScroll` event, which is emitted when the grid is scrolled vertically or horizontally.
    - Each grid now expose a default handling for boolean column types. The column will display `check` or `close` icon, instead of true/false by default.
- `igxTreeGrid`
    - Removed `onDataPreLoad` event as it is specific for remote virtualization implementation, which is not supported for the `igxTreeGrid`. A more generic `onScroll` event is exposed and can be used instead.
- `IgxTimePicker`
    - Added a disabled style for time parts outside of the minimum and maximum range.
- `igxDatePicker`
    -  Added new property - `editorTabIndex`, that allows setting tabindex for the default editor.

### New Theme
Ignite UI for Angular now has a new theme based on our own design system.
You can use one of the following mixins to include a dark or light indigo theme:
`igx-indigo-light-theme` and `igx-indigo-dark-theme`

We also added two new palettes that go with the new theme, `$light-indigo-palette` and `$dark-indigo-palette`.

The following example shows how you can use the Indigo theme:

```scss
// Light version
.indigo-theme {
    @include igx-indigo-light-theme($light-indigo-palette);
}

// Dark version
.indigo-dark-theme {
    @include igx-indigo-dark-theme($dark-indigo-palette);
}
```


### New Features
- `igxButton` directive
    - Added styles to support extended fab buttons.
- `IgxGrid`, `IgxTreeGrid`, `IgxHierarchicalGrid`
    - Exposed new `cellEditDone` and `rowEditDone` non cancelable events. The arguments contain `rowData` that is the committed `newValue`.
        - `cellEditDone` - Emitted after a cell has been edited and editing has been committed.
        - `rowEditDone` - Emitted after exiting edit mode for a row and editing has been committed.
    - Introduced `showSummaryOnCollapse` grid property which allows you to control whether the summary row stays visible when the groupBy / parent row is collapsed.
    - Added support for tooltips on data cells default template and summary cells.
    - Added support for binding columns to properties in nested data objects.
    Data operations (filtering/sorting/updating/etc) are supported for the nested properties.
    ```html
        <igx-column field="foo.bar.baz"></igx-column>
    ```
- `IgxGridState` directive
    - Added support for expansion states, column selection and row pinning.
    - Added support for `IgxTreeGrid` and `IgxHierarchicalGrid` (including child grids)
- `IgxColumn`
    - Added `byHeader` parameter to the `autosize` method which specifies if the autosizing should be based only on the header content width.
- `IgxToast`
    - `message` property has been deprecated. You can place the *message text* in the toast content or pass it as parameter to `show` method instead.
    - An optional string parameter `message` has been added to `show()` method.
- `IgxSnackbar`
    - `message` property has been deprecated. You can place the *message text* in the snackbar content or pass it as parameter to `show` method instead.
    - An optional string parameter `message` has been added to `show()` method.
- `IgxNavbar`
    - Added new `igx-navbar-title, igxNavbarTitle` directive that can be used to provide custom content for navbar title. It would override the value of `title` input property.
- `IgxCalendar` and `IgxMonthPicker`
    - `viewDateChanged` emitted after the month/year presented in the view is changed after user interaction.
    - `activeViewChanged` event emitted after the active view (DEFAULT, YEAR, DECADE) is changed after user interaction.
    - `viewDate` day value is always 1.
    - `activeView` setter is now available as an input property.
- `IgxCombo`
    - Added `showSearchCaseIcon` to display a case sensitive search icon in the search input. Icon click allows the user to easily toggle the search case sensitivity.

## 10.0.0

### General
- `igxGrid`
    - **Behavioral Change** - Group rows now display the group column's header name instead of field when one is available.
- `igx-select`, `igx-combo`, `igx-drop-down`
    - **Behavioral Change** - The select, combo, and dropdown items now have display block and text-overflow ellipsis enabled by default. This requires styling to be handled on the application-level if there is something more than a simple text in the item.
- `IgxTransaction` - The `onStateUpdate` now emits with information of its origin. The emitted value is of type `StateUpdateEvent`, which has two properties:
    - `origin` - it can vary within the values of the `TransactionEventOrigin` interface;
    - `actions` - contains information about the transactions, that caused the emission of the event.
- `IgxPaginator` - The input `overlaySettings` was introduced, which allows applying custom overlay settings for the component.

### New Features
- `IgxGrid`
    - `showGroupArea` input is added, which can be used to enable/disable the group area row.
    - The event arguments of `onCellEdit`, `onCellEditEnter` and `onCellEditCancel` events will contain a reference to the row data, as well as a reference to the column.
    - The event arguments of `onRowEdit`, `onRowEditEnter` and `onRowEditCancel` events will contain a reference to the row data.

- `IgxSelect` support for `igxHint` directive added.
    - Allows the user to add `igxHint` to be displayed bellow the input element.

## 9.1.9

### New Features
- `IgxGrid`, `IgxTreeGrid`, `IgxHierarchicalGrid`
    - Expose a setter for grid's `outlet` property, which can be used to set the outlet used to attach the grid's overlays to.

## 9.1.4

### New Features
- `IgxList`
    - Added localization support.

## 9.1.1

### General
- `IgxHierarchicalGrid`
    - `onGridInitialized` - New output has been exposed. Emitted after a grid is being initialized for the corresponding row island.
-  **Behavioral Change** - When moving a column `DropPosition.None` is now acting like `DropPosition.AfterDropTarget`.

## 9.1.0

### General
- `IgxGrid`, `IgxTreeGrid`, `IgxHierarchicalGrid`
    - **Behavioral Change** - When a column is sortable sort indicator is always visible. The column is sorted when click on it.
- `igx-paginator` -  The following inputs have been deprecated for the `paginator` component and will be removed in future versions
    - `selectLabel` and `prepositionPage` Use 'resourceStrings' to set/get values.

- `IgxInputGroup`
  - **Renamed** `supressInputAutofocus` input to `suppressInputAutofocus`
  - Clicking on prefix, suffix or label elements in the Input Group will no longer blur and re-focus the input.

### Themes
- **Breaking Change**  Change the default `$legacy-support` value to false in the `igx-theme` function.

### New Features

- `IgxDateTimeEditor` directive added.
    - Allows the user to set and edit `date` and `time` in a chosen input element.
    - Can edit `date` or `time` portion, using an editable masked input.
    - Additionally, can specify a desired `display` and `input` `format`, as well as `min` and `max` values.

    - A basic configuration scenario setting a Date object as a `value`:
    ```html
    <igx-input-group>
        <input type="text" igxInput igxDateTimeEditor [value]="date"/>
    </igx-input-group>
    ```
    - Two-way data-binding via an ngModel:
    ```html
    <igx-input-group>
        <input type="text" igxInput igxDateTimeEditor [(ngModel)]="date"/>
    </igx-input-group>
    ```
- `IgxDateRangePicker` component added.
    - Allows the selection of a range of dates from a calendar UI or input fields. Supports `dialog` and `dropdown` modes.
    - Added `IgxDateRangeStartComponent` and `IgxDateRangeEndComponent`.
    - The default template consists of a single *readonly* field:
    ```html
    <igx-date-range-picker [(ngModel)]="range"></igx-date-range-picker>
    ```
    - Projection of input fields using `igxDateTimeEditor`
        ```html
        <igx-date-range-picker>
            <igx-date-range-start>
                <input igxInput igxDateTimeEditor [(ngModel)]="range.start">
            </igx-date-range-start>
            <igx-date-range-end>
                <input igxInput igxDateTimeEditor [(ngModel)]="range.end">
            </igx-date-range-end>
        </igx-date-range-picker>
        ```
    - Added `IgxPickerToggleComponent` which allows templating of the default icon in the input through `igxPrefix` and `igxSuffix`.
        - default template:
        ```html
        <igx-date-range-picker>
            <igx-picker-toggle igxSuffix>
                <igx-icon>calendar_view_day</igx-icon>
            </igx-picker-toggle>
        </igx-date-range-picker>
        ```
        - with projections:
        ```html
        <igx-date-range-picker>
            <igx-date-range-start>
                ...
                <igx-picker-toggle igxPrefix>
                    <igx-icon>calendar_view_day</igx-icon>
                </igx-picker-toggle>
                ...
            </igx-date-range-start>
            <igx-date-range-end>
                ...
            </igx-date-range-end>
        </igx-date-range-picker>
        ```

- `IgxActionStrip` component added.
    - Provides a template area for one or more actions. In its simplest form the Action Strip
        is an overlay of any container and shows additional content over that container.

    ```html
    <igx-action-strip #actionstrip>
        <igx-icon (click)="doSomeAction()"></igx-icon>
    </igx-action-strip>
    ```

- `igxSplitter` component added.
    - Allows rendering a vertical or horizontal splitter with multiple splitter panes with templatable content.
        Panes can be resized or collapsed/expanded via the UI. Splitter orientation is defined via the `type` input.

     ```html
   <igx-splitter [type]="type">
        <igx-splitter-pane>
			...
        </igx-splitter-pane>
        <igx-splitter-pane>
			...
        </igx-splitter-pane>
    </igx-splitter>
    ```

- `IgxGrid`, `IgxTreeGrid`, `IgxHierarchicalGrid`
    - Added ability to pin rows to top or bottom depending on the new `pinning` input.
    And new API methods `pinRow` and `unpinRow`.
    ```html
    <igx-grid [data]="data" [pinning]="pinningConfiguration"></igx-grid>
    ```
    ```typescript
    public pinningConfiguration: IPinningConfig = { rows: RowPinningPosition.Bottom };
    ```
    ```typescript
    this.grid.pinRow(rowID);
    ```
    - Added support for pinning columns on the right. Change the position of pinning using the new `pinning` input.
    ```html
    <igx-grid [data]="data" [pinning]="pinningConfiguration"></igx-grid>
    ```
    ```typescript
    public pinningConfiguration: IPinningConfig = { columns: ColumnPinningPosition.End };
    ```
  - Added new properties for paging:
    - `totalRecords` set to alter the pages count based on total remote records. Keep in mind that If you are using paging and all the data is passed to the grid, the value of totalRecords property will be set by default to the length of the provided data source. If totalRecords is set, it will take precedent over the default length based on the data source.
    - `pagingMode` - accepts `GridPagingMode` enumeration. If the paging mode is set to remote the grid will not paginate the passed data source, if the paging mode is set to local (which is the default value) the grid will paginate the data source based on the page, perPage and totalRecords values.
    - Added functionality for column selection.
    - `columnSelection` property has been added. It accepts GridSelection mode enumeration. Grid selection mode could be none, single or multiple.
    - `selected` property has been added to the IgxColumnComponent; Allows you to set whether the column is selected.
    - `selectable` property has been added to the IgxColumnComponent; Allows you to set whether the column is selectable.
    - `onColumnSelectionChange` event is added for the `IgxGrid`. It is emitted when the column selection is changed.
    - `excelStyleSelectingTemplate` property is introduced to IgxGrid, which allows you to set a custom template for the selecting a column in the Excel Style Filter.
    - `selectedColumns` API method is added for the `IgxGrid`. It allows to get all selected columns.
    - `selectColumns` API method is added for the `IgxGrid`. It allows to select columns by passing array of IgxColumnComponent or column fields.
    - `deselectColumns` API method is added for the `IgxGrid`. It allows to deselect columns by passing array of IgxColumnComponent or column fields.
    - `deselectAllColumns` API method is added for the `IgxGrid`. It allows to deselect all columns.
    - `getSelectedColumnsData` API method is added for the `IgxGrid`. It allows to get the selected columns data.
    Added keyBoard navigation support in the IgxGrid headers. Now is possible to navigate with the arrows keys through grid headers. Also we provide a number of key combinations that trigger a different column functionality like filtering, sorting, grouping and etc. You can read more information in the [Grid Specification](https://github.com/IgniteUI/igniteui-angular/wiki/igxGrid-Specification#kb-navigation).
    - **Behavioral Change**
        - *you can not use* `tab` key to navigate between the cell in the Igx Grid. The navigation is performed only with arrow keys.
        - when you are in edit mode with `tab` key you can navigate to the next editable cell.
        - `page up` and `page down` keys will perform action only if the focused element is the tbody of the grid.
        - The grid introduces the following basic `tab stops`:
            - Toolbar / Group by Area if existing;
            - The first cell in the header row;
            - The first cell in the first body row;
            - The first cell in column summary if exists;
            - Pager UI;

- `IgxCombo`:
    - Added `autoFocusSearch` input that allows to manipulate the combo's opening behavior. When the property is `true` (by default), the combo's search input is focused on open. When set to `false`, the focus goes to the combo items container, which can be used to prevent the software keyboard from activating on mobile devices when opening the combo.

- `IgxToast`:
    - Added functionality for displaying various content into the toast component. It also allows users to access toast styles through its host element.

- `IgxDrag`
    - Added `igxDragIgnore` directive that allows children of the `igxDrag` element to be interactable and receive mouse events. Dragging cannot be performed from those elements that are ignored.
    - Added `dragDirection` input that can specify only one direction of dragging or both.

- `IgxChip`
    - Added support for tabIndex attribute applied to the main chip element.
    - Added `tabIndex` input so it can support change detection as well.

- `IgxHighlightDirective`
    - New `metadata` property was introduced, which allows adding additional, custom logic to the activation condition of a highlighted element.

### RTL Support
- `igxSlider` have full right-to-left (RTL) support.

## 9.0.1
- **Breaking Changes**
    - Remove `$base-color` from igx-typography. The igx-typography class now inherits the parent color.

## 9.0.0

### General
- Added support for the Ivy renderer.
- **Breaking Changes** The following classes and enumerators have been renamed. Using `ng update` will apply automatically migrate your project to use the new names.
    - `IgxDropDownBase` -> `IgxDropDownBaseDirective`
    - `IgxDropDownItemBase` -> `IgxDropDownItemBaseDirective`
    - `IgxGridBaseComponent` -> `IgxGridBaseDirective`
    - `IgxRowComponent` -> `IgxRowDirective`
    - `IgxHierarchicalGridBaseComponent` -> `IgxHierarchicalGridBaseDirective`
    - `IgxMonthPickerBase` -> `IgxMonthPickerBaseDirective`
    - `AvatarType` -> `IgxAvatarType`
    - `Size` -> `IgxAvatarSize`
    - `Type` -> `IgxBadgeType`
    - `SliderType` -> `IgxSliderType`
    - `TabsType` -> `IgxTabsType`

- **Breaking Changes** Due to a breaking change in Angular 9 with Ivy, Hammer providers are no longer included by default. You can find more information at: https://github.com/angular/angular/blob/master/CHANGELOG.md#breaking-changes-9 . Because of this change the following components require `HammerModule` to be imported in the root module of the application in order for user interactions to work as expected:
    - `IgxSlider`

    The following components require `HammerModule` to be imported in the root module of the application so that their **touch** interactions work as expected:
    - `igxGrid`
    - `igxHierarchicalGrid`
    - `igxTreeGrid`
    - `igxList`
    - `igxNavigationDrawer`
    - `igxTimePicker`
    - `igxMonthPicker`
    - `igxSlider`
    - `igxCalendar`
    - `igxDatePicker`
    - `igxCarousel`

- `IgxGrid`, `IgxTreeGrid`, `IgxHierarchicalGrid`
    - **Breaking Change** - Hierarchical grid children no longer use the same `IgxTransactionService` instance and transaction handling should be modified to address each grid's transactions separately.
    - **Behavioral Change** - Pinning columns is no longer automatically prevented when the pinning area would exceed the size of the grid.
    - **Breaking Change** - The following input and output have been deprecated for the `igxHierarchicalGrid` and will be removed in future versions:
        - `hierarchicalState` -> `expansionStates` should be used instead.
        - `hierarchicalStateChange` -> `expansionStatesChange` should be used instead.

    - `igxGridState` directive added to make it easy for developers to save and restore the grid state. The directive exposes the `getState` and `setState` methods to save/restore the state and an `options` input property to exclude features.
- `IgxCarousel`:
    - **Breaking Changes** -The carousel slides are no longer array, they are changed to QueryList.
    - **Behavioral change** - When slides are more than 5, a label is shown instead of the indicators. The count limit of visible indicators can be changed with the input `maximumIndicatorsCount`
- `IgxAvatar`:
    - **Breaking Changes** - renamed the `default` enumeration member to `custom` in `IgxAvatarType`;
- `IgxBadge`:
    - **Breaking Changes** - renamed the `default` enumeration member to `primary` in `IgxBadgeType`;
- `IgxCard`:
    - **Breaking Changes** - renamed the `default` enumeration member to `elevated` in `IgxCardType`;
    - **Breaking Changes** - renamed the `default` enumeration member to `start` in `IgxCardActionsLayout`;
- `IgxDivider`:
    - **Breaking Changes** - renamed the `default` enumeration member to `solid` in `IgxDividerType`;
    - **Breaking Changes** - renamed the `isDefault` getter to `isSolid`;
- `IgxProgress`:
    - **Breaking Changes** - renamed the `danger` enumeration member to `error` in `IgxProgressType`;
    - **Breaking Changes** - renamed the `danger` getter to `error`;
- `IgxTabs`:
    - **Breaking Changes** - The `tabsType` input property has been renamed to `type`. It should get renamed in your components via `ng update`;
- `igxOverlay`:
    - **Behavioral Change** - `igxOverlay` - no longer persists element scrolling `out of the box`. In order to persist an element scroll position after attaching the element to an overlay, handle the exposed `onAppended` overlay event and manage/restore the scroll position.

### New Features
- `IgxGrid`, `IgxTreeGrid`, `IgxHierarchicalGrid`:
    - Master-Detail visualization added for `igxGrid`. Users may now define templates that show additional context for rows when expanded. For more information, please take a look at the [official documentation](https://www.infragistics.com/products/ignite-ui-angular/angular/components/grid/master_detail.html).
    - `sortStrategy` input is added, which can be used to set a global sorting strategy for the entire grid.
        (**NOTE**: The grid's `sortStrategy` is of different type compared to the column's `sortStrategy`.)
    - `NoopSortingStrategy` is added, which can be used to disable the default sorting of the grid by assigning its instance to the grid's `sortStrategy` input. (Useful for remote sorting.)
    - `NoopFilteringStrategy` is added, which can be used to disable the default filtering of the grid by assigning its instance to the grid's `filterStrategy` input. (Useful for remote filtering.)
    - `sortingExpressionsChange` event emitter is added, which is fired whenever a change to the sorting expressions has occurred (prior to performing the actual sorting).
    - `filteringExpressionsTreeChange` event emitter is added, which is fired whenever a change to the filtering expressions has occurred (prior to performing the actual filtering).
    - `advancedFilteringExpressionsTreeChange` event emitter is added, which is fired whenever a change to the advanced filtering expressions has occurred (prior to performing the actual filtering).
    - `collapsible` and `expanded` properties are added to the IgxColumnGroupComponent; `collapsible` property identifies that certain column group is collapsible; `expanded` identifies whether the group is expanded or collapsed initially;
    - `collapsibleChange` and `expandedChange` events are added to the IgxColumnGroupComponent which are emitted whenever `collapsible` and `expanded` properties are changed accordingly;
    - `visibleWhenCollapsed` property has been added to the IgxColumnComponent; Allows you to set whether the column stay visible when its parent is collapsed.
    - `visibleWhenCollapsedChange` events is added to the IgxColumnComponent which are emitted whenever `visibleWhenCollapsed`  property is changed;
    - `collapsibleIndicatorTemplate` property is introduced to IgxColumnGroupComponent, which allows you to set a custom template for the expand collapse indicator;
    - `igxCollapsibleIndicator` directive has been introduced, which allows you to set a custom template for the expand collapse indicator;
    - `IgxGridExcelStyleFilteringComponent` and `IgxAdvancedFilteringDialogComponent` can now be hosted outside of the grid in order to provide the same experience as the built-in filtering UI.
    - `expandRow(rowID)`/`collapseRow(rowID)`/`toggleRow(rowID)` API methods are added for the `igxHierarchicalGrid`. They allow expanding/collapsing a row by its id.
    - `onRowToggle` event is added for the `igxHierarchicalGrid`. It is emitted when the expanded state of a row is changed.
    - `IgxRowDragGhost` directive is added. It allows providing a custom template for the drag ghost when dragging a row.
    ```html
    <igx-grid #grid1 [data]="remote | async" primaryKey="ProductID"
        [rowDraggable]="true">
        <igx-column field="ProductName"></igx-column>
        <igx-column field="ProductID"></igx-column>
        <igx-column field="UnitsInStock"></igx-column>
        <ng-template let-data igxRowDragGhost>
            <div>
                Moving {{data.ProductName}}!
            </div>
        </ng-template>
    </igx-grid>
    ```
- `IgxSlider`:
    - **Breaking Change** - `isContinuous` - input has been deleted. The option is not supported anymore.
    - `primaryTicks` input was added. Which sets the number of primary ticks
    - `secondaryTicks` input was added. Which sets the number of secondary ticks.
    - `showTicks` input was added. Which show/hide all slider ticks and tick labels.
    - `primaryTickLabels` input was added. Which shows/hides all primary tick labels.
    - `secondaryTickLabels` input was added. Shows/hides all secondary tick labels.
    - `ticksOrientation` input was added. Allows to change ticks orientation to top|bottom|mirror.
    - `tickLabelsOrientation` input was added. Allows you to change the rotation of all tick labels from horizontal to vertical(toptobottom, bottomtotop).
    - `igxSliderTickLabel` directive has been introduced. Allows you to set a custom template for all tick labels.
    - `onValueChanged` - new output has been exposed. This event is emitted at the end of every slide interaction.

- `IgxCarousel`:
    - `keyboardSupport` input is added, which can be used to enable and disable keyboard navigation
    - `gesturesSupport` input is added, which can be used to enable and disable gestures
    - `maximumIndicatorsCount` input is added, which can be used to set the number of visible indicators
    - `indicatorsOrientation` input is added, which can be used to set the position of indicators it can be top or bottom
    - `animationType` input is added, which can be used to set animation when changing slides
    - `indicatorTemplate` directive is added, which can be used to provide a custom indicator for carousel. If this property is not provided, a default indicator template will be used instead.
    - `nextButtonTemplate` directive is added, which is used to provide a custom next button template. If not provided, a default next button is used.
    - `prevButtonTemplate` directive is added, which is used to provide a custom previous button template. If not provided, a default previous button is used.

- `IgxSelect`:
    - adding `IgxSelectHeaderDirective` and `IgxSelectFooterDirective`. These can be used to provide a custom header, respectively footer templates for the `igxSelect` drop-down list. If there are no templates marked with these directives - no default templates will be used so the drop-down list will not have header nor footer.

- `IgxCombo`:
    - Added `displayText` property to the combo's `onSelectionChange` event args. The property contains the text that will be populated in the combo's text box **after** selection completes. This text can be overwritten in order to display a custom message, e.g. "3 items selected":
    ```html
    <igx-combo [data]="people" valueKey="id" displayKey="name" placeholder="Invite friends..." (onSelectionChange)="handleSelection($event)">
    ```
    ```typescript
    export class MyInvitationComponent {
        public people: { name: string; id: string }[] = [...];
        ...
        handleSelection(event: IComboSelectionChangeEventArgs) {
            const count = event.newSelection.length;
            event.displayText = count > 0 ? `${count} friend(s) invited!` : `No friends invited :(`;
        }
        ...
    }
    ```

- `IgxDropDown`:
    - `clearSelection` method is added, which can be used to deselect the selected dropdown item

- `IgxToggleDirective`:
    - `setOffset` method added. It offsets the content along the corresponding axis by the provided amount.

- `IgxOverlayService`:
    - `setOffset` method added. It offsets the content along the corresponding axis by the provided amount.

- `IgxCircularProgressBar`:
    - added `IgxProgressBarGradientDirective` to allow providing custom circular progress SVG gradients. Providing a custom gradient via a template is as easy as writing:
    ```html
    <igx-circular-bar [value]="77">
        <ng-template igxProgressBarGradient let-id>
            <svg:linearGradient [id]="id" gradientTransform="rotate(90)">
                <stop offset="0%"   stop-color="#05a"/>
                <stop offset="100%" stop-color="#0a5"/>
            </svg:linearGradient>
        </ng-template>
    </igx-circular-bar>
    ```
    - changed the `igx-progress-circular-theme` to accept a list of 2 colors for the `$progress-circle-color` argument, making it easier to modify the default gradient:
    ```scss
    $theme: igx-progress-circular-theme(
        $progress-circle-color: red blue
    );

    @include igx-progress-circular($theme);
    ```
    - RTL support

- `IgxForOf`
    - `IgxForTotalItemCount` input is added for the cases when the data is from remote services. This will allow setting the count of the items through the template. And gives the opportunity for the developers to use AsyncPipe for this option:
    ```html
    <ng-template igxFor let-item [igxForOf]="data | async" [igxForTotalItemCount]="count | async"
        [igxForContainerSize]="'500px'" [igxForItemSize]="'50px'"></ng-template>
    ```

## 8.2.6

### New Features
- `IgxSelectItem`
    - `text` input is added. By default, the Select component will display the selected item's element inner text. In cases with a more complex item template, where more than just text interpolation is used, set the text property to specify what to display in the select field when the item is selected.


## 8.2.4
- `IgxGrid`, `IgxTreeGrid`, `IgxHierarchicalGrid`
    - The header text of the columns and the column groups now has the `title` attribute set to it in order to expose a native browser tooltip.

### RTL Support
Most of the components in the framework now have full right-to-left (RTL) support via the newly included RTL themes.

For CSS-based projects add `node_modules/igniteui-angular/styles/igniteui-angular-rtl.css` to your angular.json styles collection.

For Sass-based projects pass `$direction` to the `igx-core` mixin in your root stylesheet.

Example:
```scss
// $direction defaults to ltr if it's omitted.
@include igx-core($direction: rtl);
```
Currently the following components have only partial RTL support:
 - Grid (igx-grid)
 - Slider (igx-slider)
 - Tabs (igx-tabs)
 - Circular Progress Indicator (igx-circular-bar)

 We plan on adding support for the aforementioned components in the upcoming releases.

### New Features

- Columns now expose the `cellStyles` property which allows conditional styling of the column cells. Similar to `cellClasses` it accepts an object literal where the keys are style properties and the values are expressions for evaluation.
```typescript
styles = {
    color: '#123456',
    'font-family': 'monospace'
    'font-weight': (_, __, value) => value.startsWith('!') : 'red' : 'inherit'
};
```
The callback signature for both `cellStyles` and `cellClasses` is now changed to

```typescript
(rowData: any, columnKey: string, cellValue: any, rowIndex: number) => boolean
```

## 8.2.3
- `IgxTextHighlightDirective` - The default highlight directive styles have been moved to a Sass theme - `igx-highlight-theme`; You can modify the resting and active background and text color styles of the directive by passing the respective properties to the Sass theme. You can still pass your own CSS classes to the highlight directive via the cssClass and activeCssClass inputs.

- `IgxChip`
    - **Breaking Change** The `originalEvent` property for the events `onMoveStart`, `onMoveEnd`, `onClick` and `onSelection` now provides the events, passed from the `igxDrag` directive. The passed original events are in other words the previous events that triggered the `igxChip` ones. They also have original events until a browser event is reached.
- `IgxGrid` - Now you can access all grid data inside the custom column summary. Two additional optional parameters are introduced in the IgxSummaryOperand `operate` method.

```typescript
class MySummary extends IgxNumberSummaryOperand {
    constructor() {
        super();
    }
    operate(columnData: any[], allGridData = [], fieldName?): IgxSummaryResult[] {
        const result = super.operate(allData.map(r => r[fieldName]));
        result.push({ key: 'test', label: 'Total Discounted', summaryResult: allData.filter((rec) => rec.Discontinued).length });
        return result;
    }
}
```

## 8.2.0
### New theme
Ignite UI for angular now have a new theme that mimics Microsoft "Fluent" design system.
Depending on your use case you can use one of the following mixins:
`igx-fluent-theme` and `igx-fluent-dark-theme`

We also added two new palettes that go with the new theme, `$fluent-word-palette` and `$fluent-excel-palette`.

Next example shows how you can use the Fluent theme.

```scss
// Light version
.fluent-word-theme {
    @include igx-fluent-theme($fluent-word-palette);
}

// Dark version
.fluent-excel-dark-theme {
    @include igx-fluent-dark-theme($fluent-excel-palette);
}
```

### Theme Changes
`igx-badge-theme` - Removed the `$disable-shadow` property to mitigate confusion when specifying `$shadow` explicitly.

For more information about the theming please read our [documentation](https://www.infragistics.com/products/ignite-ui-angular/angular/components/themes/index.html)

### New Features
- `IgxGrid`, `IgxTreeGrid`, `IgxHierarchicalGrid`
    - Advanced Filtering functionality is added. In the advanced filtering dialog, you could create groups of conditions across all grid columns. The advanced filtering button is shown in the grid's toolbar when `allowAdvancedFiltering` and `showToolbar` properties are set to `true`. You could also open/close the advanced filtering dialog using the `openAdvancedFilteringDialog` and `closeAdvancedFilteringDialog` methods.
    - `uniqueColumnValuesStrategy` input is added. This property provides a callback for loading unique column values on demand. If this property is provided, the unique values it generates will be used by the Excel Style Filtering (instead of using the unique values from the data that is bound to the grid).
    - `[filterStrategy] - input that allows you to override the default filtering strategy`
    - `igxExcelStyleLoading` directive is added, which can be used to provide a custom loading template for the Excel Style Filtering. If this property is not provided, a default loading template will be used instead.
    - introduced new properties `cellSelection` and `rowSelection` which accept GridSelection mode enumeration. Grid selection mode could be none, single or multiple. Also `hideRowSelectors` property is added, which allows you to show and hide row selectors when row selection is enabled.
    - introduced functionality for templating row and header selectors - [spec](https://github.com/IgniteUI/igniteui-angular/wiki/Row-Selection-Templating-(Grid-feature))
    ```html
    <igx-grid [data]="data", [rowSelection]="'multiple'" primaryKey="ID">
        <igx-column field="Name"></igx-column>
        <igx-column field="Age"></igx-column>

        <ng-template igxHeadSelector let-headSelector>
            <igx-icon>done_all</igx-icon>
        </ng-template>
        <ng-template igxRowSelector let-rowContext>
            <igx-switch [checked]="rowContext.selected"></igx-switch>
        </ng-template>
    </igx-grid>
    ```
- `IgxHierarchicalGrid`
    - Row Islands now emit child grid events with an additional argument - `owner`, which holds reference to the related child grid component instance.
- `IgxDrag`
    - Dragging without ghost. Now it is possible to drag the base element `igxDrag` is instanced on by setting the new input `ghost` to false.
    - Ghost template. A custom ghost template reference can be provided on the new `ghostTemplate` input.
    - Dragging using a single or multiple handles. New `igxDragHandle` directive is exposed to specify a handle by which an element can be interacted with instead of the whole element `igxDrag` is instanced on.
    - Linking of drag and drop elements. This can be achieved by using the new provided `dragChannel` input, specifying each element to which channel it corresponds.
    - Drag animation improvements. Three new methods have been exposed in place of the old `animateToOrigin` input in order to provide more flexibility when wanting to have transition animation to specific position when dropping. `setLocation`, `transitionToOrigin` and `transitionTo` are all methods that provide a various way to animate a transition to a specific location for the dragged element.
    - New getters - `location` and `originLocation` to aid in applying transition animations.
    - New outputs - `dragMove`, `ghostCreate` and `ghostDestroy`
- `IgxDrop`
    - Linking of drag and drop elements. This can be achieved by using the new provided `dropChannel` input, specifying each drop area to which channel it corresponds.
    - Drop strategies. Three new drop strategies have been provided - Append, Prepend and Insert.  Also an input `dropStrategy` to the `igxDrop` which specify which strategy should be used when dropping an element inside the drop area. Custom one can be specified as well.
- `IgxCheckbox`
    - introduced a new `readonly` property that doesn't allow user interaction to change the state, but keeps the default active style. Intended for integration in complex controls that handle the interaction and control the checkbox instead through binding.
- `IgxOverlay`
    - introduced a new `ContainerPositionStrategy`. The new strategy positions the element inside the containing outlet based on the directions passed in trough PositionSettings.
- `IgxChip`
    - add `onSelectionDone` event that is triggered after all animations and transitions related to selection have ended.

### General
- `IgxGrid`, `IgxTreeGrid`, `IgxHierarchicalGrid`
    - `isCellSelected` method has been deprecated. Now you can use `selected` property.
    - `rowSelectable` property has been deprecated. Now you can use `rowSelection` property to enable row selection and also you can show and hide the row selectors by setting `hideRowSelectors` property to true or false (which is the default value).
    - Removed deprecated event `OnFocusChange`
    - `IgxGridBaseComponent` exposes a new property, `dataView` that returns the currently transformed paged/filtered/sorted/grouped data, displayed in the grid
    - **Breaking Change** `igxExcelStyleSortingTemplate` directive is renamed to `igxExcelStyleSorting`.
    - **Breaking Change** `igxExcelStyleMovingTemplate` directive is renamed to `igxExcelStyleMoving`.
    - **Breaking Change** `igxExcelStyleHidingTemplate` directive is renamed to `igxExcelStyleHiding`.
    - **Breaking Change** `onRowSelectionChange` event arguments are changed. The `row` property has been removed and the properties `added`, `removed` and `cancel` are newly added.
    - **Breaking Change** `igxExcelStylePinningTemplate` directive is renamed to `igxExcelStylePinning`.
    - **Breaking Change** `onRowDragEnd` and `onRowDragStart` event arguments are changed - `owner` now holds reference to the grid component instance, while `dragDirective` hold reference to the drag directive.
    - **Behavioral Change** The behavior of the `isLoading` input no longer depends on the state of the data the grid binds to. Setting it to `true` now shows a loading indicator until it is disabled by the user.
- `IgxCombo`
    - Combo selection is now consistent when `valueKey` is defined. When `valueKey` is specified, selection is based on the value keys of the items. For example:
    ```html
    <igx-combo [data]="myCustomData" valueKey="id" displayKey="text"></igx-combo>
    ```
    ```typescript
    export class MyCombo {
        ...
        public combo: IgxComboComponent;
        public myCustomData: { id: number, text: string } = [{ id: 0, name: "One" }, ...];
        ...
        ngOnInit() {
            // Selection is done only by valueKey property value
            this.combo.selectItems([0, 1]);
        }
    }
    ```
   - **Breaking Change** When using `[valueKey]`, combo methods, events and outputs **cannot** be handled with *data item references*.
   - For more information, visit the component's [readme](https://github.com/IgniteUI/igniteui-angular/tree/master/projects/igniteui-angular/src/lib/combo/README.md)
- `IgxDrag`
    - Deprecated inputs - `hideBaseOnDrag`, `animateOnRelease`, `visible`.
    - Deprecated methods - `dropFinished`.
    - **Breaking Change** `ghostImageClass` input is renamed to `ghostClass`.
    - **Breaking Change** `dragGhostHost` input is renamed to `ghostHost`.
    - **Breaking Change** `returnMoveEnd` input is renamed to `transitioned`.
    - **Breaking Change** `onDragStart` output is renamed to `dragStart`.
    - **Breaking Change** `onDragEnd` output is renamed to `dragEnd`.

- `IgxDrop`
    - **Breaking Change** Default drop strategy is now changed to not perform any actions.
    - **Breaking Change** `onEnter` output is renamed to `enter`.
    - **Breaking Change** `onOver` output is renamed to `over`.
    - **Breaking Change** `onLeave` output is renamed to `leave`.
    - **Breaking Change** `onDrop` output is renamed to `dropped`.
    - **Breaking Change** Interfaces `IgxDropEnterEventArgs`, `IgxDropLeaveEventArgs` are both now called `IDropBaseEventArgs`.
    - **Breaking Change** Interfaces `IgxDropEventArgs` is renamed to `IDropDroppedEventArgs`.
    - **Breaking Change** Outputs `enter`, `over`, `leave`(former `onEnter`, `onOver`, `onLeave`) now have arguments of type `IDropBaseEventArgs`
    - **Breaking Change** Output `dropped` (former `onDrop`) now have arguments of type `IDropDroppedEventArgs`

## 8.1.4
- `IgxDialog` new @Input `positionSettings` is now available. It provides the ability to get/set both position and animation settings of the Dialog component.

## 8.1.3
- `IgxCombo`
    - Combo `onSelectionChange` events now emits the item(s) that were added to or removed from the collection:
    ```html
    <igx-combo (onSelectionChange)="handleChange($event)">
    ```
    ```typescript
        export class Example {
            ...
            handleChange(event: IComboSelectionChangeEventArgs) {
            console.log("Items added: ", [...event.added]); // the items added to the selection in this change
            console.log("Items removed: ", [...event.removed]); // the items removed from the selection in this change
            }
        }
    ```

## 8.1.2

### New Features
- `IgxDatePicker`
    - `valueChange` event is added.

## 8.1.0

### New Features
- `IgxBottomNav` now supports an `igx-tab` declaration mode. When in this mode, panels declarations are not accepted and tab items' content is not rendered.
    - You can use this mode to apply directives on the tab items - for example to achieve routing navigation.
    - You are allowed to customize tab items with labels, icons and even templates.
- `IgxTabs` now supports an `igx-tab-item` declaration mode. When in this mode, groups declarations are not accepted and tab items' content is not rendered.
    - You can use this mode to apply directives on the tab items - for example to achieve routing navigation.
    - You are allowed to customize tab items with labels, icons and even templates.
- `IgxGrid`
    - **Behavioral Change** - paging now includes the group rows in the page size. You may find more information about the change in the [GroupBy Specification](https://github.com/IgniteUI/igniteui-angular/wiki/Group-By-Specification)
    - `IgxColumnGroup`
        - Re-templating the column group header is now possible using the `headerTemplate` input property or the `igxHeader` directive.
    - `igx-grid-footer`
        - You can use this to insert a custom footer in the grids.
         ```html
        <igx-grid>
            <igx-grid-footer>
                Custom content
            </igx-grid-footer>
        </igx-grid>
        ```
- `igx-paginator`
    - Replaces the current paginator in all grids. Can be used as a standalone component.
      <br/>Have in mind that if you have set the `paginationTemplate`, you may have to modify your css to display the pagination correctly. The style should be something similar to:
      ```
      .pagination-container {
          display: flex;
          justify-content: center;
          align-items: center;
       }
       ```
- `IgxCombo`
    - Input `[overlaySettings]` - allows an object of type `OverlaySettings` to be passed. These custom overlay settings control how the drop-down list displays.
- `IgxForOf` now offers usage of local variables `even`, `odd`, `first` and `last` to help with the distinction of the currently iterated element.


## 8.0.2
- `igx-list-theme` now have some new parameters for styling.
    - $item-background-hover - Change The list item hover background
    - $item-text-color-hover - Change The list item hover text color.

    - $item-subtitle-color - Change The list item subtitle color.
    - $item-subtitle-color-hover - Change The list item hover subtitle color.
    - $item-subtitle-color-active - Change The active list item subtitle color.

    - $item-action-color - Change The list item actions color.
    - $item-action-color-hover - Change The list item hover actions color.
    - $item-action-color-active - Change The active list item actions color.

    - $item-thumbnail-color - Change The list item thumbnail color.
    - $item-thumbnail-color-hover - Change The list item hover thumbnail color.
    - $item-thumbnail-color-active - Change The active list item thumbnail color.

- **Behavioral Change** default min column width is changed according the grid display density property:
    - for `DisplayDensity.comfortable` defaultMinWidth is `80px`;
    - for `DisplayDensity.cosy` defaultMinWidth is `64px`;
    - for `DisplayDensity.compact` defaultMinWidth is `56px`;
Now you can set `minWindth` for a column to a value smaller than `defaultMinWidth` value.

## 8.0.1

- **General**
    - Importing ES7 polyfill for Object (`'core-js/es7/object'`) for IE is no longer required.

### New Features
- `IgxDropDown` now supports `DisplayDensity`.
    - `[displayDensity]` - `@Input()` added to the `igx-drop-down`. Takes prevelance over any other `DisplayDensity` provider (e.g. parent component or `DisplayDensityToken` provided in module)
    - The component can also get it's display density from Angular's DI engine (if the `DisplayDensityToken` is provided on a lower level)
    - Setting `[displayDensity]` affects the control's items' and inputs' css properties, most notably heights, padding, font-size
    - Available display densities are `compact`, `cosy` and `comfortable` (default)
    - **Behavioral Change** - default `igx-drop-down-item` height is now `40px` (down from `48px`)
- `IgxCombo` - Setting `[displayDensity]` now also affects the combo's items
    - **Behavioral Changes**
    - `[itemHeight]` defaults to `40` (`[displayDensity]` default is `comfortable`)
    - `[itemsMaxHeight]` defaults to `10 * itemHeight`.
    - Changing `[displayDensity]` or `[itemHeight]` affect the drop-down container height if `[itemsMaxHeight]` is not provided
    - Setting `[itemHeight]` overrides the height provided by the `[displayDensity]` input
- `IgxSelect`- Setting `[displayDensity]` now also affects the select's items
    - **Behavioral Change** - default `igx-select-item` height is now `40px` (down from `48px`)
- `IgxChip`
    - `hideBaseOnDrag` input is added that allow the chip base that stays at place to be visible while dragging it.
    - `animateOnRelease` input is added that allows to disable the animation that returns the chip when the chip is released somewhere.
- `IgxTransaction` - `getState` accepts one optional parameter `pending` of `boolean` type. When `true` is provided `getState` will return `state` from pending states. By default `getState` is set to `false`.

## 8.0.0
- `Theming`: Add component schemas for completely round and completely square variations. Can be mixed with the existing light and dark component schemas. For instance:
    ```scss
        $light-round-input: extend($_light-input-group, $_round-shape-input-group);
    ```
There are also prebuilt schema presets for all components (light-round/dark-round and light-square/dark-square), namely `$light-round-schema, $light-dark-schema, $light-square-schema, $dark-square-schema`;
- `IgxCombo`: Removed the following deprecated (since 6.2.0) template selectors:
    - `#emptyTemplate`
    - `#headerTemplate`
    - `#footerTemplate`
    - `#itemTemplate`
    - `#addItemTemplate`
    - `#headerItemTemplate`
- `igxTimePicker` and `igxDatePicker`
    - `openDialog()` now has an optional `[target: HTMLElement]` parameter. It's used in `mode="dropdown"` and the drop down container is positioned according to the provided target.
    - The custom drop down template target is no longer marked with `#dropDownTarget`, instead it's provided as an `HTMLElement` to the `openDialog()` method.
    - By default, the `igxDatePicker` drop down target is changed from the `igxInput` element to the `igxInputGroup` element.
    - `onClosing` event is added.
    - **Breaking Change** `onOpen` event is renamed to `onOpened`.
    - **Breaking Change** `onClose` event is renamed to `onClosed`.
    - **Behavioral Change** - action buttons are now available in the dropdown mode.
    - **Feature** `igxDatePicker` and `igxTimePicker` now provide the ability for adding custom action buttons. Read up more information in [igxDatePicker ReadMe](https://github.com/IgniteUI/igniteui-angular/tree/master/projects/igniteui-angular/src/lib/date-picker/README.md) or [igxTimePicker ReadMe](https://github.com/IgniteUI/igniteui-angular/tree/master/projects/igniteui-angular/src/lib/time-picker/README.md)
- `IgxToggleAction` / `IgxTooltip`: Removed the deprecated `closeOnOutsideClick` Input that has been superseded by `overlaySettings` in 6.2.0.

- `IgxList` - The list component has been refactored. It now includes several new supporting directives:
    - `igxListThumbnail` - Use it to mark the target as list thumbnail which will be automatically positioned as a first item in the list item;
    - `igxListAction` - Use it to mark the target as list action which will be automatically positioned as a last item in the list item;
    - `igxListLine` - Use it to mark the target as list content which will be automatically positioned between the thumbnail and action;
    - `igxListLineTitle` - Use it to mark the target as list title which will be automatically formatted as a list-item title;
    - `igxListLineSubTitle` - Use it to mark the target as list subtitle which will be automatically formatted as a list-item subtitle;

    ```html
        <igx-list>
            <igx-list-item [isHeader]="true">List items</igx-list-item>
            <igx-list-item>
              <igx-avatar igxListThumbnail></igx-avatar>
              <h1 igxListLineTitle>List item title</h1>
              <h3 igxListLineSubTitle>List item subtitle</h3>
              <igx-icon igxListAction>info</igx-icon>
            </igx-list-item>
        </igx-list>

        <igx-list>
          <igx-list-item [isHeader]="true">List items</igx-list-item>
          <igx-list-item>
            <igx-avatar igxListThumbnail></igx-avatar>
            <span igxListLine>Some content</span>
            <igx-icon igxListAction>info</igx-icon>
          </igx-list-item>
        </igx-list>
    ```
- `IgxGrid`, `IgxTreeGrid`, `IgxHierarchicalGrid`
    - **Breaking Change** The **condition** parameter of the `filterGlobal` method is no longer optional. When the filterGlobal method is called with an invalid condition, it will not clear the existing filters for all columns.


## 7.3.4
- `IgxGrid` - summaries
    - `clearSummaryCache()` and `recalculateSummaries()` methods are now removed from the IgxGrid API, beacause they are no longer needed; summaries are updated when some change is perform and the summary cache is cleared automatically when needed;
- `IgxGrid`, `IgxTreeGrid`, `IgxHierarchicalGrid`
    - **Breaking Change** The **condition** parameter of the `filterGlobal` method is no longer optional. When the filterGlobal method is called with an invalid condition, it will not clear the existing filters for all columns.

### New feature
- `igxSlider` - exposing new `labels` property accepting a collection of literal values that become equally spread over the slider, by placing each element as a thumb label.
- `igxSlider` - deprecate **isContiunous** property.
- `IgxChip`
    - `hideBaseOnDrag` input is added that allow the chip base that stays at place to be visible while dragging it.
    - `animateOnRelease` input is added that allows to disable the animation that returns the chip when the chip is released somewhere.

- `igxTimePicker` changes
    - `onClosing` event is added.
    - **Breaking Change** `onOpen` event is renamed to `onOpened`.
    - **Breaking Change** `onClose` event is renamed to `onClosed`.
    - **Behavioral Change** - action buttons are now available in the dropdown mode.
    - **Feature** `IgxTimePickerComponent` now provides the ability for adding custom action buttons. Read up more information in the [ReadMe](https://github.com/IgniteUI/igniteui-angular/tree/master/projects/igniteui-angular/src/lib/time-picker/README.md)

- `igxDatePicker` changes
    - `onClosing` event is added.
    - **Breaking Change** `onOpen` event is renamed to `onOpened`.
    - **Breaking Change** `onClose` event is renamed to `onClosed`.
    - **Behavioral Change** - action buttons are now available in the dropdown mode.
    - **Feature** `IgxDatePickerComponent` now provides the ability for adding custom action buttons. Read up more information in the [ReadMe](https://github.com/IgniteUI/igniteui-angular/tree/master/projects/igniteui-angular/src/lib/date-picker/README.md)

- Excel-Style Filtering and Quick Filtering user interfaces now display the date picker's calendar in a dropdown.
- `IgxCard` - The card component has been refactored. It now includes several new supporting components/directives:
    - `igxCardHeaderTitle` - tag your headings placed in the `igx-card-header` container to be displayed as a card title;
    - `igxCardHeaderSubtitle` - tag your headings placed in the `igx-card-header` container to be displayed as a card subtitle;
    - `igxCardThumbnail` - tag anything placed in the `igx-card-header` as a thumb to be placed to the left of your titles;
    - `igx-card-header` - the card header can now detect and automatically position `igx-avatar`s placed in it;
    - `igx-card-media` - wrap images or videos that will be automatically sized for you;
    - `igx-card-actions` - the card actions can now detect and automatically position all `igxButton`s placed in it;
    - The card has a new `type` property. It can be set to `outlined` to get the new outlined card look;
    - The card has a new `horizontal` property. When set to true, the layout will become horizontally aligned;
- New Directive `igx-divider` - The igx-divider is a thin, configurable line that groups content in lists and layouts.
- `IgxDropDown` now supports `DisplayDensity`.
    - `[displayDensity]` - `@Input()` added to the `igx-drop-down`. Takes prevalance over any other `DisplayDensity` provider (e.g. parent component or `DisplayDensityToken` provided in module)
    - The component can also get it's display density from Angular's DI engine (if the `DisplayDensityToken` is provided on a lower level)
    - Setting `[displayDensity]` affects the control's items' and inputs' css properties, most notably heights, padding, font-size
    - Available display densities are `compact`, `cosy` and `comfortable` (default)
    - **Behavioral Change** - default item `igx-drop-down-item` height is now `40px` (down from `48px`)
- `IgxCombo` - Setting `[displayDensity]` now also affects the combo's items
    - Setting `[itemHeight]` overrides the height provided by the `[displayDensity]` input
- `IgxSelect`- Setting `[displayDensity]` now also affects the select's items

### Bug Fixing
- igx-input: Top of Japanese characters get cut off in Density Compact mode #4752
- When no condition is provided, filter() method of grid throws undescriptive error #4897
- [IE11][igx-grid][MRL] header cell is not row-spanned. #4825
- Select's label is positioned incorrectly #4236
- [igx-grid] Filtering row's chips area is not resized when resizing window. #4906
- `hideGroupedColumns` hides the whole MRL group #4714
- An error is returned when changing rowEditable input and a cell is opened in edit mode #4950
- Row editing border style is not applied correctly for the first record when there is grouping #4968
- Cell navigation does not work along with Multi Row Layout group #4708
- When no condition is provided, filter() method of grid throws undescriptive error #4897
- In slider with type Range when change the lower value to be equal or greater than the upper the range is not correct #4562
- When change the slider type at run time the slider is not updated correctly #4559
- Range Slider Thumps collapsing #2622
- Angular httpinterceptor(jwt token header) not working after importing IgxTreeGridModule in lazy loaded module #4285
- [igx-grid] "quick clicking twice resizer " can sometimes lead to unable to sort. #4858
- TimePicker "hour mode" #4679

## 7.3.3

- `igx-core()` now includes some styles for printing layout.
In order to turn them off, you need to pass an argument and set it to `false`
    ```
        @include igx-core($print-layout: false);
    ```

- `Pager`
    - **Behavioral Change** - The pager is now hidden when there are no records in the grid.

### Bug fixes
- Row editing styles are not applied correctly within multi row layout grid #4859
- Provide a way to animate row drag, when it is released #4775
- There is lag on checking/unchecking an item in an Excel Style Filter with a lot of items #4862
- Make dragIndicatorIconTemplate @ContentChild in the igxHierarchicalGrid #4769
- Add PostDeploy.ps1 script into the repo #4887
- Provide a way to animate row drag, when it is released #4775
- Feature-request: IgxGrid improve Printing Experience #1995
- When column is scrolled and open excel filter, its position is not correct #4898
- IgxCombo is not properly clearing subscription #4928
- "(Blanks)" appears unchecked on reopening the ESF UI if the underlying value is an empty string. #4875
- [igx-tree-grid] loading indicator not shown in IE11 #4754
- Filtering conditions drop down does not behave consistently when the button that opens it is clicked multiple times #4470

## 7.3.2

### Bug Fixes
- Time picker component fails on dropdown mode in combination with igxTimePickerTemplate modifications #4656
- In IE11 when chips length is bigger then filter row scrolls position is not correct #4699
- Not able to change filter option in excel style filter. #4347
- [igx-grid] rendering performance becomes extremely poor when binding data after initialization. #4839
- Group comparer is not taken into consideration when column is dragged to grouped area #4663

## 7.3.1
`igx-core()` now includes some styles for printing layout. In order to turn them off, you need to pass an argument and set it to `false`

```
@include igx-core($print-layout: false);
```
- `IgxGrid` Custom keyboard navigation
    - `onFocusChange` event is deprecated.
    - `onGridKeydown` event is exposed which is emitted when `keydown` is triggered over element inside grid's body
    - `navigateTo` method allows you to navigate to a position in the grid based on provided `rowindex` and `visibleColumnIndex`, also to execute a custom logic over the target element through a callback function that accepts `{ targetType: GridKeydownTargetType, target: Object }`
    - `getNextCell` returns `ICellPosition` which defines the next cell, according to the current position, that match specific criteria. You can pass callback function as a third parameter of `getPreviousCell` method
    - `getPreviousCell` returns `ICellPosition` which defines the previous cell, according to the current position, that match specific criteria. You can pass callback function as a third parameter of `getPreviousCell` method.
    - `IgxTransactionService` now can `commit` and `clear` transaction(s) by record id with an optional parameter. The `commit` method will apply to the data all transactions for the provided `id`. The `clear` method will remove all transactions for the `id` from the transactions log. Additionally both will remove all actions from the undo stack matching the provided `id`.

### Bug fixes
- The ESF animations for opening and closing do not work #4834
- IgxButtonGroup does not respect compact styles #4840
- Not able to change filter option in excel style filter. #4347
- Broken links enhancements #4830
- rowDraggable is applied to grids from all hierarchical levels in hierarchical grid #4789
- [igx-grid][IE11] filtering problems with IME mode. #4636
- Filtering operation crashes when applying filter on a column with many unique values. #4723
- Emit onColumnVisibilityChanged when hiding a column through ESF UI. #4765 #4792
- onColumnVisibilityChanged event is not fired when hiding a column through ESF. #4765
- "Select All" should not be treated as a match when searching. #4020
- Opening the ESF dialog throws an error #4737
- Recalculate igxfor sizes for excel style search list on after view init #4804
- igx-grid: Incorrect height calculation when setting height in percent and binding empty data. #3950
- When grid width is less than 400px and open filter row the arrows for chips are previewed #4700
- Canceling onRowDragStart leaves the drag ghost in the DOM #4802

## 7.3.0

### Features
- `igxGrid`
    - **Feature** `igxGridComponent` now supports [Multi Row Layouts](https://github.com/IgniteUI/igniteui-angular/wiki/Grid---Multi-Row-Layout). It is configured with the newly added `IgxColumnLayoutComponent` and the columns in it. `IgxColumnComponent` now expose four new fields to determine the size and the location of the field into the layout:
        - [`colStart`](https://www.infragistics.com/products/ignite-ui-angular/docs/typescript/latest/classes/igxcolumncomponent.html#colstart) - column index from which the field is starting. This property is **mandatory**.
         - [`rowStart`](https://www.infragistics.com/products/ignite-ui-angular/docs/typescript/latest/classes/igxcolumncomponent.html#rowstart) - row index from which the field is starting. This property is **mandatory**.
         - [`colEnd`](https://www.infragistics.com/products/ignite-ui-angular/docs/typescript/latest/classes/igxcolumncomponent.html#colend) - column index where the current field should end. The amount of columns between colStart and colEnd will determine the amount of spanning columns to that field. This property is **optional**. If not set defaults to `colStart + 1`.
         - [`rowEnd`](https://www.infragistics.com/products/ignite-ui-angular/docs/typescript/latest/classes/igxcolumncomponent.html#rowend) - row index where the current field should end. The amount of rows between rowStart and rowEnd will determine the amount of spanning rows to that field. This property is **optional**. If not set defaults to `rowStart + 1`.
         ```html
        <igx-column-layout>
             <igx-column [rowStart]="1" [colStart]="1" field="Country"></igx-column>
             <igx-column [rowStart]="1" [colStart]="2" field="City"></igx-column>
             <igx-column [rowStart]="2" [colStart]="1" [colEnd]="3" field="Address"></igx-column>
        </igx-column-layout>
        ```
- `igxGrid`, `igxTreeGrid`, `igxHierarchicalGrid`
    - **Feature** Grid components now supports [Grid Row Dragging ](https://github.com/IgniteUI/igniteui-angular/wiki/Row-Dragging). It lets users pass the data of a grid record on to another surface, which has been configured to process/render this data. It can be enabled by using the `rowDraggable` input of the grid.

    - **Feature** The Excel Style Filter dialog and its sub-dialogs now have a display density based on the `displayDensity` input of their respective grid.
- `igxTreeGrid`
    - **Feature** The `IgxTreeGridComponent` now supports loading child rows on demand using the newly added `loadChildrenOnDemand` and `hasChildrenKey` input properties.
- `IgxListComponent`
    - **Feature** The `IgxListComponent` now provides the ability to choose a display density from a predefined set of options: **compact**, **cosy** and **comfortable** (default one). It can be set by using the `displayDensity` input of the list.
- `igxButton`
    - **Feature** The `igxButton` now provides the ability to choose a display density from a predefined set of options: **compact**, **cosy** and **comfortable** (default one). It can be set by using the `displayDensity` input of the button directive.
- `igxButtonGroup`
    - **Feature** The `igxButtonGroup` now provides the ability to choose a display density from a predefined set of options: **compact**, **cosy** and **comfortable** (default one). It can be set by using the `displayDensity` input of the button group. The buttons within the group will have the same density as the button group. If a button has the `displayDensity` set in the template, it is not changed by the density of the group where the button is placed.
- `igxGrid`, `igxTreeGrid`, `igxHierarchicalGrid`
    - **Feature** The Excel Style Filter dialog and its sub-dialogs now have a display density based on the `displayDensity` input of their respective grid.
- `IgxDropDown`
    - now supports virtualized items. Use in conjunction with `IgxForOf` directive, with the following syntax, to display very large list of data:
    ```html
    <igx-drop-down>
        <div class="wrapping-div">
            <igx-drop-down *igxFor="let item of localItems; index as index; scrollOrientation: 'vertical'; containerSize: itemsMaxHeight; itemSize: itemHeight;"
            [value]="item" [index]="index">
                {{ item.data }}
            </igx-drop-down>
        </div>
    </igx-drop-down>
    ```

### Bug Fixes
- Grid remains in pending state after commiting row edit w/o changes #4680
- Filter condition dropdown is not closed on tab navigation #4612
- When filter row is opened navigating with shift and tab on first cell does not selects the cancel button #4537
- Focus is not moved from the filter row to the summary row when the grid has no records #4613
- igx-carousel problem with lost focus #4292
- List items are shifted down on search if the list was scrolled down beforehand. #4645
- [igx-grid] some cells are not rendered when resizing window. #4568
- [igx-grid] after being grouped then resized, horizontal scrolling causes column header misalignment with data cell #4648
- Cells content is misaligned when group by a column and scroll horizontal #4720
- When hide/show columns the grid has empty space #4505

## 7.2.12

- `IgxGrid`, `IgxTreeGrid`, `IgxHierarchicalGrid`
    - **Breaking Change** The **condition** parameter of the `filterGlobal` method is no longer optional. When the filterGlobal method is called with an invalid condition, it will not clear the existing filters for all columns.

- `IgxGrid` - summaries
    - `clearSummaryCache()` and `recalculateSummaries()` methods are now removed from the IgxGrid API, beacause they are no longer needed; summaries are updated when some change is perform and the summary cache is cleared automatically when needed;

### New features
- **igxSlider** - exposing new `labels` property accepting a collection of literal values that become equally spread over the slider, by placing each element as a thumb label.
- **igxSlider** - deprecate **isContiunous** property.
- `IgxDropDown` now supports `DisplayDensity`.
    - `[displayDensity]` - `@Input()` added to the `igx-drop-down`. Takes prevelance over any other `DisplayDensity` provider (e.g. parent component or `DisplayDensityToken` provided in module)
    - The component can also get it's display density from Angular's DI engine (if the `DisplayDensityToken` is provided on a lower level)
    - Setting `[displayDensity]` affects the control's items' and inputs' css properties, most notably heights, padding, font-size
    - Available display densities are `compact`, `cosy` and `comfortable` (default)
    - **Behavioral Change** - default item `igx-drop-down-item` height is now `40px` (down from `48px`)
- `IgxCombo` - Setting `[displayDensity]` now also affects the combo's items
    - Setting `[itemHeight]` overrides the height provided by the `[displayDensity]` input
- `IgxSelect`- Setting `[displayDensity]` now also affects the select's items

### Bug Fixes
- In slider with type Range when change the lower value to be equal or greater than the upper the range is not correct #4562
- When change the slider type at run time the slider is not updated correctly #4559
- Range Slider Thumps collapsing #2622
- When no condition is provided, filter() method of grid throws undescriptive error #4897
- [igx-grid] Filtering row's chips area is not resized when resizing window. #4906
- Add PostDeploy.ps1 script into the repo #4887
- An error is returned when a row is opened in edit mode and click to search the next item #4902
- [igx-grid] "quick clicking twice resizer " can sometimes lead to unable to sort. #4858
- Child summaries disappears when edit a cell and press tab on click on cell in same row when rowEditable is true #4949
- When no condition is provided, filter() method of grid throws undescriptive error #4897

## 7.2.11

### Bug fixes
- When column is scrolled and open excel filter, its position is not correct #4898
- "(Blanks)" appears unchecked on reopening the ESF UI if the underlying value is an empty string. #4875
- There is lag on checking/unchecking an item in an Excel Style Filter with a lot of items #4862
- Group comparer is not taken into consideration when column is dragged to grouped area #4663
- Filtering conditions drop down does not behave consistently when the button that opens it is clicked multiple times #4470

## 7.2.10

### Features
- Condense grid summaries #4694

### Bug Fixes
- When grid width is less than 400px and open filter row the arrows for chips are previewed #4700
- Time picker component fails on dropdown mode in combination with igxTimePickerTemplate modifications #4656
- In IE11 when chips length is bigger then filter row scrolls position is not correct #4699
- The ESF animations for opening and closing do not work #4834
- Not able to change filter option in excel style filter. #4347
- [igx-grid] rendering performance becomes extremely poor when binding data after initialization. #4839

## 7.2.9
`igx-core()` now includes some styles for printing layout.
In order to turn them off, you need to pass an argument and set it to `false`

```
 @include igx-core($print-layout: false);
```

- `Pager`
    - **Behavioral Change** - The pager is now hidden when there are no records in the grid.

### Bug fixes
- ElasticPositionStrategy should resize shown element with Center/Middle directions #4564
- onColumnVisibilityChanged event is not fired when hiding a column through ESF. #4765
- Filtering operation crashes when applying filter on a column with many unique values. #4723
- "Select All" should not be treated as a match when searching. #4020
- igx-grid: Incorrect height calculation when setting height in percent and binding empty data. #3950
- Error is thrown when press escape in the filter row #4712
- Opening the ESF dialog throws an error #4737
- [igx-grid][IE11] "Error: ViewDestroyedError: Attempt to use a destroyed view: detectChanges" is thrown when closing filtering row. #4764
- [igx-grid] some cells don't go into edit state or selected state when resizing window. #4746
- igx-tree-grid when no data in grid pagination shows wrong #4666
- ElasticPositionStrategy should resize shown element with Center/Middle directions #4564
- ESF custom dialog new filter not fully visible #4639
- igx-grid: row virtualization doesn't work when setting height in percent if you fetch and bind data after initial rendering. #3949
- Grid height is calculated wrongly as grid width narrows #4745
- [igx-grid][IE11] filtering problems with IME mode. #4636

## 7.2.8
- `IgxGrid` Custom keyboard navigation
    - `onFocusChange` event is deprecated.
    - `onGridKeydown` is exposed. The event will emit
    `IGridKeydownEventArgs { targetType: GridKeydownTargetType; target: Object; event: Event; cancel: boolean; }`
    - `navigateTo(rowIndex: number, visibleColumnIndex: number, callback({targetType, target: Object }))` - this method allows you to navigate to a position in the grid based on provided `rowindex` and `visibleColumnIndex`;
    - `getNextCell(currentRowIndex, currentvisibleColumnIndex, callback(IgxColumnComponent))` - returns `{ rowIndex, visibleColumnIndex }` which defines the next cell, that match specific criteria according to the current position
    - `getPreviousCell(currentRowIndex, currentvisibleColumnIndex, callback(IgxColumnComponent))` - returns `{ rowIndex, visibleColumnIndex }` which defines the previous cell, that match specific criteria according to the current position

### Bug Fixes
- Grid remains in pending state after commiting row edit w/o changes #4680
- Filter condition dropdown is not closed on tab navigation #4612
- When filter row is opened navigating with shift and tab on first cell does not selects the cancel button #4537
- Focus is not moved from the filter row to the summary row when the grid has no records #4613
- igx-carousel problem with lost focus #4292
- List items are shifted down on search if the list was scrolled down beforehand. #4645
- [igx-grid] some cells are not rendered when resizing window. #4568
- [igx-grid] after being grouped then resized, horizontal scrolling causes column header misalignment with data cell #4648
- Cells content is misaligned when group by a column and scroll horizontal #4720
- When hide/show columns the grid has empty space #4505

## 7.2.7

### Bug fixes
- Custom filter dialog Excel-Style Filtering does not save the selected operand #4548
- Wrong endEdit call on data operation pipes subscribe #4313
- TreeGrid does not have default loading template #4624
- [igx-grid] Question about resizing behavioral change after v7.2.1. #4610
- [igx-grid] onSelection event comes to emit after ending edit mode. #4625
- Error is thrown when trying to open datepicker with Space key in IE #4495
- DatePicker dropdown overlaps the input when it appears top #4526
- Custom filter dialog of the Excel-style Filtering does not display the selected condition in the correct format #4525
- [igx-grid] group row is duplicated when collapsing all and then expanding a group row. #4650
- Fix scroll wheel tests due to creating wheel event with deltaY sets also wheelDeltaY (PR #4659)
- Update Canonical and HrefLang links for EN and JP environments #4674
- In the Drag and Drop dev sample the background color is not changed in IE and Edge #4597

## 7.2.6
- `igxGrid`
    - **Feature** The `groupsRecords` property now returns the full grouping tree as in 7.1 and also includes the grouping information for all pages.

### Bug Fixes
- Unreadable icon color when icon is used as a tooltip target with dark-theme #4477
- [igx-tabs] Selection indicator is not resized correctly #4420
- Faulty urls in Typescript #4546
- igx-list theme docs #4390
- Filtering conditions drop down does not behave consistently when the button that opens it is clicked multiple times #4470
- Message 'No records found.' is still previewed when reset filter #4484
- The text in the filter column textbox truncates in the igx-grid component #4496
- Excel style filter does not apply the filter when the value is 0 #4483
- When hold arrow up or down key on a month the focus changes to the year #4585
- Putting two circular progress bars results in duplicate IDs #4410
- igxGrid does not clear groupsRecords when all columns get ungrouped #4515

## 7.2.5
- `igxDrop`
    - `onEnter`, `onLeave` and `onDrop` events now have new arguments for `originalEvent`, `offsetX` and `offsetY` relative to the container the igxDrop is instanced.
- `IgxList`
    - **Feature** the `index` property is now an `@Input` and can be assigned by structural directives such as `*igxFor`.
    ```html
        <igx-list>
            <div [style.height]="'480px'" [style.overflow]="'hidden'" [style.position]="'relative'">
                <igx-list-item [index]="i" *igxFor="let item of data; index as i; scrollOrientation: 'vertical'; containerSize: '480px'; itemSize: '48px'">
                    <div>{{ item.key }}</div>
                    <div class="contact__info">
                        <span class="name">{{item.name}}</span>
                    </div>
                </igx-list-item>
            </div>
        </igx-list>
    ```
    - The `items` property now returns the collection of child items sorted by their index if one is assigned. This is useful when the `children` order cannot be guaranteed.
- Excel-Style Filtering and Quick Filtering user interfaces now display the date picker's calendar in a dropdown.
- `IgxCard` - The card component has been refactored. It now includes several new supporting components/directives:
    - `igxCardHeaderTitle` - tag your headings placed in the `igx-card-header` container to be displayed as a card title;
    - `igxCardHeaderSubtitle` - tag your headings placed in the `igx-card-header` container to be displayed as a card subtitle;
    - `igxCardThumbnail` - tag anything placed in the `igx-card-header` as a thumb to be placed to the left of your titles;
    - `igx-card-header` - the card header can now detect and automatically position `igx-avatar`s placed in it;
    - `igx-card-media` - wrap images or videos that will be automatically sized for you;
    - `igx-card-actions` - the card actions can now detect and automatically position all `igxButton`s placed in it;
    - The card has a new `type` property. It can be set to `outlined` to get the new outlined card look;
    - The card has a new `horizontal` property. When set to true, the layout will become horizontally aligned;
- New Directive `igx-divider` - The igx-divider is a thin, configurable line that groups content in lists and layouts.

### Bug Fixes
- Row editing overlay is not visible when grid has either 1 or 2 rows and height is not set. #4240
- Ctrl + Right Arrow is not working in an expanded child grid in 7.2.x #4414
- In EI11 and error is returned when filter by date #4434
- Calendar should be closed when scrolling is initiated #4099
- The sync service for the horizontal virtualization returns invalid cache values in certain scenarios #4460
- Unreadable icon color when icon is used as a tooltip target with dark-theme #4477
- When first tree grid column is with type date the calendar mode is not correct #4457
- When grid is grouped the search does not scroll to the find result #4327
- Calendar should be closed when scrolling is initiated #4099
- [igx-list] IgxListItem.index returns wrong index when igx-list is virtualized by igxForOf #4465
- [igx-grid] groupsRepcords is not updated correctly when grouping/ungrouping. #4479
- Exceptions are thrown by igxHGrid when columns don't have initial width, or it has been set as a percentage #4491
- Change date pickers' mode to 'dropdown' in all filtering UIs. #4493
- The radio-group display cannot be overridden #4402
- Filtered column header goes over the RowSelectors and groups when scroll horizontal #4366
- [igx-grid] description about onColumnMovingEnd is not correct. #4452
- IgxTabs removes custom added class #4508

## 7.2.4
### New feature
- [Multi-cell selection](https://github.com/IgniteUI/igniteui-angular/wiki/Grid-Multi-cell-selection-Specification) - Enables range selection of cells in the grid.

### Grids Performance improvements
- Grid rendering speed
- Grid grouping rendering speed
- Grid vertical scrolling using the scroll arrows
- Grid horizontal scrolling using the scroll arrows
- Grid cell focusing time
- Typing a character in an inline editor

### Bug fixes
- IgxForOf - Virtual item index with remote data #4455
- If grid has height in %(or no height) and filtering is enabled, then height is not calculated correctly. #4458
- 3rd level child does not scroll with keyboard nav #4447
- When in column group a column is hidden in the excel style filter LEFT and RIGHT buttons are enabled #4412
- Column Moving keydown.escape HostListener needs refactoring #4296
- Hierarchical Grid: scrolled child views remain after the root grid has been destroyed #4440
- When child grids have width in % (or no width) and there is horizontal scrollbar the vertical scrollbar is not visible. #4449
- Opening the Filtering dropdown twice in an igxHierarchicalGrid results in warning messages in the browser console #4436
- for-of init optimizations for grids #4374
- Changing columns dynamically in the Hierarchical Grid resets root column list to contain child columns. #4337
- Cell is not selected on click [IE] #1780
- igx-grid: Uncommitted IME text gets lost when Enter key is pressed in an edit cell template. #4314

## 7.2.3
### Improvements
- `IPinColumnEventArgs` new property - added a new property `isPinned` to the `IPinColumnEventArgs` interface. Now the `onColumnPinning` event emits information whether the column is pinned or unpinned.
- `igxGrid`
    - `igxFilterCellTemplate` directive added that allows retemplating of the filter cell.
    - `IgxColumnComponent` now has `filterCellTemplate` property that can be used to retemplate the filter cell.

### Bug fixes
- Fix auto-generate columns for TreeGrid #4399
- Emiting event when unpinning column #3833
- In Firefox when collapse all groups grid becomes empty #4304
- When transactions are enabled and update a filtered cell there is an error in console #4214
- In IE11 datePicker delete button is not in correct position when open a cell in edit mode #4116
- Refactoring filter cell navigation so that it is handled in the navigation service. Handling special scenarios for hierarchical grid in the hierarchical navigation service. #4267
- Grid: fix sorting in chrome #4397
- An error is returned when add a child for not committed row and summaries are enabled #4317
- Update child summaries correctly when CRUD operations are performed #4408
- Add igxQuickFilterTemplate directive #4377
- Resizing: move resize handle logic in a directive #4378
- No event emitted when column is unpinned #3799
- When update a cell in the grouped column the child summaries are not updated #4324
- Column Group border is misaligned with its children's in some cases #4387
- Expanding last row of HierarchicalGrid via keyboard(Alt + downArrow) leads to cell losing its focus. #4080
- fix(HierarchicalGrid): Moving onGridCreated to be emitted onInit #4370
- Virtualization of grid not working in tab #4329
- When you pin child column the whole group is not pinned #4278

## 7.2.2
### Features
- **Components' Display Type** - All components now have their CSS display property explicitly set on the host element to ensure width, padding, and margins are applied when set directly on the host selectors.
- **Themes**
    - Add support for gradients and images as values for component themes via the component theme functions.
    - `Palettes` - added surface color to the palette. The surface color is used by cards, pickers, dialog windows, etc. as the default background.

### Bug fixes
- fix(tabs): Fix for applying styles to tabs group #4371
- igxInput - add ability to toggle required dynamically #4361
- Select sort button only if default template is used #4372
- Public enumerations should not be constants #4364
- fix(hierarchicalGrid): Fix scrollbar not updated when data for children is loaded after initial load. #4334
- fix(date-picker): Fix for re-templating dropdown date-picker #4325
- Remove ngModel from datepicker #4333
- Scrollbar is not updated when load remote data #4209
- IgxGrid cell edit does not update values (onCellEdit) #4055
- Initial GroupBy performance is poor with many columns grouped #4309
- Components' display type #4316
- Including summary row cells in tab sequence for HierarchicalGrid navigation. #4293
- Surface color #4109
- `headerGroupClasses` is marked as hidden #4276
- Update AutoScrollStrategy to reposition elements outside NgZone #4250
- Optimizing post group pipe for 4309 - 7.2.x #4310
- IgxSelect does not close on Shift+Tab #4164
- clone method should have inheritdoc in all position strategies #4265
- Dialog does not emits close event the second time that is opened and closed #4222
- IgxLabelComponent is hidden #4237
- refactor(button-group): Fix the double borders between the buttons #4092
- Allow gradient/image values as backgrounds in component themes #4218
- Time Picker enhancements #4348

## 7.2.1
- `igxGrid`
    - **Breaking Change** The `groupsRecords` property now only returns the visible tree and does not include groups that are children of collapsed parents.
    - **Feature** Column Hiding and Column Pinning components now expose a `disableFilter` property which allows hiding the filter columns input from the UI.

### Improvements
- igxSelect - select-positioning-strategy code cleanup #4019

### Bug fixes
- Tooltip remains opened after clicking its target #4127
- Can not move a column to left if the previous column is column group #4114
- TextHighlight Directive makes the matching spans bold #4129
- IgxDropDownItem still uses deprecated accessors #4167
- Double click in editMode reverts the cell's value #3985
- Navigation with Ctrl+arrow keys does not work in child grids #4120
- In IE11 and Edge when scroll page the excel filter dialog is not moved #4112
- IgxCalendar overlay, rendered from cell in edit mode, goes outside the grid when scrolling #4205
- When using keyboard navigation the child grid does not scroll to next row when next child is empty. #4153
- selectedIndex doesn't switch tab. #4245
- When the last column is hidden button RIGHT for the last visible column should be disabled #4230
- When excel-style-filtering is enabled and press Shift+tab on first cell the scroll should not be moved #4219
- Can not navigate with tab in filtering row if grid has no horizontal scroll #4111
- ExcelFilterStyle , what is the name of the onClick methods for the apply and cancel button ? onFilteringDone doesnt work here #4248
- When you focus an element from the Excel-Style Filtering List in Chrome a blue boarder appears #4269
- Need ability to remove a column filter that was previously set in the grid #4305
- Keyboard navigation inside summaries for hierarchical grid is not working with Ctrl + arrow keys #4176
- ReadMe links are broken on 7.2.0. release note #4251
- Error when scrolling grid with mouse wheel after closing a dialog window in the page #4232
- Circular progress bar throws error on IE11 #3787
- Issue with export excel/csv from grid #3763
- Setting grid data property manually after initial rendering without binding it to the input is not detected. #4242
- When child grids does not have set height and expand a row in child grid scrollbars are not updated and there is empty space on the grid #4239
- [ng add]: Enabling polyfills step doesn't update properly polyfill.ts generated by Angular CLI v7.3.x. #3967
- When change sorting from the excel filter it is not applied for the grouped column #4119
- When grid is filtered and update a cell summaries are not updated #4211
- [igx-date-picker] igxCalendarHeader and igxCalendarSubheader don't work #4223
- [igx-date-picker] unnecessary suffix "日" to the date part of the calendar. #4224
- igxMonthPicker - arrowdown and arrow up not working correctly inside months view #4190
- In Edge resizing indicators are offset incorrectly #3908
- igx-column-group does not fire onColumnVisibilityChanged #4194

## 7.2.0
- `igxCalendar`
    - `igxCalendar` has been refactored to provide the ability to instantiate each view as a separate component.
    - **Feature** advanced keyboard navigation support has been added. Read up more information in the [ReadMe](https://github.com/IgniteUI/igniteui-angular/tree/master/projects/igniteui-angular/src/lib/calendar/README.md)

- **New component** `IgxMonthPicker`:
    - Provides the ability to pick a specific month. Read up more information in the [ReadMe](https://github.com/IgniteUI/igniteui-angular/tree/master/projects/igniteui-angular/src/lib/calendar/month-picker/README.md)

- **New component** `IgxHierarchicalGrid`:
    - Provides the ability to represent and manipulate hierarchical data in which each level has a different schema. Each level is represented by a component derived from **igx-grid** and supports most of its functionality. Read up more information about the IgxHierarchicalGrid in the official [documentation](https://www.infragistics.com/products/ignite-ui-angular/angular/components/hierarchicalgrid.html) or the [ReadMe](https://github.com/IgniteUI/igniteui-angular/tree/master/projects/igniteui-angular/src/lib/grids/hierarchical-grid/README.md)

- **New component** The `igxSelect` provides an input with dropdown list allowing selection of a single item.
    ```html
    <igx-select #select1 [placeholder]="'Pick One'">
        <label igxLabel>Sample Label</label>
        <igx-select-item *ngFor="let item of items" [value]="item.field">
            {{ item.field }}
        </igx-select-item>
    </igx-select>
    ```

[documentation](https://www.infragistics.com/products/ignite-ui-angular/angular/components/select.html) or the [ReadMe](https://github.com/IgniteUI/igniteui-angular/tree/master/projects/igniteui-angular/src/lib/select/README.md)

- **New directive** `igxAutocomplete` - new directive that provides a way to enhance a text input by showing a panel of suggested options, provided by the developer. More information about the IgxAutocomplete is available in the official [documentation](https://www.infragistics.com/products/ignite-ui-angular/angular/components/autocomplete.html) or the [ReadMe](https://github.com/IgniteUI/igniteui-angular/tree/master/projects/igniteui-angular/src/lib/directives/autocomplete/README.md).

    ```html
    <input igxInput type="text" [igxAutocomplete]="townsPanel" />
    <igx-drop-down #townsPanel>
        <igx-drop-down-item *ngFor="let town of towns" [value]="town">
            {{town}}
        </igx-drop-down-item>
    </igx-drop-down>
    ```

- `igxGrid` now has `isLoading` input property. When enabled will show loading indicator, until the data is available. It can be best utilized for remote scenarios. Another input property `loadingGridTemplate` allows customizing the loading indicator.

    ```html
    <!-- Example -->
    <igx-grid [isLoading]="true" ...>
    </igx-grid>
    ```

    - `Group By`
        - The collapse/expand icons have new orientantion to display the action that will be performed when clicked. When an icon points up clicking on it would result in collapsing the related group row and when it points down clicking on it would expand the group row.
        - The collapse/expand all icons have also been updated to reflect the new group row icons better.
        - Group rows now can be expanded/collapsed using Alt + Arrow Up/Down to reflect the new icons.
    - `filterMode` input added, which determines the filtering ui of the grid. The default value is `quickFilter`. Other possible value is `excelStyle`, which mimics the filtering in Excel with added functionality for column moving, sorting, hiding and pinning.
    - `IgxColumnComponent` now has `disablePinning` property, which determines wether the column can be pinned from
    the toolbar and whether the column pin will be available in the excel style filter menu. The `disableHiding` input will be used to show/hide the column hiding functionality in the menu.
- `igxTreeGrid`
    - The collapse/expand icons have new orientantion to display the action that will be performed when clicked. When an icon points up clicking on it would result in collapsing the related tree grid level and when it points down clicking on it would expand the tree grid level.
    - Expanding/collapsing tree levels can now be performed also by using Alt + Arrow Up/Down to reflect the new icons.
- `IgxColumnComponent`
    - **Breaking Change** the `gridID` property is now **deprecated**. Please, use `column.grid.id` instead.
- `igxCombo`
    - **Breaking Change** `combo.value` is now only a getter.
    - **Feature** added support for templating the default input group of the component. The `igx-combo` now allows for `igx-prefix`, `igx-suffix`,`igx-hint` and `[igxLabel]` components to be passed as `ng-content` and they will be renderer accordingly on the combo's input. Example:
    ```html
        <!-- customize combo input --->
        <igx-combo #myCombo [data]="myGenres">
            ...
            <label igxLabel>Genres</label>
            <igx-prefix><igx-icon>music_note</igx-icon></igx-prefix>
        </igx-combo>
     ```
    - **Feature** the default combo 'clear' and 'toggle' icons can now be templated. Two new directives are added (with selector `[igxComboClearIcon]` and `[igxComboToggleIcon]`). Passing an `ng-template` with one of the directives will overwrite the default conent of the respective icon. Functionality will remain unaffected. Expample:
    ```html
        <!-- customize combo input --->
        <igx-combo #myCombo [data]="myGenres">
            ...
            <ng-template igxComboToggleIcon let-collapsed>
                <igx-icon>{{ collapsed ? 'remove_circle' : 'remove_circle_outline'}}</igx-icon>
            </ng-template>
        </igx-combo>
    ```
- `igxDropDown`
    - `IgxDropDownItemBase` and it's descendants (of which `IgxDropDownItem`) have had their `isSelected` and `isFocused` properties **deprecated**. Instead, use `selected` and `focused` properties.
    - Added an `@Input` for the `index` property (such as the one coming from ngFor) of the `IgxDropDownItem` component. This **deprecates** the automatic index calculation.
    ```html
        <igx-drop-down>
            <igx-drop-down-item *ngFor="let item of items; let i = index" [index]="i">
                {{ item.field }}
            </igx-drop-down-item>
        </igx-drop-down>
    ```
    - **Feature** `IgxDropDownGroupComponent` has been added. It allows for easier grouping of multi-level data, without the need of flattening it. The `igx-drop-down-item-group` tag accepts `igx-drop-down-item`s and displays them in the appropriate grouped fashion.
        ```html
            <igx-drop-down>
                <igx-drop-down-item-group *ngFor="let country of contries" [label]="country.name">
                    <igx-drop-down-item *ngFor="let city of country.cities" [value]='city.refNo'>
                        {{ city.name }}
                    </igx-drop-down-item>
                </igx-drop-down-item-group>
            </igx-drop-down>
        ```
- `Theme Elevations & Shadows` - Components with shadows, set by an elevation level or otherwise, are now fully configurable by the user via schema and/or theme properties. User can also provide a custom elevations set to component themes that support them.
    - **Breaking Change** - The `$search-shadow-color` and `$search-disabled-shadow-color` properties on the `igx-input-group-theme` have been replaced with `$search-resting-shadow` and `$search-disabled-shadow` respectively. Use `ng update` to migrate automatically.
- `IgxTreeGridComponent`
    - We can now search in the treegrid's data by using the `findNext` and the `findPrev` methods and we can clear the search results with the `clearSearch` method.
- `IgxTextHighlightDirective`
    - `IgxTextHighlightDirective.page` input property is **deprecated**. `rowIndex`, `columnIndex` and `page` properties of the `IActiveHighlightInfo` interface are also **deprecated**. Instead, `row` and `column` optional properties are added.
- `igxDragDrop`
    - `dragGhostHost` input property added. Sets the element to which the dragged element will be appended. If not provided, the dragged element is appended to the body.
- `Column Hiding UI`
    - **Behavioral Change** - The UI now hides the columns whose `disableHiding` property is set to true instead of simply disabling them.
- `igxButton` - **New Button Style** - Include [outlined](https://material.io/design/components/buttons.html#outlined-button) button style to support the latest material spec.
- `igxOverlay`:
    - `igxOverlay.attach()` method added. Use this method to obtain an unique Id of the created overlay where the provided component will be shown. Then call `igxOverlay.show(id, settings?)` method to show the component in overlay. The new `attach` method has two overloads:
      - `attach(element: ElementRef, settings?: OverlaySettings): string` - This overload will create overlay where provided `element` will be shown.
      - `attach(component: Type<any>, settings?: OverlaySettings, moduleRef?: NgModuleRef<any>): string` - Creates a `ComponentRef` from the provided `component` class to show in an overlay. If `moduleRef` is provided the service will use the module's `ComponentFactoryResolver` and `Injector` when creating the `ComponentRef` instead of the root ones.
    - `igxOverlay.show(component, settings)` is **deprecated**. Use `igxOverlay.attach()` method to obtain an Id, and then call `igxOverlay.show(id, settings)` method to show a component in the overlay.
    - `IPositionStrategy` exposes new method `clone` that clones the strategy instance with its settings.

- `igx-date-picker`
    - **Feature** Added `dropdown` `mode` to enable the input field value editing and spinning of the date parts as well as displaying a drop down calendar to select a date. Example:
    ```html
      <igx-date-picker #editableDatePicker1 mode="dropdown" [value]="date" format="dd.MM.y" mask="M/d/y">
      </igx-date-picker>
     ```
 **Components roundness**
- Ignite UI for Angular now allows you to change the shape of components by changing their border-radius.

- Here is the list of all components that have roundness functionality:
* _igx-badge_
* _igx-buttongroup_
* _igx-calendar_
* _igx-card_
* _igx-carousel_
* _igx-chip_
* _igx-dialog_
* _igx-drop-down_
* _igx-expansion-panel_
* _igx-input-group_
* _igx-list_
  * _igx-list-item_
* *igx-navdrawe*r
* _igx-snackbar_
* _igx-toast_
* _igxTooltip_

- **Breaking Change**
- The `$button-roundness` property on the `igx-button-theme` have been replaced for each button type with: `$flat-border-radius`,`$raised-border-radius`,`$outline-border-radius`,`$fab-border-radius`, `$icon-border-radius`.
- The`$roundness` property on the `igx-chip-theme` have been replaced with `$border-radius`.
- The`$roundness` property on the `iigx-tooltip-theme` have been replaced with `$border-radius`.

### Bug Fixes
- All initially pinned columns get unpinned if the grid's width is set as a percentage of its parent #3774
- Expanding a group row while at the bottom of the grid throws error #4179
- Grouping expand/collapse all button is not aligned with the row selector checkbox. #4178
- IgxToggleAction logs deprecated message in the console #4126
- IgxCombo - Calling selectItems([]) incorrectly clears the combo selection #4106
- IgxCombo - Clearing item filter sometimes empties drop down list #4000
- IgxCombo - Keyboard navigation ArrowDown stutters on chunk load #3999
- Row editing overlay banner not shown when enter row editing #4117
- IgxToggle open method always tries to get id even when it has one #3971
- Last (right-aligned) column is cut off when no widths are set for the columns #3396
- The selection in the last grid column does not span in the whole cell. #1115
- Last column header is a bit wider than the cells #1230

## 7.1.11
### Improvements
- Row and Cell editing Docs improvements #4055

## 7.1.10
### Features
- Column Hiding and Column Pinning components now expose a `disableFilter` property which allows hiding the filter columns input from the UI.

### Bug Fixes
- Tooltip remains opened after clicking its target #4127
- TextHighlight Directive makes the matching spans bold #4129
- igx-grid: `pinned` property doesn't work when `width` property is set together. #4125
- Double click in editMode reverts the cell's value #3985
- Issue with export excel/csv from grid #3763
- Error when scrolling grid with mouse wheel after closing a dialog window in the page #4232
- Circular progress bar throws error on IE11 #3787
- Setting grid data property manually after initial rendering without binding it to the input is not detected. #4242
- `headerGroupClasses` is marked as hidden #4276
- When you pin child column the whole group is not pinned #4278
- igx-column-group does not fire onColumnVisibilityChanged #4194
- When grid is filtered and update a cell summaries are not updated #4211

## 7.1.9
### Bug Fixes
- igx-grid: Incorrect height calculation when setting height in percent and binding empty data. #3950
- Grid doesn't reflect the applied formatter immediately #3819
- Cannot set chip as selected through API if selectable is false #2383
- IgxCombo - Keyboard navigation in combo with remote data is incorrect #4049
- Setting groupingExpressions run-time has different result than using the UI/methods #3952
- Error on app-shell build in the icon module #4065
- Grid/TreeGrid toolbar dropdowns reopen when trying to close it every other time #4045
- When grid and columns have width in IE the columns are visible outside the grid #3716
- IgxGridToolbarComponent is hidden from the API docs #3974
- igx-grid: row virtualization doesn't work when setting height in percent if you fetch and bind data after initial rendering. #3949
- IgxToggleAction logs deprecated message in the console #4126

## 7.1.8
### Bug Fixes
- Required date picker bound to displayData is shown invalid initially. #3641
- If the columns don't fit the treeGrid viewport, horizontal scrollbar in TreeGrid is gone/disappears #3808
- igxGrid setting autogenerate and groupingExpressions inputs results in errors #3951

## 7.1.7
### Bug fixes
- refactor(card): apply the content color to any text element #3878
- style(linear-bar): Fix text alignment #3862

## 7.1.6
### Bug Fixes
- Calling open() on an already opened IgxDropDown replays the opening animation #3810

## 7.1.5
### Features
- `igxGrid`
    - `Group By`
        - The collapse/expand icons have new orientantion to display the action that will be performed when clicked. When an icon points up clicking on it would result in collapsing the related group row and when it points down clicking on it would expand the group row.
        - The collapse/expand all icons have also been updated to reflect the new group row icons better.
        - Group rows now can be expanded/collapsed using Alt + Arrow Up/Down to reflect the new icons.
- `igxTreeGrid`
    - The collapse/expand icons have new orientantion to display the action that will be performed when clicked. When an icon points up clicking on it would result in collapsing the related tree grid level and when it points down clicking on it would expand the tree grid level.
    - Expanding/collapsing tree levels can now be performed also by using Alt + Arrow Up/Down to reflect the new icons.
- `Remove CSS Normalization` - Some users were complaining we reset too many browser styles - lists and heading styles in particular. We no longer do CSS normalization on an application level. Users who depended on our CSS browser normalization will have to handle that on their own going forward.
- `igxOverlayService` - the height of the shown element/component is not cached anymore. The height will be calculated each time position method of position strategy is called.

- `igxOverlayService`
    - `onClosing` event arguments are of type `OverlayClosingEventArgs` that adds an optional `event` property with the original DOM event. The browser event is available when closing of the overlay is caused by an outside click. This also affects all components and directives that use `igxOverlay` service - `igxToggle`, `igxDropDown`, `igxCombo`, `igxSelect` and `igxAutocomplete`. When they emit their respective `onClosing` event, the arguments are of type `CancelableBrowserEventArgs`, including the optional browser event.

## 7.1.4
### Features
- `Column Hiding UI`
    - **Behavioral Change** - The UI now hides the columns whose `disableHiding` property is set to true instead of simply disabling them.

## 7.1.3
### Bug Fixes
- When search and hide and then show a column the cell values are not correct ([3631](https://github.com/IgniteUI/igniteui-angular/issues/3631))
- When press Ctrl+Arrow down key on a summary cell it should stay active ([3651](https://github.com/IgniteUI/igniteui-angular/issues/3651))
- When summary row is not fully visible and press Tab the last summary cell is not activated ([3652](https://github.com/IgniteUI/igniteui-angular/issues/3652))
- Choosing from a drop down inside a form in a drop down closes the outer drop down ([3673](https://github.com/IgniteUI/igniteui-angular/issues/3673))
- Banner - Calling close method on collapsed panel throws error ([3669](https://github.com/IgniteUI/igniteui-angular/issues/3669))
- Typedoc API task generates non-public exports ([2858](https://github.com/IgniteUI/igniteui-angular/issues/2858))
- column.pin and column.unpin API descriptions need improvement ([3660](https://github.com/IgniteUI/igniteui-angular/issues/3660))
- disabledDates for the calendar and date picker should be an @Input() ([3625](https://github.com/IgniteUI/igniteui-angular/issues/3625))
- There is no way to determinate if a list item was panned in the click event ([3629](https://github.com/IgniteUI/igniteui-angular/issues/3629))
- When search and hide and then show a column the cell values are not correct ([3631](https://github.com/IgniteUI/igniteui-angular/issues/3631))

## 7.1.2
### Features
- `igx-circular-bar` and `igx-linear-bar` now feature an indeterminate input property. When this property is set to true the indicator will be continually growing and shrinking along the track.
- `IgxTimePickerComponent`: in addition to the current dialog interaction mode, now the user can select or edit a time value, using an editable masked input with a dropdown.
- `IgxColumnComponent` now accepts its templates as input properties through the markup. This can reduce the amount of code one needs to write when applying a single template to multiple columns declaratively. The new exposed inputs are:
    + `cellTemplate` - the template for the column cells
    + `headerTemplate` - the template for the column header
    + `cellEditorTemplate` - the template for the column cells when a cell is in edit mode
      ```html
        <!-- Example -->

        <igx-grid ...>
            <igx-column *ngFor="let each of defs" [cellTemplate]="newTemplate" ...></igx-column>
        </igx-grid>

        <ng-template #newTemplate let-value>
            {{ value }}
        </ng-template>
        ```

### Bug Fixes

- When transactions are enabled and delete a row page is changed to first page ([3425](https://github.com/IgniteUI/igniteui-angular/issues/3425))
- Row selectors header is not updated when commit transactions ([3424](https://github.com/IgniteUI/igniteui-angular/issues/3424))
- When a column is sorted and change value in a cell after commit and press enter on selected cell the focus is not in the input ([2801](https://github.com/IgniteUI/igniteui-angular/issues/2801))
- Closing the filter UI cuts the grid on the left ([3451](https://github.com/IgniteUI/igniteui-angular/issues/3451))
- GroupedRecords class should be hidden for doc generation. ([3483](https://github.com/IgniteUI/igniteui-angular/issues/3483))
- Badly formatted table in the JP documentation ([3484](https://github.com/IgniteUI/igniteui-angular/issues/3484))
- Not setting width in percentage on one or more columns results in columns going out of view ([1245](https://github.com/IgniteUI/igniteui-angular/issues/1245))
- Feature Request : locale property on a grid level ([3455](https://github.com/IgniteUI/igniteui-angular/issues/3455))
- Excel cannot open the exported data ([3332](https://github.com/IgniteUI/igniteui-angular/issues/3332))
- API DOC header links on header nav in JP leads to EN product page ([3516](https://github.com/IgniteUI/igniteui-angular/issues/3516))
- IgxGridHeaderGroupComponent should have preset min width ([3071](https://github.com/IgniteUI/igniteui-angular/issues/3071))
- Adding a custom svg to snackbar ([3328](https://github.com/IgniteUI/igniteui-angular/issues/3328))
- Feature request: Using text field input for date and time picker ([2337](https://github.com/IgniteUI/igniteui-angular/issues/2337))
- Summaries Keyboard navigation issues ([3407](https://github.com/IgniteUI/igniteui-angular/issues/3407))
- IgxRipple - animate() function not supported in Safari ([3506](https://github.com/IgniteUI/igniteui-angular/issues/3506))
- Faulty link in Typedoc ([3531](https://github.com/IgniteUI/igniteui-angular/issues/3531))
- [IE11] igx-grid - Filtering is cleared when clicking filtering chip if resourceString.igx_grid_filter_row_placeholder is set to Japanese character. ([3504](https://github.com/IgniteUI/igniteui-angular/issues/3504))
- Setting required IgxInput's value not via typing does not clear the invalid style. ([3550](https://github.com/IgniteUI/igniteui-angular/issues/3550))
- Add bodyTemplate as @Input() for igx-column ([3562](https://github.com/IgniteUI/igniteui-angular/issues/3562))
- Horizontal scrollbar is not shown when column's width is set to a percentage value. ([3513](https://github.com/IgniteUI/igniteui-angular/issues/3513))
- When select a date filter the date is not previewed in the input ([3362](https://github.com/IgniteUI/igniteui-angular/issues/3362))
- Missing locale errors on a browser with non-en language ([3569](https://github.com/IgniteUI/igniteui-angular/issues/3569))
- igx-action-icon is not vertically aligned in IgxNavbar ([3584](https://github.com/IgniteUI/igniteui-angular/issues/3584))
- [IE11] igx-grid filtering condition is reverted when typing Japanese character in the filtering textbox. ([3577](https://github.com/IgniteUI/igniteui-angular/issues/3577))
- TreeGrid has empty space when Summaries are enabled and expand/collapse ([3409](https://github.com/IgniteUI/igniteui-angular/issues/3409))
- Filtering row: no chip is created while typing Japanese characters on Edge ([3599](https://github.com/IgniteUI/igniteui-angular/issues/3599))
- PowerShell script should be added in order to apply some rules for deployment of the API DOCS (sassdoc, typedoc) ([3618](https://github.com/IgniteUI/igniteui-angular/issues/3618))
- igx-grid isn't displayed properly in IE11 when it is inside an igx-tabs-group. ([3047](https://github.com/IgniteUI/igniteui-angular/issues/3047))
- Cells' content is shown twice when entering edit mode after searching. ([3637](https://github.com/IgniteUI/igniteui-angular/issues/3637))
- ng add improvements ([3528](https://github.com/IgniteUI/igniteui-angular/issues/3528))

## 7.1.1
### Bug Fixes
* onSortingDone is not fired when sorting indicator of a header in the group by area is clicked ([#3257](https://github.com/IgniteUI/igniteui-angular/issues/3257))
* igx-grid isn't displayed properly in IE11 when it is inside an igx-tabs-group ([#3047](https://github.com/IgniteUI/igniteui-angular/issues/3047))
* Preventing wrap-around for scrollNext and scrollPrev([#3365](https://github.com/IgniteUI/igniteui-angular/issues/3365))
* IgxTreeGrid does not respect its parent container height ([#3467](https://github.com/IgniteUI/igniteui-angular/issues/3467))
* Include grid's unpinnedWidth and totalWidth in cell width calculation ([#3465](https://github.com/IgniteUI/igniteui-angular/issues/3465))

### Other
* update typedoc-plugin-localization version to 1.4.1 ([#3440](https://github.com/IgniteUI/igniteui-angular/issues/3440))

## 7.1.0
### Features
- **New component** `IgxBannerComponent`:
    - Allows the developer to easily display a highly templateable message that requires minimal user interaction (1-2 actions) to be dismissed. Read up more information about the IgxBannerComponent in the official [documentation](https://www.infragistics.com/products/ignite-ui-angular/angular/components/banner.html) or the [ReadMe](https://github.com/IgniteUI/igniteui-angular/tree/master/projects/igniteui-angular/src/lib/banner/README.md)
- `igxGrid`
    - Added a new `igxToolbarCustomContent` directive which can be used to mark an `ng-template` which provides a custom content for the IgxGrid's toolbar ([#2983](https://github.com/IgniteUI/igniteui-angular/issues/2983))
    - Summary results are now calculated and displayed by default for each row group when 'Group By' feature is enabled.
    - `clearSummaryCache()` and `recalculateSummaries()` methods are deprecated. The grid will clear the cache and recalculate the summaries automatically when needed.
	- `locale` property added. Default value is `en`. All child components will use it as locale.
    - **Breaking change** `IgxSummaryOperand.operate()` method is called with empty data in order to calculate the necessary height for the summary row. For custom summary operands, the method should always return an array of `IgxSummaryResult` with proper length.
- `IgxIconModule`:
    - **Breaking change** `igxIconService` is now provided in root (providedIn: 'root') and `IgxIconModule.forRoot()` method is deprecated.
    - **Breaking change** `glyphName` property of the `igxIconComponent` is deprecated.
- `IgxColumnComponent`:
    - **Breaking change** the `filters` input now expects `IgxFilteringOperand` instance, instead of class ref. This way custom `IgxFilteringOperands` no longer need to be singleton, with defined `instance` method.
- `IgxMask`:
    - `placeholder` input property is added to allow developers to specify the placeholder attribute of the host input element that the `igxMask` is applied on;
    - `displayValuePipe` input property is provided that allows developers to additionally transform the value on blur;
    - `focusedValuePipe` input property is provided that allows developers to additionally transform the value on focus;
- `IgxTreeGrid`:
    - Batch editing - an injectable transaction provider accumulates pending changes, which are not directly applied to the grid's data source. Those can later be inspected, manipulated and submitted at once. Changes are collected for individual cells or rows, depending on editing mode, and accumulated per data row/record.
    - You can now export the tree grid both to CSV and Excel.
    - The hierarchy and the records' expanded states would be reflected in the exported Excel worksheet.
    - Summaries feature is now supported in the tree grid. Summary results are calculated and displayed for the root level and each child level by default.
- `IgxOverlayService`:
    - `ElasticPositioningStrategy` added. This strategy positions the element as in **Connected** positioning strategy and resize the element to fit in the view port in case the element is partially getting out of view.


## 7.0.5
### Bug Fixes

* igx-grid isn't displayed properly in IE11 when it is inside an igx-tabs-group. ([#3047](https://github.com/IgniteUI/igniteui-angular/issues/3047))
* igx-slider max-value defaults to min-value ([#3418](https://github.com/IgniteUI/igniteui-angular/issues/3418))
* Inconsistency in scrollNext and scrollPrev ([#3365](https://github.com/IgniteUI/igniteui-angular/issues/3365))
* The header link in the api docs page should be to the product page ([#3423](https://github.com/IgniteUI/igniteui-angular/issues/3423))
* Error thrown when edit primaryKey cell in Tree Grid ([#3329](https://github.com/IgniteUI/igniteui-angular/issues/3329))
* IgxGridHeaderGroupComponent should have preset min width ([#3071](https://github.com/IgniteUI/igniteui-angular/issues/3071))
* Pressing ESC on a cell in an editable column throws an error ([#3429](https://github.com/IgniteUI/igniteui-angular/issues/3429))
* Cell foreground is white on hover with the default theme ([#3384](https://github.com/IgniteUI/igniteui-angular/issues/3384))
* [IE] Grid toolbar's buttons and title are misaligned ([#3371](https://github.com/IgniteUI/igniteui-angular/issues/3371))
* Dialog window does not hold the focus when opened ([#3199](https://github.com/IgniteUI/igniteui-angular/issues/3199))
* refactor(themes): don't include contrast colors in the palettes ([#3166](https://github.com/IgniteUI/igniteui-angular/issues/3166))

### Other
* update typedoc-plugin-localization version to 1.4.1 ([#3440](https://github.com/IgniteUI/igniteui-angular/issues/3440))
* Move all keyboard navigation tests in a separate file ([#2975](https://github.com/IgniteUI/igniteui-angular/issues/2975))


## 7.0.4
### Bug fixes
- Fix(igx-grid): revert row editing styles ([#2672](https://github.com/IgniteUI/igniteui-angular/issues/2672))
- Revert "fix(grid): set min width to header groups programmatically"  status: verified version: 7.0.x
([#3357](https://github.com/IgniteUI/igniteui-angular/issues/3357))


## 7.0.3
### Bug fixes
- ng add igniteui-angular adds igniteui-cli package to both dependencies and devDependencies ([#3254](https://github.com/IgniteUI/igniteui-angular/issues/3254))
- Group column header is not styled correctly when moving that column ([#3072](https://github.com/IgniteUI/igniteui-angular/issues/3072))
- igx-grid: Filter row remains after disabling filtering feature ([#3255](https://github.com/IgniteUI/igniteui-angular/issues/3255))
- [igxGrid] Keyboard navigation between cells and filtering row with MCH ([#3179](https://github.com/IgniteUI/igniteui-angular/issues/3179))
- Argument $color of red($color) must be a color ([#3190](https://github.com/IgniteUI/igniteui-angular/issues/3190))
- Shell strings localization ([#3237](https://github.com/IgniteUI/igniteui-angular/issues/3237))
- Tabbing out of the combo search input not possible ([#3200](https://github.com/IgniteUI/igniteui-angular/issues/3200))
- Localization (i18n) not available for inputs/buttons on the grid filtering dialog ([#2517](https://github.com/IgniteUI/igniteui-angular/issues/2517))
- When in the tree grid are pinned columns and scroll horizontal the cells text is over the pinned text #3163
- Request for update of shell strings in Japanese ([#3163](https://github.com/IgniteUI/igniteui-angular/issues/3163))
- Refactor(themes): remove get-function calls ([#3327](https://github.com/IgniteUI/igniteui-angular/issues/3327))
- Fix(grid): recalculate grid body size when changing allowFiltering dynamically ([#3321](https://github.com/IgniteUI/igniteui-angular/issues/3321))
- Fix - Combo - Hide Search input when !filterable && !allowCustomValues - 7.0.x ([#3314](https://github.com/IgniteUI/igniteui-angular/issues/3314))
- Fixing column chooser column updating - 7.0.x ([#3235](https://github.com/IgniteUI/igniteui-angular/issues/3235))
- Disable combo checkbox animations on scroll ([#3303](https://github.com/IgniteUI/igniteui-angular/issues/3303))
- Added validation if last column collides with grid's scroll. ([#3028](https://github.com/IgniteUI/igniteui-angular/issues/3028)) ([#3100](https://github.com/IgniteUI/igniteui-angular/issues/3100))
- Use value instead of ngModel to update editValue for checkbox and calendar in igxCell ([#3225](https://github.com/IgniteUI/igniteui-angular/issues/3225))
- Add @inheritdoc, create ScrollStrategy abstract class and fix method signatures 7.0.x ([#3222](https://github.com/IgniteUI/igniteui-angular/issues/3222))
- When scroll with the mouse wheel the value in datePicker editor for edited cell is empty ([#2958](https://github.com/IgniteUI/igniteui-angular/issues/2958))
- igxToolbar should have the option to add custom template ([#2983](https://github.com/IgniteUI/igniteui-angular/issues/2983))
- fix(grid): mark grid for check inside NgZone when resizing ([#2792](https://github.com/IgniteUI/igniteui-angular/issues/2792)) ([#3277](https://github.com/IgniteUI/igniteui-angular/issues/3277))
- IgxGridHeaderGroupComponent should have preset min width ([#3071](https://github.com/IgniteUI/igniteui-angular/issues/3071))
- Tree grid selection ([#3334](https://github.com/IgniteUI/igniteui-angular/issues/3334))

## 7.0.2
### Features
- `ng add igniteui-angular` support :tada:
    - You can now add Ignite UI for Angular to existing Angular CLI projects - simply run `ng add igniteui-angular` in your project.
    This will install the package and all needed dependencies, add Ignite UI CLI so you can even quickly add components.
- **New component** `IgxBannerComponent`:
    - Allows the developer to easily display a highly templateable message that requires minimal user interaction (1-2 actions) to be dismissed. Read up more information about the IgxBannerComponent in the official [documentation](https://www.infragistics.com/products/ignite-ui-angular/angular/components/banner.html) or the [ReadMe](https://github.com/IgniteUI/igniteui-angular/tree/master/projects/igniteui-angular/src/lib/banner/README.md)
- `igxNavbar`:
    - Added a new `igx-action-icon` directive that can be used to provide a custom template to be used instead of the default action icon on the left-most part of the navbar.
    (If `igx-action-icon` is provided, the default action icon will not be used.)

### Bug fixes

- `igxGrid`
    - Filter row does not close when click button cancel, if the entered text is deleted ([#3198](https://github.com/IgniteUI/igniteui-angular/issues/3198))
    - Prevent a potential memory leak ([#3033](https://github.com/IgniteUI/igniteui-angular/issues/3033))
    - Filtering: Open dropdown on Alt+down, fixes input being populated on keyboard action ([#3202](https://github.com/IgniteUI/igniteui-angular/issues/3202))
    - Row Selection: selected checkboxes are flickering on vertical scrolling ([#2523](https://github.com/IgniteUI/igniteui-angular/issues/2523))
    - Row editing overlay animation should be bottom - top, when overlay is placed over the row ([#3184](https://github.com/IgniteUI/igniteui-angular/issues/3184))


## 7.0.1
### Bug fixes
- Removed the `GridHammerConfig` provider which broke touch events for other components. (Fixed #3185, Reopens #2538)


## 7.0.0
- Updated package dependencies to Angular 7 ([#3000](https://github.com/IgniteUI/igniteui-angular/pull/3000))
- Themes: Add dark schemas and mixins (PR [#3025](https://github.com/IgniteUI/igniteui-angular/pull/3025))

## 6.2.12
### Bug fixes
- igx-grid: `pinned` property doesn't work when `width` property is set together. #4125
- When you pin child column the whole group is not pinned #4278

## 6.2.11
### Bug Fixes
- igx-grid: Incorrect height calculation when setting height in percent and binding empty data. #3950
- Cannot set chip as selected through API if selectable is false #2383
- Setting groupingExpressions run-time has different result than using the UI/methods #3952
- igx-grid: row virtualization doesn't work when setting height in percent if you fetch and bind data after initial rendering. #3949

## 6.2.10
### Bug Fixes
- Cells position is changed when scroll vertical #3094
- igxGrid setting autogenerate and groupingExpressions inputs results in errors #3951

## 6.2.9
### Features
- `igxGrid`
    - `Group By`
        - The collapse/expand icons have new orientantion to display the action that will be performed when clicked. When an icon points up clicking on it would result in collapsing the related group row and when it points down clicking on it would expand the group row.
        - The collapse/expand all icons have also been updated to reflect the new group row icons better.
        - Group rows now can be expanded/collapsed using Alt + Arrow Up/Down to reflect the new icons.
- `igxTreeGrid`
    - The collapse/expand icons have new orientantion to display the action that will be performed when clicked. When an icon points up clicking on it would result in collapsing the related tree grid level and when it points down clicking on it would expand the tree grid level.
    - Expanding/collapsing tree levels can now be performed also by using Alt + Arrow Up/Down to reflect the new icons.

### Bug Fixes
- Add additional ways of expanding/collapsing in Tree Grid/Group By to reflect new icons #3841

## 6.2.8
### Bug Fixes
- Tree Grid collapse icon is updated to material standards #3780
- Change collapse/expand all icon on GroupBy #3298

## 6.2.7
### Bug Fixes
- igx-grid editing: Japanese inputs are not committed on enter or press key in edit mode #2525

## 6.2.6
### Bug Fixes/Other
- Add GA to API docs ([3596](https://github.com/IgniteUI/igniteui-angular/issues/3596))
- Modify gulp api docs tasks in order to follow the build steps ([3681](https://github.com/IgniteUI/igniteui-angular/issues/3681))

## 6.2.5
### Bug Fixes
- Setting required IgxInput's value not via typing does not clear the invalid style ([3550](https://github.com/IgniteUI/igniteui-angular/issues/3550))
- igx-grid isn't displayed properly in IE11 when it is inside an igx-tabs-group ([3047](https://github.com/IgniteUI/igniteui-angular/issues/3047))
- igxGrid minimal body height when no total height is set or inferred ([1693](https://github.com/IgniteUI/igniteui-angular/issues/1693))
- Horizontal scrollbar is not shown when column's width is set to a percentage value ([3513](https://github.com/IgniteUI/igniteui-angular/issues/3513))
- Visible @hidden tag due to comment structure ([3523](https://github.com/IgniteUI/igniteui-angular/issues/3523))
- Faulty link in Typedoc ([3531](https://github.com/IgniteUI/igniteui-angular/issues/3531))
- Several warnings on app launch 6.2.0 RC1 and now 7.0.2 ([2915](https://github.com/IgniteUI/igniteui-angular/issues/2915))
- For_of directive doesn't scroll to next elements in some cases ([3482](https://github.com/IgniteUI/igniteui-angular/issues/3482))
- Not setting width in percentage on one or more columns results in columns going out of view ([1245](https://github.com/IgniteUI/igniteui-angular/issues/1245))
- Calendar test is failing because of wrong selector ([3508](https://github.com/IgniteUI/igniteui-angular/issues/3508))
- When transactions are enabled and delete a row page is changed to first page ([3425](https://github.com/IgniteUI/igniteui-angular/issues/3425))
- When a column is sorted and change value in a cell after commit and press enter on selected cell the focus is not in the input ([2801](https://github.com/IgniteUI/igniteui-angular/issues/2801))
- igxFor with scrollOrientation: horizontal - Almost all the items are not rendered when they don't have width property ([3087](https://github.com/IgniteUI/igniteui-angular/issues/3087))
- Pressing ESC on a cell in an editable column throws an error ([3429](https://github.com/IgniteUI/igniteui-angular/issues/3429))

## 6.2.4
### Bug Fixes
* onSortingDone is not fired when sorting indicator of a header in the group by area is clicked ([#3257](https://github.com/IgniteUI/igniteui-angular/issues/3257))
* igx-grid isn't displayed properly in IE11 when it is inside an igx-tabs-group ([#3047](https://github.com/IgniteUI/igniteui-angular/issues/3047))
* Preventing wrap-around for scrollNext and scrollPrev([#3365](https://github.com/IgniteUI/igniteui-angular/issues/3365))
* IgxTreeGrid does not respect its parent container height ([#3467](https://github.com/IgniteUI/igniteui-angular/issues/3467))
* The header link in the api docs page should be to the product page ([#3423](https://github.com/IgniteUI/igniteui-angular/issues/3423))
* fix(dialog): dialog gets focus when is opened ([#3276](https://github.com/IgniteUI/igniteui-angular/issues/3276))
* IgxTreeGrid - Add row editing + transactions to tree grid ([#2908](https://github.com/IgniteUI/igniteui-angular/issues/2908))
* Regular highlight makes the highlighted text unreadable when the row is selected. ([#1852](https://github.com/IgniteUI/igniteui-angular/issues/1852))
* Use value instead of ngModel to update editValue for checkbox and calendar in igxCell ([#3224](https://github.com/IgniteUI/igniteui-angular/issues/3224))
* Disable combo checkbox animations on scroll ([#3300](https://github.com/IgniteUI/igniteui-angular/issues/3300))
* "Select/Unselect All" checkbox is checked after deleting all rows ([#3068](https://github.com/IgniteUI/igniteui-angular/issues/3068))
* Fixing column chooser column updating ([#3234](https://github.com/IgniteUI/igniteui-angular/issues/3234))
* Fix - Combo - Hide Search input when !filterable && !allowCustomValues ([#3315](https://github.com/IgniteUI/igniteui-angular/issues/3315))
* Add @inheritdoc ([#2943](https://github.com/IgniteUI/igniteui-angular/issues/2943))
* refactor(displayDensity): Code cleanup in display density base class #3280
* Calculating updated grid height when rebinding columns ([#3285](https://github.com/IgniteUI/igniteui-angular/issues/3285))
* Fix - Combo, Drop Down - Fix TAB key navigation ([#3206](https://github.com/IgniteUI/igniteui-angular/issues/3206))
* Added validation if last column collides with grid's scroll ([#3142](https://github.com/IgniteUI/igniteui-angular/issues/3142))
* When in the tree grid are pinned columns and scroll horizontal the cells text is over the pinned text ([#3163](https://github.com/IgniteUI/igniteui-angular/issues/3163))
* refactor(themes): don't include contrast colors in the palettes ([#3166](https://github.com/IgniteUI/igniteui-angular/issues/3166))

### Code enhancements
* Fix the logic calculating test results ([#3461](https://github.com/IgniteUI/igniteui-angular/issues/3461))
* Update typedoc version and localize some shell strings ([#3237](https://github.com/IgniteUI/igniteui-angular/issues/3237))
* fix(toolbar): including custom content in the show toolbar check ([#2983](https://github.com/IgniteUI/igniteui-angular/issues/2983))
* docs(toolbar): adding more API docs ([#2983](https://github.com/IgniteUI/igniteui-angular/issues/2983))

### Other
* update typedoc-plugin-localization version to 1.4.1 ([#3440](https://github.com/IgniteUI/igniteui-angular/issues/3440))
* Update contributing document with localization ([#3313](https://github.com/IgniteUI/igniteui-angular/issues/3313))
* docs(*): add 6.2.3 missing changes and bug fixes to changelog ([#3251](https://github.com/IgniteUI/igniteui-angular/issues/3251))
* Docs - Expansion Panel - Add comments and README([#3245](https://github.com/IgniteUI/igniteui-angular/issues/3245))
* Move all keyboard navigation tests in a separate file ([#2975](https://github.com/IgniteUI/igniteui-angular/issues/2975))


## 6.2.3
- `igxGrid`
    - `resourceStrings` property added, which allows changing/localizing strings for component. If a new instance is set,
    the changes will be applied to the particular instance of the component:
    ```typescript
        this.grid.resourceStrings = {
            igx_grid_filter: 'My filter',
            igx_grid_filter_row_close: 'My close'
        };
    ```
    If only a value is updated, all component instances will be updated:
    ```typescript
        this.grid.resourceStrings.igx_grid_filter = 'My filter';
    ```
- `igxTimePicker`:
    - `resourceStrings` property added, which allows changing/localizing strings for component.
- Localization
    - Added an util function `changei18n` that takes `IResourceStrings` object as parameter. Its values will be used as resource strings for all components
    in the application.
    - Added an util function `getCurrentResourceStrings` that returns current resource strings for all components.
- `ISortingEpression`:
    - The `ignoreCase` and `strategy` properties are moved back to optional, and the `DefaultSortingStrategy` is now injected by the `IgxSorting`, instead of being mandatory to pass to expressions.

### Bug fixes

- `igxGrid`
    - Filter row does not close when click button cancel, if the entered text is deleted ([#3198](https://github.com/IgniteUI/igniteui-angular/issues/3198))
    - Prevent a potential memory leak ([#3033](https://github.com/IgniteUI/igniteui-angular/issues/3033))
    - Filtering: Open dropdown on Alt+down, fixes input being populated on keyboard action ([#3202](https://github.com/IgniteUI/igniteui-angular/issues/3202))
    - Row Selection: selected checkboxes are flickering on vertical scrolling ([#2523](https://github.com/IgniteUI/igniteui-angular/issues/2523))
    - Row editing overlay animation should be bottom - top, when overlay is placed over the row ([#3184](https://github.com/IgniteUI/igniteui-angular/issues/3184))


## 6.2.2
- `igx-checkbox`:
    - Added a new input property - `disableTransitions`. It allows disabling all CSS transitions on the `igx-checkbox` component for performance optimization.
### Bug fixes
- Removed the `GridHammerConfig` provider which broke touch events for other components. (Fixed #3185, Reopens #2538)

## 6.2.1
### Features
- `igxGrid`, `igxChip`: Add display density DI token to igxGrid and igxChip ([#2804](https://github.com/IgniteUI/igniteui-angular/issues/2804))
- `igxGrid`
    - Quick filter auto close ([#2979](https://github.com/IgniteUI/igniteui-angular/issues/2979))
    - Group By: Added title to chip in Group By area ([#3035](https://github.com/IgniteUI/igniteui-angular/issues/3035))
    - Improve UX for boolean and date columns, ([#3092](https://github.com/IgniteUI/igniteui-angular/issues/3092))
- `igxCombo`:
    - Added a new input property - `displayDensity`. It allows configuring the `displayDensity` of the combo's `value` and `search` inputs. (PR [#3007](https://github.com/IgniteUI/igniteui-angular/pull/3007))
- `igxDropDown`
    - Added a new property `maxHeight`, defining the max height of the drop down. ([#3001](https://github.com/IgniteUI/igniteui-angular/issues/3001))
- Added migrations for Sass theme properties changes in 6.2.0 ([#2994](https://github.com/IgniteUI/igniteui-angular/issues/2994))
- Themes
    - Introducing schemas for easier bootstrapping of component themes.
    - **Breaking change** removed $variant from `igx-checkbox-theme`, `igx-ripple-theme`, `igx-switch-theme`, `igx-input-group-theme`, `igx-slider-theme`, and `igx-tooltip-theme`. Use the `$schema` prop, now available on all component themes to change the look for a specific theme. See the [Theming](https://www.infragistics.com/products/ignite-ui-angular/angular/components/themes/schemas.html) documentation to learn more.


### Bug fixes

- `igxGrid`
    - Filtering condition icon is not updated for boolean columns ([#2936](https://github.com/IgniteUI/igniteui-angular/issues/2936))
    - Batch editing: Updating a cell with a value that evaluates to false does not mark it as dirty ([#2940](https://github.com/IgniteUI/igniteui-angular/issues/2940))
    - Filtering input accepts value from calendar for unary conditions ([#2937](https://github.com/IgniteUI/igniteui-angular/issues/2937))
    - When a number filter's value is deleted the grid is not refreshed ([#2945](https://github.com/IgniteUI/igniteui-angular/issues/2945))
    - Improve keyboard navigation in filtering ([#2951](https://github.com/IgniteUI/igniteui-angular/issues/2951), [#2941](https://github.com/IgniteUI/igniteui-angular/issues/2941))
    - Group By: Alt+ Arrow left/Right keys should not toggle the group row ([#2950](https://github.com/IgniteUI/igniteui-angular/issues/2950))
    - Multi Column Header can be grouped ([#2944](https://github.com/IgniteUI/igniteui-angular/issues/2944))
    - Group By: groupsRecords is not updated yet at the time of onGroupingDone event. ([#2967](https://github.com/IgniteUI/igniteui-angular/issues/2967))
    - Paging: Blank space in rows area after vertical scrolling and navigating to next page ([#2957](https://github.com/IgniteUI/igniteui-angular/issues/2957))
    - When date or boolean cell is in edit mode and press arrowUp or arrowDown key the page is scrolled ([#2507](https://github.com/IgniteUI/igniteui-angular/issues/2507))
    - When deleting a row the Row Editing dialog should be closed ([#2977](https://github.com/IgniteUI/igniteui-angular/issues/2977))
    - Group header with columns which width is defined as number throws an exception ([#3020](https://github.com/IgniteUI/igniteui-angular/issues/3020))
    - Refactor header and filter cell components, Closes [#2972](https://github.com/IgniteUI/igniteui-angular/issues/2972), [#2926](https://github.com/IgniteUI/igniteui-angular/issues/2926), [#2923](https://github.com/IgniteUI/igniteui-angular/issues/2923), [#2917](https://github.com/IgniteUI/igniteui-angular/issues/2917), [#2783](https://github.com/IgniteUI/igniteui-angular/issues/2783), [#3027](https://github.com/IgniteUI/igniteui-angular/issues/3027), [#2938](https://github.com/IgniteUI/igniteui-angular/issues/2938)
    - Filter's UI dropdown is hidden under the bottom level of the grid ([#2928](https://github.com/IgniteUI/igniteui-angular/issues/2928))
    - Cell is not editable on iOS ([#2538](https://github.com/IgniteUI/igniteui-angular/issues/2538))
- `IgxTreeGrid`
    - Cell selection wrong behavior when collapsing rows ([#2935](https://github.com/IgniteUI/igniteui-angular/issues/2935))
- `igxCombo`
    - Keyboard doesn't scroll virtualized items ([#2999](https://github.com/IgniteUI/igniteui-angular/issues/2999))
- `igxDatePicker`
    - Error emitting when  value property is initialized with empty string. ([#3021](https://github.com/IgniteUI/igniteui-angular/issues/3021))
- `igxOverlay`
    - Drop-down flickers in IE and EDGE ([#2867](https://github.com/IgniteUI/igniteui-angular/issues/2867))
- `igxTabs`
    - Tabs don't not handle width change ([#3030](https://github.com/IgniteUI/igniteui-angular/issues/3030))
- `igxCalendar`
    - make all css class names unique ([#2287](https://github.com/IgniteUI/igniteui-angular/issues/2287))
- Fixed runtime errors when using the package in applications targeting es2015(es6) and newer ([#3011](https://github.com/IgniteUI/igniteui-angular/pull/3011))

## 6.2.0
- Updated typography following the Material guidelines. Type system is now also optional and can be applied via class to the desired containers. [#2112](https://github.com/IgniteUI/igniteui-angular/pull/2112)
  - **Breaking change:** Applications using Ignite UI for Angular now require the `igx-typography` class to be applied on wrapping element, like the body element for instance.

- Display density can be specified by using the injection token `DisplayDensityToken` and providing a value (comfortable, cosy or compact) on an application or a component level.

    Setting display density on a component level:
    ```typescript
    @Component({
    ...
    providers: [{ provide: DisplayDensityToken, useValue: { displayDensity: DisplayDensity.compact} }]
    })
    ```
- `igx-input-group`
    - The `igx-input-group` control's display density can be explicitly set by using the `displayDensity` input.
    ```html
    <igx-input-group [displayDensity]="'cosy'"> ... </igx-input-group>
    ```
- `igx-drop-down`:
    - Added a new boolean argument `cancel` to the `onSelection` `ISelectionEventArgs`. Its default value is false, in case it is set to true, the drop down selection is invalidated.
- `igxIcon`:
    - **Breaking change** `glyphName` property is removed from `IgxIconComponent`. For `Material` icons the icon name should be explicitly defined between the opening and closing tags. `Font Awesome` icons should use the `name` property now.
    - Added support for custom SVG icons. Register the SVG icons with the `IgxIconService` and use `IgxIconComponent`'s `name` and `fontSet` properties to visualize the icon.
- Transaction Provider - `TransactionService` is an injectable middleware that a component can use to accumulate changes without affecting the underlying data. The provider exposes API to access, manipulate changes (undo and redo) and discard or commit all to the data.
For more detailed information, see the [README](https://github.com/IgniteUI/igniteui-angular/blob/master/projects/igniteui-angular/src/lib/services/transaction/README.md).
- `igxTreeGrid`:
    - New `IgxTreeGridComponent` added.
    - The `igxTreeGrid` is used to display and manipulate hierarchical data with consistent schema, formatted as a table and provides a line of advanced features such as sorting, filtering, editing, column pinning, column moving, column hiding, paging and others.
    - The `igxTreeGrid` provides two ways of defining the relations among our data objects - by using a **child collection** for every data object or by using **primary and foreign keys** for every data object.
    - For more details on using the `igxTreeGrid`, take a look at the [official documentation](https://www.infragistics.com/products/ignite-ui-angular/angular/components/treegrid.html).
- `igxGrid`:
    - **Breaking change** `onGroupingDone` - The array of `ISortingExpression` can now be accessed through the `expressions` event property. Two new properties have been added to the event arguments - `groupedColumns` and `ungroupedColumns`. They provide references to arrays of `IgxColumnComponent` that hold the columns which have changed their state because of the **last** grouping/ungrouping operation.

    - **Breaking change** `onEditDone` event is renamed to `onCellEdit` and new cell editing events are introduced: `onCellEditEnter` and `onCellEditCancel`. When row editing is enabled, the corresponding events are emitted by the grid - `onRowEditEnter`, `onRowEdit`, `onRowEditCancel`. All these events have arguments that are using the `IGridEditEventArgs` interface.

    - Row editing - allows modification of several cells in the row, before submitting, at once, all those changes to the grid's data source. Leverages the pending changes functionality of the new transaction provider.

        ```html
        <igx-grid [data]="data" [rowEditable]="true">
            <igx-column field="ProductName"></igx-column>
            <igx-column field="ReleaseDate"></igx-column>
        </igx-grid>
        ```

    - Batch editing - an injectable transaction provider accumulates pending changes, which are not directly applied to the grid's data source. Those can later be inspected, manipulated and submitted at once. Changes are collected for individual cells or rows, depending on editing mode, and accumulated per data row/record.

        ```typescript
        @Component({
            providers: [{ provide: IgxGridTransaction, useClass: IgxTransactionService }],
            selector: "app-grid-with-transactions",
            template: "<ng-content></ng-content>"
        })
        export class GridWithTransactionsComponent { }
        ```
    - A new boolean `hideGroupedColumns` input controls whether the grouped columns should be hidden as well (defaults to false).
    - **Breaking change** `cellClasses` input on `IgxColumnComponent` now accepts an object literal to allow conditional cell styling.
    - Exposing a mechanism for cells to grow according to their content.
    - `sortStrategy` input exposed to provide custom sort strategy for the `IgxColumnComponent`. The custom strategy should implement the `ISortingStrategy` interface, or can extend the base `SortingStrategy` class and override all or some of its public/protected members.
    - New quick filtering functionality is implemented. Filtering icon is removed from column header and a filtering row is introduced in the grid's header.
- `igxFor`
    - Added support for variable heights.
- `igx-datePicker` selector is deprecated. Use `igx-date-picker` selector instead.
- `igxOverlay`:
    - `OverlaySettings` now also accepts an optional `outlet` to specify the container where the overlay should be attached.
    - when `show` and `hide` methods are called `onAnimation` event fires. In the arguments of this event there is a reference to the `animationPlayer`, `animationType` (either `open` or `close`) and to the overlay id.
    - if you call `show`/`hide` methods of overlay, while opening/closing animation is still ongoing, the animation will stop and respective open/close animation will start.
- `igxToggleAction` new `outlet` input controls the target overlay element should be attached. Provides a shortcut for `overlaySettings.outlet`.
- `IgxOverlayOutlet` directive introduced to mark an element as an `igxOverlay` outlet container. [ReadMe](https://github.com/IgniteUI/igniteui-angular/blob/master/projects/igniteui-angular/src/lib/directives/toggle/README.md)
- `igxButtonGroup`
    - Added the ability to define buttons directly in the template
- `igx-time-picker`:
    - `igxTimePickerTemplate` - new directive which should be applied on the child `<ng-template>` element when `IgxTimePickerComponent`'s input group is retemplated.
- `igx-datePicker`:
    - `igxDatePickerTemplate` - new directive which should be applied on the child `<ng-template>` element when `IgxDatePickerComponent`'s input group is retemplated.
    - Introduced `disabledDates`. This property is exposed from the `igx-calendar` component.
    - Introduced `specialDates`. This property is exposed from the `igx-calendar` component.
    - Introduced `deselectDate` method added that deselects the calendar date.
- `IgxTextHighlightDirective`: The `highlight` method now has a new optional parameter called `exactMatch` (defaults to false).
    - If its value is false, all occurrences of the search text will be highlighted in the group's value.
    - If its value is true, the entire group's value should equals the search text in order to be highlighted (caseSensitive argument is respected as well).
- `IgxGrid`: The `findNext` and `findPrev` methods now have a new optional parameter called `exactMatch` (defaults to false).
    - If its value is false, all occurrences of the search text will be highlighted in the grid's cells.
    - If its value is true, the entire value of each cell should equals the search text in order to be highlighted (caseSensitive argument is respected as well).
- `IgxChip`
    - Introduced event argument types to all `EventEmitter` `@Output`s.
    - **Breaking change** `onSelection`'s EventEmitter interface property `nextStatus` is renamed to `selected`.
    - **Breaking change** Move the location of where the chip `suffix` is positioned. Now it is between the content and the `remove button` making the button last element if visible by default.
    - **Breaking change** Remove the chip `connector` rendered when using the `igxConnector` directive that is also removed.
    - **Breaking change** The chip theme has been rewritten. Most theme input properties have been renamed for consistency
    and better legibility. New properties have been added. Please, refer to the updated igx-chip-theme documentation to see all updates.
    - Exposed original event that is responsible for triggering any of the events. If triggered by the API it is by default `null`.
    - Added `data` input for storing any data related to the chip itself.
    - Added `select icon` with show/hide animation to indicate when a chip is being selected with ability to customize it while retaining the chip Material Design styling.
    - Added `selectIcon` input to set custom template for the `select icon`.
    - Update chip styling to match Material Design guidelines.
    - Rework of the chip content styling so now by default text inside is styled to match the chip Material Design styling.
    - Rework of the `remove button` rendered and now has the ability to customize its icon while retaining the chip Material Design.
    - Added `removeIcon` input so a custom template cane be set for the remove button icon.
- `IgxChipArea`
    - Introduced event argument types to all `EventEmitter` `@Output`s.
    - Exposed original event that is responsible for triggering any of the events. If triggered by the API it is by default `null`.
- `IgxCombo`
    - Added the following directives for `TemplateRef` assignment for combo templates (item, footer, etc.):
        - Added `IgxComboItemDirective`. Use `[igxComboItem]` in markup to assing a TemplateRef to `combo.itemTemplate`.
        - Added `IgxComboHeaderDirective`. Use `[igxComboHeader]` in markup to assing a TemplateRef to `combo.headerTemplate`.
        - Added `IgxComboFooterDirective`. Use `[igxComboFooter]` in markup to assing a TemplateRef to `combo.footerTemplate`.
        - Added `IgxComboEmptyDirective`. Use `[igxComboEmpty]` in markup to assing a TemplateRef to `combo.emptyTemplate`.
        - Added `IgxComboAddItemirective`. Use `[igxComboAddItem]` in markup to assing a TemplateRef to `combo.addItemTemplate`.
        - Added `IgxComboHeaderItemDirective`. Use `[igxComboHeaderItem]` in markup to assing a TemplateRef to `combo.headerItemTemplate`.
    - **Breaking change** Assigning templates with the following template ref variables is now deprecated in favor of the new directives:
            `#itemTemplate`, `#headerTemplate`, `#footerTemplate`, `#emptyTemplate`, `#addItemTemplate`, `#headerItemTemplate`.
    - **Breaking change** `height` property is removed. In the future `IgxInputGroup` will expose an option that allows custom sizing and then `IgxCombo` will use the same functionality for proper styling and better consistency.

- `IgxDropDown`
    - **Breaking change** `allowItemsFocus` default value is changed to `false`.
    - Added `value` input to `IgxDropDownItemComponent` definition. The property allows data to be bound to a drop-down item so it can more easily be retrieved (e.g. on selection)
- `igx-calendar`:
    - Introduced `disabledDates` property which allows a user to disable dates based on various rules: before or after a date, weekends, workdays, specific dates and ranges. The disabled dates cannot be selected and have a distinguishable style.
    - Introduced `specialDates` property which allows a user to mark dates as special. They can be set by using various rules. Their style is distinguishable.
    - Introduced `deselectDate` method added that deselects date(s) (based on the selection type)
- `igxExpansionPanel`:
    - component added. `igxExpansionPanel` provides a way to display more information after expanding an item, respectively show less after collapsing it. For more detailed information see the [official documentation](https://www.infragistics.com/products/ignite-ui-angular/angular/components/expansion_panel.html).
- `IgxList`:
    - the control now supports **ng-templates** which are shown "under" a list item when it is left or right panned. The templates are distinguished using the `igxListItemLeftPanning` and `igxListItemRightPanning` directives set on the templates.
    - the IgxList's `onLeftPan` and `onRightPan` events now have an argument of type `IListItemPanningEventArgs` (instead of `IgxListItemComponent`). The event argument has the following fields:
        - **item** of type `IgxListItemComponent`
        - **direction** of type `IgxListPanState`
        - **keepItem** of type `boolean`
- `igxTooltip` and `igxTooltipTarget` directives:
    - Added `IgxTooltipDirective`.
        - An element that uses the `igxTooltip` directive is used as a tooltip for a specific target (anchor).
        - Extends `IgxToggleDirective`.
        - Exported with the name **tooltip**.
    - Added `IgxTooltipTargetDirective`.
        - An element that uses the `igxTooltipTarget` directive is used as a target (anchor) for a specific tooltip.
        - Extends `IgxToggleActionDirective`.
        - Exported with the name **tooltipTarget**.
    - Both new directives are used in combination to set a tooltip to an element. For more detailed information, see the [README](https://github.com/IgniteUI/igniteui-angular/blob/master/projects/igniteui-angular/src/lib/directives/tooltip/README.md).
- `igxToggle`:
    - Introduced reposition method which allows a user to force toggle to reposition according its position strategy.
- `IgxDrag` and `IgxDrop` directives available.
    - `IgxDrag` allows any kind of element to be moved/dragged around the page without changing its position in the DOM. Supports Desktop/Mixed/Touch environments.
    - `IgxDrop` allows any element to act as a drop area where any `igxDrag` element can be dragged into and dropped. Includes default logic that moves the dropped element from its original position to a child of the `igxDrop` element.
    - Combined they provide a way to move elements around the page by dragging them. For more detail see the [README](https://github.com/IgniteUI/igniteui-angular/blob/master/projects/igniteui-angular/src/lib/directives/dragdrop/README.md).
- `IgxGrid` keyboard navigation
When you focus a specific cell and press one of the following key combinations, the described behaviour is now performed:
    - `Ctrl + Arrow Key Up` - navigates to the first cell in the current column;
    - `Ctrl + Arrow Down` - navigates to the last cell in the current column;
    - `Home` - provide the same behavior as Ctrl + Arrow Left - navigates to the first cell from the current row;
    - `End` - provide the same behavior as Ctrl + Arrow Right - navigates to the last cell from the current row;
    - `Ctrl + Home` - navigates to the first cell in the grid;
    - `Ctrl + End` - navigates to the last cell in the grid;
    - `Tab` - sequentially move the focus over the next cell on the row and if the last cell is reached move to next row. If next row is group row the whole row is focused, if it is data row, move focus over the first cell;
    - `Shift + Tab` - sequentially move focus to the previous cell on the row, if the first cell is reached move the focus to the previous row. If previous row is group row focus the whole row or if it is data row, focus the last cell of the row;
    - `Space` over Cell - if the row is selectable, on keydown space triggers row selection
    - `Arrow Left` over GroupRow - collapse the group row content if the row is not already collapsed;
    - `Arrow Right` over GroupRow - expand the group row content if the row is not already expanded;
    - on mouse `wheel` the focused element is blurred;
    - **Breaking change**  `space` handler for the group row has been removed; so `Space` does not toggle the group row;
    - **Breaking change** cell selection is preserved when the focus is moved to group row.
    - Introduced `onFocusChange` event. The event is cancelable and output argument from type `IFocusChangeEventArgs`;
    - For more detailed information see the [official keyboard navigation specification](https://github.com/IgniteUI/igniteui-angular/wiki/igxGrid-Specification#kb-navigation).

## 6.1.9

### General

- `sortStrategy` input exposed to provide custom sort strategy for the `IgxColumnComponent`. The custom strategy should implement the `ISortingStrategy` interface, or can extend the base `DefaultSortingStrategy` class and override all or some of its public/protected members.
- The previously optional `ignoreCase` and `strategy` of the `ISortingExpression` interface are no longer optional. In order to use our default sorting strategy in expressions built programmatically, you need to pass `DefaultSortingStrategy.instance()` or any implementation of the `ISortingStrategy` interface.
- `groupingComparer` input exposed to provide custom grouping compare function for the `IgxColumnComponent`. The function receives two values and should return `0` if they are to considered members of the same group.

## 6.1.8

### Bug fixes

- Fix sorting and groupby expression not syncing when there are already sorted columns. #2786
- GroupBy Chip sorting direction indicator is not changed if sorting direction is changed #2765
- Failing tests caused by inconsistent behavior when sorting a column with equal values #2767
- IgxGridComponent.groupingExpressions is of type any #2758

## 6.1.7

### Bug Fixes
- IgxSelectionAPIService allows to add items with id which is undefined #2581
- FilteredSortedData collection holds the original data after first filtering operation is done #2611
- Calendar improvement of "selected" getter #2687
- Improve igxCalendar performance #2675
- Add Azure Pipelines CI and PR builds #2605
- The igxDatePicker changes the time portion of a provided date #2561
- IgxChip remove icon has wrong color #2573
- Chip has intrinsic margin #2662
- IgxChip remove icon has wrong color #2573
- ChipsArea's OnSelection output is not emitted on initialization #2640

## 6.1.6

### Bug Fixes
- IgxChip raises onSelection before onRemove #2612
- Summaries are shown on horizontal scrolling when Row Selectors are enabled #2522
- Bug - IgxCombo - Combo does not bind properly with [(ngModel)] and simple data (e.g. string[]) #2620
- Missing backtick in comment #2537
- IgxSelectionAPIService allows to add items with id which is undefined #2581
- Circular bar text is clipped #2370
- Update all angular async Calendar tests to await async #2582
- InvalidPipeArgument: 'inable to convert "" into a date for pipe 'DatePipe' #2520
- All cells in the row enter in edit mode if igx-columns are recreated. #2516

## 6.1.5
- **General**
    - `IgxChip`
        - Introduced event argument types to all `EventEmitter` `@Output`s.
        - A chip can now be selected with the API with the new `selected` input. The `selected` input overrides the `selectable` input value.
        - **Breaking change** `onSelection`'s EventEmitter interface property `nextStatus` is renamed to `selected`.
    - `IgxChipArea`
        - Introduced event argument types to all `EventEmitter` `@Output`s.
    - `igxFor`
        - Adding inertia scrolling for touch devices. This also affects the following components that virtualize their content via the igxFor - `igxGrid`, `igxCombo`.
    - `igxGrid`
        - Adding inertia scrolling for touch devices.
    - `igxCombo`
        - Adding inertia scrolling for touch devices.
    - `IgxCalendar` - `deselectDate` method added that deselects date(s) (based on the selection type)
    - `IgxDatePicker` - `deselectDate` method added that deselects the calendar date.

### Bug Fixes
- igx-tabs : When you move the tab key, the contents of other tabs are displayed. #2550
- Prevent default scroll behavior when using keyboard navigation. #2496
- Error is thrown on ng serve --prod #2540
- onSelection event is not fired when a cell in last visible row is row is selected and press arrow Down #2509
- Add deselect method to igxCalendar #2424
- Time starts from 03 minutes instead of 00 #2541
- Replace EventEmitter<any> with the respective interface for the event #2481
- Cannot scroll last item in view #2504
- Japanese character is redundantly inserted into textbox on filter dialog on Safari #2316
- Improve row selection performance #1258
- igxRipple - Mousedown event doesn't bubble up when igxRipple is attached to elements. #2473
- Add default formatting for numbers in igx-grid #1197
- An error is returned when update a filtered cell #2465
- Grid Keyboard navigation performance issue #1923
- Vertical scrolling performance is slower when grouping is applied. #2421

## 6.1.4

### Bug Fixes

- Bottom of letters fall of in the label of igx-tabs-group #1978
- The search highlight and info are not updated correctly after editing a cell value of the grid #2388
- Cannot set chip as selected through API if selectable is false #2383
- Pressing 'Home/End' keys is not moving the focus to the first/last item #2332
- Cannot set igxChip as selected #2378
- Scrolling using touch is not working on Edge and Internet Explorer 11 #1639
- IgxCombo - Selection - Cannot override combo selection through the onSelectionChange event #2440
- igx-grid - `updateCell` method doesn't update cells that are not rendered. #2350

## 6.1.3
- **General**
    - Added ES7 polyfill for Object for IE. This should be added to the polyfills in order for the igxGrid to render under IE.
        ```
        import 'core-js/es7/object';
        ```

- `igxTabs`
    - `selectedIndex` property has an `@Input` setter and can be set both in markup and in code behind.
- `igxDropDownItem`
    - `isSelected` has a public setter and is now an `@Input` property that can be used for template binding.
- `igxGrid`
    - **Breaking change** `applyNumberCSSClass` and `columnType` getters are removed.
    - `isUnary` property added to IFilteringOperation
    - `igxColumn`
        - The footerTemplate property is removed.
    - `igxColumnGroup`
        - The footerTemplate property is removed.
    - exposed `autosize()` method on `IgxColumnComponent`. It allows the user to programatically change the size of a column according to it's largest visible cell.
    - Initializing an `igxGrid` component without setting height, inside a container without height defined, now causes the grid to render 10 records from the data view or all of the records if there are fewer than 10 available.
- `igxCombo`
    - **Breaking change** igxCombo default `width` is set to 100%
    - **Breaking change** `itemsMaxWidth` is renamed to `itemsWidth`
- `igxLinearBar` and `igxCircularBar`
    - exposed `step` input which determines the update step of the progress indicator. By default it is one percent of the maximum value.
    - `IgxCircularBar` `text` input property exposed to set the text to be displayed inside the circular bar.

### Bug fixes

- igx-grid - cannot auto-size columns by double-clicking in IE11 #2025
- Animation for removing item from list is very quick, must be more smoothly. #2306
- circular and linear bars - prevent progress exceeding, smooth update when operate with big nums, allow floating point nums, expose step input #2163
- Blank space on the right of igxGrid when there is a hidden column and grid width is 100% #2249
- Igx Combo throws errors when data is set to null or undefined #2300
- Top cell is not positioned aligned to the header, after keyboard navigation #1185
- In carousel when call method remove for selected slide it is still previewed #2182
- In grid paging paginate and page should check if the page is greater than the totalPages #2288
- Typos and inaccuracies in IgxSnackbar's readme. #2250
- The grid enables all the columns to be declared as pinned in the template #1612
- Combo - Keyboard Navigation - Add Item button fires on Keydown.Space #2266
- Reduce the use of MutationObservers in the IgxTextHighlightDirective #2251
- Improve row selection performance #1258
- Filter UI dialog redraws #2038
- Can't navigate from first row cell to selection checkbox with key combination #1937
- Incorrect position pinning of Navigation Drawer #2013
- Keyboard navigation not working correctly whith column moving and cell selection #2086
- Grid Layout is broken when you hide column #2121
- IgxDateFilteringOperand's operation "doesNotEqual" doesn't work if the "equals" operation is localized(modified). #2202
- aside in igx-nav-drawer surpasses height of igx-nav-drawer #1981
- The button for collapse/expand all in groupby is not working correctly #2200
- IgxDropDown Item cannot be set as selected. #2061
- IgxBooleanFilteringOperand doesn't work if the operation 'all' is localized(modified). #2067
- columnMove doesn't work if no data is loaded. #2158
- Combo's clear button should be just an icon #2099
- Default combo width should be 100% #2097
- The combo list disappears after disabling Filtering at runtime #2108
- igx-slider - slider comes to not work well after changing maxValue. #920
- Search match highlight not always scrolled into view #1886
- When groupby row is focused and spacebar is pressed the browser scrolls down, everywhere except Chrome, although it should only collapse the group #1947
- Grid data bind fails initially until window resize #1614
- Localization (i18n) for grid grouping area string #2046
- When delete all records in the last page pager should be changed #2014
- Filter icon in the header changes its position #2036

## 6.1.2
- `igxCombo` improvements
    - Remote Data Binding fixes - selection preserving and keyboard navigation.

    For more detailed information see the [official igxCombo documentation](https://www.infragistics.com/products/ignite-ui-angular/angular/components/combo.html).

**General**
- Added `jsZip` as a Dependency.

### Bug Fixes

- Grid Layout is broken when you change displayDensity runtime #2005
- Add empty grid template #2035
- Page Up/Page Down buttons don't scroll the grid #606
- Icon component is not properly exported #2072
- Adding density to chip doesn't make the density style to apply when it is dragged #1846
- Update jszip as dependency #2043
- No message is displayed when there is empty grid data without filtering enabled. #2001
- The only possible range of setting minValue to igxSlider is between [0..99] #2033
- Bootstrap & IgniteUI issues #1548
- Remove tabs from collection -> TabCollectionChange Output #1972
- 6.1.1 error on npm install #2023
- Remote binding combo doesn't store the selected fields when scrolled or collapsed #1944
- Exception is thrown when hovering a chip with a column header #1813
- IgxCombo - Remote Virtualization Keyboard Navigation #1987

## 6.1.1
- `igxTimePicker` changes
    - `onClose` event added.

### Bug Fixes

- Exit edit mode when move column through grid API #1932
- IgxListItemComponent and the two template directives are missing from public_api.ts. #1939
- Add Item button disappears after adding same item twice successively. #1938
- onTabItemDeselected is called for every not selected tab item #1952
- Exit edit mode when pin/unpin column through grid API #1933
- Selected combo item doesn't have the proper focused styles #1948
- Time-picker does not open on button-press. #1949
- Custom cell not rendering with grid searching functionality #1931
- Regular highlight makes the highlighted text unreadable when the row is selected. #1852
- DatePicker focus is wrong on select date value #1965
- add sass docs, grid document updates and input-group theme-related fixes #1993
- DatePicker focus handler and AoT build #1994
- Change displayDensity runtime #1974
- Change IgxGrid display density runtime #1998
- Error is thrown when using igx-grid theme without $content-background #1996
- Update npm deploy token #2002

## 6.1.0
- `igxOverlay` service added. **igxOverlayService** allows you to show any component above all elements in page. For more detailed information see the [official documentation](https://www.infragistics.com/products/ignite-ui-angular/angular/components/overlay_main.html)
- Added **igxRadioGroup** directive. It allows better control over its child `igxRadio` components and support template-driven and reactive forms.
- Added `column moving` feature to `igxGrid`, enabled on a per-column level. **Column moving** allows you to reorder the `igxGrid` columns via standard drag/drop mouse or touch gestures.
    For more detailed information see the [official documentation](https://www.infragistics.com/products/ignite-ui-angular/angular/components/grid_column_moving.html).
- `igx-tab-bar` selector removed from `IgxBottomNavComponent`.
- `igxGrid` filtering operands
- `igxGrid`
    - **Breaking change** `filter_multiple` method is removed. `filter` method and `filteringExpressionsTree` property could be used instead.
    - **Breaking change** `filter` method has new signature. It now accepts the following parameters:
        - `name` - the name of the column to be filtered.
        - `value` - the value to be used for filtering.
        - `conditionOrExpressionTree` - (optional) this parameter accepts object of type `IFilteringOperation` or `IFilteringExpressionsTree`. If only a simple filtering is required a filtering operation could be passes (see bellow for more info). In case of advanced filtering an expressions tree containing complex filtering logic could be passed.
        - `ignoreCase` - (optional) - whether the filtering would be case sensitive or not.
    - **Breaking change** `onFilteringDone` event now have only one parameter - `IFilteringExpressionsTree` which contains the filtering state of the filtered column.
    - `filter_global` method clears all existing filters and applies the new filtering condition to all grid's columns.
    - filtering operands:
        - **Breaking change** `IFilteringExpression` condition property is no longer a direct reference to a filtering condition method, instead it's a reference to an `IFilteringOperation`
        - 5 filtering operand classes are now exposed
            - `IgxFilteringOperand` is a base filtering operand, which can be inherited when defining custom filtering conditions
            - `IgxBooleanFilteringOperand` defines all default filtering conditions for `boolean` types
            - `IgxNumberFilteringOperand` defines all default filtering conditions for `numeric` types
            - `IgxStringFilteringOperand` defines all default filtering conditions for `string` types
            - `IgxDateFilteringOperand` defines all default filtering conditions for `Date` types
        - `IgxColumnComponent` now exposes a `filters` property, which takes an `IgxFilteringOperand` class reference
            - Custom filters can now be provided to grid columns by populating the `operations` property of the `IgxFilteringOperand` with operations of `IFilteringOperation` type
```
export class IgxCustomFilteringOperand extends IgxFilteringOperand {
    // Making the implementation singleton
    private static _instance: IgxCustomFilteringOperand = null;

    protected constructor() {
        super();
        this.operations = [{
            name: 'custom',
            logic: (target: string) => {
                return target === 'My custom filter';
            }
        }].concat(this.operations); // Keep the empty and notEmpty conditions from base
    }

    // singleton
    // Must implement this method, because the IgxColumnComponent expects it
    public static instance(): IgxCustomFilteringOperand {
        return this._instance || (this._instance = new this());
    }
}
```

- `igxGrid` now supports grouping of columns enabling users to create criteria for organizing data records. To explore the functionality start off by setting some columns as `groupable`:
    ```html
    <igx-grid [data]="data">
        <igx-column [field]="'ProductName'"></igx-column>
        <igx-column [field]="'ReleaseDate'" [groupable]="true"></igx-column>
    </igx-grid>
    ```
   For more information, please head over to `igxGrid`'s [ReadMe](https://github.com/IgniteUI/igniteui-angular/blob/master/src/grid/README.md) or the [official documentation](https://www.infragistics.com/products/ignite-ui-angular/angular/components/grid_groupby.html).

- `igxGrid` now supports multi-column headers allowing you to have multiple levels of columns in the header area of the grid.
    For more information, head over to [official documentation](https://www.infragistics.com/products/ignite-ui-angular/angular/components/grid_multi_column_headers.html)
- `igxGrid` theme now has support for alternating grid row background and text colors.
- `igxGrid` now has a toolbar (shown using the `showToolbar` property) which contains the following features:
  - title (specified using the `toolbarTitle` property)
  - column hiding feature (enabled using the `columnHiding` property)
  - column pinning feature (enabled using the `columnPinning` property)
  - export to excel (enabled using the `exportExcel` property)
  - export to CSV (enabled using the `exportCsv` property)
- `igxColumn` changes:
    - **Breaking change** filteringExpressions property is removed.
- `igxGrid` API is updated
    - **Breaking change** deleteRow(rowSelector: any) method will delete the specified row only if the primary key is defined. The method accept rowSelector as a parameter,  which is the rowID.
    - **Breaking change** updateRow(value: any, rowSelector: any) method will update the specified row only if the primary key is defined. The method accept value and rowSelector as a parameter, which is the rowID.
    - **Breaking change** updateCell(value: any, rowSelector: any, column: string) method will update the specified cell only if the primary key is defined. The method accept  value, rowSelector,which is the rowID and column name.
    - getCellByKey(rowSelector: any, columnField: string) method is added to grid's API. This method retuns a cell or undefined only if primary key is defined and search for the specified cell by the rowID and column name.
    - getCellByColumn(rowIndex: number, columnField: string) method is updated. This method returns a cell or undefined by using rowIndex and column name.
- `IgxGridRow` API is updated:
    - update(value: any) method is added. The method takes as a parameter the new value, which is to be set to the specidied row.
    - delete() method is added. The method removes the specified row from the grid's data source.

- `igxCell` default editing template is changed according column data type. For more information you can read the [specification](https://github.com/IgniteUI/igniteui-angular/wiki/Cell-Editing) or the [official documentation](https://www.infragistics.com/products/ignite-ui-angular/angular/components/grid_editing.html)
- `igxCombo` component added

    ```html
    <igx-combo #combo [data]="towns" [displayKey]="'townName'" [valueKey]="'postCode'" [groupKey]="'province'"
        [allowCustomValues]="true" placeholder="Town(s)" searchPlaceholder="Search town..."></igx-combo>
    ```

    igxCombo features:

        - Data Binding
        - Value Binding
        - Virtualized list
        - Multiple Selection
        - Filtering
        - Grouping
        - Custom values
        - Templates
        - Integration with Template Driven and Reactive Forms
        - Keyboard Navigation
        - Accessibility compliance

    For more detailed information see the [official igxCombo documentation](https://www.infragistics.com/products/ignite-ui-angular/angular/components/combo.html).
- `igxDropdown` component added

    ```html
    <igx-drop-down (onSelection)="onSelection($event)" (onOpening)="onOpening($event)">
        <igx-drop-down-item *ngFor="let item of items" disabled={{item.disabled}} isHeader={{item.header}}>
                {{ item.field }}
        </igx-drop-down-item>
    </igx-drop-down>
    ```

    **igxDropDown** displays a scrollable list of items which may be visually grouped and supports selection of a single item. Clicking or tapping an item selects it and closes the Drop Down.

    A walkthrough of how to get started can be found [here](https://www.infragistics.com/products/ignite-ui-angular/angular/components/drop_down.html)

    igxDropdown features:

        - Single Selection
        - Grouping
        - Keyboard Navigation
        - Accessibility compliance

- `igxChip` and `igxChipsArea` components added

    ```html
    <igx-chips-area>
        <igx-chip *ngFor="let chip of chipList" [id]="chip.id">
            <label igxLabel>{{chip.text}}</label>
        </igx-chip>
    </igx-chips-area>
    ```

    For more detailed information see the [official igxChip documentation](https://www.infragistics.com/products/ignite-ui-angular/angular/components/chip.html).

- `igxToggle` changes
    - `onOpening` event added.
    - `onClosing` event added.
- `igxToggleAction` new `overlaySettings` input controls how applicable targets display content. Provides defaults with positioning based on the host element. The `closeOnOutsideClick` input is deprecated in favor of the new settings and will be removed in the future.

- `igxList` now supports a 'loading' template which is shown when the list is empty and its new `isLoading` property is set to `true`. You can redefine the default loading template by adding an `ng-template` with the `igxDataLoading` directive:

    ```html
    <igx-list [isLoading]="true">
        <ng-template igxDataLoading>
            <p>Please wait, data is loading...</p>
        </ng-template>
    </igx-list>
    ```

- **Breaking changes**:
    - Removed submodule imports. All imports are now resolved from the top level `igniteui-angular` package.
    - `igxGrid` changes:
        - sort API now accepts params of type `ISortingExpression` or `Array<ISortingExpression>`.
    - `igxToggle` changes
        - `collapsed` now read-only, markup input is removed.
        - `onOpen` event renamed to `onOpened`.
        - `onClose` event renamed to `onClosed`.
        - `open` method does not accept fireEvents optional boolean parameter. Now it accepts only overlaySettings optional parameter of type `OverlaySettings`.
        - `close` method does not accept fireEvents optional boolean parameter.
        - `toggle` method does not accept fireEvents optional boolean parameter. Now it accepts only overlaySettings optional parameter of type `OverlaySettings`.
    - `igxDialog` changes
        - `open` method does not accept fireEvents boolean parameter. Now it accepts only overlaySettings optional parameter of type `OverlaySettings`.
- **Breaking change** All properties that were named `isDisabled` have been renamed to `disabled` in order to acheive consistency across our component suite. This affects: date-picker, input directive, input-group, dropdown-item, tabbar and time-picker.
- The **deprecated** `igxForRemote` input for the `igxFor` directive is now removed. Setting the required `totalItemCount` property after receiving the first data chunk is enough to trigger the required functionality.

## 6.0.4
- **igxRadioGroup** directive introduced. It allows better control over its child `igxRadio` components and support template-driven and reactive forms.
- Fixed ReactiveForms validations support for IgxInputGroup. Related [issue](https://github.com/IgniteUI/igniteui-angular/issues/1144).

## 6.0.3
- **igxGrid** exposing the `filteredSortedData` method publicly - returns the grid data with current filtering and sorting applied.

## 6.0.2
- **igxGrid** Improve scrolling on mac [#1563](https://github.com/IgniteUI/igniteui-angular/pull/1563)
- The `ng update igniteui-angular` migration schematics now also update the theme import path in SASS files. [#1582](https://github.com/IgniteUI/igniteui-angular/issues/1582)

## 6.0.1
- Introduced migration schematics to integrate with the Angular CLI update command. You can now run

  `ng update igniteui-angular`

  in existing projects to both update the package and apply any migrations needed to your project. Make sure to commit project state before proceeding.
  Currently these cover converting submodule imports as well as the deprecation of `igxForRemote` and rename of `igx-tab-bar` to `igx-bottom-nav` from 6.0.0.
- **Breaking changes**:
    - Removed submodule imports. All imports are now resolved from the top level `igniteui-angular` package. You can use `ng update igniteui-angular` when updating to automatically convert existing submodule imports in the project.
    - Summary functions for each IgxSummaryOperand class has been made `static`. So now you can use them in the following way:
    ```typescript
    import { IgxNumberSummaryOperand, IgxSummaryOperand } from "igniteui-angular";
    class CustomSummary extends IgxSummaryOperand {
    constructor() {
      super();
    }
    public operate(data?: any[]) {
      const result = super.operate(data);
      result.push({
        key: "Min",
        label: "Min",
        summaryResult: IgxNumberSummaryOperand.min(data)
      });
      return result;
    }
  }
    ```


## 6.0.0
- Theming - You can now use css variables to style the component instances you include in your project.
- Added `onDoubleClick` output to `igxGrid` to emit the double clicked cell.
- Added `findNext`, `findPrev` and `clearSearch` methods to the IgxGridComponent which allow easy search of the grid data, even when the grid is virtualized.
- Added `IgxTextHighlightDirective` which highlights parts of a DOM element and keeps and updates "active" highlight.
- Added `All` option to the filter UI select for boolean columns
- Update to Angular 6

## 5.3.1
- igx-dialog changes
    - Dialog title as well as dialog actions (buttons) can be customized. For more information navigate to the [ReadMe](https://github.com/IgniteUI/igniteui-angular/blob/master/src/dialog/README.md).
- Filtering a boolean column by `false` condition will return only the real `false` values, excluding `null` and `undefined`. Filtering by `Null` will return the `null` values and filtering by `Empty` will return the `undefined`.
- The `Filter` button in the filtering UI is replaced with a `Close` button that is always active and closes the UI.
- Filtering UI input displays a `X` icon that clears the input.

## 5.3.0
- Added `rowSelectable` property to `igxGrid`
    - Setting `rowSelectable` to `true` enables multiple row selection for the `igx-grid` component. Adds a checkbox column that allows (de)selection of one, multiple or all (via header checkbox) rows.
    - For more information about the `rowSelectable` property and working with grid row, please read the `igxGrid`'s [ReadMe](https://github.com/IgniteUI/igniteui-angular/blob/master/src/grid/README.md) about selection or see the [official documentation](https://www.infragistics.com/products/ignite-ui-angular/angular/components/grid-selection.html)
- Added `onContextMenu` output to `igxGrid` to emit the clicked cell.
- `igx-datePicker`: Added `onClose` event.
- `igxTextSelection` directive added
    - `igxTextSelection` directive allows you to select the whole text range for every element with text content it is applied.
- `igxFocus` directive added
    - `igxFocus` directive allows you to force focus for every element it is applied.
- `igx-time-picker` component added
    - `igx-time-picker` allows user to select time, from a dialog with spinners, which is presented into input field.
    - For more information navigate to the [ReadMe](https://github.com/IgniteUI/igniteui-angular/blob/master/src/time-piker/README.md).
- `igx-tab-bar` changes
    - **Breaking changes**: `IgxTabBarComponent` is renamed to `IgxBottomNavComponent` and `IgxTabBarModule` is renamed to `IgxBottomNavModule`.
    - `igx-tab-bar` selector is deprecated. Use `igx-bottom-nav` selector instead.
- `igx-tabs` component added
    - `igx-tabs` allows users to switch between different views. The `igx-tabs` component places the tabs headers at the top and allows scrolling when there are multiple tab items outside the visible area. Tabs are ordered in a single row above their associated content.
    - For more information navigate to [ReadMe](https://github.com/IgniteUI/igniteui-angular/blob/master/src/tabs/README.md).
- Added column pinning in the list of features available for `igxGrid`. Pinning is available though the API. Try the following:
   ```typescript
   const column = this.grid.getColumnByName(name);
   column.pin();
   ```
   For more information, please head over to `igxGrid`'s [ReadMe](https://github.com/IgniteUI/igniteui-angular/blob/master/src/grid/README.md) or the [official documentation](https://www.infragistics.com/products/ignite-ui-angular/angular/components/grid_column_pinning.html).
- Added `summaries` feature to `igxGrid`, enabled on a per-column level. **Grid summaries** gives you a predefined set of default summaries, depending on the type of data in the column.
    For more detailed information read `igxGrid`'s [ReadMe](https://github.com/IgniteUI/igniteui-angular/blob/master/src/grid/README.md) or see the [official documentation](https://www.infragistics.com/products/ignite-ui-angular/angular/components/grid_summaries.html).
- Added `columnWidth` option to `igxGrid`. The option sets the default width that will be applied to columns that have no explicit width set. For more detailed information read `igxGrid`'s [ReadMe](https://github.com/IgniteUI/igniteui-angular/blob/master/src/grid/README.md)
- Added API to `igxGrid` that allows for vertical remote virtualization. For guidance on how to implement such in your application, please refer to the [official documentation](https://www.infragistics.com/products/ignite-ui-angular/angular/components/grid_virtualization.html)
- Added smooth scrolling for the `igxForOf` directive making the scrolling experience both vertically and horizontally much more natural and similar to a native scroll.
- Added `onCellClick` event.
- `igxForOf` now requires that its parent container's `overflow` is set to `hidden` and `position` to `relative`. It is recommended that its height is set as well so that the display container of the virtualized content can be positioned with an offset inside without visually affecting other elements on the page.
    ```html
    <div style='position: relative; height: 500px; overflow: hidden'>
        <ng-template igxFor let-item [igxForOf]="data" #virtDirVertical
                [igxForScrollOrientation]="'vertical'"
                [igxForContainerSize]='"500px"'
                [igxForItemSize]='"50px"'
                let-rowIndex="index">
                <div style='height:50px;'>{{rowIndex}} : {{item.text}}</div>
        </ng-template>
    </div>
    ```
- Removed the `dirty` local template variable previously exposed by the `igxFor` directive.
- The `igxForRemote` input for the `igxFor` directive is now **deprecated**. Setting the required `totalItemCount` property after receiving the first data chunk is enough to trigger the required functionality.
- the `igx-icon` component can now work with both glyph and ligature-based icon font sets. We've also included a brand new Icon Service, which helps you create aliases for the icon fonts you've included in your project. The service also allows you to define the default icon set used throughout your app.
- Added the option to conditionally disable the `igx-ripple` directive through the `igxRippleDisabled` property.
- Updated styling and interaction animations of the `igx-checkbox`, `igx-switch`, and `igx-radio` components.
- Added `indeterminate` property and styling to the `igx-checkbox` component.
- Added `required` property to the `igx-checkbox`, `igx-radio`, and `igx-switch` components.
- Added `igx-ripple` effect to the `igx-checkbox`, `igx-switch`, and `igx-radio` components. The effect can be disabled through the `disableRipple` property.
- Added the ability to specify the label location in the `igx-checkbox`, `igx-switch`, and `igx-radio` components through the `labelPosition` property. It can either be `before` or `after`.
- You can now use any element as label on the `igx-checkbox`, `igx-switch`, and `igx-radio` components via the aria-labelledby property.
- You can now have invisible label on the `igx-checkbox`, `igx-switch`, and `igx-radio` components via the aria-label property.
- Added the ability to toggle the `igx-checkbox` and `igx-switch` checked state programmatically via `toggle` method on the component instance.
- Added the ability to select an `igx-radio` programmatically via `select` method on the component instance.
- Fixed a bug on the `igx-checkbox` and `igx-radio` components where the click event was being triggered twice on click.
- Fixed a bug where the `igx-checkbox`, `igx-switch`, and `igx-radio` change event was not being triggered on label click.
- `igxМask` directive added
    - `igxМask` provide means for controlling user input and formatting the visible value based on a configurable mask rules. For more detailed information see [`igxMask README file`](https://github.com/IgniteUI/igniteui-angular/blob/master/src/directives/mask/README.md)
- `igxInputGroup` component added - used as a container for the `igxLabel`, `igxInput`, `igxPrefix`, `igxSuffix` and `igxHint` directives.
- `igxPrefix` directive added - used for input prefixes.
- `igxSuffix` directive added - used for input suffixes.
- `igxHint` directive added - used for input hints.
- `igxInput` directive breaking changes:
    - the directive should be wrapped by `igxInputGroup` component
    - `IgxInputGroupModule` should be imported instead of `IgxInputModule`
- `igxExcelExportService` and `igxCSVExportService` added. They add export capabilities to the `igxGrid`. For more information, please visit the [igxExcelExportService specification](https://github.com/IgniteUI/igniteui-angular/wiki/IgxExcelExporterService-Specification) and the [igxCSVExportService specification](https://github.com/IgniteUI/igniteui-angular/wiki/CSV-Exporter-Service-Specification).
- **General**
    - Added event argument types to all `EventEmitter` `@Output`s. #798 #740
    - Reviewed and added missing argument types to the following `EventEmitter`s
        - The `igxGrid` `onEditDone` now exposes arguments of type `IGridEditEventArgs`. The arguments expose `row` and `cell` objects where if the editing is performed on a cell, the edited `cell` and the `row` the cell belongs to are exposed. If row editing is performed, the `cell` object is null. In addition the `currentValue` and `newValue` arguments are exposed. If you assign a value to the `newValue` in your handler, then the editing will conclude with the value you've supplied.
        - The `igxGrid` `onSelection` now correctly propagates the original `event` in the `IGridCellEventArgs`.
    - Added `jsZip` as a Peer Dependency.
- `primaryKey` attribute added to `igxGrid`
    - `primaryKey` allows for a property name from the data source to be specified. If specified, `primaryKey` can be used instead of `index` to indentify grid rows from the `igxGrid.rowList`. As such, `primaryKey` can be used for selecting rows for the following `igxGrid` methods - `deleteRow`, `updateRow`, `updateCell`, `getCellByColumn`, `getRowByKey`
    - `primaryKey` requires all of the data for the specified property name to have unique values in order to function as expected.
    - as it provides a unique identifier for each data member (and therefore row), `primaryKey` is best suited for addressing grid row entries. If DOM virtualization is in place for the grid data, the row `index` property can be reused (for instance, when filtering/sorting the data), whereas `primaryKey` remains unique. Ideally, when a persistent reference to a row has to be established, `primaryKey` should be used.
- **Theming**
    - Added a `utilities` module to the theming engine to allow for easier import of theming functions and mixins, such as igx-color, igx-palette, igx-elevation, etc. To import the utilities do ```@import '~igniteui-angular/core/styles/themes/utilities';```

## 5.2.1
- `hammerjs` and `@types/hammerjs` are removed from `peerDependencies` and were added as `dependencies`. So if you are using Igniteui-Angular version 5.2.1 or above it is enough to run `npm install igniteui-angular` in your project for getting started. For more detailed information see [`Ignite UI for Angular Getting Started`](https://www.infragistics.com/products/ignite-ui-angular/getting-started)
- `web-animations-js` is added as Peer Dependency.
- `Theming` bug fixes and improvements.
- Use the following command to generate `Ignite UI for Angular Themes` documentation - `npm run build:docs`. Navigate to `dist/docs/sass` and open `index.html` file.

## 5.2.0
- `igxForOf` directive added
    - `igxForOf` is now available as an alternative to `ngForOf` for templating large amounts of data. The `igxForOf` uses virtualization technology behind the scenes to optimize DOM rendering and memory consumption. Virtualization technology works similar to Paging by slicing the data into smaller chucks which are swapped from a container viewport while the user scrolls the data horizontally/vertically. The difference with the Paging is that virtualization mimics the natural behavior of the scrollbar.
- `igxToggle` and `igxToggleAction` directives added
    - `igxToggle` allows users to implement toggleable components/views (eg. dropdowns), while `igxToggleAction` can control the
      `igxToggle` directive. Refer to the official documentation for more information.
    - `igxToggle` requires `BrowserAnimationsModule` to be imported in your application.
- [`Ignite UI for Angular Theming`](https://www.infragistics.com/products/ignite-ui-angular/angular/components/themes.html) - comprehensive set of **Sass** functions and mixins will give the ability to easily style your entire application or only certain parts of it.
    - Previously bundled fonts, are now listed as external dependencies. You should supply both the [Material Icons](http://google.github.io/material-design-icons/) and [Titillium Web](https://fonts.google.com/selection?selection.family=Titillium+Web:300,400,600,700) fonts yourself by either hosting or using CDN.
- `igx-grid` changes
    - The component now uses the new `igxForOf` directive to virtualize its content both vertically and horizontally dramatically improving performance for applications displaying large amounts of data.
    - Data-bound Input property `filtering` changed to `filterable`:

    ```html
    <igx-grid [data]="data">
        <igx-column [field]="'ReleaseDate'" [header]="'ReleaseDate'"
            [filterable]="true" dataType="date">
        </igx-column>
    </igx-grid>
    ```

    - @HostBinding `min-width` added to `IgxGridCellComponent` and `IgxGridHeaderCell`
    - The IgxGridCellComponent no longer has a value setter, but instead has an `update` modifier.

    ```html
    <ng-template igxCell let-cell="cell">
        {{ cell.update("newValue") }}
    </ng-template>
    ```
    - Class `IgxGridFiltering` renamed to `IgxGridFilteringComponent `
    - The grid filtering UI dropdowns are now controlled by the `igxToggle` directive.
      - Make sure to import `BrowserAnimationsModule` inside your application module as `igxToggle` uses animations for state transition.
    - `state` input
        - filtering expressions and sorting expressions provided
    - Removed `onCellSelection` and `onRowSelection` event emitters, `onSelection` added instead.
    - Removed `onBeforeProcess` event emitter.
    - Removed `onMovingDone` event emitter.
    - Removed methods `focusCell` and `focusRow`.
    - Renamed method `filterData` to `filter`.
    - New methods `filterGlobal` and `clearFilter`.
    - New method `clearSort`.
    - Renamed method `sortColumn` to `sort`.
    - New Input `sortingIgnoreCase` - Ignore capitalization of words.
- `igx-navigation-drawer` changes
    - `NavigationDrawer` renamed to `IgxNavigationDrawerComponent`
    - `NavigationDrawerModule` renamed to `IgxNavigationDrawerModule`
    - `IgxNavigationDirectives` renamed to `IgxNavigationModule`
    - `NavigationService` renamed to `IgxNavigationService`
    - `NavigationToggle` renamed to `IgxNavigationToggleDirective`
    - `NavigationClose` renamed to `IgxNavigationCloseDirective`
    - Content selector `ig-drawer-content` replaced with `<ng-template igxDrawer>`
    - Content selector `ig-drawer-mini-content` replaced with `<ng-template igxDrawerMini>`
    - CSS class `ig-nav-drawer-overlay` renamed to `igx-nav-drawer__overlay`
    - CSS class `ig-nav-drawer` renamed to `igx-nav-drawer`
- `igxInput` changes
    - CSS class `ig-form-group` to `igx-form-group`
- `igxBadge` changes
    - From now on, the Badge position is set by css class, which specifies an absolute position as well as top/bottom/left/right properties. The Badge position input should not be used.
- `igx-avatar` changes
    - [Initials type avatar is using SVG element from now on](https://github.com/IgniteUI/igniteui-angular/issues/136)
- `igx-calendar` changes
    - `formatViews` - Controls whether the date parts in the different calendar views should be formatted according to the provided `locale` and `formatOptions`.
    - `templating` - The **igxCalendar** supports now templating of its header and subheader parts.
    - `vertical` input - Controls the layout of the calendar component. When vertical is set to `true` the calendar header will be rendered to the side of the calendar body.

- `igx-nav-bar` changes
    -   Currently `isActionButtonVisible` resolves to `false` if actionButtonIcon is not defined.
- `igx-tab-bar` changes
    - custom content can be added for tabs

    ```html
    <igx-bottom-nav>
        <igx-tab-panel>
            <ng-template igxTab>
                <igx-avatar initials="T1">
                </igx-avatar>
            </ng-template>
            <h1>Tab 1 Content</h1>
        </igx-tab-panel>
    </igx-bottom-nav>
    ```

- `igx-scroll` component deleted
    - `igx-scroll` component is not available anymore due newly implemented `igxForOf` directive.

- [`igx-list` changes](https://github.com/IgniteUI/igniteui-angular/issues/528)
    - `igxEmptyList` directive added
        The list no longer has `emptyListImage`, `emptyListMessage`, `emptyListButtonText`, `emptyListButtonClick` and `hasNoItemsTemplate` members.
        Instead of them, the `igxEmptyListTemplateDirective` can be used for templating the list when it is empty (or use the default empty template).
        ```html
        <igx-list>
            <ng-template igxEmptyList>
                <p>My custom empty list template</p>
            </ng-template>
        </igx-list>
        ```
    - `onItemClicked` event emitter added
        ```html
        <igx-list (onItemClicked)="itemClicked()">
            <igx-list-item>Item 1</igx-list-item>
            <igx-list-item>Item 2</igx-list-item>
            <igx-list-item>Item 3</igx-list-item>
        </igx-list>
        ```
    - Removed `emptyListImage` property from `IgxListComponent`.
    - Removed `emptyListMessage` property from `IgxListComponent`.
    - Removed `emptyListButtonText` property from `IgxListComponent`.
    - Removed `emptyListButtonClick` event emitter from `IgxListComponent`.
    - Removed `hasNoItemsTemplate` property from `IgxListComponent`.
    - Removed `options` property from `IgxListItemComponent`.
    - Removed `left` property from `IgxListItemComponent`.
    - Removed `href` property from `IgxListItemComponent`.
    - New `emptyListTemplate` input for `IgxListComponent`.
    - New `onItemClicked` event emitter for `IgxListComponent`.
    - New `role` property for `IgxListComponent`.
    - New `innerStyle` property for `IgxListComponent`.
    - New `role` property for `IgxListItemComponent`.
    - New `element` property for `IgxListItemComponent`.
    - New `list` property for `IgxListItemComponent`.
    - New `headerStyle` property for `IgxListItemComponent`.
    - New `innerStyle` property for `IgxListItemComponent`.

- [Renaming and restructuring directives and components](https://github.com/IgniteUI/igniteui-angular/issues/536) based on the [General Angular Naming Guidelines](https://angular.io/guide/styleguide#naming):
    - `IgxAvatar` renamed to `IgxAvatarComponent`
    - `IgxBadge` renamed to `IgxBadgeComponent`
    - `IgxButton` renamed to `IgxButtonDirective`
    - `IgxButtonGroup` renamed to `IgxButtonGroupComponent`
    - `IgxCardHeader` renamed to `IgxCardHeaderDirective`
    - `IgxCardContent` renamed to `IgxCardContentDirective`
    - `IgxCardActions` renamed to `IgxCardActionsDirective`
    - `IgxCardFooter` renamed to `IgxCardFooterDirective`
    - `IgxCarousel` renamed to `IgxCarouselComponent`
    - `IgxInput` renamed to `IgxInputModule`
    - `IgxInputClass` renamed to `IgxInputDirective`
    - `IgxCheckbox` renamed to `IgxCheckboxComponent`
    - `IgxLabel` renamed to `IgxLabelDirective`
    - `IgxIcon` renamed to `IgxIconComponent`
    - `IgxList` renamed to `IgxListComponent`
    - `IgxListItem` renamed to `IgxListItemComponent`
    - `IgxSlide` renamed to `IgxSlideComponent`
    - `IgxDialog` renamed to `IgxDialogComponent`
    - `IgxLayout` renamed to `IgxLayoutModule`
    - `IgxNavbar` renamed to `IgxNavbarComponent`
    - `IgxCircularProgressBar` renamed to `IgxCircularProgressBarComponent`
    - `IgxLinearProgressBar ` renamed to `IgxLinearProgressBarComponent`
    - `IgxRadio` renamed to `IgxRadioComponent`
    - `IgxSlider` renamed to `IgxSliderComponent`
    - `IgxSnackbar` renamed to `IgxSnackbarComponent`
    - `IgxSwitch ` renamed to `IgxSwitchComponent`
    - `IgxTabBar` renamed to `IgxBottomNavComponent`
    - `IgxTabPanel` renamed to `IgxTabPanelComponent`
    - `IgxTab` renamed to `IgxTabComponent`
    - `IgxToast` renamed to `IgxToastComponent`
    - `IgxLabelDirective` moved inside `../directives/label/` folder
    - `IgxInputDirective` moved inside `../directives/input/` folder
    - `IgxButtonDirective` moved inside `../directives/button/` folder
    - `IgxLayoutDirective` moved inside `../directives/layout/` folder
    - `IgxFilterDirective` moved inside `../directives/filter/` folder
    - `IgxDraggableDirective` moved inside `../directives/dragdrop/` folder
    - `IgxRippleDirective` moved inside `../directives/ripple/` folder
    - Folder `"./navigation/nav-service"` renamed to `"./navigation/nav.service"`<|MERGE_RESOLUTION|>--- conflicted
+++ resolved
@@ -33,13 +33,10 @@
 - `IgxOverlay`
     - The `PositionSettings` `target` property has been deprecated and moved to `OverlaySettings`.
     - An optional Point/HTML Element parameter `target` has been added to the `position()` method
-<<<<<<< HEAD
 - `IgxToast`
     - The component now utilizes the `IgxOverlayService` to position itself in the DOM.
     - An additional input property `outlet` has been added to allow users to specify custom Overlay Outlets using the `IgxOverlayOutletDirective`;
     - The `position` property now accepts values of type `IgxToastPosition` that work with strict templates.
-=======
->>>>>>> 300904f3
 
 ## 10.1.0
 
