# Ignite UI for Angular Change Log

All notable changes for each version of this project will be documented in this file.

## 9.1.0

### General
- `IgxGrid`, `IgxTreeGrid`, `IgxHierarchicalGrid`
    - **Behavioral Change** - When a column is sortable sort indicator is always visible. The column is sorted when click on it.
- `igx-paginator` -  The following inputs have been deprecated for the `paginator` component and will be removed in future versions
    - `selectLabel` and `prepositionPage` Use 'resourceStrings' to set/get values.

- `IgxInputGroup`
  - **Renamed** `supressInputAutofocus` input to `suppressInputAutofocus`
  - Clicking on prefix, suffix or label elements in the Input Group will no longer blur and re-focus the input.

### Themes
- **Breaking Change**  Change the default `$legacy-support` value to false in the `igx-theme` function.

### New Features

- `IgxDateTimeEditor` directive added.
    - Allows the user to set and edit `date` and `time` in a chosen input element.
    - Can edit `date` or `time` portion, using an editable masked input.
    - Additionally, can specify a desired `display` and `input` `format`, as well as `min` and `max` values.

    - A basic configuration scenario setting a Date object as a `value`:
    ```html
    <igx-input-group>
        <input type="text" igxInput igxDateTimeEditor [value]="date"/>
    </igx-input-group>
    ```
    - Two-way data-binding via an ngModel:
    ```html
    <igx-input-group>
        <input type="text" igxInput igxDateTimeEditor [(ngModel)]="date"/>
    </igx-input-group>
    ```
- `IgxDateRangePicker` component added.
    - Allows the selection of a range of dates from a calendar UI or input fields. Supports `dialog` and `dropdown` modes.
    - Added `IgxDateStartComponent` and `IgxDateEndComponent`.
    - The default template consists of a single *readonly* field:
    ```html
    <igx-date-range-picker [(ngModel)]="range"></igx-date-range-picker>
    ```
    - Projection of input fields using `igxDateTimeEditor`
        ```html
        <igx-date-range-picker>
            <igx-date-range-start>
                <input igxInput igxDateTimeEditor [(ngModel)]="range.start">
            </igx-date-range-start>
            <igx-date-range-end>
                <input igxInput igxDateTimeEditor [(ngModel)]="range.end">
            </igx-date-range-end>
        </igx-date-range-picker>
        ```
    - Added `IgxPickerToggleComponent` which allows templating of the default icon in the input through `igxPrefix` and `igxSuffix`.
        - default template:
        ```html
        <igx-date-range-picker>
            <igx-picker-toggle igxSuffix>
                <igx-icon>calendar_view_day</igx-icon>
            </igx-picker-toggle>
        </igx-date-range-picker>
        ```
        - with projections:
        ```html
        <igx-date-range-picker>
            <igx-date-range-start>
                ...
                <igx-picker-toggle igxPrefix>
                    <igx-icon>calendar_view_day</igx-icon>
                </igx-picker-toggle>
                ...
            </igx-date-range-start>
            <igx-date-range-end>
                ...
            </igx-date-range-end>
        </igx-date-range-picker>
        ```

- `IgxActionStrip` component added.
    - Provides a template area for one or more actions. In its simplest form the Action Strip
        is an overlay of any container and shows additional content over that container.

    ```html
    <igx-action-strip #actionstrip>
        <igx-icon (click)="doSomeAction()"></igx-icon>
    </igx-action-strip>
    ```

- `igxSplitter` component added.
    - Allows rendering a vertical or horizontal splitter with multiple splitter panes with templatable content.
        Panes can be resized or collapsed/expanded via the UI. Splitter orientation is defined via the `type` input.

     ```html
   <igx-splitter [type]="type">
        <igx-splitter-pane>
			...
        </igx-splitter-pane>
        <igx-splitter-pane>
			...
        </igx-splitter-pane>
    </igx-splitter>
    ```

- `IgxGrid`, `IgxTreeGrid`, `IgxHierarchicalGrid`
    - Added ability to pin rows to top or bottom depending on the new `pinning` input.
    And new API methods `pinRow` and `unpinRow`.
    ```html
    <igx-grid [data]="data" [pinning]="pinningConfiguration"></igx-grid>
    ```
    ```typescript
    public pinningConfiguration: IPinningConfig = { rows: RowPinningPosition.Bottom };
    ```
    ```typescript
    this.grid.pinRow(rowID);
    ```
    - Added support for pinning columns on the right. Change the position of pinning using the new `pinning` input.
    ```html
    <igx-grid [data]="data" [pinning]="pinningConfiguration"></igx-grid>
    ```
    ```typescript
    public pinningConfiguration: IPinningConfig = { columns: ColumnPinningPosition.End };
    ```
    - Added functionality for column selection.
     - `columnSelection` property has been added. It accepts GridSelection mode enumeration. Grid selection mode could be none, single or multiple.
    - `selected` property has been added to the IgxColumnComponent; Allows you to set whether the column is selected.
    - `selectable` property has been added to the IgxColumnComponent; Allows you to set whether the column is selectable.
    - `onColumnSelectionChange` event is added for the `IgxGrid`. It is emitted when the column selection is changed.
    - `excelStyleSelectingTemplate` property is introduced to IgxGrid, which allows you to set a custom template for the selecting a column in the Excel Style Filter.
    - `selectedColumns` API method is added for the `IgxGrid`. It allows to get all selected columns.
    - `selectColumns` API method is added for the `IgxGrid`. It allows to select columns by passing array of IgxColumnComponent or column fields.
    - `deselectColumns` API method is added for the `IgxGrid`. It allows to deselect columns by passing array of IgxColumnComponent or column fields.
    - `deselectAllColumns` API method is added for the `IgxGrid`. It allows to deselect all columns.
    - `getSelectedColumnsData` API method is added for the `IgxGrid`. It allows to get the selected columns data.
    Added keyBoard navigation support in the IgxGrid headers. Now is possible to navigate with the arrows keys through grid headers. Also we provide a number of key combinations that trigger a different column functionality like filtering, sorting, grouping and etc. You can read more information in the [Grid Specification](https://github.com/IgniteUI/igniteui-angular/wiki/igxGrid-Specification#kb-navigation).
    - **Behavioral Change**
        - *you can not use* `tab` key to navigate between the cell in the Igx Grid. The navigation is performed only with arrow keys.
        - when you are in edit mode with `tab` key you can navigate to the next editable cell.
        - `page up` and `page down` keys will perform action only if the focused element is the tbody of the grid.
        - The grid introduces the following basic `tab stops`:
            - Toolbar / Group by Area if existing;
            - The first cell in the header row;
            - The first cell in the first body row;
            - The first cell in column summary if exists;
            - Pager UI;
    - `onGridKeydown` event is deprecated. Now you can directly bind to keydown on the IgxGrid component in order to perform custom keyboard navigation.

- `IgxCombo`:
    - Added `autoFocusSearch` input that allows to manipulate the combo's opening behavior. When the property is `true` (by default), the combo's search input is focused on open. When set to `false`, the focus goes to the combo items container, which can be used to prevent the software keyboard from activating on mobile devices when opening the combo.

- `IgxToast`:
    - Added functionality for displaying various content into the toast component. It also allows users to access toast styles through its host element.

- `IgxDrag`
    - New `igxDragIgnore` directive that allows children of the `igxDrag` element to be interactable and receive mouse events. Dragging cannot be performed from those elements that are ignored.
    - New `dragDirection` input that can specify only one direction of dragging or both.

<<<<<<< HEAD
- `IgxHighlightDirective`
    - New `metadata` property was introduced, which allows adding additional, custom logic to the activation condition of a highlighted element.

- `IgxDateTimeEditor` directive added.
    - Allows the user to set and edit `date` and `time` in a chosen input element.
    - Can edit `date` or `time` portion, using an editable masked input.
    - Additionally, can specify a desired `display` and `input` `format`, as well as `min` and `max` values.

    - A basic configuration scenario setting a Date object as a `value`:
    ```html
    <igx-input-group>
        <input type="text" igxInput igxDateTimeEditor [value]="date"/>
    </igx-input-group>
    ```
    - Two-way data-binding via an ngModel:
    ```html
    <igx-input-group>
        <input type="text" igxInput igxDateTimeEditor [(ngModel)]="date"/>
    </igx-input-group>
    ```

=======
>>>>>>> 4c716774
### RTL Support
- `igxSlider` have full right-to-left (RTL) support.

## 9.0.1
- **Breaking Changes**
    - Remove `$base-color` from igx-typography. The igx-typography class now inherits the parent color.

## 9.0.0

### General
- Added support for the Ivy renderer.
- **Breaking Changes** The following classes and enumerators have been renamed. Using `ng update` will apply automatically migrate your project to use the new names.
    - `IgxDropDownBase` -> `IgxDropDownBaseDirective`
    - `IgxDropDownItemBase` -> `IgxDropDownItemBaseDirective`
    - `IgxGridBaseComponent` -> `IgxGridBaseDirective`
    - `IgxRowComponent` -> `IgxRowDirective`
    - `IgxHierarchicalGridBaseComponent` -> `IgxHierarchicalGridBaseDirective`
    - `IgxMonthPickerBase` -> `IgxMonthPickerBaseDirective`
    - `AvatarType` -> `IgxAvatarType`
    - `Size` -> `IgxAvatarSize`
    - `Type` -> `IgxBadgeType`
    - `SliderType` -> `IgxSliderType`
    - `TabsType` -> `IgxTabsType`

- **Breaking Changes** Due to a breaking change in Angular 9 with Ivy, Hammer providers are no longer included by default. You can find more information at: https://github.com/angular/angular/blob/master/CHANGELOG.md#breaking-changes-9 . Because of this change the following components require `HammerModule` to be imported in the root module of the application in order for user interactions to work as expected:
    - `IgxSlider`

    The following components require `HammerModule` to be imported in the root module of the application so that their **touch** interactions work as expected:
    - `igxGrid`
    - `igxHierarchicalGrid`
    - `igxTreeGrid`
    - `igxList`
    - `igxNavigationDrawer`
    - `igxTimePicker`
    - `igxMonthPicker`
    - `igxSlider`
    - `igxCalendar`
    - `igxDatePicker`
    - `igxCarousel`

- `IgxGrid`, `IgxTreeGrid`, `IgxHierarchicalGrid`
    - **Breaking Change** - Hierarchical grid children no longer use the same `IgxTransactionService` instance and transaction handling should be modified to address each grid's transactions separately.
    - **Behavioral Change** - Pinning columns is no longer automatically prevented when the pinning area would exceed the size of the grid.
    - **Breaking Change** - The following input and output have been deprecated for the `igxHierarchicalGrid` and will be removed in future versions:
        - `hierarchicalState` -> `expansionStates` should be used instead.
        - `hierarchicalStateChange` -> `expansionStatesChange` should be used instead.

    - `igxGridState` directive added to make it easy for developers to save and restore the grid state. The directive exposes the `getState` and `setState` methods to save/restore the state and an `options` input property to exclude features.
- `IgxCarousel`:
    - **Breaking Changes** -The carousel slides are no longer array, they are changed to QueryList.
    - **Behavioral change** - When slides are more than 5, a label is shown instead of the indicators. The count limit of visible indicators can be changed with the input `maximumIndicatorsCount`
- `IgxAvatar`:
    - **Breaking Changes** - renamed the `default` enumeration member to `custom` in `IgxAvatarType`;
- `IgxBadge`:
    - **Breaking Changes** - renamed the `default` enumeration member to `primary` in `IgxBadgeType`;
- `IgxCard`:
    - **Breaking Changes** - renamed the `default` enumeration member to `elevated` in `IgxCardType`;
    - **Breaking Changes** - renamed the `default` enumeration member to `start` in `IgxCardActionsLayout`;
- `IgxDivider`:
    - **Breaking Changes** - renamed the `default` enumeration member to `solid` in `IgxDividerType`;
    - **Breaking Changes** - renamed the `isDefault` getter to `isSolid`;
- `IgxProgress`:
    - **Breaking Changes** - renamed the `danger` enumeration member to `error` in `IgxProgressType`;
    - **Breaking Changes** - renamed the `danger` getter to `error`;
- `IgxTabs`:
    - **Breaking Changes** - The `tabsType` input property has been renamed to `type`. It should get renamed in your components via `ng update`;
- `igxOverlay`:
    - **Behavioral Change** - `igxOverlay` - no longer persists element scrolling `out of the box`. In order to persist an element scroll position after attaching the element to an overlay, handle the exposed `onAppended` overlay event and manage/restore the scroll position.

### New Features
- `IgxGrid`, `IgxTreeGrid`, `IgxHierarchicalGrid`:
    - Master-Detail visualization added for `igxGrid`. Users may now define templates that show additional context for rows when expanded. For more information, please take a look at the [official documentation](https://www.infragistics.com/products/ignite-ui-angular/angular/components/grid/master_detail.html).
    - `sortStrategy` input is added, which can be used to set a global sorting strategy for the entire grid.
        (**NOTE**: The grid's `sortStrategy` is of different type compared to the column's `sortStrategy`.)
    - `NoopSortingStrategy` is added, which can be used to disable the default sorting of the grid by assigning its instance to the grid's `sortStrategy` input. (Useful for remote sorting.)
    - `NoopFilteringStrategy` is added, which can be used to disable the default filtering of the grid by assigning its instance to the grid's `filterStrategy` input. (Useful for remote filtering.)
    - `sortingExpressionsChange` event emitter is added, which is fired whenever a change to the sorting expressions has occurred (prior to performing the actual sorting).
    - `filteringExpressionsTreeChange` event emitter is added, which is fired whenever a change to the filtering expressions has occurred (prior to performing the actual filtering).
    - `advancedFilteringExpressionsTreeChange` event emitter is added, which is fired whenever a change to the advanced filtering expressions has occurred (prior to performing the actual filtering).
    - `collapsible` and `expanded` properties are added to the IgxColumnGroupComponent; `collapsible` property identifies that certain column group is collapsible; `expanded` identifies whether the group is expanded or collapsed initially;
    - `collapsibleChange` and `expandedChange` events are added to the IgxColumnGroupComponent which are emitted whenever `collapsible` and `expanded` properties are changed accordingly;
    - `visibleWhenCollapsed` property has been added to the IgxColumnComponent; Allows you to set whether the column stay visible when its parent is collapsed.
    - `visibleWhenCollapsedChange` events is added to the IgxColumnComponent which are emitted whenever `visibleWhenCollapsed`  property is changed;
    - `collapsibleIndicatorTemplate` property is introduced to IgxColumnGroupComponent, which allows you to set a custom template for the expand collapse indicator;
    - `igxCollapsibleIndicator` directive has been introduced, which allows you to set a custom template for the expand collapse indicator;
    - `IgxGridExcelStyleFilteringComponent` and `IgxAdvancedFilteringDialogComponent` can now be hosted outside of the grid in order to provide the same experience as the built-in filtering UI.
    - `expandRow(rowID)`/`collapseRow(rowID)`/`toggleRow(rowID)` API methods are added for the `igxHierarchicalGrid`. They allow expanding/collapsing a row by its id.
    - `onRowToggle` event is added for the `igxHierarchicalGrid`. It is emitted when the expanded state of a row is changed.
    - `IgxRowDragGhost` directive is added. It allows providing a custom template for the drag ghost when dragging a row.
    ```html
    <igx-grid #grid1 [data]="remote | async" primaryKey="ProductID"
        [rowDraggable]="true">
        <igx-column field="ProductName"></igx-column>
        <igx-column field="ProductID"></igx-column>
        <igx-column field="UnitsInStock"></igx-column>
        <ng-template let-data igxRowDragGhost>
            <div>
                Moving {{data.ProductName}}!
            </div>
        </ng-template>
    </igx-grid>
    ```
- `IgxSlider`:
    - **Breaking Change** - `isContinuous` - input has been deleted. The option is not supported anymore.
    - `primaryTicks` input was added. Which sets the number of primary ticks
    - `secondaryTicks` input was added. Which sets the number of secondary ticks.
    - `showTicks` input was added. Which show/hide all slider ticks and tick labels.
    - `primaryTickLabels` input was added. Which shows/hides all primary tick labels.
    - `secondaryTickLabels` input was added. Shows/hides all secondary tick labels.
    - `ticksOrientation` input was added. Allows to change ticks orientation to top|bottom|mirror.
    - `tickLabelsOrientation` input was added. Allows you to change the rotation of all tick labels from horizontal to vertical(toptobottom, bottomtotop).
    - `igxSliderTickLabel` directive has been introduced. Allows you to set a custom template for all tick labels.
    - `onValueChanged` - new output has been exposed. This event is emitted at the end of every slide interaction.

- `IgxCarousel`:
    - `keyboardSupport` input is added, which can be used to enable and disable keyboard navigation
    - `gesturesSupport` input is added, which can be used to enable and disable gestures
    - `maximumIndicatorsCount` input is added, which can be used to set the number of visible indicators
    - `indicatorsOrientation` input is added, which can be used to set the position of indicators it can be top or bottom
    - `animationType` input is added, which can be used to set animation when changing slides
    - `indicatorTemplate` directive is added, which can be used to provide a custom indicator for carousel. If this property is not provided, a default indicator template will be used instead.
    - `nextButtonTemplate` directive is added, which is used to provide a custom next button template. If not provided, a default next button is used.
    - `prevButtonTemplate` directive is added, which is used to provide a custom previous button template. If not provided, a default previous button is used.

- `IgxSelect`:
    - adding `IgxSelectHeaderDirective` and `IgxSelectFooterDirective`. These can be used to provide a custom header, respectively footer templates for the `igxSelect` drop-down list. If there are no templates marked with these directives - no default templates will be used so the drop-down list will not have header nor footer.

- `IgxCombo`:
    - Added `displayText` property to the combo's `onSelectionChange` event args. The property contains the text that will be populated in the combo's text box **after** selection completes. This text can be overwritten in order to display a custom message, e.g. "3 items selected":
    ```html
    <igx-combo [data]="people" valueKey="id" displayKey="name" placeholder="Invite friends..." (onSelectionChange)="handleSelection($event)">
    ```
    ```typescript
    export class MyInvitationComponent {
        public people: { name: string; id: string }[] = [...];
        ...
        handleSelection(event: IComboSelectionChangeEventArgs) {
            const count = event.newSelection.length;
            event.displayText = count > 0 ? `${count} friend(s) invited!` : `No friends invited :(`;
        }
        ...
    }
    ```

- `IgxDropDown`:
    - `clearSelection` method is added, which can be used to deselect the selected dropdown item

- `IgxToggleDirective`:
    - `setOffset` method added. It offsets the content along the corresponding axis by the provided amount.

- `IgxOverlayService`:
    - `setOffset` method added. It offsets the content along the corresponding axis by the provided amount.

- `IgxCircularProgressBar`:
    - added `IgxProgressBarGradientDirective` to allow providing custom circular progress SVG gradients. Providing a custom gradient via a template is as easy as writing:
    ```html
    <igx-circular-bar [value]="77">
        <ng-template igxProgressBarGradient let-id>
            <svg:linearGradient [id]="id" gradientTransform="rotate(90)">
                <stop offset="0%"   stop-color="#05a"/>
                <stop offset="100%" stop-color="#0a5"/>
            </svg:linearGradient>
        </ng-template>
    </igx-circular-bar>
    ```
    - changed the `igx-progress-circular-theme` to accept a list of 2 colors for the `$progress-circle-color` argument, making it easier to modify the default gradient:
    ```scss
    $theme: igx-progress-circular-theme(
        $progress-circle-color: red blue
    );

    @include igx-progress-circular($theme);
    ```
    - RTL support

- `IgxForOf`
    - `IgxForTotalItemCount` input is added for the cases when the data is from remote services. This will allow setting the count of the items through the template. And gives the opportunity for the developers to use AsyncPipe for this option:
    ```html
    <ng-template igxFor let-item [igxForOf]="data | async" [igxForTotalItemCount]="count | async"
        [igxForContainerSize]="'500px'" [igxForItemSize]="'50px'"></ng-template>
    ```

## 8.2.6

### New Features
- `IgxSelectItem`
    - `text` input is added. By default, the Select component will display the selected item's element inner text. In cases with a more complex item template, where more than just text interpolation is used, set the text property to specify what to display in the select field when the item is selected.


## 8.2.4
- `IgxGrid`, `IgxTreeGrid`, `IgxHierarchicalGrid`
    - The header text of the columns and the column groups now has the `title` attribute set to it in order to expose a native browser tooltip.

### RTL Support
Most of the components in the framework now have full right-to-left (RTL) support via the newly included RTL themes.

For CSS-based projects add `node_modules/igniteui-angular/styles/igniteui-angular-rtl.css` to your angular.json styles collection.

For Sass-based projects pass `$direction` to the `igx-core` mixin in your root stylesheet.

Example:
```scss
// $direction defaults to ltr if it's omitted.
@include igx-core($direction: rtl);
```
Currently the following components have only partial RTL support:
 - Grid (igx-grid)
 - Slider (igx-slider)
 - Tabs (igx-tabs)
 - Circular Progress Indicator (igx-circular-bar)

 We plan on adding support for the aforementioned components in the upcoming releases.

### New Features

- Columns now expose the `cellStyles` property which allows conditional styling of the column cells. Similar to `cellClasses` it accepts an object literal where the keys are style properties and the values are expressions for evaluation.
```typescript
styles = {
    color: '#123456',
    'font-family': 'monospace'
    'font-weight': (_, __, value) => value.startsWith('!') : 'red' : 'inherit'
};
```
The callback signature for both `cellStyles` and `cellClasses` is now changed to

```typescript
(rowData: any, columnKey: string, cellValue: any, rowIndex: number) => boolean
```

## 8.2.3
- `IgxTextHighlightDirective` - The default highlight directive styles have been moved to a Sass theme - `igx-highlight-theme`; You can modify the resting and active background and text color styles of the directive by passing the respective properties to the Sass theme. You can still pass your own CSS classes to the highlight directive via the cssClass and activeCssClass inputs.

- `IgxChip`
    - **Breaking Change** The `originalEvent` property for the events `onMoveStart`, `onMoveEnd`, `onClick` and `onSelection` now provides the events, passed from the `igxDrag` directive. The passed original events are in other words the previous events that triggered the `igxChip` ones. They also have original events until a browser event is reached.
- `IgxGrid` - Now you can access all grid data inside the custom column summary. Two additional optional parameters are introduced in the IgxSummaryOperand `operate` method.

```typescript
class MySummary extends IgxNumberSummaryOperand {
    constructor() {
        super();
    }
    operate(columnData: any[], allGridData = [], fieldName?): IgxSummaryResult[] {
        const result = super.operate(allData.map(r => r[fieldName]));
        result.push({ key: 'test', label: 'Total Discounted', summaryResult: allData.filter((rec) => rec.Discontinued).length });
        return result;
    }
}
```

## 8.2.0
### New theme
Ignite UI for angular now have a new theme that mimics Microsoft "Fluent" design system.
Depending on your use case you can use one of the following mixins:
`igx-fluent-theme` and `igx-fluent-dark-theme`

We also added two new pallets that go with the new theme, `$fluent-word-palette` and `$fluent-excel-palette`.

Next example shows how you can use the Fluent theme.

```scss
// Light version
.fluent-word-theme {
    @include igx-fluent-theme($fluent-word-palette);
}

// Dark version
.fluent-excel-dark-theme {
    @include igx-fluent-dark-theme($fluent-excel-palette);
}
```

### Theme Changes
`igx-badge-theme` - Removed the `$disable-shadow` property to mitigate confusion when specifying `$shadow` explicitly.

For more information about the theming please read our [documentation](https://www.infragistics.com/products/ignite-ui-angular/angular/components/themes/index.html)

### New Features
- `IgxGrid`, `IgxTreeGrid`, `IgxHierarchicalGrid`
    - Advanced Filtering functionality is added. In the advanced filtering dialog, you could create groups of conditions across all grid columns. The advanced filtering button is shown in the grid's toolbar when `allowAdvancedFiltering` and `showToolbar` properties are set to `true`. You could also open/close the advanced filtering dialog using the `openAdvancedFilteringDialog` and `closeAdvancedFilteringDialog` methods.
    - `uniqueColumnValuesStrategy` input is added. This property provides a callback for loading unique column values on demand. If this property is provided, the unique values it generates will be used by the Excel Style Filtering (instead of using the unique values from the data that is bound to the grid).
    - `[filterStrategy] - input that allows you to override the default filtering strategy`
    - `igxExcelStyleLoading` directive is added, which can be used to provide a custom loading template for the Excel Style Filtering. If this property is not provided, a default loading template will be used instead.
    - introduced new properties `cellSelection` and `rowSelection` which accept GridSelection mode enumeration. Grid selection mode could be none, single or multiple. Also `hideRowSelectors` property is added, which allows you to show and hide row selectors when row selection is enabled.
    - introduced functionality for templating row and header selectors - [spec](https://github.com/IgniteUI/igniteui-angular/wiki/Row-Selection-Templating-(Grid-feature))
    ```html
    <igx-grid [data]="data", [rowSelection]="'multiple'" primaryKey="ID">
        <igx-column field="Name"></igx-column>
        <igx-column field="Age"></igx-column>

        <ng-template igxHeadSelector let-headSelector>
            <igx-icon>done_all</igx-icon>
        </ng-template>
        <ng-template igxRowSelector let-rowContext>
            <igx-switch [checked]="rowContext.selected"></igx-switch>
        </ng-template>
    </igx-grid>
    ```
- `IgxHierarchicalGrid`
    - Row Islands now emit child grid events with an additional argument - `owner`, which holds reference to the related child grid component instance.
- `IgxDrag`
    - Dragging without ghost. Now it is possible to drag the base element `igxDrag` is instanced on by setting the new input `ghost` to false.
    - Ghost template. A custom ghost template reference can be provided on the new `ghostTemplate` input.
    - Dragging using a single or multiple handles. New `igxDragHandle` directive is exposed to specify a handle by which an element can be interacted with instead of the whole element `igxDrag` is instanced on.
    - Linking of drag and drop elements. This can be achieved by using the new provided `dragChannel` input, specifying each element to which channel it corresponds.
    - Drag animation improvements. Three new methods have been exposed in place of the old `animateToOrigin` input in order to provide more flexibility when wanting to have transition animation to specific position when dropping. `setLocation`, `transitionToOrigin` and `transitionTo` are all methods that provide a various way to animate a transition to a specific location for the dragged element.
    - New getters - `location` and `originLocation` to aid in applying transition animations.
    - New outputs - `dragMove`, `ghostCreate` and `ghostDestroy`
- `IgxDrop`
    - Linking of drag and drop elements. This can be achieved by using the new provided `dropChannel` input, specifying each drop area to which channel it corresponds.
    - Drop strategies. Three new drop strategies have been provided - Append, Prepend and Insert.  Also an input `dropStrategy` to the `igxDrop` which specify which strategy should be used when dropping an element inside the drop area. Custom one can be specified as well.
- `IgxCheckbox`
    - introduced a new `readonly` property that doesn't allow user interaction to change the state, but keeps the default active style. Intended for integration in complex controls that handle the interaction and control the checkbox instead through binding.
- `IgxOverlay`
    - introduced a new `ContainerPositionStrategy`. The new strategy positions the element inside the containing outlet based on the directions passed in trough PositionSettings.
- `IgxChip`
    - add `onSelectionDone` event that is triggered after all animations and transitions related to selection have ended.

### General
- `IgxGrid`, `IgxTreeGrid`, `IgxHierarchicalGrid`
    - `isCellSelected` method has been deprecated. Now you can use `selected` property.
    - `rowSelectable` property has been deprecated. Now you can use `rowSelection` property to enable row selection and also you can show and hide the row selectors by setting `hideRowSelectors` property to true or false (which is the default value).
    - Removed deprecated event `OnFocusChange`
    - `IgxGridBaseComponent` exposes a new property, `dataView` that returns the currently transformed paged/filtered/sorted/grouped data, displayed in the grid
    - **Breaking Change** `igxExcelStyleSortingTemplate` directive is renamed to `igxExcelStyleSorting`.
    - **Breaking Change** `igxExcelStyleMovingTemplate` directive is renamed to `igxExcelStyleMoving`.
    - **Breaking Change** `igxExcelStyleHidingTemplate` directive is renamed to `igxExcelStyleHiding`.
    - **Breaking Change** `onRowSelectionChange` event arguments are changed. The `row` property has been removed and the properties `added`, `removed` and `cancel` are newly added.
    - **Breaking Change** `igxExcelStylePinningTemplate` directive is renamed to `igxExcelStylePinning`.
    - **Breaking Change** `onRowDragEnd` and `onRowDragStart` event arguments are changed - `owner` now holds reference to the grid component instance, while `dragDirective` hold reference to the drag directive.
    - **Behavioral Change** The behavior of the `isLoading` input no longer depends on the state of the data the grid binds to. Setting it to `true` now shows a loading indicator until it is disabled by the user.
- `IgxCombo`
    - Combo selection is now consistent when `valueKey` is defined. When `valueKey` is specified, selection is based on the value keys of the items. For example:
    ```html
    <igx-combo [data]="myCustomData" valueKey="id" displayKey="text"></igx-combo>
    ```
    ```typescript
    export class MyCombo {
        ...
        public combo: IgxComboComponent;
        public myCustomData: { id: number, text: string } = [{ id: 0, name: "One" }, ...];
        ...
        ngOnInit() {
            // Selection is done only by valueKey property value
            this.combo.selectItems([0, 1]);
        }
    }
    ```
   - **Breaking Change** When using `[valueKey]`, combo methods, events and outputs **cannot** be handled with *data item references*.
   - For more information, visit the component's [readme](https://github.com/IgniteUI/igniteui-angular/tree/master/projects/igniteui-angular/src/lib/combo/README.md)
- `IgxDrag`
    - Deprecated inputs - `hideBaseOnDrag`, `animateOnRelease`, `visible`.
    - Deprecated methods - `dropFinished`.
    - **Breaking Change** `ghostImageClass` input is renamed to `ghostClass`.
    - **Breaking Change** `dragGhostHost` input is renamed to `ghostHost`.
    - **Breaking Change** `returnMoveEnd` input is renamed to `transitioned`.
    - **Breaking Change** `onDragStart` output is renamed to `dragStart`.
    - **Breaking Change** `onDragEnd` output is renamed to `dragEnd`.

- `IgxDrop`
    - **Breaking Change** Default drop strategy is now changed to not perform any actions.
    - **Breaking Change** `onEnter` output is renamed to `enter`.
    - **Breaking Change** `onOver` output is renamed to `over`.
    - **Breaking Change** `onLeave` output is renamed to `leave`.
    - **Breaking Change** `onDrop` output is renamed to `dropped`.
    - **Breaking Change** Interfaces `IgxDropEnterEventArgs`, `IgxDropLeaveEventArgs` are both now called `IDropBaseEventArgs`.
    - **Breaking Change** Interfaces `IgxDropEventArgs` is renamed to `IDropDroppedEventArgs`.
    - **Breaking Change** Outputs `enter`, `over`, `leave`(former `onEnter`, `onOver`, `onLeave`) now have arguments of type `IDropBaseEventArgs`
    - **Breaking Change** Output `dropped` (former `onDrop`) now have arguments of type `IDropDroppedEventArgs`

## 8.1.4
- `IgxDialog` new @Input `positionSettings` is now available. It provides the ability to get/set both position and animation settings of the Dialog component.

## 8.1.3
- `IgxCombo`
    - Combo `onSelectionChange` events now emits the item(s) that were added to or removed from the collection:
    ```html
    <igx-combo (onSelectionChange)="handleChange($event)">
    ```
    ```typescript
        export class Example {
            ...
            handleChange(event: IComboSelectionChangeEventArgs) {
            console.log("Items added: ", [...event.added]); // the items added to the selection in this change
            console.log("Items removed: ", [...event.removed]); // the items removed from the selection in this change
            }
        }
    ```

## 8.1.2

### New Features
- `IgxDatePicker`
    - `valueChange` event is added.

## 8.1.0

### New Features
- `IgxBottomNav` now supports an `igx-tab` declaration mode. When in this mode, panels declarations are not accepted and tab items' content is not rendered.
    - You can use this mode to apply directives on the tab items - for example to achieve routing navigation.
    - You are allowed to customize tab items with labels, icons and even templates.
- `IgxTabs` now supports an `igx-tab-item` declaration mode. When in this mode, groups declarations are not accepted and tab items' content is not rendered.
    - You can use this mode to apply directives on the tab items - for example to achieve routing navigation.
    - You are allowed to customize tab items with labels, icons and even templates.
- `IgxGrid`
    - **Behavioral Change** - paging now includes the group rows in the page size. You may find more information about the change in the [GroupBy Specification](https://github.com/IgniteUI/igniteui-angular/wiki/Group-By-Specification)
    - `IgxColumnGroup`
        - Re-templating the column group header is now possible using the `headerTemplate` input property or the `igxHeader` directive.
    - `igx-grid-footer`
        - You can use this to insert a custom footer in the grids.
         ```html
        <igx-grid>
            <igx-grid-footer>
                Custom content
            </igx-grid-footer>
        </igx-grid>
        ```
- `igx-paginator`
    - Replaces the current paginator in all grids. Can be used as a standalone component.
      <br/>Have in mind that if you have set the `paginationTemplate`, you may have to modify your css to display the pagination correctly. The style should be something similar to:
      ```
      .pagination-container {
          display: flex;
          justify-content: center;
          align-items: center;
       }
       ```
- `IgxCombo`
    - Input `[overlaySettings]` - allows an object of type `OverlaySettings` to be passed. These custom overlay settings control how the drop-down list displays.
- `IgxForOf` now offers usage of local variables `even`, `odd`, `first` and `last` to help with the distinction of the currently iterated element.


## 8.0.2
- `igx-list-theme` now have some new parameters for styling.
    - $item-background-hover - Change The list item hover background
    - $item-text-color-hover - Change The list item hover text color.

    - $item-subtitle-color - Change The list item subtitle color.
    - $item-subtitle-color-hover - Change The list item hover subtitle color.
    - $item-subtitle-color-active - Change The active list item subtitle color.

    - $item-action-color - Change The list item actions color.
    - $item-action-color-hover - Change The list item hover actions color.
    - $item-action-color-active - Change The active list item actions color.

    - $item-thumbnail-color - Change The list item thumbnail color.
    - $item-thumbnail-color-hover - Change The list item hover thumbnail color.
    - $item-thumbnail-color-active - Change The active list item thumbnail color.

- **Behavioral Change** default min column width is changed according the grid display density property:
    - for `DisplayDensity.comfortable` defaultMinWidth is `80px`;
    - for `DisplayDensity.cosy` defaultMinWidth is `64px`;
    - for `DisplayDensity.compact` defaultMinWidth is `56px`;
Now you can set `minWindth` for a column to a value smaller than `defaultMinWidth` value.

## 8.0.1

- **General**
    - Importing ES7 polyfill for Object (`'core-js/es7/object'`) for IE is no longer required.

### New Features
- `IgxDropDown` now supports `DisplayDensity`.
    - `[displayDensity]` - `@Input()` added to the `igx-drop-down`. Takes prevelance over any other `DisplayDensity` provider (e.g. parent component or `DisplayDensityToken` provided in module)
    - The component can also get it's display density from Angular's DI engine (if the `DisplayDensityToken` is provided on a lower level)
    - Setting `[displayDensity]` affects the control's items' and inputs' css properties, most notably heights, padding, font-size
    - Available display densities are `compact`, `cosy` and `comfortable` (default)
    - **Behavioral Change** - default `igx-drop-down-item` height is now `40px` (down from `48px`)
- `IgxCombo` - Setting `[displayDensity]` now also affects the combo's items
    - **Behavioral Changes**
    - `[itemHeight]` defaults to `40` (`[displayDensity]` default is `comfortable`)
    - `[itemsMaxHeight]` defaults to `10 * itemHeight`.
    - Changing `[displayDensity]` or `[itemHeight]` affect the drop-down container height if `[itemsMaxHeight]` is not provided
    - Setting `[itemHeight]` overrides the height provided by the `[displayDensity]` input
- `IgxSelect`- Setting `[displayDensity]` now also affects the select's items
    - **Behavioral Change** - default `igx-select-item` height is now `40px` (down from `48px`)
- `IgxChip`
    - `hideBaseOnDrag` input is added that allow the chip base that stays at place to be visible while dragging it.
    - `animateOnRelease` input is added that allows to disable the animation that returns the chip when the chip is released somewhere.
- `IgxTransaction` - `getState` accepts one optional parameter `pending` of `boolean` type. When `true` is provided `getState` will return `state` from pending states. By default `getState` is set to `false`.

## 8.0.0
- `Theming`: Add component schemas for completely round and completely square variations. Can be mixed with the existing light and dark component schemas. For instance:
    ```scss
        $light-round-input: extend($_light-input-group, $_round-shape-input-group);
    ```
There are also prebuilt schema presets for all components (light-round/dark-round and light-square/dark-square), namely `$light-round-schema, $light-dark-schema, $light-square-schema, $dark-square-schema`;
- `IgxCombo`: Removed the following deprecated (since 6.2.0) template selectors:
    - `#emptyTemplate`
    - `#headerTemplate`
    - `#footerTemplate`
    - `#itemTemplate`
    - `#addItemTemplate`
    - `#headerItemTemplate`
- `igxTimePicker` and `igxDatePicker`
    - `openDialog()` now has an optional `[target: HTMLElement]` parameter. It's used in `mode="dropdown"` and the drop down container is positioned according to the provided target.
    - The custom drop down template target is no longer marked with `#dropDownTarget`, instead it's provided as an `HTMLElement` to the `openDialog()` method.
    - By default, the `igxDatePicker` drop down target is changed from the `igxInput` element to the `igxInputGroup` element.
    - `onClosing` event is added.
    - **Breaking Change** `onOpen` event is renamed to `onOpened`.
    - **Breaking Change** `onClose` event is renamed to `onClosed`.
    - **Behavioral Change** - action buttons are now available in the dropdown mode.
    - **Feature** `igxDatePicker` and `igxTimePicker` now provide the ability for adding custom action buttons. Read up more information in [igxDatePicker ReadMe](https://github.com/IgniteUI/igniteui-angular/tree/master/projects/igniteui-angular/src/lib/date-picker/README.md) or [igxTimePicker ReadMe](https://github.com/IgniteUI/igniteui-angular/tree/master/projects/igniteui-angular/src/lib/time-picker/README.md)
- `IgxToggleAction` / `IgxTooltip`: Removed the deprecated `closeOnOutsideClick` Input that has been superseded by `overlaySettings` in 6.2.0.

- `IgxList` - The list component has been refactored. It now includes several new supporting directives:
    - `igxListThumbnail` - Use it to mark the target as list thumbnail which will be automatically positioned as a first item in the list item;
    - `igxListAction` - Use it to mark the target as list action which will be automatically positioned as a last item in the list item;
    - `igxListLine` - Use it to mark the target as list content which will be automatically positioned between the thumbnail and action;
    - `igxListLineTitle` - Use it to mark the target as list title which will be automatically formatted as a list-item title;
    - `igxListLineSubTitle` - Use it to mark the target as list subtitle which will be automatically formatted as a list-item subtitle;

    ```html
        <igx-list>
            <igx-list-item [isHeader]="true">List items</igx-list-item>
            <igx-list-item>
              <igx-avatar igxListThumbnail></igx-avatar>
              <h1 igxListLineTitle>List item title</h1>
              <h3 igxListLineSubTitle>List item subtitle</h3>
              <igx-icon igxListAction>info</igx-icon>
            </igx-list-item>
        </igx-list>

        <igx-list>
          <igx-list-item [isHeader]="true">List items</igx-list-item>
          <igx-list-item>
            <igx-avatar igxListThumbnail></igx-avatar>
            <span igxListLine>Some content</span>
            <igx-icon igxListAction>info</igx-icon>
          </igx-list-item>
        </igx-list>
    ```
- `IgxGrid`, `IgxTreeGrid`, `IgxHierarchicalGrid`
    - **Breaking Change** The **condition** parameter of the `filterGlobal` method is no longer optional. When the filterGlobal method is called with an invalid condition, it will not clear the existing filters for all columns.


## 7.3.4
- `IgxGrid` - summaries
    - `clearSummaryCache()` and `recalculateSummaries()` methods are now removed from the IgxGrid API, beacause they are no longer needed; summaries are updated when some change is perform and the summary cache is cleared automatically when needed;
- `IgxGrid`, `IgxTreeGrid`, `IgxHierarchicalGrid`
    - **Breaking Change** The **condition** parameter of the `filterGlobal` method is no longer optional. When the filterGlobal method is called with an invalid condition, it will not clear the existing filters for all columns.

### New feature
- `igxSlider` - exposing new `labels` property accepting a collection of literal values that become equally spread over the slider, by placing each element as a thumb label.
- `igxSlider` - deprecate **isContiunous** property.
- `IgxChip`
    - `hideBaseOnDrag` input is added that allow the chip base that stays at place to be visible while dragging it.
    - `animateOnRelease` input is added that allows to disable the animation that returns the chip when the chip is released somewhere.

- `igxTimePicker` changes
    - `onClosing` event is added.
    - **Breaking Change** `onOpen` event is renamed to `onOpened`.
    - **Breaking Change** `onClose` event is renamed to `onClosed`.
    - **Behavioral Change** - action buttons are now available in the dropdown mode.
    - **Feature** `IgxTimePickerComponent` now provides the ability for adding custom action buttons. Read up more information in the [ReadMe](https://github.com/IgniteUI/igniteui-angular/tree/master/projects/igniteui-angular/src/lib/time-picker/README.md)

- `igxDatePicker` changes
    - `onClosing` event is added.
    - **Breaking Change** `onOpen` event is renamed to `onOpened`.
    - **Breaking Change** `onClose` event is renamed to `onClosed`.
    - **Behavioral Change** - action buttons are now available in the dropdown mode.
    - **Feature** `IgxDatePickerComponent` now provides the ability for adding custom action buttons. Read up more information in the [ReadMe](https://github.com/IgniteUI/igniteui-angular/tree/master/projects/igniteui-angular/src/lib/date-picker/README.md)

- Excel-Style Filtering and Quick Filtering user interfaces now display the date picker's calendar in a dropdown.
- `IgxCard` - The card component has been refactored. It now includes several new supporting components/directives:
    - `igxCardHeaderTitle` - tag your headings placed in the `igx-card-header` container to be displayed as a card title;
    - `igxCardHeaderSubtitle` - tag your headings placed in the `igx-card-header` container to be displayed as a card subtitle;
    - `igxCardThumbnail` - tag anything placed in the `igx-card-header` as a thumb to be placed to the left of your titles;
    - `igx-card-header` - the card header can now detect and automatically position `igx-avatar`s placed in it;
    - `igx-card-media` - wrap images or videos that will be automatically sized for you;
    - `igx-card-actions` - the card actions can now detect and automatically position all `igxButton`s placed in it;
    - The card has a new `type` property. It can be set to `outlined` to get the new outlined card look;
    - The card has a new `horizontal` property. When set to true, the layout will become horizontally aligned;
- New Directive `igx-divider` - The igx-divider is a thin, configurable line that groups content in lists and layouts.
- `IgxDropDown` now supports `DisplayDensity`.
    - `[displayDensity]` - `@Input()` added to the `igx-drop-down`. Takes prevalance over any other `DisplayDensity` provider (e.g. parent component or `DisplayDensityToken` provided in module)
    - The component can also get it's display density from Angular's DI engine (if the `DisplayDensityToken` is provided on a lower level)
    - Setting `[displayDensity]` affects the control's items' and inputs' css properties, most notably heights, padding, font-size
    - Available display densities are `compact`, `cosy` and `comfortable` (default)
    - **Behavioral Change** - default item `igx-drop-down-item` height is now `40px` (down from `48px`)
- `IgxCombo` - Setting `[displayDensity]` now also affects the combo's items
    - Setting `[itemHeight]` overrides the height provided by the `[displayDensity]` input
- `IgxSelect`- Setting `[displayDensity]` now also affects the select's items

### Bug Fixing
- igx-input: Top of Japanese characters get cut off in Density Compact mode #4752
- When no condition is provided, filter() method of grid throws undescriptive error #4897
- [IE11][igx-grid][MRL] header cell is not row-spanned. #4825
- Select's label is positioned incorrectly #4236
- [igx-grid] Filtering row's chips area is not resized when resizing window. #4906
- `hideGroupedColumns` hides the whole MRL group #4714
- An error is returned when changing rowEditable input and a cell is opened in edit mode #4950
- Row editing border style is not applied correctly for the first record when there is grouping #4968
- Cell navigation does not work along with Multi Row Layout group #4708
- When no condition is provided, filter() method of grid throws undescriptive error #4897
- In slider with type Range when change the lower value to be equal or greater than the upper the range is not correct #4562
- When change the slider type at run time the slider is not updated correctly #4559
- Range Slider Thumps collapsing #2622
- Angular httpinterceptor(jwt token header) not working after importing IgxTreeGridModule in lazy loaded module #4285
- [igx-grid] "quick clicking twice resizer " can sometimes lead to unable to sort. #4858
- TimePicker "hour mode" #4679

## 7.3.3

- `igx-core()` now includes some styles for printing layout.
In order to turn them off, you need to pass an argument and set it to `false`
    ```
        @include igx-core($print-layout: false);
    ```

- `Pager`
    - **Behavioral Change** - The pager is now hidden when there are no records in the grid.

### Bug fixes
- Row editing styles are not applied correctly within multi row layout grid #4859
- Provide a way to animate row drag, when it is released #4775
- There is lag on checking/unchecking an item in an Excel Style Filter with a lot of items #4862
- Make dragIndicatorIconTemplate @ContentChild in the igxHierarchicalGrid #4769
- Add PostDeploy.ps1 script into the repo #4887
- Provide a way to animate row drag, when it is released #4775
- Feature-request: IgxGrid improve Printing Experience #1995
- When column is scrolled and open excel filter, its position is not correct #4898
- IgxCombo is not properly clearing subscription #4928
- "(Blanks)" appears unchecked on reopening the ESF UI if the underlying value is an empty string. #4875
- [igx-tree-grid] loading indicator not shown in IE11 #4754
- Filtering conditions drop down does not behave consistently when the button that opens it is clicked multiple times #4470

## 7.3.2

### Bug Fixes
- Time picker component fails on dropdown mode in combination with igxTimePickerTemplate modifications #4656
- In IE11 when chips length is bigger then filter row scrolls position is not correct #4699
- Not able to change filter option in excel style filter. #4347
- [igx-grid] rendering performance becomes extremely poor when binding data after initialization. #4839
- Group comparer is not taken into consideration when column is dragged to grouped area #4663

## 7.3.1
`igx-core()` now includes some styles for printing layout. In order to turn them off, you need to pass an argument and set it to `false`

```
@include igx-core($print-layout: false);
```
- `IgxGrid` Custom keyboard navigation
    - `onFocusChange` event is deprecated.
    - `onGridKeydown` event is exposed which is emitted when `keydown` is triggered over element inside grid's body
    - `navigateTo` method allows you to navigate to a position in the grid based on provided `rowindex` and `visibleColumnIndex`, also to execute a custom logic over the target element through a callback function that accepts `{ targetType: GridKeydownTargetType, target: Object }`
    - `getNextCell` returns `ICellPosition` which defines the next cell, according to the current position, that match specific criteria. You can pass callback function as a third parameter of `getPreviousCell` method
    - `getPreviousCell` returns `ICellPosition` which defines the previous cell, according to the current position, that match specific criteria. You can pass callback function as a third parameter of `getPreviousCell` method.
    - `IgxTransactionService` now can `commit` and `clear` transaction(s) by record id with an optional parameter. The `commit` method will apply to the data all transactions for the provided `id`. The `clear` method will remove all transactions for the `id` from the transactions log. Additionally both will remove all actions from the undo stack matching the provided `id`.

### Bug fixes
- The ESF animations for opening and closing do not work #4834
- IgxButtonGroup does not respect compact styles #4840
- Not able to change filter option in excel style filter. #4347
- Broken links enhancements #4830
- rowDraggable is applied to grids from all hierarchical levels in hierarchical grid #4789
- [igx-grid][IE11] filtering problems with IME mode. #4636
- Filtering operation crashes when applying filter on a column with many unique values. #4723
- Emit onColumnVisibilityChanged when hiding a column through ESF UI. #4765 #4792
- onColumnVisibilityChanged event is not fired when hiding a column through ESF. #4765
- "Select All" should not be treated as a match when searching. #4020
- Opening the ESF dialog throws an error #4737
- Recalculate igxfor sizes for excel style search list on after view init #4804
- igx-grid: Incorrect height calculation when setting height in percent and binding empty data. #3950
- When grid width is less than 400px and open filter row the arrows for chips are previewed #4700
- Canceling onRowDragStart leaves the drag ghost in the DOM #4802

## 7.3.0

### Features
- `igxGrid`
    - **Feature** `igxGridComponent` now supports [Multi Row Layouts](https://github.com/IgniteUI/igniteui-angular/wiki/Grid---Multi-Row-Layout). It is configured with the newly added `IgxColumnLayoutComponent` and the columns in it. `IgxColumnComponent` now expose four new fields to determine the size and the location of the field into the layout:
        - [`colStart`](https://www.infragistics.com/products/ignite-ui-angular/docs/typescript/latest/classes/igxcolumncomponent.html#colstart) - column index from which the field is starting. This property is **mandatory**.
         - [`rowStart`](https://www.infragistics.com/products/ignite-ui-angular/docs/typescript/latest/classes/igxcolumncomponent.html#rowstart) - row index from which the field is starting. This property is **mandatory**.
         - [`colEnd`](https://www.infragistics.com/products/ignite-ui-angular/docs/typescript/latest/classes/igxcolumncomponent.html#colend) - column index where the current field should end. The amount of columns between colStart and colEnd will determine the amount of spanning columns to that field. This property is **optional**. If not set defaults to `colStart + 1`.
         - [`rowEnd`](https://www.infragistics.com/products/ignite-ui-angular/docs/typescript/latest/classes/igxcolumncomponent.html#rowend) - row index where the current field should end. The amount of rows between rowStart and rowEnd will determine the amount of spanning rows to that field. This property is **optional**. If not set defaults to `rowStart + 1`.
         ```html
        <igx-column-layout>
             <igx-column [rowStart]="1" [colStart]="1" field="Country"></igx-column>
             <igx-column [rowStart]="1" [colStart]="2" field="City"></igx-column>
             <igx-column [rowStart]="2" [colStart]="1" [colEnd]="3" field="Address"></igx-column>
        </igx-column-layout>
        ```
- `igxGrid`, `igxTreeGrid`, `igxHierarchicalGrid`
    - **Feature** Grid components now supports [Grid Row Dragging ](https://github.com/IgniteUI/igniteui-angular/wiki/Row-Dragging). It lets users pass the data of a grid record on to another surface, which has been configured to process/render this data. It can be enabled by using the `rowDraggable` input of the grid.

    - **Feature** The Excel Style Filter dialog and its sub-dialogs now have a display density based on the `displayDensity` input of their respective grid.
- `igxTreeGrid`
    - **Feature** The `IgxTreeGridComponent` now supports loading child rows on demand using the newly added `loadChildrenOnDemand` and `hasChildrenKey` input properties.
- `IgxListComponent`
    - **Feature** The `IgxListComponent` now provides the ability to choose a display density from a predefined set of options: **compact**, **cosy** and **comfortable** (default one). It can be set by using the `displayDensity` input of the list.
- `igxButton`
    - **Feature** The `igxButton` now provides the ability to choose a display density from a predefined set of options: **compact**, **cosy** and **comfortable** (default one). It can be set by using the `displayDensity` input of the button directive.
- `igxButtonGroup`
    - **Feature** The `igxButtonGroup` now provides the ability to choose a display density from a predefined set of options: **compact**, **cosy** and **comfortable** (default one). It can be set by using the `displayDensity` input of the button group. The buttons within the group will have the same density as the button group. If a button has the `displayDensity` set in the template, it is not changed by the density of the group where the button is placed.
- `igxGrid`, `igxTreeGrid`, `igxHierarchicalGrid`
    - **Feature** The Excel Style Filter dialog and its sub-dialogs now have a display density based on the `displayDensity` input of their respective grid.
- `IgxDropDown`
    - now supports virtualized items. Use in conjunction with `IgxForOf` directive, with the following syntax, to display very large list of data:
    ```html
    <igx-drop-down>
        <div class="wrapping-div">
            <igx-drop-down *igxFor="let item of localItems; index as index; scrollOrientation: 'vertical'; containerSize: itemsMaxHeight; itemSize: itemHeight;"
            [value]="item" [index]="index">
                {{ item.data }}
            </igx-drop-down>
        </div>
    </igx-drop-down>
    ```

### Bug Fixes
- Grid remains in pending state after commiting row edit w/o changes #4680
- Filter condition dropdown is not closed on tab navigation #4612
- When filter row is opened navigating with shift and tab on first cell does not selects the cancel button #4537
- Focus is not moved from the filter row to the summary row when the grid has no records #4613
- igx-carousel problem with lost focus #4292
- List items are shifted down on search if the list was scrolled down beforehand. #4645
- [igx-grid] some cells are not rendered when resizing window. #4568
- [igx-grid] after being grouped then resized, horizontal scrolling causes column header misalignment with data cell #4648
- Cells content is misaligned when group by a column and scroll horizontal #4720
- When hide/show columns the grid has empty space #4505

## 7.2.12

- `IgxGrid`, `IgxTreeGrid`, `IgxHierarchicalGrid`
    - **Breaking Change** The **condition** parameter of the `filterGlobal` method is no longer optional. When the filterGlobal method is called with an invalid condition, it will not clear the existing filters for all columns.

- `IgxGrid` - summaries
    - `clearSummaryCache()` and `recalculateSummaries()` methods are now removed from the IgxGrid API, beacause they are no longer needed; summaries are updated when some change is perform and the summary cache is cleared automatically when needed;

### New features
- **igxSlider** - exposing new `labels` property accepting a collection of literal values that become equally spread over the slider, by placing each element as a thumb label.
- **igxSlider** - deprecate **isContiunous** property.
- `IgxDropDown` now supports `DisplayDensity`.
    - `[displayDensity]` - `@Input()` added to the `igx-drop-down`. Takes prevelance over any other `DisplayDensity` provider (e.g. parent component or `DisplayDensityToken` provided in module)
    - The component can also get it's display density from Angular's DI engine (if the `DisplayDensityToken` is provided on a lower level)
    - Setting `[displayDensity]` affects the control's items' and inputs' css properties, most notably heights, padding, font-size
    - Available display densities are `compact`, `cosy` and `comfortable` (default)
    - **Behavioral Change** - default item `igx-drop-down-item` height is now `40px` (down from `48px`)
- `IgxCombo` - Setting `[displayDensity]` now also affects the combo's items
    - Setting `[itemHeight]` overrides the height provided by the `[displayDensity]` input
- `IgxSelect`- Setting `[displayDensity]` now also affects the select's items

### Bug Fixes
- In slider with type Range when change the lower value to be equal or greater than the upper the range is not correct #4562
- When change the slider type at run time the slider is not updated correctly #4559
- Range Slider Thumps collapsing #2622
- When no condition is provided, filter() method of grid throws undescriptive error #4897
- [igx-grid] Filtering row's chips area is not resized when resizing window. #4906
- Add PostDeploy.ps1 script into the repo #4887
- An error is returned when a row is opened in edit mode and click to search the next item #4902
- [igx-grid] "quick clicking twice resizer " can sometimes lead to unable to sort. #4858
- Child summaries disappears when edit a cell and press tab on click on cell in same row when rowEditable is true #4949
- When no condition is provided, filter() method of grid throws undescriptive error #4897

## 7.2.11

### Bug fixes
- When column is scrolled and open excel filter, its position is not correct #4898
- "(Blanks)" appears unchecked on reopening the ESF UI if the underlying value is an empty string. #4875
- There is lag on checking/unchecking an item in an Excel Style Filter with a lot of items #4862
- Group comparer is not taken into consideration when column is dragged to grouped area #4663
- Filtering conditions drop down does not behave consistently when the button that opens it is clicked multiple times #4470

## 7.2.10

### Features
- Condense grid summaries #4694

### Bug Fixes
- When grid width is less than 400px and open filter row the arrows for chips are previewed #4700
- Time picker component fails on dropdown mode in combination with igxTimePickerTemplate modifications #4656
- In IE11 when chips length is bigger then filter row scrolls position is not correct #4699
- The ESF animations for opening and closing do not work #4834
- Not able to change filter option in excel style filter. #4347
- [igx-grid] rendering performance becomes extremely poor when binding data after initialization. #4839

## 7.2.9
`igx-core()` now includes some styles for printing layout.
In order to turn them off, you need to pass an argument and set it to `false`

```
 @include igx-core($print-layout: false);
```

- `Pager`
    - **Behavioral Change** - The pager is now hidden when there are no records in the grid.

### Bug fixes
- ElasticPositionStrategy should resize shown element with Center/Middle directions #4564
- onColumnVisibilityChanged event is not fired when hiding a column through ESF. #4765
- Filtering operation crashes when applying filter on a column with many unique values. #4723
- "Select All" should not be treated as a match when searching. #4020
- igx-grid: Incorrect height calculation when setting height in percent and binding empty data. #3950
- Error is thrown when press escape in the filter row #4712
- Opening the ESF dialog throws an error #4737
- [igx-grid][IE11] "Error: ViewDestroyedError: Attempt to use a destroyed view: detectChanges" is thrown when closing filtering row. #4764
- [igx-grid] some cells don't go into edit state or selected state when resizing window. #4746
- igx-tree-grid when no data in grid pagination shows wrong #4666
- ElasticPositionStrategy should resize shown element with Center/Middle directions #4564
- ESF custom dialog new filter not fully visible #4639
- igx-grid: row virtualization doesn't work when setting height in percent if you fetch and bind data after initial rendering. #3949
- Grid height is calculated wrongly as grid width narrows #4745
- [igx-grid][IE11] filtering problems with IME mode. #4636

## 7.2.8
- `IgxGrid` Custom keyboard navigation
    - `onFocusChange` event is deprecated.
    - `onGridKeydown` is exposed. The event will emit
    `IGridKeydownEventArgs { targetType: GridKeydownTargetType; target: Object; event: Event; cancel: boolean; }`
    - `navigateTo(rowIndex: number, visibleColumnIndex: number, callback({targetType, target: Object }))` - this method allows you to navigate to a position in the grid based on provided `rowindex` and `visibleColumnIndex`;
    - `getNextCell(currentRowIndex, currentvisibleColumnIndex, callback(IgxColumnComponent))` - returns `{ rowIndex, visibleColumnIndex }` which defines the next cell, that match specific criteria according to the current position
    - `getPreviousCell(currentRowIndex, currentvisibleColumnIndex, callback(IgxColumnComponent))` - returns `{ rowIndex, visibleColumnIndex }` which defines the previous cell, that match specific criteria according to the current position

### Bug Fixes
- Grid remains in pending state after commiting row edit w/o changes #4680
- Filter condition dropdown is not closed on tab navigation #4612
- When filter row is opened navigating with shift and tab on first cell does not selects the cancel button #4537
- Focus is not moved from the filter row to the summary row when the grid has no records #4613
- igx-carousel problem with lost focus #4292
- List items are shifted down on search if the list was scrolled down beforehand. #4645
- [igx-grid] some cells are not rendered when resizing window. #4568
- [igx-grid] after being grouped then resized, horizontal scrolling causes column header misalignment with data cell #4648
- Cells content is misaligned when group by a column and scroll horizontal #4720
- When hide/show columns the grid has empty space #4505

## 7.2.7

### Bug fixes
- Custom filter dialog Excel-Style Filtering does not save the selected operand #4548
- Wrong endEdit call on data operation pipes subscribe #4313
- TreeGrid does not have default loading template #4624
- [igx-grid] Question about resizing behavioral change after v7.2.1. #4610
- [igx-grid] onSelection event comes to emit after ending edit mode. #4625
- Error is thrown when trying to open datepicker with Space key in IE #4495
- DatePicker dropdown overlaps the input when it appears top #4526
- Custom filter dialog of the Excel-style Filtering does not display the selected condition in the correct format #4525
- [igx-grid] group row is duplicated when collapsing all and then expanding a group row. #4650
- Fix scroll wheel tests due to creating wheel event with deltaY sets also wheelDeltaY (PR #4659)
- Update Canonical and HrefLang links for EN and JP environments #4674
- In the Drag and Drop dev sample the background color is not changed in IE and Edge #4597

## 7.2.6
- `igxGrid`
    - **Feature** The `groupsRecords` property now returns the full grouping tree as in 7.1 and also includes the grouping information for all pages.

### Bug Fixes
- Unreadable icon color when icon is used as a tooltip target with dark-theme #4477
- [igx-tabs] Selection indicator is not resized correctly #4420
- Faulty urls in Typescript #4546
- igx-list theme docs #4390
- Filtering conditions drop down does not behave consistently when the button that opens it is clicked multiple times #4470
- Message 'No records found.' is still previewed when reset filter #4484
- The text in the filter column textbox truncates in the igx-grid component #4496
- Excel style filter does not apply the filter when the value is 0 #4483
- When hold arrow up or down key on a month the focus changes to the year #4585
- Putting two circular progress bars results in duplicate IDs #4410
- igxGrid does not clear groupsRecords when all columns get ungrouped #4515

## 7.2.5
- `igxDrop`
    - `onEnter`, `onLeave` and `onDrop` events now have new arguments for `originalEvent`, `offsetX` and `offsetY` relative to the container the igxDrop is instanced.
- `IgxList`
    - **Feature** the `index` property is now an `@Input` and can be assigned by structural directives such as `*igxFor`.
    ```html
        <igx-list>
            <div [style.height]="'480px'" [style.overflow]="'hidden'" [style.position]="'relative'">
                <igx-list-item [index]="i" *igxFor="let item of data; index as i; scrollOrientation: 'vertical'; containerSize: '480px'; itemSize: '48px'">
                    <div>{{ item.key }}</div>
                    <div class="contact__info">
                        <span class="name">{{item.name}}</span>
                    </div>
                </igx-list-item>
            </div>
        </igx-list>
    ```
    - The `items` property now returns the collection of child items sorted by their index if one is assigned. This is useful when the `children` order cannot be guaranteed.
- Excel-Style Filtering and Quick Filtering user interfaces now display the date picker's calendar in a dropdown.
- `IgxCard` - The card component has been refactored. It now includes several new supporting components/directives:
    - `igxCardHeaderTitle` - tag your headings placed in the `igx-card-header` container to be displayed as a card title;
    - `igxCardHeaderSubtitle` - tag your headings placed in the `igx-card-header` container to be displayed as a card subtitle;
    - `igxCardThumbnail` - tag anything placed in the `igx-card-header` as a thumb to be placed to the left of your titles;
    - `igx-card-header` - the card header can now detect and automatically position `igx-avatar`s placed in it;
    - `igx-card-media` - wrap images or videos that will be automatically sized for you;
    - `igx-card-actions` - the card actions can now detect and automatically position all `igxButton`s placed in it;
    - The card has a new `type` property. It can be set to `outlined` to get the new outlined card look;
    - The card has a new `horizontal` property. When set to true, the layout will become horizontally aligned;
- New Directive `igx-divider` - The igx-divider is a thin, configurable line that groups content in lists and layouts.

### Bug Fixes
- Row editing overlay is not visible when grid has either 1 or 2 rows and height is not set. #4240
- Ctrl + Right Arrow is not working in an expanded child grid in 7.2.x #4414
- In EI11 and error is returned when filter by date #4434
- Calendar should be closed when scrolling is initiated #4099
- The sync service for the horizontal virtualization returns invalid cache values in certain scenarios #4460
- Unreadable icon color when icon is used as a tooltip target with dark-theme #4477
- When first tree grid column is with type date the calendar mode is not correct #4457
- When grid is grouped the search does not scroll to the find result #4327
- Calendar should be closed when scrolling is initiated #4099
- [igx-list] IgxListItem.index returns wrong index when igx-list is virtualized by igxForOf #4465
- [igx-grid] groupsRepcords is not updated correctly when grouping/ungrouping. #4479
- Exceptions are thrown by igxHGrid when columns don't have initial width, or it has been set as a percentage #4491
- Change date pickers' mode to 'dropdown' in all filtering UIs. #4493
- The radio-group display cannot be overridden #4402
- Filtered column header goes over the RowSelectors and groups when scroll horizontal #4366
- [igx-grid] description about onColumnMovingEnd is not correct. #4452
- IgxTabs removes custom added class #4508

## 7.2.4
### New feature
- [Multi-cell selection](https://github.com/IgniteUI/igniteui-angular/wiki/Grid-Multi-cell-selection-Specification) - Enables range selection of cells in the grid.

### Grids Performance improvements
- Grid rendering speed
- Grid grouping rendering speed
- Grid vertical scrolling using the scroll arrows
- Grid horizontal scrolling using the scroll arrows
- Grid cell focusing time
- Typing a character in an inline editor

### Bug fixes
- IgxForOf - Virtual item index with remote data #4455
- If grid has height in %(or no height) and filtering is enabled, then height is not calculated correctly. #4458
- 3rd level child does not scroll with keyboard nav #4447
- When in column group a column is hidden in the excel style filter LEFT and RIGHT buttons are enabled #4412
- Column Moving keydown.escape HostListener needs refactoring #4296
- Hierarchical Grid: scrolled child views remain after the root grid has been destroyed #4440
- When child grids have width in % (or no width) and there is horizontal scrollbar the vertical scrollbar is not visible. #4449
- Opening the Filtering dropdown twice in an igxHierarchicalGrid results in warning messages in the browser console #4436
- for-of init optimizations for grids #4374
- Changing columns dynamically in the Hierarchical Grid resets root column list to contain child columns. #4337
- Cell is not selected on click [IE] #1780
- igx-grid: Uncommitted IME text gets lost when Enter key is pressed in an edit cell template. #4314

## 7.2.3
### Improvements
- `IPinColumnEventArgs` new property - added a new property `isPinned` to the `IPinColumnEventArgs` interface. Now the `onColumnPinning` event emits information whether the column is pinned or unpinned.
- `igxGrid`
    - `igxFilterCellTemplate` directive added that allows retemplating of the filter cell.
    - `IgxColumnComponent` now has `filterCellTemplate` property that can be used to retemplate the filter cell.

### Bug fixes
- Fix auto-generate columns for TreeGrid #4399
- Emiting event when unpinning column #3833
- In Firefox when collapse all groups grid becomes empty #4304
- When transactions are enabled and update a filtered cell there is an error in console #4214
- In IE11 datePicker delete button is not in correct position when open a cell in edit mode #4116
- Refactoring filter cell navigation so that it is handled in the navigation service. Handling special scenarios for hierarchical grid in the hierarchical navigation service. #4267
- Grid: fix sorting in chrome #4397
- An error is returned when add a child for not committed row and summaries are enabled #4317
- Update child summaries correctly when CRUD operations are performed #4408
- Add igxQuickFilterTemplate directive #4377
- Resizing: move resize handle logic in a directive #4378
- No event emitted when column is unpinned #3799
- When update a cell in the grouped column the child summaries are not updated #4324
- Column Group border is misaligned with its children's in some cases #4387
- Expanding last row of HierarchicalGrid via keyboard(Alt + downArrow) leads to cell losing its focus. #4080
- fix(HierarchicalGrid): Moving onGridCreated to be emitted onInit #4370
- Virtualization of grid not working in tab #4329
- When you pin child column the whole group is not pinned #4278

## 7.2.2
### Features
- **Components' Display Type** - All components now have their CSS display property explicitly set on the host element to ensure width, padding, and margins are applied when set directly on the host selectors.
- **Themes**
    - Add support for gradients and images as values for component themes via the component theme functions.
    - `Palettes` - added surface color to the palette. The surface color is used by cards, pickers, dialog windows, etc. as the default background.

### Bug fixes
- fix(tabs): Fix for applying styles to tabs group #4371
- igxInput - add ability to toggle required dynamically #4361
- Select sort button only if default template is used #4372
- Public enumerations should not be constants #4364
- fix(hierarchicalGrid): Fix scrollbar not updated when data for children is loaded after initial load. #4334
- fix(date-picker): Fix for re-templating dropdown date-picker #4325
- Remove ngModel from datepicker #4333
- Scrollbar is not updated when load remote data #4209
- IgxGrid cell edit does not update values (onCellEdit) #4055
- Initial GroupBy performance is poor with many columns grouped #4309
- Components' display type #4316
- Including summary row cells in tab sequence for HierarchicalGrid navigation. #4293
- Surface color #4109
- `headerGroupClasses` is marked as hidden #4276
- Update AutoScrollStrategy to reposition elements outside NgZone #4250
- Optimizing post group pipe for 4309 - 7.2.x #4310
- IgxSelect does not close on Shift+Tab #4164
- clone method should have inheritdoc in all position strategies #4265
- Dialog does not emits close event the second time that is opened and closed #4222
- IgxLabelComponent is hidden #4237
- refactor(button-group): Fix the double borders between the buttons #4092
- Allow gradient/image values as backgrounds in component themes #4218
- Time Picker enhancements #4348

## 7.2.1
- `igxGrid`
    - **Breaking Change** The `groupsRecords` property now only returns the visible tree and does not include groups that are children of collapsed parents.
    - **Feature** Column Hiding and Column Pinning components now expose a `disableFilter` property which allows hiding the filter columns input from the UI.

### Improvements
- igxSelect - select-positioning-strategy code cleanup #4019

### Bug fixes
- Tooltip remains opened after clicking its target #4127
- Can not move a column to left if the previous column is column group #4114
- TextHighlight Directive makes the matching spans bold #4129
- IgxDropDownItem still uses deprecated accessors #4167
- Double click in editMode reverts the cell's value #3985
- Navigation with Ctrl+arrow keys does not work in child grids #4120
- In IE11 and Edge when scroll page the excel filter dialog is not moved #4112
- IgxCalendar overlay, rendered from cell in edit mode, goes outside the grid when scrolling #4205
- When using keyboard navigation the child grid does not scroll to next row when next child is empty. #4153
- selectedIndex doesn't switch tab. #4245
- When the last column is hidden button RIGHT for the last visible column should be disabled #4230
- When excel-style-filtering is enabled and press Shift+tab on first cell the scroll should not be moved #4219
- Can not navigate with tab in filtering row if grid has no horizontal scroll #4111
- ExcelFilterStyle , what is the name of the onClick methods for the apply and cancel button ? onFilteringDone doesnt work here #4248
- When you focus an element from the Excel-Style Filtering List in Chrome a blue boarder appears #4269
- Need ability to remove a column filter that was previously set in the grid #4305
- Keyboard navigation inside summaries for hierarchical grid is not working with Ctrl + arrow keys #4176
- ReadMe links are broken on 7.2.0. release note #4251
- Error when scrolling grid with mouse wheel after closing a dialog window in the page #4232
- Circular progress bar throws error on IE11 #3787
- Issue with export excel/csv from grid #3763
- Setting grid data property manually after initial rendering without binding it to the input is not detected. #4242
- When child grids does not have set height and expand a row in child grid scrollbars are not updated and there is empty space on the grid #4239
- [ng add]: Enabling polyfills step doesn't update properly polyfill.ts generated by Angular CLI v7.3.x. #3967
- When change sorting from the excel filter it is not applied for the grouped column #4119
- When grid is filtered and update a cell summaries are not updated #4211
- [igx-date-picker] igxCalendarHeader and igxCalendarSubheader don't work #4223
- [igx-date-picker] unnecessary suffix "日" to the date part of the calendar. #4224
- igxMonthPicker - arrowdown and arrow up not working correctly inside months view #4190
- In Edge resizing indicators are offset incorrectly #3908
- igx-column-group does not fire onColumnVisibilityChanged #4194

## 7.2.0
- `igxCalendar`
    - `igxCalendar` has been refactored to provide the ability to instantiate each view as a separate component.
    - **Feature** advanced keyboard navigation support has been added. Read up more information in the [ReadMe](https://github.com/IgniteUI/igniteui-angular/tree/master/projects/igniteui-angular/src/lib/calendar/README.md)

- **New component** `IgxMonthPicker`:
    - Provides the ability to pick a specific month. Read up more information in the [ReadMe](https://github.com/IgniteUI/igniteui-angular/tree/master/projects/igniteui-angular/src/lib/calendar/month-picker/README.md)

- **New component** `IgxHierarchicalGrid`:
    - Provides the ability to represent and manipulate hierarchical data in which each level has a different schema. Each level is represented by a component derived from **igx-grid** and supports most of its functionality. Read up more information about the IgxHierarchicalGrid in the official [documentation](https://www.infragistics.com/products/ignite-ui-angular/angular/components/hierarchicalgrid.html) or the [ReadMe](https://github.com/IgniteUI/igniteui-angular/tree/master/projects/igniteui-angular/src/lib/grids/hierarchical-grid/README.md)

- **New component** The `igxSelect` provides an input with dropdown list allowing selection of a single item.
    ```html
    <igx-select #select1 [placeholder]="'Pick One'">
        <label igxLabel>Sample Label</label>
        <igx-select-item *ngFor="let item of items" [value]="item.field">
            {{ item.field }}
        </igx-select-item>
    </igx-select>
    ```

[documentation](https://www.infragistics.com/products/ignite-ui-angular/angular/components/select.html) or the [ReadMe](https://github.com/IgniteUI/igniteui-angular/tree/master/projects/igniteui-angular/src/lib/select/README.md)

- **New directive** `igxAutocomplete` - new directive that provides a way to enhance a text input by showing a panel of suggested options, provided by the developer. More information about the IgxAutocomplete is available in the official [documentation](https://www.infragistics.com/products/ignite-ui-angular/angular/components/autocomplete.html) or the [ReadMe](https://github.com/IgniteUI/igniteui-angular/tree/master/projects/igniteui-angular/src/lib/directives/autocomplete/README.md).

    ```html
    <input igxInput type="text" [igxAutocomplete]="townsPanel" />
    <igx-drop-down #townsPanel>
        <igx-drop-down-item *ngFor="let town of towns" [value]="town">
            {{town}}
        </igx-drop-down-item>
    </igx-drop-down>
    ```

- `igxGrid` now has `isLoading` input property. When enabled will show loading indicator, until the data is available. It can be best utilized for remote scenarios. Another input property `loadingGridTemplate` allows customizing the loading indicator.

    ```html
    <!-- Example -->
    <igx-grid [isLoading]="true" ...>
    </igx-grid>
    ```

    - `Group By`
        - The collapse/expand icons have new orientantion to display the action that will be performed when clicked. When an icon points up clicking on it would result in collapsing the related group row and when it points down clicking on it would expand the group row.
        - The collapse/expand all icons have also been updated to reflect the new group row icons better.
        - Group rows now can be expanded/collapsed using Alt + Arrow Up/Down to reflect the new icons.
    - `filterMode` input added, which determines the filtering ui of the grid. The default value is `quickFilter`. Other possible value is `excelStyle`, which mimics the filtering in Excel with added functionality for column moving, sorting, hiding and pinning.
    - `IgxColumnComponent` now has `disablePinning` property, which determines wether the column can be pinned from
    the toolbar and whether the column pin will be available in the excel style filter menu. The `disableHiding` input will be used to show/hide the column hiding functionality in the menu.
- `igxTreeGrid`
    - The collapse/expand icons have new orientantion to display the action that will be performed when clicked. When an icon points up clicking on it would result in collapsing the related tree grid level and when it points down clicking on it would expand the tree grid level.
    - Expanding/collapsing tree levels can now be performed also by using Alt + Arrow Up/Down to reflect the new icons.
- `IgxColumnComponent`
    - **Breaking Change** the `gridID` property is now **deprecated**. Please, use `column.grid.id` instead.
- `igxCombo`
    - **Breaking Change** `combo.value` is now only a getter.
    - **Feature** added support for templating the default input group of the component. The `igx-combo` now allows for `igx-prefix`, `igx-suffix`,`igx-hint` and `[igxLabel]` components to be passed as `ng-content` and they will be renderer accordingly on the combo's input. Example:
    ```html
        <!-- customize combo input --->
        <igx-combo #myCombo [data]="myGenres">
            ...
            <label igxLabel>Genres</label>
            <igx-prefix><igx-icon>music_note</igx-icon></igx-prefix>
        </igx-combo>
     ```
    - **Feature** the default combo 'clear' and 'toggle' icons can now be templated. Two new directives are added (with selector `[igxComboClearIcon]` and `[igxComboToggleIcon]`). Passing an `ng-template` with one of the directives will overwrite the default conent of the respective icon. Functionality will remain unaffected. Expample:
    ```html
        <!-- customize combo input --->
        <igx-combo #myCombo [data]="myGenres">
            ...
            <ng-template igxComboToggleIcon let-collapsed>
                <igx-icon>{{ collapsed ? 'remove_circle' : 'remove_circle_outline'}}</igx-icon>
            </ng-template>
        </igx-combo>
    ```
- `igxDropDown`
    - `IgxDropDownItemBase` and it's descendants (of which `IgxDropDownItem`) have had their `isSelected` and `isFocused` properties **deprecated**. Instead, use `selected` and `focused` properties.
    - Added an `@Input` for the `index` property (such as the one coming from ngFor) of the `IgxDropDownItem` component. This **deprecates** the automatic index calculation.
    ```html
        <igx-drop-down>
            <igx-drop-down-item *ngFor="let item of items; let i = index" [index]="i">
                {{ item.field }}
            </igx-drop-down-item>
        </igx-drop-down>
    ```
    - **Feature** `IgxDropDownGroupComponent` has been added. It allows for easier grouping of multi-level data, without the need of flattening it. The `igx-drop-down-item-group` tag accepts `igx-drop-down-item`s and displays them in the appropriate grouped fashion.
        ```html
            <igx-drop-down>
                <igx-drop-down-item-group *ngFor="let country of contries" [label]="country.name">
                    <igx-drop-down-item *ngFor="let city of country.cities" [value]='city.refNo'>
                        {{ city.name }}
                    </igx-drop-down-item>
                </igx-drop-down-item-group>
            </igx-drop-down>
        ```
- `Theme Elevations & Shadows` - Components with shadows, set by an elevation level or otherwise, are now fully configurable by the user via schema and/or theme properties. User can also provide a custom elevations set to component themes that support them.
    - **Breaking Change** - The `$search-shadow-color` and `$search-disabled-shadow-color` properties on the `igx-input-group-theme` have been replaced with `$search-resting-shadow` and `$search-disabled-shadow` respectively. Use `ng update` to migrate automatically.
- `IgxTreeGridComponent`
    - We can now search in the treegrid's data by using the `findNext` and the `findPrev` methods and we can clear the search results with the `clearSearch` method.
- `IgxTextHighlightDirective`
    - `IgxTextHighlightDirective.page` input property is **deprecated**. `rowIndex`, `columnIndex` and `page` properties of the `IActiveHighlightInfo` interface are also **deprecated**. Instead, `row` and `column` optional properties are added.
- `igxDragDrop`
    - `dragGhostHost` input property added. Sets the element to which the dragged element will be appended. If not provided, the dragged element is appended to the body.
- `Column Hiding UI`
    - **Behavioral Change** - The UI now hides the columns whose `disableHiding` property is set to true instead of simply disabling them.
- `igxButton` - **New Button Style** - Include [outlined](https://material.io/design/components/buttons.html#outlined-button) button style to support the latest material spec.
- `igxOverlay`:
    - `igxOverlay.attach()` method added. Use this method to obtain an unique Id of the created overlay where the provided component will be shown. Then call `igxOverlay.show(id, settings?)` method to show the component in overlay. The new `attach` method has two overloads:
      - `attach(element: ElementRef, settings?: OverlaySettings): string` - This overload will create overlay where provided `element` will be shown.
      - `attach(component: Type<any>, settings?: OverlaySettings, moduleRef?: NgModuleRef<any>): string` - Creates a `ComponentRef` from the provided `component` class to show in an overlay. If `moduleRef` is provided the service will use the module's `ComponentFactoryResolver` and `Injector` when creating the `ComponentRef` instead of the root ones.
    - `igxOverlay.show(component, settings)` is **deprecated**. Use `igxOverlay.attach()` method to obtain an Id, and then call `igxOverlay.show(id, settings)` method to show a component in the overlay.
    - `IPositionStrategy` exposes new method `clone` that clones the strategy instance with its settings.

- `igx-date-picker`
    - **Feature** Added `dropdown` `mode` to enable the input field value editing and spinning of the date parts as well as displaying a drop down calendar to select a date. Example:
    ```html
      <igx-date-picker #editableDatePicker1 mode="dropdown" [value]="date" format="dd.MM.y" mask="M/d/y">
      </igx-date-picker>
     ```
 **Components roundness**
- Ignite UI for Angular now allows you to change the shape of components by changing their border-radius.

- Here is the list of all components that have roundness functionality:
* _igx-badge_
* _igx-buttongroup_
* _igx-calendar_
* _igx-card_
* _igx-carousel_
* _igx-chip_
* _igx-dialog_
* _igx-drop-down_
* _igx-expansion-panel_
* _igx-input-group_
* _igx-list_
  * _igx-list-item_
* *igx-navdrawe*r
* _igx-snackbar_
* _igx-toast_
* _igxTooltip_

- **Breaking Change**
- The `$button-roundness` property on the `igx-button-theme` have been replaced for each button type with: `$flat-border-radius`,`$raised-border-radius`,`$outline-border-radius`,`$fab-border-radius`, `$icon-border-radius`.
- The`$roundness` property on the `igx-chip-theme` have been replaced with `$border-radius`.
- The`$roundness` property on the `iigx-tooltip-theme` have been replaced with `$border-radius`.

### Bug Fixes
- All initially pinned columns get unpinned if the grid's width is set as a percentage of its parent #3774
- Expanding a group row while at the bottom of the grid throws error #4179
- Grouping expand/collapse all button is not aligned with the row selector checkbox. #4178
- IgxToggleAction logs deprecated message in the console #4126
- IgxCombo - Calling selectItems([]) incorrectly clears the combo selection #4106
- IgxCombo - Clearing item filter sometimes empties drop down list #4000
- IgxCombo - Keyboard navigation ArrowDown stutters on chunk load #3999
- Row editing overlay banner not shown when enter row editing #4117
- IgxToggle open method always tries to get id even when it has one #3971
- Last (right-aligned) column is cut off when no widths are set for the columns #3396
- The selection in the last grid column does not span in the whole cell. #1115
- Last column header is a bit wider than the cells #1230

## 7.1.11
### Improvements
- Row and Cell editing Docs improvements #4055

## 7.1.10
### Features
- Column Hiding and Column Pinning components now expose a `disableFilter` property which allows hiding the filter columns input from the UI.

### Bug Fixes
- Tooltip remains opened after clicking its target #4127
- TextHighlight Directive makes the matching spans bold #4129
- igx-grid: `pinned` property doesn't work when `width` property is set together. #4125
- Double click in editMode reverts the cell's value #3985
- Issue with export excel/csv from grid #3763
- Error when scrolling grid with mouse wheel after closing a dialog window in the page #4232
- Circular progress bar throws error on IE11 #3787
- Setting grid data property manually after initial rendering without binding it to the input is not detected. #4242
- `headerGroupClasses` is marked as hidden #4276
- When you pin child column the whole group is not pinned #4278
- igx-column-group does not fire onColumnVisibilityChanged #4194
- When grid is filtered and update a cell summaries are not updated #4211

## 7.1.9
### Bug Fixes
- igx-grid: Incorrect height calculation when setting height in percent and binding empty data. #3950
- Grid doesn't reflect the applied formatter immediately #3819
- Cannot set chip as selected through API if selectable is false #2383
- IgxCombo - Keyboard navigation in combo with remote data is incorrect #4049
- Setting groupingExpressions run-time has different result than using the UI/methods #3952
- Error on app-shell build in the icon module #4065
- Grid/TreeGrid toolbar dropdowns reopen when trying to close it every other time #4045
- When grid and columns have width in IE the columns are visible outside the grid #3716
- IgxGridToolbarComponent is hidden from the API docs #3974
- igx-grid: row virtualization doesn't work when setting height in percent if you fetch and bind data after initial rendering. #3949
- IgxToggleAction logs deprecated message in the console #4126

## 7.1.8
### Bug Fixes
- Required date picker bound to displayData is shown invalid initially. #3641
- If the columns don't fit the treeGrid viewport, horizontal scrollbar in TreeGrid is gone/disappears #3808
- igxGrid setting autogenerate and groupingExpressions inputs results in errors #3951

## 7.1.7
### Bug fixes
- refactor(card): apply the content color to any text element #3878
- style(linear-bar): Fix text alignment #3862

## 7.1.6
### Bug Fixes
- Calling open() on an already opened IgxDropDown replays the opening animation #3810

## 7.1.5
### Features
- `igxGrid`
    - `Group By`
        - The collapse/expand icons have new orientantion to display the action that will be performed when clicked. When an icon points up clicking on it would result in collapsing the related group row and when it points down clicking on it would expand the group row.
        - The collapse/expand all icons have also been updated to reflect the new group row icons better.
        - Group rows now can be expanded/collapsed using Alt + Arrow Up/Down to reflect the new icons.
- `igxTreeGrid`
    - The collapse/expand icons have new orientantion to display the action that will be performed when clicked. When an icon points up clicking on it would result in collapsing the related tree grid level and when it points down clicking on it would expand the tree grid level.
    - Expanding/collapsing tree levels can now be performed also by using Alt + Arrow Up/Down to reflect the new icons.
- `Remove CSS Normalization` - Some users were complaining we reset too many browser styles - lists and heading styles in particular. We no longer do CSS normalization on an application level. Users who depended on our CSS browser normalization will have to handle that on their own going forward.
- `igxOverlayService` - the height of the shown element/component is not cached anymore. The height will be calculated each time position method of position strategy is called.

- `igxOverlayService`
    - `onClosing` event arguments are of type `OverlayClosingEventArgs` that adds an optional `event` property with the original DOM event. The browser event is available when closing of the overlay is caused by an outside click. This also affects all components and directives that use `igxOverlay` service - `igxToggle`, `igxDropDown`, `igxCombo`, `igxSelect` and `igxAutocomplete`. When they emit their respective `onClosing` event, the arguments are of type `CancelableBrowserEventArgs`, including the optional browser event.

## 7.1.4
### Features
- `Column Hiding UI`
    - **Behavioral Change** - The UI now hides the columns whose `disableHiding` property is set to true instead of simply disabling them.

## 7.1.3
### Bug Fixes
- When search and hide and then show a column the cell values are not correct ([3631](https://github.com/IgniteUI/igniteui-angular/issues/3631))
- When press Ctrl+Arrow down key on a summary cell it should stay active ([3651](https://github.com/IgniteUI/igniteui-angular/issues/3651))
- When summary row is not fully visible and press Tab the last summary cell is not activated ([3652](https://github.com/IgniteUI/igniteui-angular/issues/3652))
- Choosing from a drop down inside a form in a drop down closes the outer drop down ([3673](https://github.com/IgniteUI/igniteui-angular/issues/3673))
- Banner - Calling close method on collapsed panel throws error ([3669](https://github.com/IgniteUI/igniteui-angular/issues/3669))
- Typedoc API task generates non-public exports ([2858](https://github.com/IgniteUI/igniteui-angular/issues/2858))
- column.pin and column.unpin API descriptions need improvement ([3660](https://github.com/IgniteUI/igniteui-angular/issues/3660))
- disabledDates for the calendar and date picker should be an @Input() ([3625](https://github.com/IgniteUI/igniteui-angular/issues/3625))
- There is no way to determinate if a list item was panned in the click event ([3629](https://github.com/IgniteUI/igniteui-angular/issues/3629))
- When search and hide and then show a column the cell values are not correct ([3631](https://github.com/IgniteUI/igniteui-angular/issues/3631))

## 7.1.2
### Features
- `igx-circular-bar` and `igx-linear-bar` now feature an indeterminate input property. When this property is set to true the indicator will be continually growing and shrinking along the track.
- `IgxTimePickerComponent`: in addition to the current dialog interaction mode, now the user can select or edit a time value, using an editable masked input with a dropdown.
- `IgxColumnComponent` now accepts its templates as input properties through the markup. This can reduce the amount of code one needs to write when applying a single template to multiple columns declaratively. The new exposed inputs are:
    + `cellTemplate` - the template for the column cells
    + `headerTemplate` - the template for the column header
    + `cellEditorTemplate` - the template for the column cells when a cell is in edit mode
      ```html
        <!-- Example -->

        <igx-grid ...>
            <igx-column *ngFor="let each of defs" [cellTemplate]="newTemplate" ...></igx-column>
        </igx-grid>

        <ng-template #newTemplate let-value>
            {{ value }}
        </ng-template>
        ```

### Bug Fixes

- When transactions are enabled and delete a row page is changed to first page ([3425](https://github.com/IgniteUI/igniteui-angular/issues/3425))
- Row selectors header is not updated when commit transactions ([3424](https://github.com/IgniteUI/igniteui-angular/issues/3424))
- When a column is sorted and change value in a cell after commit and press enter on selected cell the focus is not in the input ([2801](https://github.com/IgniteUI/igniteui-angular/issues/2801))
- Closing the filter UI cuts the grid on the left ([3451](https://github.com/IgniteUI/igniteui-angular/issues/3451))
- GroupedRecords class should be hidden for doc generation. ([3483](https://github.com/IgniteUI/igniteui-angular/issues/3483))
- Badly formatted table in the JP documentation ([3484](https://github.com/IgniteUI/igniteui-angular/issues/3484))
- Not setting width in percentage on one or more columns results in columns going out of view ([1245](https://github.com/IgniteUI/igniteui-angular/issues/1245))
- Feature Request : locale property on a grid level ([3455](https://github.com/IgniteUI/igniteui-angular/issues/3455))
- Excel cannot open the exported data ([3332](https://github.com/IgniteUI/igniteui-angular/issues/3332))
- API DOC header links on header nav in JP leads to EN product page ([3516](https://github.com/IgniteUI/igniteui-angular/issues/3516))
- IgxGridHeaderGroupComponent should have preset min width ([3071](https://github.com/IgniteUI/igniteui-angular/issues/3071))
- Adding a custom svg to snackbar ([3328](https://github.com/IgniteUI/igniteui-angular/issues/3328))
- Feature request: Using text field input for date and time picker ([2337](https://github.com/IgniteUI/igniteui-angular/issues/2337))
- Summaries Keyboard navigation issues ([3407](https://github.com/IgniteUI/igniteui-angular/issues/3407))
- IgxRipple - animate() function not supported in Safari ([3506](https://github.com/IgniteUI/igniteui-angular/issues/3506))
- Faulty link in Typedoc ([3531](https://github.com/IgniteUI/igniteui-angular/issues/3531))
- [IE11] igx-grid - Filtering is cleared when clicking filtering chip if resourceString.igx_grid_filter_row_placeholder is set to Japanese character. ([3504](https://github.com/IgniteUI/igniteui-angular/issues/3504))
- Setting required IgxInput's value not via typing does not clear the invalid style. ([3550](https://github.com/IgniteUI/igniteui-angular/issues/3550))
- Add bodyTemplate as @Input() for igx-column ([3562](https://github.com/IgniteUI/igniteui-angular/issues/3562))
- Horizontal scrollbar is not shown when column's width is set to a percentage value. ([3513](https://github.com/IgniteUI/igniteui-angular/issues/3513))
- When select a date filter the date is not previewed in the input ([3362](https://github.com/IgniteUI/igniteui-angular/issues/3362))
- Missing locale errors on a browser with non-en language ([3569](https://github.com/IgniteUI/igniteui-angular/issues/3569))
- igx-action-icon is not vertically aligned in IgxNavbar ([3584](https://github.com/IgniteUI/igniteui-angular/issues/3584))
- [IE11] igx-grid filtering condition is reverted when typing Japanese character in the filtering textbox. ([3577](https://github.com/IgniteUI/igniteui-angular/issues/3577))
- TreeGrid has empty space when Summaries are enabled and expand/collapse ([3409](https://github.com/IgniteUI/igniteui-angular/issues/3409))
- Filtering row: no chip is created while typing Japanese characters on Edge ([3599](https://github.com/IgniteUI/igniteui-angular/issues/3599))
- PowerShell script should be added in order to apply some rules for deployment of the API DOCS (sassdoc, typedoc) ([3618](https://github.com/IgniteUI/igniteui-angular/issues/3618))
- igx-grid isn't displayed properly in IE11 when it is inside an igx-tabs-group. ([3047](https://github.com/IgniteUI/igniteui-angular/issues/3047))
- Cells' content is shown twice when entering edit mode after searching. ([3637](https://github.com/IgniteUI/igniteui-angular/issues/3637))
- ng add improvements ([3528](https://github.com/IgniteUI/igniteui-angular/issues/3528))

## 7.1.1
### Bug Fixes
* onSortingDone is not fired when sorting indicator of a header in the group by area is clicked ([#3257](https://github.com/IgniteUI/igniteui-angular/issues/3257))
* igx-grid isn't displayed properly in IE11 when it is inside an igx-tabs-group ([#3047](https://github.com/IgniteUI/igniteui-angular/issues/3047))
* Preventing wrap-around for scrollNext and scrollPrev([#3365](https://github.com/IgniteUI/igniteui-angular/issues/3365))
* IgxTreeGrid does not respect its parent container height ([#3467](https://github.com/IgniteUI/igniteui-angular/issues/3467))
* Include grid's unpinnedWidth and totalWidth in cell width calculation ([#3465](https://github.com/IgniteUI/igniteui-angular/issues/3465))

### Other
* update typedoc-plugin-localization version to 1.4.1 ([#3440](https://github.com/IgniteUI/igniteui-angular/issues/3440))

## 7.1.0
### Features
- **New component** `IgxBannerComponent`:
    - Allows the developer to easily display a highly templateable message that requires minimal user interaction (1-2 actions) to be dismissed. Read up more information about the IgxBannerComponent in the official [documentation](https://www.infragistics.com/products/ignite-ui-angular/angular/components/banner.html) or the [ReadMe](https://github.com/IgniteUI/igniteui-angular/tree/master/projects/igniteui-angular/src/lib/banner/README.md)
- `igxGrid`
    - Added a new `igxToolbarCustomContent` directive which can be used to mark an `ng-template` which provides a custom content for the IgxGrid's toolbar ([#2983](https://github.com/IgniteUI/igniteui-angular/issues/2983))
    - Summary results are now calculated and displayed by default for each row group when 'Group By' feature is enabled.
    - `clearSummaryCache()` and `recalculateSummaries()` methods are deprecated. The grid will clear the cache and recalculate the summaries automatically when needed.
	- `locale` property added. Default value is `en`. All child components will use it as locale.
    - **Breaking change** `IgxSummaryOperand.operate()` method is called with empty data in order to calculate the necessary height for the summary row. For custom summary operands, the method should always return an array of `IgxSummaryResult` with proper length.
- `IgxIconModule`:
    - **Breaking change** `igxIconService` is now provided in root (providedIn: 'root') and `IgxIconModule.forRoot()` method is deprecated.
    - **Breaking change** `glyphName` property of the `igxIconComponent` is deprecated.
- `IgxColumnComponent`:
    - **Breaking change** the `filters` input now expects `IgxFilteringOperand` instance, instead of class ref. This way custom `IgxFilteringOperands` no longer need to be singleton, with defined `instance` method.
- `IgxMask`:
    - `placeholder` input property is added to allow developers to specify the placeholder attribute of the host input element that the `igxMask` is applied on;
    - `displayValuePipe` input property is provided that allows developers to additionally transform the value on blur;
    - `focusedValuePipe` input property is provided that allows developers to additionally transform the value on focus;
- `IgxTreeGrid`:
    - Batch editing - an injectable transaction provider accumulates pending changes, which are not directly applied to the grid's data source. Those can later be inspected, manipulated and submitted at once. Changes are collected for individual cells or rows, depending on editing mode, and accumulated per data row/record.
    - You can now export the tree grid both to CSV and Excel.
    - The hierarchy and the records' expanded states would be reflected in the exported Excel worksheet.
    - Summaries feature is now supported in the tree grid. Summary results are calculated and displayed for the root level and each child level by default.
- `IgxOverlayService`:
    - `ElasticPositioningStrategy` added. This strategy positions the element as in **Connected** positioning strategy and resize the element to fit in the view port in case the element is partially getting out of view.


## 7.0.5
### Bug Fixes

* igx-grid isn't displayed properly in IE11 when it is inside an igx-tabs-group. ([#3047](https://github.com/IgniteUI/igniteui-angular/issues/3047))
* igx-slider max-value defaults to min-value ([#3418](https://github.com/IgniteUI/igniteui-angular/issues/3418))
* Inconsistency in scrollNext and scrollPrev ([#3365](https://github.com/IgniteUI/igniteui-angular/issues/3365))
* The header link in the api docs page should be to the product page ([#3423](https://github.com/IgniteUI/igniteui-angular/issues/3423))
* Error thrown when edit primaryKey cell in Tree Grid ([#3329](https://github.com/IgniteUI/igniteui-angular/issues/3329))
* IgxGridHeaderGroupComponent should have preset min width ([#3071](https://github.com/IgniteUI/igniteui-angular/issues/3071))
* Pressing ESC on a cell in an editable column throws an error ([#3429](https://github.com/IgniteUI/igniteui-angular/issues/3429))
* Cell foreground is white on hover with the default theme ([#3384](https://github.com/IgniteUI/igniteui-angular/issues/3384))
* [IE] Grid toolbar's buttons and title are misaligned ([#3371](https://github.com/IgniteUI/igniteui-angular/issues/3371))
* Dialog window does not hold the focus when opened ([#3199](https://github.com/IgniteUI/igniteui-angular/issues/3199))
* refactor(themes): don't include contrast colors in the palettes ([#3166](https://github.com/IgniteUI/igniteui-angular/issues/3166))

### Other
* update typedoc-plugin-localization version to 1.4.1 ([#3440](https://github.com/IgniteUI/igniteui-angular/issues/3440))
* Move all keyboard navigation tests in a separate file ([#2975](https://github.com/IgniteUI/igniteui-angular/issues/2975))


## 7.0.4
### Bug fixes
- Fix(igx-grid): revert row editing styles ([#2672](https://github.com/IgniteUI/igniteui-angular/issues/2672))
- Revert "fix(grid): set min width to header groups programmatically"  status: verified version: 7.0.x
([#3357](https://github.com/IgniteUI/igniteui-angular/issues/3357))


## 7.0.3
### Bug fixes
- ng add igniteui-angular adds igniteui-cli package to both dependencies and devDependencies ([#3254](https://github.com/IgniteUI/igniteui-angular/issues/3254))
- Group column header is not styled correctly when moving that column ([#3072](https://github.com/IgniteUI/igniteui-angular/issues/3072))
- igx-grid: Filter row remains after disabling filtering feature ([#3255](https://github.com/IgniteUI/igniteui-angular/issues/3255))
- [igxGrid] Keyboard navigation between cells and filtering row with MCH ([#3179](https://github.com/IgniteUI/igniteui-angular/issues/3179))
- Argument $color of red($color) must be a color ([#3190](https://github.com/IgniteUI/igniteui-angular/issues/3190))
- Shell strings localization ([#3237](https://github.com/IgniteUI/igniteui-angular/issues/3237))
- Tabbing out of the combo search input not possible ([#3200](https://github.com/IgniteUI/igniteui-angular/issues/3200))
- Localization (i18n) not available for inputs/buttons on the grid filtering dialog ([#2517](https://github.com/IgniteUI/igniteui-angular/issues/2517))
- When in the tree grid are pinned columns and scroll horizontal the cells text is over the pinned text #3163
- Request for update of shell strings in Japanese ([#3163](https://github.com/IgniteUI/igniteui-angular/issues/3163))
- Refactor(themes): remove get-function calls ([#3327](https://github.com/IgniteUI/igniteui-angular/issues/3327))
- Fix(grid): recalculate grid body size when changing allowFiltering dynamically ([#3321](https://github.com/IgniteUI/igniteui-angular/issues/3321))
- Fix - Combo - Hide Search input when !filterable && !allowCustomValues - 7.0.x ([#3314](https://github.com/IgniteUI/igniteui-angular/issues/3314))
- Fixing column chooser column updating - 7.0.x ([#3235](https://github.com/IgniteUI/igniteui-angular/issues/3235))
- Disable combo checkbox animations on scroll ([#3303](https://github.com/IgniteUI/igniteui-angular/issues/3303))
- Added validation if last column collides with grid's scroll. ([#3028](https://github.com/IgniteUI/igniteui-angular/issues/3028)) ([#3100](https://github.com/IgniteUI/igniteui-angular/issues/3100))
- Use value instead of ngModel to update editValue for checkbox and calendar in igxCell ([#3225](https://github.com/IgniteUI/igniteui-angular/issues/3225))
- Add @inheritdoc, create ScrollStrategy abstract class and fix method signatures 7.0.x ([#3222](https://github.com/IgniteUI/igniteui-angular/issues/3222))
- When scroll with the mouse wheel the value in datePicker editor for edited cell is empty ([#2958](https://github.com/IgniteUI/igniteui-angular/issues/2958))
- igxToolbar should have the option to add custom template ([#2983](https://github.com/IgniteUI/igniteui-angular/issues/2983))
- fix(grid): mark grid for check inside NgZone when resizing ([#2792](https://github.com/IgniteUI/igniteui-angular/issues/2792)) ([#3277](https://github.com/IgniteUI/igniteui-angular/issues/3277))
- IgxGridHeaderGroupComponent should have preset min width ([#3071](https://github.com/IgniteUI/igniteui-angular/issues/3071))
- Tree grid selection ([#3334](https://github.com/IgniteUI/igniteui-angular/issues/3334))

## 7.0.2
### Features
- `ng add igniteui-angular` support :tada:
    - You can now add Ignite UI for Angular to existing Angular CLI projects - simply run `ng add igniteui-angular` in your project.
    This will install the package and all needed dependencies, add Ignite UI CLI so you can even quickly add components.
- **New component** `IgxBannerComponent`:
    - Allows the developer to easily display a highly templateable message that requires minimal user interaction (1-2 actions) to be dismissed. Read up more information about the IgxBannerComponent in the official [documentation](https://www.infragistics.com/products/ignite-ui-angular/angular/components/banner.html) or the [ReadMe](https://github.com/IgniteUI/igniteui-angular/tree/master/projects/igniteui-angular/src/lib/banner/README.md)
- `igxNavbar`:
    - Added a new `igx-action-icon` directive that can be used to provide a custom template to be used instead of the default action icon on the left-most part of the navbar.
    (If `igx-action-icon` is provided, the default action icon will not be used.)

### Bug fixes

- `igxGrid`
    - Filter row does not close when click button cancel, if the entered text is deleted ([#3198](https://github.com/IgniteUI/igniteui-angular/issues/3198))
    - Prevent a potential memory leak ([#3033](https://github.com/IgniteUI/igniteui-angular/issues/3033))
    - Filtering: Open dropdown on Alt+down, fixes input being populated on keyboard action ([#3202](https://github.com/IgniteUI/igniteui-angular/issues/3202))
    - Row Selection: selected checkboxes are flickering on vertical scrolling ([#2523](https://github.com/IgniteUI/igniteui-angular/issues/2523))
    - Row editing overlay animation should be bottom - top, when overlay is placed over the row ([#3184](https://github.com/IgniteUI/igniteui-angular/issues/3184))


## 7.0.1
### Bug fixes
- Removed the `GridHammerConfig` provider which broke touch events for other components. (Fixed #3185, Reopens #2538)


## 7.0.0
- Updated package dependencies to Angular 7 ([#3000](https://github.com/IgniteUI/igniteui-angular/pull/3000))
- Themes: Add dark schemas and mixins (PR [#3025](https://github.com/IgniteUI/igniteui-angular/pull/3025))

## 6.2.12
### Bug fixes
- igx-grid: `pinned` property doesn't work when `width` property is set together. #4125
- When you pin child column the whole group is not pinned #4278

## 6.2.11
### Bug Fixes
- igx-grid: Incorrect height calculation when setting height in percent and binding empty data. #3950
- Cannot set chip as selected through API if selectable is false #2383
- Setting groupingExpressions run-time has different result than using the UI/methods #3952
- igx-grid: row virtualization doesn't work when setting height in percent if you fetch and bind data after initial rendering. #3949

## 6.2.10
### Bug Fixes
- Cells position is changed when scroll vertical #3094
- igxGrid setting autogenerate and groupingExpressions inputs results in errors #3951

## 6.2.9
### Features
- `igxGrid`
    - `Group By`
        - The collapse/expand icons have new orientantion to display the action that will be performed when clicked. When an icon points up clicking on it would result in collapsing the related group row and when it points down clicking on it would expand the group row.
        - The collapse/expand all icons have also been updated to reflect the new group row icons better.
        - Group rows now can be expanded/collapsed using Alt + Arrow Up/Down to reflect the new icons.
- `igxTreeGrid`
    - The collapse/expand icons have new orientantion to display the action that will be performed when clicked. When an icon points up clicking on it would result in collapsing the related tree grid level and when it points down clicking on it would expand the tree grid level.
    - Expanding/collapsing tree levels can now be performed also by using Alt + Arrow Up/Down to reflect the new icons.

### Bug Fixes
- Add additional ways of expanding/collapsing in Tree Grid/Group By to reflect new icons #3841

## 6.2.8
### Bug Fixes
- Tree Grid collapse icon is updated to material standards #3780
- Change collapse/expand all icon on GroupBy #3298

## 6.2.7
### Bug Fixes
- igx-grid editing: Japanese inputs are not committed on enter or press key in edit mode #2525

## 6.2.6
### Bug Fixes/Other
- Add GA to API docs ([3596](https://github.com/IgniteUI/igniteui-angular/issues/3596))
- Modify gulp api docs tasks in order to follow the build steps ([3681](https://github.com/IgniteUI/igniteui-angular/issues/3681))

## 6.2.5
### Bug Fixes
- Setting required IgxInput's value not via typing does not clear the invalid style ([3550](https://github.com/IgniteUI/igniteui-angular/issues/3550))
- igx-grid isn't displayed properly in IE11 when it is inside an igx-tabs-group ([3047](https://github.com/IgniteUI/igniteui-angular/issues/3047))
- igxGrid minimal body height when no total height is set or inferred ([1693](https://github.com/IgniteUI/igniteui-angular/issues/1693))
- Horizontal scrollbar is not shown when column's width is set to a percentage value ([3513](https://github.com/IgniteUI/igniteui-angular/issues/3513))
- Visible @hidden tag due to comment structure ([3523](https://github.com/IgniteUI/igniteui-angular/issues/3523))
- Faulty link in Typedoc ([3531](https://github.com/IgniteUI/igniteui-angular/issues/3531))
- Several warnings on app launch 6.2.0 RC1 and now 7.0.2 ([2915](https://github.com/IgniteUI/igniteui-angular/issues/2915))
- For_of directive doesn't scroll to next elements in some cases ([3482](https://github.com/IgniteUI/igniteui-angular/issues/3482))
- Not setting width in percentage on one or more columns results in columns going out of view ([1245](https://github.com/IgniteUI/igniteui-angular/issues/1245))
- Calendar test is failing because of wrong selector ([3508](https://github.com/IgniteUI/igniteui-angular/issues/3508))
- When transactions are enabled and delete a row page is changed to first page ([3425](https://github.com/IgniteUI/igniteui-angular/issues/3425))
- When a column is sorted and change value in a cell after commit and press enter on selected cell the focus is not in the input ([2801](https://github.com/IgniteUI/igniteui-angular/issues/2801))
- igxFor with scrollOrientation: horizontal - Almost all the items are not rendered when they don't have width property ([3087](https://github.com/IgniteUI/igniteui-angular/issues/3087))
- Pressing ESC on a cell in an editable column throws an error ([3429](https://github.com/IgniteUI/igniteui-angular/issues/3429))

## 6.2.4
### Bug Fixes
* onSortingDone is not fired when sorting indicator of a header in the group by area is clicked ([#3257](https://github.com/IgniteUI/igniteui-angular/issues/3257))
* igx-grid isn't displayed properly in IE11 when it is inside an igx-tabs-group ([#3047](https://github.com/IgniteUI/igniteui-angular/issues/3047))
* Preventing wrap-around for scrollNext and scrollPrev([#3365](https://github.com/IgniteUI/igniteui-angular/issues/3365))
* IgxTreeGrid does not respect its parent container height ([#3467](https://github.com/IgniteUI/igniteui-angular/issues/3467))
* The header link in the api docs page should be to the product page ([#3423](https://github.com/IgniteUI/igniteui-angular/issues/3423))
* fix(dialog): dialog gets focus when is opened ([#3276](https://github.com/IgniteUI/igniteui-angular/issues/3276))
* IgxTreeGrid - Add row editing + transactions to tree grid ([#2908](https://github.com/IgniteUI/igniteui-angular/issues/2908))
* Regular highlight makes the highlighted text unreadable when the row is selected. ([#1852](https://github.com/IgniteUI/igniteui-angular/issues/1852))
* Use value instead of ngModel to update editValue for checkbox and calendar in igxCell ([#3224](https://github.com/IgniteUI/igniteui-angular/issues/3224))
* Disable combo checkbox animations on scroll ([#3300](https://github.com/IgniteUI/igniteui-angular/issues/3300))
* "Select/Unselect All" checkbox is checked after deleting all rows ([#3068](https://github.com/IgniteUI/igniteui-angular/issues/3068))
* Fixing column chooser column updating ([#3234](https://github.com/IgniteUI/igniteui-angular/issues/3234))
* Fix - Combo - Hide Search input when !filterable && !allowCustomValues ([#3315](https://github.com/IgniteUI/igniteui-angular/issues/3315))
* Add @inheritdoc ([#2943](https://github.com/IgniteUI/igniteui-angular/issues/2943))
* refactor(displayDensity): Code cleanup in display density base class #3280
* Calculating updated grid height when rebinding columns ([#3285](https://github.com/IgniteUI/igniteui-angular/issues/3285))
* Fix - Combo, Drop Down - Fix TAB key navigation ([#3206](https://github.com/IgniteUI/igniteui-angular/issues/3206))
* Added validation if last column collides with grid's scroll ([#3142](https://github.com/IgniteUI/igniteui-angular/issues/3142))
* When in the tree grid are pinned columns and scroll horizontal the cells text is over the pinned text ([#3163](https://github.com/IgniteUI/igniteui-angular/issues/3163))
* refactor(themes): don't include contrast colors in the palettes ([#3166](https://github.com/IgniteUI/igniteui-angular/issues/3166))

### Code enhancements
* Fix the logic calculating test results ([#3461](https://github.com/IgniteUI/igniteui-angular/issues/3461))
* Update typedoc version and localize some shell strings ([#3237](https://github.com/IgniteUI/igniteui-angular/issues/3237))
* fix(toolbar): including custom content in the show toolbar check ([#2983](https://github.com/IgniteUI/igniteui-angular/issues/2983))
* docs(toolbar): adding more API docs ([#2983](https://github.com/IgniteUI/igniteui-angular/issues/2983))

### Other
* update typedoc-plugin-localization version to 1.4.1 ([#3440](https://github.com/IgniteUI/igniteui-angular/issues/3440))
* Update contributing document with localization ([#3313](https://github.com/IgniteUI/igniteui-angular/issues/3313))
* docs(*): add 6.2.3 missing changes and bug fixes to changelog ([#3251](https://github.com/IgniteUI/igniteui-angular/issues/3251))
* Docs - Expansion Panel - Add comments and README([#3245](https://github.com/IgniteUI/igniteui-angular/issues/3245))
* Move all keyboard navigation tests in a separate file ([#2975](https://github.com/IgniteUI/igniteui-angular/issues/2975))


## 6.2.3
- `igxGrid`
    - `resourceStrings` property added, which allows changing/localizing strings for component. If a new instance is set,
    the changes will be applied to the particular instance of the component:
    ```typescript
        this.grid.resourceStrings = {
            igx_grid_filter: 'My filter',
            igx_grid_filter_row_close: 'My close'
        };
    ```
    If only a value is updated, all component instances will be updated:
    ```typescript
        this.grid.resourceStrings.igx_grid_filter = 'My filter';
    ```
- `igxTimePicker`:
    - `resourceStrings` property added, which allows changing/localizing strings for component.
- Localization
    - Added an util function `changei18n` that takes `IResourceStrings` object as parameter. Its values will be used as resource strings for all components
    in the application.
    - Added an util function `getCurrentResourceStrings` that returns current resource strings for all components.
- `ISortingEpression`:
    - The `ignoreCase` and `strategy` properties are moved back to optional, and the `DefaultSortingStrategy` is now injected by the `IgxSorting`, instead of being mandatory to pass to expressions.

### Bug fixes

- `igxGrid`
    - Filter row does not close when click button cancel, if the entered text is deleted ([#3198](https://github.com/IgniteUI/igniteui-angular/issues/3198))
    - Prevent a potential memory leak ([#3033](https://github.com/IgniteUI/igniteui-angular/issues/3033))
    - Filtering: Open dropdown on Alt+down, fixes input being populated on keyboard action ([#3202](https://github.com/IgniteUI/igniteui-angular/issues/3202))
    - Row Selection: selected checkboxes are flickering on vertical scrolling ([#2523](https://github.com/IgniteUI/igniteui-angular/issues/2523))
    - Row editing overlay animation should be bottom - top, when overlay is placed over the row ([#3184](https://github.com/IgniteUI/igniteui-angular/issues/3184))


## 6.2.2
- `igx-checkbox`:
    - Added a new input property - `disableTransitions`. It allows disabling all CSS transitions on the `igx-checkbox` component for performance optimization.
### Bug fixes
- Removed the `GridHammerConfig` provider which broke touch events for other components. (Fixed #3185, Reopens #2538)

## 6.2.1
### Features
- `igxGrid`, `igxChip`: Add display density DI token to igxGrid and igxChip ([#2804](https://github.com/IgniteUI/igniteui-angular/issues/2804))
- `igxGrid`
    - Quick filter auto close ([#2979](https://github.com/IgniteUI/igniteui-angular/issues/2979))
    - Group By: Added title to chip in Group By area ([#3035](https://github.com/IgniteUI/igniteui-angular/issues/3035))
    - Improve UX for boolean and date columns, ([#3092](https://github.com/IgniteUI/igniteui-angular/issues/3092))
- `igxCombo`:
    - Added a new input property - `displayDensity`. It allows configuring the `displayDensity` of the combo's `value` and `search` inputs. (PR [#3007](https://github.com/IgniteUI/igniteui-angular/pull/3007))
- `igxDropDown`
    - Added a new property `maxHeight`, defining the max height of the drop down. ([#3001](https://github.com/IgniteUI/igniteui-angular/issues/3001))
- Added migrations for Sass theme properties changes in 6.2.0 ([#2994](https://github.com/IgniteUI/igniteui-angular/issues/2994))
- Themes
    - Introducing schemas for easier bootstrapping of component themes.
    - **Breaking change** removed $variant from `igx-checkbox-theme`, `igx-ripple-theme`, `igx-switch-theme`, `igx-input-group-theme`, `igx-slider-theme`, and `igx-tooltip-theme`. Use the `$schema` prop, now available on all component themes to change the look for a specific theme. See the [Theming](https://www.infragistics.com/products/ignite-ui-angular/angular/components/themes/schemas.html) documentation to learn more.


### Bug fixes

- `igxGrid`
    - Filtering condition icon is not updated for boolean columns ([#2936](https://github.com/IgniteUI/igniteui-angular/issues/2936))
    - Batch editing: Updating a cell with a value that evaluates to false does not mark it as dirty ([#2940](https://github.com/IgniteUI/igniteui-angular/issues/2940))
    - Filtering input accepts value from calendar for unary conditions ([#2937](https://github.com/IgniteUI/igniteui-angular/issues/2937))
    - When a number filter's value is deleted the grid is not refreshed ([#2945](https://github.com/IgniteUI/igniteui-angular/issues/2945))
    - Improve keyboard navigation in filtering ([#2951](https://github.com/IgniteUI/igniteui-angular/issues/2951), [#2941](https://github.com/IgniteUI/igniteui-angular/issues/2941))
    - Group By: Alt+ Arrow left/Right keys should not toggle the group row ([#2950](https://github.com/IgniteUI/igniteui-angular/issues/2950))
    - Multi Column Header can be grouped ([#2944](https://github.com/IgniteUI/igniteui-angular/issues/2944))
    - Group By: groupsRecords is not updated yet at the time of onGroupingDone event. ([#2967](https://github.com/IgniteUI/igniteui-angular/issues/2967))
    - Paging: Blank space in rows area after vertical scrolling and navigating to next page ([#2957](https://github.com/IgniteUI/igniteui-angular/issues/2957))
    - When date or boolean cell is in edit mode and press arrowUp or arrowDown key the page is scrolled ([#2507](https://github.com/IgniteUI/igniteui-angular/issues/2507))
    - When deleting a row the Row Editing dialog should be closed ([#2977](https://github.com/IgniteUI/igniteui-angular/issues/2977))
    - Group header with columns which width is defined as number throws an exception ([#3020](https://github.com/IgniteUI/igniteui-angular/issues/3020))
    - Refactor header and filter cell components, Closes [#2972](https://github.com/IgniteUI/igniteui-angular/issues/2972), [#2926](https://github.com/IgniteUI/igniteui-angular/issues/2926), [#2923](https://github.com/IgniteUI/igniteui-angular/issues/2923), [#2917](https://github.com/IgniteUI/igniteui-angular/issues/2917), [#2783](https://github.com/IgniteUI/igniteui-angular/issues/2783), [#3027](https://github.com/IgniteUI/igniteui-angular/issues/3027), [#2938](https://github.com/IgniteUI/igniteui-angular/issues/2938)
    - Filter's UI dropdown is hidden under the bottom level of the grid ([#2928](https://github.com/IgniteUI/igniteui-angular/issues/2928))
    - Cell is not editable on iOS ([#2538](https://github.com/IgniteUI/igniteui-angular/issues/2538))
- `IgxTreeGrid`
    - Cell selection wrong behavior when collapsing rows ([#2935](https://github.com/IgniteUI/igniteui-angular/issues/2935))
- `igxCombo`
    - Keyboard doesn't scroll virtualized items ([#2999](https://github.com/IgniteUI/igniteui-angular/issues/2999))
- `igxDatePicker`
    - Error emitting when  value property is initialized with empty string. ([#3021](https://github.com/IgniteUI/igniteui-angular/issues/3021))
- `igxOverlay`
    - Drop-down flickers in IE and EDGE ([#2867](https://github.com/IgniteUI/igniteui-angular/issues/2867))
- `igxTabs`
    - Tabs don't not handle width change ([#3030](https://github.com/IgniteUI/igniteui-angular/issues/3030))
- `igxCalendar`
    - make all css class names unique ([#2287](https://github.com/IgniteUI/igniteui-angular/issues/2287))
- Fixed runtime errors when using the package in applications targeting es2015(es6) and newer ([#3011](https://github.com/IgniteUI/igniteui-angular/pull/3011))

## 6.2.0
- Updated typography following the Material guidelines. Type system is now also optional and can be applied via class to the desired containers. [#2112](https://github.com/IgniteUI/igniteui-angular/pull/2112)
  - **Breaking change:** Applications using Ignite UI for Angular now require the `igx-typography` class to be applied on wrapping element, like the body element for instance.

- Display density can be specified by using the injection token `DisplayDensityToken` and providing a value (comfortable, cosy or compact) on an application or a component level.

    Setting display density on a component level:
    ```typescript
    @Component({
    ...
    providers: [{ provide: DisplayDensityToken, useValue: { displayDensity: DisplayDensity.compact} }]
    })
    ```
- `igx-input-group`
    - The `igx-input-group` control's display density can be explicitly set by using the `displayDensity` input.
    ```html
    <igx-input-group [displayDensity]="'cosy'"> ... </igx-input-group>
    ```
- `igx-drop-down`:
    - Added a new boolean argument `cancel` to the `onSelection` `ISelectionEventArgs`. Its default value is false, in case it is set to true, the drop down selection is invalidated.
- `igxIcon`:
    - **Breaking change** `glyphName` property is removed from `IgxIconComponent`. For `Material` icons the icon name should be explicitly defined between the opening and closing tags. `Font Awesome` icons should use the `name` property now.
    - Added support for custom SVG icons. Register the SVG icons with the `IgxIconService` and use `IgxIconComponent`'s `name` and `fontSet` properties to visualize the icon.
- Transaction Provider - `TransactionService` is an injectable middleware that a component can use to accumulate changes without affecting the underlying data. The provider exposes API to access, manipulate changes (undo and redo) and discard or commit all to the data.
For more detailed information, see the [README](https://github.com/IgniteUI/igniteui-angular/blob/master/projects/igniteui-angular/src/lib/services/transaction/README.md).
- `igxTreeGrid`:
    - New `IgxTreeGridComponent` added.
    - The `igxTreeGrid` is used to display and manipulate hierarchical data with consistent schema, formatted as a table and provides a line of advanced features such as sorting, filtering, editing, column pinning, column moving, column hiding, paging and others.
    - The `igxTreeGrid` provides two ways of defining the relations among our data objects - by using a **child collection** for every data object or by using **primary and foreign keys** for every data object.
    - For more details on using the `igxTreeGrid`, take a look at the [official documentation](https://www.infragistics.com/products/ignite-ui-angular/angular/components/treegrid.html).
- `igxGrid`:
    - **Breaking change** `onGroupingDone` - The array of `ISortingExpression` can now be accessed through the `expressions` event property. Two new properties have been added to the event arguments - `groupedColumns` and `ungroupedColumns`. They provide references to arrays of `IgxColumnComponent` that hold the columns which have changed their state because of the **last** grouping/ungrouping operation.

    - **Breaking change** `onEditDone` event is renamed to `onCellEdit` and new cell editing events are introduced: `onCellEditEnter` and `onCellEditCancel`. When row editing is enabled, the corresponding events are emitted by the grid - `onRowEditEnter`, `onRowEdit`, `onRowEditCancel`. All these events have arguments that are using the `IGridEditEventArgs` interface.

    - Row editing - allows modification of several cells in the row, before submitting, at once, all those changes to the grid's data source. Leverages the pending changes functionality of the new transaction provider.

        ```html
        <igx-grid [data]="data" [rowEditable]="true">
            <igx-column field="ProductName"></igx-column>
            <igx-column field="ReleaseDate"></igx-column>
        </igx-grid>
        ```

    - Batch editing - an injectable transaction provider accumulates pending changes, which are not directly applied to the grid's data source. Those can later be inspected, manipulated and submitted at once. Changes are collected for individual cells or rows, depending on editing mode, and accumulated per data row/record.

        ```typescript
        @Component({
            providers: [{ provide: IgxGridTransaction, useClass: IgxTransactionService }],
            selector: "app-grid-with-transactions",
            template: "<ng-content></ng-content>"
        })
        export class GridWithTransactionsComponent { }
        ```
    - A new boolean `hideGroupedColumns` input controls whether the grouped columns should be hidden as well (defaults to false).
    - **Breaking change** `cellClasses` input on `IgxColumnComponent` now accepts an object literal to allow conditional cell styling.
    - Exposing a mechanism for cells to grow according to their content.
    - `sortStrategy` input exposed to provide custom sort strategy for the `IgxColumnComponent`. The custom strategy should implement the `ISortingStrategy` interface, or can extend the base `SortingStrategy` class and override all or some of its public/protected members.
    - New quick filtering functionality is implemented. Filtering icon is removed from column header and a filtering row is introduced in the grid's header.
- `igxFor`
    - Added support for variable heights.
- `igx-datePicker` selector is deprecated. Use `igx-date-picker` selector instead.
- `igxOverlay`:
    - `OverlaySettings` now also accepts an optional `outlet` to specify the container where the overlay should be attached.
    - when `show` and `hide` methods are called `onAnimation` event fires. In the arguments of this event there is a reference to the `animationPlayer`, `animationType` (either `open` or `close`) and to the overlay id.
    - if you call `show`/`hide` methods of overlay, while opening/closing animation is still ongoing, the animation will stop and respective open/close animation will start.
- `igxToggleAction` new `outlet` input controls the target overlay element should be attached. Provides a shortcut for `overlaySettings.outlet`.
- `IgxOverlayOutlet` directive introduced to mark an element as an `igxOverlay` outlet container. [ReadMe](https://github.com/IgniteUI/igniteui-angular/blob/master/projects/igniteui-angular/src/lib/directives/toggle/README.md)
- `igxButtonGroup`
    - Added the ability to define buttons directly in the template
- `igx-time-picker`:
    - `igxTimePickerTemplate` - new directive which should be applied on the child `<ng-template>` element when `IgxTimePickerComponent`'s input group is retemplated.
- `igx-datePicker`:
    - `igxDatePickerTemplate` - new directive which should be applied on the child `<ng-template>` element when `IgxDatePickerComponent`'s input group is retemplated.
    - Introduced `disabledDates`. This property is exposed from the `igx-calendar` component.
    - Introduced `specialDates`. This property is exposed from the `igx-calendar` component.
    - Introduced `deselectDate` method added that deselects the calendar date.
- `IgxTextHighlightDirective`: The `highlight` method now has a new optional parameter called `exactMatch` (defaults to false).
    - If its value is false, all occurrences of the search text will be highlighted in the group's value.
    - If its value is true, the entire group's value should equals the search text in order to be highlighted (caseSensitive argument is respected as well).
- `IgxGrid`: The `findNext` and `findPrev` methods now have a new optional parameter called `exactMatch` (defaults to false).
    - If its value is false, all occurrences of the search text will be highlighted in the grid's cells.
    - If its value is true, the entire value of each cell should equals the search text in order to be highlighted (caseSensitive argument is respected as well).
- `IgxChip`
    - Introduced event argument types to all `EventEmitter` `@Output`s.
    - **Breaking change** `onSelection`'s EventEmitter interface property `nextStatus` is renamed to `selected`.
    - **Breaking change** Move the location of where the chip `suffix` is positioned. Now it is between the content and the `remove button` making the button last element if visible by default.
    - **Breaking change** Remove the chip `connector` rendered when using the `igxConnector` directive that is also removed.
    - **Breaking change** The chip theme has been rewritten. Most theme input properties have been renamed for consistency
    and better legibility. New properties have been added. Please, refer to the updated igx-chip-theme documentation to see all updates.
    - Exposed original event that is responsible for triggering any of the events. If triggered by the API it is by default `null`.
    - Added `data` input for storing any data related to the chip itself.
    - Added `select icon` with show/hide animation to indicate when a chip is being selected with ability to customize it while retaining the chip Material Design styling.
    - Added `selectIcon` input to set custom template for the `select icon`.
    - Update chip styling to match Material Design guidelines.
    - Rework of the chip content styling so now by default text inside is styled to match the chip Material Design styling.
    - Rework of the `remove button` rendered and now has the ability to customize its icon while retaining the chip Material Design.
    - Added `removeIcon` input so a custom template cane be set for the remove button icon.
- `IgxChipArea`
    - Introduced event argument types to all `EventEmitter` `@Output`s.
    - Exposed original event that is responsible for triggering any of the events. If triggered by the API it is by default `null`.
- `IgxCombo`
    - Added the following directives for `TemplateRef` assignment for combo templates (item, footer, etc.):
        - Added `IgxComboItemDirective`. Use `[igxComboItem]` in markup to assing a TemplateRef to `combo.itemTemplate`.
        - Added `IgxComboHeaderDirective`. Use `[igxComboHeader]` in markup to assing a TemplateRef to `combo.headerTemplate`.
        - Added `IgxComboFooterDirective`. Use `[igxComboFooter]` in markup to assing a TemplateRef to `combo.footerTemplate`.
        - Added `IgxComboEmptyDirective`. Use `[igxComboEmpty]` in markup to assing a TemplateRef to `combo.emptyTemplate`.
        - Added `IgxComboAddItemirective`. Use `[igxComboAddItem]` in markup to assing a TemplateRef to `combo.addItemTemplate`.
        - Added `IgxComboHeaderItemDirective`. Use `[igxComboHeaderItem]` in markup to assing a TemplateRef to `combo.headerItemTemplate`.
    - **Breaking change** Assigning templates with the following template ref variables is now deprecated in favor of the new directives:
            `#itemTemplate`, `#headerTemplate`, `#footerTemplate`, `#emptyTemplate`, `#addItemTemplate`, `#headerItemTemplate`.
    - **Breaking change** `height` property is removed. In the future `IgxInputGroup` will expose an option that allows custom sizing and then `IgxCombo` will use the same functionality for proper styling and better consistency.

- `IgxDropDown`
    - **Breaking change** `allowItemsFocus` default value is changed to `false`.
    - Added `value` input to `IgxDropDownItemComponent` definition. The property allows data to be bound to a drop-down item so it can more easily be retrieved (e.g. on selection)
- `igx-calendar`:
    - Introduced `disabledDates` property which allows a user to disable dates based on various rules: before or after a date, weekends, workdays, specific dates and ranges. The disabled dates cannot be selected and have a distinguishable style.
    - Introduced `specialDates` property which allows a user to mark dates as special. They can be set by using various rules. Their style is distinguishable.
    - Introduced `deselectDate` method added that deselects date(s) (based on the selection type)
- `igxExpansionPanel`:
    - component added. `igxExpansionPanel` provides a way to display more information after expanding an item, respectively show less after collapsing it. For more detailed information see the [official documentation](https://www.infragistics.com/products/ignite-ui-angular/angular/components/expansion_panel.html).
- `IgxList`:
    - the control now supports **ng-templates** which are shown "under" a list item when it is left or right panned. The templates are distinguished using the `igxListItemLeftPanning` and `igxListItemRightPanning` directives set on the templates.
    - the IgxList's `onLeftPan` and `onRightPan` events now have an argument of type `IListItemPanningEventArgs` (instead of `IgxListItemComponent`). The event argument has the following fields:
        - **item** of type `IgxListItemComponent`
        - **direction** of type `IgxListPanState`
        - **keepItem** of type `boolean`
- `igxTooltip` and `igxTooltipTarget` directives:
    - Added `IgxTooltipDirective`.
        - An element that uses the `igxTooltip` directive is used as a tooltip for a specific target (anchor).
        - Extends `IgxToggleDirective`.
        - Exported with the name **tooltip**.
    - Added `IgxTooltipTargetDirective`.
        - An element that uses the `igxTooltipTarget` directive is used as a target (anchor) for a specific tooltip.
        - Extends `IgxToggleActionDirective`.
        - Exported with the name **tooltipTarget**.
    - Both new directives are used in combination to set a tooltip to an element. For more detailed information, see the [README](https://github.com/IgniteUI/igniteui-angular/blob/master/projects/igniteui-angular/src/lib/directives/tooltip/README.md).
- `igxToggle`:
    - Introduced reposition method which allows a user to force toggle to reposition according its position strategy.
- `IgxDrag` and `IgxDrop` directives available.
    - `IgxDrag` allows any kind of element to be moved/dragged around the page without changing its position in the DOM. Supports Desktop/Mixed/Touch environments.
    - `IgxDrop` allows any element to act as a drop area where any `igxDrag` element can be dragged into and dropped. Includes default logic that moves the dropped element from its original position to a child of the `igxDrop` element.
    - Combined they provide a way to move elements around the page by dragging them. For more detail see the [README](https://github.com/IgniteUI/igniteui-angular/blob/master/projects/igniteui-angular/src/lib/directives/dragdrop/README.md).
- `IgxGrid` keyboard navigation
When you focus a specific cell and press one of the following key combinations, the described behaviour is now performed:
    - `Ctrl + Arrow Key Up` - navigates to the first cell in the current column;
    - `Ctrl + Arrow Down` - navigates to the last cell in the current column;
    - `Home` - provide the same behavior as Ctrl + Arrow Left - navigates to the first cell from the current row;
    - `End` - provide the same behavior as Ctrl + Arrow Right - navigates to the last cell from the current row;
    - `Ctrl + Home` - navigates to the first cell in the grid;
    - `Ctrl + End` - navigates to the last cell in the grid;
    - `Tab` - sequentially move the focus over the next cell on the row and if the last cell is reached move to next row. If next row is group row the whole row is focused, if it is data row, move focus over the first cell;
    - `Shift + Tab` - sequentially move focus to the previous cell on the row, if the first cell is reached move the focus to the previous row. If previous row is group row focus the whole row or if it is data row, focus the last cell of the row;
    - `Space` over Cell - if the row is selectable, on keydown space triggers row selection
    - `Arrow Left` over GroupRow - collapse the group row content if the row is not already collapsed;
    - `Arrow Right` over GroupRow - expand the group row content if the row is not already expanded;
    - on mouse `wheel` the focused element is blurred;
    - **Breaking change**  `space` handler for the group row has been removed; so `Space` does not toggle the group row;
    - **Breaking change** cell selection is preserved when the focus is moved to group row.
    - Introduced `onFocusChange` event. The event is cancelable and output argument from type `IFocusChangeEventArgs`;
    - For more detailed information see the [official keyboard navigation specification](https://github.com/IgniteUI/igniteui-angular/wiki/igxGrid-Specification#kb-navigation).

## 6.1.9

### General

- `sortStrategy` input exposed to provide custom sort strategy for the `IgxColumnComponent`. The custom strategy should implement the `ISortingStrategy` interface, or can extend the base `DefaultSortingStrategy` class and override all or some of its public/protected members.
- The previously optional `ignoreCase` and `strategy` of the `ISortingExpression` interface are no longer optional. In order to use our default sorting strategy in expressions built programmatically, you need to pass `DefaultSortingStrategy.instance()` or any implementation of the `ISortingStrategy` interface.
- `groupingComparer` input exposed to provide custom grouping compare function for the `IgxColumnComponent`. The function receives two values and should return `0` if they are to considered members of the same group.

## 6.1.8

### Bug fixes

- Fix sorting and groupby expression not syncing when there are already sorted columns. #2786
- GroupBy Chip sorting direction indicator is not changed if sorting direction is changed #2765
- Failing tests caused by inconsistent behavior when sorting a column with equal values #2767
- IgxGridComponent.groupingExpressions is of type any #2758

## 6.1.7

### Bug Fixes
- IgxSelectionAPIService allows to add items with id which is undefined #2581
- FilteredSortedData collection holds the original data after first filtering operation is done #2611
- Calendar improvement of "selected" getter #2687
- Improve igxCalendar performance #2675
- Add Azure Pipelines CI and PR builds #2605
- The igxDatePicker changes the time portion of a provided date #2561
- IgxChip remove icon has wrong color #2573
- Chip has intrinsic margin #2662
- IgxChip remove icon has wrong color #2573
- ChipsArea's OnSelection output is not emitted on initialization #2640

## 6.1.6

### Bug Fixes
- IgxChip raises onSelection before onRemove #2612
- Summaries are shown on horizontal scrolling when Row Selectors are enabled #2522
- Bug - IgxCombo - Combo does not bind properly with [(ngModel)] and simple data (e.g. string[]) #2620
- Missing backtick in comment #2537
- IgxSelectionAPIService allows to add items with id which is undefined #2581
- Circular bar text is clipped #2370
- Update all angular async Calendar tests to await async #2582
- InvalidPipeArgument: 'inable to convert "" into a date for pipe 'DatePipe' #2520
- All cells in the row enter in edit mode if igx-columns are recreated. #2516

## 6.1.5
- **General**
    - `IgxChip`
        - Introduced event argument types to all `EventEmitter` `@Output`s.
        - A chip can now be selected with the API with the new `selected` input. The `selected` input overrides the `selectable` input value.
        - **Breaking change** `onSelection`'s EventEmitter interface property `nextStatus` is renamed to `selected`.
    - `IgxChipArea`
        - Introduced event argument types to all `EventEmitter` `@Output`s.
    - `igxFor`
        - Adding inertia scrolling for touch devices. This also affects the following components that virtualize their content via the igxFor - `igxGrid`, `igxCombo`.
    - `igxGrid`
        - Adding inertia scrolling for touch devices.
    - `igxCombo`
        - Adding inertia scrolling for touch devices.
    - `IgxCalendar` - `deselectDate` method added that deselects date(s) (based on the selection type)
    - `IgxDatePicker` - `deselectDate` method added that deselects the calendar date.

### Bug Fixes
- igx-tabs : When you move the tab key, the contents of other tabs are displayed. #2550
- Prevent default scroll behavior when using keyboard navigation. #2496
- Error is thrown on ng serve --prod #2540
- onSelection event is not fired when a cell in last visible row is row is selected and press arrow Down #2509
- Add deselect method to igxCalendar #2424
- Time starts from 03 minutes instead of 00 #2541
- Replace EventEmitter<any> with the respective interface for the event #2481
- Cannot scroll last item in view #2504
- Japanese character is redundantly inserted into textbox on filter dialog on Safari #2316
- Improve row selection performance #1258
- igxRipple - Mousedown event doesn't bubble up when igxRipple is attached to elements. #2473
- Add default formatting for numbers in igx-grid #1197
- An error is returned when update a filtered cell #2465
- Grid Keyboard navigation performance issue #1923
- Vertical scrolling performance is slower when grouping is applied. #2421

## 6.1.4

### Bug Fixes

- Bottom of letters fall of in the label of igx-tabs-group #1978
- The search highlight and info are not updated correctly after editing a cell value of the grid #2388
- Cannot set chip as selected through API if selectable is false #2383
- Pressing 'Home/End' keys is not moving the focus to the first/last item #2332
- Cannot set igxChip as selected #2378
- Scrolling using touch is not working on Edge and Internet Explorer 11 #1639
- IgxCombo - Selection - Cannot override combo selection through the onSelectionChange event #2440
- igx-grid - `updateCell` method doesn't update cells that are not rendered. #2350

## 6.1.3
- **General**
    - Added ES7 polyfill for Object for IE. This should be added to the polyfills in order for the igxGrid to render under IE.
        ```
        import 'core-js/es7/object';
        ```

- `igxTabs`
    - `selectedIndex` property has an `@Input` setter and can be set both in markup and in code behind.
- `igxDropDownItem`
    - `isSelected` has a public setter and is now an `@Input` property that can be used for template binding.
- `igxGrid`
    - **Breaking change** `applyNumberCSSClass` and `columnType` getters are removed.
    - `isUnary` property added to IFilteringOperation
    - `igxColumn`
        - The footerTemplate property is removed.
    - `igxColumnGroup`
        - The footerTemplate property is removed.
    - exposed `autosize()` method on `IgxColumnComponent`. It allows the user to programatically change the size of a column according to it's largest visible cell.
    - Initializing an `igxGrid` component without setting height, inside a container without height defined, now causes the grid to render 10 records from the data view or all of the records if there are fewer than 10 available.
- `igxCombo`
    - **Breaking change** igxCombo default `width` is set to 100%
    - **Breaking change** `itemsMaxWidth` is renamed to `itemsWidth`
- `igxLinearBar` and `igxCircularBar`
    - exposed `step` input which determines the update step of the progress indicator. By default it is one percent of the maximum value.
    - `IgxCircularBar` `text` input property exposed to set the text to be displayed inside the circular bar.

### Bug fixes

- igx-grid - cannot auto-size columns by double-clicking in IE11 #2025
- Animation for removing item from list is very quick, must be more smoothly. #2306
- circular and linear bars - prevent progress exceeding, smooth update when operate with big nums, allow floating point nums, expose step input #2163
- Blank space on the right of igxGrid when there is a hidden column and grid width is 100% #2249
- Igx Combo throws errors when data is set to null or undefined #2300
- Top cell is not positioned aligned to the header, after keyboard navigation #1185
- In carousel when call method remove for selected slide it is still previewed #2182
- In grid paging paginate and page should check if the page is greater than the totalPages #2288
- Typos and inaccuracies in IgxSnackbar's readme. #2250
- The grid enables all the columns to be declared as pinned in the template #1612
- Combo - Keyboard Navigation - Add Item button fires on Keydown.Space #2266
- Reduce the use of MutationObservers in the IgxTextHighlightDirective #2251
- Improve row selection performance #1258
- Filter UI dialog redraws #2038
- Can't navigate from first row cell to selection checkbox with key combination #1937
- Incorrect position pinning of Navigation Drawer #2013
- Keyboard navigation not working correctly whith column moving and cell selection #2086
- Grid Layout is broken when you hide column #2121
- IgxDateFilteringOperand's operation "doesNotEqual" doesn't work if the "equals" operation is localized(modified). #2202
- aside in igx-nav-drawer surpasses height of igx-nav-drawer #1981
- The button for collapse/expand all in groupby is not working correctly #2200
- IgxDropDown Item cannot be set as selected. #2061
- IgxBooleanFilteringOperand doesn't work if the operation 'all' is localized(modified). #2067
- columnMove doesn't work if no data is loaded. #2158
- Combo's clear button should be just an icon #2099
- Default combo width should be 100% #2097
- The combo list disappears after disabling Filtering at runtime #2108
- igx-slider - slider comes to not work well after changing maxValue. #920
- Search match highlight not always scrolled into view #1886
- When groupby row is focused and spacebar is pressed the browser scrolls down, everywhere except Chrome, although it should only collapse the group #1947
- Grid data bind fails initially until window resize #1614
- Localization (i18n) for grid grouping area string #2046
- When delete all records in the last page pager should be changed #2014
- Filter icon in the header changes its position #2036

## 6.1.2
- `igxCombo` improvements
    - Remote Data Binding fixes - selection preserving and keyboard navigation.

    For more detailed information see the [official igxCombo documentation](https://www.infragistics.com/products/ignite-ui-angular/angular/components/combo.html).

**General**
- Added `jsZip` as a Dependency.

### Bug Fixes

- Grid Layout is broken when you change displayDensity runtime #2005
- Add empty grid template #2035
- Page Up/Page Down buttons don't scroll the grid #606
- Icon component is not properly exported #2072
- Adding density to chip doesn't make the density style to apply when it is dragged #1846
- Update jszip as dependency #2043
- No message is displayed when there is empty grid data without filtering enabled. #2001
- The only possible range of setting minValue to igxSlider is between [0..99] #2033
- Bootstrap & IgniteUI issues #1548
- Remove tabs from collection -> TabCollectionChange Output #1972
- 6.1.1 error on npm install #2023
- Remote binding combo doesn't store the selected fields when scrolled or collapsed #1944
- Exception is thrown when hovering a chip with a column header #1813
- IgxCombo - Remote Virtualization Keyboard Navigation #1987

## 6.1.1
- `igxTimePicker` changes
    - `onClose` event added.

### Bug Fixes

- Exit edit mode when move column through grid API #1932
- IgxListItemComponent and the two template directives are missing from public_api.ts. #1939
- Add Item button disappears after adding same item twice successively. #1938
- onTabItemDeselected is called for every not selected tab item #1952
- Exit edit mode when pin/unpin column through grid API #1933
- Selected combo item doesn't have the proper focused styles #1948
- Time-picker does not open on button-press. #1949
- Custom cell not rendering with grid searching functionality #1931
- Regular highlight makes the highlighted text unreadable when the row is selected. #1852
- DatePicker focus is wrong on select date value #1965
- add sass docs, grid document updates and input-group theme-related fixes #1993
- DatePicker focus handler and AoT build #1994
- Change displayDensity runtime #1974
- Change IgxGrid display density runtime #1998
- Error is thrown when using igx-grid theme without $content-background #1996
- Update npm deploy token #2002

## 6.1.0
- `igxOverlay` service added. **igxOverlayService** allows you to show any component above all elements in page. For more detailed information see the [official documentation](https://www.infragistics.com/products/ignite-ui-angular/angular/components/overlay_main.html)
- Added **igxRadioGroup** directive. It allows better control over its child `igxRadio` components and support template-driven and reactive forms.
- Added `column moving` feature to `igxGrid`, enabled on a per-column level. **Column moving** allows you to reorder the `igxGrid` columns via standard drag/drop mouse or touch gestures.
    For more detailed information see the [official documentation](https://www.infragistics.com/products/ignite-ui-angular/angular/components/grid_column_moving.html).
- `igx-tab-bar` selector removed from `IgxBottomNavComponent`.
- `igxGrid` filtering operands
- `igxGrid`
    - **Breaking change** `filter_multiple` method is removed. `filter` method and `filteringExpressionsTree` property could be used instead.
    - **Breaking change** `filter` method has new signature. It now accepts the following parameters:
        - `name` - the name of the column to be filtered.
        - `value` - the value to be used for filtering.
        - `conditionOrExpressionTree` - (optional) this parameter accepts object of type `IFilteringOperation` or `IFilteringExpressionsTree`. If only a simple filtering is required a filtering operation could be passes (see bellow for more info). In case of advanced filtering an expressions tree containing complex filtering logic could be passed.
        - `ignoreCase` - (optional) - whether the filtering would be case sensitive or not.
    - **Breaking change** `onFilteringDone` event now have only one parameter - `IFilteringExpressionsTree` which contains the filtering state of the filtered column.
    - `filter_global` method clears all existing filters and applies the new filtering condition to all grid's columns.
    - filtering operands:
        - **Breaking change** `IFilteringExpression` condition property is no longer a direct reference to a filtering condition method, instead it's a reference to an `IFilteringOperation`
        - 5 filtering operand classes are now exposed
            - `IgxFilteringOperand` is a base filtering operand, which can be inherited when defining custom filtering conditions
            - `IgxBooleanFilteringOperand` defines all default filtering conditions for `boolean` types
            - `IgxNumberFilteringOperand` defines all default filtering conditions for `numeric` types
            - `IgxStringFilteringOperand` defines all default filtering conditions for `string` types
            - `IgxDateFilteringOperand` defines all default filtering conditions for `Date` types
        - `IgxColumnComponent` now exposes a `filters` property, which takes an `IgxFilteringOperand` class reference
            - Custom filters can now be provided to grid columns by populating the `operations` property of the `IgxFilteringOperand` with operations of `IFilteringOperation` type
```
export class IgxCustomFilteringOperand extends IgxFilteringOperand {
    // Making the implementation singleton
    private static _instance: IgxCustomFilteringOperand = null;

    protected constructor() {
        super();
        this.operations = [{
            name: 'custom',
            logic: (target: string) => {
                return target === 'My custom filter';
            }
        }].concat(this.operations); // Keep the empty and notEmpty conditions from base
    }

    // singleton
    // Must implement this method, because the IgxColumnComponent expects it
    public static instance(): IgxCustomFilteringOperand {
        return this._instance || (this._instance = new this());
    }
}
```

- `igxGrid` now supports grouping of columns enabling users to create criteria for organizing data records. To explore the functionality start off by setting some columns as `groupable`:
    ```html
    <igx-grid [data]="data">
        <igx-column [field]="'ProductName'"></igx-column>
        <igx-column [field]="'ReleaseDate'" [groupable]="true"></igx-column>
    </igx-grid>
    ```
   For more information, please head over to `igxGrid`'s [ReadMe](https://github.com/IgniteUI/igniteui-angular/blob/master/src/grid/README.md) or the [official documentation](https://www.infragistics.com/products/ignite-ui-angular/angular/components/grid_groupby.html).

- `igxGrid` now supports multi-column headers allowing you to have multiple levels of columns in the header area of the grid.
    For more information, head over to [official documentation](https://www.infragistics.com/products/ignite-ui-angular/angular/components/grid_multi_column_headers.html)
- `igxGrid` theme now has support for alternating grid row background and text colors.
- `igxGrid` now has a toolbar (shown using the `showToolbar` property) which contains the following features:
  - title (specified using the `toolbarTitle` property)
  - column hiding feature (enabled using the `columnHiding` property)
  - column pinning feature (enabled using the `columnPinning` property)
  - export to excel (enabled using the `exportExcel` property)
  - export to CSV (enabled using the `exportCsv` property)
- `igxColumn` changes:
    - **Breaking change** filteringExpressions property is removed.
- `igxGrid` API is updated
    - **Breaking change** deleteRow(rowSelector: any) method will delete the specified row only if the primary key is defined. The method accept rowSelector as a parameter,  which is the rowID.
    - **Breaking change** updateRow(value: any, rowSelector: any) method will update the specified row only if the primary key is defined. The method accept value and rowSelector as a parameter, which is the rowID.
    - **Breaking change** updateCell(value: any, rowSelector: any, column: string) method will update the specified cell only if the primary key is defined. The method accept  value, rowSelector,which is the rowID and column name.
    - getCellByKey(rowSelector: any, columnField: string) method is added to grid's API. This method retuns a cell or undefined only if primary key is defined and search for the specified cell by the rowID and column name.
    - getCellByColumn(rowIndex: number, columnField: string) method is updated. This method returns a cell or undefined by using rowIndex and column name.
- `IgxGridRow` API is updated:
    - update(value: any) method is added. The method takes as a parameter the new value, which is to be set to the specidied row.
    - delete() method is added. The method removes the specified row from the grid's data source.

- `igxCell` default editing template is changed according column data type. For more information you can read the [specification](https://github.com/IgniteUI/igniteui-angular/wiki/Cell-Editing) or the [official documentation](https://www.infragistics.com/products/ignite-ui-angular/angular/components/grid_editing.html)
- `igxCombo` component added

    ```html
    <igx-combo #combo [data]="towns" [displayKey]="'townName'" [valueKey]="'postCode'" [groupKey]="'province'"
        [allowCustomValues]="true" placeholder="Town(s)" searchPlaceholder="Search town..."></igx-combo>
    ```

    igxCombo features:

        - Data Binding
        - Value Binding
        - Virtualized list
        - Multiple Selection
        - Filtering
        - Grouping
        - Custom values
        - Templates
        - Integration with Template Driven and Reactive Forms
        - Keyboard Navigation
        - Accessibility compliance

    For more detailed information see the [official igxCombo documentation](https://www.infragistics.com/products/ignite-ui-angular/angular/components/combo.html).
- `igxDropdown` component added

    ```html
    <igx-drop-down (onSelection)="onSelection($event)" (onOpening)="onOpening($event)">
        <igx-drop-down-item *ngFor="let item of items" disabled={{item.disabled}} isHeader={{item.header}}>
                {{ item.field }}
        </igx-drop-down-item>
    </igx-drop-down>
    ```

    **igxDropDown** displays a scrollable list of items which may be visually grouped and supports selection of a single item. Clicking or tapping an item selects it and closes the Drop Down.

    A walkthrough of how to get started can be found [here](https://www.infragistics.com/products/ignite-ui-angular/angular/components/drop_down.html)

    igxDropdown features:

        - Single Selection
        - Grouping
        - Keyboard Navigation
        - Accessibility compliance

- `igxChip` and `igxChipsArea` components added

    ```html
    <igx-chips-area>
        <igx-chip *ngFor="let chip of chipList" [id]="chip.id">
            <label igxLabel>{{chip.text}}</label>
        </igx-chip>
    </igx-chips-area>
    ```

    For more detailed information see the [official igxChip documentation](https://www.infragistics.com/products/ignite-ui-angular/angular/components/chip.html).

- `igxToggle` changes
    - `onOpening` event added.
    - `onClosing` event added.
- `igxToggleAction` new `overlaySettings` input controls how applicable targets display content. Provides defaults with positioning based on the host element. The `closeOnOutsideClick` input is deprecated in favor of the new settings and will be removed in the future.

- `igxList` now supports a 'loading' template which is shown when the list is empty and its new `isLoading` property is set to `true`. You can redefine the default loading template by adding an `ng-template` with the `igxDataLoading` directive:

    ```html
    <igx-list [isLoading]="true">
        <ng-template igxDataLoading>
            <p>Please wait, data is loading...</p>
        </ng-template>
    </igx-list>
    ```

- **Breaking changes**:
    - Removed submodule imports. All imports are now resolved from the top level `igniteui-angular` package.
    - `igxGrid` changes:
        - sort API now accepts params of type `ISortingExpression` or `Array<ISortingExpression>`.
    - `igxToggle` changes
        - `collapsed` now read-only, markup input is removed.
        - `onOpen` event renamed to `onOpened`.
        - `onClose` event renamed to `onClosed`.
        - `open` method does not accept fireEvents optional boolean parameter. Now it accepts only overlaySettings optional parameter of type `OverlaySettings`.
        - `close` method does not accept fireEvents optional boolean parameter.
        - `toggle` method does not accept fireEvents optional boolean parameter. Now it accepts only overlaySettings optional parameter of type `OverlaySettings`.
    - `igxDialog` changes
        - `open` method does not accept fireEvents boolean parameter. Now it accepts only overlaySettings optional parameter of type `OverlaySettings`.
- **Breaking change** All properties that were named `isDisabled` have been renamed to `disabled` in order to acheive consistency across our component suite. This affects: date-picker, input directive, input-group, dropdown-item, tabbar and time-picker.
- The **deprecated** `igxForRemote` input for the `igxFor` directive is now removed. Setting the required `totalItemCount` property after receiving the first data chunk is enough to trigger the required functionality.

## 6.0.4
- **igxRadioGroup** directive introduced. It allows better control over its child `igxRadio` components and support template-driven and reactive forms.
- Fixed ReactiveForms validations support for IgxInputGroup. Related [issue](https://github.com/IgniteUI/igniteui-angular/issues/1144).

## 6.0.3
- **igxGrid** exposing the `filteredSortedData` method publicly - returns the grid data with current filtering and sorting applied.

## 6.0.2
- **igxGrid** Improve scrolling on mac [#1563](https://github.com/IgniteUI/igniteui-angular/pull/1563)
- The `ng update igniteui-angular` migration schematics now also update the theme import path in SASS files. [#1582](https://github.com/IgniteUI/igniteui-angular/issues/1582)

## 6.0.1
- Introduced migration schematics to integrate with the Angular CLI update command. You can now run

  `ng update igniteui-angular`

  in existing projects to both update the package and apply any migrations needed to your project. Make sure to commit project state before proceeding.
  Currently these cover converting submodule imports as well as the deprecation of `igxForRemote` and rename of `igx-tab-bar` to `igx-bottom-nav` from 6.0.0.
- **Breaking changes**:
    - Removed submodule imports. All imports are now resolved from the top level `igniteui-angular` package. You can use `ng update igniteui-angular` when updating to automatically convert existing submodule imports in the project.
    - Summary functions for each IgxSummaryOperand class has been made `static`. So now you can use them in the following way:
    ```typescript
    import { IgxNumberSummaryOperand, IgxSummaryOperand } from "igniteui-angular";
    class CustomSummary extends IgxSummaryOperand {
    constructor() {
      super();
    }
    public operate(data?: any[]) {
      const result = super.operate(data);
      result.push({
        key: "Min",
        label: "Min",
        summaryResult: IgxNumberSummaryOperand.min(data)
      });
      return result;
    }
  }
    ```


## 6.0.0
- Theming - You can now use css variables to style the component instances you include in your project.
- Added `onDoubleClick` output to `igxGrid` to emit the double clicked cell.
- Added `findNext`, `findPrev` and `clearSearch` methods to the IgxGridComponent which allow easy search of the grid data, even when the grid is virtualized.
- Added `IgxTextHighlightDirective` which highlights parts of a DOM element and keeps and updates "active" highlight.
- Added `All` option to the filter UI select for boolean columns
- Update to Angular 6

## 5.3.1
- igx-dialog changes
    - Dialog title as well as dialog actions (buttons) can be customized. For more information navigate to the [ReadMe](https://github.com/IgniteUI/igniteui-angular/blob/master/src/dialog/README.md).
- Filtering a boolean column by `false` condition will return only the real `false` values, excluding `null` and `undefined`. Filtering by `Null` will return the `null` values and filtering by `Empty` will return the `undefined`.
- The `Filter` button in the filtering UI is replaced with a `Close` button that is always active and closes the UI.
- Filtering UI input displays a `X` icon that clears the input.

## 5.3.0
- Added `rowSelectable` property to `igxGrid`
    - Setting `rowSelectable` to `true` enables multiple row selection for the `igx-grid` component. Adds a checkbox column that allows (de)selection of one, multiple or all (via header checkbox) rows.
    - For more information about the `rowSelectable` property and working with grid row, please read the `igxGrid`'s [ReadMe](https://github.com/IgniteUI/igniteui-angular/blob/master/src/grid/README.md) about selection or see the [official documentation](https://www.infragistics.com/products/ignite-ui-angular/angular/components/grid-selection.html)
- Added `onContextMenu` output to `igxGrid` to emit the clicked cell.
- `igx-datePicker`: Added `onClose` event.
- `igxTextSelection` directive added
    - `igxTextSelection` directive allows you to select the whole text range for every element with text content it is applied.
- `igxFocus` directive added
    - `igxFocus` directive allows you to force focus for every element it is applied.
- `igx-time-picker` component added
    - `igx-time-picker` allows user to select time, from a dialog with spinners, which is presented into input field.
    - For more information navigate to the [ReadMe](https://github.com/IgniteUI/igniteui-angular/blob/master/src/time-piker/README.md).
- `igx-tab-bar` changes
    - **Breaking changes**: `IgxTabBarComponent` is renamed to `IgxBottomNavComponent` and `IgxTabBarModule` is renamed to `IgxBottomNavModule`.
    - `igx-tab-bar` selector is deprecated. Use `igx-bottom-nav` selector instead.
- `igx-tabs` component added
    - `igx-tabs` allows users to switch between different views. The `igx-tabs` component places the tabs headers at the top and allows scrolling when there are multiple tab items outside the visible area. Tabs are ordered in a single row above their associated content.
    - For more information navigate to [ReadMe](https://github.com/IgniteUI/igniteui-angular/blob/master/src/tabs/README.md).
- Added column pinning in the list of features available for `igxGrid`. Pinning is available though the API. Try the following:
   ```typescript
   const column = this.grid.getColumnByName(name);
   column.pin();
   ```
   For more information, please head over to `igxGrid`'s [ReadMe](https://github.com/IgniteUI/igniteui-angular/blob/master/src/grid/README.md) or the [official documentation](https://www.infragistics.com/products/ignite-ui-angular/angular/components/grid_column_pinning.html).
- Added `summaries` feature to `igxGrid`, enabled on a per-column level. **Grid summaries** gives you a predefined set of default summaries, depending on the type of data in the column.
    For more detailed information read `igxGrid`'s [ReadMe](https://github.com/IgniteUI/igniteui-angular/blob/master/src/grid/README.md) or see the [official documentation](https://www.infragistics.com/products/ignite-ui-angular/angular/components/grid_summaries.html).
- Added `columnWidth` option to `igxGrid`. The option sets the default width that will be applied to columns that have no explicit width set. For more detailed information read `igxGrid`'s [ReadMe](https://github.com/IgniteUI/igniteui-angular/blob/master/src/grid/README.md)
- Added API to `igxGrid` that allows for vertical remote virtualization. For guidance on how to implement such in your application, please refer to the [official documentation](https://www.infragistics.com/products/ignite-ui-angular/angular/components/grid_virtualization.html)
- Added smooth scrolling for the `igxForOf` directive making the scrolling experience both vertically and horizontally much more natural and similar to a native scroll.
- Added `onCellClick` event.
- `igxForOf` now requires that its parent container's `overflow` is set to `hidden` and `position` to `relative`. It is recommended that its height is set as well so that the display container of the virtualized content can be positioned with an offset inside without visually affecting other elements on the page.
    ```html
    <div style='position: relative; height: 500px; overflow: hidden'>
        <ng-template igxFor let-item [igxForOf]="data" #virtDirVertical
                [igxForScrollOrientation]="'vertical'"
                [igxForContainerSize]='"500px"'
                [igxForItemSize]='"50px"'
                let-rowIndex="index">
                <div style='height:50px;'>{{rowIndex}} : {{item.text}}</div>
        </ng-template>
    </div>
    ```
- Removed the `dirty` local template variable previously exposed by the `igxFor` directive.
- The `igxForRemote` input for the `igxFor` directive is now **deprecated**. Setting the required `totalItemCount` property after receiving the first data chunk is enough to trigger the required functionality.
- the `igx-icon` component can now work with both glyph and ligature-based icon font sets. We've also included a brand new Icon Service, which helps you create aliases for the icon fonts you've included in your project. The service also allows you to define the default icon set used throughout your app.
- Added the option to conditionally disable the `igx-ripple` directive through the `igxRippleDisabled` property.
- Updated styling and interaction animations of the `igx-checkbox`, `igx-switch`, and `igx-radio` components.
- Added `indeterminate` property and styling to the `igx-checkbox` component.
- Added `required` property to the `igx-checkbox`, `igx-radio`, and `igx-switch` components.
- Added `igx-ripple` effect to the `igx-checkbox`, `igx-switch`, and `igx-radio` components. The effect can be disabled through the `disableRipple` property.
- Added the ability to specify the label location in the `igx-checkbox`, `igx-switch`, and `igx-radio` components through the `labelPosition` property. It can either be `before` or `after`.
- You can now use any element as label on the `igx-checkbox`, `igx-switch`, and `igx-radio` components via the aria-labelledby property.
- You can now have invisible label on the `igx-checkbox`, `igx-switch`, and `igx-radio` components via the aria-label property.
- Added the ability to toggle the `igx-checkbox` and `igx-switch` checked state programmatically via `toggle` method on the component instance.
- Added the ability to select an `igx-radio` programmatically via `select` method on the component instance.
- Fixed a bug on the `igx-checkbox` and `igx-radio` components where the click event was being triggered twice on click.
- Fixed a bug where the `igx-checkbox`, `igx-switch`, and `igx-radio` change event was not being triggered on label click.
- `igxМask` directive added
    - `igxМask` provide means for controlling user input and formatting the visible value based on a configurable mask rules. For more detailed information see [`igxMask README file`](https://github.com/IgniteUI/igniteui-angular/blob/master/src/directives/mask/README.md)
- `igxInputGroup` component added - used as a container for the `igxLabel`, `igxInput`, `igxPrefix`, `igxSuffix` and `igxHint` directives.
- `igxPrefix` directive added - used for input prefixes.
- `igxSuffix` directive added - used for input suffixes.
- `igxHint` directive added - used for input hints.
- `igxInput` directive breaking changes:
    - the directive should be wrapped by `igxInputGroup` component
    - `IgxInputGroupModule` should be imported instead of `IgxInputModule`
- `igxExcelExportService` and `igxCSVExportService` added. They add export capabilities to the `igxGrid`. For more information, please visit the [igxExcelExportService specification](https://github.com/IgniteUI/igniteui-angular/wiki/IgxExcelExporterService-Specification) and the [igxCSVExportService specification](https://github.com/IgniteUI/igniteui-angular/wiki/CSV-Exporter-Service-Specification).
- **General**
    - Added event argument types to all `EventEmitter` `@Output`s. #798 #740
    - Reviewed and added missing argument types to the following `EventEmitter`s
        - The `igxGrid` `onEditDone` now exposes arguments of type `IGridEditEventArgs`. The arguments expose `row` and `cell` objects where if the editing is performed on a cell, the edited `cell` and the `row` the cell belongs to are exposed. If row editing is performed, the `cell` object is null. In addition the `currentValue` and `newValue` arguments are exposed. If you assign a value to the `newValue` in your handler, then the editing will conclude with the value you've supplied.
        - The `igxGrid` `onSelection` now correctly propagates the original `event` in the `IGridCellEventArgs`.
    - Added `jsZip` as a Peer Dependency.
- `primaryKey` attribute added to `igxGrid`
    - `primaryKey` allows for a property name from the data source to be specified. If specified, `primaryKey` can be used instead of `index` to indentify grid rows from the `igxGrid.rowList`. As such, `primaryKey` can be used for selecting rows for the following `igxGrid` methods - `deleteRow`, `updateRow`, `updateCell`, `getCellByColumn`, `getRowByKey`
    - `primaryKey` requires all of the data for the specified property name to have unique values in order to function as expected.
    - as it provides a unique identifier for each data member (and therefore row), `primaryKey` is best suited for addressing grid row entries. If DOM virtualization is in place for the grid data, the row `index` property can be reused (for instance, when filtering/sorting the data), whereas `primaryKey` remains unique. Ideally, when a persistent reference to a row has to be established, `primaryKey` should be used.
- **Theming**
    - Added a `utilities` module to the theming engine to allow for easier import of theming functions and mixins, such as igx-color, igx-palette, igx-elevation, etc. To import the utilities do ```@import '~igniteui-angular/core/styles/themes/utilities';```

## 5.2.1
- `hammerjs` and `@types/hammerjs` are removed from `peerDependencies` and were added as `dependencies`. So if you are using Igniteui-Angular version 5.2.1 or above it is enough to run `npm install igniteui-angular` in your project for getting started. For more detailed information see [`Ignite UI for Angular Getting Started`](https://www.infragistics.com/products/ignite-ui-angular/getting-started)
- `web-animations-js` is added as Peer Dependency.
- `Theming` bug fixes and improvements.
- Use the following command to generate `Ignite UI for Angular Themes` documentation - `npm run build:docs`. Navigate to `dist/docs/sass` and open `index.html` file.

## 5.2.0
- `igxForOf` directive added
    - `igxForOf` is now available as an alternative to `ngForOf` for templating large amounts of data. The `igxForOf` uses virtualization technology behind the scenes to optimize DOM rendering and memory consumption. Virtualization technology works similar to Paging by slicing the data into smaller chucks which are swapped from a container viewport while the user scrolls the data horizontally/vertically. The difference with the Paging is that virtualization mimics the natural behavior of the scrollbar.
- `igxToggle` and `igxToggleAction` directives added
    - `igxToggle` allows users to implement toggleable components/views (eg. dropdowns), while `igxToggleAction` can control the
      `igxToggle` directive. Refer to the official documentation for more information.
    - `igxToggle` requires `BrowserAnimationsModule` to be imported in your application.
- [`Ignite UI for Angular Theming`](https://www.infragistics.com/products/ignite-ui-angular/angular/components/themes.html) - comprehensive set of **Sass** functions and mixins will give the ability to easily style your entire application or only certain parts of it.
    - Previously bundled fonts, are now listed as external dependencies. You should supply both the [Material Icons](http://google.github.io/material-design-icons/) and [Titillium Web](https://fonts.google.com/selection?selection.family=Titillium+Web:300,400,600,700) fonts yourself by either hosting or using CDN.
- `igx-grid` changes
    - The component now uses the new `igxForOf` directive to virtualize its content both vertically and horizontally dramatically improving performance for applications displaying large amounts of data.
    - Data-bound Input property `filtering` changed to `filterable`:

    ```html
    <igx-grid [data]="data">
        <igx-column [field]="'ReleaseDate'" [header]="'ReleaseDate'"
            [filterable]="true" dataType="date">
        </igx-column>
    </igx-grid>
    ```

    - @HostBinding `min-width` added to `IgxGridCellComponent` and `IgxGridHeaderCell`
    - The IgxGridCellComponent no longer has a value setter, but instead has an `update` modifier.

    ```html
    <ng-template igxCell let-cell="cell">
        {{ cell.update("newValue") }}
    </ng-template>
    ```
    - Class `IgxGridFiltering` renamed to `IgxGridFilteringComponent `
    - The grid filtering UI dropdowns are now controlled by the `igxToggle` directive.
      - Make sure to import `BrowserAnimationsModule` inside your application module as `igxToggle` uses animations for state transition.
    - `state` input
        - filtering expressions and sorting expressions provided
    - Removed `onCellSelection` and `onRowSelection` event emitters, `onSelection` added instead.
    - Removed `onBeforeProcess` event emitter.
    - Removed `onMovingDone` event emitter.
    - Removed methods `focusCell` and `focusRow`.
    - Renamed method `filterData` to `filter`.
    - New methods `filterGlobal` and `clearFilter`.
    - New method `clearSort`.
    - Renamed method `sortColumn` to `sort`.
    - New Input `sortingIgnoreCase` - Ignore capitalization of words.
- `igx-navigation-drawer` changes
    - `NavigationDrawer` renamed to `IgxNavigationDrawerComponent`
    - `NavigationDrawerModule` renamed to `IgxNavigationDrawerModule`
    - `IgxNavigationDirectives` renamed to `IgxNavigationModule`
    - `NavigationService` renamed to `IgxNavigationService`
    - `NavigationToggle` renamed to `IgxNavigationToggleDirective`
    - `NavigationClose` renamed to `IgxNavigationCloseDirective`
    - Content selector `ig-drawer-content` replaced with `<ng-template igxDrawer>`
    - Content selector `ig-drawer-mini-content` replaced with `<ng-template igxDrawerMini>`
    - CSS class `ig-nav-drawer-overlay` renamed to `igx-nav-drawer__overlay`
    - CSS class `ig-nav-drawer` renamed to `igx-nav-drawer`
- `igxInput` changes
    - CSS class `ig-form-group` to `igx-form-group`
- `igxBadge` changes
    - From now on, the Badge position is set by css class, which specifies an absolute position as well as top/bottom/left/right properties. The Badge position input should not be used.
- `igx-avatar` changes
    - [Initials type avatar is using SVG element from now on](https://github.com/IgniteUI/igniteui-angular/issues/136)
- `igx-calendar` changes
    - `formatViews` - Controls whether the date parts in the different calendar views should be formatted according to the provided `locale` and `formatOptions`.
    - `templating` - The **igxCalendar** supports now templating of its header and subheader parts.
    - `vertical` input - Controls the layout of the calendar component. When vertical is set to `true` the calendar header will be rendered to the side of the calendar body.

- `igx-nav-bar` changes
    -   Currently `isActionButtonVisible` resolves to `false` if actionButtonIcon is not defined.
- `igx-tab-bar` changes
    - custom content can be added for tabs

    ```html
    <igx-bottom-nav>
        <igx-tab-panel>
            <ng-template igxTab>
                <igx-avatar initials="T1">
                </igx-avatar>
            </ng-template>
            <h1>Tab 1 Content</h1>
        </igx-tab-panel>
    </igx-bottom-nav>
    ```

- `igx-scroll` component deleted
    - `igx-scroll` component is not available anymore due newly implemented `igxForOf` directive.

- [`igx-list` changes](https://github.com/IgniteUI/igniteui-angular/issues/528)
    - `igxEmptyList` directive added
        The list no longer has `emptyListImage`, `emptyListMessage`, `emptyListButtonText`, `emptyListButtonClick` and `hasNoItemsTemplate` members.
        Instead of them, the `igxEmptyListTemplateDirective` can be used for templating the list when it is empty (or use the default empty template).
        ```html
        <igx-list>
            <ng-template igxEmptyList>
                <p>My custom empty list template</p>
            </ng-template>
        </igx-list>
        ```
    - `onItemClicked` event emitter added
        ```html
        <igx-list (onItemClicked)="itemClicked()">
            <igx-list-item>Item 1</igx-list-item>
            <igx-list-item>Item 2</igx-list-item>
            <igx-list-item>Item 3</igx-list-item>
        </igx-list>
        ```
    - Removed `emptyListImage` property from `IgxListComponent`.
    - Removed `emptyListMessage` property from `IgxListComponent`.
    - Removed `emptyListButtonText` property from `IgxListComponent`.
    - Removed `emptyListButtonClick` event emitter from `IgxListComponent`.
    - Removed `hasNoItemsTemplate` property from `IgxListComponent`.
    - Removed `options` property from `IgxListItemComponent`.
    - Removed `left` property from `IgxListItemComponent`.
    - Removed `href` property from `IgxListItemComponent`.
    - New `emptyListTemplate` input for `IgxListComponent`.
    - New `onItemClicked` event emitter for `IgxListComponent`.
    - New `role` property for `IgxListComponent`.
    - New `innerStyle` property for `IgxListComponent`.
    - New `role` property for `IgxListItemComponent`.
    - New `element` property for `IgxListItemComponent`.
    - New `list` property for `IgxListItemComponent`.
    - New `headerStyle` property for `IgxListItemComponent`.
    - New `innerStyle` property for `IgxListItemComponent`.

- [Renaming and restructuring directives and components](https://github.com/IgniteUI/igniteui-angular/issues/536) based on the [General Angular Naming Guidelines](https://angular.io/guide/styleguide#naming):
    - `IgxAvatar` renamed to `IgxAvatarComponent`
    - `IgxBadge` renamed to `IgxBadgeComponent`
    - `IgxButton` renamed to `IgxButtonDirective`
    - `IgxButtonGroup` renamed to `IgxButtonGroupComponent`
    - `IgxCardHeader` renamed to `IgxCardHeaderDirective`
    - `IgxCardContent` renamed to `IgxCardContentDirective`
    - `IgxCardActions` renamed to `IgxCardActionsDirective`
    - `IgxCardFooter` renamed to `IgxCardFooterDirective`
    - `IgxCarousel` renamed to `IgxCarouselComponent`
    - `IgxInput` renamed to `IgxInputModule`
    - `IgxInputClass` renamed to `IgxInputDirective`
    - `IgxCheckbox` renamed to `IgxCheckboxComponent`
    - `IgxLabel` renamed to `IgxLabelDirective`
    - `IgxIcon` renamed to `IgxIconComponent`
    - `IgxList` renamed to `IgxListComponent`
    - `IgxListItem` renamed to `IgxListItemComponent`
    - `IgxSlide` renamed to `IgxSlideComponent`
    - `IgxDialog` renamed to `IgxDialogComponent`
    - `IgxLayout` renamed to `IgxLayoutModule`
    - `IgxNavbar` renamed to `IgxNavbarComponent`
    - `IgxCircularProgressBar` renamed to `IgxCircularProgressBarComponent`
    - `IgxLinearProgressBar ` renamed to `IgxLinearProgressBarComponent`
    - `IgxRadio` renamed to `IgxRadioComponent`
    - `IgxSlider` renamed to `IgxSliderComponent`
    - `IgxSnackbar` renamed to `IgxSnackbarComponent`
    - `IgxSwitch ` renamed to `IgxSwitchComponent`
    - `IgxTabBar` renamed to `IgxBottomNavComponent`
    - `IgxTabPanel` renamed to `IgxTabPanelComponent`
    - `IgxTab` renamed to `IgxTabComponent`
    - `IgxToast` renamed to `IgxToastComponent`
    - `IgxLabelDirective` moved inside `../directives/label/` folder
    - `IgxInputDirective` moved inside `../directives/input/` folder
    - `IgxButtonDirective` moved inside `../directives/button/` folder
    - `IgxLayoutDirective` moved inside `../directives/layout/` folder
    - `IgxFilterDirective` moved inside `../directives/filter/` folder
    - `IgxDraggableDirective` moved inside `../directives/dragdrop/` folder
    - `IgxRippleDirective` moved inside `../directives/ripple/` folder
    - Folder `"./navigation/nav-service"` renamed to `"./navigation/nav.service"`<|MERGE_RESOLUTION|>--- conflicted
+++ resolved
@@ -157,30 +157,9 @@
     - New `igxDragIgnore` directive that allows children of the `igxDrag` element to be interactable and receive mouse events. Dragging cannot be performed from those elements that are ignored.
     - New `dragDirection` input that can specify only one direction of dragging or both.
 
-<<<<<<< HEAD
 - `IgxHighlightDirective`
     - New `metadata` property was introduced, which allows adding additional, custom logic to the activation condition of a highlighted element.
 
-- `IgxDateTimeEditor` directive added.
-    - Allows the user to set and edit `date` and `time` in a chosen input element.
-    - Can edit `date` or `time` portion, using an editable masked input.
-    - Additionally, can specify a desired `display` and `input` `format`, as well as `min` and `max` values.
-
-    - A basic configuration scenario setting a Date object as a `value`:
-    ```html
-    <igx-input-group>
-        <input type="text" igxInput igxDateTimeEditor [value]="date"/>
-    </igx-input-group>
-    ```
-    - Two-way data-binding via an ngModel:
-    ```html
-    <igx-input-group>
-        <input type="text" igxInput igxDateTimeEditor [(ngModel)]="date"/>
-    </igx-input-group>
-    ```
-
-=======
->>>>>>> 4c716774
 ### RTL Support
 - `igxSlider` have full right-to-left (RTL) support.
 
