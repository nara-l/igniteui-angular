# Ignite UI for Angular Change Log

All notable changes for each version of this project will be documented in this file.
## 6.1.0
- `igxOverlay` service added. **igxOverlayService** allows you to show any component above all elements in page. For more detailed information see the [official documentation](https://www.infragistics.com/products/ignite-ui-angular/angular/components/overlay.html)
- Added `column moving` feature to `igxGrid`, enabled on a per-column level. **Column moving** allows you to reorder the `igxGrid` columns via standard drag/drop mouse or touch gestures.
    For more detailed information see the [official documentation](https://www.infragistics.com/products/ignite-ui-angular/angular/components/grid_column_moving.html).
- `igxGrid` filtering operands
- `igxGrid`
    - **Breaking change** `filter_multiple` method is removed. `filter` method and `filteringExpressionsTree` property could be used instead.
    - **Breaking change** `filter` method has new signature. It now accepts the following parameters:
        - `name` - the name of the column to be filtered.
        - `value` - the value to be used for filtering.
        - `conditionOrExpressionTree` - (optional) this parameter accepts object of type `IFilteringOperation` or `IFilteringExpressionsTree`. If only a simple filtering is required a filtering operation could be passes (see bellow for more info). In case of advanced filtering an expressions tree containing complex filtering logic could be passed.
        - `ignoreCase` - (optional) - whether the filtering would be case sensitive or not.
    - **Breaking change** `onFilteringDone` event now have only one parameter - `IFilteringExpressionsTree` which contains the filtering state of the filtered column.
    - `filter_global` method clears all existing filters and applies the new filtering condition to all grid's columns.
    - filtering operands:
        - **Breaking change** `IFilteringExpression` condition property is no longer a direct reference to a filtering condition method, instead it's a reference to an `IFilteringOperation`
        - 5 filtering operand classes are now exposed
            - `IgxFilteringOperand` is a base filtering operand, which can be inherited when defining custom filtering conditions
            - `IgxBooleanFilteringOperand` defines all default filtering conditions for `boolean` types
            - `IgxNumberFilteringOperand` defines all default filtering conditions for `numeric` types
            - `IgxStringFilteringOperand` defines all default filtering conditions for `string` types
            - `IgxDateFilteringOperand` defines all default filtering conditions for `Date` types
        - `IgxColumnComponent` now exposes a `filters` property, which takes an `IgxFilteringOperand` class reference
            - Custom filters can now be provided to grid columns by populating the `operations` property of the `IgxFilteringOperand` with operations of `IFilteringOperation` type
```
export class IgxCustomFilteringOperand extends IgxFilteringOperand {
    // Making the implementation singleton
    private static _instance: IgxCustomFilteringOperand = null;

    protected constructor() {
        super();
        this.operations = [{
            name: 'custom',
            logic: (target: string) => {
                return target === 'My custom filter';
            }
        }].concat(this.operations); // Keep the empty and notEmpty conditions from base
    }

    // singleton
    // Must implement this method, because the IgxColumnComponent expects it
    public static instance(): IgxCustomFilteringOperand {
        return this._instance || (this._instance = new this());
    }
}
```

- `igxGrid` now supports grouping of columns enabling users to create critera for organizing data records. To explore the functionality start off by setting some columns as `groupable`:
    ```html
    <igx-grid [data]="data">
        <igx-column [field]="'ProductName'"></igx-column>
        <igx-column [field]="'ReleaseDate'" [groupable]="true"></igx-column>
    </igx-grid>
    ```
   For more information, please head over to `igxGrid`'s [ReadMe](https://github.com/IgniteUI/igniteui-angular/blob/master/src/grid/README.md) or the [official documentation](https://www.infragistics.com/products/ignite-ui-angular/angular/components/grid_groupby.html).

- `igxColumn` changes:
    - **Breaking change** filteringExpressions property is removed.

- `igxToggle` changes
    - `onOpening` event added.
    - `onClosing` event added.

- **Breaking changes**:
    - Removed submodule imports. All imports are now resolved from the top level `igniteui-angular` package.
<<<<<<< HEAD
    - `igxToggle` changes:
=======
    - `igxGrid` changes:
        - sort API now accepts params of type `ISortingExpression` or `Array<ISortingExpression>`.
    - `igxToggle` changes
>>>>>>> 868c5204
        - `onOpen` event renamed to `onOpened`.
        - `onClose` event renamed to `onClosed`.
- **Breaking change** All properties that were named `isDisabled` have been renamed to `disabled` in order to acheive consistency across our component suite. This affects: date-picker, input directive, input-group, dropdown-item, tabbar and time-picker.

## 6.0.2
- **igxGrid** Improve scrolling on mac [#1563](https://github.com/IgniteUI/igniteui-angular/pull/1563)
- The `ng update igniteui-angular` migration schematics now also update the theme import path in SASS files. [#1582](https://github.com/IgniteUI/igniteui-angular/issues/1582)

## 6.0.1
- Introduced migration schematics to integrate with the Angular CLI update command. You can now run
  
  `ng update igniteui-angular`
  
  in existing projects to both update the package and apply any migrations needed to your project. Make sure to commit project state before proceeding.
  Currently these cover converting submodule imports as well as the deprecation of `igxForRemote` and rename of `igx-tab-bar` to `igx-bottom-nav` from 6.0.0.
- **Breaking changes**:
    - Removed submodule imports. All imports are now resolved from the top level `igniteui-angular` package. You can use `ng update igniteui-angular` when updating to automatically convert existing submodule imports in the project.

## 6.0.0
- Theming - You can now use css variables to style the component instances you include in your project.
- Added `onDoubleClick` output to `igxGrid` to emit the double clicked cell.
- Added `findNext`, `findPrev` and `clearSearch` methods to the IgxGridComponent which allow easy search of the grid data, even when the grid is virtualized.
- Added `IgxTextHighlightDirective` which highlights parts of a DOM element and keeps and updates "active" highlight.
- Added `All` option to the filter UI select for boolean columns
- Update to Angular 6

## 5.3.1
- igx-dialog changes
    - Dialog title as well as dialog actions (buttons) can be customized. For more information navigate to the [ReadMe](https://github.com/IgniteUI/igniteui-angular/blob/master/src/dialog/README.md).
- Filtering a boolean column by `false` condition will return only the real `false` values, excluding `null` and `undefined`. Filtering by `Null` will return the `null` values and filtering by `Empty` will return the `undefined`.
- The `Filter` button in the filtering UI is replaced with a `Close` button that is always active and closes the UI.
- Filtering UI input displays a `X` icon that clears the input.

## 5.3.0
- Added `rowSelectable` property to `igxGrid`
    - Setting `rowSelectable` to `true` enables multiple row selection for the `igx-grid` component. Adds a checkbox column that allows (de)selection of one, multiple or all (via header checkbox) rows.
    - For more information about the `rowSelectable` property and working with grid row, please read the `igxGrid`'s [ReadMe](https://github.com/IgniteUI/igniteui-angular/blob/master/src/grid/README.md) about selection or see the [official documentation](https://www.infragistics.com/products/ignite-ui-angular/angular/components/grid-selection.html)
- Added `onContextMenu` output to `igxGrid` to emit the clicked cell.
- `igx-datePicker`: Added `onClose` event.
- `igxTextSelection` directive added
    - `igxTextSelection` directive allows you to select the whole text range for every element with text content it is applied.
- `igxFocus` directive added
    - `igxFocus` directive allows you to force focus for every element it is applied.
- `igx-time-picker` component added
    - `igx-time-picker` allows user to select time, from a dialog with spinners, which is presented into input field.
    - For more information navigate to the [ReadMe](https://github.com/IgniteUI/igniteui-angular/blob/master/src/time-piker/README.md).
- `igx-tab-bar` changes
    - **Breaking changes**: `IgxTabBarComponent` is renamed to `IgxBottomNavComponent` and `IgxTabBarModule` is renamed to `IgxBottomNavModule`.
    - `igx-tab-bar` selector is deprecated. Use `igx-bottom-nav` selector instead.
- `igx-tabs` component added
    - `igx-tabs` allows users to switch between different views. The `igx-tabs` component places the tabs headers at the top and allows scrolling when there are multiple tab items outside the visible area. Tabs are ordered in a single row above their associated content.
    - For more information navigate to [ReadMe](https://github.com/IgniteUI/igniteui-angular/blob/master/src/tabs/README.md).
- Added column pinning in the list of features available for `igxGrid`. Pinning is available though the API. Try the following:
   ```typescript
   const column = this.grid.getColumnByName(name);
   column.pin();
   ```
   For more information, please head over to `igxGrid`'s [ReadMe](https://github.com/IgniteUI/igniteui-angular/blob/master/src/grid/README.md) or the [official documentation](https://www.infragistics.com/products/ignite-ui-angular/angular/components/grid_column_pinning.html).
- Added `summaries` feature to `igxGrid`, enabled on a per-column level. **Grid summaries** gives you a predefined set of default summaries, depending on the type of data in the column.
    For more detailed information read `igxGrid`'s [ReadMe](https://github.com/IgniteUI/igniteui-angular/blob/master/src/grid/README.md) or see the [official documentation](https://www.infragistics.com/products/ignite-ui-angular/angular/components/grid_summaries.html).
- Added `columnWidth` option to `igxGrid`. The option sets the default width that will be applied to columns that have no explicit width set. For more detailed information read `igxGrid`'s [ReadMe](https://github.com/IgniteUI/igniteui-angular/blob/master/src/grid/README.md)
- Added API to `igxGrid` that allows for vertical remote virtualization. For guidance on how to implement such in your application, please refer to the [official documentation](https://www.infragistics.com/products/ignite-ui-angular/angular/components/grid_virtualization.html)
- Added smooth scrolling for the `igxForOf` directive making the scrolling experience both vertically and horizontally much more natural and similar to a native scroll.
- Added `onCellClick` event.
- `igxForOf` now requires that its parent container's `overflow` is set to `hidden` and `position` to `relative`. It is recommended that its height is set as well so that the display container of the virtualized content can be positioned with an offset inside without visually affecting other elements on the page.
    ```html
    <div style='position: relative; height: 500px; overflow: hidden'>
        <ng-template igxFor let-item [igxForOf]="data" #virtDirVertical
                [igxForScrollOrientation]="'vertical'"
                [igxForContainerSize]='"500px"'
                [igxForItemSize]='"50px"'
                let-rowIndex="index">
                <div style='height:50px;'>{{rowIndex}} : {{item.text}}</div>
        </ng-template>
    </div>
    ```
- Removed the `dirty` local template variable previously exposed by the `igxFor` directive.
- The `igxForRemote` input for the `igxFor` directive is now **deprecated**. Setting the required `totalItemCount` property after receiving the first data chunk is enough to trigger the required functionality.
- the `igx-icon` component can now work with both glyph and ligature-based icon font sets. We've also included a brand new Icon Service, which helps you create aliases for the icon fonts you've included in your project. The service also allows you to define the default icon set used throughout your app.
- Added the option to conditionally disable the `igx-ripple` directive through the `igxRippleDisabled` property.
- Updated styling and interaction animations of the `igx-checkbox`, `igx-switch`, and `igx-radio` components.
- Added `indeterminate` property and styling to the `igx-checkbox` component.
- Added `required` property to the `igx-checkbox`, `igx-radio`, and `igx-switch` components.
- Added `igx-ripple` effect to the `igx-checkbox`, `igx-switch`, and `igx-radio` components. The effect can be disabled through the `disableRipple` property.
- Added the ability to specify the label location in the `igx-checkbox`, `igx-switch`, and `igx-radio` components through the `labelPosition` property. It can either be `before` or `after`.
- You can now use any element as label on the `igx-checkbox`, `igx-switch`, and `igx-radio` components via the aria-labelledby property.
- You can now have invisible label on the `igx-checkbox`, `igx-switch`, and `igx-radio` components via the aria-label property.
- Added the ability to toggle the `igx-checkbox` and `igx-switch` checked state programmatically via `toggle` method on the component instance.
- Added the ability to select an `igx-radio` programmatically via `select` method on the component instance.
- Fixed a bug on the `igx-checkbox` and `igx-radio` components where the click event was being triggered twice on click.
- Fixed a bug where the `igx-checkbox`, `igx-switch`, and `igx-radio` change event was not being triggered on label click.
- `igxМask` directive added
    - `igxМask` provide means for controlling user input and formatting the visible value based on a configurable mask rules. For more detailed information see [`igxMask README file`](https://github.com/IgniteUI/igniteui-angular/blob/master/src/directives/mask/README.md)
- `igxInputGroup` component added - used as a container for the `igxLabel`, `igxInput`, `igxPrefix`, `igxSuffix` and `igxHint` directives.
- `igxPrefix` directive added - used for input prefixes.
- `igxSuffix` directive added - used for input suffixes.
- `igxHint` directive added - used for input hints.
- `igxInput` directive breaking changes:
    - the directive should be wrapped by `igxInputGroup` component
    - `IgxInputGroupModule` should be imported instead of `IgxInputModule`
- `igxExcelExportService` and `igxCSVExportService` added. They add export capabilities to the `igxGrid`. For more information, please visit the [igxExcelExportService specification](https://github.com/IgniteUI/igniteui-angular/wiki/IgxExcelExporterService-Specification) and the [igxCSVExportService specification](https://github.com/IgniteUI/igniteui-angular/wiki/CSV-Exporter-Service-Specification).
- **General**
    - Added event argument types to all `EventEmitter` `@Output`s. #798 #740
    - Reviewed and added missing argument types to the following `EventEmitter`s
        - The `igxGrid` `onEditDone` now exposes arguments of type `IGridEditEventArgs`. The arguments expose `row` and `cell` objects where if the editing is performed on a cell, the edited `cell` and the `row` the cell belongs to are exposed. If row editing is performed, the `cell` object is null. In addition the `currentValue` and `newValue` arguments are exposed. If you assign a value to the `newValue` in your handler, then the editing will conclude with the value you've supplied.
        - The `igxGrid` `onSelection` now correctly propagates the original `event` in the `IGridCellEventArgs`.
    - Added `jsZip` as a Peer Dependency.
- `primaryKey` attribute added to `igxGrid`
    - `primaryKey` allows for a property name from the data source to be specified. If specified, `primaryKey` can be used instead of `index` to indentify grid rows from the `igxGrid.rowList`. As such, `primaryKey` can be used for selecting rows for the following `igxGrid` methods - `deleteRow`, `updateRow`, `updateCell`, `getCellByColumn`, `getRowByKey`
    - `primaryKey` requires all of the data for the specified property name to have unique values in order to function as expected.
    - as it provides a unique identifier for each data member (and therefore row), `primaryKey` is best suited for addressing grid row entries. If DOM virtualization is in place for the grid data, the row `index` property can be reused (for instance, when filtering/sorting the data), whereas `primaryKey` remains unique. Ideally, when a persistent reference to a row has to be established, `primaryKey` should be used.
- **Theming**
    - Added a `utilities` module to the theming engine to allow for easier import of theming functions and mixins, such as igx-color, igx-palette, igx-elevation, etc. To import the utilities do ```@import '~igniteui-angular/core/styles/themes/utilities';```

## 5.2.1
- `hammerjs` and `@types/hammerjs` are removed from `peerDependencies` and were added as `dependencies`. So if you are using Igniteui-Angular version 5.2.1 or above it is enough to run `npm install igniteui-angular` in your project for getting started. For more detailed information see [`Ignite UI for Angular Getting Started`](https://www.infragistics.com/products/ignite-ui-angular/getting-started)
- `web-animations-js` is added as Peer Dependency.
- `Theming` bug fixes and improvements.
- Use the following command to generate `Ignite UI for Angular Themes` documentation - `npm run build:docs`. Navigate to `dist/docs/sass` and open `index.html` file.

## 5.2.0
- `igxForOf` directive added
    - `igxForOf` is now available as an alternative to `ngForOf` for templating large amounts of data. The `igxForOf` uses virtualization technology behind the scenes to optimize DOM rendering and memory consumption. Virtualization technology works similar to Paging by slicing the data into smaller chucks which are swapped from a container viewport while the user scrolls the data horizontally/vertically. The difference with the Paging is that virtualization mimics the natural behavior of the scrollbar.
- `igxToggle` and `igxToggleAction` directives added
    - `igxToggle` allows users to implement toggleable components/views (eg. dropdowns), while `igxToggleAction` can control the
      `igxToggle` directive. Refer to the official documenation for more information.
    - `igxToggle` requires `BrowserAnimationsModule` to be imported in your application.
- [`Ignite UI for Angular Theming`](https://www.infragistics.com/products/ignite-ui-angular/angular/components/themes.html) - comprehensive set of **Sass** functions and mixins will give the ability to easily style your entire application or only certain parts of it.
    - Previously bundled fonts, are now listed as external dependencies. You should supply both the [Material Icons](http://google.github.io/material-design-icons/) and [Titillium Web](https://fonts.google.com/selection?selection.family=Titillium+Web:300,400,600,700) fonts yourself by either hosting or using CDN.
- `igx-grid` changes
    - The component now uses the new `igxForOf` directive to virtualize its content both vertically and horizontally dramatically improving performance for applications displaying large amounts of data.
    - Data-bound Input property `filtering` changed to `filterable`:

    ```html
    <igx-grid [data]="data">
        <igx-column [field]="'ReleaseDate'" [header]="'ReleaseDate'"
            [filterable]="true" dataType="date">
        </igx-column>
    </igx-grid>
    ```

    - @HostBinding `min-width` added to `IgxGridCellComponent` and `IgxGridHeaderCell`
    - The IgxGridCellComponent no longer has a value setter, but instead has an `update` modifier.

    ```html
    <ng-template igxCell let-cell="cell">
        {{ cell.update("newValue") }}
    </ng-template>
    ```
    - Class `IgxGridFiltering` renamed to `IgxGridFilteringComponent `
    - The grid filtering UI dropdowns are now controlled by the `igxToggle` directive.
      - Make sure to import `BrowserAnimationsModule` inside your application module as `igxToggle` uses animations for state transition.
    - `state` input
        - filtering expressions and sortin expressions provided
    - Removed `onCellSelection` and `onRowSelection` event emitters, `onSelection` added instead.
    - Removed `onBeforeProcess` event emitter.
    - Removed `onMovingDone` event emitter.
    - Removed methods `focusCell` and `focusRow`.
    - Renamed method `filderData` to `filter`.
    - New methods `filterGlobal` and `clearFilter`.
    - New method `clearSort`.
    - Renamed method `sortColumn` to `sort`.
    - New Input `sortingIgnoreCase` - Ignore capitalization of words.
- `igx-navigation-drawer` changes
    - `NavigationDrawer` renamed to `IgxNavigationDrawerComponent`
    - `NavigationDrawerModule` renamed to `IgxNavigationDrawerModule`
    - `IgxNavigationDirectives` renamed to `IgxNavigationModule`
    - `NavigationService` renamed to `IgxNavigationService`
    - `NavigationToggle` renamed to `IgxNavigationToggleDirective`
    - `NavigationClose` renamed to `IgxNavigationCloseDirective`
    - Content selector `ig-drawer-content` replaced with `<ng-template igxDrawer>`
    - Content selector `ig-drawer-mini-content` replaced with `<ng-template igxDrawerMini>`
    - CSS class `ig-nav-drawer-overlay` renamed to `igx-nav-drawer__overlay`
    - CSS class `ig-nav-drawer` renamed to `igx-nav-drawer`
- `igxInput` changes
    - CSS class `ig-form-group` to `igx-form-group`
- `igxBadge` changes
    - From now on, the Badge position is set by css class, which specifies an absolute position as well as top/bottom/left/right properties. The Badge position input should not be used.
- `igx-avatar` changes
    - [Initials type avatar is using SVG element from now on](https://github.com/IgniteUI/igniteui-angular/issues/136)
- `igx-calendar` changes
    - `formatViews` - Controls whether the date parts in the different calendar views should be formatted according to the provided `locale` and `formatOptions`.
    - `templating` - The **igxCalendar** supports now templating of its header and subheader parts.
    - `vertical` input - Controls the layout of the calendar component. When vertical is set to `true` the calendar header will be rendered to the side of the calendar body.

- `igx-nav-bar` changes
    -   Currently `isActionButtonVisible` resolves to `false` if actionButtonIcon is not defined.
- `igx-tab-bar` changes
    - custom content can be added for tabs

    ```html
    <igx-bottom-nav>
        <igx-tab-panel>
            <ng-template igxTab>
                <igx-avatar initials="T1">
                </igx-avatar>
            </ng-template>
            <h1>Tab 1 Content</h1>
        </igx-tab-panel>
    </igx-bottom-nav>
    ```

- `igx-scroll` component deleted
    - `igx-scroll` component is not available anymore due newly implemented `igxForOf` directive.

- [`igx-list` changes](https://github.com/IgniteUI/igniteui-angular/issues/528)
    - `igxEmptyList` directive added
        The list no longer has `emptyListImage`, `emptyListMessage`, `emptyListButtonText`, `emptyListButtonClick` and `hasNoItemsTemplate` members.
        Instead of them, the `igxEmptyListTemplateDirective` can be used for templating the list when it is empty (or use the default empty template).
        ```html
        <igx-list>
            <ng-template igxEmptyList>
                <p>My custom empty list template</p>
            </ng-template>
        </igx-list>
        ```
    - `onItemClicked` event emitter added
        ```html
        <igx-list (onItemClicked)="itemClicked()">
            <igx-list-item>Item 1</igx-list-item>
            <igx-list-item>Item 2</igx-list-item>
            <igx-list-item>Item 3</igx-list-item>
        </igx-list>
        ```
    - Removed `emptyListImage` property from `IgxListComponent`.
    - Removed `emptyListMessage` property from `IgxListComponent`.
    - Removed `emptyListButtonText` property from `IgxListComponent`.
    - Removed `emptyListButtonClick` event emitter from `IgxListComponent`.
    - Removed `hasNoItemsTemplate` property from `IgxListComponent`.
    - Removed `options` property from `IgxListItemComponent`.
    - Removed `left` property from `IgxListItemComponent`.
    - Removed `href` property from `IgxListItemComponent`.
    - New `emptyListTemplate` input for `IgxListComponent`.
    - New `onItemClicked` event emitter for `IgxListComponent`.
    - New `role` property for `IgxListComponent`.
    - New `innerStyle` property for `IgxListComponent`.
    - New `role` property for `IgxListItemComponent`.
    - New `element` property for `IgxListItemComponent`.
    - New `list` property for `IgxListItemComponent`.
    - New `headerStyle` property for `IgxListItemComponent`.
    - New `innerStyle` property for `IgxListItemComponent`.

- [Renaming and restructuring directives and components](https://github.com/IgniteUI/igniteui-angular/issues/536) based on the [General Angular Naming Guidelines](https://angular.io/guide/styleguide#naming):
    - `IgxAvatar` renamed to `IgxAvatarComponent`
    - `IgxBadge` renamed to `IgxBadgeComponent`
    - `IgxButton` renamed to `IgxButtonDirective`
    - `IgxButtonGroup` renamed to `IgxButtonGroupComponent`
    - `IgxCardHeader` renamed to `IgxCardHeaderDirective`
    - `IgxCardContent` renamed to `IgxCardContentDirective`
    - `IgxCardActions` renamed to `IgxCardActionsDirective`
    - `IgxCardFooter` renamed to `IgxCardFooterDirective`
    - `IgxCarousel` renamed to `IgxCarouselComponent`
    - `IgxInput` renamed to `IgxInputModule`
    - `IgxInputClass` renamed to `IgxInputDirective`
    - `IgxCheckbox` renamed to `IgxCheckboxComponent`
    - `IgxLabel` renamed to `IgxLabelDirective`
    - `IgxIcon` renamed to `IgxIconComponent`
    - `IgxList` renamed to `IgxListComponent`
    - `IgxListItem` renamed to `IgxListItemComponent`
    - `IgxSlide` renamed to `IgxSlideComponent`
    - `IgxDialog` renamed to `IgxDialogComponent`
    - `IgxLayout` renamed to `IgxLayoutModule`
    - `IgxNavbar` renamed to `IgxNavbarComponent`
    - `IgxCircularProgressBar` renamed to `IgxCircularProgressBarComponent`
    - `IgxLinearProgressBar ` renamed to `IgxLinearProgressBarComponent`
    - `IgxRadio` renamed to `IgxRadioComponent`
    - `IgxSlider` renamed to `IgxSliderComponent`
    - `IgxSnackbar` renamed to `IgxSnackbarComponent`
    - `IgxSwitch ` renamed to `IgxSwitchComponent`
    - `IgxTabBar` renamed to `IgxBottomNavComponent`
    - `IgxTabPanel` renamed to `IgxTabPanelComponent`
    - `IgxTab` renamed to `IgxTabComponent`
    - `IgxToast` renamed to `IgxToastComponent`
    - `IgxLabelDirective` moved inside `../directives/label/` folder
    - `IgxInputDirective` moved inside `../directives/input/` folder
    - `IgxButtonDirective` moved inside `../directives/button/` folder
    - `IgxLayoutDirective` moved inside `../directives/layout/` folder
    - `IgxFilterDirective` moved inside `../directives/filter/` folder
    - `IgxDraggableDirective` moved inside `../directives/dragdrop/` folder
    - `IgxRippleDirective` moved inside `../directives/ripple/` folder
    - Folder `"./navigation/nav-service"` renamed to `"./navigation/nav.service"`
<|MERGE_RESOLUTION|>--- conflicted
+++ resolved
@@ -66,13 +66,9 @@
 
 - **Breaking changes**:
     - Removed submodule imports. All imports are now resolved from the top level `igniteui-angular` package.
-<<<<<<< HEAD
-    - `igxToggle` changes:
-=======
     - `igxGrid` changes:
         - sort API now accepts params of type `ISortingExpression` or `Array<ISortingExpression>`.
     - `igxToggle` changes
->>>>>>> 868c5204
         - `onOpen` event renamed to `onOpened`.
         - `onClose` event renamed to `onClosed`.
 - **Breaking change** All properties that were named `isDisabled` have been renamed to `disabled` in order to acheive consistency across our component suite. This affects: date-picker, input directive, input-group, dropdown-item, tabbar and time-picker.
