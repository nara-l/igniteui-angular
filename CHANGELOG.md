# Ignite UI for Angular Change Log

All notable changes for each version of this project will be documented in this file.

## 7.3.5
- `IgxList` - The list component has been refactored. It now includes several new supporting directives:
    - `igxListThumbnail` - Use it to mark the target as list thumbnail which will be automatically positioned as a first item in the list item;
    - `igxListAction` - Use it to mark the target as list action which will be automatically positioned as a last item in the list item;
    - `igxListLine` - Use it to mark the target as list content which will be automatically positioned between the thumbnail and action;
    - `igxListLineTitle` - Use it to mark the target as list title which will be automatically formatted as a list-item title;
    - `igxListLineSubTitle` - Use it to mark the target as list subtitle which will be automatically formatted as a list-item subtitle;

    ```html
        <igx-list>
            <igx-list-item [isHeader]="true">List items</igx-list-item>
            <igx-list-item>
              <igx-avatar igxListThumbnail></igx-avatar>
              <h1 igxListLineTitle>List item title</h1>
              <h3 igxListLineSubTitle>List item subtitle</h3>
              <igx-icon igxListAction>info</igx-icon>
            </igx-list-item>
        </igx-list>
        
        <igx-list>
          <igx-list-item [isHeader]="true">List items</igx-list-item>
          <igx-list-item>
            <igx-avatar igxListThumbnail></igx-avatar>
            <span igxListLine>Some content</span>
            <igx-icon igxListAction>info</igx-icon>
          </igx-list-item>
        </igx-list>
    ```

## 7.3.4

- `IgxGrid`, `IgxTreeGrid`, `IgxHierarchicalGrid`
    - **Breaking Change** The **condition** parameter of the `filterGlobal` method is no longer optional. When the filterGlobal method is called with an invalid condition, it will not clear the existing filters for all columns.

### New feature
- `igxSlider` - exposing new `labels` property accepting a collection of literal values that become equally spread over the slider, by placing each element as a thumb label.
- `igxSlider` - deprecate **isContiunous** property.
- `IgxChip`
    - `hideBaseOnDrag` input is added that allow the chip base that stays at place to be visible while dragging it.
    - `animateOnRelease` input is added that allows to disable the animation that returns the chip when the chip is released somewhere.

- `igxTimePicker` changes
    - `onClosing` event is added.
    - **Breaking Change** `onOpen` event is renamed to `onOpened`.
    - **Breaking Change** `onClose` event is renamed to `onClosed`.
    - **Behavioral Change** - action buttons are now available in the dropdown mode.
    - **Feature** `IgxTimePickerComponent` now provides the ability for adding custom action buttons. Read up more information in the [ReadMe](https://github.com/IgniteUI/igniteui-angular/tree/master/projects/igniteui-angular/src/lib/time-picker/README.md)

- `igxDatePicker` changes
    - `onClosing` event is added.
    - **Breaking Change** `onOpen` event is renamed to `onOpened`.
    - **Breaking Change** `onClose` event is renamed to `onClosed`.
    - **Behavioral Change** - action buttons are now available in the dropdown mode.
    - **Feature** `IgxDatePickerComponent` now provides the ability for adding custom action buttons. Read up more information in the [ReadMe](https://github.com/IgniteUI/igniteui-angular/tree/master/projects/igniteui-angular/src/lib/date-picker/README.md)

<<<<<<< HEAD
- `IgxList`
    - **Feature** the `index` property is now an `@Input` and can be assigned by structural directives such as `*igxFor`.
    ```html
        <igx-list>
            <div [style.height]="'480px'" [style.overflow]="'hidden'" [style.position]="'relative'">
                <igx-list-item [index]="i" *igxFor="let item of data; index as i; scrollOrientation: 'vertical'; containerSize: '480px'; itemSize: '48px'">
                    <div>{{ item.key }}</div>
                    <div class="contact__info">
                        <span class="name">{{item.name}}</span>
                    </div>
                </igx-list-item>
            </div>
        </igx-list>
    ```
    - The `items` property now returns the collection of child items sorted by their index if one is assigned. This is useful when the `children` order cannot be guaranteed.
- Excel-Style Filtering and Quick Filtering user interfaces now display the date picker's calendar in a dropdown.
- `IgxCard` - The card component has been refactored. It now includes several new supporting components/directives:
    - `igxCardHeaderTitle` - tag your headings placed in the `igx-card-header` container to be displayed as a card title;
    - `igxCardHeaderSubtitle` - tag your headings placed in the `igx-card-header` container to be displayed as a card subtitle;
    - `igxCardThumbnail` - tag anything placed in the `igx-card-header` as a thumb to be placed to the left of your titles;
    - `igx-card-header` - the card header can now detect and automatically position `igx-avatar`s placed in it;
    - `igx-card-media` - wrap images or videos that will be automatically sized for you;
    - `igx-card-actions` - the card actions can now detect and automatically position all `igxButton`s placed in it;
    - The card has a new `type` property. It can be set to `outlined` to get the new outlined card look;
    - The card has a new `horizontal` property. When set to true, the layout will become horizontally aligned;
- New Directive `igx-divider` - The igx-divider is a thin, configurable line that groups content in lists and layouts.
=======
### Bug Fixing
- igx-input: Top of Japanese characters get cut off in Density Compact mode #4752
- When no condition is provided, filter() method of grid throws undescriptive error #4897
- [IE11][igx-grid][MRL] header cell is not row-spanned. #4825
- Select's label is positioned incorrectly #4236
- [igx-grid] Filtering row's chips area is not resized when resizing window. #4906
- `hideGroupedColumns` hides the whole MRL group #4714
- An error is returned when changing rowEditable input and a cell is opened in edit mode #4950
- Row editing border style is not applied correctly for the first record when there is grouping #4968
- Cell navigation does not work along with Multi Row Layout group #4708
- When no condition is provided, filter() method of grid throws undescriptive error #4897
- In slider with type Range when change the lower value to be equal or greater than the upper the range is not correct #4562
- When change the slider type at run time the slider is not updated correctly #4559
- Range Slider Thumps collapsing #2622
- Angular httpinterceptor(jwt token header) not working after importing IgxTreeGridModule in lazy loaded module #4285
- [igx-grid] "quick clicking twice resizer " can sometimes lead to unable to sort. #4858
- TimePicker "hour mode" #4679
>>>>>>> 86e57bfd

## 7.3.3

- `igx-core()` now includes some styles for printing layout.
In order to turn them off, you need to pass an argument and set it to `false`
    ```
        @include igx-core($print-layout: false); 
    ```

- `Pager`
    - **Behavioral Change** - The pager is now hidden when there are no records in the grid.

<<<<<<< HEAD
- `IgxList` - The list component has been refactored. It now includes several new supporting directives:
    - `igxListThumbnail` - Use it to mark the target as list thumbnail which will be automatically positioned as a first item in the list;
    - `igxListAction` - Use it to mark the target as list action which will be automatically positioned as a last item in the list;
    - `igxListLine` - Use it to mark the target as list content which will be automatically positioned between the thumbnail and action;
    - `igxListLineTitle` - Use it to mark the target as list title which will be automatically formatted as a list-item title;
    - `igxListLineSubTitle` - Use it to mark the target as list subtitle which will be automatically formatted as a list-item subtitle;
=======
### Bug fixes
- Row editing styles are not applied correctly within multi row layout grid #4859
- Provide a way to animate row drag, when it is released #4775
- There is lag on checking/unchecking an item in an Excel Style Filter with a lot of items #4862
- Make dragIndicatorIconTemplate @ContentChild in the igxHierarchicalGrid #4769
- Add PostDeploy.ps1 script into the repo #4887
- Provide a way to animate row drag, when it is released #4775
- Feature-request: IgxGrid improve Printing Experience #1995
- When column is scrolled and open excel filter, its position is not correct #4898
- IgxCombo is not properly clearing subscription #4928
- "(Blanks)" appears unchecked on reopening the ESF UI if the underlying value is an empty string. #4875
- [igx-tree-grid] loading indicator not shown in IE11 #4754
- Filtering conditions drop down does not behave consistently when the button that opens it is clicked multiple times #4470

## 7.3.2

### Bug Fixes
- Time picker component fails on dropdown mode in combination with igxTimePickerTemplate modifications #4656
- In IE11 when chips length is bigger then filter row scrolls position is not correct #4699
- Not able to change filter option in excel style filter. #4347
- [igx-grid] rendering performance becomes extremely poor when binding data after initialization. #4839
- Group comparer is not taken into consideration when column is dragged to grouped area #4663
>>>>>>> 86e57bfd

    ```html
        <igx-list>
            <igx-list-item [isHeader]="true">List items</igx-list-item>
            <igx-list-item>
              <igx-avatar igxListThumbnail></igx-avatar>
              <h1 igxListLineTitle>List item title</h1>
              <h3 igxListLineSubTitle>List item subtitle</h3>
              <igx-icon igxListAction>info</igx-icon>
            </igx-list-item>
        </igx-list>
        
        <igx-list>
          <igx-list-item [isHeader]="true">List items</igx-list-item>
          <igx-list-item>
            <igx-avatar igxListThumbnail></igx-avatar>
            <span igxListLine>Some content</span>
            <igx-icon igxListAction>info</igx-icon>
          </igx-list-item>
        </igx-list>
    ```
    
## 7.3.1
- `IgxGrid` Custom keyboard navigation
    - `onFocusChange` event is deprecated.
    - `onGridKeydown` event is exposed which is emitted when `keydown` is triggered over element inside grid's body
    - `navigateTo` method allows you to navigate to a position in the grid based on provided `rowindex` and `visibleColumnIndex`, also to execute a custom logic over the target element through a callback function that accepts `{ targetType: GridKeydownTargetType, target: Object }`
    - `getNextCell` returns `ICellPosition` which defines the next cell, according to the current position, that match specific criteria. You can pass callback function as a third parameter of `getPreviousCell` method
    - `getPreviousCell` returns `ICellPosition` which defines the previous cell, according to the current position, that match specific criteria. You can pass callback function as a third parameter of `getPreviousCell` method.

### Bug fixes
- The ESF animations for opening and closing do not work #4834
- IgxButtonGroup does not respect compact styles #4840
- Not able to change filter option in excel style filter. #4347
- Broken links enhancements #4830
- rowDraggable is applied to grids from all hierarchical levels in hierarchical grid #4789
- [igx-grid][IE11] filtering problems with IME mode. #4636
- Filtering operation crashes when applying filter on a column with many unique values. #4723
- Emit onColumnVisibilityChanged when hiding a column through ESF UI. #4765 #4792
- onColumnVisibilityChanged event is not fired when hiding a column through ESF. #4765
- "Select All" should not be treated as a match when searching. #4020
- Opening the ESF dialog throws an error #4737
- Recalculate igxfor sizes for excel style search list on after view init #4804
- igx-grid: Incorrect height calculation when setting height in percent and binding empty data. #3950
- When grid width is less than 400px and open filter row the arrows for chips are previewed #4700
- Canceling onRowDragStart leaves the drag ghost in the DOM #4802

## 7.3.0

### Features
- `igxGrid`
    - **Feature** `igxGridComponent` now supports [Multi Row Layouts](https://github.com/IgniteUI/igniteui-angular/wiki/Grid---Multi-Row-Layout). It is configured with the newly added `IgxColumnLayoutComponent` and the columns in it. `IgxColumnComponent` now expose four new fields to determine the size and the location of the field into the layout:
        - [`colStart`](https://www.infragistics.com/products/ignite-ui-angular/docs/typescript/latest/classes/igxcolumncomponent.html#colstart) - column index from which the field is starting. This property is **mandatory**.
         - [`rowStart`](https://www.infragistics.com/products/ignite-ui-angular/docs/typescript/latest/classes/igxcolumncomponent.html#rowstart) - row index from which the field is starting. This property is **mandatory**.
         - [`colEnd`](https://www.infragistics.com/products/ignite-ui-angular/docs/typescript/latest/classes/igxcolumncomponent.html#colend) - column index where the current field should end. The amount of columns between colStart and colEnd will determine the amount of spanning columns to that field. This property is **optional**. If not set defaults to `colStart + 1`.
         - [`rowEnd`](https://www.infragistics.com/products/ignite-ui-angular/docs/typescript/latest/classes/igxcolumncomponent.html#rowend) - row index where the current field should end. The amount of rows between rowStart and rowEnd will determine the amount of spanning rows to that field. This property is **optional**. If not set defaults to `rowStart + 1`.
         ```html
        <igx-column-layout>
             <igx-column [rowStart]="1" [colStart]="1" field="Country"></igx-column>
             <igx-column [rowStart]="1" [colStart]="2" field="City"></igx-column>
             <igx-column [rowStart]="2" [colStart]="1" [colEnd]="3" field="Address"></igx-column>
        </igx-column-layout>
        ```
- `igxGrid`, `igxTreeGrid`, `igxHierarchicalGrid`
    - **Feature** Grid components now supports [Grid Row Dragging ](https://github.com/IgniteUI/igniteui-angular/wiki/Row-Dragging). It lets users pass the data of a grid record on to another surface, which has been configured to process/render this data. It can be enabled by using the `rowDraggable` input of the grid.

    - **Feature** The Excel Style Filter dialog and its sub-dialogs now have a display density based on the `displayDensity` input of their respective grid.
- `igxTreeGrid` 
    - **Feature** The `IgxTreeGridComponent` now supports loading child rows on demand using the newly added `loadChildrenOnDemand` and `hasChildrenKey` input properties.
- `IgxListComponent`
    - **Feature** The `IgxListComponent` now provides the ability to choose a display density from a predefined set of options: **compact**, **cosy** and **comfortable** (default one). It can be set by using the `displayDensity` input of the list.
- `igxButton`
    - **Feature** The `igxButton` now provides the ability to choose a display density from a predefined set of options: **compact**, **cosy** and **comfortable** (default one). It can be set by using the `displayDensity` input of the button directive.
- `igxButtonGroup`
    - **Feature** The `igxButtonGroup` now provides the ability to choose a display density from a predefined set of options: **compact**, **cosy** and **comfortable** (default one). It can be set by using the `displayDensity` input of the button group. The buttons within the group will have the same density as the button group. If a button has the `displayDensity` set in the template, it is not changed by the density of the group where the button is placed.
- `igxGrid`, `igxTreeGrid`, `igxHierarchicalGrid`
    - **Feature** The Excel Style Filter dialog and its sub-dialogs now have a display density based on the `displayDensity` input of their respective grid.
- `IgxDropDown`
    - now supports virtualized items. Use in conjunction with `IgxForOf` directive, with the following syntax, to display very large list of data:
    ```html
    <igx-drop-down>
        <div class="wrapping-div">
            <igx-drop-down *igxFor="let item of localItems; index as index; scrollOrientation: 'vertical'; containerSize: itemsMaxHeight; itemSize: itemHeight;"
            [value]="item" [index]="index">
                {{ item.data }}
            </igx-drop-down>
        </div>
    </igx-drop-down>
    ```

### Bug Fixes
- Grid remains in pending state after commiting row edit w/o changes #4680
- Filter condition dropdown is not closed on tab navigation #4612
- When filter row is opened navigating with shift and tab on first cell does not selects the cancel button #4537
- Focus is not moved from the filter row to the summary row when the grid has no records #4613
- igx-carousel problem with lost focus #4292
- List items are shifted down on search if the list was scrolled down beforehand. #4645
- [igx-grid] some cells are not rendered when resizing window. #4568
- [igx-grid] after being grouped then resized, horizontal scrolling causes column header misalignment with data cell #4648
- Cells content is misaligned when group by a column and scroll horizontal #4720
- When hide/show columns the grid has empty space #4505

## 7.2.12

- `IgxGrid`, `IgxTreeGrid`, `IgxHierarchicalGrid`
    - **Breaking Change** The **condition** parameter of the `filterGlobal` method is no longer optional. When the filterGlobal method is called with an invalid condition, it will not clear the existing filters for all columns.

- `IgxGrid` - summaries
    - `clearSummaryCache()` and `recalculateSummaries()` methods are now removed from the IgxGrid API, beacause they are no longer needed; summaries are updated when some change is perform and the summary cache is cleared automatically when needed;

### New features
- **igxSlider** - exposing new `labels` property accepting a collection of literal values that become equally spread over the slider, by placing each element as a thumb label.
- **igxSlider** - deprecate **isContiunous** property.

### Bug Fixes
- In slider with type Range when change the lower value to be equal or greater than the upper the range is not correct #4562
- When change the slider type at run time the slider is not updated correctly #4559
- Range Slider Thumps collapsing #2622
- When no condition is provided, filter() method of grid throws undescriptive error #4897
- [igx-grid] Filtering row's chips area is not resized when resizing window. #4906
- Add PostDeploy.ps1 script into the repo #4887
- An error is returned when a row is opened in edit mode and click to search the next item #4902
- [igx-grid] "quick clicking twice resizer " can sometimes lead to unable to sort. #4858
- Child summaries disappears when edit a cell and press tab on click on cell in same row when rowEditable is true #4949
- When no condition is provided, filter() method of grid throws undescriptive error #4897

## 7.2.11

### Bug fixes
- When column is scrolled and open excel filter, its position is not correct #4898
- "(Blanks)" appears unchecked on reopening the ESF UI if the underlying value is an empty string. #4875
- There is lag on checking/unchecking an item in an Excel Style Filter with a lot of items #4862
- Group comparer is not taken into consideration when column is dragged to grouped area #4663
- Filtering conditions drop down does not behave consistently when the button that opens it is clicked multiple times #4470

## 7.2.10

### Features
- Condense grid summaries #4694

### Bug Fixes
- When grid width is less than 400px and open filter row the arrows for chips are previewed #4700
- Time picker component fails on dropdown mode in combination with igxTimePickerTemplate modifications #4656
- In IE11 when chips length is bigger then filter row scrolls position is not correct #4699
- The ESF animations for opening and closing do not work #4834
- Not able to change filter option in excel style filter. #4347
- [igx-grid] rendering performance becomes extremely poor when binding data after initialization. #4839

## 7.2.9
`igx-core()` now includes some styles for printing layout.
In order to turn them off, you need to pass an argument and set it to `false`
  
```
 @include igx-core($print-layout: false); 
```

- `Pager`
    - **Behavioral Change** - The pager is now hidden when there are no records in the grid.

### Bug fixes
- ElasticPositionStrategy should resize shown element with Center/Middle directions #4564
- onColumnVisibilityChanged event is not fired when hiding a column through ESF. #4765
- Filtering operation crashes when applying filter on a column with many unique values. #4723
- "Select All" should not be treated as a match when searching. #4020
- igx-grid: Incorrect height calculation when setting height in percent and binding empty data. #3950
- Error is thrown when press escape in the filter row #4712
- Opening the ESF dialog throws an error #4737
- [igx-grid][IE11] "Error: ViewDestroyedError: Attempt to use a destroyed view: detectChanges" is thrown when closing filtering row. #4764
- [igx-grid] some cells don't go into edit state or selected state when resizing window. #4746
- igx-tree-grid when no data in grid pagination shows wrong #4666
- ElasticPositionStrategy should resize shown element with Center/Middle directions #4564
- ESF custom dialog new filter not fully visible #4639 
- igx-grid: row virtualization doesn't work when setting height in percent if you fetch and bind data after initial rendering. #3949
- Grid height is calculated wrongly as grid width narrows #4745
- [igx-grid][IE11] filtering problems with IME mode. #4636

## 7.2.8
- `IgxGrid` Custom keyboard navigation
    - `onFocusChange` event is deprecated.
    - `onGridKeydown` is exposed. The event will emit
    `IGridKeydownEventArgs { targetType: GridKeydownTargetType; target: Object; event: Event; cancel: boolean; }`
    - `navigateTo(rowIndex: number, visibleColumnIndex: number, callback({targetType, target: Object }))` - this method allows you to navigate to a position in the grid based on provided `rowindex` and `visibleColumnIndex`;
    - `getNextCell(currentRowIndex, currentvisibleColumnIndex, callback(IgxColumnComponent))` - returns `{ rowIndex, visibleColumnIndex }` which defines the next cell, that match specific criteria according to the current position
    - `getPreviousCell(currentRowIndex, currentvisibleColumnIndex, callback(IgxColumnComponent))` - returns `{ rowIndex, visibleColumnIndex }` which defines the previous cell, that match specific criteria according to the current position

### Bug Fixes
- Grid remains in pending state after commiting row edit w/o changes #4680
- Filter condition dropdown is not closed on tab navigation #4612
- When filter row is opened navigating with shift and tab on first cell does not selects the cancel button #4537
- Focus is not moved from the filter row to the summary row when the grid has no records #4613
- igx-carousel problem with lost focus #4292
- List items are shifted down on search if the list was scrolled down beforehand. #4645
- [igx-grid] some cells are not rendered when resizing window. #4568
- [igx-grid] after being grouped then resized, horizontal scrolling causes column header misalignment with data cell #4648
- Cells content is misaligned when group by a column and scroll horizontal #4720
- When hide/show columns the grid has empty space #4505

## 7.2.7

### Bug fixes
- Custom filter dialog Excel-Style Filtering does not save the selected operand #4548
- Wrong endEdit call on data operation pipes subscribe #4313
- TreeGrid does not have default loading template #4624
- [igx-grid] Question about resizing behavioral change after v7.2.1. #4610
- [igx-grid] onSelection event comes to emit after ending edit mode. #4625
- Error is thrown when trying to open datepicker with Space key in IE #4495
- DatePicker dropdown overlaps the input when it appears top #4526
- Custom filter dialog of the Excel-style Filtering does not display the selected condition in the correct format #4525
- [igx-grid] group row is duplicated when collapsing all and then expanding a group row. #4650
- Fix scroll wheel tests due to creating wheel event with deltaY sets also wheelDeltaY (PR #4659)
- Update Canonical and HrefLang links for EN and JP environments #4674
- In the Drag and Drop dev sample the background color is not changed in IE and Edge #4597

## 7.2.6
- `igxGrid`
    - **Feature** The `groupsRecords` property now returns the full grouping tree as in 7.1 and also includes the grouping information for all pages.

### Bug Fixes
- Unreadable icon color when icon is used as a tooltip target with dark-theme #4477
- [igx-tabs] Selection indicator is not resized correctly #4420
- Faulty urls in Typescript #4546
- igx-list theme docs #4390
- Filtering conditions drop down does not behave consistently when the button that opens it is clicked multiple times #4470
- Message 'No records found.' is still previewed when reset filter #4484
- The text in the filter column textbox truncates in the igx-grid component #4496
- Excel style filter does not apply the filter when the value is 0 #4483
- When hold arrow up or down key on a month the focus changes to the year #4585
- Putting two circular progress bars results in duplicate IDs #4410
- igxGrid does not clear groupsRecords when all columns get ungrouped #4515

## 7.2.5
- `igxDrop`
    - `onEnter`, `onLeave` and `onDrop` events now have new arguments for `originalEvent`, `offsetX` and `offsetY` relative to the container the igxDrop is instanced.
- `IgxList`
    - **Feature** the `index` property is now an `@Input` and can be assigned by structural directives such as `*igxFor`.
    ```html
        <igx-list>
            <div [style.height]="'480px'" [style.overflow]="'hidden'" [style.position]="'relative'">
                <igx-list-item [index]="i" *igxFor="let item of data; index as i; scrollOrientation: 'vertical'; containerSize: '480px'; itemSize: '48px'">
                    <div>{{ item.key }}</div>
                    <div class="contact__info">
                        <span class="name">{{item.name}}</span>
                    </div>
                </igx-list-item>
            </div>
        </igx-list>
    ```
    - The `items` property now returns the collection of child items sorted by their index if one is assigned. This is useful when the `children` order cannot be guaranteed.
- Excel-Style Filtering and Quick Filtering user interfaces now display the date picker's calendar in a dropdown.
- `IgxCard` - The card component has been refactored. It now includes several new supporting components/directives:
    - `igxCardHeaderTitle` - tag your headings placed in the `igx-card-header` container to be displayed as a card title;
    - `igxCardHeaderSubtitle` - tag your headings placed in the `igx-card-header` container to be displayed as a card subtitle;
    - `igxCardThumbnail` - tag anything placed in the `igx-card-header` as a thumb to be placed to the left of your titles;
    - `igx-card-header` - the card header can now detect and automatically position `igx-avatar`s placed in it;
    - `igx-card-media` - wrap images or videos that will be automatically sized for you;
    - `igx-card-actions` - the card actions can now detect and automatically position all `igxButton`s placed in it;
    - The card has a new `type` property. It can be set to `outlined` to get the new outlined card look;
    - The card has a new `horizontal` property. When set to true, the layout will become horizontally aligned;
- New Directive `igx-divider` - The igx-divider is a thin, configurable line that groups content in lists and layouts.

### Bug Fixes
- Row editing overlay is not visible when grid has either 1 or 2 rows and height is not set. #4240
- Ctrl + Right Arrow is not working in an expanded child grid in 7.2.x #4414
- In EI11 and error is returned when filter by date #4434
- Calendar should be closed when scrolling is initiated #4099
- The sync service for the horizontal virtualization returns invalid cache values in certain scenarios #4460
- Unreadable icon color when icon is used as a tooltip target with dark-theme #4477
- When first tree grid column is with type date the calendar mode is not correct #4457
- When grid is grouped the search does not scroll to the find result #4327
- Calendar should be closed when scrolling is initiated #4099
- [igx-list] IgxListItem.index returns wrong index when igx-list is virtualized by igxForOf #4465
- [igx-grid] groupsRepcords is not updated correctly when grouping/ungrouping. #4479
- Exceptions are thrown by igxHGrid when columns don't have initial width, or it has been set as a percentage #4491
- Change date pickers' mode to 'dropdown' in all filtering UIs. #4493
- The radio-group display cannot be overridden #4402
- Filtered column header goes over the RowSelectors and groups when scroll horizontal #4366
- [igx-grid] description about onColumnMovingEnd is not correct. #4452
- IgxTabs removes custom added class #4508

## 7.2.4
### New feature
- [Multi-cell selection](https://github.com/IgniteUI/igniteui-angular/wiki/Grid-Multi-cell-selection-Specification) - Enables range selection of cells in the grid.

### Grids Performance improvements
- Grid rendering speed
- Grid grouping rendering speed
- Grid vertical scrolling using the scroll arrows
- Grid horizontal scrolling using the scroll arrows
- Grid cell focusing time
- Typing a character in an inline editor

### Bug fixes
- IgxForOf - Virtual item index with remote data #4455
- If grid has height in %(or no height) and filtering is enabled, then height is not calculated correctly. #4458
- 3rd level child does not scroll with keyboard nav #4447
- When in column group a column is hidden in the excel style filter LEFT and RIGHT buttons are enabled #4412
- Column Moving keydown.escape HostListener needs refactoring #4296
- Hierarchical Grid: scrolled child views remain after the root grid has been destroyed #4440
- When child grids have width in % (or no width) and there is horizontal scrollbar the vertical scrollbar is not visible. #4449
- Opening the Filtering dropdown twice in an igxHierarchicalGrid results in warning messages in the browser console #4436
- for-of init optimizations for grids #4374
- Changing columns dynamically in the Hierarchical Grid resets root column list to contain child columns. #4337
- Cell is not selected on click [IE] #1780
- igx-grid: Uncommitted IME text gets lost when Enter key is pressed in an edit cell template. #4314

## 7.2.3
### Improvements
- `IPinColumnEventArgs` new property - added a new property `isPinned` to the `IPinColumnEventArgs` interface. Now the `onColumnPinning` event emits information whether the column is pinned or unpinned.
- `igxGrid`
    - `igxFilterCellTemplate` directive added that allows retemplating of the filter cell.
    - `IgxColumnComponent` now has `filterCellTemplate` property that can be used to retemplate the filter cell.

### Bug fixes
- Fix auto-generate columns for TreeGrid #4399
- Emiting event when unpinning column #3833
- In Firefox when collapse all groups grid becomes empty #4304
- When transactions are enabled and update a filtered cell there is an error in console #4214
- In IE11 datePicker delete button is not in correct position when open a cell in edit mode #4116
- Refactoring filter cell navigation so that it is handled in the navigation service. Handling special scenarios for hierarchical grid in the hierarchical navigation service. #4267
- Grid: fix sorting in chrome #4397
- An error is returned when add a child for not committed row and summaries are enabled #4317
- Update child summaries correctly when CRUD operations are performed #4408
- Add igxQuickFilterTemplate directive #4377
- Resizing: move resize handle logic in a directive #4378
- No event emitted when column is unpinned #3799
- When update a cell in the grouped column the child summaries are not updated #4324
- Column Group border is misaligned with its children's in some cases #4387
- Expanding last row of HierarchicalGrid via keyboard(Alt + downArrow) leads to cell losing its focus. #4080
- fix(HierarchicalGrid): Moving onGridCreated to be emitted onInit #4370
- Virtualization of grid not working in tab #4329
- When you pin child column the whole group is not pinned #4278

## 7.2.2
### Features
- **Components' Display Type** - All components now have their CSS display property explicitly set on the host element to ensure width, padding, and margins are applied when set directly on the host selectors.
- **Themes**
    - Add support for gradients and images as values for component themes via the component theme functions.
    - `Palettes` - added surface color to the palette. The surface color is used by cards, pickers, dialog windows, etc. as the default background.

### Bug fixes
- fix(tabs): Fix for applying styles to tabs group #4371
- igxInput - add ability to toggle required dynamically #4361
- Select sort button only if default template is used #4372
- Public enumerations should not be constants #4364
- fix(hierarchicalGrid): Fix scrollbar not updated when data for children is loaded after initial load. #4334
- fix(date-picker): Fix for re-templating dropdown date-picker #4325
- Remove ngModel from datepicker #4333
- Scrollbar is not updated when load remote data #4209
- IgxGrid cell edit does not update values (onCellEdit) #4055
- Initial GroupBy performance is poor with many columns grouped #4309
- Components' display type #4316
- Including summary row cells in tab sequence for HierarchicalGrid navigation. #4293
- Surface color #4109
- `headerGroupClasses` is marked as hidden #4276
- Update AutoScrollStrategy to reposition elements outside NgZone #4250
- Optimizing post group pipe for 4309 - 7.2.x #4310
- IgxSelect does not close on Shift+Tab #4164
- clone method should have inheritdoc in all position strategies #4265
- Dialog does not emits close event the second time that is opened and closed #4222
- IgxLabelComponent is hidden #4237
- refactor(button-group): Fix the double borders between the buttons #4092
- Allow gradient/image values as backgrounds in component themes #4218
- Time Picker enhancements #4348

## 7.2.1
- `igxGrid`
    - **Breaking Change** The `groupsRecords` property now only returns the visible tree and does not include groups that are children of collapsed parents.
    - **Feature** Column Hiding and Column Pinning components now expose a `disableFilter` property which allows hiding the filter columns input from the UI.

### Improvements
- igxSelect - select-positioning-strategy code cleanup #4019

### Bug fixes
- Tooltip remains opened after clicking its target #4127
- Can not move a column to left if the previous column is column group #4114
- TextHighlight Directive makes the matching spans bold #4129
- IgxDropDownItem still uses deprecated accessors #4167
- Double click in editMode reverts the cell's value #3985
- Navigation with Ctrl+arrow keys does not work in child grids #4120
- In IE11 and Edge when scroll page the excel filter dialog is not moved #4112
- IgxCalendar overlay, rendered from cell in edit mode, goes outside the grid when scrolling #4205
- When using keyboard navigation the child grid does not scroll to next row when next child is empty. #4153
- selectedIndex doesn't switch tab. #4245
- When the last column is hidden button RIGHT for the last visible column should be disabled #4230
- When excel-style-filtering is enabled and press Shift+tab on first cell the scroll should not be moved #4219
- Can not navigate with tab in filtering row if grid has no horizontal scroll #4111
- ExcelFilterStyle , what is the name of the onClick methods for the apply and cancel button ? onFilteringDone doesnt work here #4248
- When you focus an element from the Excel-Style Filtering List in Chrome a blue boarder appears #4269
- Need ability to remove a column filter that was previously set in the grid #4305
- Keyboard navigation inside summaries for hierarchical grid is not working with Ctrl + arrow keys #4176
- ReadMe links are broken on 7.2.0. release note #4251
- Error when scrolling grid with mouse wheel after closing a dialog window in the page #4232
- Circular progress bar throws error on IE11 #3787
- Issue with export excel/csv from grid #3763
- Setting grid data property manually after initial rendering without binding it to the input is not detected. #4242
- When child grids does not have set height and expand a row in child grid scrollbars are not updated and there is empty space on the grid #4239
- [ng add]: Enabling polyfills step doesn't update properly polyfill.ts generated by Angular CLI v7.3.x. #3967
- When change sorting from the excel filter it is not applied for the grouped column #4119
- When grid is filtered and update a cell summaries are not updated #4211
- [igx-date-picker] igxCalendarHeader and igxCalendarSubheader don't work #4223
- [igx-date-picker] unnecessary suffix "日" to the date part of the calendar. #4224
- igxMonthPicker - arrowdown and arrow up not working correctly inside months view #4190
- In Edge resizing indicators are offset incorrectly #3908
- igx-column-group does not fire onColumnVisibilityChanged #4194

## 7.2.0
- `igxCalendar`
    - `igxCalendar` has been refactored to provide the ability to instantiate each view as a separate component.
    - **Feature** advanced keyboard navigation support has been added. Read up more information in the [ReadMe](https://github.com/IgniteUI/igniteui-angular/tree/master/projects/igniteui-angular/src/lib/calendar/README.md)

- **New component** `IgxMonthPicker`:
    - Provides the ability to pick a specific month. Read up more information in the [ReadMe](https://github.com/IgniteUI/igniteui-angular/tree/master/projects/igniteui-angular/src/lib/calendar/month-picker/README.md)

- **New component** `IgxHierarchicalGrid`:
    - Provides the ability to represent and manipulate hierarchical data in which each level has a different schema. Each level is represented by a component derived from **igx-grid** and supports most of its functionality. Read up more information about the IgxHierarchicalGrid in the official [documentation](https://www.infragistics.com/products/ignite-ui-angular/angular/components/hierarchicalgrid.html) or the [ReadMe](https://github.com/IgniteUI/igniteui-angular/tree/master/projects/igniteui-angular/src/lib/grids/hierarchical-grid/README.md)

- **New component** The `igxSelect` provides an input with dropdown list allowing selection of a single item.
    ```html
    <igx-select #select1 [placeholder]="'Pick One'">
        <label igxLabel>Sample Label</label>
        <igx-select-item *ngFor="let item of items" [value]="item.field">
            {{ item.field }}
        </igx-select-item>
    </igx-select>
    ```

[documentation](https://www.infragistics.com/products/ignite-ui-angular/angular/components/select.html) or the [ReadMe](https://github.com/IgniteUI/igniteui-angular/tree/master/projects/igniteui-angular/src/lib/select/README.md)

- **New directive** `igxAutocomplete` - new directive that provides a way to enhance a text input by showing a panel of suggested options, provided by the developer. More information about the IgxAutocomplete is available in the official [documentation](https://www.infragistics.com/products/ignite-ui-angular/angular/components/autocomplete.html) or the [ReadMe](https://github.com/IgniteUI/igniteui-angular/tree/master/projects/igniteui-angular/src/lib/directives/autocomplete/README.md).

    ```html
    <input igxInput type="text" [igxAutocomplete]="townsPanel" />
    <igx-drop-down #townsPanel>
        <igx-drop-down-item *ngFor="let town of towns" [value]="town">
            {{town}}
        </igx-drop-down-item>
    </igx-drop-down>
    ```

- `igxGrid` now has `isLoading` input property. When enabled will show loading indicator, until the data is available. It can be best utilized for remote scenarios. Another input property `loadingGridTemplate` allows customizing the loading indicator.

    ```html
    <!-- Example -->
    <igx-grid [isLoading]="true" ...>
    </igx-grid>
    ```

    - `Group By`
        - The collapse/expand icons have new orientantion to display the action that will be performed when clicked. When an icon points up clicking on it would result in collapsing the related group row and when it points down clicking on it would expand the group row.
        - The collapse/expand all icons have also been updated to reflect the new group row icons better.
        - Group rows now can be expanded/collapsed using Alt + Arrow Up/Down to reflect the new icons.
    - `filterMode` input added, which determines the filtering ui of the grid. The default value is `quickFilter`. Other possible value is `excelStyle`, which mimics the filtering in Excel with added functionality for column moving, sorting, hiding and pinning.
    - `IgxColumnComponent` now has `disablePinning` property, which determines wether the column can be pinned from
    the toolbar and whether the column pin will be available in the excel style filter menu. The `disableHiding` input will be used to show/hide the column hiding functionality in the menu.
- `igxTreeGrid`
    - The collapse/expand icons have new orientantion to display the action that will be performed when clicked. When an icon points up clicking on it would result in collapsing the related tree grid level and when it points down clicking on it would expand the tree grid level.
    - Expanding/collapsing tree levels can now be performed also by using Alt + Arrow Up/Down to reflect the new icons.
- `IgxColumnComponent`
    - **Breaking Change** the `gridID` property is now **deprecated**. Please, use `column.grid.id` instead.
- `igxCombo`
    - **Breaking Change** `combo.value` is now only a getter.
    - **Feature** added support for templating the default input group of the component. The `igx-combo` now allows for `igx-prefix`, `igx-suffix`,`igx-hint` and `[igxLabel]` components to be passed as `ng-content` and they will be renderer accordingly on the combo's input. Example:
    ```html
        <!-- customize combo input --->
        <igx-combo #myCombo [data]="myGenres">
            ...
            <label igxLabel>Genres</label>
            <igx-prefix><igx-icon>music_note</igx-icon></igx-prefix>
        </igx-combo>
     ```
    - **Feature** the default combo 'clear' and 'toggle' icons can now be templated. Two new directives are added (with selector `[igxComboClearIcon]` and `[igxComboToggleIcon]`). Passing an `ng-template` with one of the directives will overwrite the default conent of the respective icon. Functionality will remain unaffected. Expample:
    ```html
        <!-- customize combo input --->
        <igx-combo #myCombo [data]="myGenres">
            ...
            <ng-template igxComboToggleIcon let-collapsed>
                <igx-icon>{{ collapsed ? 'remove_circle' : 'remove_circle_outline'}}</igx-icon>
            </ng-template>
        </igx-combo>
    ```
- `igxDropDown`
    - `IgxDropDownItemBase` and it's descendants (of which `IgxDropDownItem`) have had their `isSelected` and `isFocused` properties **deprecated**. Instead, use `selected` and `focused` properties.
    - Added an `@Input` for the `index` property (such as the one coming from ngFor) of the `IgxDropDownItem` component. This **deprecates** the automatic index calculation.
    ```html
        <igx-drop-down>
            <igx-drop-down-item *ngFor="let item of items; let i = index" [index]="i">
                {{ item.field }}
            </igx-drop-down-item>
        </igx-drop-down>
    ```
    - **Feature** `IgxDropDownGroupComponent` has been added. It allows for easier grouping of multi-level data, without the need of flattening it. The `igx-drop-down-item-group` tag accepts `igx-drop-down-item`s and displays them in the appropriate grouped fashion.
        ```html
            <igx-drop-down>
                <igx-drop-down-item-group *ngFor="let country of contries" [label]="country.name">
                    <igx-drop-down-item *ngFor="let city of country.cities" [value]='city.refNo'>
                        {{ city.name }}
                    </igx-drop-down-item>
                </igx-drop-down-item-group>
            </igx-drop-down>
        ```
- `Theme Elevations & Shadows` - Components with shadows, set by an elevation level or otherwise, are now fully configurable by the user via schema and/or theme properties. User can also provide a custom elevations set to component themes that support them.
    - **Breaking Change** - The `$search-shadow-color` and `$search-disabled-shadow-color` properties on the `igx-input-group-theme` have been replaced with `$search-resting-shadow` and `$search-disabled-shadow` respectively. Use `ng update` to migrate automatically.
- `IgxTreeGridComponent`
    - We can now search in the treegrid's data by using the `findNext` and the `findPrev` methods and we can clear the search results with the `clearSearch` method.
- `IgxTextHighlightDirective`
    - `IgxTextHighlightDirective.page` input property is **deprecated**. `rowIndex`, `columnIndex` and `page` properties of the `IActiveHighlightInfo` interface are also **deprecated**. Instead, `row` and `column` optional properties are added.
- `igxDragDrop`
    - `dragGhostHost` input property added. Sets the element to which the dragged element will be appended. If not provided, the dragged element is appended to the body.
- `Column Hiding UI`
    - **Behavioral Change** - The UI now hides the columns whose `disableHiding` property is set to true instead of simply disabling them.
- `igxButton` - **New Button Style** - Include [outlined](https://material.io/design/components/buttons.html#outlined-button) button style to support the latest material spec.
- `igxOverlay`:
    - `igxOverlay.attach()` method added. Use this method to obtain an unique Id of the created overlay where the provided component will be shown. Then call `igxOverlay.show(id, settings?)` method to show the component in overlay. The new `attach` method has two overloads:
      - `attach(element: ElementRef, settings?: OverlaySettings): string` - This overload will create overlay where provided `element` will be shown.
      - `attach(component: Type<any>, settings?: OverlaySettings, moduleRef?: NgModuleRef<any>): string` - Creates a `ComponentRef` from the provided `component` class to show in an overlay. If `moduleRef` is provided the service will use the module's `ComponentFactoryResolver` and `Injector` when creating the `ComponentRef` instead of the root ones.
    - `igxOverlay.show(component, settings)` is **deprecated**. Use `igxOverlay.attach()` method to obtain an Id, and then call `igxOverlay.show(id, settings)` method to show a component in the overlay.
    - `IPositionStrategy` exposes new method `clone` that clones the strategy instance with its settings.

- `igx-date-picker`
    - **Feature** Added `dropdown` `mode` to enable the input field value editing and spinning of the date parts as well as displaying a drop down calendar to select a date. Example:
    ```html
      <igx-date-picker #editableDatePicker1 mode="dropdown" [value]="date" format="dd.MM.y" mask="M/d/y">
      </igx-date-picker>
     ```
 **Components roundness**
- Ignite UI for Angular now allows you to change the shape of components by changing their border-radius.

- Here is the list of all components that have roundness functionality:
* _igx-badge_
* _igx-buttongroup_
* _igx-calendar_
* _igx-card_
* _igx-carousel_
* _igx-chip_
* _igx-dialog_
* _igx-drop-down_
* _igx-expansion-panel_
* _igx-input-group_
* _igx-list_
  * _igx-list-item_
* *igx-navdrawe*r
* _igx-snackbar_
* _igx-toast_
* _igxTooltip_

- **Breaking Change**
- The `$button-roundness` property on the `igx-button-theme` have been replaced for each button type with: `$flat-border-radius`,`$raised-border-radius`,`$outline-border-radius`,`$fab-border-radius`, `$icon-border-radius`.
- The`$roundness` property on the `igx-chip-theme` have been replaced with `$border-radius`.
- The`$roundness` property on the `iigx-tooltip-theme` have been replaced with `$border-radius`.

### Bug Fixes
- All initially pinned columns get unpinned if the grid's width is set as a percentage of its parent #3774
- Expanding a group row while at the bottom of the grid throws error #4179
- Grouping expand/collapse all button is not aligned with the row selector checkbox. #4178
- IgxToggleAction logs deprecated message in the console #4126
- IgxCombo - Calling selectItems([]) incorrectly clears the combo selection #4106
- IgxCombo - Clearing item filter sometimes empties drop down list #4000
- IgxCombo - Keyboard navigation ArrowDown stutters on chunk load #3999
- Row editing overlay banner not shown when enter row editing #4117
- IgxToggle open method always tries to get id even when it has one #3971
- Last (right-aligned) column is cut off when no widths are set for the columns #3396
- The selection in the last grid column does not span in the whole cell. #1115
- Last column header is a bit wider than the cells #1230

## 7.1.11
### Improvements
- Row and Cell editing Docs improvements #4055

## 7.1.10
### Features
- Column Hiding and Column Pinning components now expose a `disableFilter` property which allows hiding the filter columns input from the UI.

### Bug Fixes
- Tooltip remains opened after clicking its target #4127
- TextHighlight Directive makes the matching spans bold #4129
- igx-grid: `pinned` property doesn't work when `width` property is set together. #4125
- Double click in editMode reverts the cell's value #3985
- Issue with export excel/csv from grid #3763
- Error when scrolling grid with mouse wheel after closing a dialog window in the page #4232
- Circular progress bar throws error on IE11 #3787
- Setting grid data property manually after initial rendering without binding it to the input is not detected. #4242
- `headerGroupClasses` is marked as hidden #4276
- When you pin child column the whole group is not pinned #4278
- igx-column-group does not fire onColumnVisibilityChanged #4194
- When grid is filtered and update a cell summaries are not updated #4211

## 7.1.9
### Bug Fixes
- igx-grid: Incorrect height calculation when setting height in percent and binding empty data. #3950
- Grid doesn't reflect the applied formatter immediately #3819
- Cannot set chip as selected through API if selectable is false #2383
- IgxCombo - Keyboard navigation in combo with remote data is incorrect #4049
- Setting groupingExpressions run-time has different result than using the UI/methods #3952
- Error on app-shell build in the icon module #4065
- Grid/TreeGrid toolbar dropdowns reopen when trying to close it every other time #4045
- When grid and columns have width in IE the columns are visible outside the grid #3716
- IgxGridToolbarComponent is hidden from the API docs #3974
- igx-grid: row virtualization doesn't work when setting height in percent if you fetch and bind data after initial rendering. #3949
- IgxToggleAction logs deprecated message in the console #4126

## 7.1.8
### Bug Fixes
- Required date picker bound to displayData is shown invalid initially. #3641
- If the columns don't fit the treeGrid viewport, horizontal scrollbar in TreeGrid is gone/disappears #3808
- igxGrid setting autogenerate and groupingExpressions inputs results in errors #3951

## 7.1.7
### Bug fixes
- refactor(card): apply the content color to any text element #3878
- style(linear-bar): Fix text alignment #3862

## 7.1.6
### Bug Fixes
- Calling open() on an already opened IgxDropDown replays the opening animation #3810

## 7.1.5
### Features
- `igxGrid`
    - `Group By`
        - The collapse/expand icons have new orientantion to display the action that will be performed when clicked. When an icon points up clicking on it would result in collapsing the related group row and when it points down clicking on it would expand the group row.
        - The collapse/expand all icons have also been updated to reflect the new group row icons better.
        - Group rows now can be expanded/collapsed using Alt + Arrow Up/Down to reflect the new icons.
- `igxTreeGrid`
    - The collapse/expand icons have new orientantion to display the action that will be performed when clicked. When an icon points up clicking on it would result in collapsing the related tree grid level and when it points down clicking on it would expand the tree grid level.
    - Expanding/collapsing tree levels can now be performed also by using Alt + Arrow Up/Down to reflect the new icons.
- `Remove CSS Normalization` - Some users were complaining we reset too many browser styles - lists and heading styles in particular. We no longer do CSS normalization on an application level. Users who depended on our CSS browser normalization will have to handle that on their own going forward.
- `igxOverlayService` - the height of the shown element/component is not cached anymore. The height will be calculated each time position method of position strategy is called.

- `igxOverlayService`
    - `onClosing` event arguments are of type `OverlayClosingEventArgs` that adds an optional `event` property with the original DOM event. The browser event is available when closing of the overlay is caused by an outside click. This also affects all components and directives that use `igxOverlay` service - `igxToggle`, `igxDropDown`, `igxCombo`, `igxSelect` and `igxAutocomplete`. When they emit their respective `onClosing` event, the arguments are of type `CancelableBrowserEventArgs`, including the optional browser event.

## 7.1.4
### Features
- `Column Hiding UI`
    - **Behavioral Change** - The UI now hides the columns whose `disableHiding` property is set to true instead of simply disabling them.

## 7.1.3
### Bug Fixes
- When search and hide and then show a column the cell values are not correct ([3631](https://github.com/IgniteUI/igniteui-angular/issues/3631))
- When press Ctrl+Arrow down key on a summary cell it should stay active ([3651](https://github.com/IgniteUI/igniteui-angular/issues/3651))
- When summary row is not fully visible and press Tab the last summary cell is not activated ([3652](https://github.com/IgniteUI/igniteui-angular/issues/3652))
- Choosing from a drop down inside a form in a drop down closes the outer drop down ([3673](https://github.com/IgniteUI/igniteui-angular/issues/3673))
- Banner - Calling close method on collapsed panel throws error ([3669](https://github.com/IgniteUI/igniteui-angular/issues/3669))
- Typedoc API task generates non-public exports ([2858](https://github.com/IgniteUI/igniteui-angular/issues/2858))
- column.pin and column.unpin API descriptions need improvement ([3660](https://github.com/IgniteUI/igniteui-angular/issues/3660))
- disabledDates for the calendar and date picker should be an @Input() ([3625](https://github.com/IgniteUI/igniteui-angular/issues/3625))
- There is no way to determinate if a list item was panned in the click event ([3629](https://github.com/IgniteUI/igniteui-angular/issues/3629))
- When search and hide and then show a column the cell values are not correct ([3631](https://github.com/IgniteUI/igniteui-angular/issues/3631))

## 7.1.2
### Features
- `igx-circular-bar` and `igx-linear-bar` now feature an indeterminate input property. When this property is set to true the indicator will be continually growing and shrinking along the track.
- `IgxTimePickerComponent`: in addition to the current dialog interaction mode, now the user can select or edit a time value, using an editable masked input with a dropdown.
- `IgxColumnComponent` now accepts its templates as input properties through the markup. This can reduce the amount of code one needs to write when applying a single template to multiple columns declaratively. The new exposed inputs are:
    + `cellTemplate` - the template for the column cells
    + `headerTemplate` - the template for the column header
    + `cellEditorTemplate` - the template for the column cells when a cell is in edit mode
      ```html
        <!-- Example -->

        <igx-grid ...>
            <igx-column *ngFor="let each of defs" [cellTemplate]="newTemplate" ...></igx-column>
        </igx-grid>

        <ng-template #newTemplate let-value>
            {{ value }}
        </ng-template>
        ```

### Bug Fixes

- When transactions are enabled and delete a row page is changed to first page ([3425](https://github.com/IgniteUI/igniteui-angular/issues/3425))
- Row selectors header is not updated when commit transactions ([3424](https://github.com/IgniteUI/igniteui-angular/issues/3424))
- When a column is sorted and change value in a cell after commit and press enter on selected cell the focus is not in the input ([2801](https://github.com/IgniteUI/igniteui-angular/issues/2801))
- Closing the filter UI cuts the grid on the left ([3451](https://github.com/IgniteUI/igniteui-angular/issues/3451))
- GroupedRecords class should be hidden for doc generation. ([3483](https://github.com/IgniteUI/igniteui-angular/issues/3483))
- Badly formatted table in the JP documentation ([3484](https://github.com/IgniteUI/igniteui-angular/issues/3484))
- Not setting width in percentage on one or more columns results in columns going out of view ([1245](https://github.com/IgniteUI/igniteui-angular/issues/1245))
- Feature Request : locale property on a grid level ([3455](https://github.com/IgniteUI/igniteui-angular/issues/3455))
- Excel cannot open the exported data ([3332](https://github.com/IgniteUI/igniteui-angular/issues/3332))
- API DOC header links on header nav in JP leads to EN product page ([3516](https://github.com/IgniteUI/igniteui-angular/issues/3516))
- IgxGridHeaderGroupComponent should have preset min width ([3071](https://github.com/IgniteUI/igniteui-angular/issues/3071))
- Adding a custom svg to snackbar ([3328](https://github.com/IgniteUI/igniteui-angular/issues/3328))
- Feature request: Using text field input for date and time picker ([2337](https://github.com/IgniteUI/igniteui-angular/issues/2337))
- Summaries Keyboard navigation issues ([3407](https://github.com/IgniteUI/igniteui-angular/issues/3407))
- IgxRipple - animate() function not supported in Safari ([3506](https://github.com/IgniteUI/igniteui-angular/issues/3506))
- Faulty link in Typedoc ([3531](https://github.com/IgniteUI/igniteui-angular/issues/3531))
- [IE11] igx-grid - Filtering is cleared when clicking filtering chip if resourceString.igx_grid_filter_row_placeholder is set to Japanese character. ([3504](https://github.com/IgniteUI/igniteui-angular/issues/3504))
- Setting required IgxInput's value not via typing does not clear the invalid style. ([3550](https://github.com/IgniteUI/igniteui-angular/issues/3550))
- Add bodyTemplate as @Input() for igx-column ([3562](https://github.com/IgniteUI/igniteui-angular/issues/3562))
- Horizontal scrollbar is not shown when column's width is set to a percentage value. ([3513](https://github.com/IgniteUI/igniteui-angular/issues/3513))
- When select a date filter the date is not previewed in the input ([3362](https://github.com/IgniteUI/igniteui-angular/issues/3362))
- Missing locale errors on a browser with non-en language ([3569](https://github.com/IgniteUI/igniteui-angular/issues/3569))
- igx-action-icon is not vertically aligned in IgxNavbar ([3584](https://github.com/IgniteUI/igniteui-angular/issues/3584))
- [IE11] igx-grid filtering condition is reverted when typing Japanese character in the filtering textbox. ([3577](https://github.com/IgniteUI/igniteui-angular/issues/3577))
- TreeGrid has empty space when Summaries are enabled and expand/collapse ([3409](https://github.com/IgniteUI/igniteui-angular/issues/3409))
- Filtering row: no chip is created while typing Japanese characters on Edge ([3599](https://github.com/IgniteUI/igniteui-angular/issues/3599))
- PowerShell script should be added in order to apply some rules for deployment of the API DOCS (sassdoc, typedoc) ([3618](https://github.com/IgniteUI/igniteui-angular/issues/3618))
- igx-grid isn't displayed properly in IE11 when it is inside an igx-tabs-group. ([3047](https://github.com/IgniteUI/igniteui-angular/issues/3047))
- Cells' content is shown twice when entering edit mode after searching. ([3637](https://github.com/IgniteUI/igniteui-angular/issues/3637))
- ng add improvements ([3528](https://github.com/IgniteUI/igniteui-angular/issues/3528))

## 7.1.1
### Bug Fixes
* onSortingDone is not fired when sorting indicator of a header in the group by area is clicked ([#3257](https://github.com/IgniteUI/igniteui-angular/issues/3257))
* igx-grid isn't displayed properly in IE11 when it is inside an igx-tabs-group ([#3047](https://github.com/IgniteUI/igniteui-angular/issues/3047))
* Preventing wrap-around for scrollNext and scrollPrev([#3365](https://github.com/IgniteUI/igniteui-angular/issues/3365))
* IgxTreeGrid does not respect its parent container height ([#3467](https://github.com/IgniteUI/igniteui-angular/issues/3467))
* Include grid's unpinnedWidth and totalWidth in cell width calculation ([#3465](https://github.com/IgniteUI/igniteui-angular/issues/3465))

### Other
* update typedoc-plugin-localization version to 1.4.1 ([#3440](https://github.com/IgniteUI/igniteui-angular/issues/3440))

## 7.1.0
### Features
- **New component** `IgxBannerComponent`:
    - Allows the developer to easily display a highly templateable message that requires minimal user interaction (1-2 actions) to be dismissed. Read up more information about the IgxBannerComponent in the official [documentation](https://www.infragistics.com/products/ignite-ui-angular/angular/components/banner.html) or the [ReadMe](https://github.com/IgniteUI/igniteui-angular/tree/master/projects/igniteui-angular/src/lib/banner/README.md)
- `igxGrid`
    - Added a new `igxToolbarCustomContent` directive which can be used to mark an `ng-template` which provides a custom content for the IgxGrid's toolbar ([#2983](https://github.com/IgniteUI/igniteui-angular/issues/2983))
    - Summary results are now calculated and displayed by default for each row group when 'Group By' feature is enabled.
    - `clearSummaryCache()` and `recalculateSummaries()` methods are deprecated. The grid will clear the cache and recalculate the summaries automatically when needed.
	- `locale` property added. Default value is `en`. All child components will use it as locale.
    - **Breaking change** `IgxSummaryOperand.operate()` method is called with empty data in order to calculate the necessary height for the summary row. For custom summary operands, the method should always return an array of `IgxSummaryResult` with proper length.
- `IgxIconModule`:
    - **Breaking change** `igxIconService` is now provided in root (providedIn: 'root') and `IgxIconModule.forRoot()` method is deprecated.
    - **Breaking change** `glyphName` property of the `igxIconComponent` is deprecated.
- `IgxColumnComponent`:
    - **Breaking change** the `filters` input now expects `IgxFilteringOperand` instance, instead of class ref. This way custom `IgxFilteringOperands` no longer need to be singleton, with defined `instance` method.
- `IgxMask`:
    - `placeholder` input property is added to allow developers to specify the placeholder attribute of the host input element that the `igxMask` is applied on;
    - `displayValuePipe` input property is provided that allows developers to additionally transform the value on blur;
    - `focusedValuePipe` input property is provided that allows developers to additionally transform the value on focus;
- `IgxTreeGrid`:
    - Batch editing - an injectable transaction provider accumulates pending changes, which are not directly applied to the grid's data source. Those can later be inspected, manipulated and submitted at once. Changes are collected for individual cells or rows, depending on editing mode, and accumulated per data row/record.
    - You can now export the tree grid both to CSV and Excel.
    - The hierarchy and the records' expanded states would be reflected in the exported Excel worksheet.
    - Summaries feature is now supported in the tree grid. Summary results are calculated and displayed for the root level and each child level by default.
- `IgxOverlayService`:
    - `ElasticPositioningStrategy` added. This strategy positions the element as in **Connected** positioning strategy and resize the element to fit in the view port in case the element is partially getting out of view.


## 7.0.5
### Bug Fixes

* igx-grid isn't displayed properly in IE11 when it is inside an igx-tabs-group. ([#3047](https://github.com/IgniteUI/igniteui-angular/issues/3047))
* igx-slider max-value defaults to min-value ([#3418](https://github.com/IgniteUI/igniteui-angular/issues/3418))
* Inconsistency in scrollNext and scrollPrev ([#3365](https://github.com/IgniteUI/igniteui-angular/issues/3365))
* The header link in the api docs page should be to the product page ([#3423](https://github.com/IgniteUI/igniteui-angular/issues/3423))
* Error thrown when edit primaryKey cell in Tree Grid ([#3329](https://github.com/IgniteUI/igniteui-angular/issues/3329))
* IgxGridHeaderGroupComponent should have preset min width ([#3071](https://github.com/IgniteUI/igniteui-angular/issues/3071))
* Pressing ESC on a cell in an editable column throws an error ([#3429](https://github.com/IgniteUI/igniteui-angular/issues/3429))
* Cell foreground is white on hover with the default theme ([#3384](https://github.com/IgniteUI/igniteui-angular/issues/3384))
* [IE] Grid toolbar's buttons and title are misaligned ([#3371](https://github.com/IgniteUI/igniteui-angular/issues/3371))
* Dialog window does not hold the focus when opened ([#3199](https://github.com/IgniteUI/igniteui-angular/issues/3199))
* refactor(themes): don't include contrast colors in the palettes ([#3166](https://github.com/IgniteUI/igniteui-angular/issues/3166))

### Other
* update typedoc-plugin-localization version to 1.4.1 ([#3440](https://github.com/IgniteUI/igniteui-angular/issues/3440))
* Move all keyboard navigation tests in a separate file ([#2975](https://github.com/IgniteUI/igniteui-angular/issues/2975))


## 7.0.4
### Bug fixes
- Fix(igx-grid): revert row editing styles ([#2672](https://github.com/IgniteUI/igniteui-angular/issues/2672))
- Revert "fix(grid): set min width to header groups programmatically"  status: verified version: 7.0.x
([#3357](https://github.com/IgniteUI/igniteui-angular/issues/3357))


## 7.0.3
### Bug fixes
- ng add igniteui-angular adds igniteui-cli package to both dependencies and devDependencies ([#3254](https://github.com/IgniteUI/igniteui-angular/issues/3254))
- Group column header is not styled correctly when moving that column ([#3072](https://github.com/IgniteUI/igniteui-angular/issues/3072))
- igx-grid: Filter row remains after disabling filtering feature ([#3255](https://github.com/IgniteUI/igniteui-angular/issues/3255))
- [igxGrid] Keyboard navigation between cells and filtering row with MCH ([#3179](https://github.com/IgniteUI/igniteui-angular/issues/3179))
- Argument $color of red($color) must be a color ([#3190](https://github.com/IgniteUI/igniteui-angular/issues/3190))
- Shell strings localization ([#3237](https://github.com/IgniteUI/igniteui-angular/issues/3237))
- Tabbing out of the combo search input not possible ([#3200](https://github.com/IgniteUI/igniteui-angular/issues/3200))
- Localization (i18n) not available for inputs/buttons on the grid filtering dialog ([#2517](https://github.com/IgniteUI/igniteui-angular/issues/2517))
- When in the tree grid are pinned columns and scroll horizontal the cells text is over the pinned text #3163
- Request for update of shell strings in Japanese ([#3163](https://github.com/IgniteUI/igniteui-angular/issues/3163))
- Refactor(themes): remove get-function calls ([#3327](https://github.com/IgniteUI/igniteui-angular/issues/3327))
- Fix(grid): recalculate grid body size when changing allowFiltering dynamically ([#3321](https://github.com/IgniteUI/igniteui-angular/issues/3321))
- Fix - Combo - Hide Search input when !filterable && !allowCustomValues - 7.0.x ([#3314](https://github.com/IgniteUI/igniteui-angular/issues/3314))
- Fixing column chooser column updating - 7.0.x ([#3235](https://github.com/IgniteUI/igniteui-angular/issues/3235))
- Disable combo checkbox animations on scroll ([#3303](https://github.com/IgniteUI/igniteui-angular/issues/3303))
- Added validation if last column collides with grid's scroll. ([#3028](https://github.com/IgniteUI/igniteui-angular/issues/3028)) ([#3100](https://github.com/IgniteUI/igniteui-angular/issues/3100))
- Use value instead of ngModel to update editValue for checkbox and calendar in igxCell ([#3225](https://github.com/IgniteUI/igniteui-angular/issues/3225))
- Add @inheritdoc, create ScrollStrategy abstract class and fix method signatures 7.0.x ([#3222](https://github.com/IgniteUI/igniteui-angular/issues/3222))
- When scroll with the mouse wheel the value in datePicker editor for edited cell is empty ([#2958](https://github.com/IgniteUI/igniteui-angular/issues/2958))
- igxToolbar should have the option to add custom template ([#2983](https://github.com/IgniteUI/igniteui-angular/issues/2983))
- fix(grid): mark grid for check inside NgZone when resizing ([#2792](https://github.com/IgniteUI/igniteui-angular/issues/2792)) ([#3277](https://github.com/IgniteUI/igniteui-angular/issues/3277))
- IgxGridHeaderGroupComponent should have preset min width ([#3071](https://github.com/IgniteUI/igniteui-angular/issues/3071))
- Tree grid selection ([#3334](https://github.com/IgniteUI/igniteui-angular/issues/3334))

## 7.0.2
### Features
- `ng add igniteui-angular` support :tada:
    - You can now add Ignite UI for Angular to existing Angular CLI projects - simply run `ng add igniteui-angular` in your project.
    This will install the package and all needed dependencies, add Ignite UI CLI so you can even quickly add components.
- **New component** `IgxBannerComponent`:
    - Allows the developer to easily display a highly templateable message that requires minimal user interaction (1-2 actions) to be dismissed. Read up more information about the IgxBannerComponent in the official [documentation](https://www.infragistics.com/products/ignite-ui-angular/angular/components/banner.html) or the [ReadMe](https://github.com/IgniteUI/igniteui-angular/tree/master/projects/igniteui-angular/src/lib/banner/README.md)
- `igxNavbar`:
    - Added a new `igx-action-icon` directive that can be used to provide a custom template to be used instead of the default action icon on the left-most part of the navbar.
    (If `igx-action-icon` is provided, the default action icon will not be used.)

### Bug fixes

- `igxGrid`
    - Filter row does not close when click button cancel, if the entered text is deleted ([#3198](https://github.com/IgniteUI/igniteui-angular/issues/3198))
    - Prevent a potential memory leak ([#3033](https://github.com/IgniteUI/igniteui-angular/issues/3033))
    - Filtering: Open dropdown on Alt+down, fixes input being populated on keyboard action ([#3202](https://github.com/IgniteUI/igniteui-angular/issues/3202))
    - Row Selection: selected checkboxes are flickering on vertical scrolling ([#2523](https://github.com/IgniteUI/igniteui-angular/issues/2523))
    - Row editing overlay animation should be bottom - top, when overlay is placed over the row ([#3184](https://github.com/IgniteUI/igniteui-angular/issues/3184))


## 7.0.1
### Bug fixes
- Removed the `GridHammerConfig` provider which broke touch events for other components. (Fixed #3185, Reopens #2538)


## 7.0.0
- Updated package dependencies to Angular 7 ([#3000](https://github.com/IgniteUI/igniteui-angular/pull/3000))
- Themes: Add dark schemas and mixins (PR [#3025](https://github.com/IgniteUI/igniteui-angular/pull/3025))

## 6.2.12
### Bug fixes
- igx-grid: `pinned` property doesn't work when `width` property is set together. #4125
- When you pin child column the whole group is not pinned #4278

## 6.2.11
### Bug Fixes
- igx-grid: Incorrect height calculation when setting height in percent and binding empty data. #3950
- Cannot set chip as selected through API if selectable is false #2383
- Setting groupingExpressions run-time has different result than using the UI/methods #3952
- igx-grid: row virtualization doesn't work when setting height in percent if you fetch and bind data after initial rendering. #3949

## 6.2.10
### Bug Fixes
- Cells position is changed when scroll vertical #3094
- igxGrid setting autogenerate and groupingExpressions inputs results in errors #3951

## 6.2.9
### Features
- `igxGrid`
    - `Group By`
        - The collapse/expand icons have new orientantion to display the action that will be performed when clicked. When an icon points up clicking on it would result in collapsing the related group row and when it points down clicking on it would expand the group row.
        - The collapse/expand all icons have also been updated to reflect the new group row icons better.
        - Group rows now can be expanded/collapsed using Alt + Arrow Up/Down to reflect the new icons.
- `igxTreeGrid`
    - The collapse/expand icons have new orientantion to display the action that will be performed when clicked. When an icon points up clicking on it would result in collapsing the related tree grid level and when it points down clicking on it would expand the tree grid level.
    - Expanding/collapsing tree levels can now be performed also by using Alt + Arrow Up/Down to reflect the new icons.

### Bug Fixes
- Add additional ways of expanding/collapsing in Tree Grid/Group By to reflect new icons #3841

## 6.2.8
### Bug Fixes
- Tree Grid collapse icon is updated to material standards #3780
- Change collapse/expand all icon on GroupBy #3298

## 6.2.7
### Bug Fixes
- igx-grid editing: Japanese inputs are not committed on enter or press key in edit mode #2525

## 6.2.6
### Bug Fixes/Other
- Add GA to API docs ([3596](https://github.com/IgniteUI/igniteui-angular/issues/3596))
- Modify gulp api docs tasks in order to follow the build steps ([3681](https://github.com/IgniteUI/igniteui-angular/issues/3681))

## 6.2.5
### Bug Fixes
- Setting required IgxInput's value not via typing does not clear the invalid style ([3550](https://github.com/IgniteUI/igniteui-angular/issues/3550))
- igx-grid isn't displayed properly in IE11 when it is inside an igx-tabs-group ([3047](https://github.com/IgniteUI/igniteui-angular/issues/3047))
- igxGrid minimal body height when no total height is set or inferred ([1693](https://github.com/IgniteUI/igniteui-angular/issues/1693))
- Horizontal scrollbar is not shown when column's width is set to a percentage value ([3513](https://github.com/IgniteUI/igniteui-angular/issues/3513))
- Visible @hidden tag due to comment structure ([3523](https://github.com/IgniteUI/igniteui-angular/issues/3523))
- Faulty link in Typedoc ([3531](https://github.com/IgniteUI/igniteui-angular/issues/3531))
- Several warnings on app launch 6.2.0 RC1 and now 7.0.2 ([2915](https://github.com/IgniteUI/igniteui-angular/issues/2915))
- For_of directive doesn't scroll to next elements in some cases ([3482](https://github.com/IgniteUI/igniteui-angular/issues/3482))
- Not setting width in percentage on one or more columns results in columns going out of view ([1245](https://github.com/IgniteUI/igniteui-angular/issues/1245))
- Calendar test is failing because of wrong selector ([3508](https://github.com/IgniteUI/igniteui-angular/issues/3508))
- When transactions are enabled and delete a row page is changed to first page ([3425](https://github.com/IgniteUI/igniteui-angular/issues/3425))
- When a column is sorted and change value in a cell after commit and press enter on selected cell the focus is not in the input ([2801](https://github.com/IgniteUI/igniteui-angular/issues/2801))
- igxFor with scrollOrientation: horizontal - Almost all the items are not rendered when they don't have width property ([3087](https://github.com/IgniteUI/igniteui-angular/issues/3087))
- Pressing ESC on a cell in an editable column throws an error ([3429](https://github.com/IgniteUI/igniteui-angular/issues/3429))

## 6.2.4
### Bug Fixes
* onSortingDone is not fired when sorting indicator of a header in the group by area is clicked ([#3257](https://github.com/IgniteUI/igniteui-angular/issues/3257))
* igx-grid isn't displayed properly in IE11 when it is inside an igx-tabs-group ([#3047](https://github.com/IgniteUI/igniteui-angular/issues/3047))
* Preventing wrap-around for scrollNext and scrollPrev([#3365](https://github.com/IgniteUI/igniteui-angular/issues/3365))
* IgxTreeGrid does not respect its parent container height ([#3467](https://github.com/IgniteUI/igniteui-angular/issues/3467))
* The header link in the api docs page should be to the product page ([#3423](https://github.com/IgniteUI/igniteui-angular/issues/3423))
* fix(dialog): dialog gets focus when is opened ([#3276](https://github.com/IgniteUI/igniteui-angular/issues/3276))
* IgxTreeGrid - Add row editing + transactions to tree grid ([#2908](https://github.com/IgniteUI/igniteui-angular/issues/2908))
* Regular highlight makes the highlighted text unreadable when the row is selected. ([#1852](https://github.com/IgniteUI/igniteui-angular/issues/1852))
* Use value instead of ngModel to update editValue for checkbox and calendar in igxCell ([#3224](https://github.com/IgniteUI/igniteui-angular/issues/3224))
* Disable combo checkbox animations on scroll ([#3300](https://github.com/IgniteUI/igniteui-angular/issues/3300))
* "Select/Unselect All" checkbox is checked after deleting all rows ([#3068](https://github.com/IgniteUI/igniteui-angular/issues/3068))
* Fixing column chooser column updating ([#3234](https://github.com/IgniteUI/igniteui-angular/issues/3234))
* Fix - Combo - Hide Search input when !filterable && !allowCustomValues ([#3315](https://github.com/IgniteUI/igniteui-angular/issues/3315))
* Add @inheritdoc ([#2943](https://github.com/IgniteUI/igniteui-angular/issues/2943))
* refactor(displayDensity): Code cleanup in display density base class #3280
* Calculating updated grid height when rebinding columns ([#3285](https://github.com/IgniteUI/igniteui-angular/issues/3285))
* Fix - Combo, Drop Down - Fix TAB key navigation ([#3206](https://github.com/IgniteUI/igniteui-angular/issues/3206))
* Added validation if last column collides with grid's scroll ([#3142](https://github.com/IgniteUI/igniteui-angular/issues/3142))
* When in the tree grid are pinned columns and scroll horizontal the cells text is over the pinned text ([#3163](https://github.com/IgniteUI/igniteui-angular/issues/3163))
* refactor(themes): don't include contrast colors in the palettes ([#3166](https://github.com/IgniteUI/igniteui-angular/issues/3166))

### Code enhancements
* Fix the logic calculating test results ([#3461](https://github.com/IgniteUI/igniteui-angular/issues/3461))
* Update typedoc version and localize some shell strings ([#3237](https://github.com/IgniteUI/igniteui-angular/issues/3237))
* fix(toolbar): including custom content in the show toolbar check ([#2983](https://github.com/IgniteUI/igniteui-angular/issues/2983))
* docs(toolbar): adding more API docs ([#2983](https://github.com/IgniteUI/igniteui-angular/issues/2983))

### Other
* update typedoc-plugin-localization version to 1.4.1 ([#3440](https://github.com/IgniteUI/igniteui-angular/issues/3440))
* Update contributing document with localization ([#3313](https://github.com/IgniteUI/igniteui-angular/issues/3313))
* docs(*): add 6.2.3 missing changes and bug fixes to changelog ([#3251](https://github.com/IgniteUI/igniteui-angular/issues/3251))
* Docs - Expansion Panel - Add comments and README([#3245](https://github.com/IgniteUI/igniteui-angular/issues/3245))
* Move all keyboard navigation tests in a separate file ([#2975](https://github.com/IgniteUI/igniteui-angular/issues/2975))


## 6.2.3
- `igxGrid`
    - `resourceStrings` property added, which allows changing/localizing strings for component. If a new instance is set,
    the changes will be applied to the particular instance of the component:
    ```typescript
        this.grid.resourceStrings = {
            igx_grid_filter: 'My filter',
            igx_grid_filter_row_close: 'My close'
        };
    ```
    If only a value is updated, all component instances will be updated:
    ```typescript
        this.grid.resourceStrings.igx_grid_filter = 'My filter';
    ```
- `igxTimePicker`:
    - `resourceStrings` property added, which allows changing/localizing strings for component.
- Localization
    - Added an util function `changei18n` that takes `IResourceStrings` object as parameter. Its values will be used as resource strings for all components
    in the application.
    - Added an util function `getCurrentResourceStrings` that returns current resource strings for all components.
- `ISortingEpression`:
    - The `ignoreCase` and `strategy` properties are moved back to optional, and the `DefaultSortingStrategy` is now injected by the `IgxSorting`, instead of being mandatory to pass to expressions.

### Bug fixes

- `igxGrid`
    - Filter row does not close when click button cancel, if the entered text is deleted ([#3198](https://github.com/IgniteUI/igniteui-angular/issues/3198))
    - Prevent a potential memory leak ([#3033](https://github.com/IgniteUI/igniteui-angular/issues/3033))
    - Filtering: Open dropdown on Alt+down, fixes input being populated on keyboard action ([#3202](https://github.com/IgniteUI/igniteui-angular/issues/3202))
    - Row Selection: selected checkboxes are flickering on vertical scrolling ([#2523](https://github.com/IgniteUI/igniteui-angular/issues/2523))
    - Row editing overlay animation should be bottom - top, when overlay is placed over the row ([#3184](https://github.com/IgniteUI/igniteui-angular/issues/3184))


## 6.2.2
- `igx-checkbox`:
    - Added a new input property - `disableTransitions`. It allows disabling all CSS transitions on the `igx-checkbox` component for performance optimization.
### Bug fixes
- Removed the `GridHammerConfig` provider which broke touch events for other components. (Fixed #3185, Reopens #2538)

## 6.2.1
### Features
- `igxGrid`, `igxChip`: Add display density DI token to igxGrid and igxChip ([#2804](https://github.com/IgniteUI/igniteui-angular/issues/2804))
- `igxGrid`
    - Quick filter auto close ([#2979](https://github.com/IgniteUI/igniteui-angular/issues/2979))
    - Group By: Added title to chip in Group By area ([#3035](https://github.com/IgniteUI/igniteui-angular/issues/3035))
    - Improve UX for boolean and date columns, ([#3092](https://github.com/IgniteUI/igniteui-angular/issues/3092))
- `igxCombo`:
    - Added a new input property - `displayDensity`. It allows configuring the `displayDensity` of the combo's `value` and `search` inputs. (PR [#3007](https://github.com/IgniteUI/igniteui-angular/pull/3007))
- `igxDropDown`
    - Added a new property `maxHeight`, defining the max height of the drop down. ([#3001](https://github.com/IgniteUI/igniteui-angular/issues/3001))
- Added migrations for Sass theme properties changes in 6.2.0 ([#2994](https://github.com/IgniteUI/igniteui-angular/issues/2994))
- Themes
    - Introducing schemas for easier bootstrapping of component themes.
    - **Breaking change** removed $variant from `igx-checkbox-theme`, `igx-ripple-theme`, `igx-switch-theme`, `igx-input-group-theme`, `igx-slider-theme`, and `igx-tooltip-theme`. Use the `$schema` prop, now available on all component themes to change the look for a specific theme. See the [Theming](https://www.infragistics.com/products/ignite-ui-angular/angular/components/themes/schemas.html) documentation to learn more.


### Bug fixes

- `igxGrid`
    - Filtering condition icon is not updated for boolean columns ([#2936](https://github.com/IgniteUI/igniteui-angular/issues/2936))
    - Batch editing: Updating a cell with a value that evaluates to false does not mark it as dirty ([#2940](https://github.com/IgniteUI/igniteui-angular/issues/2940))
    - Filtering input accepts value from calendar for unary conditions ([#2937](https://github.com/IgniteUI/igniteui-angular/issues/2937))
    - When a number filter's value is deleted the grid is not refreshed ([#2945](https://github.com/IgniteUI/igniteui-angular/issues/2945))
    - Improve keyboard navigation in filtering ([#2951](https://github.com/IgniteUI/igniteui-angular/issues/2951), [#2941](https://github.com/IgniteUI/igniteui-angular/issues/2941))
    - Group By: Alt+ Arrow left/Right keys should not toggle the group row ([#2950](https://github.com/IgniteUI/igniteui-angular/issues/2950))
    - Multi Column Header can be grouped ([#2944](https://github.com/IgniteUI/igniteui-angular/issues/2944))
    - Group By: groupsRecords is not updated yet at the time of onGroupingDone event. ([#2967](https://github.com/IgniteUI/igniteui-angular/issues/2967))
    - Paging: Blank space in rows area after vertical scrolling and navigating to next page ([#2957](https://github.com/IgniteUI/igniteui-angular/issues/2957))
    - When date or boolean cell is in edit mode and press arrowUp or arrowDown key the page is scrolled ([#2507](https://github.com/IgniteUI/igniteui-angular/issues/2507))
    - When deleting a row the Row Editing dialog should be closed ([#2977](https://github.com/IgniteUI/igniteui-angular/issues/2977))
    - Group header with columns which width is defined as number throws an exception ([#3020](https://github.com/IgniteUI/igniteui-angular/issues/3020))
    - Refactor header and filter cell components, Closes [#2972](https://github.com/IgniteUI/igniteui-angular/issues/2972), [#2926](https://github.com/IgniteUI/igniteui-angular/issues/2926), [#2923](https://github.com/IgniteUI/igniteui-angular/issues/2923), [#2917](https://github.com/IgniteUI/igniteui-angular/issues/2917), [#2783](https://github.com/IgniteUI/igniteui-angular/issues/2783), [#3027](https://github.com/IgniteUI/igniteui-angular/issues/3027), [#2938](https://github.com/IgniteUI/igniteui-angular/issues/2938)
    - Filter's UI dropdown is hidden under the bottom level of the grid ([#2928](https://github.com/IgniteUI/igniteui-angular/issues/2928))
    - Cell is not editable on iOS ([#2538](https://github.com/IgniteUI/igniteui-angular/issues/2538))
- `IgxTreeGrid`
    - Cell selection wrong behavior when collapsing rows ([#2935](https://github.com/IgniteUI/igniteui-angular/issues/2935))
- `igxCombo`
    - Keyboard doesn't scroll virtualized items ([#2999](https://github.com/IgniteUI/igniteui-angular/issues/2999))
- `igxDatePicker`
    - Error emitting when  value property is initialized with empty string. ([#3021](https://github.com/IgniteUI/igniteui-angular/issues/3021))
- `igxOverlay`
    - Drop-down flickers in IE and EDGE ([#2867](https://github.com/IgniteUI/igniteui-angular/issues/2867))
- `igxTabs`
    - Tabs don't not handle width change ([#3030](https://github.com/IgniteUI/igniteui-angular/issues/3030))
- `igxCalendar`
    - make all css class names unique ([#2287](https://github.com/IgniteUI/igniteui-angular/issues/2287))
- Fixed runtime errors when using the package in applications targeting es2015(es6) and newer ([#3011](https://github.com/IgniteUI/igniteui-angular/pull/3011))

## 6.2.0
- Updated typography following the Material guidelines. Type system is now also optional and can be applied via class to the desired containers. [#2112](https://github.com/IgniteUI/igniteui-angular/pull/2112)
  - **Breaking change:** Applications using Ignite UI for Angular now require the `igx-typography` class to be applied on wrapping element, like the body element for instance.

- Display density can be specified by using the injection token `DisplayDensityToken` and providing a value (comfortable, cosy or compact) on an application or a component level.

    Setting display density on a component level:
    ```typescript
    @Component({
    ...
    providers: [{ provide: DisplayDensityToken, useValue: { displayDensity: DisplayDensity.compact} }]
    })
    ```
- `igx-input-group`
    - The `igx-input-group` control's display density can be explicitly set by using the `displayDensity` input.
    ```html
    <igx-input-group [displayDensity]="'cosy'"> ... </igx-input-group>
    ```
- `igx-drop-down`:
    - Added a new boolean argument `cancel` to the `onSelection` `ISelectionEventArgs`. Its default value is false, in case it is set to true, the drop down selection is invalidated.
- `igxIcon`:
    - **Breaking change** `glyphName` property is removed from `IgxIconComponent`. For `Material` icons the icon name should be explicitly defined between the opening and closing tags. `Font Awesome` icons should use the `name` property now.
    - Added support for custom SVG icons. Register the SVG icons with the `IgxIconService` and use `IgxIconComponent`'s `name` and `fontSet` properties to visualize the icon.
- Transaction Provider - `TransactionService` is an injectable middleware that a component can use to accumulate changes without affecting the underlying data. The provider exposes API to access, manipulate changes (undo and redo) and discard or commit all to the data.
For more detailed information, see the [README](https://github.com/IgniteUI/igniteui-angular/blob/master/projects/igniteui-angular/src/lib/services/transaction/README.md).
- `igxTreeGrid`:
    - New `IgxTreeGridComponent` added.
    - The `igxTreeGrid` is used to display and manipulate hierarchical data with consistent schema, formatted as a table and provides a line of advanced features such as sorting, filtering, editing, column pinning, column moving, column hiding, paging and others.
    - The `igxTreeGrid` provides two ways of defining the relations among our data objects - by using a **child collection** for every data object or by using **primary and foreign keys** for every data object.
    - For more details on using the `igxTreeGrid`, take a look at the [official documentation](https://www.infragistics.com/products/ignite-ui-angular/angular/components/treegrid.html).
- `igxGrid`:
    - **Breaking change** `onGroupingDone` - The array of `ISortingExpression` can now be accessed through the `expressions` event property. Two new properties have been added to the event arguments - `groupedColumns` and `ungroupedColumns`. They provide references to arrays of `IgxColumnComponent` that hold the columns which have changed their state because of the **last** grouping/ungrouping operation.

    - **Breaking change** `onEditDone` event is renamed to `onCellEdit` and new cell editing events are introduced: `onCellEditEnter` and `onCellEditCancel`. When row editing is enabled, the corresponding events are emitted by the grid - `onRowEditEnter`, `onRowEdit`, `onRowEditCancel`. All these events have arguments that are using the `IGridEditEventArgs` interface.

    - Row editing - allows modification of several cells in the row, before submitting, at once, all those changes to the grid's data source. Leverages the pending changes functionality of the new transaction provider.

        ```html
        <igx-grid [data]="data" [rowEditable]="true">
            <igx-column field="ProductName"></igx-column>
            <igx-column field="ReleaseDate"></igx-column>
        </igx-grid>
        ```

    - Batch editing - an injectable transaction provider accumulates pending changes, which are not directly applied to the grid's data source. Those can later be inspected, manipulated and submitted at once. Changes are collected for individual cells or rows, depending on editing mode, and accumulated per data row/record.

        ```typescript
        @Component({
            providers: [{ provide: IgxGridTransaction, useClass: IgxTransactionService }],
            selector: "app-grid-with-transactions",
            template: "<ng-content></ng-content>"
        })
        export class GridWithTransactionsComponent { }
        ```
    - A new boolean `hideGroupedColumns` input controls whether the grouped columns should be hidden as well (defaults to false).
    - **Breaking change** `cellClasses` input on `IgxColumnComponent` now accepts an object literal to allow conditional cell styling.
    - Exposing a mechanism for cells to grow according to their content.
    - `sortStrategy` input exposed to provide custom sort strategy for the `IgxColumnComponent`. The custom strategy should implement the `ISortingStrategy` interface, or can extend the base `SortingStrategy` class and override all or some of its public/protected members.
    - New quick filtering functionality is implemented. Filtering icon is removed from column header and a filtering row is introduced in the grid's header.
- `igxFor`
    - Added support for variable heights.
- `igx-datePicker` selector is deprecated. Use `igx-date-picker` selector instead.
- `igxOverlay`:
    - `OverlaySettings` now also accepts an optional `outlet` to specify the container where the overlay should be attached.
    - when `show` and `hide` methods are called `onAnimation` event fires. In the arguments of this event there is a reference to the `animationPlayer`, `animationType` (either `open` or `close`) and to the overlay id.
    - if you call `show`/`hide` methods of overlay, while opening/closing animation is still ongoing, the animation will stop and respective open/close animation will start.
- `igxToggleAction` new `outlet` input controls the target overlay element should be attached. Provides a shortcut for `overlaySettings.outlet`.
- `IgxOverlayOutlet` directive introduced to mark an element as an `igxOverlay` outlet container. [ReadMe](https://github.com/IgniteUI/igniteui-angular/blob/master/projects/igniteui-angular/src/lib/directives/toggle/README.md)
- `igxButtonGroup`
    - Added the ability to define buttons directly in the template
- `igx-time-picker`:
    - `igxTimePickerTemplate` - new directive which should be applied on the child `<ng-template>` element when `IgxTimePickerComponent`'s input group is retemplated.
- `igx-datePicker`:
    - `igxDatePickerTemplate` - new directive which should be applied on the child `<ng-template>` element when `IgxDatePickerComponent`'s input group is retemplated.
    - Introduced `disabledDates`. This property is exposed from the `igx-calendar` component.
    - Introduced `specialDates`. This property is exposed from the `igx-calendar` component.
    - Introduced `deselectDate` method added that deselects the calendar date.
- `IgxTextHighlightDirective`: The `highlight` method now has a new optional parameter called `exactMatch` (defaults to false).
    - If its value is false, all occurrences of the search text will be highlighted in the group's value.
    - If its value is true, the entire group's value should equals the search text in order to be highlighted (caseSensitive argument is respected as well).
- `IgxGrid`: The `findNext` and `findPrev` methods now have a new optional parameter called `exactMatch` (defaults to false).
    - If its value is false, all occurrences of the search text will be highlighted in the grid's cells.
    - If its value is true, the entire value of each cell should equals the search text in order to be highlighted (caseSensitive argument is respected as well).
- `IgxChip`
    - Introduced event argument types to all `EventEmitter` `@Output`s.
    - **Breaking change** `onSelection`'s EventEmitter interface property `nextStatus` is renamed to `selected`.
    - **Breaking change** Move the location of where the chip `suffix` is positioned. Now it is between the content and the `remove button` making the button last element if visible by default.
    - **Breaking change** Remove the chip `connector` rendered when using the `igxConnector` directive that is also removed.
    - **Breaking change** The chip theme has been rewritten. Most theme input properties have been renamed for consistency
    and better legibility. New properties have been added. Please, refer to the updated igx-chip-theme documentation to see all updates.
    - Exposed original event that is responsible for triggering any of the events. If triggered by the API it is by default `null`.
    - Added `data` input for storing any data related to the chip itself.
    - Added `select icon` with show/hide animation to indicate when a chip is being selected with ability to customize it while retaining the chip Material Design styling.
    - Added `selectIcon` input to set custom template for the `select icon`.
    - Update chip styling to match Material Design guidelines.
    - Rework of the chip content styling so now by default text inside is styled to match the chip Material Design styling.
    - Rework of the `remove button` rendered and now has the ability to customize its icon while retaining the chip Material Design.
    - Added `removeIcon` input so a custom template cane be set for the remove button icon.
- `IgxChipArea`
    - Introduced event argument types to all `EventEmitter` `@Output`s.
    - Exposed original event that is responsible for triggering any of the events. If triggered by the API it is by default `null`.
- `IgxCombo`
    - Added the following directives for `TemplateRef` assignment for combo templates (item, footer, etc.):
        - Added `IgxComboItemDirective`. Use `[igxComboItem]` in markup to assing a TemplateRef to `combo.itemTemplate`.
        - Added `IgxComboHeaderDirective`. Use `[igxComboHeader]` in markup to assing a TemplateRef to `combo.headerTemplate`.
        - Added `IgxComboFooterDirective`. Use `[igxComboFooter]` in markup to assing a TemplateRef to `combo.footerTemplate`.
        - Added `IgxComboEmptyDirective`. Use `[igxComboEmpty]` in markup to assing a TemplateRef to `combo.emptyTemplate`.
        - Added `IgxComboAddItemirective`. Use `[igxComboAddItem]` in markup to assing a TemplateRef to `combo.addItemTemplate`.
        - Added `IgxComboHeaderItemDirective`. Use `[igxComboHeaderItem]` in markup to assing a TemplateRef to `combo.headerItemTemplate`.
    - **Breaking change** Assigning templates with the following template ref variables is now deprecated in favor of the new directives:
            `#itemTemplate`, `#headerTemplate`, `#footerTemplate`, `#emptyTemplate`, `#addItemTemplate`, `#headerItemTemplate`.
    - **Breaking change** `height` property is removed. In the future `IgxInputGroup` will expose an option that allows custom sizing and then `IgxCombo` will use the same functionality for proper styling and better consistency.

- `IgxDropDown`
    - **Breaking change** `allowItemsFocus` default value is changed to `false`.
    - Added `value` input to `IgxDropDownItemComponent` definition. The property allows data to be bound to a drop-down item so it can more easily be retrieved (e.g. on selection)
- `igx-calendar`:
    - Introduced `disabledDates` property which allows a user to disable dates based on various rules: before or after a date, weekends, workdays, specific dates and ranges. The disabled dates cannot be selected and have a distinguishable style.
    - Introduced `specialDates` property which allows a user to mark dates as special. They can be set by using various rules. Their style is distinguishable.
    - Introduced `deselectDate` method added that deselects date(s) (based on the selection type)
- `igxExpansionPanel`:
    - component added. `igxExpansionPanel` provides a way to display more information after expanding an item, respectively show less after collapsing it. For more detailed information see the [official documentation](https://www.infragistics.com/products/ignite-ui-angular/angular/components/expansion_panel.html).
- `IgxList`:
    - the control now supports **ng-templates** which are shown "under" a list item when it is left or right panned. The templates are distinguished using the `igxListItemLeftPanning` and `igxListItemRightPanning` directives set on the templates.
    - the IgxList's `onLeftPan` and `onRightPan` events now have an argument of type `IListItemPanningEventArgs` (instead of `IgxListItemComponent`). The event argument has the following fields:
        - **item** of type `IgxListItemComponent`
        - **direction** of type `IgxListPanState`
        - **keepItem** of type `boolean`
- `igxTooltip` and `igxTooltipTarget` directives:
    - Added `IgxTooltipDirective`.
        - An element that uses the `igxTooltip` directive is used as a tooltip for a specific target (anchor).
        - Extends `IgxToggleDirective`.
        - Exported with the name **tooltip**.
    - Added `IgxTooltipTargetDirective`.
        - An element that uses the `igxTooltipTarget` directive is used as a target (anchor) for a specific tooltip.
        - Extends `IgxToggleActionDirective`.
        - Exported with the name **tooltipTarget**.
    - Both new directives are used in combination to set a tooltip to an element. For more detailed information, see the [README](https://github.com/IgniteUI/igniteui-angular/blob/master/projects/igniteui-angular/src/lib/directives/tooltip/README.md).
- `igxToggle`:
    - Introduced reposition method which allows a user to force toggle to reposition according its position strategy.
- `IgxDrag` and `IgxDrop` directives available.
    - `IgxDrag` allows any kind of element to be moved/dragged around the page without changing its position in the DOM. Supports Desktop/Mixed/Touch environments.
    - `IgxDrop` allows any element to act as a drop area where any `igxDrag` element can be dragged into and dropped. Includes default logic that moves the dropped element from its original position to a child of the `igxDrop` element.
    - Combined they provide a way to move elements around the page by dragging them. For more detail see the [README](https://github.com/IgniteUI/igniteui-angular/blob/master/projects/igniteui-angular/src/lib/directives/dragdrop/README.md).
- `IgxGrid` keyboard navigation
When you focus a specific cell and press one of the following key combinations, the described behaviour is now performed:
    - `Ctrl + Arrow Key Up` - navigates to the first cell in the current column;
    - `Ctrl + Arrow Down` - navigates to the last cell in the current column;
    - `Home` - provide the same behavior as Ctrl + Arrow Left - navigates to the first cell from the current row;
    - `End` - provide the same behavior as Ctrl + Arrow Right - navigates to the last cell from the current row;
    - `Ctrl + Home` - navigates to the first cell in the grid;
    - `Ctrl + End` - navigates to the last cell in the grid;
    - `Tab` - sequentially move the focus over the next cell on the row and if the last cell is reached move to next row. If next row is group row the whole row is focused, if it is data row, move focus over the first cell;
    - `Shift + Tab` - sequentially move focus to the previous cell on the row, if the first cell is reached move the focus to the previous row. If previous row is group row focus the whole row or if it is data row, focus the last cell of the row;
    - `Space` over Cell - if the row is selectable, on keydown space triggers row selection
    - `Arrow Left` over GroupRow - collapse the group row content if the row is not already collapsed;
    - `Arrow Right` over GroupRow - expand the group row content if the row is not already expanded;
    - on mouse `wheel` the focused element is blurred;
    - **Breaking change**  `space` handler for the group row has been removed; so `Space` does not toggle the group row;
    - **Breaking change** cell selection is preserved when the focus is moved to group row.
    - Introduced `onFocusChange` event. The event is cancelable and output argument from type `IFocusChangeEventArgs`;
    - For more detailed information see the [official keyboard navigation specification](https://github.com/IgniteUI/igniteui-angular/wiki/igxGrid-Specification#kb-navigation).

## 6.1.9

### General

- `sortStrategy` input exposed to provide custom sort strategy for the `IgxColumnComponent`. The custom strategy should implement the `ISortingStrategy` interface, or can extend the base `DefaultSortingStrategy` class and override all or some of its public/protected members.
- The previously optional `ignoreCase` and `strategy` of the `ISortingExpression` interface are no longer optional. In order to use our default sorting strategy in expressions built programmatically, you need to pass `DefaultSortingStrategy.instance()` or any implementation of the `ISortingStrategy` interface.
- `groupingComparer` input exposed to provide custom grouping compare function for the `IgxColumnComponent`. The function receives two values and should return `0` if they are to considered members of the same group.

## 6.1.8

### Bug fixes

- Fix sorting and groupby expression not syncing when there are already sorted columns. #2786
- GroupBy Chip sorting direction indicator is not changed if sorting direction is changed #2765
- Failing tests caused by inconsistent behavior when sorting a column with equal values #2767
- IgxGridComponent.groupingExpressions is of type any #2758

## 6.1.7

### Bug Fixes
- IgxSelectionAPIService allows to add items with id which is undefined #2581
- FilteredSortedData collection holds the original data after first filtering operation is done #2611
- Calendar improvement of "selected" getter #2687
- Improve igxCalendar performance #2675
- Add Azure Pipelines CI and PR builds #2605
- The igxDatePicker changes the time portion of a provided date #2561
- IgxChip remove icon has wrong color #2573
- Chip has intrinsic margin #2662
- IgxChip remove icon has wrong color #2573
- ChipsArea's OnSelection output is not emitted on initialization #2640

## 6.1.6

### Bug Fixes
- IgxChip raises onSelection before onRemove #2612
- Summaries are shown on horizontal scrolling when Row Selectors are enabled #2522
- Bug - IgxCombo - Combo does not bind properly with [(ngModel)] and simple data (e.g. string[]) #2620
- Missing backtick in comment #2537
- IgxSelectionAPIService allows to add items with id which is undefined #2581
- Circular bar text is clipped #2370
- Update all angular async Calendar tests to await async #2582
- InvalidPipeArgument: 'inable to convert "" into a date for pipe 'DatePipe' #2520
- All cells in the row enter in edit mode if igx-columns are recreated. #2516

## 6.1.5
- **General**
    - `IgxChip`
        - Introduced event argument types to all `EventEmitter` `@Output`s.
        - A chip can now be selected with the API with the new `selected` input. The `selected` input overrides the `selectable` input value.
        - **Breaking change** `onSelection`'s EventEmitter interface property `nextStatus` is renamed to `selected`.
    - `IgxChipArea`
        - Introduced event argument types to all `EventEmitter` `@Output`s.
    - `igxFor`
        - Adding inertia scrolling for touch devices. This also affects the following components that virtualize their content via the igxFor - `igxGrid`, `igxCombo`.
    - `igxGrid`
        - Adding inertia scrolling for touch devices.
    - `igxCombo`
        - Adding inertia scrolling for touch devices.
    - `IgxCalendar` - `deselectDate` method added that deselects date(s) (based on the selection type)
    - `IgxDatePicker` - `deselectDate` method added that deselects the calendar date.

### Bug Fixes
- igx-tabs : When you move the tab key, the contents of other tabs are displayed. #2550
- Prevent default scroll behavior when using keyboard navigation. #2496
- Error is thrown on ng serve --prod #2540
- onSelection event is not fired when a cell in last visible row is row is selected and press arrow Down #2509
- Add deselect method to igxCalendar #2424
- Time starts from 03 minutes instead of 00 #2541
- Replace EventEmitter<any> with the respective interface for the event #2481
- Cannot scroll last item in view #2504
- Japanese character is redundantly inserted into textbox on filter dialog on Safari #2316
- Improve row selection performance #1258
- igxRipple - Mousedown event doesn't bubble up when igxRipple is attached to elements. #2473
- Add default formatting for numbers in igx-grid #1197
- An error is returned when update a filtered cell #2465
- Grid Keyboard navigation performance issue #1923
- Vertical scrolling performance is slower when grouping is applied. #2421

## 6.1.4

### Bug Fixes

- Bottom of letters fall of in the label of igx-tabs-group #1978
- The search highlight and info are not updated correctly after editing a cell value of the grid #2388
- Cannot set chip as selected through API if selectable is false #2383
- Pressing 'Home/End' keys is not moving the focus to the first/last item #2332
- Cannot set igxChip as selected #2378
- Scrolling using touch is not working on Edge and Internet Explorer 11 #1639
- IgxCombo - Selection - Cannot override combo selection through the onSelectionChange event #2440
- igx-grid - `updateCell` method doesn't update cells that are not rendered. #2350

## 6.1.3
- **General**
    - Added ES7 polyfill for Object for IE. This should be added to the polyfills in order for the igxGrid to render under IE.
        ```
        import 'core-js/es7/object';
        ```

- `igxTabs`
    - `selectedIndex` property has an `@Input` setter and can be set both in markup and in code behind.
- `igxDropDownItem`
    - `isSelected` has a public setter and is now an `@Input` property that can be used for template binding.
- `igxGrid`
    - **Breaking change** `applyNumberCSSClass` and `columnType` getters are removed.
    - `isUnary` property added to IFilteringOperation
    - `igxColumn`
        - The footerTemplate property is removed.
    - `igxColumnGroup`
        - The footerTemplate property is removed.
    - exposed `autosize()` method on `IgxColumnComponent`. It allows the user to programatically change the size of a column according to it's largest visible cell.
    - Initializing an `igxGrid` component without setting height, inside a container without height defined, now causes the grid to render 10 records from the data view or all of the records if there are fewer than 10 available.
- `igxCombo`
    - **Breaking change** igxCombo default `width` is set to 100%
    - **Breaking change** `itemsMaxWidth` is renamed to `itemsWidth`
- `igxLinearBar` and `igxCircularBar`
    - exposed `step` input which determines the update step of the progress indicator. By default it is one percent of the maximum value.
    - `IgxCircularBar` `text` input property exposed to set the text to be displayed inside the circular bar.

### Bug fixes

- igx-grid - cannot auto-size columns by double-clicking in IE11 #2025
- Animation for removing item from list is very quick, must be more smoothly. #2306
- circular and linear bars - prevent progress exceeding, smooth update when operate with big nums, allow floating point nums, expose step input #2163
- Blank space on the right of igxGrid when there is a hidden column and grid width is 100% #2249
- Igx Combo throws errors when data is set to null or undefined #2300
- Top cell is not positioned aligned to the header, after keyboard navigation #1185
- In carousel when call method remove for selected slide it is still previewed #2182
- In grid paging paginate and page should check if the page is greater than the totalPages #2288
- Typos and inaccuracies in IgxSnackbar's readme. #2250
- The grid enables all the columns to be declared as pinned in the template #1612
- Combo - Keyboard Navigation - Add Item button fires on Keydown.Space #2266
- Reduce the use of MutationObservers in the IgxTextHighlightDirective #2251
- Improve row selection performance #1258
- Filter UI dialog redraws #2038
- Can't navigate from first row cell to selection checkbox with key combination #1937
- Incorrect position pinning of Navigation Drawer #2013
- Keyboard navigation not working correctly whith column moving and cell selection #2086
- Grid Layout is broken when you hide column #2121
- IgxDateFilteringOperand's operation "doesNotEqual" doesn't work if the "equals" operation is localized(modified). #2202
- aside in igx-nav-drawer surpasses height of igx-nav-drawer #1981
- The button for collapse/expand all in groupby is not working correctly #2200
- IgxDropDown Item cannot be set as selected. #2061
- IgxBooleanFilteringOperand doesn't work if the operation 'all' is localized(modified). #2067
- columnMove doesn't work if no data is loaded. #2158
- Combo's clear button should be just an icon #2099
- Default combo width should be 100% #2097
- The combo list disappears after disabling Filtering at runtime #2108
- igx-slider - slider comes to not work well after changing maxValue. #920
- Search match highlight not always scrolled into view #1886
- When groupby row is focused and spacebar is pressed the browser scrolls down, everywhere except Chrome, although it should only collapse the group #1947
- Grid data bind fails initially until window resize #1614
- Localization (i18n) for grid grouping area string #2046
- When delete all records in the last page pager should be changed #2014
- Filter icon in the header changes its position #2036

## 6.1.2
- `igxCombo` improvements
    - Remote Data Binding fixes - selection preserving and keyboard navigation.

    For more detailed information see the [official igxCombo documentation](https://www.infragistics.com/products/ignite-ui-angular/angular/components/combo.html).

**General**
- Added `jsZip` as a Dependency.

### Bug Fixes

- Grid Layout is broken when you change displayDensity runtime #2005
- Add empty grid template #2035
- Page Up/Page Down buttons don't scroll the grid #606
- Icon component is not properly exported #2072
- Adding density to chip doesn't make the density style to apply when it is dragged #1846
- Update jszip as dependency #2043
- No message is displayed when there is empty grid data without filtering enabled. #2001
- The only possible range of setting minValue to igxSlider is between [0..99] #2033
- Bootstrap & IgniteUI issues #1548
- Remove tabs from collection -> TabCollectionChange Output #1972
- 6.1.1 error on npm install #2023
- Remote binding combo doesn't store the selected fields when scrolled or collapsed #1944
- Exception is thrown when hovering a chip with a column header #1813
- IgxCombo - Remote Virtualization Keyboard Navigation #1987

## 6.1.1
- `igxTimePicker` changes
    - `onClose` event added.

### Bug Fixes

- Exit edit mode when move column through grid API #1932
- IgxListItemComponent and the two template directives are missing from public_api.ts. #1939
- Add Item button disappears after adding same item twice successively. #1938
- onTabItemDeselected is called for every not selected tab item #1952
- Exit edit mode when pin/unpin column through grid API #1933
- Selected combo item doesn't have the proper focused styles #1948
- Time-picker does not open on button-press. #1949
- Custom cell not rendering with grid searching functionality #1931
- Regular highlight makes the highlighted text unreadable when the row is selected. #1852
- DatePicker focus is wrong on select date value #1965
- add sass docs, grid document updates and input-group theme-related fixes #1993
- DatePicker focus handler and AoT build #1994
- Change displayDensity runtime #1974
- Change IgxGrid display density runtime #1998
- Error is thrown when using igx-grid theme without $content-background #1996
- Update npm deploy token #2002

## 6.1.0
- `igxOverlay` service added. **igxOverlayService** allows you to show any component above all elements in page. For more detailed information see the [official documentation](https://www.infragistics.com/products/ignite-ui-angular/angular/components/overlay_main.html)
- Added **igxRadioGroup** directive. It allows better control over its child `igxRadio` components and support template-driven and reactive forms.
- Added `column moving` feature to `igxGrid`, enabled on a per-column level. **Column moving** allows you to reorder the `igxGrid` columns via standard drag/drop mouse or touch gestures.
    For more detailed information see the [official documentation](https://www.infragistics.com/products/ignite-ui-angular/angular/components/grid_column_moving.html).
- `igx-tab-bar` selector removed from `IgxBottomNavComponent`.
- `igxGrid` filtering operands
- `igxGrid`
    - **Breaking change** `filter_multiple` method is removed. `filter` method and `filteringExpressionsTree` property could be used instead.
    - **Breaking change** `filter` method has new signature. It now accepts the following parameters:
        - `name` - the name of the column to be filtered.
        - `value` - the value to be used for filtering.
        - `conditionOrExpressionTree` - (optional) this parameter accepts object of type `IFilteringOperation` or `IFilteringExpressionsTree`. If only a simple filtering is required a filtering operation could be passes (see bellow for more info). In case of advanced filtering an expressions tree containing complex filtering logic could be passed.
        - `ignoreCase` - (optional) - whether the filtering would be case sensitive or not.
    - **Breaking change** `onFilteringDone` event now have only one parameter - `IFilteringExpressionsTree` which contains the filtering state of the filtered column.
    - `filter_global` method clears all existing filters and applies the new filtering condition to all grid's columns.
    - filtering operands:
        - **Breaking change** `IFilteringExpression` condition property is no longer a direct reference to a filtering condition method, instead it's a reference to an `IFilteringOperation`
        - 5 filtering operand classes are now exposed
            - `IgxFilteringOperand` is a base filtering operand, which can be inherited when defining custom filtering conditions
            - `IgxBooleanFilteringOperand` defines all default filtering conditions for `boolean` types
            - `IgxNumberFilteringOperand` defines all default filtering conditions for `numeric` types
            - `IgxStringFilteringOperand` defines all default filtering conditions for `string` types
            - `IgxDateFilteringOperand` defines all default filtering conditions for `Date` types
        - `IgxColumnComponent` now exposes a `filters` property, which takes an `IgxFilteringOperand` class reference
            - Custom filters can now be provided to grid columns by populating the `operations` property of the `IgxFilteringOperand` with operations of `IFilteringOperation` type
```
export class IgxCustomFilteringOperand extends IgxFilteringOperand {
    // Making the implementation singleton
    private static _instance: IgxCustomFilteringOperand = null;

    protected constructor() {
        super();
        this.operations = [{
            name: 'custom',
            logic: (target: string) => {
                return target === 'My custom filter';
            }
        }].concat(this.operations); // Keep the empty and notEmpty conditions from base
    }

    // singleton
    // Must implement this method, because the IgxColumnComponent expects it
    public static instance(): IgxCustomFilteringOperand {
        return this._instance || (this._instance = new this());
    }
}
```

- `igxGrid` now supports grouping of columns enabling users to create criteria for organizing data records. To explore the functionality start off by setting some columns as `groupable`:
    ```html
    <igx-grid [data]="data">
        <igx-column [field]="'ProductName'"></igx-column>
        <igx-column [field]="'ReleaseDate'" [groupable]="true"></igx-column>
    </igx-grid>
    ```
   For more information, please head over to `igxGrid`'s [ReadMe](https://github.com/IgniteUI/igniteui-angular/blob/master/src/grid/README.md) or the [official documentation](https://www.infragistics.com/products/ignite-ui-angular/angular/components/grid_groupby.html).

- `igxGrid` now supports multi-column headers allowing you to have multiple levels of columns in the header area of the grid.
    For more information, head over to [official documentation](https://www.infragistics.com/products/ignite-ui-angular/angular/components/grid_multi_column_headers.html)
- `igxGrid` theme now has support for alternating grid row background and text colors.
- `igxGrid` now has a toolbar (shown using the `showToolbar` property) which contains the following features:
  - title (specified using the `toolbarTitle` property)
  - column hiding feature (enabled using the `columnHiding` property)
  - column pinning feature (enabled using the `columnPinning` property)
  - export to excel (enabled using the `exportExcel` property)
  - export to CSV (enabled using the `exportCsv` property)
- `igxColumn` changes:
    - **Breaking change** filteringExpressions property is removed.
- `igxGrid` API is updated
    - **Breaking change** deleteRow(rowSelector: any) method will delete the specified row only if the primary key is defined. The method accept rowSelector as a parameter,  which is the rowID.
    - **Breaking change** updateRow(value: any, rowSelector: any) method will update the specified row only if the primary key is defined. The method accept value and rowSelector as a parameter, which is the rowID.
    - **Breaking change** updateCell(value: any, rowSelector: any, column: string) method will update the specified cell only if the primary key is defined. The method accept  value, rowSelector,which is the rowID and column name.
    - getCellByKey(rowSelector: any, columnField: string) method is added to grid's API. This method retuns a cell or undefined only if primary key is defined and search for the specified cell by the rowID and column name.
    - getCellByColumn(rowIndex: number, columnField: string) method is updated. This method returns a cell or undefined by using rowIndex and column name.
- `IgxGridRow` API is updated:
    - update(value: any) method is added. The method takes as a parameter the new value, which is to be set to the specidied row.
    - delete() method is added. The method removes the specified row from the grid's data source.

- `igxCell` default editing template is changed according column data type. For more information you can read the [specification](https://github.com/IgniteUI/igniteui-angular/wiki/Cell-Editing) or the [official documentation](https://www.infragistics.com/products/ignite-ui-angular/angular/components/grid_editing.html)
- `igxCombo` component added

    ```html
    <igx-combo #combo [data]="towns" [displayKey]="'townName'" [valueKey]="'postCode'" [groupKey]="'province'"
        [allowCustomValues]="true" placeholder="Town(s)" searchPlaceholder="Search town..."></igx-combo>
    ```

    igxCombo features:

        - Data Binding
        - Value Binding
        - Virtualized list
        - Multiple Selection
        - Filtering
        - Grouping
        - Custom values
        - Templates
        - Integration with Template Driven and Reactive Forms
        - Keyboard Navigation
        - Accessibility compliance

    For more detailed information see the [official igxCombo documentation](https://www.infragistics.com/products/ignite-ui-angular/angular/components/combo.html).
- `igxDropdown` component added

    ```html
    <igx-drop-down (onSelection)="onSelection($event)" (onOpening)="onOpening($event)">
        <igx-drop-down-item *ngFor="let item of items" disabled={{item.disabled}} isHeader={{item.header}}>
                {{ item.field }}
        </igx-drop-down-item>
    </igx-drop-down>
    ```

    **igxDropDown** displays a scrollable list of items which may be visually grouped and supports selection of a single item. Clicking or tapping an item selects it and closes the Drop Down.

    A walkthrough of how to get started can be found [here](https://www.infragistics.com/products/ignite-ui-angular/angular/components/drop_down.html)

    igxDropdown features:

        - Single Selection
        - Grouping
        - Keyboard Navigation
        - Accessibility compliance

- `igxChip` and `igxChipsArea` components added

    ```html
    <igx-chips-area>
        <igx-chip *ngFor="let chip of chipList" [id]="chip.id">
            <label igxLabel>{{chip.text}}</label>
        </igx-chip>
    </igx-chips-area>
    ```

    For more detailed information see the [official igxChip documentation](https://www.infragistics.com/products/ignite-ui-angular/angular/components/chip.html).

- `igxToggle` changes
    - `onOpening` event added.
    - `onClosing` event added.
- `igxToggleAction` new `overlaySettings` input controls how applicable targets display content. Provides defaults with positioning based on the host element. The `closeOnOutsideClick` input is deprecated in favor of the new settings and will be removed in the future.

- `igxList` now supports a 'loading' template which is shown when the list is empty and its new `isLoading` property is set to `true`. You can redefine the default loading template by adding an `ng-template` with the `igxDataLoading` directive:

    ```html
    <igx-list [isLoading]="true">
        <ng-template igxDataLoading>
            <p>Please wait, data is loading...</p>
        </ng-template>
    </igx-list>
    ```

- **Breaking changes**:
    - Removed submodule imports. All imports are now resolved from the top level `igniteui-angular` package.
    - `igxGrid` changes:
        - sort API now accepts params of type `ISortingExpression` or `Array<ISortingExpression>`.
    - `igxToggle` changes
        - `collapsed` now read-only, markup input is removed.
        - `onOpen` event renamed to `onOpened`.
        - `onClose` event renamed to `onClosed`.
        - `open` method does not accept fireEvents optional boolean parameter. Now it accepts only overlaySettings optional parameter of type `OverlaySettings`.
        - `close` method does not accept fireEvents optional boolean parameter.
        - `toggle` method does not accept fireEvents optional boolean parameter. Now it accepts only overlaySettings optional parameter of type `OverlaySettings`.
    - `igxDialog` changes
        - `open` method does not accept fireEvents boolean parameter. Now it accepts only overlaySettings optional parameter of type `OverlaySettings`.
- **Breaking change** All properties that were named `isDisabled` have been renamed to `disabled` in order to acheive consistency across our component suite. This affects: date-picker, input directive, input-group, dropdown-item, tabbar and time-picker.
- The **deprecated** `igxForRemote` input for the `igxFor` directive is now removed. Setting the required `totalItemCount` property after receiving the first data chunk is enough to trigger the required functionality.

## 6.0.4
- **igxRadioGroup** directive introduced. It allows better control over its child `igxRadio` components and support template-driven and reactive forms.
- Fixed ReactiveForms validations support for IgxInputGroup. Related [issue](https://github.com/IgniteUI/igniteui-angular/issues/1144).

## 6.0.3
- **igxGrid** exposing the `filteredSortedData` method publicly - returns the grid data with current filtering and sorting applied.

## 6.0.2
- **igxGrid** Improve scrolling on mac [#1563](https://github.com/IgniteUI/igniteui-angular/pull/1563)
- The `ng update igniteui-angular` migration schematics now also update the theme import path in SASS files. [#1582](https://github.com/IgniteUI/igniteui-angular/issues/1582)

## 6.0.1
- Introduced migration schematics to integrate with the Angular CLI update command. You can now run

  `ng update igniteui-angular`

  in existing projects to both update the package and apply any migrations needed to your project. Make sure to commit project state before proceeding.
  Currently these cover converting submodule imports as well as the deprecation of `igxForRemote` and rename of `igx-tab-bar` to `igx-bottom-nav` from 6.0.0.
- **Breaking changes**:
    - Removed submodule imports. All imports are now resolved from the top level `igniteui-angular` package. You can use `ng update igniteui-angular` when updating to automatically convert existing submodule imports in the project.
    - Summary functions for each IgxSummaryOperand class has been made `static`. So now you can use them in the following way:
    ```typescript
    import { IgxNumberSummaryOperand, IgxSummaryOperand } from "igniteui-angular";
    class CustomSummary extends IgxSummaryOperand {
    constructor() {
      super();
    }
    public operate(data?: any[]) {
      const result = super.operate(data);
      result.push({
        key: "Min",
        label: "Min",
        summaryResult: IgxNumberSummaryOperand.min(data)
      });
      return result;
    }
  }
    ```


## 6.0.0
- Theming - You can now use css variables to style the component instances you include in your project.
- Added `onDoubleClick` output to `igxGrid` to emit the double clicked cell.
- Added `findNext`, `findPrev` and `clearSearch` methods to the IgxGridComponent which allow easy search of the grid data, even when the grid is virtualized.
- Added `IgxTextHighlightDirective` which highlights parts of a DOM element and keeps and updates "active" highlight.
- Added `All` option to the filter UI select for boolean columns
- Update to Angular 6

## 5.3.1
- igx-dialog changes
    - Dialog title as well as dialog actions (buttons) can be customized. For more information navigate to the [ReadMe](https://github.com/IgniteUI/igniteui-angular/blob/master/src/dialog/README.md).
- Filtering a boolean column by `false` condition will return only the real `false` values, excluding `null` and `undefined`. Filtering by `Null` will return the `null` values and filtering by `Empty` will return the `undefined`.
- The `Filter` button in the filtering UI is replaced with a `Close` button that is always active and closes the UI.
- Filtering UI input displays a `X` icon that clears the input.

## 5.3.0
- Added `rowSelectable` property to `igxGrid`
    - Setting `rowSelectable` to `true` enables multiple row selection for the `igx-grid` component. Adds a checkbox column that allows (de)selection of one, multiple or all (via header checkbox) rows.
    - For more information about the `rowSelectable` property and working with grid row, please read the `igxGrid`'s [ReadMe](https://github.com/IgniteUI/igniteui-angular/blob/master/src/grid/README.md) about selection or see the [official documentation](https://www.infragistics.com/products/ignite-ui-angular/angular/components/grid-selection.html)
- Added `onContextMenu` output to `igxGrid` to emit the clicked cell.
- `igx-datePicker`: Added `onClose` event.
- `igxTextSelection` directive added
    - `igxTextSelection` directive allows you to select the whole text range for every element with text content it is applied.
- `igxFocus` directive added
    - `igxFocus` directive allows you to force focus for every element it is applied.
- `igx-time-picker` component added
    - `igx-time-picker` allows user to select time, from a dialog with spinners, which is presented into input field.
    - For more information navigate to the [ReadMe](https://github.com/IgniteUI/igniteui-angular/blob/master/src/time-piker/README.md).
- `igx-tab-bar` changes
    - **Breaking changes**: `IgxTabBarComponent` is renamed to `IgxBottomNavComponent` and `IgxTabBarModule` is renamed to `IgxBottomNavModule`.
    - `igx-tab-bar` selector is deprecated. Use `igx-bottom-nav` selector instead.
- `igx-tabs` component added
    - `igx-tabs` allows users to switch between different views. The `igx-tabs` component places the tabs headers at the top and allows scrolling when there are multiple tab items outside the visible area. Tabs are ordered in a single row above their associated content.
    - For more information navigate to [ReadMe](https://github.com/IgniteUI/igniteui-angular/blob/master/src/tabs/README.md).
- Added column pinning in the list of features available for `igxGrid`. Pinning is available though the API. Try the following:
   ```typescript
   const column = this.grid.getColumnByName(name);
   column.pin();
   ```
   For more information, please head over to `igxGrid`'s [ReadMe](https://github.com/IgniteUI/igniteui-angular/blob/master/src/grid/README.md) or the [official documentation](https://www.infragistics.com/products/ignite-ui-angular/angular/components/grid_column_pinning.html).
- Added `summaries` feature to `igxGrid`, enabled on a per-column level. **Grid summaries** gives you a predefined set of default summaries, depending on the type of data in the column.
    For more detailed information read `igxGrid`'s [ReadMe](https://github.com/IgniteUI/igniteui-angular/blob/master/src/grid/README.md) or see the [official documentation](https://www.infragistics.com/products/ignite-ui-angular/angular/components/grid_summaries.html).
- Added `columnWidth` option to `igxGrid`. The option sets the default width that will be applied to columns that have no explicit width set. For more detailed information read `igxGrid`'s [ReadMe](https://github.com/IgniteUI/igniteui-angular/blob/master/src/grid/README.md)
- Added API to `igxGrid` that allows for vertical remote virtualization. For guidance on how to implement such in your application, please refer to the [official documentation](https://www.infragistics.com/products/ignite-ui-angular/angular/components/grid_virtualization.html)
- Added smooth scrolling for the `igxForOf` directive making the scrolling experience both vertically and horizontally much more natural and similar to a native scroll.
- Added `onCellClick` event.
- `igxForOf` now requires that its parent container's `overflow` is set to `hidden` and `position` to `relative`. It is recommended that its height is set as well so that the display container of the virtualized content can be positioned with an offset inside without visually affecting other elements on the page.
    ```html
    <div style='position: relative; height: 500px; overflow: hidden'>
        <ng-template igxFor let-item [igxForOf]="data" #virtDirVertical
                [igxForScrollOrientation]="'vertical'"
                [igxForContainerSize]='"500px"'
                [igxForItemSize]='"50px"'
                let-rowIndex="index">
                <div style='height:50px;'>{{rowIndex}} : {{item.text}}</div>
        </ng-template>
    </div>
    ```
- Removed the `dirty` local template variable previously exposed by the `igxFor` directive.
- The `igxForRemote` input for the `igxFor` directive is now **deprecated**. Setting the required `totalItemCount` property after receiving the first data chunk is enough to trigger the required functionality.
- the `igx-icon` component can now work with both glyph and ligature-based icon font sets. We've also included a brand new Icon Service, which helps you create aliases for the icon fonts you've included in your project. The service also allows you to define the default icon set used throughout your app.
- Added the option to conditionally disable the `igx-ripple` directive through the `igxRippleDisabled` property.
- Updated styling and interaction animations of the `igx-checkbox`, `igx-switch`, and `igx-radio` components.
- Added `indeterminate` property and styling to the `igx-checkbox` component.
- Added `required` property to the `igx-checkbox`, `igx-radio`, and `igx-switch` components.
- Added `igx-ripple` effect to the `igx-checkbox`, `igx-switch`, and `igx-radio` components. The effect can be disabled through the `disableRipple` property.
- Added the ability to specify the label location in the `igx-checkbox`, `igx-switch`, and `igx-radio` components through the `labelPosition` property. It can either be `before` or `after`.
- You can now use any element as label on the `igx-checkbox`, `igx-switch`, and `igx-radio` components via the aria-labelledby property.
- You can now have invisible label on the `igx-checkbox`, `igx-switch`, and `igx-radio` components via the aria-label property.
- Added the ability to toggle the `igx-checkbox` and `igx-switch` checked state programmatically via `toggle` method on the component instance.
- Added the ability to select an `igx-radio` programmatically via `select` method on the component instance.
- Fixed a bug on the `igx-checkbox` and `igx-radio` components where the click event was being triggered twice on click.
- Fixed a bug where the `igx-checkbox`, `igx-switch`, and `igx-radio` change event was not being triggered on label click.
- `igxМask` directive added
    - `igxМask` provide means for controlling user input and formatting the visible value based on a configurable mask rules. For more detailed information see [`igxMask README file`](https://github.com/IgniteUI/igniteui-angular/blob/master/src/directives/mask/README.md)
- `igxInputGroup` component added - used as a container for the `igxLabel`, `igxInput`, `igxPrefix`, `igxSuffix` and `igxHint` directives.
- `igxPrefix` directive added - used for input prefixes.
- `igxSuffix` directive added - used for input suffixes.
- `igxHint` directive added - used for input hints.
- `igxInput` directive breaking changes:
    - the directive should be wrapped by `igxInputGroup` component
    - `IgxInputGroupModule` should be imported instead of `IgxInputModule`
- `igxExcelExportService` and `igxCSVExportService` added. They add export capabilities to the `igxGrid`. For more information, please visit the [igxExcelExportService specification](https://github.com/IgniteUI/igniteui-angular/wiki/IgxExcelExporterService-Specification) and the [igxCSVExportService specification](https://github.com/IgniteUI/igniteui-angular/wiki/CSV-Exporter-Service-Specification).
- **General**
    - Added event argument types to all `EventEmitter` `@Output`s. #798 #740
    - Reviewed and added missing argument types to the following `EventEmitter`s
        - The `igxGrid` `onEditDone` now exposes arguments of type `IGridEditEventArgs`. The arguments expose `row` and `cell` objects where if the editing is performed on a cell, the edited `cell` and the `row` the cell belongs to are exposed. If row editing is performed, the `cell` object is null. In addition the `currentValue` and `newValue` arguments are exposed. If you assign a value to the `newValue` in your handler, then the editing will conclude with the value you've supplied.
        - The `igxGrid` `onSelection` now correctly propagates the original `event` in the `IGridCellEventArgs`.
    - Added `jsZip` as a Peer Dependency.
- `primaryKey` attribute added to `igxGrid`
    - `primaryKey` allows for a property name from the data source to be specified. If specified, `primaryKey` can be used instead of `index` to indentify grid rows from the `igxGrid.rowList`. As such, `primaryKey` can be used for selecting rows for the following `igxGrid` methods - `deleteRow`, `updateRow`, `updateCell`, `getCellByColumn`, `getRowByKey`
    - `primaryKey` requires all of the data for the specified property name to have unique values in order to function as expected.
    - as it provides a unique identifier for each data member (and therefore row), `primaryKey` is best suited for addressing grid row entries. If DOM virtualization is in place for the grid data, the row `index` property can be reused (for instance, when filtering/sorting the data), whereas `primaryKey` remains unique. Ideally, when a persistent reference to a row has to be established, `primaryKey` should be used.
- **Theming**
    - Added a `utilities` module to the theming engine to allow for easier import of theming functions and mixins, such as igx-color, igx-palette, igx-elevation, etc. To import the utilities do ```@import '~igniteui-angular/core/styles/themes/utilities';```

## 5.2.1
- `hammerjs` and `@types/hammerjs` are removed from `peerDependencies` and were added as `dependencies`. So if you are using Igniteui-Angular version 5.2.1 or above it is enough to run `npm install igniteui-angular` in your project for getting started. For more detailed information see [`Ignite UI for Angular Getting Started`](https://www.infragistics.com/products/ignite-ui-angular/getting-started)
- `web-animations-js` is added as Peer Dependency.
- `Theming` bug fixes and improvements.
- Use the following command to generate `Ignite UI for Angular Themes` documentation - `npm run build:docs`. Navigate to `dist/docs/sass` and open `index.html` file.

## 5.2.0
- `igxForOf` directive added
    - `igxForOf` is now available as an alternative to `ngForOf` for templating large amounts of data. The `igxForOf` uses virtualization technology behind the scenes to optimize DOM rendering and memory consumption. Virtualization technology works similar to Paging by slicing the data into smaller chucks which are swapped from a container viewport while the user scrolls the data horizontally/vertically. The difference with the Paging is that virtualization mimics the natural behavior of the scrollbar.
- `igxToggle` and `igxToggleAction` directives added
    - `igxToggle` allows users to implement toggleable components/views (eg. dropdowns), while `igxToggleAction` can control the
      `igxToggle` directive. Refer to the official documentation for more information.
    - `igxToggle` requires `BrowserAnimationsModule` to be imported in your application.
- [`Ignite UI for Angular Theming`](https://www.infragistics.com/products/ignite-ui-angular/angular/components/themes.html) - comprehensive set of **Sass** functions and mixins will give the ability to easily style your entire application or only certain parts of it.
    - Previously bundled fonts, are now listed as external dependencies. You should supply both the [Material Icons](http://google.github.io/material-design-icons/) and [Titillium Web](https://fonts.google.com/selection?selection.family=Titillium+Web:300,400,600,700) fonts yourself by either hosting or using CDN.
- `igx-grid` changes
    - The component now uses the new `igxForOf` directive to virtualize its content both vertically and horizontally dramatically improving performance for applications displaying large amounts of data.
    - Data-bound Input property `filtering` changed to `filterable`:

    ```html
    <igx-grid [data]="data">
        <igx-column [field]="'ReleaseDate'" [header]="'ReleaseDate'"
            [filterable]="true" dataType="date">
        </igx-column>
    </igx-grid>
    ```

    - @HostBinding `min-width` added to `IgxGridCellComponent` and `IgxGridHeaderCell`
    - The IgxGridCellComponent no longer has a value setter, but instead has an `update` modifier.

    ```html
    <ng-template igxCell let-cell="cell">
        {{ cell.update("newValue") }}
    </ng-template>
    ```
    - Class `IgxGridFiltering` renamed to `IgxGridFilteringComponent `
    - The grid filtering UI dropdowns are now controlled by the `igxToggle` directive.
      - Make sure to import `BrowserAnimationsModule` inside your application module as `igxToggle` uses animations for state transition.
    - `state` input
        - filtering expressions and sorting expressions provided
    - Removed `onCellSelection` and `onRowSelection` event emitters, `onSelection` added instead.
    - Removed `onBeforeProcess` event emitter.
    - Removed `onMovingDone` event emitter.
    - Removed methods `focusCell` and `focusRow`.
    - Renamed method `filterData` to `filter`.
    - New methods `filterGlobal` and `clearFilter`.
    - New method `clearSort`.
    - Renamed method `sortColumn` to `sort`.
    - New Input `sortingIgnoreCase` - Ignore capitalization of words.
- `igx-navigation-drawer` changes
    - `NavigationDrawer` renamed to `IgxNavigationDrawerComponent`
    - `NavigationDrawerModule` renamed to `IgxNavigationDrawerModule`
    - `IgxNavigationDirectives` renamed to `IgxNavigationModule`
    - `NavigationService` renamed to `IgxNavigationService`
    - `NavigationToggle` renamed to `IgxNavigationToggleDirective`
    - `NavigationClose` renamed to `IgxNavigationCloseDirective`
    - Content selector `ig-drawer-content` replaced with `<ng-template igxDrawer>`
    - Content selector `ig-drawer-mini-content` replaced with `<ng-template igxDrawerMini>`
    - CSS class `ig-nav-drawer-overlay` renamed to `igx-nav-drawer__overlay`
    - CSS class `ig-nav-drawer` renamed to `igx-nav-drawer`
- `igxInput` changes
    - CSS class `ig-form-group` to `igx-form-group`
- `igxBadge` changes
    - From now on, the Badge position is set by css class, which specifies an absolute position as well as top/bottom/left/right properties. The Badge position input should not be used.
- `igx-avatar` changes
    - [Initials type avatar is using SVG element from now on](https://github.com/IgniteUI/igniteui-angular/issues/136)
- `igx-calendar` changes
    - `formatViews` - Controls whether the date parts in the different calendar views should be formatted according to the provided `locale` and `formatOptions`.
    - `templating` - The **igxCalendar** supports now templating of its header and subheader parts.
    - `vertical` input - Controls the layout of the calendar component. When vertical is set to `true` the calendar header will be rendered to the side of the calendar body.

- `igx-nav-bar` changes
    -   Currently `isActionButtonVisible` resolves to `false` if actionButtonIcon is not defined.
- `igx-tab-bar` changes
    - custom content can be added for tabs

    ```html
    <igx-bottom-nav>
        <igx-tab-panel>
            <ng-template igxTab>
                <igx-avatar initials="T1">
                </igx-avatar>
            </ng-template>
            <h1>Tab 1 Content</h1>
        </igx-tab-panel>
    </igx-bottom-nav>
    ```

- `igx-scroll` component deleted
    - `igx-scroll` component is not available anymore due newly implemented `igxForOf` directive.

- [`igx-list` changes](https://github.com/IgniteUI/igniteui-angular/issues/528)
    - `igxEmptyList` directive added
        The list no longer has `emptyListImage`, `emptyListMessage`, `emptyListButtonText`, `emptyListButtonClick` and `hasNoItemsTemplate` members.
        Instead of them, the `igxEmptyListTemplateDirective` can be used for templating the list when it is empty (or use the default empty template).
        ```html
        <igx-list>
            <ng-template igxEmptyList>
                <p>My custom empty list template</p>
            </ng-template>
        </igx-list>
        ```
    - `onItemClicked` event emitter added
        ```html
        <igx-list (onItemClicked)="itemClicked()">
            <igx-list-item>Item 1</igx-list-item>
            <igx-list-item>Item 2</igx-list-item>
            <igx-list-item>Item 3</igx-list-item>
        </igx-list>
        ```
    - Removed `emptyListImage` property from `IgxListComponent`.
    - Removed `emptyListMessage` property from `IgxListComponent`.
    - Removed `emptyListButtonText` property from `IgxListComponent`.
    - Removed `emptyListButtonClick` event emitter from `IgxListComponent`.
    - Removed `hasNoItemsTemplate` property from `IgxListComponent`.
    - Removed `options` property from `IgxListItemComponent`.
    - Removed `left` property from `IgxListItemComponent`.
    - Removed `href` property from `IgxListItemComponent`.
    - New `emptyListTemplate` input for `IgxListComponent`.
    - New `onItemClicked` event emitter for `IgxListComponent`.
    - New `role` property for `IgxListComponent`.
    - New `innerStyle` property for `IgxListComponent`.
    - New `role` property for `IgxListItemComponent`.
    - New `element` property for `IgxListItemComponent`.
    - New `list` property for `IgxListItemComponent`.
    - New `headerStyle` property for `IgxListItemComponent`.
    - New `innerStyle` property for `IgxListItemComponent`.

- [Renaming and restructuring directives and components](https://github.com/IgniteUI/igniteui-angular/issues/536) based on the [General Angular Naming Guidelines](https://angular.io/guide/styleguide#naming):
    - `IgxAvatar` renamed to `IgxAvatarComponent`
    - `IgxBadge` renamed to `IgxBadgeComponent`
    - `IgxButton` renamed to `IgxButtonDirective`
    - `IgxButtonGroup` renamed to `IgxButtonGroupComponent`
    - `IgxCardHeader` renamed to `IgxCardHeaderDirective`
    - `IgxCardContent` renamed to `IgxCardContentDirective`
    - `IgxCardActions` renamed to `IgxCardActionsDirective`
    - `IgxCardFooter` renamed to `IgxCardFooterDirective`
    - `IgxCarousel` renamed to `IgxCarouselComponent`
    - `IgxInput` renamed to `IgxInputModule`
    - `IgxInputClass` renamed to `IgxInputDirective`
    - `IgxCheckbox` renamed to `IgxCheckboxComponent`
    - `IgxLabel` renamed to `IgxLabelDirective`
    - `IgxIcon` renamed to `IgxIconComponent`
    - `IgxList` renamed to `IgxListComponent`
    - `IgxListItem` renamed to `IgxListItemComponent`
    - `IgxSlide` renamed to `IgxSlideComponent`
    - `IgxDialog` renamed to `IgxDialogComponent`
    - `IgxLayout` renamed to `IgxLayoutModule`
    - `IgxNavbar` renamed to `IgxNavbarComponent`
    - `IgxCircularProgressBar` renamed to `IgxCircularProgressBarComponent`
    - `IgxLinearProgressBar ` renamed to `IgxLinearProgressBarComponent`
    - `IgxRadio` renamed to `IgxRadioComponent`
    - `IgxSlider` renamed to `IgxSliderComponent`
    - `IgxSnackbar` renamed to `IgxSnackbarComponent`
    - `IgxSwitch ` renamed to `IgxSwitchComponent`
    - `IgxTabBar` renamed to `IgxBottomNavComponent`
    - `IgxTabPanel` renamed to `IgxTabPanelComponent`
    - `IgxTab` renamed to `IgxTabComponent`
    - `IgxToast` renamed to `IgxToastComponent`
    - `IgxLabelDirective` moved inside `../directives/label/` folder
    - `IgxInputDirective` moved inside `../directives/input/` folder
    - `IgxButtonDirective` moved inside `../directives/button/` folder
    - `IgxLayoutDirective` moved inside `../directives/layout/` folder
    - `IgxFilterDirective` moved inside `../directives/filter/` folder
    - `IgxDraggableDirective` moved inside `../directives/dragdrop/` folder
    - `IgxRippleDirective` moved inside `../directives/ripple/` folder
    - Folder `"./navigation/nav-service"` renamed to `"./navigation/nav.service"`
<|MERGE_RESOLUTION|>--- conflicted
+++ resolved
@@ -57,34 +57,6 @@
     - **Behavioral Change** - action buttons are now available in the dropdown mode.
     - **Feature** `IgxDatePickerComponent` now provides the ability for adding custom action buttons. Read up more information in the [ReadMe](https://github.com/IgniteUI/igniteui-angular/tree/master/projects/igniteui-angular/src/lib/date-picker/README.md)
 
-<<<<<<< HEAD
-- `IgxList`
-    - **Feature** the `index` property is now an `@Input` and can be assigned by structural directives such as `*igxFor`.
-    ```html
-        <igx-list>
-            <div [style.height]="'480px'" [style.overflow]="'hidden'" [style.position]="'relative'">
-                <igx-list-item [index]="i" *igxFor="let item of data; index as i; scrollOrientation: 'vertical'; containerSize: '480px'; itemSize: '48px'">
-                    <div>{{ item.key }}</div>
-                    <div class="contact__info">
-                        <span class="name">{{item.name}}</span>
-                    </div>
-                </igx-list-item>
-            </div>
-        </igx-list>
-    ```
-    - The `items` property now returns the collection of child items sorted by their index if one is assigned. This is useful when the `children` order cannot be guaranteed.
-- Excel-Style Filtering and Quick Filtering user interfaces now display the date picker's calendar in a dropdown.
-- `IgxCard` - The card component has been refactored. It now includes several new supporting components/directives:
-    - `igxCardHeaderTitle` - tag your headings placed in the `igx-card-header` container to be displayed as a card title;
-    - `igxCardHeaderSubtitle` - tag your headings placed in the `igx-card-header` container to be displayed as a card subtitle;
-    - `igxCardThumbnail` - tag anything placed in the `igx-card-header` as a thumb to be placed to the left of your titles;
-    - `igx-card-header` - the card header can now detect and automatically position `igx-avatar`s placed in it;
-    - `igx-card-media` - wrap images or videos that will be automatically sized for you;
-    - `igx-card-actions` - the card actions can now detect and automatically position all `igxButton`s placed in it;
-    - The card has a new `type` property. It can be set to `outlined` to get the new outlined card look;
-    - The card has a new `horizontal` property. When set to true, the layout will become horizontally aligned;
-- New Directive `igx-divider` - The igx-divider is a thin, configurable line that groups content in lists and layouts.
-=======
 ### Bug Fixing
 - igx-input: Top of Japanese characters get cut off in Density Compact mode #4752
 - When no condition is provided, filter() method of grid throws undescriptive error #4897
@@ -102,7 +74,6 @@
 - Angular httpinterceptor(jwt token header) not working after importing IgxTreeGridModule in lazy loaded module #4285
 - [igx-grid] "quick clicking twice resizer " can sometimes lead to unable to sort. #4858
 - TimePicker "hour mode" #4679
->>>>>>> 86e57bfd
 
 ## 7.3.3
 
@@ -115,14 +86,6 @@
 - `Pager`
     - **Behavioral Change** - The pager is now hidden when there are no records in the grid.
 
-<<<<<<< HEAD
-- `IgxList` - The list component has been refactored. It now includes several new supporting directives:
-    - `igxListThumbnail` - Use it to mark the target as list thumbnail which will be automatically positioned as a first item in the list;
-    - `igxListAction` - Use it to mark the target as list action which will be automatically positioned as a last item in the list;
-    - `igxListLine` - Use it to mark the target as list content which will be automatically positioned between the thumbnail and action;
-    - `igxListLineTitle` - Use it to mark the target as list title which will be automatically formatted as a list-item title;
-    - `igxListLineSubTitle` - Use it to mark the target as list subtitle which will be automatically formatted as a list-item subtitle;
-=======
 ### Bug fixes
 - Row editing styles are not applied correctly within multi row layout grid #4859
 - Provide a way to animate row drag, when it is released #4775
@@ -145,29 +108,7 @@
 - Not able to change filter option in excel style filter. #4347
 - [igx-grid] rendering performance becomes extremely poor when binding data after initialization. #4839
 - Group comparer is not taken into consideration when column is dragged to grouped area #4663
->>>>>>> 86e57bfd
-
-    ```html
-        <igx-list>
-            <igx-list-item [isHeader]="true">List items</igx-list-item>
-            <igx-list-item>
-              <igx-avatar igxListThumbnail></igx-avatar>
-              <h1 igxListLineTitle>List item title</h1>
-              <h3 igxListLineSubTitle>List item subtitle</h3>
-              <igx-icon igxListAction>info</igx-icon>
-            </igx-list-item>
-        </igx-list>
-        
-        <igx-list>
-          <igx-list-item [isHeader]="true">List items</igx-list-item>
-          <igx-list-item>
-            <igx-avatar igxListThumbnail></igx-avatar>
-            <span igxListLine>Some content</span>
-            <igx-icon igxListAction>info</igx-icon>
-          </igx-list-item>
-        </igx-list>
-    ```
-    
+
 ## 7.3.1
 - `IgxGrid` Custom keyboard navigation
     - `onFocusChange` event is deprecated.
