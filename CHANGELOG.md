--- conflicted
+++ resolved
@@ -12,13 +12,9 @@
     - **Breaking change** `igxIconService` is now provided in root (providedIn: 'root') and `IgxIconModule.forRoot()` method is deprecated.
     - **Breaking change** `glyphName` property of the `igxIconComponent` is deprecated.
 - `IgxTreeGrid`:
-<<<<<<< HEAD
     - Batch editing - an injectable transaction provider accumulates pending changes, which are not directly applied to the grid's data source. Those can later be inspected, manipulated and submitted at once. Changes are collected for individual cells or rows, depending on editing mode, and accumulated per data row/record.
-
-=======
     - You can now export the tree grid both to CSV and Excel.
     - The hierarchy and the records' expanded states would be reflected in the exported Excel worksheet.
->>>>>>> 15316e2b
 
 ## 7.0.2
 ### Features
