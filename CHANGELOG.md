--- conflicted
+++ resolved
@@ -2,12 +2,8 @@
 
 All notable changes for each version of this project will be documented in this file.
 ## 6.1.3
-- `igxDropDownItem`:
-<<<<<<< HEAD
+- `igxDropDownItem`
     - `isSelected` has a public setter and is now an `@Input` property that can be used for template binding.
-=======
-    - isSelected property has Input setter and can be set both in markup and in code behind.
->>>>>>> 15a8a5be
 - `igxGrid`
     - **Breaking change** `applyNumberCSSClass` and `columnType` getters are removed.
     - `isUnary` property added to IFilteringOperation
