# Ignite UI for Angular Change Log

All notable changes for each version of this project will be documented in this file.

## 10.0.0

### General
- `igxGrid`
    - **Behavioral Change** - Group rows now display the group column's header name instead of field when one is available.
- `igx-select`, `igx-combo`, `igx-drop-down`
    - **Behavioral Change** - The select, combo, and dropdown items now have display block and text-overflow ellipsis enabled by default.
- `IgxTransaction` - The `onStateUpdate` now emits with information of its origin. The emitted value is of type `StateUpdateEvent`, which has two properties:
    - `origin` - it can vary within the values of the `TransactionEventOrigin` interface; 
    - `actions` - contains information about the transactions, that caused the emission of the event.
- `IgxPaginator` - The input `overlaySettings` was introduced, which allows applying custom overlay settings for the component. 

### New Features
- `IgxGrid`
    - `showGroupArea` input is added, which can be used to enable/disable the group area row.
    - The event arguments of `onCellEdit`, `onCellEditEnter` and `onCellEditCancel` events will contain a reference to the row data, as well as a reference to the column.
    - The event arguments of `onRowEdit`, `onRowEditEnter` and `onRowEditCancel` events will contain a reference to the row data.

- `IgxSelect` support for `igxHint` directive added.
    - Allows the user to add `igxHint` to be displayed bellow the input element.

<<<<<<< HEAD
- `IgxColumn` 
    - Added `byHeader` parameter to the `autosize` method which specifies if the autosizing should be based only on the header content width.
=======
## 9.1.4

### New Features
- `IgxList`
    - Added localization support.
>>>>>>> 51c6c27f

## 9.1.1

### General
- `IgxHierarchicalGrid`
    - `onGridInitialized` - New output has been exposed. Emitted after a grid is being initialized for the corresponding row island.
-  **Behavioral Change** - When moving a column `DropPosition.None` is now acting like `DropPosition.AfterDropTarget`.
## 9.1.0

### General
- `IgxGrid`, `IgxTreeGrid`, `IgxHierarchicalGrid`
    - **Behavioral Change** - When a column is sortable sort indicator is always visible. The column is sorted when click on it.
- `igx-paginator` -  The following inputs have been deprecated for the `paginator` component and will be removed in future versions
    - `selectLabel` and `prepositionPage` Use 'resourceStrings' to set/get values.

- `IgxInputGroup`
  - **Renamed** `supressInputAutofocus` input to `suppressInputAutofocus`
  - Clicking on prefix, suffix or label elements in the Input Group will no longer blur and re-focus the input.

### Themes
- **Breaking Change**  Change the default `$legacy-support` value to false in the `igx-theme` function.

### New Features

- `IgxDateTimeEditor` directive added.
    - Allows the user to set and edit `date` and `time` in a chosen input element.
    - Can edit `date` or `time` portion, using an editable masked input.
    - Additionally, can specify a desired `display` and `input` `format`, as well as `min` and `max` values.

    - A basic configuration scenario setting a Date object as a `value`:
    ```html
    <igx-input-group>
        <input type="text" igxInput igxDateTimeEditor [value]="date"/>
    </igx-input-group>
    ```
    - Two-way data-binding via an ngModel:
    ```html
    <igx-input-group>
        <input type="text" igxInput igxDateTimeEditor [(ngModel)]="date"/>
    </igx-input-group>
    ```
- `IgxDateRangePicker` component added.
    - Allows the selection of a range of dates from a calendar UI or input fields. Supports `dialog` and `dropdown` modes.
    - Added `IgxDateRangeStartComponent` and `IgxDateRangeEndComponent`.
    - The default template consists of a single *readonly* field:
    ```html
    <igx-date-range-picker [(ngModel)]="range"></igx-date-range-picker>
    ```
    - Projection of input fields using `igxDateTimeEditor`
        ```html
        <igx-date-range-picker>
            <igx-date-range-start>
                <input igxInput igxDateTimeEditor [(ngModel)]="range.start">
            </igx-date-range-start>
            <igx-date-range-end>
                <input igxInput igxDateTimeEditor [(ngModel)]="range.end">
            </igx-date-range-end>
        </igx-date-range-picker>
        ```
    - Added `IgxPickerToggleComponent` which allows templating of the default icon in the input through `igxPrefix` and `igxSuffix`.
        - default template:
        ```html
        <igx-date-range-picker>
            <igx-picker-toggle igxSuffix>
                <igx-icon>calendar_view_day</igx-icon>
            </igx-picker-toggle>
        </igx-date-range-picker>
        ```
        - with projections:
        ```html
        <igx-date-range-picker>
            <igx-date-range-start>
                ...
                <igx-picker-toggle igxPrefix>
                    <igx-icon>calendar_view_day</igx-icon>
                </igx-picker-toggle>
                ...
            </igx-date-range-start>
            <igx-date-range-end>
                ...
            </igx-date-range-end>
        </igx-date-range-picker>
        ```

- `IgxActionStrip` component added.
    - Provides a template area for one or more actions. In its simplest form the Action Strip
        is an overlay of any container and shows additional content over that container.

    ```html
    <igx-action-strip #actionstrip>
        <igx-icon (click)="doSomeAction()"></igx-icon>
    </igx-action-strip>
    ```

- `igxSplitter` component added.
    - Allows rendering a vertical or horizontal splitter with multiple splitter panes with templatable content.
        Panes can be resized or collapsed/expanded via the UI. Splitter orientation is defined via the `type` input.

     ```html
   <igx-splitter [type]="type">
        <igx-splitter-pane>
			...
        </igx-splitter-pane>
        <igx-splitter-pane>
			...
        </igx-splitter-pane>
    </igx-splitter>
    ```

- `IgxGrid`, `IgxTreeGrid`, `IgxHierarchicalGrid`
    - Added ability to pin rows to top or bottom depending on the new `pinning` input.
    And new API methods `pinRow` and `unpinRow`.
    ```html
    <igx-grid [data]="data" [pinning]="pinningConfiguration"></igx-grid>
    ```
    ```typescript
    public pinningConfiguration: IPinningConfig = { rows: RowPinningPosition.Bottom };
    ```
    ```typescript
    this.grid.pinRow(rowID);
    ```
    - Added support for pinning columns on the right. Change the position of pinning using the new `pinning` input.
    ```html
    <igx-grid [data]="data" [pinning]="pinningConfiguration"></igx-grid>
    ```
    ```typescript
    public pinningConfiguration: IPinningConfig = { columns: ColumnPinningPosition.End };
    ```
  - Added new properties for paging:	
    - `totalRecords` set to alter the pages count based on total remote records. Keep in mind that If you are using paging and all the data is passed to the grid, the value of totalRecords property will be set by default to the length of the provided data source. If totalRecords is set, it will take precedent over the default length based on the data source.	
    - `pagingMode` - accepts `GridPagingMode` enumeration. If the paging mode is set to remote the grid will not paginate the passed data source, if the paging mode is set to local (which is the default value) the grid will paginate the data source based on the page, perPage and totalRecords values.   
    - Added functionality for column selection.
    - `columnSelection` property has been added. It accepts GridSelection mode enumeration. Grid selection mode could be none, single or multiple.
    - `selected` property has been added to the IgxColumnComponent; Allows you to set whether the column is selected.
    - `selectable` property has been added to the IgxColumnComponent; Allows you to set whether the column is selectable.
    - `onColumnSelectionChange` event is added for the `IgxGrid`. It is emitted when the column selection is changed.
    - `excelStyleSelectingTemplate` property is introduced to IgxGrid, which allows you to set a custom template for the selecting a column in the Excel Style Filter.
    - `selectedColumns` API method is added for the `IgxGrid`. It allows to get all selected columns.
    - `selectColumns` API method is added for the `IgxGrid`. It allows to select columns by passing array of IgxColumnComponent or column fields.
    - `deselectColumns` API method is added for the `IgxGrid`. It allows to deselect columns by passing array of IgxColumnComponent or column fields.
    - `deselectAllColumns` API method is added for the `IgxGrid`. It allows to deselect all columns.
    - `getSelectedColumnsData` API method is added for the `IgxGrid`. It allows to get the selected columns data.
    Added keyBoard navigation support in the IgxGrid headers. Now is possible to navigate with the arrows keys through grid headers. Also we provide a number of key combinations that trigger a different column functionality like filtering, sorting, grouping and etc. You can read more information in the [Grid Specification](https://github.com/IgniteUI/igniteui-angular/wiki/igxGrid-Specification#kb-navigation).
    - **Behavioral Change**
        - *you can not use* `tab` key to navigate between the cell in the Igx Grid. The navigation is performed only with arrow keys.
        - when you are in edit mode with `tab` key you can navigate to the next editable cell.
        - `page up` and `page down` keys will perform action only if the focused element is the tbody of the grid.
        - The grid introduces the following basic `tab stops`:
            - Toolbar / Group by Area if existing;
            - The first cell in the header row;
            - The first cell in the first body row;
            - The first cell in column summary if exists;
            - Pager UI;

- `IgxCombo`:
    - Added `autoFocusSearch` input that allows to manipulate the combo's opening behavior. When the property is `true` (by default), the combo's search input is focused on open. When set to `false`, the focus goes to the combo items container, which can be used to prevent the software keyboard from activating on mobile devices when opening the combo.

- `IgxToast`:
    - Added functionality for displaying various content into the toast component. It also allows users to access toast styles through its host element.

- `IgxDrag`
    - Added `igxDragIgnore` directive that allows children of the `igxDrag` element to be interactable and receive mouse events. Dragging cannot be performed from those elements that are ignored.
    - Added `dragDirection` input that can specify only one direction of dragging or both.

- `IgxChip`
    - Added support for tabIndex attribute applied to the main chip element.
    - Added `tabIndex` input so it can support change detection as well.

- `IgxHighlightDirective`
    - New `metadata` property was introduced, which allows adding additional, custom logic to the activation condition of a highlighted element.

### RTL Support
- `igxSlider` have full right-to-left (RTL) support.

## 9.0.1
- **Breaking Changes**
    - Remove `$base-color` from igx-typography. The igx-typography class now inherits the parent color.

## 9.0.0

### General
- Added support for the Ivy renderer.
- **Breaking Changes** The following classes and enumerators have been renamed. Using `ng update` will apply automatically migrate your project to use the new names.
    - `IgxDropDownBase` -> `IgxDropDownBaseDirective`
    - `IgxDropDownItemBase` -> `IgxDropDownItemBaseDirective`
    - `IgxGridBaseComponent` -> `IgxGridBaseDirective`
    - `IgxRowComponent` -> `IgxRowDirective`
    - `IgxHierarchicalGridBaseComponent` -> `IgxHierarchicalGridBaseDirective`
    - `IgxMonthPickerBase` -> `IgxMonthPickerBaseDirective`
    - `AvatarType` -> `IgxAvatarType`
    - `Size` -> `IgxAvatarSize`
    - `Type` -> `IgxBadgeType`
    - `SliderType` -> `IgxSliderType`
    - `TabsType` -> `IgxTabsType`

- **Breaking Changes** Due to a breaking change in Angular 9 with Ivy, Hammer providers are no longer included by default. You can find more information at: https://github.com/angular/angular/blob/master/CHANGELOG.md#breaking-changes-9 . Because of this change the following components require `HammerModule` to be imported in the root module of the application in order for user interactions to work as expected:
    - `IgxSlider`

    The following components require `HammerModule` to be imported in the root module of the application so that their **touch** interactions work as expected:
    - `igxGrid`
    - `igxHierarchicalGrid`
    - `igxTreeGrid`
    - `igxList`
    - `igxNavigationDrawer`
    - `igxTimePicker`
    - `igxMonthPicker`
    - `igxSlider`
    - `igxCalendar`
    - `igxDatePicker`
    - `igxCarousel`

- `IgxGrid`, `IgxTreeGrid`, `IgxHierarchicalGrid`
    - **Breaking Change** - Hierarchical grid children no longer use the same `IgxTransactionService` instance and transaction handling should be modified to address each grid's transactions separately.
    - **Behavioral Change** - Pinning columns is no longer automatically prevented when the pinning area would exceed the size of the grid.
    - **Breaking Change** - The following input and output have been deprecated for the `igxHierarchicalGrid` and will be removed in future versions:
        - `hierarchicalState` -> `expansionStates` should be used instead.
        - `hierarchicalStateChange` -> `expansionStatesChange` should be used instead.

    - `igxGridState` directive added to make it easy for developers to save and restore the grid state. The directive exposes the `getState` and `setState` methods to save/restore the state and an `options` input property to exclude features.
- `IgxCarousel`:
    - **Breaking Changes** -The carousel slides are no longer array, they are changed to QueryList.
    - **Behavioral change** - When slides are more than 5, a label is shown instead of the indicators. The count limit of visible indicators can be changed with the input `maximumIndicatorsCount`
- `IgxAvatar`:
    - **Breaking Changes** - renamed the `default` enumeration member to `custom` in `IgxAvatarType`;
- `IgxBadge`:
    - **Breaking Changes** - renamed the `default` enumeration member to `primary` in `IgxBadgeType`;
- `IgxCard`:
    - **Breaking Changes** - renamed the `default` enumeration member to `elevated` in `IgxCardType`;
    - **Breaking Changes** - renamed the `default` enumeration member to `start` in `IgxCardActionsLayout`;
- `IgxDivider`:
    - **Breaking Changes** - renamed the `default` enumeration member to `solid` in `IgxDividerType`;
    - **Breaking Changes** - renamed the `isDefault` getter to `isSolid`;
- `IgxProgress`:
    - **Breaking Changes** - renamed the `danger` enumeration member to `error` in `IgxProgressType`;
    - **Breaking Changes** - renamed the `danger` getter to `error`;
- `IgxTabs`:
    - **Breaking Changes** - The `tabsType` input property has been renamed to `type`. It should get renamed in your components via `ng update`;
- `igxOverlay`:
    - **Behavioral Change** - `igxOverlay` - no longer persists element scrolling `out of the box`. In order to persist an element scroll position after attaching the element to an overlay, handle the exposed `onAppended` overlay event and manage/restore the scroll position.

### New Features
- `IgxGrid`, `IgxTreeGrid`, `IgxHierarchicalGrid`:
    - Master-Detail visualization added for `igxGrid`. Users may now define templates that show additional context for rows when expanded. For more information, please take a look at the [official documentation](https://www.infragistics.com/products/ignite-ui-angular/angular/components/grid/master_detail.html).
    - `sortStrategy` input is added, which can be used to set a global sorting strategy for the entire grid.
        (**NOTE**: The grid's `sortStrategy` is of different type compared to the column's `sortStrategy`.)
    - `NoopSortingStrategy` is added, which can be used to disable the default sorting of the grid by assigning its instance to the grid's `sortStrategy` input. (Useful for remote sorting.)
    - `NoopFilteringStrategy` is added, which can be used to disable the default filtering of the grid by assigning its instance to the grid's `filterStrategy` input. (Useful for remote filtering.)
    - `sortingExpressionsChange` event emitter is added, which is fired whenever a change to the sorting expressions has occurred (prior to performing the actual sorting).
    - `filteringExpressionsTreeChange` event emitter is added, which is fired whenever a change to the filtering expressions has occurred (prior to performing the actual filtering).
    - `advancedFilteringExpressionsTreeChange` event emitter is added, which is fired whenever a change to the advanced filtering expressions has occurred (prior to performing the actual filtering).
    - `collapsible` and `expanded` properties are added to the IgxColumnGroupComponent; `collapsible` property identifies that certain column group is collapsible; `expanded` identifies whether the group is expanded or collapsed initially;
    - `collapsibleChange` and `expandedChange` events are added to the IgxColumnGroupComponent which are emitted whenever `collapsible` and `expanded` properties are changed accordingly;
    - `visibleWhenCollapsed` property has been added to the IgxColumnComponent; Allows you to set whether the column stay visible when its parent is collapsed.
    - `visibleWhenCollapsedChange` events is added to the IgxColumnComponent which are emitted whenever `visibleWhenCollapsed`  property is changed;
    - `collapsibleIndicatorTemplate` property is introduced to IgxColumnGroupComponent, which allows you to set a custom template for the expand collapse indicator;
    - `igxCollapsibleIndicator` directive has been introduced, which allows you to set a custom template for the expand collapse indicator;
    - `IgxGridExcelStyleFilteringComponent` and `IgxAdvancedFilteringDialogComponent` can now be hosted outside of the grid in order to provide the same experience as the built-in filtering UI.
    - `expandRow(rowID)`/`collapseRow(rowID)`/`toggleRow(rowID)` API methods are added for the `igxHierarchicalGrid`. They allow expanding/collapsing a row by its id.
    - `onRowToggle` event is added for the `igxHierarchicalGrid`. It is emitted when the expanded state of a row is changed.
    - `IgxRowDragGhost` directive is added. It allows providing a custom template for the drag ghost when dragging a row.
    ```html
    <igx-grid #grid1 [data]="remote | async" primaryKey="ProductID"
        [rowDraggable]="true">
        <igx-column field="ProductName"></igx-column>
        <igx-column field="ProductID"></igx-column>
        <igx-column field="UnitsInStock"></igx-column>
        <ng-template let-data igxRowDragGhost>
            <div>
                Moving {{data.ProductName}}!
            </div>
        </ng-template>
    </igx-grid>
    ```
- `IgxSlider`:
    - **Breaking Change** - `isContinuous` - input has been deleted. The option is not supported anymore.
    - `primaryTicks` input was added. Which sets the number of primary ticks
    - `secondaryTicks` input was added. Which sets the number of secondary ticks.
    - `showTicks` input was added. Which show/hide all slider ticks and tick labels.
    - `primaryTickLabels` input was added. Which shows/hides all primary tick labels.
    - `secondaryTickLabels` input was added. Shows/hides all secondary tick labels.
    - `ticksOrientation` input was added. Allows to change ticks orientation to top|bottom|mirror.
    - `tickLabelsOrientation` input was added. Allows you to change the rotation of all tick labels from horizontal to vertical(toptobottom, bottomtotop).
    - `igxSliderTickLabel` directive has been introduced. Allows you to set a custom template for all tick labels.
    - `onValueChanged` - new output has been exposed. This event is emitted at the end of every slide interaction.

- `IgxCarousel`:
    - `keyboardSupport` input is added, which can be used to enable and disable keyboard navigation
    - `gesturesSupport` input is added, which can be used to enable and disable gestures
    - `maximumIndicatorsCount` input is added, which can be used to set the number of visible indicators
    - `indicatorsOrientation` input is added, which can be used to set the position of indicators it can be top or bottom
    - `animationType` input is added, which can be used to set animation when changing slides
    - `indicatorTemplate` directive is added, which can be used to provide a custom indicator for carousel. If this property is not provided, a default indicator template will be used instead.
    - `nextButtonTemplate` directive is added, which is used to provide a custom next button template. If not provided, a default next button is used.
    - `prevButtonTemplate` directive is added, which is used to provide a custom previous button template. If not provided, a default previous button is used.

- `IgxSelect`:
    - adding `IgxSelectHeaderDirective` and `IgxSelectFooterDirective`. These can be used to provide a custom header, respectively footer templates for the `igxSelect` drop-down list. If there are no templates marked with these directives - no default templates will be used so the drop-down list will not have header nor footer.

- `IgxCombo`:
    - Added `displayText` property to the combo's `onSelectionChange` event args. The property contains the text that will be populated in the combo's text box **after** selection completes. This text can be overwritten in order to display a custom message, e.g. "3 items selected":
    ```html
    <igx-combo [data]="people" valueKey="id" displayKey="name" placeholder="Invite friends..." (onSelectionChange)="handleSelection($event)">
    ```
    ```typescript
    export class MyInvitationComponent {
        public people: { name: string; id: string }[] = [...];
        ...
        handleSelection(event: IComboSelectionChangeEventArgs) {
            const count = event.newSelection.length;
            event.displayText = count > 0 ? `${count} friend(s) invited!` : `No friends invited :(`;
        }
        ...
    }
    ```

- `IgxDropDown`:
    - `clearSelection` method is added, which can be used to deselect the selected dropdown item

- `IgxToggleDirective`:
    - `setOffset` method added. It offsets the content along the corresponding axis by the provided amount.

- `IgxOverlayService`:
    - `setOffset` method added. It offsets the content along the corresponding axis by the provided amount.

- `IgxCircularProgressBar`:
    - added `IgxProgressBarGradientDirective` to allow providing custom circular progress SVG gradients. Providing a custom gradient via a template is as easy as writing:
    ```html
    <igx-circular-bar [value]="77">
        <ng-template igxProgressBarGradient let-id>
            <svg:linearGradient [id]="id" gradientTransform="rotate(90)">
                <stop offset="0%"   stop-color="#05a"/>
                <stop offset="100%" stop-color="#0a5"/>
            </svg:linearGradient>
        </ng-template>
    </igx-circular-bar>
    ```
    - changed the `igx-progress-circular-theme` to accept a list of 2 colors for the `$progress-circle-color` argument, making it easier to modify the default gradient:
    ```scss
    $theme: igx-progress-circular-theme(
        $progress-circle-color: red blue
    );

    @include igx-progress-circular($theme);
    ```
    - RTL support

- `IgxForOf`
    - `IgxForTotalItemCount` input is added for the cases when the data is from remote services. This will allow setting the count of the items through the template. And gives the opportunity for the developers to use AsyncPipe for this option:
    ```html
    <ng-template igxFor let-item [igxForOf]="data | async" [igxForTotalItemCount]="count | async"
        [igxForContainerSize]="'500px'" [igxForItemSize]="'50px'"></ng-template>
    ```

## 8.2.6

### New Features
- `IgxSelectItem`
    - `text` input is added. By default, the Select component will display the selected item's element inner text. In cases with a more complex item template, where more than just text interpolation is used, set the text property to specify what to display in the select field when the item is selected.


## 8.2.4
- `IgxGrid`, `IgxTreeGrid`, `IgxHierarchicalGrid`
    - The header text of the columns and the column groups now has the `title` attribute set to it in order to expose a native browser tooltip.

### RTL Support
Most of the components in the framework now have full right-to-left (RTL) support via the newly included RTL themes.

For CSS-based projects add `node_modules/igniteui-angular/styles/igniteui-angular-rtl.css` to your angular.json styles collection.

For Sass-based projects pass `$direction` to the `igx-core` mixin in your root stylesheet.

Example:
```scss
// $direction defaults to ltr if it's omitted.
@include igx-core($direction: rtl);
```
Currently the following components have only partial RTL support:
 - Grid (igx-grid)
 - Slider (igx-slider)
 - Tabs (igx-tabs)
 - Circular Progress Indicator (igx-circular-bar)

 We plan on adding support for the aforementioned components in the upcoming releases.

### New Features

- Columns now expose the `cellStyles` property which allows conditional styling of the column cells. Similar to `cellClasses` it accepts an object literal where the keys are style properties and the values are expressions for evaluation.
```typescript
styles = {
    color: '#123456',
    'font-family': 'monospace'
    'font-weight': (_, __, value) => value.startsWith('!') : 'red' : 'inherit'
};
```
The callback signature for both `cellStyles` and `cellClasses` is now changed to

```typescript
(rowData: any, columnKey: string, cellValue: any, rowIndex: number) => boolean
```

## 8.2.3
- `IgxTextHighlightDirective` - The default highlight directive styles have been moved to a Sass theme - `igx-highlight-theme`; You can modify the resting and active background and text color styles of the directive by passing the respective properties to the Sass theme. You can still pass your own CSS classes to the highlight directive via the cssClass and activeCssClass inputs.

- `IgxChip`
    - **Breaking Change** The `originalEvent` property for the events `onMoveStart`, `onMoveEnd`, `onClick` and `onSelection` now provides the events, passed from the `igxDrag` directive. The passed original events are in other words the previous events that triggered the `igxChip` ones. They also have original events until a browser event is reached.
- `IgxGrid` - Now you can access all grid data inside the custom column summary. Two additional optional parameters are introduced in the IgxSummaryOperand `operate` method.

```typescript
class MySummary extends IgxNumberSummaryOperand {
    constructor() {
        super();
    }
    operate(columnData: any[], allGridData = [], fieldName?): IgxSummaryResult[] {
        const result = super.operate(allData.map(r => r[fieldName]));
        result.push({ key: 'test', label: 'Total Discounted', summaryResult: allData.filter((rec) => rec.Discontinued).length });
        return result;
    }
}
```

## 8.2.0
### New theme
Ignite UI for angular now have a new theme that mimics Microsoft "Fluent" design system.
Depending on your use case you can use one of the following mixins:
`igx-fluent-theme` and `igx-fluent-dark-theme`

We also added two new pallets that go with the new theme, `$fluent-word-palette` and `$fluent-excel-palette`.

Next example shows how you can use the Fluent theme.

```scss
// Light version
.fluent-word-theme {
    @include igx-fluent-theme($fluent-word-palette);
}

// Dark version
.fluent-excel-dark-theme {
    @include igx-fluent-dark-theme($fluent-excel-palette);
}
```

### Theme Changes
`igx-badge-theme` - Removed the `$disable-shadow` property to mitigate confusion when specifying `$shadow` explicitly.

For more information about the theming please read our [documentation](https://www.infragistics.com/products/ignite-ui-angular/angular/components/themes/index.html)

### New Features
- `IgxGrid`, `IgxTreeGrid`, `IgxHierarchicalGrid`
    - Advanced Filtering functionality is added. In the advanced filtering dialog, you could create groups of conditions across all grid columns. The advanced filtering button is shown in the grid's toolbar when `allowAdvancedFiltering` and `showToolbar` properties are set to `true`. You could also open/close the advanced filtering dialog using the `openAdvancedFilteringDialog` and `closeAdvancedFilteringDialog` methods.
    - `uniqueColumnValuesStrategy` input is added. This property provides a callback for loading unique column values on demand. If this property is provided, the unique values it generates will be used by the Excel Style Filtering (instead of using the unique values from the data that is bound to the grid).
    - `[filterStrategy] - input that allows you to override the default filtering strategy`
    - `igxExcelStyleLoading` directive is added, which can be used to provide a custom loading template for the Excel Style Filtering. If this property is not provided, a default loading template will be used instead.
    - introduced new properties `cellSelection` and `rowSelection` which accept GridSelection mode enumeration. Grid selection mode could be none, single or multiple. Also `hideRowSelectors` property is added, which allows you to show and hide row selectors when row selection is enabled.
    - introduced functionality for templating row and header selectors - [spec](https://github.com/IgniteUI/igniteui-angular/wiki/Row-Selection-Templating-(Grid-feature))
    ```html
    <igx-grid [data]="data", [rowSelection]="'multiple'" primaryKey="ID">
        <igx-column field="Name"></igx-column>
        <igx-column field="Age"></igx-column>

        <ng-template igxHeadSelector let-headSelector>
            <igx-icon>done_all</igx-icon>
        </ng-template>
        <ng-template igxRowSelector let-rowContext>
            <igx-switch [checked]="rowContext.selected"></igx-switch>
        </ng-template>
    </igx-grid>
    ```
- `IgxHierarchicalGrid`
    - Row Islands now emit child grid events with an additional argument - `owner`, which holds reference to the related child grid component instance.
- `IgxDrag`
    - Dragging without ghost. Now it is possible to drag the base element `igxDrag` is instanced on by setting the new input `ghost` to false.
    - Ghost template. A custom ghost template reference can be provided on the new `ghostTemplate` input.
    - Dragging using a single or multiple handles. New `igxDragHandle` directive is exposed to specify a handle by which an element can be interacted with instead of the whole element `igxDrag` is instanced on.
    - Linking of drag and drop elements. This can be achieved by using the new provided `dragChannel` input, specifying each element to which channel it corresponds.
    - Drag animation improvements. Three new methods have been exposed in place of the old `animateToOrigin` input in order to provide more flexibility when wanting to have transition animation to specific position when dropping. `setLocation`, `transitionToOrigin` and `transitionTo` are all methods that provide a various way to animate a transition to a specific location for the dragged element.
    - New getters - `location` and `originLocation` to aid in applying transition animations.
    - New outputs - `dragMove`, `ghostCreate` and `ghostDestroy`
- `IgxDrop`
    - Linking of drag and drop elements. This can be achieved by using the new provided `dropChannel` input, specifying each drop area to which channel it corresponds.
    - Drop strategies. Three new drop strategies have been provided - Append, Prepend and Insert.  Also an input `dropStrategy` to the `igxDrop` which specify which strategy should be used when dropping an element inside the drop area. Custom one can be specified as well.
- `IgxCheckbox`
    - introduced a new `readonly` property that doesn't allow user interaction to change the state, but keeps the default active style. Intended for integration in complex controls that handle the interaction and control the checkbox instead through binding.
- `IgxOverlay`
    - introduced a new `ContainerPositionStrategy`. The new strategy positions the element inside the containing outlet based on the directions passed in trough PositionSettings.
- `IgxChip`
    - add `onSelectionDone` event that is triggered after all animations and transitions related to selection have ended.

### General
- `IgxGrid`, `IgxTreeGrid`, `IgxHierarchicalGrid`
    - `isCellSelected` method has been deprecated. Now you can use `selected` property.
    - `rowSelectable` property has been deprecated. Now you can use `rowSelection` property to enable row selection and also you can show and hide the row selectors by setting `hideRowSelectors` property to true or false (which is the default value).
    - Removed deprecated event `OnFocusChange`
    - `IgxGridBaseComponent` exposes a new property, `dataView` that returns the currently transformed paged/filtered/sorted/grouped data, displayed in the grid
    - **Breaking Change** `igxExcelStyleSortingTemplate` directive is renamed to `igxExcelStyleSorting`.
    - **Breaking Change** `igxExcelStyleMovingTemplate` directive is renamed to `igxExcelStyleMoving`.
    - **Breaking Change** `igxExcelStyleHidingTemplate` directive is renamed to `igxExcelStyleHiding`.
    - **Breaking Change** `onRowSelectionChange` event arguments are changed. The `row` property has been removed and the properties `added`, `removed` and `cancel` are newly added.
    - **Breaking Change** `igxExcelStylePinningTemplate` directive is renamed to `igxExcelStylePinning`.
    - **Breaking Change** `onRowDragEnd` and `onRowDragStart` event arguments are changed - `owner` now holds reference to the grid component instance, while `dragDirective` hold reference to the drag directive.
    - **Behavioral Change** The behavior of the `isLoading` input no longer depends on the state of the data the grid binds to. Setting it to `true` now shows a loading indicator until it is disabled by the user.
- `IgxCombo`
    - Combo selection is now consistent when `valueKey` is defined. When `valueKey` is specified, selection is based on the value keys of the items. For example:
    ```html
    <igx-combo [data]="myCustomData" valueKey="id" displayKey="text"></igx-combo>
    ```
    ```typescript
    export class MyCombo {
        ...
        public combo: IgxComboComponent;
        public myCustomData: { id: number, text: string } = [{ id: 0, name: "One" }, ...];
        ...
        ngOnInit() {
            // Selection is done only by valueKey property value
            this.combo.selectItems([0, 1]);
        }
    }
    ```
   - **Breaking Change** When using `[valueKey]`, combo methods, events and outputs **cannot** be handled with *data item references*.
   - For more information, visit the component's [readme](https://github.com/IgniteUI/igniteui-angular/tree/master/projects/igniteui-angular/src/lib/combo/README.md)
- `IgxDrag`
    - Deprecated inputs - `hideBaseOnDrag`, `animateOnRelease`, `visible`.
    - Deprecated methods - `dropFinished`.
    - **Breaking Change** `ghostImageClass` input is renamed to `ghostClass`.
    - **Breaking Change** `dragGhostHost` input is renamed to `ghostHost`.
    - **Breaking Change** `returnMoveEnd` input is renamed to `transitioned`.
    - **Breaking Change** `onDragStart` output is renamed to `dragStart`.
    - **Breaking Change** `onDragEnd` output is renamed to `dragEnd`.

- `IgxDrop`
    - **Breaking Change** Default drop strategy is now changed to not perform any actions.
    - **Breaking Change** `onEnter` output is renamed to `enter`.
    - **Breaking Change** `onOver` output is renamed to `over`.
    - **Breaking Change** `onLeave` output is renamed to `leave`.
    - **Breaking Change** `onDrop` output is renamed to `dropped`.
    - **Breaking Change** Interfaces `IgxDropEnterEventArgs`, `IgxDropLeaveEventArgs` are both now called `IDropBaseEventArgs`.
    - **Breaking Change** Interfaces `IgxDropEventArgs` is renamed to `IDropDroppedEventArgs`.
    - **Breaking Change** Outputs `enter`, `over`, `leave`(former `onEnter`, `onOver`, `onLeave`) now have arguments of type `IDropBaseEventArgs`
    - **Breaking Change** Output `dropped` (former `onDrop`) now have arguments of type `IDropDroppedEventArgs`

## 8.1.4
- `IgxDialog` new @Input `positionSettings` is now available. It provides the ability to get/set both position and animation settings of the Dialog component.

## 8.1.3
- `IgxCombo`
    - Combo `onSelectionChange` events now emits the item(s) that were added to or removed from the collection:
    ```html
    <igx-combo (onSelectionChange)="handleChange($event)">
    ```
    ```typescript
        export class Example {
            ...
            handleChange(event: IComboSelectionChangeEventArgs) {
            console.log("Items added: ", [...event.added]); // the items added to the selection in this change
            console.log("Items removed: ", [...event.removed]); // the items removed from the selection in this change
            }
        }
    ```

## 8.1.2

### New Features
- `IgxDatePicker`
    - `valueChange` event is added.

## 8.1.0

### New Features
- `IgxBottomNav` now supports an `igx-tab` declaration mode. When in this mode, panels declarations are not accepted and tab items' content is not rendered.
    - You can use this mode to apply directives on the tab items - for example to achieve routing navigation.
    - You are allowed to customize tab items with labels, icons and even templates.
- `IgxTabs` now supports an `igx-tab-item` declaration mode. When in this mode, groups declarations are not accepted and tab items' content is not rendered.
    - You can use this mode to apply directives on the tab items - for example to achieve routing navigation.
    - You are allowed to customize tab items with labels, icons and even templates.
- `IgxGrid`
    - **Behavioral Change** - paging now includes the group rows in the page size. You may find more information about the change in the [GroupBy Specification](https://github.com/IgniteUI/igniteui-angular/wiki/Group-By-Specification)
    - `IgxColumnGroup`
        - Re-templating the column group header is now possible using the `headerTemplate` input property or the `igxHeader` directive.
    - `igx-grid-footer`
        - You can use this to insert a custom footer in the grids.
         ```html
        <igx-grid>
            <igx-grid-footer>
                Custom content
            </igx-grid-footer>
        </igx-grid>
        ```
- `igx-paginator`
    - Replaces the current paginator in all grids. Can be used as a standalone component.
      <br/>Have in mind that if you have set the `paginationTemplate`, you may have to modify your css to display the pagination correctly. The style should be something similar to:
      ```
      .pagination-container {
          display: flex;
          justify-content: center;
          align-items: center;
       }
       ```
- `IgxCombo`
    - Input `[overlaySettings]` - allows an object of type `OverlaySettings` to be passed. These custom overlay settings control how the drop-down list displays.
- `IgxForOf` now offers usage of local variables `even`, `odd`, `first` and `last` to help with the distinction of the currently iterated element.


## 8.0.2
- `igx-list-theme` now have some new parameters for styling.
    - $item-background-hover - Change The list item hover background
    - $item-text-color-hover - Change The list item hover text color.

    - $item-subtitle-color - Change The list item subtitle color.
    - $item-subtitle-color-hover - Change The list item hover subtitle color.
    - $item-subtitle-color-active - Change The active list item subtitle color.

    - $item-action-color - Change The list item actions color.
    - $item-action-color-hover - Change The list item hover actions color.
    - $item-action-color-active - Change The active list item actions color.

    - $item-thumbnail-color - Change The list item thumbnail color.
    - $item-thumbnail-color-hover - Change The list item hover thumbnail color.
    - $item-thumbnail-color-active - Change The active list item thumbnail color.

- **Behavioral Change** default min column width is changed according the grid display density property:
    - for `DisplayDensity.comfortable` defaultMinWidth is `80px`;
    - for `DisplayDensity.cosy` defaultMinWidth is `64px`;
    - for `DisplayDensity.compact` defaultMinWidth is `56px`;
Now you can set `minWindth` for a column to a value smaller than `defaultMinWidth` value.

## 8.0.1

- **General**
    - Importing ES7 polyfill for Object (`'core-js/es7/object'`) for IE is no longer required.

### New Features
- `IgxDropDown` now supports `DisplayDensity`.
    - `[displayDensity]` - `@Input()` added to the `igx-drop-down`. Takes prevelance over any other `DisplayDensity` provider (e.g. parent component or `DisplayDensityToken` provided in module)
    - The component can also get it's display density from Angular's DI engine (if the `DisplayDensityToken` is provided on a lower level)
    - Setting `[displayDensity]` affects the control's items' and inputs' css properties, most notably heights, padding, font-size
    - Available display densities are `compact`, `cosy` and `comfortable` (default)
    - **Behavioral Change** - default `igx-drop-down-item` height is now `40px` (down from `48px`)
- `IgxCombo` - Setting `[displayDensity]` now also affects the combo's items
    - **Behavioral Changes**
    - `[itemHeight]` defaults to `40` (`[displayDensity]` default is `comfortable`)
    - `[itemsMaxHeight]` defaults to `10 * itemHeight`.
    - Changing `[displayDensity]` or `[itemHeight]` affect the drop-down container height if `[itemsMaxHeight]` is not provided
    - Setting `[itemHeight]` overrides the height provided by the `[displayDensity]` input
- `IgxSelect`- Setting `[displayDensity]` now also affects the select's items
    - **Behavioral Change** - default `igx-select-item` height is now `40px` (down from `48px`)
- `IgxChip`
    - `hideBaseOnDrag` input is added that allow the chip base that stays at place to be visible while dragging it.
    - `animateOnRelease` input is added that allows to disable the animation that returns the chip when the chip is released somewhere.
- `IgxTransaction` - `getState` accepts one optional parameter `pending` of `boolean` type. When `true` is provided `getState` will return `state` from pending states. By default `getState` is set to `false`.

## 8.0.0
- `Theming`: Add component schemas for completely round and completely square variations. Can be mixed with the existing light and dark component schemas. For instance:
    ```scss
        $light-round-input: extend($_light-input-group, $_round-shape-input-group);
    ```
There are also prebuilt schema presets for all components (light-round/dark-round and light-square/dark-square), namely `$light-round-schema, $light-dark-schema, $light-square-schema, $dark-square-schema`;
- `IgxCombo`: Removed the following deprecated (since 6.2.0) template selectors:
    - `#emptyTemplate`
    - `#headerTemplate`
    - `#footerTemplate`
    - `#itemTemplate`
    - `#addItemTemplate`
    - `#headerItemTemplate`
- `igxTimePicker` and `igxDatePicker`
    - `openDialog()` now has an optional `[target: HTMLElement]` parameter. It's used in `mode="dropdown"` and the drop down container is positioned according to the provided target.
    - The custom drop down template target is no longer marked with `#dropDownTarget`, instead it's provided as an `HTMLElement` to the `openDialog()` method.
    - By default, the `igxDatePicker` drop down target is changed from the `igxInput` element to the `igxInputGroup` element.
    - `onClosing` event is added.
    - **Breaking Change** `onOpen` event is renamed to `onOpened`.
    - **Breaking Change** `onClose` event is renamed to `onClosed`.
    - **Behavioral Change** - action buttons are now available in the dropdown mode.
    - **Feature** `igxDatePicker` and `igxTimePicker` now provide the ability for adding custom action buttons. Read up more information in [igxDatePicker ReadMe](https://github.com/IgniteUI/igniteui-angular/tree/master/projects/igniteui-angular/src/lib/date-picker/README.md) or [igxTimePicker ReadMe](https://github.com/IgniteUI/igniteui-angular/tree/master/projects/igniteui-angular/src/lib/time-picker/README.md)
- `IgxToggleAction` / `IgxTooltip`: Removed the deprecated `closeOnOutsideClick` Input that has been superseded by `overlaySettings` in 6.2.0.

- `IgxList` - The list component has been refactored. It now includes several new supporting directives:
    - `igxListThumbnail` - Use it to mark the target as list thumbnail which will be automatically positioned as a first item in the list item;
    - `igxListAction` - Use it to mark the target as list action which will be automatically positioned as a last item in the list item;
    - `igxListLine` - Use it to mark the target as list content which will be automatically positioned between the thumbnail and action;
    - `igxListLineTitle` - Use it to mark the target as list title which will be automatically formatted as a list-item title;
    - `igxListLineSubTitle` - Use it to mark the target as list subtitle which will be automatically formatted as a list-item subtitle;

    ```html
        <igx-list>
            <igx-list-item [isHeader]="true">List items</igx-list-item>
            <igx-list-item>
              <igx-avatar igxListThumbnail></igx-avatar>
              <h1 igxListLineTitle>List item title</h1>
              <h3 igxListLineSubTitle>List item subtitle</h3>
              <igx-icon igxListAction>info</igx-icon>
            </igx-list-item>
        </igx-list>

        <igx-list>
          <igx-list-item [isHeader]="true">List items</igx-list-item>
          <igx-list-item>
            <igx-avatar igxListThumbnail></igx-avatar>
            <span igxListLine>Some content</span>
            <igx-icon igxListAction>info</igx-icon>
          </igx-list-item>
        </igx-list>
    ```
- `IgxGrid`, `IgxTreeGrid`, `IgxHierarchicalGrid`
    - **Breaking Change** The **condition** parameter of the `filterGlobal` method is no longer optional. When the filterGlobal method is called with an invalid condition, it will not clear the existing filters for all columns.


## 7.3.4
- `IgxGrid` - summaries
    - `clearSummaryCache()` and `recalculateSummaries()` methods are now removed from the IgxGrid API, beacause they are no longer needed; summaries are updated when some change is perform and the summary cache is cleared automatically when needed;
- `IgxGrid`, `IgxTreeGrid`, `IgxHierarchicalGrid`
    - **Breaking Change** The **condition** parameter of the `filterGlobal` method is no longer optional. When the filterGlobal method is called with an invalid condition, it will not clear the existing filters for all columns.

### New feature
- `igxSlider` - exposing new `labels` property accepting a collection of literal values that become equally spread over the slider, by placing each element as a thumb label.
- `igxSlider` - deprecate **isContiunous** property.
- `IgxChip`
    - `hideBaseOnDrag` input is added that allow the chip base that stays at place to be visible while dragging it.
    - `animateOnRelease` input is added that allows to disable the animation that returns the chip when the chip is released somewhere.

- `igxTimePicker` changes
    - `onClosing` event is added.
    - **Breaking Change** `onOpen` event is renamed to `onOpened`.
    - **Breaking Change** `onClose` event is renamed to `onClosed`.
    - **Behavioral Change** - action buttons are now available in the dropdown mode.
    - **Feature** `IgxTimePickerComponent` now provides the ability for adding custom action buttons. Read up more information in the [ReadMe](https://github.com/IgniteUI/igniteui-angular/tree/master/projects/igniteui-angular/src/lib/time-picker/README.md)

- `igxDatePicker` changes
    - `onClosing` event is added.
    - **Breaking Change** `onOpen` event is renamed to `onOpened`.
    - **Breaking Change** `onClose` event is renamed to `onClosed`.
    - **Behavioral Change** - action buttons are now available in the dropdown mode.
    - **Feature** `IgxDatePickerComponent` now provides the ability for adding custom action buttons. Read up more information in the [ReadMe](https://github.com/IgniteUI/igniteui-angular/tree/master/projects/igniteui-angular/src/lib/date-picker/README.md)

- Excel-Style Filtering and Quick Filtering user interfaces now display the date picker's calendar in a dropdown.
- `IgxCard` - The card component has been refactored. It now includes several new supporting components/directives:
    - `igxCardHeaderTitle` - tag your headings placed in the `igx-card-header` container to be displayed as a card title;
    - `igxCardHeaderSubtitle` - tag your headings placed in the `igx-card-header` container to be displayed as a card subtitle;
    - `igxCardThumbnail` - tag anything placed in the `igx-card-header` as a thumb to be placed to the left of your titles;
    - `igx-card-header` - the card header can now detect and automatically position `igx-avatar`s placed in it;
    - `igx-card-media` - wrap images or videos that will be automatically sized for you;
    - `igx-card-actions` - the card actions can now detect and automatically position all `igxButton`s placed in it;
    - The card has a new `type` property. It can be set to `outlined` to get the new outlined card look;
    - The card has a new `horizontal` property. When set to true, the layout will become horizontally aligned;
- New Directive `igx-divider` - The igx-divider is a thin, configurable line that groups content in lists and layouts.
- `IgxDropDown` now supports `DisplayDensity`.
    - `[displayDensity]` - `@Input()` added to the `igx-drop-down`. Takes prevalance over any other `DisplayDensity` provider (e.g. parent component or `DisplayDensityToken` provided in module)
    - The component can also get it's display density from Angular's DI engine (if the `DisplayDensityToken` is provided on a lower level)
    - Setting `[displayDensity]` affects the control's items' and inputs' css properties, most notably heights, padding, font-size
    - Available display densities are `compact`, `cosy` and `comfortable` (default)
    - **Behavioral Change** - default item `igx-drop-down-item` height is now `40px` (down from `48px`)
- `IgxCombo` - Setting `[displayDensity]` now also affects the combo's items
    - Setting `[itemHeight]` overrides the height provided by the `[displayDensity]` input
- `IgxSelect`- Setting `[displayDensity]` now also affects the select's items

### Bug Fixing
- igx-input: Top of Japanese characters get cut off in Density Compact mode #4752
- When no condition is provided, filter() method of grid throws undescriptive error #4897
- [IE11][igx-grid][MRL] header cell is not row-spanned. #4825
- Select's label is positioned incorrectly #4236
- [igx-grid] Filtering row's chips area is not resized when resizing window. #4906
- `hideGroupedColumns` hides the whole MRL group #4714
- An error is returned when changing rowEditable input and a cell is opened in edit mode #4950
- Row editing border style is not applied correctly for the first record when there is grouping #4968
- Cell navigation does not work along with Multi Row Layout group #4708
- When no condition is provided, filter() method of grid throws undescriptive error #4897
- In slider with type Range when change the lower value to be equal or greater than the upper the range is not correct #4562
- When change the slider type at run time the slider is not updated correctly #4559
- Range Slider Thumps collapsing #2622
- Angular httpinterceptor(jwt token header) not working after importing IgxTreeGridModule in lazy loaded module #4285
- [igx-grid] "quick clicking twice resizer " can sometimes lead to unable to sort. #4858
- TimePicker "hour mode" #4679

## 7.3.3

- `igx-core()` now includes some styles for printing layout.
In order to turn them off, you need to pass an argument and set it to `false`
    ```
        @include igx-core($print-layout: false);
    ```

- `Pager`
    - **Behavioral Change** - The pager is now hidden when there are no records in the grid.

### Bug fixes
- Row editing styles are not applied correctly within multi row layout grid #4859
- Provide a way to animate row drag, when it is released #4775
- There is lag on checking/unchecking an item in an Excel Style Filter with a lot of items #4862
- Make dragIndicatorIconTemplate @ContentChild in the igxHierarchicalGrid #4769
- Add PostDeploy.ps1 script into the repo #4887
- Provide a way to animate row drag, when it is released #4775
- Feature-request: IgxGrid improve Printing Experience #1995
- When column is scrolled and open excel filter, its position is not correct #4898
- IgxCombo is not properly clearing subscription #4928
- "(Blanks)" appears unchecked on reopening the ESF UI if the underlying value is an empty string. #4875
- [igx-tree-grid] loading indicator not shown in IE11 #4754
- Filtering conditions drop down does not behave consistently when the button that opens it is clicked multiple times #4470

## 7.3.2

### Bug Fixes
- Time picker component fails on dropdown mode in combination with igxTimePickerTemplate modifications #4656
- In IE11 when chips length is bigger then filter row scrolls position is not correct #4699
- Not able to change filter option in excel style filter. #4347
- [igx-grid] rendering performance becomes extremely poor when binding data after initialization. #4839
- Group comparer is not taken into consideration when column is dragged to grouped area #4663

## 7.3.1
`igx-core()` now includes some styles for printing layout. In order to turn them off, you need to pass an argument and set it to `false`

```
@include igx-core($print-layout: false);
```
- `IgxGrid` Custom keyboard navigation
    - `onFocusChange` event is deprecated.
    - `onGridKeydown` event is exposed which is emitted when `keydown` is triggered over element inside grid's body
    - `navigateTo` method allows you to navigate to a position in the grid based on provided `rowindex` and `visibleColumnIndex`, also to execute a custom logic over the target element through a callback function that accepts `{ targetType: GridKeydownTargetType, target: Object }`
    - `getNextCell` returns `ICellPosition` which defines the next cell, according to the current position, that match specific criteria. You can pass callback function as a third parameter of `getPreviousCell` method
    - `getPreviousCell` returns `ICellPosition` which defines the previous cell, according to the current position, that match specific criteria. You can pass callback function as a third parameter of `getPreviousCell` method.
    - `IgxTransactionService` now can `commit` and `clear` transaction(s) by record id with an optional parameter. The `commit` method will apply to the data all transactions for the provided `id`. The `clear` method will remove all transactions for the `id` from the transactions log. Additionally both will remove all actions from the undo stack matching the provided `id`.

### Bug fixes
- The ESF animations for opening and closing do not work #4834
- IgxButtonGroup does not respect compact styles #4840
- Not able to change filter option in excel style filter. #4347
- Broken links enhancements #4830
- rowDraggable is applied to grids from all hierarchical levels in hierarchical grid #4789
- [igx-grid][IE11] filtering problems with IME mode. #4636
- Filtering operation crashes when applying filter on a column with many unique values. #4723
- Emit onColumnVisibilityChanged when hiding a column through ESF UI. #4765 #4792
- onColumnVisibilityChanged event is not fired when hiding a column through ESF. #4765
- "Select All" should not be treated as a match when searching. #4020
- Opening the ESF dialog throws an error #4737
- Recalculate igxfor sizes for excel style search list on after view init #4804
- igx-grid: Incorrect height calculation when setting height in percent and binding empty data. #3950
- When grid width is less than 400px and open filter row the arrows for chips are previewed #4700
- Canceling onRowDragStart leaves the drag ghost in the DOM #4802

## 7.3.0

### Features
- `igxGrid`
    - **Feature** `igxGridComponent` now supports [Multi Row Layouts](https://github.com/IgniteUI/igniteui-angular/wiki/Grid---Multi-Row-Layout). It is configured with the newly added `IgxColumnLayoutComponent` and the columns in it. `IgxColumnComponent` now expose four new fields to determine the size and the location of the field into the layout:
        - [`colStart`](https://www.infragistics.com/products/ignite-ui-angular/docs/typescript/latest/classes/igxcolumncomponent.html#colstart) - column index from which the field is starting. This property is **mandatory**.
         - [`rowStart`](https://www.infragistics.com/products/ignite-ui-angular/docs/typescript/latest/classes/igxcolumncomponent.html#rowstart) - row index from which the field is starting. This property is **mandatory**.
         - [`colEnd`](https://www.infragistics.com/products/ignite-ui-angular/docs/typescript/latest/classes/igxcolumncomponent.html#colend) - column index where the current field should end. The amount of columns between colStart and colEnd will determine the amount of spanning columns to that field. This property is **optional**. If not set defaults to `colStart + 1`.
         - [`rowEnd`](https://www.infragistics.com/products/ignite-ui-angular/docs/typescript/latest/classes/igxcolumncomponent.html#rowend) - row index where the current field should end. The amount of rows between rowStart and rowEnd will determine the amount of spanning rows to that field. This property is **optional**. If not set defaults to `rowStart + 1`.
         ```html
        <igx-column-layout>
             <igx-column [rowStart]="1" [colStart]="1" field="Country"></igx-column>
             <igx-column [rowStart]="1" [colStart]="2" field="City"></igx-column>
             <igx-column [rowStart]="2" [colStart]="1" [colEnd]="3" field="Address"></igx-column>
        </igx-column-layout>
        ```
- `igxGrid`, `igxTreeGrid`, `igxHierarchicalGrid`
    - **Feature** Grid components now supports [Grid Row Dragging ](https://github.com/IgniteUI/igniteui-angular/wiki/Row-Dragging). It lets users pass the data of a grid record on to another surface, which has been configured to process/render this data. It can be enabled by using the `rowDraggable` input of the grid.

    - **Feature** The Excel Style Filter dialog and its sub-dialogs now have a display density based on the `displayDensity` input of their respective grid.
- `igxTreeGrid`
    - **Feature** The `IgxTreeGridComponent` now supports loading child rows on demand using the newly added `loadChildrenOnDemand` and `hasChildrenKey` input properties.
- `IgxListComponent`
    - **Feature** The `IgxListComponent` now provides the ability to choose a display density from a predefined set of options: **compact**, **cosy** and **comfortable** (default one). It can be set by using the `displayDensity` input of the list.
- `igxButton`
    - **Feature** The `igxButton` now provides the ability to choose a display density from a predefined set of options: **compact**, **cosy** and **comfortable** (default one). It can be set by using the `displayDensity` input of the button directive.
- `igxButtonGroup`
    - **Feature** The `igxButtonGroup` now provides the ability to choose a display density from a predefined set of options: **compact**, **cosy** and **comfortable** (default one). It can be set by using the `displayDensity` input of the button group. The buttons within the group will have the same density as the button group. If a button has the `displayDensity` set in the template, it is not changed by the density of the group where the button is placed.
- `igxGrid`, `igxTreeGrid`, `igxHierarchicalGrid`
    - **Feature** The Excel Style Filter dialog and its sub-dialogs now have a display density based on the `displayDensity` input of their respective grid.
- `IgxDropDown`
    - now supports virtualized items. Use in conjunction with `IgxForOf` directive, with the following syntax, to display very large list of data:
    ```html
    <igx-drop-down>
        <div class="wrapping-div">
            <igx-drop-down *igxFor="let item of localItems; index as index; scrollOrientation: 'vertical'; containerSize: itemsMaxHeight; itemSize: itemHeight;"
            [value]="item" [index]="index">
                {{ item.data }}
            </igx-drop-down>
        </div>
    </igx-drop-down>
    ```

### Bug Fixes
- Grid remains in pending state after commiting row edit w/o changes #4680
- Filter condition dropdown is not closed on tab navigation #4612
- When filter row is opened navigating with shift and tab on first cell does not selects the cancel button #4537
- Focus is not moved from the filter row to the summary row when the grid has no records #4613
- igx-carousel problem with lost focus #4292
- List items are shifted down on search if the list was scrolled down beforehand. #4645
- [igx-grid] some cells are not rendered when resizing window. #4568
- [igx-grid] after being grouped then resized, horizontal scrolling causes column header misalignment with data cell #4648
- Cells content is misaligned when group by a column and scroll horizontal #4720
- When hide/show columns the grid has empty space #4505

## 7.2.12

- `IgxGrid`, `IgxTreeGrid`, `IgxHierarchicalGrid`
    - **Breaking Change** The **condition** parameter of the `filterGlobal` method is no longer optional. When the filterGlobal method is called with an invalid condition, it will not clear the existing filters for all columns.

- `IgxGrid` - summaries
    - `clearSummaryCache()` and `recalculateSummaries()` methods are now removed from the IgxGrid API, beacause they are no longer needed; summaries are updated when some change is perform and the summary cache is cleared automatically when needed;

### New features
- **igxSlider** - exposing new `labels` property accepting a collection of literal values that become equally spread over the slider, by placing each element as a thumb label.
- **igxSlider** - deprecate **isContiunous** property.
- `IgxDropDown` now supports `DisplayDensity`.
    - `[displayDensity]` - `@Input()` added to the `igx-drop-down`. Takes prevelance over any other `DisplayDensity` provider (e.g. parent component or `DisplayDensityToken` provided in module)
    - The component can also get it's display density from Angular's DI engine (if the `DisplayDensityToken` is provided on a lower level)
    - Setting `[displayDensity]` affects the control's items' and inputs' css properties, most notably heights, padding, font-size
    - Available display densities are `compact`, `cosy` and `comfortable` (default)
    - **Behavioral Change** - default item `igx-drop-down-item` height is now `40px` (down from `48px`)
- `IgxCombo` - Setting `[displayDensity]` now also affects the combo's items
    - Setting `[itemHeight]` overrides the height provided by the `[displayDensity]` input
- `IgxSelect`- Setting `[displayDensity]` now also affects the select's items

### Bug Fixes
- In slider with type Range when change the lower value to be equal or greater than the upper the range is not correct #4562
- When change the slider type at run time the slider is not updated correctly #4559
- Range Slider Thumps collapsing #2622
- When no condition is provided, filter() method of grid throws undescriptive error #4897
- [igx-grid] Filtering row's chips area is not resized when resizing window. #4906
- Add PostDeploy.ps1 script into the repo #4887
- An error is returned when a row is opened in edit mode and click to search the next item #4902
- [igx-grid] "quick clicking twice resizer " can sometimes lead to unable to sort. #4858
- Child summaries disappears when edit a cell and press tab on click on cell in same row when rowEditable is true #4949
- When no condition is provided, filter() method of grid throws undescriptive error #4897

## 7.2.11

### Bug fixes
- When column is scrolled and open excel filter, its position is not correct #4898
- "(Blanks)" appears unchecked on reopening the ESF UI if the underlying value is an empty string. #4875
- There is lag on checking/unchecking an item in an Excel Style Filter with a lot of items #4862
- Group comparer is not taken into consideration when column is dragged to grouped area #4663
- Filtering conditions drop down does not behave consistently when the button that opens it is clicked multiple times #4470

## 7.2.10

### Features
- Condense grid summaries #4694

### Bug Fixes
- When grid width is less than 400px and open filter row the arrows for chips are previewed #4700
- Time picker component fails on dropdown mode in combination with igxTimePickerTemplate modifications #4656
- In IE11 when chips length is bigger then filter row scrolls position is not correct #4699
- The ESF animations for opening and closing do not work #4834
- Not able to change filter option in excel style filter. #4347
- [igx-grid] rendering performance becomes extremely poor when binding data after initialization. #4839

## 7.2.9
`igx-core()` now includes some styles for printing layout.
In order to turn them off, you need to pass an argument and set it to `false`

```
 @include igx-core($print-layout: false);
```

- `Pager`
    - **Behavioral Change** - The pager is now hidden when there are no records in the grid.

### Bug fixes
- ElasticPositionStrategy should resize shown element with Center/Middle directions #4564
- onColumnVisibilityChanged event is not fired when hiding a column through ESF. #4765
- Filtering operation crashes when applying filter on a column with many unique values. #4723
- "Select All" should not be treated as a match when searching. #4020
- igx-grid: Incorrect height calculation when setting height in percent and binding empty data. #3950
- Error is thrown when press escape in the filter row #4712
- Opening the ESF dialog throws an error #4737
- [igx-grid][IE11] "Error: ViewDestroyedError: Attempt to use a destroyed view: detectChanges" is thrown when closing filtering row. #4764
- [igx-grid] some cells don't go into edit state or selected state when resizing window. #4746
- igx-tree-grid when no data in grid pagination shows wrong #4666
- ElasticPositionStrategy should resize shown element with Center/Middle directions #4564
- ESF custom dialog new filter not fully visible #4639
- igx-grid: row virtualization doesn't work when setting height in percent if you fetch and bind data after initial rendering. #3949
- Grid height is calculated wrongly as grid width narrows #4745
- [igx-grid][IE11] filtering problems with IME mode. #4636

## 7.2.8
- `IgxGrid` Custom keyboard navigation
    - `onFocusChange` event is deprecated.
    - `onGridKeydown` is exposed. The event will emit
    `IGridKeydownEventArgs { targetType: GridKeydownTargetType; target: Object; event: Event; cancel: boolean; }`
    - `navigateTo(rowIndex: number, visibleColumnIndex: number, callback({targetType, target: Object }))` - this method allows you to navigate to a position in the grid based on provided `rowindex` and `visibleColumnIndex`;
    - `getNextCell(currentRowIndex, currentvisibleColumnIndex, callback(IgxColumnComponent))` - returns `{ rowIndex, visibleColumnIndex }` which defines the next cell, that match specific criteria according to the current position
    - `getPreviousCell(currentRowIndex, currentvisibleColumnIndex, callback(IgxColumnComponent))` - returns `{ rowIndex, visibleColumnIndex }` which defines the previous cell, that match specific criteria according to the current position

### Bug Fixes
- Grid remains in pending state after commiting row edit w/o changes #4680
- Filter condition dropdown is not closed on tab navigation #4612
- When filter row is opened navigating with shift and tab on first cell does not selects the cancel button #4537
- Focus is not moved from the filter row to the summary row when the grid has no records #4613
- igx-carousel problem with lost focus #4292
- List items are shifted down on search if the list was scrolled down beforehand. #4645
- [igx-grid] some cells are not rendered when resizing window. #4568
- [igx-grid] after being grouped then resized, horizontal scrolling causes column header misalignment with data cell #4648
- Cells content is misaligned when group by a column and scroll horizontal #4720
- When hide/show columns the grid has empty space #4505

## 7.2.7

### Bug fixes
- Custom filter dialog Excel-Style Filtering does not save the selected operand #4548
- Wrong endEdit call on data operation pipes subscribe #4313
- TreeGrid does not have default loading template #4624
- [igx-grid] Question about resizing behavioral change after v7.2.1. #4610
- [igx-grid] onSelection event comes to emit after ending edit mode. #4625
- Error is thrown when trying to open datepicker with Space key in IE #4495
- DatePicker dropdown overlaps the input when it appears top #4526
- Custom filter dialog of the Excel-style Filtering does not display the selected condition in the correct format #4525
- [igx-grid] group row is duplicated when collapsing all and then expanding a group row. #4650
- Fix scroll wheel tests due to creating wheel event with deltaY sets also wheelDeltaY (PR #4659)
- Update Canonical and HrefLang links for EN and JP environments #4674
- In the Drag and Drop dev sample the background color is not changed in IE and Edge #4597

## 7.2.6
- `igxGrid`
    - **Feature** The `groupsRecords` property now returns the full grouping tree as in 7.1 and also includes the grouping information for all pages.

### Bug Fixes
- Unreadable icon color when icon is used as a tooltip target with dark-theme #4477
- [igx-tabs] Selection indicator is not resized correctly #4420
- Faulty urls in Typescript #4546
- igx-list theme docs #4390
- Filtering conditions drop down does not behave consistently when the button that opens it is clicked multiple times #4470
- Message 'No records found.' is still previewed when reset filter #4484
- The text in the filter column textbox truncates in the igx-grid component #4496
- Excel style filter does not apply the filter when the value is 0 #4483
- When hold arrow up or down key on a month the focus changes to the year #4585
- Putting two circular progress bars results in duplicate IDs #4410
- igxGrid does not clear groupsRecords when all columns get ungrouped #4515

## 7.2.5
- `igxDrop`
    - `onEnter`, `onLeave` and `onDrop` events now have new arguments for `originalEvent`, `offsetX` and `offsetY` relative to the container the igxDrop is instanced.
- `IgxList`
    - **Feature** the `index` property is now an `@Input` and can be assigned by structural directives such as `*igxFor`.
    ```html
        <igx-list>
            <div [style.height]="'480px'" [style.overflow]="'hidden'" [style.position]="'relative'">
                <igx-list-item [index]="i" *igxFor="let item of data; index as i; scrollOrientation: 'vertical'; containerSize: '480px'; itemSize: '48px'">
                    <div>{{ item.key }}</div>
                    <div class="contact__info">
                        <span class="name">{{item.name}}</span>
                    </div>
                </igx-list-item>
            </div>
        </igx-list>
    ```
    - The `items` property now returns the collection of child items sorted by their index if one is assigned. This is useful when the `children` order cannot be guaranteed.
- Excel-Style Filtering and Quick Filtering user interfaces now display the date picker's calendar in a dropdown.
- `IgxCard` - The card component has been refactored. It now includes several new supporting components/directives:
    - `igxCardHeaderTitle` - tag your headings placed in the `igx-card-header` container to be displayed as a card title;
    - `igxCardHeaderSubtitle` - tag your headings placed in the `igx-card-header` container to be displayed as a card subtitle;
    - `igxCardThumbnail` - tag anything placed in the `igx-card-header` as a thumb to be placed to the left of your titles;
    - `igx-card-header` - the card header can now detect and automatically position `igx-avatar`s placed in it;
    - `igx-card-media` - wrap images or videos that will be automatically sized for you;
    - `igx-card-actions` - the card actions can now detect and automatically position all `igxButton`s placed in it;
    - The card has a new `type` property. It can be set to `outlined` to get the new outlined card look;
    - The card has a new `horizontal` property. When set to true, the layout will become horizontally aligned;
- New Directive `igx-divider` - The igx-divider is a thin, configurable line that groups content in lists and layouts.

### Bug Fixes
- Row editing overlay is not visible when grid has either 1 or 2 rows and height is not set. #4240
- Ctrl + Right Arrow is not working in an expanded child grid in 7.2.x #4414
- In EI11 and error is returned when filter by date #4434
- Calendar should be closed when scrolling is initiated #4099
- The sync service for the horizontal virtualization returns invalid cache values in certain scenarios #4460
- Unreadable icon color when icon is used as a tooltip target with dark-theme #4477
- When first tree grid column is with type date the calendar mode is not correct #4457
- When grid is grouped the search does not scroll to the find result #4327
- Calendar should be closed when scrolling is initiated #4099
- [igx-list] IgxListItem.index returns wrong index when igx-list is virtualized by igxForOf #4465
- [igx-grid] groupsRepcords is not updated correctly when grouping/ungrouping. #4479
- Exceptions are thrown by igxHGrid when columns don't have initial width, or it has been set as a percentage #4491
- Change date pickers' mode to 'dropdown' in all filtering UIs. #4493
- The radio-group display cannot be overridden #4402
- Filtered column header goes over the RowSelectors and groups when scroll horizontal #4366
- [igx-grid] description about onColumnMovingEnd is not correct. #4452
- IgxTabs removes custom added class #4508

## 7.2.4
### New feature
- [Multi-cell selection](https://github.com/IgniteUI/igniteui-angular/wiki/Grid-Multi-cell-selection-Specification) - Enables range selection of cells in the grid.

### Grids Performance improvements
- Grid rendering speed
- Grid grouping rendering speed
- Grid vertical scrolling using the scroll arrows
- Grid horizontal scrolling using the scroll arrows
- Grid cell focusing time
- Typing a character in an inline editor

### Bug fixes
- IgxForOf - Virtual item index with remote data #4455
- If grid has height in %(or no height) and filtering is enabled, then height is not calculated correctly. #4458
- 3rd level child does not scroll with keyboard nav #4447
- When in column group a column is hidden in the excel style filter LEFT and RIGHT buttons are enabled #4412
- Column Moving keydown.escape HostListener needs refactoring #4296
- Hierarchical Grid: scrolled child views remain after the root grid has been destroyed #4440
- When child grids have width in % (or no width) and there is horizontal scrollbar the vertical scrollbar is not visible. #4449
- Opening the Filtering dropdown twice in an igxHierarchicalGrid results in warning messages in the browser console #4436
- for-of init optimizations for grids #4374
- Changing columns dynamically in the Hierarchical Grid resets root column list to contain child columns. #4337
- Cell is not selected on click [IE] #1780
- igx-grid: Uncommitted IME text gets lost when Enter key is pressed in an edit cell template. #4314

## 7.2.3
### Improvements
- `IPinColumnEventArgs` new property - added a new property `isPinned` to the `IPinColumnEventArgs` interface. Now the `onColumnPinning` event emits information whether the column is pinned or unpinned.
- `igxGrid`
    - `igxFilterCellTemplate` directive added that allows retemplating of the filter cell.
    - `IgxColumnComponent` now has `filterCellTemplate` property that can be used to retemplate the filter cell.

### Bug fixes
- Fix auto-generate columns for TreeGrid #4399
- Emiting event when unpinning column #3833
- In Firefox when collapse all groups grid becomes empty #4304
- When transactions are enabled and update a filtered cell there is an error in console #4214
- In IE11 datePicker delete button is not in correct position when open a cell in edit mode #4116
- Refactoring filter cell navigation so that it is handled in the navigation service. Handling special scenarios for hierarchical grid in the hierarchical navigation service. #4267
- Grid: fix sorting in chrome #4397
- An error is returned when add a child for not committed row and summaries are enabled #4317
- Update child summaries correctly when CRUD operations are performed #4408
- Add igxQuickFilterTemplate directive #4377
- Resizing: move resize handle logic in a directive #4378
- No event emitted when column is unpinned #3799
- When update a cell in the grouped column the child summaries are not updated #4324
- Column Group border is misaligned with its children's in some cases #4387
- Expanding last row of HierarchicalGrid via keyboard(Alt + downArrow) leads to cell losing its focus. #4080
- fix(HierarchicalGrid): Moving onGridCreated to be emitted onInit #4370
- Virtualization of grid not working in tab #4329
- When you pin child column the whole group is not pinned #4278

## 7.2.2
### Features
- **Components' Display Type** - All components now have their CSS display property explicitly set on the host element to ensure width, padding, and margins are applied when set directly on the host selectors.
- **Themes**
    - Add support for gradients and images as values for component themes via the component theme functions.
    - `Palettes` - added surface color to the palette. The surface color is used by cards, pickers, dialog windows, etc. as the default background.

### Bug fixes
- fix(tabs): Fix for applying styles to tabs group #4371
- igxInput - add ability to toggle required dynamically #4361
- Select sort button only if default template is used #4372
- Public enumerations should not be constants #4364
- fix(hierarchicalGrid): Fix scrollbar not updated when data for children is loaded after initial load. #4334
- fix(date-picker): Fix for re-templating dropdown date-picker #4325
- Remove ngModel from datepicker #4333
- Scrollbar is not updated when load remote data #4209
- IgxGrid cell edit does not update values (onCellEdit) #4055
- Initial GroupBy performance is poor with many columns grouped #4309
- Components' display type #4316
- Including summary row cells in tab sequence for HierarchicalGrid navigation. #4293
- Surface color #4109
- `headerGroupClasses` is marked as hidden #4276
- Update AutoScrollStrategy to reposition elements outside NgZone #4250
- Optimizing post group pipe for 4309 - 7.2.x #4310
- IgxSelect does not close on Shift+Tab #4164
- clone method should have inheritdoc in all position strategies #4265
- Dialog does not emits close event the second time that is opened and closed #4222
- IgxLabelComponent is hidden #4237
- refactor(button-group): Fix the double borders between the buttons #4092
- Allow gradient/image values as backgrounds in component themes #4218
- Time Picker enhancements #4348

## 7.2.1
- `igxGrid`
    - **Breaking Change** The `groupsRecords` property now only returns the visible tree and does not include groups that are children of collapsed parents.
    - **Feature** Column Hiding and Column Pinning components now expose a `disableFilter` property which allows hiding the filter columns input from the UI.

### Improvements
- igxSelect - select-positioning-strategy code cleanup #4019

### Bug fixes
- Tooltip remains opened after clicking its target #4127
- Can not move a column to left if the previous column is column group #4114
- TextHighlight Directive makes the matching spans bold #4129
- IgxDropDownItem still uses deprecated accessors #4167
- Double click in editMode reverts the cell's value #3985
- Navigation with Ctrl+arrow keys does not work in child grids #4120
- In IE11 and Edge when scroll page the excel filter dialog is not moved #4112
- IgxCalendar overlay, rendered from cell in edit mode, goes outside the grid when scrolling #4205
- When using keyboard navigation the child grid does not scroll to next row when next child is empty. #4153
- selectedIndex doesn't switch tab. #4245
- When the last column is hidden button RIGHT for the last visible column should be disabled #4230
- When excel-style-filtering is enabled and press Shift+tab on first cell the scroll should not be moved #4219
- Can not navigate with tab in filtering row if grid has no horizontal scroll #4111
- ExcelFilterStyle , what is the name of the onClick methods for the apply and cancel button ? onFilteringDone doesnt work here #4248
- When you focus an element from the Excel-Style Filtering List in Chrome a blue boarder appears #4269
- Need ability to remove a column filter that was previously set in the grid #4305
- Keyboard navigation inside summaries for hierarchical grid is not working with Ctrl + arrow keys #4176
- ReadMe links are broken on 7.2.0. release note #4251
- Error when scrolling grid with mouse wheel after closing a dialog window in the page #4232
- Circular progress bar throws error on IE11 #3787
- Issue with export excel/csv from grid #3763
- Setting grid data property manually after initial rendering without binding it to the input is not detected. #4242
- When child grids does not have set height and expand a row in child grid scrollbars are not updated and there is empty space on the grid #4239
- [ng add]: Enabling polyfills step doesn't update properly polyfill.ts generated by Angular CLI v7.3.x. #3967
- When change sorting from the excel filter it is not applied for the grouped column #4119
- When grid is filtered and update a cell summaries are not updated #4211
- [igx-date-picker] igxCalendarHeader and igxCalendarSubheader don't work #4223
- [igx-date-picker] unnecessary suffix "日" to the date part of the calendar. #4224
- igxMonthPicker - arrowdown and arrow up not working correctly inside months view #4190
- In Edge resizing indicators are offset incorrectly #3908
- igx-column-group does not fire onColumnVisibilityChanged #4194

## 7.2.0
- `igxCalendar`
    - `igxCalendar` has been refactored to provide the ability to instantiate each view as a separate component.
    - **Feature** advanced keyboard navigation support has been added. Read up more information in the [ReadMe](https://github.com/IgniteUI/igniteui-angular/tree/master/projects/igniteui-angular/src/lib/calendar/README.md)

- **New component** `IgxMonthPicker`:
    - Provides the ability to pick a specific month. Read up more information in the [ReadMe](https://github.com/IgniteUI/igniteui-angular/tree/master/projects/igniteui-angular/src/lib/calendar/month-picker/README.md)

- **New component** `IgxHierarchicalGrid`:
    - Provides the ability to represent and manipulate hierarchical data in which each level has a different schema. Each level is represented by a component derived from **igx-grid** and supports most of its functionality. Read up more information about the IgxHierarchicalGrid in the official [documentation](https://www.infragistics.com/products/ignite-ui-angular/angular/components/hierarchicalgrid.html) or the [ReadMe](https://github.com/IgniteUI/igniteui-angular/tree/master/projects/igniteui-angular/src/lib/grids/hierarchical-grid/README.md)

- **New component** The `igxSelect` provides an input with dropdown list allowing selection of a single item.
    ```html
    <igx-select #select1 [placeholder]="'Pick One'">
        <label igxLabel>Sample Label</label>
        <igx-select-item *ngFor="let item of items" [value]="item.field">
            {{ item.field }}
        </igx-select-item>
    </igx-select>
    ```

[documentation](https://www.infragistics.com/products/ignite-ui-angular/angular/components/select.html) or the [ReadMe](https://github.com/IgniteUI/igniteui-angular/tree/master/projects/igniteui-angular/src/lib/select/README.md)

- **New directive** `igxAutocomplete` - new directive that provides a way to enhance a text input by showing a panel of suggested options, provided by the developer. More information about the IgxAutocomplete is available in the official [documentation](https://www.infragistics.com/products/ignite-ui-angular/angular/components/autocomplete.html) or the [ReadMe](https://github.com/IgniteUI/igniteui-angular/tree/master/projects/igniteui-angular/src/lib/directives/autocomplete/README.md).

    ```html
    <input igxInput type="text" [igxAutocomplete]="townsPanel" />
    <igx-drop-down #townsPanel>
        <igx-drop-down-item *ngFor="let town of towns" [value]="town">
            {{town}}
        </igx-drop-down-item>
    </igx-drop-down>
    ```

- `igxGrid` now has `isLoading` input property. When enabled will show loading indicator, until the data is available. It can be best utilized for remote scenarios. Another input property `loadingGridTemplate` allows customizing the loading indicator.

    ```html
    <!-- Example -->
    <igx-grid [isLoading]="true" ...>
    </igx-grid>
    ```

    - `Group By`
        - The collapse/expand icons have new orientantion to display the action that will be performed when clicked. When an icon points up clicking on it would result in collapsing the related group row and when it points down clicking on it would expand the group row.
        - The collapse/expand all icons have also been updated to reflect the new group row icons better.
        - Group rows now can be expanded/collapsed using Alt + Arrow Up/Down to reflect the new icons.
    - `filterMode` input added, which determines the filtering ui of the grid. The default value is `quickFilter`. Other possible value is `excelStyle`, which mimics the filtering in Excel with added functionality for column moving, sorting, hiding and pinning.
    - `IgxColumnComponent` now has `disablePinning` property, which determines wether the column can be pinned from
    the toolbar and whether the column pin will be available in the excel style filter menu. The `disableHiding` input will be used to show/hide the column hiding functionality in the menu.
- `igxTreeGrid`
    - The collapse/expand icons have new orientantion to display the action that will be performed when clicked. When an icon points up clicking on it would result in collapsing the related tree grid level and when it points down clicking on it would expand the tree grid level.
    - Expanding/collapsing tree levels can now be performed also by using Alt + Arrow Up/Down to reflect the new icons.
- `IgxColumnComponent`
    - **Breaking Change** the `gridID` property is now **deprecated**. Please, use `column.grid.id` instead.
- `igxCombo`
    - **Breaking Change** `combo.value` is now only a getter.
    - **Feature** added support for templating the default input group of the component. The `igx-combo` now allows for `igx-prefix`, `igx-suffix`,`igx-hint` and `[igxLabel]` components to be passed as `ng-content` and they will be renderer accordingly on the combo's input. Example:
    ```html
        <!-- customize combo input --->
        <igx-combo #myCombo [data]="myGenres">
            ...
            <label igxLabel>Genres</label>
            <igx-prefix><igx-icon>music_note</igx-icon></igx-prefix>
        </igx-combo>
     ```
    - **Feature** the default combo 'clear' and 'toggle' icons can now be templated. Two new directives are added (with selector `[igxComboClearIcon]` and `[igxComboToggleIcon]`). Passing an `ng-template` with one of the directives will overwrite the default conent of the respective icon. Functionality will remain unaffected. Expample:
    ```html
        <!-- customize combo input --->
        <igx-combo #myCombo [data]="myGenres">
            ...
            <ng-template igxComboToggleIcon let-collapsed>
                <igx-icon>{{ collapsed ? 'remove_circle' : 'remove_circle_outline'}}</igx-icon>
            </ng-template>
        </igx-combo>
    ```
- `igxDropDown`
    - `IgxDropDownItemBase` and it's descendants (of which `IgxDropDownItem`) have had their `isSelected` and `isFocused` properties **deprecated**. Instead, use `selected` and `focused` properties.
    - Added an `@Input` for the `index` property (such as the one coming from ngFor) of the `IgxDropDownItem` component. This **deprecates** the automatic index calculation.
    ```html
        <igx-drop-down>
            <igx-drop-down-item *ngFor="let item of items; let i = index" [index]="i">
                {{ item.field }}
            </igx-drop-down-item>
        </igx-drop-down>
    ```
    - **Feature** `IgxDropDownGroupComponent` has been added. It allows for easier grouping of multi-level data, without the need of flattening it. The `igx-drop-down-item-group` tag accepts `igx-drop-down-item`s and displays them in the appropriate grouped fashion.
        ```html
            <igx-drop-down>
                <igx-drop-down-item-group *ngFor="let country of contries" [label]="country.name">
                    <igx-drop-down-item *ngFor="let city of country.cities" [value]='city.refNo'>
                        {{ city.name }}
                    </igx-drop-down-item>
                </igx-drop-down-item-group>
            </igx-drop-down>
        ```
- `Theme Elevations & Shadows` - Components with shadows, set by an elevation level or otherwise, are now fully configurable by the user via schema and/or theme properties. User can also provide a custom elevations set to component themes that support them.
    - **Breaking Change** - The `$search-shadow-color` and `$search-disabled-shadow-color` properties on the `igx-input-group-theme` have been replaced with `$search-resting-shadow` and `$search-disabled-shadow` respectively. Use `ng update` to migrate automatically.
- `IgxTreeGridComponent`
    - We can now search in the treegrid's data by using the `findNext` and the `findPrev` methods and we can clear the search results with the `clearSearch` method.
- `IgxTextHighlightDirective`
    - `IgxTextHighlightDirective.page` input property is **deprecated**. `rowIndex`, `columnIndex` and `page` properties of the `IActiveHighlightInfo` interface are also **deprecated**. Instead, `row` and `column` optional properties are added.
- `igxDragDrop`
    - `dragGhostHost` input property added. Sets the element to which the dragged element will be appended. If not provided, the dragged element is appended to the body.
- `Column Hiding UI`
    - **Behavioral Change** - The UI now hides the columns whose `disableHiding` property is set to true instead of simply disabling them.
- `igxButton` - **New Button Style** - Include [outlined](https://material.io/design/components/buttons.html#outlined-button) button style to support the latest material spec.
- `igxOverlay`:
    - `igxOverlay.attach()` method added. Use this method to obtain an unique Id of the created overlay where the provided component will be shown. Then call `igxOverlay.show(id, settings?)` method to show the component in overlay. The new `attach` method has two overloads:
      - `attach(element: ElementRef, settings?: OverlaySettings): string` - This overload will create overlay where provided `element` will be shown.
      - `attach(component: Type<any>, settings?: OverlaySettings, moduleRef?: NgModuleRef<any>): string` - Creates a `ComponentRef` from the provided `component` class to show in an overlay. If `moduleRef` is provided the service will use the module's `ComponentFactoryResolver` and `Injector` when creating the `ComponentRef` instead of the root ones.
    - `igxOverlay.show(component, settings)` is **deprecated**. Use `igxOverlay.attach()` method to obtain an Id, and then call `igxOverlay.show(id, settings)` method to show a component in the overlay.
    - `IPositionStrategy` exposes new method `clone` that clones the strategy instance with its settings.

- `igx-date-picker`
    - **Feature** Added `dropdown` `mode` to enable the input field value editing and spinning of the date parts as well as displaying a drop down calendar to select a date. Example:
    ```html
      <igx-date-picker #editableDatePicker1 mode="dropdown" [value]="date" format="dd.MM.y" mask="M/d/y">
      </igx-date-picker>
     ```
 **Components roundness**
- Ignite UI for Angular now allows you to change the shape of components by changing their border-radius.

- Here is the list of all components that have roundness functionality:
* _igx-badge_
* _igx-buttongroup_
* _igx-calendar_
* _igx-card_
* _igx-carousel_
* _igx-chip_
* _igx-dialog_
* _igx-drop-down_
* _igx-expansion-panel_
* _igx-input-group_
* _igx-list_
  * _igx-list-item_
* *igx-navdrawe*r
* _igx-snackbar_
* _igx-toast_
* _igxTooltip_

- **Breaking Change**
- The `$button-roundness` property on the `igx-button-theme` have been replaced for each button type with: `$flat-border-radius`,`$raised-border-radius`,`$outline-border-radius`,`$fab-border-radius`, `$icon-border-radius`.
- The`$roundness` property on the `igx-chip-theme` have been replaced with `$border-radius`.
- The`$roundness` property on the `iigx-tooltip-theme` have been replaced with `$border-radius`.

### Bug Fixes
- All initially pinned columns get unpinned if the grid's width is set as a percentage of its parent #3774
- Expanding a group row while at the bottom of the grid throws error #4179
- Grouping expand/collapse all button is not aligned with the row selector checkbox. #4178
- IgxToggleAction logs deprecated message in the console #4126
- IgxCombo - Calling selectItems([]) incorrectly clears the combo selection #4106
- IgxCombo - Clearing item filter sometimes empties drop down list #4000
- IgxCombo - Keyboard navigation ArrowDown stutters on chunk load #3999
- Row editing overlay banner not shown when enter row editing #4117
- IgxToggle open method always tries to get id even when it has one #3971
- Last (right-aligned) column is cut off when no widths are set for the columns #3396
- The selection in the last grid column does not span in the whole cell. #1115
- Last column header is a bit wider than the cells #1230

## 7.1.11
### Improvements
- Row and Cell editing Docs improvements #4055

## 7.1.10
### Features
- Column Hiding and Column Pinning components now expose a `disableFilter` property which allows hiding the filter columns input from the UI.

### Bug Fixes
- Tooltip remains opened after clicking its target #4127
- TextHighlight Directive makes the matching spans bold #4129
- igx-grid: `pinned` property doesn't work when `width` property is set together. #4125
- Double click in editMode reverts the cell's value #3985
- Issue with export excel/csv from grid #3763
- Error when scrolling grid with mouse wheel after closing a dialog window in the page #4232
- Circular progress bar throws error on IE11 #3787
- Setting grid data property manually after initial rendering without binding it to the input is not detected. #4242
- `headerGroupClasses` is marked as hidden #4276
- When you pin child column the whole group is not pinned #4278
- igx-column-group does not fire onColumnVisibilityChanged #4194
- When grid is filtered and update a cell summaries are not updated #4211

## 7.1.9
### Bug Fixes
- igx-grid: Incorrect height calculation when setting height in percent and binding empty data. #3950
- Grid doesn't reflect the applied formatter immediately #3819
- Cannot set chip as selected through API if selectable is false #2383
- IgxCombo - Keyboard navigation in combo with remote data is incorrect #4049
- Setting groupingExpressions run-time has different result than using the UI/methods #3952
- Error on app-shell build in the icon module #4065
- Grid/TreeGrid toolbar dropdowns reopen when trying to close it every other time #4045
- When grid and columns have width in IE the columns are visible outside the grid #3716
- IgxGridToolbarComponent is hidden from the API docs #3974
- igx-grid: row virtualization doesn't work when setting height in percent if you fetch and bind data after initial rendering. #3949
- IgxToggleAction logs deprecated message in the console #4126

## 7.1.8
### Bug Fixes
- Required date picker bound to displayData is shown invalid initially. #3641
- If the columns don't fit the treeGrid viewport, horizontal scrollbar in TreeGrid is gone/disappears #3808
- igxGrid setting autogenerate and groupingExpressions inputs results in errors #3951

## 7.1.7
### Bug fixes
- refactor(card): apply the content color to any text element #3878
- style(linear-bar): Fix text alignment #3862

## 7.1.6
### Bug Fixes
- Calling open() on an already opened IgxDropDown replays the opening animation #3810

## 7.1.5
### Features
- `igxGrid`
    - `Group By`
        - The collapse/expand icons have new orientantion to display the action that will be performed when clicked. When an icon points up clicking on it would result in collapsing the related group row and when it points down clicking on it would expand the group row.
        - The collapse/expand all icons have also been updated to reflect the new group row icons better.
        - Group rows now can be expanded/collapsed using Alt + Arrow Up/Down to reflect the new icons.
- `igxTreeGrid`
    - The collapse/expand icons have new orientantion to display the action that will be performed when clicked. When an icon points up clicking on it would result in collapsing the related tree grid level and when it points down clicking on it would expand the tree grid level.
    - Expanding/collapsing tree levels can now be performed also by using Alt + Arrow Up/Down to reflect the new icons.
- `Remove CSS Normalization` - Some users were complaining we reset too many browser styles - lists and heading styles in particular. We no longer do CSS normalization on an application level. Users who depended on our CSS browser normalization will have to handle that on their own going forward.
- `igxOverlayService` - the height of the shown element/component is not cached anymore. The height will be calculated each time position method of position strategy is called.

- `igxOverlayService`
    - `onClosing` event arguments are of type `OverlayClosingEventArgs` that adds an optional `event` property with the original DOM event. The browser event is available when closing of the overlay is caused by an outside click. This also affects all components and directives that use `igxOverlay` service - `igxToggle`, `igxDropDown`, `igxCombo`, `igxSelect` and `igxAutocomplete`. When they emit their respective `onClosing` event, the arguments are of type `CancelableBrowserEventArgs`, including the optional browser event.

## 7.1.4
### Features
- `Column Hiding UI`
    - **Behavioral Change** - The UI now hides the columns whose `disableHiding` property is set to true instead of simply disabling them.

## 7.1.3
### Bug Fixes
- When search and hide and then show a column the cell values are not correct ([3631](https://github.com/IgniteUI/igniteui-angular/issues/3631))
- When press Ctrl+Arrow down key on a summary cell it should stay active ([3651](https://github.com/IgniteUI/igniteui-angular/issues/3651))
- When summary row is not fully visible and press Tab the last summary cell is not activated ([3652](https://github.com/IgniteUI/igniteui-angular/issues/3652))
- Choosing from a drop down inside a form in a drop down closes the outer drop down ([3673](https://github.com/IgniteUI/igniteui-angular/issues/3673))
- Banner - Calling close method on collapsed panel throws error ([3669](https://github.com/IgniteUI/igniteui-angular/issues/3669))
- Typedoc API task generates non-public exports ([2858](https://github.com/IgniteUI/igniteui-angular/issues/2858))
- column.pin and column.unpin API descriptions need improvement ([3660](https://github.com/IgniteUI/igniteui-angular/issues/3660))
- disabledDates for the calendar and date picker should be an @Input() ([3625](https://github.com/IgniteUI/igniteui-angular/issues/3625))
- There is no way to determinate if a list item was panned in the click event ([3629](https://github.com/IgniteUI/igniteui-angular/issues/3629))
- When search and hide and then show a column the cell values are not correct ([3631](https://github.com/IgniteUI/igniteui-angular/issues/3631))

## 7.1.2
### Features
- `igx-circular-bar` and `igx-linear-bar` now feature an indeterminate input property. When this property is set to true the indicator will be continually growing and shrinking along the track.
- `IgxTimePickerComponent`: in addition to the current dialog interaction mode, now the user can select or edit a time value, using an editable masked input with a dropdown.
- `IgxColumnComponent` now accepts its templates as input properties through the markup. This can reduce the amount of code one needs to write when applying a single template to multiple columns declaratively. The new exposed inputs are:
    + `cellTemplate` - the template for the column cells
    + `headerTemplate` - the template for the column header
    + `cellEditorTemplate` - the template for the column cells when a cell is in edit mode
      ```html
        <!-- Example -->

        <igx-grid ...>
            <igx-column *ngFor="let each of defs" [cellTemplate]="newTemplate" ...></igx-column>
        </igx-grid>

        <ng-template #newTemplate let-value>
            {{ value }}
        </ng-template>
        ```

### Bug Fixes

- When transactions are enabled and delete a row page is changed to first page ([3425](https://github.com/IgniteUI/igniteui-angular/issues/3425))
- Row selectors header is not updated when commit transactions ([3424](https://github.com/IgniteUI/igniteui-angular/issues/3424))
- When a column is sorted and change value in a cell after commit and press enter on selected cell the focus is not in the input ([2801](https://github.com/IgniteUI/igniteui-angular/issues/2801))
- Closing the filter UI cuts the grid on the left ([3451](https://github.com/IgniteUI/igniteui-angular/issues/3451))
- GroupedRecords class should be hidden for doc generation. ([3483](https://github.com/IgniteUI/igniteui-angular/issues/3483))
- Badly formatted table in the JP documentation ([3484](https://github.com/IgniteUI/igniteui-angular/issues/3484))
- Not setting width in percentage on one or more columns results in columns going out of view ([1245](https://github.com/IgniteUI/igniteui-angular/issues/1245))
- Feature Request : locale property on a grid level ([3455](https://github.com/IgniteUI/igniteui-angular/issues/3455))
- Excel cannot open the exported data ([3332](https://github.com/IgniteUI/igniteui-angular/issues/3332))
- API DOC header links on header nav in JP leads to EN product page ([3516](https://github.com/IgniteUI/igniteui-angular/issues/3516))
- IgxGridHeaderGroupComponent should have preset min width ([3071](https://github.com/IgniteUI/igniteui-angular/issues/3071))
- Adding a custom svg to snackbar ([3328](https://github.com/IgniteUI/igniteui-angular/issues/3328))
- Feature request: Using text field input for date and time picker ([2337](https://github.com/IgniteUI/igniteui-angular/issues/2337))
- Summaries Keyboard navigation issues ([3407](https://github.com/IgniteUI/igniteui-angular/issues/3407))
- IgxRipple - animate() function not supported in Safari ([3506](https://github.com/IgniteUI/igniteui-angular/issues/3506))
- Faulty link in Typedoc ([3531](https://github.com/IgniteUI/igniteui-angular/issues/3531))
- [IE11] igx-grid - Filtering is cleared when clicking filtering chip if resourceString.igx_grid_filter_row_placeholder is set to Japanese character. ([3504](https://github.com/IgniteUI/igniteui-angular/issues/3504))
- Setting required IgxInput's value not via typing does not clear the invalid style. ([3550](https://github.com/IgniteUI/igniteui-angular/issues/3550))
- Add bodyTemplate as @Input() for igx-column ([3562](https://github.com/IgniteUI/igniteui-angular/issues/3562))
- Horizontal scrollbar is not shown when column's width is set to a percentage value. ([3513](https://github.com/IgniteUI/igniteui-angular/issues/3513))
- When select a date filter the date is not previewed in the input ([3362](https://github.com/IgniteUI/igniteui-angular/issues/3362))
- Missing locale errors on a browser with non-en language ([3569](https://github.com/IgniteUI/igniteui-angular/issues/3569))
- igx-action-icon is not vertically aligned in IgxNavbar ([3584](https://github.com/IgniteUI/igniteui-angular/issues/3584))
- [IE11] igx-grid filtering condition is reverted when typing Japanese character in the filtering textbox. ([3577](https://github.com/IgniteUI/igniteui-angular/issues/3577))
- TreeGrid has empty space when Summaries are enabled and expand/collapse ([3409](https://github.com/IgniteUI/igniteui-angular/issues/3409))
- Filtering row: no chip is created while typing Japanese characters on Edge ([3599](https://github.com/IgniteUI/igniteui-angular/issues/3599))
- PowerShell script should be added in order to apply some rules for deployment of the API DOCS (sassdoc, typedoc) ([3618](https://github.com/IgniteUI/igniteui-angular/issues/3618))
- igx-grid isn't displayed properly in IE11 when it is inside an igx-tabs-group. ([3047](https://github.com/IgniteUI/igniteui-angular/issues/3047))
- Cells' content is shown twice when entering edit mode after searching. ([3637](https://github.com/IgniteUI/igniteui-angular/issues/3637))
- ng add improvements ([3528](https://github.com/IgniteUI/igniteui-angular/issues/3528))

## 7.1.1
### Bug Fixes
* onSortingDone is not fired when sorting indicator of a header in the group by area is clicked ([#3257](https://github.com/IgniteUI/igniteui-angular/issues/3257))
* igx-grid isn't displayed properly in IE11 when it is inside an igx-tabs-group ([#3047](https://github.com/IgniteUI/igniteui-angular/issues/3047))
* Preventing wrap-around for scrollNext and scrollPrev([#3365](https://github.com/IgniteUI/igniteui-angular/issues/3365))
* IgxTreeGrid does not respect its parent container height ([#3467](https://github.com/IgniteUI/igniteui-angular/issues/3467))
* Include grid's unpinnedWidth and totalWidth in cell width calculation ([#3465](https://github.com/IgniteUI/igniteui-angular/issues/3465))

### Other
* update typedoc-plugin-localization version to 1.4.1 ([#3440](https://github.com/IgniteUI/igniteui-angular/issues/3440))

## 7.1.0
### Features
- **New component** `IgxBannerComponent`:
    - Allows the developer to easily display a highly templateable message that requires minimal user interaction (1-2 actions) to be dismissed. Read up more information about the IgxBannerComponent in the official [documentation](https://www.infragistics.com/products/ignite-ui-angular/angular/components/banner.html) or the [ReadMe](https://github.com/IgniteUI/igniteui-angular/tree/master/projects/igniteui-angular/src/lib/banner/README.md)
- `igxGrid`
    - Added a new `igxToolbarCustomContent` directive which can be used to mark an `ng-template` which provides a custom content for the IgxGrid's toolbar ([#2983](https://github.com/IgniteUI/igniteui-angular/issues/2983))
    - Summary results are now calculated and displayed by default for each row group when 'Group By' feature is enabled.
    - `clearSummaryCache()` and `recalculateSummaries()` methods are deprecated. The grid will clear the cache and recalculate the summaries automatically when needed.
	- `locale` property added. Default value is `en`. All child components will use it as locale.
    - **Breaking change** `IgxSummaryOperand.operate()` method is called with empty data in order to calculate the necessary height for the summary row. For custom summary operands, the method should always return an array of `IgxSummaryResult` with proper length.
- `IgxIconModule`:
    - **Breaking change** `igxIconService` is now provided in root (providedIn: 'root') and `IgxIconModule.forRoot()` method is deprecated.
    - **Breaking change** `glyphName` property of the `igxIconComponent` is deprecated.
- `IgxColumnComponent`:
    - **Breaking change** the `filters` input now expects `IgxFilteringOperand` instance, instead of class ref. This way custom `IgxFilteringOperands` no longer need to be singleton, with defined `instance` method.
- `IgxMask`:
    - `placeholder` input property is added to allow developers to specify the placeholder attribute of the host input element that the `igxMask` is applied on;
    - `displayValuePipe` input property is provided that allows developers to additionally transform the value on blur;
    - `focusedValuePipe` input property is provided that allows developers to additionally transform the value on focus;
- `IgxTreeGrid`:
    - Batch editing - an injectable transaction provider accumulates pending changes, which are not directly applied to the grid's data source. Those can later be inspected, manipulated and submitted at once. Changes are collected for individual cells or rows, depending on editing mode, and accumulated per data row/record.
    - You can now export the tree grid both to CSV and Excel.
    - The hierarchy and the records' expanded states would be reflected in the exported Excel worksheet.
    - Summaries feature is now supported in the tree grid. Summary results are calculated and displayed for the root level and each child level by default.
- `IgxOverlayService`:
    - `ElasticPositioningStrategy` added. This strategy positions the element as in **Connected** positioning strategy and resize the element to fit in the view port in case the element is partially getting out of view.


## 7.0.5
### Bug Fixes

* igx-grid isn't displayed properly in IE11 when it is inside an igx-tabs-group. ([#3047](https://github.com/IgniteUI/igniteui-angular/issues/3047))
* igx-slider max-value defaults to min-value ([#3418](https://github.com/IgniteUI/igniteui-angular/issues/3418))
* Inconsistency in scrollNext and scrollPrev ([#3365](https://github.com/IgniteUI/igniteui-angular/issues/3365))
* The header link in the api docs page should be to the product page ([#3423](https://github.com/IgniteUI/igniteui-angular/issues/3423))
* Error thrown when edit primaryKey cell in Tree Grid ([#3329](https://github.com/IgniteUI/igniteui-angular/issues/3329))
* IgxGridHeaderGroupComponent should have preset min width ([#3071](https://github.com/IgniteUI/igniteui-angular/issues/3071))
* Pressing ESC on a cell in an editable column throws an error ([#3429](https://github.com/IgniteUI/igniteui-angular/issues/3429))
* Cell foreground is white on hover with the default theme ([#3384](https://github.com/IgniteUI/igniteui-angular/issues/3384))
* [IE] Grid toolbar's buttons and title are misaligned ([#3371](https://github.com/IgniteUI/igniteui-angular/issues/3371))
* Dialog window does not hold the focus when opened ([#3199](https://github.com/IgniteUI/igniteui-angular/issues/3199))
* refactor(themes): don't include contrast colors in the palettes ([#3166](https://github.com/IgniteUI/igniteui-angular/issues/3166))

### Other
* update typedoc-plugin-localization version to 1.4.1 ([#3440](https://github.com/IgniteUI/igniteui-angular/issues/3440))
* Move all keyboard navigation tests in a separate file ([#2975](https://github.com/IgniteUI/igniteui-angular/issues/2975))


## 7.0.4
### Bug fixes
- Fix(igx-grid): revert row editing styles ([#2672](https://github.com/IgniteUI/igniteui-angular/issues/2672))
- Revert "fix(grid): set min width to header groups programmatically"  status: verified version: 7.0.x
([#3357](https://github.com/IgniteUI/igniteui-angular/issues/3357))


## 7.0.3
### Bug fixes
- ng add igniteui-angular adds igniteui-cli package to both dependencies and devDependencies ([#3254](https://github.com/IgniteUI/igniteui-angular/issues/3254))
- Group column header is not styled correctly when moving that column ([#3072](https://github.com/IgniteUI/igniteui-angular/issues/3072))
- igx-grid: Filter row remains after disabling filtering feature ([#3255](https://github.com/IgniteUI/igniteui-angular/issues/3255))
- [igxGrid] Keyboard navigation between cells and filtering row with MCH ([#3179](https://github.com/IgniteUI/igniteui-angular/issues/3179))
- Argument $color of red($color) must be a color ([#3190](https://github.com/IgniteUI/igniteui-angular/issues/3190))
- Shell strings localization ([#3237](https://github.com/IgniteUI/igniteui-angular/issues/3237))
- Tabbing out of the combo search input not possible ([#3200](https://github.com/IgniteUI/igniteui-angular/issues/3200))
- Localization (i18n) not available for inputs/buttons on the grid filtering dialog ([#2517](https://github.com/IgniteUI/igniteui-angular/issues/2517))
- When in the tree grid are pinned columns and scroll horizontal the cells text is over the pinned text #3163
- Request for update of shell strings in Japanese ([#3163](https://github.com/IgniteUI/igniteui-angular/issues/3163))
- Refactor(themes): remove get-function calls ([#3327](https://github.com/IgniteUI/igniteui-angular/issues/3327))
- Fix(grid): recalculate grid body size when changing allowFiltering dynamically ([#3321](https://github.com/IgniteUI/igniteui-angular/issues/3321))
- Fix - Combo - Hide Search input when !filterable && !allowCustomValues - 7.0.x ([#3314](https://github.com/IgniteUI/igniteui-angular/issues/3314))
- Fixing column chooser column updating - 7.0.x ([#3235](https://github.com/IgniteUI/igniteui-angular/issues/3235))
- Disable combo checkbox animations on scroll ([#3303](https://github.com/IgniteUI/igniteui-angular/issues/3303))
- Added validation if last column collides with grid's scroll. ([#3028](https://github.com/IgniteUI/igniteui-angular/issues/3028)) ([#3100](https://github.com/IgniteUI/igniteui-angular/issues/3100))
- Use value instead of ngModel to update editValue for checkbox and calendar in igxCell ([#3225](https://github.com/IgniteUI/igniteui-angular/issues/3225))
- Add @inheritdoc, create ScrollStrategy abstract class and fix method signatures 7.0.x ([#3222](https://github.com/IgniteUI/igniteui-angular/issues/3222))
- When scroll with the mouse wheel the value in datePicker editor for edited cell is empty ([#2958](https://github.com/IgniteUI/igniteui-angular/issues/2958))
- igxToolbar should have the option to add custom template ([#2983](https://github.com/IgniteUI/igniteui-angular/issues/2983))
- fix(grid): mark grid for check inside NgZone when resizing ([#2792](https://github.com/IgniteUI/igniteui-angular/issues/2792)) ([#3277](https://github.com/IgniteUI/igniteui-angular/issues/3277))
- IgxGridHeaderGroupComponent should have preset min width ([#3071](https://github.com/IgniteUI/igniteui-angular/issues/3071))
- Tree grid selection ([#3334](https://github.com/IgniteUI/igniteui-angular/issues/3334))

## 7.0.2
### Features
- `ng add igniteui-angular` support :tada:
    - You can now add Ignite UI for Angular to existing Angular CLI projects - simply run `ng add igniteui-angular` in your project.
    This will install the package and all needed dependencies, add Ignite UI CLI so you can even quickly add components.
- **New component** `IgxBannerComponent`:
    - Allows the developer to easily display a highly templateable message that requires minimal user interaction (1-2 actions) to be dismissed. Read up more information about the IgxBannerComponent in the official [documentation](https://www.infragistics.com/products/ignite-ui-angular/angular/components/banner.html) or the [ReadMe](https://github.com/IgniteUI/igniteui-angular/tree/master/projects/igniteui-angular/src/lib/banner/README.md)
- `igxNavbar`:
    - Added a new `igx-action-icon` directive that can be used to provide a custom template to be used instead of the default action icon on the left-most part of the navbar.
    (If `igx-action-icon` is provided, the default action icon will not be used.)

### Bug fixes

- `igxGrid`
    - Filter row does not close when click button cancel, if the entered text is deleted ([#3198](https://github.com/IgniteUI/igniteui-angular/issues/3198))
    - Prevent a potential memory leak ([#3033](https://github.com/IgniteUI/igniteui-angular/issues/3033))
    - Filtering: Open dropdown on Alt+down, fixes input being populated on keyboard action ([#3202](https://github.com/IgniteUI/igniteui-angular/issues/3202))
    - Row Selection: selected checkboxes are flickering on vertical scrolling ([#2523](https://github.com/IgniteUI/igniteui-angular/issues/2523))
    - Row editing overlay animation should be bottom - top, when overlay is placed over the row ([#3184](https://github.com/IgniteUI/igniteui-angular/issues/3184))


## 7.0.1
### Bug fixes
- Removed the `GridHammerConfig` provider which broke touch events for other components. (Fixed #3185, Reopens #2538)


## 7.0.0
- Updated package dependencies to Angular 7 ([#3000](https://github.com/IgniteUI/igniteui-angular/pull/3000))
- Themes: Add dark schemas and mixins (PR [#3025](https://github.com/IgniteUI/igniteui-angular/pull/3025))

## 6.2.12
### Bug fixes
- igx-grid: `pinned` property doesn't work when `width` property is set together. #4125
- When you pin child column the whole group is not pinned #4278

## 6.2.11
### Bug Fixes
- igx-grid: Incorrect height calculation when setting height in percent and binding empty data. #3950
- Cannot set chip as selected through API if selectable is false #2383
- Setting groupingExpressions run-time has different result than using the UI/methods #3952
- igx-grid: row virtualization doesn't work when setting height in percent if you fetch and bind data after initial rendering. #3949

## 6.2.10
### Bug Fixes
- Cells position is changed when scroll vertical #3094
- igxGrid setting autogenerate and groupingExpressions inputs results in errors #3951

## 6.2.9
### Features
- `igxGrid`
    - `Group By`
        - The collapse/expand icons have new orientantion to display the action that will be performed when clicked. When an icon points up clicking on it would result in collapsing the related group row and when it points down clicking on it would expand the group row.
        - The collapse/expand all icons have also been updated to reflect the new group row icons better.
        - Group rows now can be expanded/collapsed using Alt + Arrow Up/Down to reflect the new icons.
- `igxTreeGrid`
    - The collapse/expand icons have new orientantion to display the action that will be performed when clicked. When an icon points up clicking on it would result in collapsing the related tree grid level and when it points down clicking on it would expand the tree grid level.
    - Expanding/collapsing tree levels can now be performed also by using Alt + Arrow Up/Down to reflect the new icons.

### Bug Fixes
- Add additional ways of expanding/collapsing in Tree Grid/Group By to reflect new icons #3841

## 6.2.8
### Bug Fixes
- Tree Grid collapse icon is updated to material standards #3780
- Change collapse/expand all icon on GroupBy #3298

## 6.2.7
### Bug Fixes
- igx-grid editing: Japanese inputs are not committed on enter or press key in edit mode #2525

## 6.2.6
### Bug Fixes/Other
- Add GA to API docs ([3596](https://github.com/IgniteUI/igniteui-angular/issues/3596))
- Modify gulp api docs tasks in order to follow the build steps ([3681](https://github.com/IgniteUI/igniteui-angular/issues/3681))

## 6.2.5
### Bug Fixes
- Setting required IgxInput's value not via typing does not clear the invalid style ([3550](https://github.com/IgniteUI/igniteui-angular/issues/3550))
- igx-grid isn't displayed properly in IE11 when it is inside an igx-tabs-group ([3047](https://github.com/IgniteUI/igniteui-angular/issues/3047))
- igxGrid minimal body height when no total height is set or inferred ([1693](https://github.com/IgniteUI/igniteui-angular/issues/1693))
- Horizontal scrollbar is not shown when column's width is set to a percentage value ([3513](https://github.com/IgniteUI/igniteui-angular/issues/3513))
- Visible @hidden tag due to comment structure ([3523](https://github.com/IgniteUI/igniteui-angular/issues/3523))
- Faulty link in Typedoc ([3531](https://github.com/IgniteUI/igniteui-angular/issues/3531))
- Several warnings on app launch 6.2.0 RC1 and now 7.0.2 ([2915](https://github.com/IgniteUI/igniteui-angular/issues/2915))
- For_of directive doesn't scroll to next elements in some cases ([3482](https://github.com/IgniteUI/igniteui-angular/issues/3482))
- Not setting width in percentage on one or more columns results in columns going out of view ([1245](https://github.com/IgniteUI/igniteui-angular/issues/1245))
- Calendar test is failing because of wrong selector ([3508](https://github.com/IgniteUI/igniteui-angular/issues/3508))
- When transactions are enabled and delete a row page is changed to first page ([3425](https://github.com/IgniteUI/igniteui-angular/issues/3425))
- When a column is sorted and change value in a cell after commit and press enter on selected cell the focus is not in the input ([2801](https://github.com/IgniteUI/igniteui-angular/issues/2801))
- igxFor with scrollOrientation: horizontal - Almost all the items are not rendered when they don't have width property ([3087](https://github.com/IgniteUI/igniteui-angular/issues/3087))
- Pressing ESC on a cell in an editable column throws an error ([3429](https://github.com/IgniteUI/igniteui-angular/issues/3429))

## 6.2.4
### Bug Fixes
* onSortingDone is not fired when sorting indicator of a header in the group by area is clicked ([#3257](https://github.com/IgniteUI/igniteui-angular/issues/3257))
* igx-grid isn't displayed properly in IE11 when it is inside an igx-tabs-group ([#3047](https://github.com/IgniteUI/igniteui-angular/issues/3047))
* Preventing wrap-around for scrollNext and scrollPrev([#3365](https://github.com/IgniteUI/igniteui-angular/issues/3365))
* IgxTreeGrid does not respect its parent container height ([#3467](https://github.com/IgniteUI/igniteui-angular/issues/3467))
* The header link in the api docs page should be to the product page ([#3423](https://github.com/IgniteUI/igniteui-angular/issues/3423))
* fix(dialog): dialog gets focus when is opened ([#3276](https://github.com/IgniteUI/igniteui-angular/issues/3276))
* IgxTreeGrid - Add row editing + transactions to tree grid ([#2908](https://github.com/IgniteUI/igniteui-angular/issues/2908))
* Regular highlight makes the highlighted text unreadable when the row is selected. ([#1852](https://github.com/IgniteUI/igniteui-angular/issues/1852))
* Use value instead of ngModel to update editValue for checkbox and calendar in igxCell ([#3224](https://github.com/IgniteUI/igniteui-angular/issues/3224))
* Disable combo checkbox animations on scroll ([#3300](https://github.com/IgniteUI/igniteui-angular/issues/3300))
* "Select/Unselect All" checkbox is checked after deleting all rows ([#3068](https://github.com/IgniteUI/igniteui-angular/issues/3068))
* Fixing column chooser column updating ([#3234](https://github.com/IgniteUI/igniteui-angular/issues/3234))
* Fix - Combo - Hide Search input when !filterable && !allowCustomValues ([#3315](https://github.com/IgniteUI/igniteui-angular/issues/3315))
* Add @inheritdoc ([#2943](https://github.com/IgniteUI/igniteui-angular/issues/2943))
* refactor(displayDensity): Code cleanup in display density base class #3280
* Calculating updated grid height when rebinding columns ([#3285](https://github.com/IgniteUI/igniteui-angular/issues/3285))
* Fix - Combo, Drop Down - Fix TAB key navigation ([#3206](https://github.com/IgniteUI/igniteui-angular/issues/3206))
* Added validation if last column collides with grid's scroll ([#3142](https://github.com/IgniteUI/igniteui-angular/issues/3142))
* When in the tree grid are pinned columns and scroll horizontal the cells text is over the pinned text ([#3163](https://github.com/IgniteUI/igniteui-angular/issues/3163))
* refactor(themes): don't include contrast colors in the palettes ([#3166](https://github.com/IgniteUI/igniteui-angular/issues/3166))

### Code enhancements
* Fix the logic calculating test results ([#3461](https://github.com/IgniteUI/igniteui-angular/issues/3461))
* Update typedoc version and localize some shell strings ([#3237](https://github.com/IgniteUI/igniteui-angular/issues/3237))
* fix(toolbar): including custom content in the show toolbar check ([#2983](https://github.com/IgniteUI/igniteui-angular/issues/2983))
* docs(toolbar): adding more API docs ([#2983](https://github.com/IgniteUI/igniteui-angular/issues/2983))

### Other
* update typedoc-plugin-localization version to 1.4.1 ([#3440](https://github.com/IgniteUI/igniteui-angular/issues/3440))
* Update contributing document with localization ([#3313](https://github.com/IgniteUI/igniteui-angular/issues/3313))
* docs(*): add 6.2.3 missing changes and bug fixes to changelog ([#3251](https://github.com/IgniteUI/igniteui-angular/issues/3251))
* Docs - Expansion Panel - Add comments and README([#3245](https://github.com/IgniteUI/igniteui-angular/issues/3245))
* Move all keyboard navigation tests in a separate file ([#2975](https://github.com/IgniteUI/igniteui-angular/issues/2975))


## 6.2.3
- `igxGrid`
    - `resourceStrings` property added, which allows changing/localizing strings for component. If a new instance is set,
    the changes will be applied to the particular instance of the component:
    ```typescript
        this.grid.resourceStrings = {
            igx_grid_filter: 'My filter',
            igx_grid_filter_row_close: 'My close'
        };
    ```
    If only a value is updated, all component instances will be updated:
    ```typescript
        this.grid.resourceStrings.igx_grid_filter = 'My filter';
    ```
- `igxTimePicker`:
    - `resourceStrings` property added, which allows changing/localizing strings for component.
- Localization
    - Added an util function `changei18n` that takes `IResourceStrings` object as parameter. Its values will be used as resource strings for all components
    in the application.
    - Added an util function `getCurrentResourceStrings` that returns current resource strings for all components.
- `ISortingEpression`:
    - The `ignoreCase` and `strategy` properties are moved back to optional, and the `DefaultSortingStrategy` is now injected by the `IgxSorting`, instead of being mandatory to pass to expressions.

### Bug fixes

- `igxGrid`
    - Filter row does not close when click button cancel, if the entered text is deleted ([#3198](https://github.com/IgniteUI/igniteui-angular/issues/3198))
    - Prevent a potential memory leak ([#3033](https://github.com/IgniteUI/igniteui-angular/issues/3033))
    - Filtering: Open dropdown on Alt+down, fixes input being populated on keyboard action ([#3202](https://github.com/IgniteUI/igniteui-angular/issues/3202))
    - Row Selection: selected checkboxes are flickering on vertical scrolling ([#2523](https://github.com/IgniteUI/igniteui-angular/issues/2523))
    - Row editing overlay animation should be bottom - top, when overlay is placed over the row ([#3184](https://github.com/IgniteUI/igniteui-angular/issues/3184))


## 6.2.2
- `igx-checkbox`:
    - Added a new input property - `disableTransitions`. It allows disabling all CSS transitions on the `igx-checkbox` component for performance optimization.
### Bug fixes
- Removed the `GridHammerConfig` provider which broke touch events for other components. (Fixed #3185, Reopens #2538)

## 6.2.1
### Features
- `igxGrid`, `igxChip`: Add display density DI token to igxGrid and igxChip ([#2804](https://github.com/IgniteUI/igniteui-angular/issues/2804))
- `igxGrid`
    - Quick filter auto close ([#2979](https://github.com/IgniteUI/igniteui-angular/issues/2979))
    - Group By: Added title to chip in Group By area ([#3035](https://github.com/IgniteUI/igniteui-angular/issues/3035))
    - Improve UX for boolean and date columns, ([#3092](https://github.com/IgniteUI/igniteui-angular/issues/3092))
- `igxCombo`:
    - Added a new input property - `displayDensity`. It allows configuring the `displayDensity` of the combo's `value` and `search` inputs. (PR [#3007](https://github.com/IgniteUI/igniteui-angular/pull/3007))
- `igxDropDown`
    - Added a new property `maxHeight`, defining the max height of the drop down. ([#3001](https://github.com/IgniteUI/igniteui-angular/issues/3001))
- Added migrations for Sass theme properties changes in 6.2.0 ([#2994](https://github.com/IgniteUI/igniteui-angular/issues/2994))
- Themes
    - Introducing schemas for easier bootstrapping of component themes.
    - **Breaking change** removed $variant from `igx-checkbox-theme`, `igx-ripple-theme`, `igx-switch-theme`, `igx-input-group-theme`, `igx-slider-theme`, and `igx-tooltip-theme`. Use the `$schema` prop, now available on all component themes to change the look for a specific theme. See the [Theming](https://www.infragistics.com/products/ignite-ui-angular/angular/components/themes/schemas.html) documentation to learn more.


### Bug fixes

- `igxGrid`
    - Filtering condition icon is not updated for boolean columns ([#2936](https://github.com/IgniteUI/igniteui-angular/issues/2936))
    - Batch editing: Updating a cell with a value that evaluates to false does not mark it as dirty ([#2940](https://github.com/IgniteUI/igniteui-angular/issues/2940))
    - Filtering input accepts value from calendar for unary conditions ([#2937](https://github.com/IgniteUI/igniteui-angular/issues/2937))
    - When a number filter's value is deleted the grid is not refreshed ([#2945](https://github.com/IgniteUI/igniteui-angular/issues/2945))
    - Improve keyboard navigation in filtering ([#2951](https://github.com/IgniteUI/igniteui-angular/issues/2951), [#2941](https://github.com/IgniteUI/igniteui-angular/issues/2941))
    - Group By: Alt+ Arrow left/Right keys should not toggle the group row ([#2950](https://github.com/IgniteUI/igniteui-angular/issues/2950))
    - Multi Column Header can be grouped ([#2944](https://github.com/IgniteUI/igniteui-angular/issues/2944))
    - Group By: groupsRecords is not updated yet at the time of onGroupingDone event. ([#2967](https://github.com/IgniteUI/igniteui-angular/issues/2967))
    - Paging: Blank space in rows area after vertical scrolling and navigating to next page ([#2957](https://github.com/IgniteUI/igniteui-angular/issues/2957))
    - When date or boolean cell is in edit mode and press arrowUp or arrowDown key the page is scrolled ([#2507](https://github.com/IgniteUI/igniteui-angular/issues/2507))
    - When deleting a row the Row Editing dialog should be closed ([#2977](https://github.com/IgniteUI/igniteui-angular/issues/2977))
    - Group header with columns which width is defined as number throws an exception ([#3020](https://github.com/IgniteUI/igniteui-angular/issues/3020))
    - Refactor header and filter cell components, Closes [#2972](https://github.com/IgniteUI/igniteui-angular/issues/2972), [#2926](https://github.com/IgniteUI/igniteui-angular/issues/2926), [#2923](https://github.com/IgniteUI/igniteui-angular/issues/2923), [#2917](https://github.com/IgniteUI/igniteui-angular/issues/2917), [#2783](https://github.com/IgniteUI/igniteui-angular/issues/2783), [#3027](https://github.com/IgniteUI/igniteui-angular/issues/3027), [#2938](https://github.com/IgniteUI/igniteui-angular/issues/2938)
    - Filter's UI dropdown is hidden under the bottom level of the grid ([#2928](https://github.com/IgniteUI/igniteui-angular/issues/2928))
    - Cell is not editable on iOS ([#2538](https://github.com/IgniteUI/igniteui-angular/issues/2538))
- `IgxTreeGrid`
    - Cell selection wrong behavior when collapsing rows ([#2935](https://github.com/IgniteUI/igniteui-angular/issues/2935))
- `igxCombo`
    - Keyboard doesn't scroll virtualized items ([#2999](https://github.com/IgniteUI/igniteui-angular/issues/2999))
- `igxDatePicker`
    - Error emitting when  value property is initialized with empty string. ([#3021](https://github.com/IgniteUI/igniteui-angular/issues/3021))
- `igxOverlay`
    - Drop-down flickers in IE and EDGE ([#2867](https://github.com/IgniteUI/igniteui-angular/issues/2867))
- `igxTabs`
    - Tabs don't not handle width change ([#3030](https://github.com/IgniteUI/igniteui-angular/issues/3030))
- `igxCalendar`
    - make all css class names unique ([#2287](https://github.com/IgniteUI/igniteui-angular/issues/2287))
- Fixed runtime errors when using the package in applications targeting es2015(es6) and newer ([#3011](https://github.com/IgniteUI/igniteui-angular/pull/3011))

## 6.2.0
- Updated typography following the Material guidelines. Type system is now also optional and can be applied via class to the desired containers. [#2112](https://github.com/IgniteUI/igniteui-angular/pull/2112)
  - **Breaking change:** Applications using Ignite UI for Angular now require the `igx-typography` class to be applied on wrapping element, like the body element for instance.

- Display density can be specified by using the injection token `DisplayDensityToken` and providing a value (comfortable, cosy or compact) on an application or a component level.

    Setting display density on a component level:
    ```typescript
    @Component({
    ...
    providers: [{ provide: DisplayDensityToken, useValue: { displayDensity: DisplayDensity.compact} }]
    })
    ```
- `igx-input-group`
    - The `igx-input-group` control's display density can be explicitly set by using the `displayDensity` input.
    ```html
    <igx-input-group [displayDensity]="'cosy'"> ... </igx-input-group>
    ```
- `igx-drop-down`:
    - Added a new boolean argument `cancel` to the `onSelection` `ISelectionEventArgs`. Its default value is false, in case it is set to true, the drop down selection is invalidated.
- `igxIcon`:
    - **Breaking change** `glyphName` property is removed from `IgxIconComponent`. For `Material` icons the icon name should be explicitly defined between the opening and closing tags. `Font Awesome` icons should use the `name` property now.
    - Added support for custom SVG icons. Register the SVG icons with the `IgxIconService` and use `IgxIconComponent`'s `name` and `fontSet` properties to visualize the icon.
- Transaction Provider - `TransactionService` is an injectable middleware that a component can use to accumulate changes without affecting the underlying data. The provider exposes API to access, manipulate changes (undo and redo) and discard or commit all to the data.
For more detailed information, see the [README](https://github.com/IgniteUI/igniteui-angular/blob/master/projects/igniteui-angular/src/lib/services/transaction/README.md).
- `igxTreeGrid`:
    - New `IgxTreeGridComponent` added.
    - The `igxTreeGrid` is used to display and manipulate hierarchical data with consistent schema, formatted as a table and provides a line of advanced features such as sorting, filtering, editing, column pinning, column moving, column hiding, paging and others.
    - The `igxTreeGrid` provides two ways of defining the relations among our data objects - by using a **child collection** for every data object or by using **primary and foreign keys** for every data object.
    - For more details on using the `igxTreeGrid`, take a look at the [official documentation](https://www.infragistics.com/products/ignite-ui-angular/angular/components/treegrid.html).
- `igxGrid`:
    - **Breaking change** `onGroupingDone` - The array of `ISortingExpression` can now be accessed through the `expressions` event property. Two new properties have been added to the event arguments - `groupedColumns` and `ungroupedColumns`. They provide references to arrays of `IgxColumnComponent` that hold the columns which have changed their state because of the **last** grouping/ungrouping operation.

    - **Breaking change** `onEditDone` event is renamed to `onCellEdit` and new cell editing events are introduced: `onCellEditEnter` and `onCellEditCancel`. When row editing is enabled, the corresponding events are emitted by the grid - `onRowEditEnter`, `onRowEdit`, `onRowEditCancel`. All these events have arguments that are using the `IGridEditEventArgs` interface.

    - Row editing - allows modification of several cells in the row, before submitting, at once, all those changes to the grid's data source. Leverages the pending changes functionality of the new transaction provider.

        ```html
        <igx-grid [data]="data" [rowEditable]="true">
            <igx-column field="ProductName"></igx-column>
            <igx-column field="ReleaseDate"></igx-column>
        </igx-grid>
        ```

    - Batch editing - an injectable transaction provider accumulates pending changes, which are not directly applied to the grid's data source. Those can later be inspected, manipulated and submitted at once. Changes are collected for individual cells or rows, depending on editing mode, and accumulated per data row/record.

        ```typescript
        @Component({
            providers: [{ provide: IgxGridTransaction, useClass: IgxTransactionService }],
            selector: "app-grid-with-transactions",
            template: "<ng-content></ng-content>"
        })
        export class GridWithTransactionsComponent { }
        ```
    - A new boolean `hideGroupedColumns` input controls whether the grouped columns should be hidden as well (defaults to false).
    - **Breaking change** `cellClasses` input on `IgxColumnComponent` now accepts an object literal to allow conditional cell styling.
    - Exposing a mechanism for cells to grow according to their content.
    - `sortStrategy` input exposed to provide custom sort strategy for the `IgxColumnComponent`. The custom strategy should implement the `ISortingStrategy` interface, or can extend the base `SortingStrategy` class and override all or some of its public/protected members.
    - New quick filtering functionality is implemented. Filtering icon is removed from column header and a filtering row is introduced in the grid's header.
- `igxFor`
    - Added support for variable heights.
- `igx-datePicker` selector is deprecated. Use `igx-date-picker` selector instead.
- `igxOverlay`:
    - `OverlaySettings` now also accepts an optional `outlet` to specify the container where the overlay should be attached.
    - when `show` and `hide` methods are called `onAnimation` event fires. In the arguments of this event there is a reference to the `animationPlayer`, `animationType` (either `open` or `close`) and to the overlay id.
    - if you call `show`/`hide` methods of overlay, while opening/closing animation is still ongoing, the animation will stop and respective open/close animation will start.
- `igxToggleAction` new `outlet` input controls the target overlay element should be attached. Provides a shortcut for `overlaySettings.outlet`.
- `IgxOverlayOutlet` directive introduced to mark an element as an `igxOverlay` outlet container. [ReadMe](https://github.com/IgniteUI/igniteui-angular/blob/master/projects/igniteui-angular/src/lib/directives/toggle/README.md)
- `igxButtonGroup`
    - Added the ability to define buttons directly in the template
- `igx-time-picker`:
    - `igxTimePickerTemplate` - new directive which should be applied on the child `<ng-template>` element when `IgxTimePickerComponent`'s input group is retemplated.
- `igx-datePicker`:
    - `igxDatePickerTemplate` - new directive which should be applied on the child `<ng-template>` element when `IgxDatePickerComponent`'s input group is retemplated.
    - Introduced `disabledDates`. This property is exposed from the `igx-calendar` component.
    - Introduced `specialDates`. This property is exposed from the `igx-calendar` component.
    - Introduced `deselectDate` method added that deselects the calendar date.
- `IgxTextHighlightDirective`: The `highlight` method now has a new optional parameter called `exactMatch` (defaults to false).
    - If its value is false, all occurrences of the search text will be highlighted in the group's value.
    - If its value is true, the entire group's value should equals the search text in order to be highlighted (caseSensitive argument is respected as well).
- `IgxGrid`: The `findNext` and `findPrev` methods now have a new optional parameter called `exactMatch` (defaults to false).
    - If its value is false, all occurrences of the search text will be highlighted in the grid's cells.
    - If its value is true, the entire value of each cell should equals the search text in order to be highlighted (caseSensitive argument is respected as well).
- `IgxChip`
    - Introduced event argument types to all `EventEmitter` `@Output`s.
    - **Breaking change** `onSelection`'s EventEmitter interface property `nextStatus` is renamed to `selected`.
    - **Breaking change** Move the location of where the chip `suffix` is positioned. Now it is between the content and the `remove button` making the button last element if visible by default.
    - **Breaking change** Remove the chip `connector` rendered when using the `igxConnector` directive that is also removed.
    - **Breaking change** The chip theme has been rewritten. Most theme input properties have been renamed for consistency
    and better legibility. New properties have been added. Please, refer to the updated igx-chip-theme documentation to see all updates.
    - Exposed original event that is responsible for triggering any of the events. If triggered by the API it is by default `null`.
    - Added `data` input for storing any data related to the chip itself.
    - Added `select icon` with show/hide animation to indicate when a chip is being selected with ability to customize it while retaining the chip Material Design styling.
    - Added `selectIcon` input to set custom template for the `select icon`.
    - Update chip styling to match Material Design guidelines.
    - Rework of the chip content styling so now by default text inside is styled to match the chip Material Design styling.
    - Rework of the `remove button` rendered and now has the ability to customize its icon while retaining the chip Material Design.
    - Added `removeIcon` input so a custom template cane be set for the remove button icon.
- `IgxChipArea`
    - Introduced event argument types to all `EventEmitter` `@Output`s.
    - Exposed original event that is responsible for triggering any of the events. If triggered by the API it is by default `null`.
- `IgxCombo`
    - Added the following directives for `TemplateRef` assignment for combo templates (item, footer, etc.):
        - Added `IgxComboItemDirective`. Use `[igxComboItem]` in markup to assing a TemplateRef to `combo.itemTemplate`.
        - Added `IgxComboHeaderDirective`. Use `[igxComboHeader]` in markup to assing a TemplateRef to `combo.headerTemplate`.
        - Added `IgxComboFooterDirective`. Use `[igxComboFooter]` in markup to assing a TemplateRef to `combo.footerTemplate`.
        - Added `IgxComboEmptyDirective`. Use `[igxComboEmpty]` in markup to assing a TemplateRef to `combo.emptyTemplate`.
        - Added `IgxComboAddItemirective`. Use `[igxComboAddItem]` in markup to assing a TemplateRef to `combo.addItemTemplate`.
        - Added `IgxComboHeaderItemDirective`. Use `[igxComboHeaderItem]` in markup to assing a TemplateRef to `combo.headerItemTemplate`.
    - **Breaking change** Assigning templates with the following template ref variables is now deprecated in favor of the new directives:
            `#itemTemplate`, `#headerTemplate`, `#footerTemplate`, `#emptyTemplate`, `#addItemTemplate`, `#headerItemTemplate`.
    - **Breaking change** `height` property is removed. In the future `IgxInputGroup` will expose an option that allows custom sizing and then `IgxCombo` will use the same functionality for proper styling and better consistency.

- `IgxDropDown`
    - **Breaking change** `allowItemsFocus` default value is changed to `false`.
    - Added `value` input to `IgxDropDownItemComponent` definition. The property allows data to be bound to a drop-down item so it can more easily be retrieved (e.g. on selection)
- `igx-calendar`:
    - Introduced `disabledDates` property which allows a user to disable dates based on various rules: before or after a date, weekends, workdays, specific dates and ranges. The disabled dates cannot be selected and have a distinguishable style.
    - Introduced `specialDates` property which allows a user to mark dates as special. They can be set by using various rules. Their style is distinguishable.
    - Introduced `deselectDate` method added that deselects date(s) (based on the selection type)
- `igxExpansionPanel`:
    - component added. `igxExpansionPanel` provides a way to display more information after expanding an item, respectively show less after collapsing it. For more detailed information see the [official documentation](https://www.infragistics.com/products/ignite-ui-angular/angular/components/expansion_panel.html).
- `IgxList`:
    - the control now supports **ng-templates** which are shown "under" a list item when it is left or right panned. The templates are distinguished using the `igxListItemLeftPanning` and `igxListItemRightPanning` directives set on the templates.
    - the IgxList's `onLeftPan` and `onRightPan` events now have an argument of type `IListItemPanningEventArgs` (instead of `IgxListItemComponent`). The event argument has the following fields:
        - **item** of type `IgxListItemComponent`
        - **direction** of type `IgxListPanState`
        - **keepItem** of type `boolean`
- `igxTooltip` and `igxTooltipTarget` directives:
    - Added `IgxTooltipDirective`.
        - An element that uses the `igxTooltip` directive is used as a tooltip for a specific target (anchor).
        - Extends `IgxToggleDirective`.
        - Exported with the name **tooltip**.
    - Added `IgxTooltipTargetDirective`.
        - An element that uses the `igxTooltipTarget` directive is used as a target (anchor) for a specific tooltip.
        - Extends `IgxToggleActionDirective`.
        - Exported with the name **tooltipTarget**.
    - Both new directives are used in combination to set a tooltip to an element. For more detailed information, see the [README](https://github.com/IgniteUI/igniteui-angular/blob/master/projects/igniteui-angular/src/lib/directives/tooltip/README.md).
- `igxToggle`:
    - Introduced reposition method which allows a user to force toggle to reposition according its position strategy.
- `IgxDrag` and `IgxDrop` directives available.
    - `IgxDrag` allows any kind of element to be moved/dragged around the page without changing its position in the DOM. Supports Desktop/Mixed/Touch environments.
    - `IgxDrop` allows any element to act as a drop area where any `igxDrag` element can be dragged into and dropped. Includes default logic that moves the dropped element from its original position to a child of the `igxDrop` element.
    - Combined they provide a way to move elements around the page by dragging them. For more detail see the [README](https://github.com/IgniteUI/igniteui-angular/blob/master/projects/igniteui-angular/src/lib/directives/dragdrop/README.md).
- `IgxGrid` keyboard navigation
When you focus a specific cell and press one of the following key combinations, the described behaviour is now performed:
    - `Ctrl + Arrow Key Up` - navigates to the first cell in the current column;
    - `Ctrl + Arrow Down` - navigates to the last cell in the current column;
    - `Home` - provide the same behavior as Ctrl + Arrow Left - navigates to the first cell from the current row;
    - `End` - provide the same behavior as Ctrl + Arrow Right - navigates to the last cell from the current row;
    - `Ctrl + Home` - navigates to the first cell in the grid;
    - `Ctrl + End` - navigates to the last cell in the grid;
    - `Tab` - sequentially move the focus over the next cell on the row and if the last cell is reached move to next row. If next row is group row the whole row is focused, if it is data row, move focus over the first cell;
    - `Shift + Tab` - sequentially move focus to the previous cell on the row, if the first cell is reached move the focus to the previous row. If previous row is group row focus the whole row or if it is data row, focus the last cell of the row;
    - `Space` over Cell - if the row is selectable, on keydown space triggers row selection
    - `Arrow Left` over GroupRow - collapse the group row content if the row is not already collapsed;
    - `Arrow Right` over GroupRow - expand the group row content if the row is not already expanded;
    - on mouse `wheel` the focused element is blurred;
    - **Breaking change**  `space` handler for the group row has been removed; so `Space` does not toggle the group row;
    - **Breaking change** cell selection is preserved when the focus is moved to group row.
    - Introduced `onFocusChange` event. The event is cancelable and output argument from type `IFocusChangeEventArgs`;
    - For more detailed information see the [official keyboard navigation specification](https://github.com/IgniteUI/igniteui-angular/wiki/igxGrid-Specification#kb-navigation).

## 6.1.9

### General

- `sortStrategy` input exposed to provide custom sort strategy for the `IgxColumnComponent`. The custom strategy should implement the `ISortingStrategy` interface, or can extend the base `DefaultSortingStrategy` class and override all or some of its public/protected members.
- The previously optional `ignoreCase` and `strategy` of the `ISortingExpression` interface are no longer optional. In order to use our default sorting strategy in expressions built programmatically, you need to pass `DefaultSortingStrategy.instance()` or any implementation of the `ISortingStrategy` interface.
- `groupingComparer` input exposed to provide custom grouping compare function for the `IgxColumnComponent`. The function receives two values and should return `0` if they are to considered members of the same group.

## 6.1.8

### Bug fixes

- Fix sorting and groupby expression not syncing when there are already sorted columns. #2786
- GroupBy Chip sorting direction indicator is not changed if sorting direction is changed #2765
- Failing tests caused by inconsistent behavior when sorting a column with equal values #2767
- IgxGridComponent.groupingExpressions is of type any #2758

## 6.1.7

### Bug Fixes
- IgxSelectionAPIService allows to add items with id which is undefined #2581
- FilteredSortedData collection holds the original data after first filtering operation is done #2611
- Calendar improvement of "selected" getter #2687
- Improve igxCalendar performance #2675
- Add Azure Pipelines CI and PR builds #2605
- The igxDatePicker changes the time portion of a provided date #2561
- IgxChip remove icon has wrong color #2573
- Chip has intrinsic margin #2662
- IgxChip remove icon has wrong color #2573
- ChipsArea's OnSelection output is not emitted on initialization #2640

## 6.1.6

### Bug Fixes
- IgxChip raises onSelection before onRemove #2612
- Summaries are shown on horizontal scrolling when Row Selectors are enabled #2522
- Bug - IgxCombo - Combo does not bind properly with [(ngModel)] and simple data (e.g. string[]) #2620
- Missing backtick in comment #2537
- IgxSelectionAPIService allows to add items with id which is undefined #2581
- Circular bar text is clipped #2370
- Update all angular async Calendar tests to await async #2582
- InvalidPipeArgument: 'inable to convert "" into a date for pipe 'DatePipe' #2520
- All cells in the row enter in edit mode if igx-columns are recreated. #2516

## 6.1.5
- **General**
    - `IgxChip`
        - Introduced event argument types to all `EventEmitter` `@Output`s.
        - A chip can now be selected with the API with the new `selected` input. The `selected` input overrides the `selectable` input value.
        - **Breaking change** `onSelection`'s EventEmitter interface property `nextStatus` is renamed to `selected`.
    - `IgxChipArea`
        - Introduced event argument types to all `EventEmitter` `@Output`s.
    - `igxFor`
        - Adding inertia scrolling for touch devices. This also affects the following components that virtualize their content via the igxFor - `igxGrid`, `igxCombo`.
    - `igxGrid`
        - Adding inertia scrolling for touch devices.
    - `igxCombo`
        - Adding inertia scrolling for touch devices.
    - `IgxCalendar` - `deselectDate` method added that deselects date(s) (based on the selection type)
    - `IgxDatePicker` - `deselectDate` method added that deselects the calendar date.

### Bug Fixes
- igx-tabs : When you move the tab key, the contents of other tabs are displayed. #2550
- Prevent default scroll behavior when using keyboard navigation. #2496
- Error is thrown on ng serve --prod #2540
- onSelection event is not fired when a cell in last visible row is row is selected and press arrow Down #2509
- Add deselect method to igxCalendar #2424
- Time starts from 03 minutes instead of 00 #2541
- Replace EventEmitter<any> with the respective interface for the event #2481
- Cannot scroll last item in view #2504
- Japanese character is redundantly inserted into textbox on filter dialog on Safari #2316
- Improve row selection performance #1258
- igxRipple - Mousedown event doesn't bubble up when igxRipple is attached to elements. #2473
- Add default formatting for numbers in igx-grid #1197
- An error is returned when update a filtered cell #2465
- Grid Keyboard navigation performance issue #1923
- Vertical scrolling performance is slower when grouping is applied. #2421

## 6.1.4

### Bug Fixes

- Bottom of letters fall of in the label of igx-tabs-group #1978
- The search highlight and info are not updated correctly after editing a cell value of the grid #2388
- Cannot set chip as selected through API if selectable is false #2383
- Pressing 'Home/End' keys is not moving the focus to the first/last item #2332
- Cannot set igxChip as selected #2378
- Scrolling using touch is not working on Edge and Internet Explorer 11 #1639
- IgxCombo - Selection - Cannot override combo selection through the onSelectionChange event #2440
- igx-grid - `updateCell` method doesn't update cells that are not rendered. #2350

## 6.1.3
- **General**
    - Added ES7 polyfill for Object for IE. This should be added to the polyfills in order for the igxGrid to render under IE.
        ```
        import 'core-js/es7/object';
        ```

- `igxTabs`
    - `selectedIndex` property has an `@Input` setter and can be set both in markup and in code behind.
- `igxDropDownItem`
    - `isSelected` has a public setter and is now an `@Input` property that can be used for template binding.
- `igxGrid`
    - **Breaking change** `applyNumberCSSClass` and `columnType` getters are removed.
    - `isUnary` property added to IFilteringOperation
    - `igxColumn`
        - The footerTemplate property is removed.
    - `igxColumnGroup`
        - The footerTemplate property is removed.
    - exposed `autosize()` method on `IgxColumnComponent`. It allows the user to programatically change the size of a column according to it's largest visible cell.
    - Initializing an `igxGrid` component without setting height, inside a container without height defined, now causes the grid to render 10 records from the data view or all of the records if there are fewer than 10 available.
- `igxCombo`
    - **Breaking change** igxCombo default `width` is set to 100%
    - **Breaking change** `itemsMaxWidth` is renamed to `itemsWidth`
- `igxLinearBar` and `igxCircularBar`
    - exposed `step` input which determines the update step of the progress indicator. By default it is one percent of the maximum value.
    - `IgxCircularBar` `text` input property exposed to set the text to be displayed inside the circular bar.

### Bug fixes

- igx-grid - cannot auto-size columns by double-clicking in IE11 #2025
- Animation for removing item from list is very quick, must be more smoothly. #2306
- circular and linear bars - prevent progress exceeding, smooth update when operate with big nums, allow floating point nums, expose step input #2163
- Blank space on the right of igxGrid when there is a hidden column and grid width is 100% #2249
- Igx Combo throws errors when data is set to null or undefined #2300
- Top cell is not positioned aligned to the header, after keyboard navigation #1185
- In carousel when call method remove for selected slide it is still previewed #2182
- In grid paging paginate and page should check if the page is greater than the totalPages #2288
- Typos and inaccuracies in IgxSnackbar's readme. #2250
- The grid enables all the columns to be declared as pinned in the template #1612
- Combo - Keyboard Navigation - Add Item button fires on Keydown.Space #2266
- Reduce the use of MutationObservers in the IgxTextHighlightDirective #2251
- Improve row selection performance #1258
- Filter UI dialog redraws #2038
- Can't navigate from first row cell to selection checkbox with key combination #1937
- Incorrect position pinning of Navigation Drawer #2013
- Keyboard navigation not working correctly whith column moving and cell selection #2086
- Grid Layout is broken when you hide column #2121
- IgxDateFilteringOperand's operation "doesNotEqual" doesn't work if the "equals" operation is localized(modified). #2202
- aside in igx-nav-drawer surpasses height of igx-nav-drawer #1981
- The button for collapse/expand all in groupby is not working correctly #2200
- IgxDropDown Item cannot be set as selected. #2061
- IgxBooleanFilteringOperand doesn't work if the operation 'all' is localized(modified). #2067
- columnMove doesn't work if no data is loaded. #2158
- Combo's clear button should be just an icon #2099
- Default combo width should be 100% #2097
- The combo list disappears after disabling Filtering at runtime #2108
- igx-slider - slider comes to not work well after changing maxValue. #920
- Search match highlight not always scrolled into view #1886
- When groupby row is focused and spacebar is pressed the browser scrolls down, everywhere except Chrome, although it should only collapse the group #1947
- Grid data bind fails initially until window resize #1614
- Localization (i18n) for grid grouping area string #2046
- When delete all records in the last page pager should be changed #2014
- Filter icon in the header changes its position #2036

## 6.1.2
- `igxCombo` improvements
    - Remote Data Binding fixes - selection preserving and keyboard navigation.

    For more detailed information see the [official igxCombo documentation](https://www.infragistics.com/products/ignite-ui-angular/angular/components/combo.html).

**General**
- Added `jsZip` as a Dependency.

### Bug Fixes

- Grid Layout is broken when you change displayDensity runtime #2005
- Add empty grid template #2035
- Page Up/Page Down buttons don't scroll the grid #606
- Icon component is not properly exported #2072
- Adding density to chip doesn't make the density style to apply when it is dragged #1846
- Update jszip as dependency #2043
- No message is displayed when there is empty grid data without filtering enabled. #2001
- The only possible range of setting minValue to igxSlider is between [0..99] #2033
- Bootstrap & IgniteUI issues #1548
- Remove tabs from collection -> TabCollectionChange Output #1972
- 6.1.1 error on npm install #2023
- Remote binding combo doesn't store the selected fields when scrolled or collapsed #1944
- Exception is thrown when hovering a chip with a column header #1813
- IgxCombo - Remote Virtualization Keyboard Navigation #1987

## 6.1.1
- `igxTimePicker` changes
    - `onClose` event added.

### Bug Fixes

- Exit edit mode when move column through grid API #1932
- IgxListItemComponent and the two template directives are missing from public_api.ts. #1939
- Add Item button disappears after adding same item twice successively. #1938
- onTabItemDeselected is called for every not selected tab item #1952
- Exit edit mode when pin/unpin column through grid API #1933
- Selected combo item doesn't have the proper focused styles #1948
- Time-picker does not open on button-press. #1949
- Custom cell not rendering with grid searching functionality #1931
- Regular highlight makes the highlighted text unreadable when the row is selected. #1852
- DatePicker focus is wrong on select date value #1965
- add sass docs, grid document updates and input-group theme-related fixes #1993
- DatePicker focus handler and AoT build #1994
- Change displayDensity runtime #1974
- Change IgxGrid display density runtime #1998
- Error is thrown when using igx-grid theme without $content-background #1996
- Update npm deploy token #2002

## 6.1.0
- `igxOverlay` service added. **igxOverlayService** allows you to show any component above all elements in page. For more detailed information see the [official documentation](https://www.infragistics.com/products/ignite-ui-angular/angular/components/overlay_main.html)
- Added **igxRadioGroup** directive. It allows better control over its child `igxRadio` components and support template-driven and reactive forms.
- Added `column moving` feature to `igxGrid`, enabled on a per-column level. **Column moving** allows you to reorder the `igxGrid` columns via standard drag/drop mouse or touch gestures.
    For more detailed information see the [official documentation](https://www.infragistics.com/products/ignite-ui-angular/angular/components/grid_column_moving.html).
- `igx-tab-bar` selector removed from `IgxBottomNavComponent`.
- `igxGrid` filtering operands
- `igxGrid`
    - **Breaking change** `filter_multiple` method is removed. `filter` method and `filteringExpressionsTree` property could be used instead.
    - **Breaking change** `filter` method has new signature. It now accepts the following parameters:
        - `name` - the name of the column to be filtered.
        - `value` - the value to be used for filtering.
        - `conditionOrExpressionTree` - (optional) this parameter accepts object of type `IFilteringOperation` or `IFilteringExpressionsTree`. If only a simple filtering is required a filtering operation could be passes (see bellow for more info). In case of advanced filtering an expressions tree containing complex filtering logic could be passed.
        - `ignoreCase` - (optional) - whether the filtering would be case sensitive or not.
    - **Breaking change** `onFilteringDone` event now have only one parameter - `IFilteringExpressionsTree` which contains the filtering state of the filtered column.
    - `filter_global` method clears all existing filters and applies the new filtering condition to all grid's columns.
    - filtering operands:
        - **Breaking change** `IFilteringExpression` condition property is no longer a direct reference to a filtering condition method, instead it's a reference to an `IFilteringOperation`
        - 5 filtering operand classes are now exposed
            - `IgxFilteringOperand` is a base filtering operand, which can be inherited when defining custom filtering conditions
            - `IgxBooleanFilteringOperand` defines all default filtering conditions for `boolean` types
            - `IgxNumberFilteringOperand` defines all default filtering conditions for `numeric` types
            - `IgxStringFilteringOperand` defines all default filtering conditions for `string` types
            - `IgxDateFilteringOperand` defines all default filtering conditions for `Date` types
        - `IgxColumnComponent` now exposes a `filters` property, which takes an `IgxFilteringOperand` class reference
            - Custom filters can now be provided to grid columns by populating the `operations` property of the `IgxFilteringOperand` with operations of `IFilteringOperation` type
```
export class IgxCustomFilteringOperand extends IgxFilteringOperand {
    // Making the implementation singleton
    private static _instance: IgxCustomFilteringOperand = null;

    protected constructor() {
        super();
        this.operations = [{
            name: 'custom',
            logic: (target: string) => {
                return target === 'My custom filter';
            }
        }].concat(this.operations); // Keep the empty and notEmpty conditions from base
    }

    // singleton
    // Must implement this method, because the IgxColumnComponent expects it
    public static instance(): IgxCustomFilteringOperand {
        return this._instance || (this._instance = new this());
    }
}
```

- `igxGrid` now supports grouping of columns enabling users to create criteria for organizing data records. To explore the functionality start off by setting some columns as `groupable`:
    ```html
    <igx-grid [data]="data">
        <igx-column [field]="'ProductName'"></igx-column>
        <igx-column [field]="'ReleaseDate'" [groupable]="true"></igx-column>
    </igx-grid>
    ```
   For more information, please head over to `igxGrid`'s [ReadMe](https://github.com/IgniteUI/igniteui-angular/blob/master/src/grid/README.md) or the [official documentation](https://www.infragistics.com/products/ignite-ui-angular/angular/components/grid_groupby.html).

- `igxGrid` now supports multi-column headers allowing you to have multiple levels of columns in the header area of the grid.
    For more information, head over to [official documentation](https://www.infragistics.com/products/ignite-ui-angular/angular/components/grid_multi_column_headers.html)
- `igxGrid` theme now has support for alternating grid row background and text colors.
- `igxGrid` now has a toolbar (shown using the `showToolbar` property) which contains the following features:
  - title (specified using the `toolbarTitle` property)
  - column hiding feature (enabled using the `columnHiding` property)
  - column pinning feature (enabled using the `columnPinning` property)
  - export to excel (enabled using the `exportExcel` property)
  - export to CSV (enabled using the `exportCsv` property)
- `igxColumn` changes:
    - **Breaking change** filteringExpressions property is removed.
- `igxGrid` API is updated
    - **Breaking change** deleteRow(rowSelector: any) method will delete the specified row only if the primary key is defined. The method accept rowSelector as a parameter,  which is the rowID.
    - **Breaking change** updateRow(value: any, rowSelector: any) method will update the specified row only if the primary key is defined. The method accept value and rowSelector as a parameter, which is the rowID.
    - **Breaking change** updateCell(value: any, rowSelector: any, column: string) method will update the specified cell only if the primary key is defined. The method accept  value, rowSelector,which is the rowID and column name.
    - getCellByKey(rowSelector: any, columnField: string) method is added to grid's API. This method retuns a cell or undefined only if primary key is defined and search for the specified cell by the rowID and column name.
    - getCellByColumn(rowIndex: number, columnField: string) method is updated. This method returns a cell or undefined by using rowIndex and column name.
- `IgxGridRow` API is updated:
    - update(value: any) method is added. The method takes as a parameter the new value, which is to be set to the specidied row.
    - delete() method is added. The method removes the specified row from the grid's data source.

- `igxCell` default editing template is changed according column data type. For more information you can read the [specification](https://github.com/IgniteUI/igniteui-angular/wiki/Cell-Editing) or the [official documentation](https://www.infragistics.com/products/ignite-ui-angular/angular/components/grid_editing.html)
- `igxCombo` component added

    ```html
    <igx-combo #combo [data]="towns" [displayKey]="'townName'" [valueKey]="'postCode'" [groupKey]="'province'"
        [allowCustomValues]="true" placeholder="Town(s)" searchPlaceholder="Search town..."></igx-combo>
    ```

    igxCombo features:

        - Data Binding
        - Value Binding
        - Virtualized list
        - Multiple Selection
        - Filtering
        - Grouping
        - Custom values
        - Templates
        - Integration with Template Driven and Reactive Forms
        - Keyboard Navigation
        - Accessibility compliance

    For more detailed information see the [official igxCombo documentation](https://www.infragistics.com/products/ignite-ui-angular/angular/components/combo.html).
- `igxDropdown` component added

    ```html
    <igx-drop-down (onSelection)="onSelection($event)" (onOpening)="onOpening($event)">
        <igx-drop-down-item *ngFor="let item of items" disabled={{item.disabled}} isHeader={{item.header}}>
                {{ item.field }}
        </igx-drop-down-item>
    </igx-drop-down>
    ```

    **igxDropDown** displays a scrollable list of items which may be visually grouped and supports selection of a single item. Clicking or tapping an item selects it and closes the Drop Down.

    A walkthrough of how to get started can be found [here](https://www.infragistics.com/products/ignite-ui-angular/angular/components/drop_down.html)

    igxDropdown features:

        - Single Selection
        - Grouping
        - Keyboard Navigation
        - Accessibility compliance

- `igxChip` and `igxChipsArea` components added

    ```html
    <igx-chips-area>
        <igx-chip *ngFor="let chip of chipList" [id]="chip.id">
            <label igxLabel>{{chip.text}}</label>
        </igx-chip>
    </igx-chips-area>
    ```

    For more detailed information see the [official igxChip documentation](https://www.infragistics.com/products/ignite-ui-angular/angular/components/chip.html).

- `igxToggle` changes
    - `onOpening` event added.
    - `onClosing` event added.
- `igxToggleAction` new `overlaySettings` input controls how applicable targets display content. Provides defaults with positioning based on the host element. The `closeOnOutsideClick` input is deprecated in favor of the new settings and will be removed in the future.

- `igxList` now supports a 'loading' template which is shown when the list is empty and its new `isLoading` property is set to `true`. You can redefine the default loading template by adding an `ng-template` with the `igxDataLoading` directive:

    ```html
    <igx-list [isLoading]="true">
        <ng-template igxDataLoading>
            <p>Please wait, data is loading...</p>
        </ng-template>
    </igx-list>
    ```

- **Breaking changes**:
    - Removed submodule imports. All imports are now resolved from the top level `igniteui-angular` package.
    - `igxGrid` changes:
        - sort API now accepts params of type `ISortingExpression` or `Array<ISortingExpression>`.
    - `igxToggle` changes
        - `collapsed` now read-only, markup input is removed.
        - `onOpen` event renamed to `onOpened`.
        - `onClose` event renamed to `onClosed`.
        - `open` method does not accept fireEvents optional boolean parameter. Now it accepts only overlaySettings optional parameter of type `OverlaySettings`.
        - `close` method does not accept fireEvents optional boolean parameter.
        - `toggle` method does not accept fireEvents optional boolean parameter. Now it accepts only overlaySettings optional parameter of type `OverlaySettings`.
    - `igxDialog` changes
        - `open` method does not accept fireEvents boolean parameter. Now it accepts only overlaySettings optional parameter of type `OverlaySettings`.
- **Breaking change** All properties that were named `isDisabled` have been renamed to `disabled` in order to acheive consistency across our component suite. This affects: date-picker, input directive, input-group, dropdown-item, tabbar and time-picker.
- The **deprecated** `igxForRemote` input for the `igxFor` directive is now removed. Setting the required `totalItemCount` property after receiving the first data chunk is enough to trigger the required functionality.

## 6.0.4
- **igxRadioGroup** directive introduced. It allows better control over its child `igxRadio` components and support template-driven and reactive forms.
- Fixed ReactiveForms validations support for IgxInputGroup. Related [issue](https://github.com/IgniteUI/igniteui-angular/issues/1144).

## 6.0.3
- **igxGrid** exposing the `filteredSortedData` method publicly - returns the grid data with current filtering and sorting applied.

## 6.0.2
- **igxGrid** Improve scrolling on mac [#1563](https://github.com/IgniteUI/igniteui-angular/pull/1563)
- The `ng update igniteui-angular` migration schematics now also update the theme import path in SASS files. [#1582](https://github.com/IgniteUI/igniteui-angular/issues/1582)

## 6.0.1
- Introduced migration schematics to integrate with the Angular CLI update command. You can now run

  `ng update igniteui-angular`

  in existing projects to both update the package and apply any migrations needed to your project. Make sure to commit project state before proceeding.
  Currently these cover converting submodule imports as well as the deprecation of `igxForRemote` and rename of `igx-tab-bar` to `igx-bottom-nav` from 6.0.0.
- **Breaking changes**:
    - Removed submodule imports. All imports are now resolved from the top level `igniteui-angular` package. You can use `ng update igniteui-angular` when updating to automatically convert existing submodule imports in the project.
    - Summary functions for each IgxSummaryOperand class has been made `static`. So now you can use them in the following way:
    ```typescript
    import { IgxNumberSummaryOperand, IgxSummaryOperand } from "igniteui-angular";
    class CustomSummary extends IgxSummaryOperand {
    constructor() {
      super();
    }
    public operate(data?: any[]) {
      const result = super.operate(data);
      result.push({
        key: "Min",
        label: "Min",
        summaryResult: IgxNumberSummaryOperand.min(data)
      });
      return result;
    }
  }
    ```


## 6.0.0
- Theming - You can now use css variables to style the component instances you include in your project.
- Added `onDoubleClick` output to `igxGrid` to emit the double clicked cell.
- Added `findNext`, `findPrev` and `clearSearch` methods to the IgxGridComponent which allow easy search of the grid data, even when the grid is virtualized.
- Added `IgxTextHighlightDirective` which highlights parts of a DOM element and keeps and updates "active" highlight.
- Added `All` option to the filter UI select for boolean columns
- Update to Angular 6

## 5.3.1
- igx-dialog changes
    - Dialog title as well as dialog actions (buttons) can be customized. For more information navigate to the [ReadMe](https://github.com/IgniteUI/igniteui-angular/blob/master/src/dialog/README.md).
- Filtering a boolean column by `false` condition will return only the real `false` values, excluding `null` and `undefined`. Filtering by `Null` will return the `null` values and filtering by `Empty` will return the `undefined`.
- The `Filter` button in the filtering UI is replaced with a `Close` button that is always active and closes the UI.
- Filtering UI input displays a `X` icon that clears the input.

## 5.3.0
- Added `rowSelectable` property to `igxGrid`
    - Setting `rowSelectable` to `true` enables multiple row selection for the `igx-grid` component. Adds a checkbox column that allows (de)selection of one, multiple or all (via header checkbox) rows.
    - For more information about the `rowSelectable` property and working with grid row, please read the `igxGrid`'s [ReadMe](https://github.com/IgniteUI/igniteui-angular/blob/master/src/grid/README.md) about selection or see the [official documentation](https://www.infragistics.com/products/ignite-ui-angular/angular/components/grid-selection.html)
- Added `onContextMenu` output to `igxGrid` to emit the clicked cell.
- `igx-datePicker`: Added `onClose` event.
- `igxTextSelection` directive added
    - `igxTextSelection` directive allows you to select the whole text range for every element with text content it is applied.
- `igxFocus` directive added
    - `igxFocus` directive allows you to force focus for every element it is applied.
- `igx-time-picker` component added
    - `igx-time-picker` allows user to select time, from a dialog with spinners, which is presented into input field.
    - For more information navigate to the [ReadMe](https://github.com/IgniteUI/igniteui-angular/blob/master/src/time-piker/README.md).
- `igx-tab-bar` changes
    - **Breaking changes**: `IgxTabBarComponent` is renamed to `IgxBottomNavComponent` and `IgxTabBarModule` is renamed to `IgxBottomNavModule`.
    - `igx-tab-bar` selector is deprecated. Use `igx-bottom-nav` selector instead.
- `igx-tabs` component added
    - `igx-tabs` allows users to switch between different views. The `igx-tabs` component places the tabs headers at the top and allows scrolling when there are multiple tab items outside the visible area. Tabs are ordered in a single row above their associated content.
    - For more information navigate to [ReadMe](https://github.com/IgniteUI/igniteui-angular/blob/master/src/tabs/README.md).
- Added column pinning in the list of features available for `igxGrid`. Pinning is available though the API. Try the following:
   ```typescript
   const column = this.grid.getColumnByName(name);
   column.pin();
   ```
   For more information, please head over to `igxGrid`'s [ReadMe](https://github.com/IgniteUI/igniteui-angular/blob/master/src/grid/README.md) or the [official documentation](https://www.infragistics.com/products/ignite-ui-angular/angular/components/grid_column_pinning.html).
- Added `summaries` feature to `igxGrid`, enabled on a per-column level. **Grid summaries** gives you a predefined set of default summaries, depending on the type of data in the column.
    For more detailed information read `igxGrid`'s [ReadMe](https://github.com/IgniteUI/igniteui-angular/blob/master/src/grid/README.md) or see the [official documentation](https://www.infragistics.com/products/ignite-ui-angular/angular/components/grid_summaries.html).
- Added `columnWidth` option to `igxGrid`. The option sets the default width that will be applied to columns that have no explicit width set. For more detailed information read `igxGrid`'s [ReadMe](https://github.com/IgniteUI/igniteui-angular/blob/master/src/grid/README.md)
- Added API to `igxGrid` that allows for vertical remote virtualization. For guidance on how to implement such in your application, please refer to the [official documentation](https://www.infragistics.com/products/ignite-ui-angular/angular/components/grid_virtualization.html)
- Added smooth scrolling for the `igxForOf` directive making the scrolling experience both vertically and horizontally much more natural and similar to a native scroll.
- Added `onCellClick` event.
- `igxForOf` now requires that its parent container's `overflow` is set to `hidden` and `position` to `relative`. It is recommended that its height is set as well so that the display container of the virtualized content can be positioned with an offset inside without visually affecting other elements on the page.
    ```html
    <div style='position: relative; height: 500px; overflow: hidden'>
        <ng-template igxFor let-item [igxForOf]="data" #virtDirVertical
                [igxForScrollOrientation]="'vertical'"
                [igxForContainerSize]='"500px"'
                [igxForItemSize]='"50px"'
                let-rowIndex="index">
                <div style='height:50px;'>{{rowIndex}} : {{item.text}}</div>
        </ng-template>
    </div>
    ```
- Removed the `dirty` local template variable previously exposed by the `igxFor` directive.
- The `igxForRemote` input for the `igxFor` directive is now **deprecated**. Setting the required `totalItemCount` property after receiving the first data chunk is enough to trigger the required functionality.
- the `igx-icon` component can now work with both glyph and ligature-based icon font sets. We've also included a brand new Icon Service, which helps you create aliases for the icon fonts you've included in your project. The service also allows you to define the default icon set used throughout your app.
- Added the option to conditionally disable the `igx-ripple` directive through the `igxRippleDisabled` property.
- Updated styling and interaction animations of the `igx-checkbox`, `igx-switch`, and `igx-radio` components.
- Added `indeterminate` property and styling to the `igx-checkbox` component.
- Added `required` property to the `igx-checkbox`, `igx-radio`, and `igx-switch` components.
- Added `igx-ripple` effect to the `igx-checkbox`, `igx-switch`, and `igx-radio` components. The effect can be disabled through the `disableRipple` property.
- Added the ability to specify the label location in the `igx-checkbox`, `igx-switch`, and `igx-radio` components through the `labelPosition` property. It can either be `before` or `after`.
- You can now use any element as label on the `igx-checkbox`, `igx-switch`, and `igx-radio` components via the aria-labelledby property.
- You can now have invisible label on the `igx-checkbox`, `igx-switch`, and `igx-radio` components via the aria-label property.
- Added the ability to toggle the `igx-checkbox` and `igx-switch` checked state programmatically via `toggle` method on the component instance.
- Added the ability to select an `igx-radio` programmatically via `select` method on the component instance.
- Fixed a bug on the `igx-checkbox` and `igx-radio` components where the click event was being triggered twice on click.
- Fixed a bug where the `igx-checkbox`, `igx-switch`, and `igx-radio` change event was not being triggered on label click.
- `igxМask` directive added
    - `igxМask` provide means for controlling user input and formatting the visible value based on a configurable mask rules. For more detailed information see [`igxMask README file`](https://github.com/IgniteUI/igniteui-angular/blob/master/src/directives/mask/README.md)
- `igxInputGroup` component added - used as a container for the `igxLabel`, `igxInput`, `igxPrefix`, `igxSuffix` and `igxHint` directives.
- `igxPrefix` directive added - used for input prefixes.
- `igxSuffix` directive added - used for input suffixes.
- `igxHint` directive added - used for input hints.
- `igxInput` directive breaking changes:
    - the directive should be wrapped by `igxInputGroup` component
    - `IgxInputGroupModule` should be imported instead of `IgxInputModule`
- `igxExcelExportService` and `igxCSVExportService` added. They add export capabilities to the `igxGrid`. For more information, please visit the [igxExcelExportService specification](https://github.com/IgniteUI/igniteui-angular/wiki/IgxExcelExporterService-Specification) and the [igxCSVExportService specification](https://github.com/IgniteUI/igniteui-angular/wiki/CSV-Exporter-Service-Specification).
- **General**
    - Added event argument types to all `EventEmitter` `@Output`s. #798 #740
    - Reviewed and added missing argument types to the following `EventEmitter`s
        - The `igxGrid` `onEditDone` now exposes arguments of type `IGridEditEventArgs`. The arguments expose `row` and `cell` objects where if the editing is performed on a cell, the edited `cell` and the `row` the cell belongs to are exposed. If row editing is performed, the `cell` object is null. In addition the `currentValue` and `newValue` arguments are exposed. If you assign a value to the `newValue` in your handler, then the editing will conclude with the value you've supplied.
        - The `igxGrid` `onSelection` now correctly propagates the original `event` in the `IGridCellEventArgs`.
    - Added `jsZip` as a Peer Dependency.
- `primaryKey` attribute added to `igxGrid`
    - `primaryKey` allows for a property name from the data source to be specified. If specified, `primaryKey` can be used instead of `index` to indentify grid rows from the `igxGrid.rowList`. As such, `primaryKey` can be used for selecting rows for the following `igxGrid` methods - `deleteRow`, `updateRow`, `updateCell`, `getCellByColumn`, `getRowByKey`
    - `primaryKey` requires all of the data for the specified property name to have unique values in order to function as expected.
    - as it provides a unique identifier for each data member (and therefore row), `primaryKey` is best suited for addressing grid row entries. If DOM virtualization is in place for the grid data, the row `index` property can be reused (for instance, when filtering/sorting the data), whereas `primaryKey` remains unique. Ideally, when a persistent reference to a row has to be established, `primaryKey` should be used.
- **Theming**
    - Added a `utilities` module to the theming engine to allow for easier import of theming functions and mixins, such as igx-color, igx-palette, igx-elevation, etc. To import the utilities do ```@import '~igniteui-angular/core/styles/themes/utilities';```

## 5.2.1
- `hammerjs` and `@types/hammerjs` are removed from `peerDependencies` and were added as `dependencies`. So if you are using Igniteui-Angular version 5.2.1 or above it is enough to run `npm install igniteui-angular` in your project for getting started. For more detailed information see [`Ignite UI for Angular Getting Started`](https://www.infragistics.com/products/ignite-ui-angular/getting-started)
- `web-animations-js` is added as Peer Dependency.
- `Theming` bug fixes and improvements.
- Use the following command to generate `Ignite UI for Angular Themes` documentation - `npm run build:docs`. Navigate to `dist/docs/sass` and open `index.html` file.

## 5.2.0
- `igxForOf` directive added
    - `igxForOf` is now available as an alternative to `ngForOf` for templating large amounts of data. The `igxForOf` uses virtualization technology behind the scenes to optimize DOM rendering and memory consumption. Virtualization technology works similar to Paging by slicing the data into smaller chucks which are swapped from a container viewport while the user scrolls the data horizontally/vertically. The difference with the Paging is that virtualization mimics the natural behavior of the scrollbar.
- `igxToggle` and `igxToggleAction` directives added
    - `igxToggle` allows users to implement toggleable components/views (eg. dropdowns), while `igxToggleAction` can control the
      `igxToggle` directive. Refer to the official documentation for more information.
    - `igxToggle` requires `BrowserAnimationsModule` to be imported in your application.
- [`Ignite UI for Angular Theming`](https://www.infragistics.com/products/ignite-ui-angular/angular/components/themes.html) - comprehensive set of **Sass** functions and mixins will give the ability to easily style your entire application or only certain parts of it.
    - Previously bundled fonts, are now listed as external dependencies. You should supply both the [Material Icons](http://google.github.io/material-design-icons/) and [Titillium Web](https://fonts.google.com/selection?selection.family=Titillium+Web:300,400,600,700) fonts yourself by either hosting or using CDN.
- `igx-grid` changes
    - The component now uses the new `igxForOf` directive to virtualize its content both vertically and horizontally dramatically improving performance for applications displaying large amounts of data.
    - Data-bound Input property `filtering` changed to `filterable`:

    ```html
    <igx-grid [data]="data">
        <igx-column [field]="'ReleaseDate'" [header]="'ReleaseDate'"
            [filterable]="true" dataType="date">
        </igx-column>
    </igx-grid>
    ```

    - @HostBinding `min-width` added to `IgxGridCellComponent` and `IgxGridHeaderCell`
    - The IgxGridCellComponent no longer has a value setter, but instead has an `update` modifier.

    ```html
    <ng-template igxCell let-cell="cell">
        {{ cell.update("newValue") }}
    </ng-template>
    ```
    - Class `IgxGridFiltering` renamed to `IgxGridFilteringComponent `
    - The grid filtering UI dropdowns are now controlled by the `igxToggle` directive.
      - Make sure to import `BrowserAnimationsModule` inside your application module as `igxToggle` uses animations for state transition.
    - `state` input
        - filtering expressions and sorting expressions provided
    - Removed `onCellSelection` and `onRowSelection` event emitters, `onSelection` added instead.
    - Removed `onBeforeProcess` event emitter.
    - Removed `onMovingDone` event emitter.
    - Removed methods `focusCell` and `focusRow`.
    - Renamed method `filterData` to `filter`.
    - New methods `filterGlobal` and `clearFilter`.
    - New method `clearSort`.
    - Renamed method `sortColumn` to `sort`.
    - New Input `sortingIgnoreCase` - Ignore capitalization of words.
- `igx-navigation-drawer` changes
    - `NavigationDrawer` renamed to `IgxNavigationDrawerComponent`
    - `NavigationDrawerModule` renamed to `IgxNavigationDrawerModule`
    - `IgxNavigationDirectives` renamed to `IgxNavigationModule`
    - `NavigationService` renamed to `IgxNavigationService`
    - `NavigationToggle` renamed to `IgxNavigationToggleDirective`
    - `NavigationClose` renamed to `IgxNavigationCloseDirective`
    - Content selector `ig-drawer-content` replaced with `<ng-template igxDrawer>`
    - Content selector `ig-drawer-mini-content` replaced with `<ng-template igxDrawerMini>`
    - CSS class `ig-nav-drawer-overlay` renamed to `igx-nav-drawer__overlay`
    - CSS class `ig-nav-drawer` renamed to `igx-nav-drawer`
- `igxInput` changes
    - CSS class `ig-form-group` to `igx-form-group`
- `igxBadge` changes
    - From now on, the Badge position is set by css class, which specifies an absolute position as well as top/bottom/left/right properties. The Badge position input should not be used.
- `igx-avatar` changes
    - [Initials type avatar is using SVG element from now on](https://github.com/IgniteUI/igniteui-angular/issues/136)
- `igx-calendar` changes
    - `formatViews` - Controls whether the date parts in the different calendar views should be formatted according to the provided `locale` and `formatOptions`.
    - `templating` - The **igxCalendar** supports now templating of its header and subheader parts.
    - `vertical` input - Controls the layout of the calendar component. When vertical is set to `true` the calendar header will be rendered to the side of the calendar body.

- `igx-nav-bar` changes
    -   Currently `isActionButtonVisible` resolves to `false` if actionButtonIcon is not defined.
- `igx-tab-bar` changes
    - custom content can be added for tabs

    ```html
    <igx-bottom-nav>
        <igx-tab-panel>
            <ng-template igxTab>
                <igx-avatar initials="T1">
                </igx-avatar>
            </ng-template>
            <h1>Tab 1 Content</h1>
        </igx-tab-panel>
    </igx-bottom-nav>
    ```

- `igx-scroll` component deleted
    - `igx-scroll` component is not available anymore due newly implemented `igxForOf` directive.

- [`igx-list` changes](https://github.com/IgniteUI/igniteui-angular/issues/528)
    - `igxEmptyList` directive added
        The list no longer has `emptyListImage`, `emptyListMessage`, `emptyListButtonText`, `emptyListButtonClick` and `hasNoItemsTemplate` members.
        Instead of them, the `igxEmptyListTemplateDirective` can be used for templating the list when it is empty (or use the default empty template).
        ```html
        <igx-list>
            <ng-template igxEmptyList>
                <p>My custom empty list template</p>
            </ng-template>
        </igx-list>
        ```
    - `onItemClicked` event emitter added
        ```html
        <igx-list (onItemClicked)="itemClicked()">
            <igx-list-item>Item 1</igx-list-item>
            <igx-list-item>Item 2</igx-list-item>
            <igx-list-item>Item 3</igx-list-item>
        </igx-list>
        ```
    - Removed `emptyListImage` property from `IgxListComponent`.
    - Removed `emptyListMessage` property from `IgxListComponent`.
    - Removed `emptyListButtonText` property from `IgxListComponent`.
    - Removed `emptyListButtonClick` event emitter from `IgxListComponent`.
    - Removed `hasNoItemsTemplate` property from `IgxListComponent`.
    - Removed `options` property from `IgxListItemComponent`.
    - Removed `left` property from `IgxListItemComponent`.
    - Removed `href` property from `IgxListItemComponent`.
    - New `emptyListTemplate` input for `IgxListComponent`.
    - New `onItemClicked` event emitter for `IgxListComponent`.
    - New `role` property for `IgxListComponent`.
    - New `innerStyle` property for `IgxListComponent`.
    - New `role` property for `IgxListItemComponent`.
    - New `element` property for `IgxListItemComponent`.
    - New `list` property for `IgxListItemComponent`.
    - New `headerStyle` property for `IgxListItemComponent`.
    - New `innerStyle` property for `IgxListItemComponent`.

- [Renaming and restructuring directives and components](https://github.com/IgniteUI/igniteui-angular/issues/536) based on the [General Angular Naming Guidelines](https://angular.io/guide/styleguide#naming):
    - `IgxAvatar` renamed to `IgxAvatarComponent`
    - `IgxBadge` renamed to `IgxBadgeComponent`
    - `IgxButton` renamed to `IgxButtonDirective`
    - `IgxButtonGroup` renamed to `IgxButtonGroupComponent`
    - `IgxCardHeader` renamed to `IgxCardHeaderDirective`
    - `IgxCardContent` renamed to `IgxCardContentDirective`
    - `IgxCardActions` renamed to `IgxCardActionsDirective`
    - `IgxCardFooter` renamed to `IgxCardFooterDirective`
    - `IgxCarousel` renamed to `IgxCarouselComponent`
    - `IgxInput` renamed to `IgxInputModule`
    - `IgxInputClass` renamed to `IgxInputDirective`
    - `IgxCheckbox` renamed to `IgxCheckboxComponent`
    - `IgxLabel` renamed to `IgxLabelDirective`
    - `IgxIcon` renamed to `IgxIconComponent`
    - `IgxList` renamed to `IgxListComponent`
    - `IgxListItem` renamed to `IgxListItemComponent`
    - `IgxSlide` renamed to `IgxSlideComponent`
    - `IgxDialog` renamed to `IgxDialogComponent`
    - `IgxLayout` renamed to `IgxLayoutModule`
    - `IgxNavbar` renamed to `IgxNavbarComponent`
    - `IgxCircularProgressBar` renamed to `IgxCircularProgressBarComponent`
    - `IgxLinearProgressBar ` renamed to `IgxLinearProgressBarComponent`
    - `IgxRadio` renamed to `IgxRadioComponent`
    - `IgxSlider` renamed to `IgxSliderComponent`
    - `IgxSnackbar` renamed to `IgxSnackbarComponent`
    - `IgxSwitch ` renamed to `IgxSwitchComponent`
    - `IgxTabBar` renamed to `IgxBottomNavComponent`
    - `IgxTabPanel` renamed to `IgxTabPanelComponent`
    - `IgxTab` renamed to `IgxTabComponent`
    - `IgxToast` renamed to `IgxToastComponent`
    - `IgxLabelDirective` moved inside `../directives/label/` folder
    - `IgxInputDirective` moved inside `../directives/input/` folder
    - `IgxButtonDirective` moved inside `../directives/button/` folder
    - `IgxLayoutDirective` moved inside `../directives/layout/` folder
    - `IgxFilterDirective` moved inside `../directives/filter/` folder
    - `IgxDraggableDirective` moved inside `../directives/dragdrop/` folder
    - `IgxRippleDirective` moved inside `../directives/ripple/` folder
    - Folder `"./navigation/nav-service"` renamed to `"./navigation/nav.service"`<|MERGE_RESOLUTION|>--- conflicted
+++ resolved
@@ -1,6 +1,12 @@
 # Ignite UI for Angular Change Log
 
 All notable changes for each version of this project will be documented in this file.
+
+## 10.1.0
+
+### New Features
+- `IgxColumn` 
+    - Added `byHeader` parameter to the `autosize` method which specifies if the autosizing should be based only on the header content width.
 
 ## 10.0.0
 
@@ -23,16 +29,11 @@
 - `IgxSelect` support for `igxHint` directive added.
     - Allows the user to add `igxHint` to be displayed bellow the input element.
 
-<<<<<<< HEAD
-- `IgxColumn` 
-    - Added `byHeader` parameter to the `autosize` method which specifies if the autosizing should be based only on the header content width.
-=======
 ## 9.1.4
 
 ### New Features
 - `IgxList`
     - Added localization support.
->>>>>>> 51c6c27f
 
 ## 9.1.1
 
