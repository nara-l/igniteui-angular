--- conflicted
+++ resolved
@@ -151,16 +151,12 @@
         - `collapsed` now read-only, markup input is removed.
         - `onOpen` event renamed to `onOpened`.
         - `onClose` event renamed to `onClosed`.
-<<<<<<< HEAD
         - `open` method does not accept fireEvents optional boolean parameter. It is accepts now overlaySettings optional parameter of OverlaySettings type.
         - `close` method does not accept fireEvents optional boolean parameter.
         - `toggle` method does not accept fireEvents optional boolean parameter. It is accepts now overlaySettings optional parameter of OverlaySettings type.
     - `igxDialog` changes
         - `open` method does not accept fireEvents boolean parameter. It is accepts now overlaySettings optional parameter of OverlaySettings type.
-- **Breaking change** All properties that were named `isDisabled` have been renamed to `disabled` in order to acheive consistency across our component suite. This affects: date-picker, input directive, input-group, dropdown-item, tabbar and time-picker.
-=======
 - **Breaking change** All properties that were named `isDisabled` have been renamed to `disabled` in order to achieve consistency across our component suite. This affects: date-picker, input directive, input-group, dropdown-item, tabbar and time-picker.
->>>>>>> 295e274a
 - The **deprecated** `igxForRemote` input for the `igxFor` directive is now removed. Setting the required `totalItemCount` property after receiving the first data chunk is enough to trigger the required functionality.
 
 ## 6.0.4
