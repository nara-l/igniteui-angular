--- conflicted
+++ resolved
@@ -4,18 +4,13 @@
 
 ## 10.1.0
 
-<<<<<<< HEAD
 ### General
 - `igxCombo`
     - **Behavioral Change** - Change default positioning strategy from `ConnectedPositioningStrategy` to `AutoPositionStrategy`. The Auto strategy will initially try to show the element like the Connected strategy does. If the element goes out of the viewport Auto will flip the starting point and the direction, i.e. if the direction is 'bottom', it will switch it to 'top' and so on.
 
 ### New Features
-
-=======
-### New Features
 - `IgxColumn` 
     - Added `byHeader` parameter to the `autosize` method which specifies if the autosizing should be based only on the header content width.
->>>>>>> 34d8dbc0
 
 ## 10.0.0
 
