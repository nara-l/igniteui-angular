--- conflicted
+++ resolved
@@ -20,19 +20,7 @@
 - Updated package dependencies to Angular 7 ([#3000](https://github.com/IgniteUI/igniteui-angular/pull/3000))
 - Themes: Add dark schemas and mixins (PR [#3025](https://github.com/IgniteUI/igniteui-angular/pull/3025))
 
-<<<<<<< HEAD
 ## 6.2.3
-=======
-## 6.2.2
-- `igx-checkbox`:
-    - Added a new input property - `disableTransitions`. It allows disabling all CSS transitions on the `igx-checkbox` component for performance optimization.
-### Bug fixes
-- Removed the `GridHammerConfig` provider which broke touch events for other components. (Fixed #3185, Reopens #2538)
-
-
-## 6.2.1
->>>>>>> 9451858e
-### Features
 - `igxGrid`
     - `resourceStrings` property added, which allows changing/localizing strings for component. If a new instance is set, 
     the changes will be applied to the particular instance of the component:
@@ -52,6 +40,13 @@
     - Added an util function `changei18n` that takes `IResourceStrings` object as parameter. Its values will be used as resource strings for all components
     in the application.
     - Added an util function `getCurrentResourceStrings` that returns current resource strings for all components.
+
+## 6.2.2
+- `igx-checkbox`:
+    - Added a new input property - `disableTransitions`. It allows disabling all CSS transitions on the `igx-checkbox` component for performance optimization.
+### Bug fixes
+- Removed the `GridHammerConfig` provider which broke touch events for other components. (Fixed #3185, Reopens #2538)
+
 
 ## 6.2.1
 ### Features
