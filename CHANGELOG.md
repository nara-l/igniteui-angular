# Ignite UI for Angular Change Log

All notable changes for each version of this project will be documented in this file.

## 6.2.2
- `igx-checkbox`:
    - Added a new input property - `disableTransitions`. It allows disabling all CSS transitions on the `igx-checkbox` component for performance optimization.
### Bug fixes
- Removed the `GridHammerConfig` provider which broke touch events for other components.

## 6.2.1
### Features
- `igxGrid`, `igxChip`: Add display density DI token to igxGrid and igxChip ([#2804](https://github.com/IgniteUI/igniteui-angular/issues/2804))
- `igxGrid`
    - Quick filter auto close ([#2979](https://github.com/IgniteUI/igniteui-angular/issues/2979))
    - Group By: Added title to chip in Group By area ([#3035](https://github.com/IgniteUI/igniteui-angular/issues/3035))
    - Improve UX for boolean and date columns, ([#3092](https://github.com/IgniteUI/igniteui-angular/issues/3092))
    - `resourceStrings` property added, which allows changing/localizing strings for component. If a new instance is set, 
    the changes will be applied to the particular instance of the component:
    ```typescript
        this.grid.resourceStrings = {
            igx_grid_filter: 'My filter',
            igx_grid_filter_row_close: 'My close'
        };
    ```
    If only a value is updated, all component instances will be updated:
    ```typescript
        this.grid.resourceStrings.igx_grid_filter = 'My filter';
    ```
- `igxTimePicker`:
    - `resourceStrings` property added, which allows changing/localizing strings for component.
- `igxCombo`:
    - Added a new input property - `displayDensity`. It allows configuring the `displayDensity` of the combo's `value` and `search` inputs. (PR [#3007](https://github.com/IgniteUI/igniteui-angular/pull/3007))
- `igxDropDown`
    - Added a new property `maxHeight`, defining the max height of the drop down. ([#3001](https://github.com/IgniteUI/igniteui-angular/issues/3001))
- Added migrations for Sass theme properties changes in 6.2.0 ([#2994](https://github.com/IgniteUI/igniteui-angular/issues/2994))
<<<<<<< HEAD
- `igx-drop-down`:
    - Added a new property `maxHeight`, defining the max height of the drop down.
- Localization
    - Added an util function `changei18n` that takes `IResourceStrings` object as parameter. Its values will be used as resource strings for all components
    in the application.
    - Added an util function `getCurrentResourceStrings` that returns current resource strings for all components.
- Themes 
=======
- Themes
>>>>>>> 27344085
    - Introducing schemas for easier bootstrapping of component themes.
    - **Breaking change** removed $variant from `igx-checkbox-theme`, `igx-ripple-theme`, `igx-switch-theme`, `igx-input-group-theme`, `igx-slider-theme`, and `igx-tooltip-theme`. Use the `$schema` prop, now available on all component themes to change the look for a specific theme. See the [Theming](https://www.infragistics.com/products/ignite-ui-angular/angular/components/themes/schemas.html) documentation to learn more.


### Bug fixes

- `igxGrid`
    - Filtering condition icon is not updated for boolean columns ([#2936](https://github.com/IgniteUI/igniteui-angular/issues/2936))
    - Batch editing: Updating a cell with a value that evaluates to false does not mark it as dirty ([#2940](https://github.com/IgniteUI/igniteui-angular/issues/2940))
    - Filtering input accepts value from calendar for unary conditions ([#2937](https://github.com/IgniteUI/igniteui-angular/issues/2937))
    - When a number filter's value is deleted the grid is not refreshed ([#2945](https://github.com/IgniteUI/igniteui-angular/issues/2945))
    - Improve keyboard navigation in filtering ([#2951](https://github.com/IgniteUI/igniteui-angular/issues/2951), [#2941](https://github.com/IgniteUI/igniteui-angular/issues/2941))
    - Group By: Alt+ Arrow left/Right keys should not toggle the group row ([#2950](https://github.com/IgniteUI/igniteui-angular/issues/2950))
    - Multi Column Header can be grouped ([#2944](https://github.com/IgniteUI/igniteui-angular/issues/2944))
    - Group By: groupsRecords is not updated yet at the time of onGroupingDone event. ([#2967](https://github.com/IgniteUI/igniteui-angular/issues/2967))
    - Paging: Blank space in rows area after vertical scrolling and navigating to next page ([#2957](https://github.com/IgniteUI/igniteui-angular/issues/2957))
    - When date or boolean cell is in edit mode and press arrowUp or arrowDown key the page is scrolled ([#2507](https://github.com/IgniteUI/igniteui-angular/issues/2507))
    - When deleting a row the Row Editing dialog should be closed ([#2977](https://github.com/IgniteUI/igniteui-angular/issues/2977))
    - Group header with columns which width is defined as number throws an exception ([#3020](https://github.com/IgniteUI/igniteui-angular/issues/3020))
    - Refactor header and filter cell components, Closes [#2972](https://github.com/IgniteUI/igniteui-angular/issues/2972), [#2926](https://github.com/IgniteUI/igniteui-angular/issues/2926), [#2923](https://github.com/IgniteUI/igniteui-angular/issues/2923), [#2917](https://github.com/IgniteUI/igniteui-angular/issues/2917), [#2783](https://github.com/IgniteUI/igniteui-angular/issues/2783), [#3027](https://github.com/IgniteUI/igniteui-angular/issues/3027), [#2938](https://github.com/IgniteUI/igniteui-angular/issues/2938)
    - Filter's UI dropdown is hidden under the bottom level of the grid ([#2928](https://github.com/IgniteUI/igniteui-angular/issues/2928))
    - Cell is not editable on iOS ([#2538](https://github.com/IgniteUI/igniteui-angular/issues/2538))
- `IgxTreeGrid`
    - Cell selection wrong behavior when collapsing rows ([#2935](https://github.com/IgniteUI/igniteui-angular/issues/2935))
- `igxCombo`
    - Keyboard doesn't scroll virtualized items ([#2999](https://github.com/IgniteUI/igniteui-angular/issues/2999))
- `igxDatePicker`
    - Error emitting when  value property is initialized with empty string. ([#3021](https://github.com/IgniteUI/igniteui-angular/issues/3021))
- `igxOverlay`
    - Drop-down flickers in IE and EDGE ([#2867](https://github.com/IgniteUI/igniteui-angular/issues/2867))
- `igxTabs`
    - Tabs don't not handle width change ([#3030](https://github.com/IgniteUI/igniteui-angular/issues/3030))
- `igxCalendar`
    - make all css class names unique ([#2287](https://github.com/IgniteUI/igniteui-angular/issues/2287))
- Fixed runtime errors when using the package in applications targeting es2015(es6) and newer ([#3011](https://github.com/IgniteUI/igniteui-angular/pull/3011))


## 6.2.0
- Updated typography following the Material guidelines. Type system is now also optional and can be applied via class to the desired containers. [#2112](https://github.com/IgniteUI/igniteui-angular/pull/2112)
  - **Breaking change:** Applications using Ignite UI for Angular now require the `igx-typography` class to be applied on wrapping element, like the body element for instance.

- Display density can be specified by using the injection token `DisplayDensityToken` and providing a value (comfortable, cosy or compact) on an application or a component level.

    Setting display density on a component level:
    ```typescript
    @Component({
    ...
    providers: [{ provide: DisplayDensityToken, useValue: { displayDensity: DisplayDensity.compact} }]
    })
    ```
- `igx-input-group`
    - The `igx-input-group` control's display density can be explicitly set by using the `displayDensity` input.
    ```html
    <igx-input-group [displayDensity]="'cosy'"> ... </igx-input-group>
    ```
- `igx-drop-down`:
    - Added a new boolean argument `cancel` to the `onSelection` `ISelectionEventArgs`. Its default value is false, in case it is set to true, the drop down selection is invalidated.
- `igxIcon`:
    - **Breaking change** `glyphName` property is removed from `IgxIconComponent`. For `Material` icons the icon name should be explicitly defined between the opening and closing tags. `Font Awesome` icons should use the `name` property now.
    - Added support for custom SVG icons. Register the SVG icons with the `IgxIconService` and use `IgxIconComponent`'s `name` and `fontSet` properties to visualize the icon.
- Transaction Provider - `TransactionService` is an injectable middleware that a component can use to accumulate changes without affecting the underlying data. The provider exposes API to access, manipulate changes (undo and redo) and discard or commit all to the data.
For more detailed information, see the [README](https://github.com/IgniteUI/igniteui-angular/blob/master/projects/igniteui-angular/src/lib/services/transaction/README.md).
- `igxTreeGrid`:
    - New `IgxTreeGridComponent` added.
    - The `igxTreeGrid` is used to display and manipulate hierarchical data with consistent schema, formatted as a table and provides a line of advanced features such as sorting, filtering, editing, column pinning, column moving, column hiding, paging and others.
    - The `igxTreeGrid` provides two ways of defining the relations among our data objects - by using a **child collection** for every data object or by using **primary and foreign keys** for every data object.
    - For more details on using the `igxTreeGrid`, take a look at the [official documentation](https://www.infragistics.com/products/ignite-ui-angular/angular/components/treegrid.html).
- `igxGrid`:
    - **Breaking change** `onGroupingDone` - The array of `ISortingExpression` can now be accessed through the `expressions` event property. Two new properties have been added to the event arguments - `groupedColumns` and `ungroupedColumns`. They provide references to arrays of `IgxColumnComponent` that hold the columns which have changed their state because of the **last** grouping/ungrouping operation.

    - **Breaking change** `onEditDone` event is renamed to `onCellEdit` and new cell editing events are introduced: `onCellEditEnter` and `onCellEditCancel`. When row editing is enabled, the corresponding events are emitted by the grid - `onRowEditEnter`, `onRowEdit`, `onRowEditCancel`. All these events have arguments that are using the `IGridEditEventArgs` interface.

    - Row editing - allows modification of several cells in the row, before submitting, at once, all those changes to the grid's data source. Leverages the pending changes functionality of the new transaction provider.

        ```html
        <igx-grid [data]="data" [rowEditable]="true">
            <igx-column field="ProductName"></igx-column>
            <igx-column field="ReleaseDate"></igx-column>
        </igx-grid>
        ```

    - Batch editing - an injectable transaction provider accumulates pending changes, which are not directly applied to the grid's data source. Those can later be inspected, manipulated and submitted at once. Changes are collected for individual cells or rows, depending on editing mode, and accumulated per data row/record.

        ```typescript
        @Component({
            providers: [{ provide: IgxGridTransaction, useClass: IgxTransactionService }],
            selector: "app-grid-with-transactions",
            template: "<ng-content></ng-content>"
        })
        export class GridWithTransactionsComponent { }
        ```
    - A new boolean `hideGroupedColumns` input controls whether the grouped columns should be hidden as well (defaults to false).
    - **Breaking change** `cellClasses` input on `IgxColumnComponent` now accepts an object literal to allow conditional cell styling.
    - Exposing a mechanism for cells to grow according to their content.
    - `sortStrategy` input exposed to provide custom sort strategy for the `IgxColumnComponent`. The custom strategy should implement the `ISortingStrategy` interface, or can extend the base `SortingStrategy` class and override all or some of its public/protected members.
    - New quick filtering functionality is implemented. Filtering icon is removed from column header and a filtering row is introduced in the grid's header.
- `igxFor`
    - Added support for variable heights.
- `igx-datePicker` selector is deprecated. Use `igx-date-picker` selector instead.
- `igxOverlay`:
    - `OverlaySettings` now also accepts an optional `outlet` to specify the container where the overlay should be attached.
    - when `show` and `hide` methods are called `onAnimation` event fires. In the arguments of this event there is a reference to the `animationPlayer`, `animationType` (either `open` or `close`) and to the overlay id.
    - if you call `show`/`hide` methods of overlay, while opening/closing animation is still ongoing, the animation will stop and respective open/close animation will start.
- `igxToggleAction` new `outlet` input controls the target overlay element should be attached. Provides a shortcut for `overlaySettings.outlet`.
- `IgxOverlayOutlet` directive introduced to mark an element as an `igxOverlay` outlet container. [ReadMe](https://github.com/IgniteUI/igniteui-angular/blob/master/projects/igniteui-angular/src/lib/directives/toggle/README.md)
- `igxButtonGroup`
    - Added the ability to define buttons directly in the template
- `igx-time-picker`:
    - `igxTimePickerTemplate` - new directive which should be applied on the child `<ng-template>` element when `IgxTimePickerComponent`'s input group is retemplated.
- `igx-datePicker`:
    - `igxDatePickerTemplate` - new directive which should be applied on the child `<ng-template>` element when `IgxDatePickerComponent`'s input group is retemplated.
    - Introduced `disabledDates`. This property is exposed from the `igx-calendar` component.
    - Introduced `specialDates`. This property is exposed from the `igx-calendar` component.
    - Introduced `deselectDate` method added that deselects the calendar date.
- `IgxTextHighlightDirective`: The `highlight` method now has a new optional parameter called `exactMatch` (defaults to false).
    - If its value is false, all occurrences of the search text will be highlighted in the group's value.
    - If its value is true, the entire group's value should equals the search text in order to be highlighted (caseSensitive argument is respected as well).
- `IgxGrid`: The `findNext` and `findPrev` methods now have a new optional parameter called `exactMatch` (defaults to false).
    - If its value is false, all occurrences of the search text will be highlighted in the grid's cells.
    - If its value is true, the entire value of each cell should equals the search text in order to be highlighted (caseSensitive argument is respected as well).
- `IgxChip`
    - Introduced event argument types to all `EventEmitter` `@Output`s.
    - **Breaking change** `onSelection`'s EventEmitter interface property `nextStatus` is renamed to `selected`.
    - **Breaking change** Move the location of where the chip `suffix` is positioned. Now it is between the content and the `remove button` making the button last element if visible by default.
    - **Breaking change** Remove the chip `connector` rendered when using the `igxConnector` directive that is also removed.
    - **Breaking change** The chip theme has been rewritten. Most theme input properties have been renamed for consistency
    and better legibility. New properties have been added. Please, refer to the updated igx-chip-theme documentation to see all updates.
    - Exposed original event that is responsible for triggering any of the events. If triggered by the API it is by default `null`.
    - Added `data` input for storing any data related to the chip itself.
    - Added `select icon` with show/hide animation to indicate when a chip is being selected with ability to customize it while retaining the chip Material Design styling.
    - Added `selectIcon` input to set custom template for the `select icon`.
    - Update chip styling to match Material Design guidelines.
    - Rework of the chip content styling so now by default text inside is styled to match the chip Material Design styling.
    - Rework of the `remove button` rendered and now has the ability to customize its icon while retaining the chip Material Design.
    - Added `removeIcon` input so a custom template cane be set for the remove button icon.
- `IgxChipArea`
    - Introduced event argument types to all `EventEmitter` `@Output`s.
    - Exposed original event that is responsible for triggering any of the events. If triggered by the API it is by default `null`.
- `IgxCombo`
    - Added the following directives for `TemplateRef` assignment for combo templates (item, footer, etc.):
        - Added `IgxComboItemDirective`. Use `[igxComboItem]` in markup to assing a TemplateRef to `combo.itemTemplate`.
        - Added `IgxComboHeaderDirective`. Use `[igxComboHeader]` in markup to assing a TemplateRef to `combo.headerTemplate`.
        - Added `IgxComboFooterDirective`. Use `[igxComboFooter]` in markup to assing a TemplateRef to `combo.footerTemplate`.
        - Added `IgxComboEmptyDirective`. Use `[igxComboEmpty]` in markup to assing a TemplateRef to `combo.emptyTemplate`.
        - Added `IgxComboAddItemirective`. Use `[igxComboAddItem]` in markup to assing a TemplateRef to `combo.addItemTemplate`.
        - Added `IgxComboHeaderItemDirective`. Use `[igxComboHeaderItem]` in markup to assing a TemplateRef to `combo.headerItemTemplate`.
    - **Breaking change** Assigning templates with the following template ref variables is now deprecated in favor of the new directives:
            `#itemTemplate`, `#headerTemplate`, `#footerTemplate`, `#emptyTemplate`, `#addItemTemplate`, `#headerItemTemplate`.
    - **Breaking change** `height` property is removed. In the future `IgxInputGroup` will expose an option that allows custom sizing and then `IgxCombo` will use the same functionality for proper styling and better consistency.

- `IgxDropDown`
    - **Breaking change** `allowItemsFocus` default value is changed to `false`.
    - Added `value` input to `IgxDropDownItemComponent` definition. The property allows data to be bound to a drop-down item so it can more easily be retrieved (e.g. on selection)
- `igx-calendar`:
    - Introduced `disabledDates` property which allows a user to disable dates based on various rules: before or after a date, weekends, workdays, specific dates and ranges. The disabled dates cannot be selected and have a distinguishable style.
    - Introduced `specialDates` property which allows a user to mark dates as special. They can be set by using various rules. Their style is distinguishable.
    - Introduced `deselectDate` method added that deselects date(s) (based on the selection type)
- `igxExpansionPanel`:
    - component added. `igxExpansionPanel` provides a way to display more information after expanding an item, respectively show less after collapsing it. For more detailed information see the [official documentation](https://www.infragistics.com/products/ignite-ui-angular/angular/components/expansion_panel.html).
- `IgxList`:
    - the control now supports **ng-templates** which are shown "under" a list item when it is left or right panned. The templates are distinguished using the `igxListItemLeftPanning` and `igxListItemRightPanning` directives set on the templates.
    - the IgxList's `onLeftPan` and `onRightPan` events now have an argument of type `IListItemPanningEventArgs` (instead of `IgxListItemComponent`). The event argument has the following fields:
        - **item** of type `IgxListItemComponent`
        - **direction** of type `IgxListPanState`
        - **keepItem** of type `boolean`
- `igxTooltip` and `igxTooltipTarget` directives:
    - Added `IgxTooltipDirective`.
        - An element that uses the `igxTooltip` directive is used as a tooltip for a specific target (anchor).
        - Extends `IgxToggleDirective`.
        - Exported with the name **tooltip**.
    - Added `IgxTooltipTargetDirective`.
        - An element that uses the `igxTooltipTarget` directive is used as a target (anchor) for a specific tooltip.
        - Extends `IgxToggleActionDirective`.
        - Exported with the name **tooltipTarget**.
    - Both new directives are used in combination to set a tooltip to an element. For more detailed information, see the [README](https://github.com/IgniteUI/igniteui-angular/blob/master/projects/igniteui-angular/src/lib/directives/tooltip/README.md).
- `igxToggle`:
    - Introduced reposition method which allows a user to force toggle to reposition according its position strategy.
- `IgxDrag` and `IgxDrop` directives available.
    - `IgxDrag` allows any kind of element to be moved/dragged around the page without changing its position in the DOM. Supports Desktop/Mixed/Touch environments.
    - `IgxDrop` allows any element to act as a drop area where any `igxDrag` element can be dragged into and dropped. Includes default logic that moves the dropped element from its original position to a child of the `igxDrop` element.
    - Combined they provide a way to move elements around the page by dragging them. For more detail see the [README](https://github.com/IgniteUI/igniteui-angular/blob/master/projects/igniteui-angular/src/lib/directives/dragdrop/README.md).
- `IgxGrid` keyboard navigation
When you focus a specific cell and press one of the following key combinations, the described behaviour is now performed:
    - `Ctrl + Arrow Key Up` - navigates to the first cell in the current column;
    - `Ctrl + Arrow Down` - navigates to the last cell in the current column;
    - `Home` - provide the same behavior as Ctrl + Arrow Left - navigates to the first cell from the current row;
    - `End` - provide the same behavior as Ctrl + Arrow Right - navigates to the last cell from the current row;
    - `Ctrl + Home` - navigates to the first cell in the grid;
    - `Ctrl + End` - navigates to the last cell in the grid;
    - `Tab` - sequentially move the focus over the next cell on the row and if the last cell is reached move to next row. If next row is group row the whole row is focused, if it is data row, move focus over the first cell;
    - `Shift + Tab` - sequentially move focus to the previous cell on the row, if the first cell is reached move the focus to the previous row. If previous row is group row focus the whole row or if it is data row, focus the last cell of the row;
    - `Space` over Cell - if the row is selectable, on keydown space triggers row selection
    - `Arrow Left` over GroupRow - collapse the group row content if the row is not already collapsed;
    - `Arrow Right` over GroupRow - expand the group row content if the row is not already expanded;
    - on mouse `wheel` the focused element is blurred;
    - **Breaking change**  `space` handler for the group row has been removed; so `Space` does not toggle the group row;
    - **Breaking change** cell selection is preserved when the focus is moved to group row.
    - Introduced `onFocusChange` event. The event is cancelable and output argument from type `IFocusChangeEventArgs`;
    - For more detailed information see the [official keyboard navigation specification](https://github.com/IgniteUI/igniteui-angular/wiki/igxGrid-Specification#kb-navigation).

## 6.1.9

### General

- `sortStrategy` input exposed to provide custom sort strategy for the `IgxColumnComponent`. The custom strategy should implement the `ISortingStrategy` interface, or can extend the base `DefaultSortingStrategy` class and override all or some of its public/protected members.
- The previously optional `ignoreCase` and `strategy` of the `ISortingExpression` interface are no longer optional. In order to use our default sorting strategy in expressions built programmatically, you need to pass `DefaultSortingStrategy.instance()` or any implementation of the `ISortingStrategy` interface.
- `groupingComparer` input exposed to provide custom grouping compare function for the `IgxColumnComponent`. The function receives two values and should return `0` if they are to considered members of the same group.

## 6.1.8

### Bug fixes

- Fix sorting and groupby expression not syncing when there are already sorted columns. #2786
- GroupBy Chip sorting direction indicator is not changed if sorting direction is changed #2765
- Failing tests caused by inconsistent behavior when sorting a column with equal values #2767
- IgxGridComponent.groupingExpressions is of type any #2758

## 6.1.7

### Bug Fixes
- IgxSelectionAPIService allows to add items with id which is undefined #2581
- FilteredSortedData collection holds the original data after first filtering operation is done #2611
- Calendar improvement of "selected" getter #2687
- Improve igxCalendar performance #2675
- Add Azure Pipelines CI and PR builds #2605
- The igxDatePicker changes the time portion of a provided date #2561
- IgxChip remove icon has wrong color #2573
- Chip has intrinsic margin #2662
- IgxChip remove icon has wrong color #2573
- ChipsArea's OnSelection output is not emitted on initialization #2640

## 6.1.6

## Bug Fixes
- IgxChip raises onSelection before onRemove #2612
- Summaries are shown on horizontal scrolling when Row Selectors are enabled #2522
- Bug - IgxCombo - Combo does not bind properly with [(ngModel)] and simple data (e.g. string[]) #2620
- Missing backtick in comment #2537
- IgxSelectionAPIService allows to add items with id which is undefined #2581
- Circular bar text is clipped #2370
- Update all angular async Calendar tests to await async #2582
- InvalidPipeArgument: 'inable to convert "" into a date for pipe 'DatePipe' #2520
- All cells in the row enter in edit mode if igx-columns are recreated. #2516

## 6.1.5
- **General**
    - `IgxChip`
        - Introduced event argument types to all `EventEmitter` `@Output`s.
        - A chip can now be selected with the API with the new `selected` input. The `selected` input overrides the `selectable` input value.
        - **Breaking change** `onSelection`'s EventEmitter interface property `nextStatus` is renamed to `selected`.
    - `IgxChipArea`
        - Introduced event argument types to all `EventEmitter` `@Output`s.
    - `igxFor`
        - Adding inertia scrolling for touch devices. This also affects the following components that virtualize their content via the igxFor - `igxGrid`, `igxCombo`.
    - `igxGrid`
        - Adding inertia scrolling for touch devices.
    - `igxCombo`
        - Adding inertia scrolling for touch devices.
    - `IgxCalendar` - `deselectDate` method added that deselects date(s) (based on the selection type)
    - `IgxDatePicker` - `deselectDate` method added that deselects the calendar date.

### Bug Fixes
- igx-tabs : When you move the tab key, the contents of other tabs are displayed. #2550
- Prevent default scroll behavior when using keyboard navigation. #2496
- Error is thrown on ng serve --prod #2540
- onSelection event is not fired when a cell in last visible row is row is selected and press arrow Down #2509
- Add deselect method to igxCalendar #2424
- Time starts from 03 minutes instead of 00 #2541
- Replace EventEmitter<any> with the respective interface for the event #2481
- Cannot scroll last item in view #2504
- Japanese character is redundantly inserted into textbox on filter dialog on Safari #2316
- Improve row selection performance #1258
- igxRipple - Mousedown event doesn't bubble up when igxRipple is attached to elements. #2473
- Add default formatting for numbers in igx-grid #1197
- An error is returned when update a filtered cell #2465
- Grid Keyboard navigation performance issue #1923
- Vertical scrolling performance is slower when grouping is applied. #2421

## 6.1.4

### Bug Fixes

- Bottom of letters fall of in the label of igx-tabs-group #1978
- The search highlight and info are not updated correctly after editing a cell value of the grid #2388
- Cannot set chip as selected through API if selectable is false #2383
- Pressing 'Home/End' keys is not moving the focus to the first/last item #2332
- Cannot set igxChip as selected #2378
- Scrolling using touch is not working on Edge and Internet Explorer 11 #1639
- IgxCombo - Selection - Cannot override combo selection through the onSelectionChange event #2440
- igx-grid - `updateCell` method doesn't update cells that are not rendered. #2350

## 6.1.3
- **General**
    - Added ES7 polyfill for Object for IE. This should be added to the polyfills in order for the igxGrid to render under IE.
        ```
        import 'core-js/es7/object';
        ```

- `igxTabs`
    - `selectedIndex` property has an `@Input` setter and can be set both in markup and in code behind.
- `igxDropDownItem`
    - `isSelected` has a public setter and is now an `@Input` property that can be used for template binding.
- `igxGrid`
    - **Breaking change** `applyNumberCSSClass` and `columnType` getters are removed.
    - `isUnary` property added to IFilteringOperation
    - `igxColumn`
        - The footerTemplate property is removed.
    - `igxColumnGroup`
        - The footerTemplate property is removed.
    - exposed `autosize()` method on `IgxColumnComponent`. It allows the user to programatically change the size of a column according to it's largest visible cell.
    - Initializing an `igxGrid` component without setting height, inside a container without height defined, now causes the grid to render 10 records from the data view or all of the records if there are fewer than 10 available.
- `igxCombo`
    - **Breaking change** igxCombo default `width` is set to 100%
    - **Breaking change** `itemsMaxWidth` is renamed to `itemsWidth`
- `igxLinearBar` and `igxCircularBar`
    - exposed `step` input which determines the update step of the progress indicator. By default it is one percent of the maximum value.
    - `IgxCircularBar` `text` input property exposed to set the text to be displayed inside the circular bar.

### Bug fixes

- igx-grid - cannot auto-size columns by double-clicking in IE11 #2025
- Animation for removing item from list is very quick, must be more smoothly. #2306
- circular and linear bars - prevent progress exceeding, smooth update when operate with big nums, allow floating point nums, expose step input #2163
- Blank space on the right of igxGrid when there is a hidden column and grid width is 100% #2249
- Igx Combo throws errors when data is set to null or undefined #2300
- Top cell is not positioned aligned to the header, after keyboard navigation #1185
- In carousel when call method remove for selected slide it is still previewed #2182
- In grid paging paginate and page should check if the page is greater than the totalPages #2288
- Typos and inaccuracies in IgxSnackbar's readme. #2250
- The grid enables all the columns to be declared as pinned in the template #1612
- Combo - Keyboard Navigation - Add Item button fires on Keydown.Space #2266
- Reduce the use of MutationObservers in the IgxTextHighlightDirective #2251
- Improve row selection performance #1258
- Filter UI dialog redraws #2038
- Can't navigate from first row cell to selection checkbox with key combination #1937
- Incorrect position pinning of Navigation Drawer #2013
- Keyboard navigation not working correctly whith column moving and cell selection #2086
- Grid Layout is broken when you hide column #2121
- IgxDateFilteringOperand's operation "doesNotEqual" doesn't work if the "equals" operation is localized(modified). #2202
- aside in igx-nav-drawer surpasses height of igx-nav-drawer #1981
- The button for collapse/expand all in groupby is not working correctly #2200
- IgxDropDown Item cannot be set as selected. #2061
- IgxBooleanFilteringOperand doesn't work if the operation 'all' is localized(modified). #2067
- columnMove doesn't work if no data is loaded. #2158
- Combo's clear button should be just an icon #2099
- Default combo width should be 100% #2097
- The combo list disappears after disabling Filtering at runtime #2108
- igx-slider - slider comes to not work well after changing maxValue. #920
- Search match highlight not always scrolled into view #1886
- When groupby row is focused and spacebar is pressed the browser scrolls down, everywhere except Chrome, although it should only collapse the group #1947
- Grid data bind fails initially until window resize #1614
- Localization (i18n) for grid grouping area string #2046
- When delete all records in the last page pager should be changed #2014
- Filter icon in the header changes its position #2036

## 6.1.2
- `igxCombo` improvements
    - Remote Data Binding fixes - selection preserving and keyboard navigation.

    For more detailed information see the [official igxCombo documentation](https://www.infragistics.com/products/ignite-ui-angular/angular/components/combo.html).

**General**
- Added `jsZip` as a Dependency.

### Bug Fixes

- Grid Layout is broken when you change displayDensity runtime #2005
- Add empty grid template #2035
- Page Up/Page Down buttons don't scroll the grid #606
- Icon component is not properly exported #2072
- Adding density to chip doesn't make the density style to apply when it is dragged #1846
- Update jszip as dependency #2043
- No message is displayed when there is empty grid data without filtering enabled. #2001
- The only possible range of setting minValue to igxSlider is between [0..99] #2033
- Bootstrap & IgniteUI issues #1548
- Remove tabs from collection -> TabCollectionChange Output #1972
- 6.1.1 error on npm install #2023
- Remote binding combo doesn't store the selected fields when scrolled or collapsed #1944
- Exception is thrown when hovering a chip with a column header #1813
- IgxCombo - Remote Virtualization Keyboard Navigation #1987

## 6.1.1
- `igxTimePicker` changes
    - `onClose` event added.

## Bug Fixes

- Exit edit mode when move column through grid API #1932
- IgxListItemComponent and the two template directives are missing from public_api.ts. #1939
- Add Item button disappears after adding same item twice successively. #1938
- onTabItemDeselected is called for every not selected tab item #1952
- Exit edit mode when pin/unpin column through grid API #1933
- Selected combo item doesn't have the proper focused styles #1948
- Time-picker does not open on button-press. #1949
- Custom cell not rendering with grid searching functionality #1931
- Regular highlight makes the highlighted text unreadable when the row is selected. #1852
- DatePicker focus is wrong on select date value #1965
- add sass docs, grid document updates and input-group theme-related fixes #1993
- DatePicker focus handler and AoT build #1994
- Change displayDensity runtime #1974
- Change IgxGrid display density runtime #1998
- Error is thrown when using igx-grid theme without $content-background #1996
- Update npm deploy token #2002

## 6.1.0
- `igxOverlay` service added. **igxOverlayService** allows you to show any component above all elements in page. For more detailed information see the [official documentation](https://www.infragistics.com/products/ignite-ui-angular/angular/components/overlay_main.html)
- Added **igxRadioGroup** directive. It allows better control over its child `igxRadio` components and support template-driven and reactive forms.
- Added `column moving` feature to `igxGrid`, enabled on a per-column level. **Column moving** allows you to reorder the `igxGrid` columns via standard drag/drop mouse or touch gestures.
    For more detailed information see the [official documentation](https://www.infragistics.com/products/ignite-ui-angular/angular/components/grid_column_moving.html).
- `igx-tab-bar` selector removed from `IgxBottomNavComponent`.
- `igxGrid` filtering operands
- `igxGrid`
    - **Breaking change** `filter_multiple` method is removed. `filter` method and `filteringExpressionsTree` property could be used instead.
    - **Breaking change** `filter` method has new signature. It now accepts the following parameters:
        - `name` - the name of the column to be filtered.
        - `value` - the value to be used for filtering.
        - `conditionOrExpressionTree` - (optional) this parameter accepts object of type `IFilteringOperation` or `IFilteringExpressionsTree`. If only a simple filtering is required a filtering operation could be passes (see bellow for more info). In case of advanced filtering an expressions tree containing complex filtering logic could be passed.
        - `ignoreCase` - (optional) - whether the filtering would be case sensitive or not.
    - **Breaking change** `onFilteringDone` event now have only one parameter - `IFilteringExpressionsTree` which contains the filtering state of the filtered column.
    - `filter_global` method clears all existing filters and applies the new filtering condition to all grid's columns.
    - filtering operands:
        - **Breaking change** `IFilteringExpression` condition property is no longer a direct reference to a filtering condition method, instead it's a reference to an `IFilteringOperation`
        - 5 filtering operand classes are now exposed
            - `IgxFilteringOperand` is a base filtering operand, which can be inherited when defining custom filtering conditions
            - `IgxBooleanFilteringOperand` defines all default filtering conditions for `boolean` types
            - `IgxNumberFilteringOperand` defines all default filtering conditions for `numeric` types
            - `IgxStringFilteringOperand` defines all default filtering conditions for `string` types
            - `IgxDateFilteringOperand` defines all default filtering conditions for `Date` types
        - `IgxColumnComponent` now exposes a `filters` property, which takes an `IgxFilteringOperand` class reference
            - Custom filters can now be provided to grid columns by populating the `operations` property of the `IgxFilteringOperand` with operations of `IFilteringOperation` type
```
export class IgxCustomFilteringOperand extends IgxFilteringOperand {
    // Making the implementation singleton
    private static _instance: IgxCustomFilteringOperand = null;

    protected constructor() {
        super();
        this.operations = [{
            name: 'custom',
            logic: (target: string) => {
                return target === 'My custom filter';
            }
        }].concat(this.operations); // Keep the empty and notEmpty conditions from base
    }

    // singleton
    // Must implement this method, because the IgxColumnComponent expects it
    public static instance(): IgxCustomFilteringOperand {
        return this._instance || (this._instance = new this());
    }
}
```

- `igxGrid` now supports grouping of columns enabling users to create criteria for organizing data records. To explore the functionality start off by setting some columns as `groupable`:
    ```html
    <igx-grid [data]="data">
        <igx-column [field]="'ProductName'"></igx-column>
        <igx-column [field]="'ReleaseDate'" [groupable]="true"></igx-column>
    </igx-grid>
    ```
   For more information, please head over to `igxGrid`'s [ReadMe](https://github.com/IgniteUI/igniteui-angular/blob/master/src/grid/README.md) or the [official documentation](https://www.infragistics.com/products/ignite-ui-angular/angular/components/grid_groupby.html).

- `igxGrid` now supports multi-column headers allowing you to have multiple levels of columns in the header area of the grid.
    For more information, head over to [official documentation](https://www.infragistics.com/products/ignite-ui-angular/angular/components/grid_multi_column_headers.html)
- `igxGrid` theme now has support for alternating grid row background and text colors.
- `igxGrid` now has a toolbar (shown using the `showToolbar` property) which contains the following features:
  - title (specified using the `toolbarTitle` property)
  - column hiding feature (enabled using the `columnHiding` property)
  - column pinning feature (enabled using the `columnPinning` property)
  - export to excel (enabled using the `exportExcel` property)
  - export to CSV (enabled using the `exportCsv` property)
- `igxColumn` changes:
    - **Breaking change** filteringExpressions property is removed.
- `igxGrid` API is updated
    - **Breaking change** deleteRow(rowSelector: any) method will delete the specified row only if the primary key is defined. The method accept rowSelector as a parameter,  which is the rowID.
    - **Breaking change** updateRow(value: any, rowSelector: any) method will update the specified row only if the primary key is defined. The method accept value and rowSelector as a parameter, which is the rowID.
    - **Breaking change** updateCell(value: any, rowSelector: any, column: string) method will update the specified cell only if the primary key is defined. The method accept  value, rowSelector,which is the rowID and column name.
    - getCellByKey(rowSelector: any, columnField: string) method is added to grid's API. This method retuns a cell or undefined only if primary key is defined and search for the specified cell by the rowID and column name.
    - getCellByColumn(rowIndex: number, columnField: string) method is updated. This method returns a cell or undefined by using rowIndex and column name.
- `IgxGridRow` API is updated:
    - update(value: any) method is added. The method takes as a parameter the new value, which is to be set to the specidied row.
    - delete() method is added. The method removes the specified row from the grid's data source.

- `igxCell` default editing template is changed according column data type. For more information you can read the [specification](https://github.com/IgniteUI/igniteui-angular/wiki/Cell-Editing) or the [official documentation](https://www.infragistics.com/products/ignite-ui-angular/angular/components/grid_editing.html)
- `igxCombo` component added

    ```html
    <igx-combo #combo [data]="towns" [displayKey]="'townName'" [valueKey]="'postCode'" [groupKey]="'province'"
        [allowCustomValues]="true" placeholder="Town(s)" searchPlaceholder="Search town..."></igx-combo>
    ```

    igxCombo features:

        - Data Binding
        - Value Binding
        - Virtualized list
        - Multiple Selection
        - Filtering
        - Grouping
        - Custom values
        - Templates
        - Integration with Template Driven and Reactive Forms
        - Keyboard Navigation
        - Accessibility compliance

    For more detailed information see the [official igxCombo documentation](https://www.infragistics.com/products/ignite-ui-angular/angular/components/combo.html).
- `igxDropdown` component added

    ```html
    <igx-drop-down (onSelection)="onSelection($event)" (onOpening)="onOpening($event)">
        <igx-drop-down-item *ngFor="let item of items" disabled={{item.disabled}} isHeader={{item.header}}>
                {{ item.field }}
        </igx-drop-down-item>
    </igx-drop-down>
    ```

    **igxDropDown** displays a scrollable list of items which may be visually grouped and supports selection of a single item. Clicking or tapping an item selects it and closes the Drop Down.

    A walkthrough of how to get started can be found [here](https://www.infragistics.com/products/ignite-ui-angular/angular/components/drop_down.html)

    igxDropdown features:

        - Single Selection
        - Grouping
        - Keyboard Navigation
        - Accessibility compliance

- `igxChip` and `igxChipsArea` components added

    ```html
    <igx-chips-area>
        <igx-chip *ngFor="let chip of chipList" [id]="chip.id">
            <label igxLabel>{{chip.text}}</label>
        </igx-chip>
    </igx-chips-area>
    ```

    For more detailed information see the [official igxChip documentation](https://www.infragistics.com/products/ignite-ui-angular/angular/components/chip.html).

- `igxToggle` changes
    - `onOpening` event added.
    - `onClosing` event added.
- `igxToggleAction` new `overlaySettings` input controls how applicable targets display content. Provides defaults with positioning based on the host element. The `closeOnOutsideClick` input is deprecated in favor of the new settings and will be removed in the future.

- `igxList` now supports a 'loading' template which is shown when the list is empty and its new `isLoading` property is set to `true`. You can redefine the default loading template by adding an `ng-template` with the `igxDataLoading` directive:

    ```html
    <igx-list [isLoading]="true">
        <ng-template igxDataLoading>
            <p>Please wait, data is loading...</p>
        </ng-template>
    </igx-list>
    ```

- **Breaking changes**:
    - Removed submodule imports. All imports are now resolved from the top level `igniteui-angular` package.
    - `igxGrid` changes:
        - sort API now accepts params of type `ISortingExpression` or `Array<ISortingExpression>`.
    - `igxToggle` changes
        - `collapsed` now read-only, markup input is removed.
        - `onOpen` event renamed to `onOpened`.
        - `onClose` event renamed to `onClosed`.
        - `open` method does not accept fireEvents optional boolean parameter. Now it accepts only overlaySettings optional parameter of type `OverlaySettings`.
        - `close` method does not accept fireEvents optional boolean parameter.
        - `toggle` method does not accept fireEvents optional boolean parameter. Now it accepts only overlaySettings optional parameter of type `OverlaySettings`.
    - `igxDialog` changes
        - `open` method does not accept fireEvents boolean parameter. Now it accepts only overlaySettings optional parameter of type `OverlaySettings`.
- **Breaking change** All properties that were named `isDisabled` have been renamed to `disabled` in order to acheive consistency across our component suite. This affects: date-picker, input directive, input-group, dropdown-item, tabbar and time-picker.
- The **deprecated** `igxForRemote` input for the `igxFor` directive is now removed. Setting the required `totalItemCount` property after receiving the first data chunk is enough to trigger the required functionality.

## 6.0.4
- **igxRadioGroup** directive introduced. It allows better control over its child `igxRadio` components and support template-driven and reactive forms.
- Fixed ReactiveForms validations support for IgxInputGroup. Related [issue](https://github.com/IgniteUI/igniteui-angular/issues/1144).

## 6.0.3
- **igxGrid** exposing the `filteredSortedData` method publicly - returns the grid data with current filtering and sorting applied.

## 6.0.2
- **igxGrid** Improve scrolling on mac [#1563](https://github.com/IgniteUI/igniteui-angular/pull/1563)
- The `ng update igniteui-angular` migration schematics now also update the theme import path in SASS files. [#1582](https://github.com/IgniteUI/igniteui-angular/issues/1582)

## 6.0.1
- Introduced migration schematics to integrate with the Angular CLI update command. You can now run

  `ng update igniteui-angular`

  in existing projects to both update the package and apply any migrations needed to your project. Make sure to commit project state before proceeding.
  Currently these cover converting submodule imports as well as the deprecation of `igxForRemote` and rename of `igx-tab-bar` to `igx-bottom-nav` from 6.0.0.
- **Breaking changes**:
    - Removed submodule imports. All imports are now resolved from the top level `igniteui-angular` package. You can use `ng update igniteui-angular` when updating to automatically convert existing submodule imports in the project.
    - Summary functions for each IgxSummaryOperand class has been made `static`. So now you can use them in the following way:
    ```typescript
    import { IgxNumberSummaryOperand, IgxSummaryOperand } from "igniteui-angular";
    class CustomSummary extends IgxSummaryOperand {
    constructor() {
      super();
    }
    public operate(data?: any[]) {
      const result = super.operate(data);
      result.push({
        key: "Min",
        label: "Min",
        summaryResult: IgxNumberSummaryOperand.min(data)
      });
      return result;
    }
  }
    ```


## 6.0.0
- Theming - You can now use css variables to style the component instances you include in your project.
- Added `onDoubleClick` output to `igxGrid` to emit the double clicked cell.
- Added `findNext`, `findPrev` and `clearSearch` methods to the IgxGridComponent which allow easy search of the grid data, even when the grid is virtualized.
- Added `IgxTextHighlightDirective` which highlights parts of a DOM element and keeps and updates "active" highlight.
- Added `All` option to the filter UI select for boolean columns
- Update to Angular 6

## 5.3.1
- igx-dialog changes
    - Dialog title as well as dialog actions (buttons) can be customized. For more information navigate to the [ReadMe](https://github.com/IgniteUI/igniteui-angular/blob/master/src/dialog/README.md).
- Filtering a boolean column by `false` condition will return only the real `false` values, excluding `null` and `undefined`. Filtering by `Null` will return the `null` values and filtering by `Empty` will return the `undefined`.
- The `Filter` button in the filtering UI is replaced with a `Close` button that is always active and closes the UI.
- Filtering UI input displays a `X` icon that clears the input.

## 5.3.0
- Added `rowSelectable` property to `igxGrid`
    - Setting `rowSelectable` to `true` enables multiple row selection for the `igx-grid` component. Adds a checkbox column that allows (de)selection of one, multiple or all (via header checkbox) rows.
    - For more information about the `rowSelectable` property and working with grid row, please read the `igxGrid`'s [ReadMe](https://github.com/IgniteUI/igniteui-angular/blob/master/src/grid/README.md) about selection or see the [official documentation](https://www.infragistics.com/products/ignite-ui-angular/angular/components/grid-selection.html)
- Added `onContextMenu` output to `igxGrid` to emit the clicked cell.
- `igx-datePicker`: Added `onClose` event.
- `igxTextSelection` directive added
    - `igxTextSelection` directive allows you to select the whole text range for every element with text content it is applied.
- `igxFocus` directive added
    - `igxFocus` directive allows you to force focus for every element it is applied.
- `igx-time-picker` component added
    - `igx-time-picker` allows user to select time, from a dialog with spinners, which is presented into input field.
    - For more information navigate to the [ReadMe](https://github.com/IgniteUI/igniteui-angular/blob/master/src/time-piker/README.md).
- `igx-tab-bar` changes
    - **Breaking changes**: `IgxTabBarComponent` is renamed to `IgxBottomNavComponent` and `IgxTabBarModule` is renamed to `IgxBottomNavModule`.
    - `igx-tab-bar` selector is deprecated. Use `igx-bottom-nav` selector instead.
- `igx-tabs` component added
    - `igx-tabs` allows users to switch between different views. The `igx-tabs` component places the tabs headers at the top and allows scrolling when there are multiple tab items outside the visible area. Tabs are ordered in a single row above their associated content.
    - For more information navigate to [ReadMe](https://github.com/IgniteUI/igniteui-angular/blob/master/src/tabs/README.md).
- Added column pinning in the list of features available for `igxGrid`. Pinning is available though the API. Try the following:
   ```typescript
   const column = this.grid.getColumnByName(name);
   column.pin();
   ```
   For more information, please head over to `igxGrid`'s [ReadMe](https://github.com/IgniteUI/igniteui-angular/blob/master/src/grid/README.md) or the [official documentation](https://www.infragistics.com/products/ignite-ui-angular/angular/components/grid_column_pinning.html).
- Added `summaries` feature to `igxGrid`, enabled on a per-column level. **Grid summaries** gives you a predefined set of default summaries, depending on the type of data in the column.
    For more detailed information read `igxGrid`'s [ReadMe](https://github.com/IgniteUI/igniteui-angular/blob/master/src/grid/README.md) or see the [official documentation](https://www.infragistics.com/products/ignite-ui-angular/angular/components/grid_summaries.html).
- Added `columnWidth` option to `igxGrid`. The option sets the default width that will be applied to columns that have no explicit width set. For more detailed information read `igxGrid`'s [ReadMe](https://github.com/IgniteUI/igniteui-angular/blob/master/src/grid/README.md)
- Added API to `igxGrid` that allows for vertical remote virtualization. For guidance on how to implement such in your application, please refer to the [official documentation](https://www.infragistics.com/products/ignite-ui-angular/angular/components/grid_virtualization.html)
- Added smooth scrolling for the `igxForOf` directive making the scrolling experience both vertically and horizontally much more natural and similar to a native scroll.
- Added `onCellClick` event.
- `igxForOf` now requires that its parent container's `overflow` is set to `hidden` and `position` to `relative`. It is recommended that its height is set as well so that the display container of the virtualized content can be positioned with an offset inside without visually affecting other elements on the page.
    ```html
    <div style='position: relative; height: 500px; overflow: hidden'>
        <ng-template igxFor let-item [igxForOf]="data" #virtDirVertical
                [igxForScrollOrientation]="'vertical'"
                [igxForContainerSize]='"500px"'
                [igxForItemSize]='"50px"'
                let-rowIndex="index">
                <div style='height:50px;'>{{rowIndex}} : {{item.text}}</div>
        </ng-template>
    </div>
    ```
- Removed the `dirty` local template variable previously exposed by the `igxFor` directive.
- The `igxForRemote` input for the `igxFor` directive is now **deprecated**. Setting the required `totalItemCount` property after receiving the first data chunk is enough to trigger the required functionality.
- the `igx-icon` component can now work with both glyph and ligature-based icon font sets. We've also included a brand new Icon Service, which helps you create aliases for the icon fonts you've included in your project. The service also allows you to define the default icon set used throughout your app.
- Added the option to conditionally disable the `igx-ripple` directive through the `igxRippleDisabled` property.
- Updated styling and interaction animations of the `igx-checkbox`, `igx-switch`, and `igx-radio` components.
- Added `indeterminate` property and styling to the `igx-checkbox` component.
- Added `required` property to the `igx-checkbox`, `igx-radio`, and `igx-switch` components.
- Added `igx-ripple` effect to the `igx-checkbox`, `igx-switch`, and `igx-radio` components. The effect can be disabled through the `disableRipple` property.
- Added the ability to specify the label location in the `igx-checkbox`, `igx-switch`, and `igx-radio` components through the `labelPosition` property. It can either be `before` or `after`.
- You can now use any element as label on the `igx-checkbox`, `igx-switch`, and `igx-radio` components via the aria-labelledby property.
- You can now have invisible label on the `igx-checkbox`, `igx-switch`, and `igx-radio` components via the aria-label property.
- Added the ability to toggle the `igx-checkbox` and `igx-switch` checked state programmatically via `toggle` method on the component instance.
- Added the ability to select an `igx-radio` programmatically via `select` method on the component instance.
- Fixed a bug on the `igx-checkbox` and `igx-radio` components where the click event was being triggered twice on click.
- Fixed a bug where the `igx-checkbox`, `igx-switch`, and `igx-radio` change event was not being triggered on label click.
- `igxМask` directive added
    - `igxМask` provide means for controlling user input and formatting the visible value based on a configurable mask rules. For more detailed information see [`igxMask README file`](https://github.com/IgniteUI/igniteui-angular/blob/master/src/directives/mask/README.md)
- `igxInputGroup` component added - used as a container for the `igxLabel`, `igxInput`, `igxPrefix`, `igxSuffix` and `igxHint` directives.
- `igxPrefix` directive added - used for input prefixes.
- `igxSuffix` directive added - used for input suffixes.
- `igxHint` directive added - used for input hints.
- `igxInput` directive breaking changes:
    - the directive should be wrapped by `igxInputGroup` component
    - `IgxInputGroupModule` should be imported instead of `IgxInputModule`
- `igxExcelExportService` and `igxCSVExportService` added. They add export capabilities to the `igxGrid`. For more information, please visit the [igxExcelExportService specification](https://github.com/IgniteUI/igniteui-angular/wiki/IgxExcelExporterService-Specification) and the [igxCSVExportService specification](https://github.com/IgniteUI/igniteui-angular/wiki/CSV-Exporter-Service-Specification).
- **General**
    - Added event argument types to all `EventEmitter` `@Output`s. #798 #740
    - Reviewed and added missing argument types to the following `EventEmitter`s
        - The `igxGrid` `onEditDone` now exposes arguments of type `IGridEditEventArgs`. The arguments expose `row` and `cell` objects where if the editing is performed on a cell, the edited `cell` and the `row` the cell belongs to are exposed. If row editing is performed, the `cell` object is null. In addition the `currentValue` and `newValue` arguments are exposed. If you assign a value to the `newValue` in your handler, then the editing will conclude with the value you've supplied.
        - The `igxGrid` `onSelection` now correctly propagates the original `event` in the `IGridCellEventArgs`.
    - Added `jsZip` as a Peer Dependency.
- `primaryKey` attribute added to `igxGrid`
    - `primaryKey` allows for a property name from the data source to be specified. If specified, `primaryKey` can be used instead of `index` to indentify grid rows from the `igxGrid.rowList`. As such, `primaryKey` can be used for selecting rows for the following `igxGrid` methods - `deleteRow`, `updateRow`, `updateCell`, `getCellByColumn`, `getRowByKey`
    - `primaryKey` requires all of the data for the specified property name to have unique values in order to function as expected.
    - as it provides a unique identifier for each data member (and therefore row), `primaryKey` is best suited for addressing grid row entries. If DOM virtualization is in place for the grid data, the row `index` property can be reused (for instance, when filtering/sorting the data), whereas `primaryKey` remains unique. Ideally, when a persistent reference to a row has to be established, `primaryKey` should be used.
- **Theming**
    - Added a `utilities` module to the theming engine to allow for easier import of theming functions and mixins, such as igx-color, igx-palette, igx-elevation, etc. To import the utilities do ```@import '~igniteui-angular/core/styles/themes/utilities';```

## 5.2.1
- `hammerjs` and `@types/hammerjs` are removed from `peerDependencies` and were added as `dependencies`. So if you are using Igniteui-Angular version 5.2.1 or above it is enough to run `npm install igniteui-angular` in your project for getting started. For more detailed information see [`Ignite UI for Angular Getting Started`](https://www.infragistics.com/products/ignite-ui-angular/getting-started)
- `web-animations-js` is added as Peer Dependency.
- `Theming` bug fixes and improvements.
- Use the following command to generate `Ignite UI for Angular Themes` documentation - `npm run build:docs`. Navigate to `dist/docs/sass` and open `index.html` file.

## 5.2.0
- `igxForOf` directive added
    - `igxForOf` is now available as an alternative to `ngForOf` for templating large amounts of data. The `igxForOf` uses virtualization technology behind the scenes to optimize DOM rendering and memory consumption. Virtualization technology works similar to Paging by slicing the data into smaller chucks which are swapped from a container viewport while the user scrolls the data horizontally/vertically. The difference with the Paging is that virtualization mimics the natural behavior of the scrollbar.
- `igxToggle` and `igxToggleAction` directives added
    - `igxToggle` allows users to implement toggleable components/views (eg. dropdowns), while `igxToggleAction` can control the
      `igxToggle` directive. Refer to the official documentation for more information.
    - `igxToggle` requires `BrowserAnimationsModule` to be imported in your application.
- [`Ignite UI for Angular Theming`](https://www.infragistics.com/products/ignite-ui-angular/angular/components/themes.html) - comprehensive set of **Sass** functions and mixins will give the ability to easily style your entire application or only certain parts of it.
    - Previously bundled fonts, are now listed as external dependencies. You should supply both the [Material Icons](http://google.github.io/material-design-icons/) and [Titillium Web](https://fonts.google.com/selection?selection.family=Titillium+Web:300,400,600,700) fonts yourself by either hosting or using CDN.
- `igx-grid` changes
    - The component now uses the new `igxForOf` directive to virtualize its content both vertically and horizontally dramatically improving performance for applications displaying large amounts of data.
    - Data-bound Input property `filtering` changed to `filterable`:

    ```html
    <igx-grid [data]="data">
        <igx-column [field]="'ReleaseDate'" [header]="'ReleaseDate'"
            [filterable]="true" dataType="date">
        </igx-column>
    </igx-grid>
    ```

    - @HostBinding `min-width` added to `IgxGridCellComponent` and `IgxGridHeaderCell`
    - The IgxGridCellComponent no longer has a value setter, but instead has an `update` modifier.

    ```html
    <ng-template igxCell let-cell="cell">
        {{ cell.update("newValue") }}
    </ng-template>
    ```
    - Class `IgxGridFiltering` renamed to `IgxGridFilteringComponent `
    - The grid filtering UI dropdowns are now controlled by the `igxToggle` directive.
      - Make sure to import `BrowserAnimationsModule` inside your application module as `igxToggle` uses animations for state transition.
    - `state` input
        - filtering expressions and sorting expressions provided
    - Removed `onCellSelection` and `onRowSelection` event emitters, `onSelection` added instead.
    - Removed `onBeforeProcess` event emitter.
    - Removed `onMovingDone` event emitter.
    - Removed methods `focusCell` and `focusRow`.
    - Renamed method `filterData` to `filter`.
    - New methods `filterGlobal` and `clearFilter`.
    - New method `clearSort`.
    - Renamed method `sortColumn` to `sort`.
    - New Input `sortingIgnoreCase` - Ignore capitalization of words.
- `igx-navigation-drawer` changes
    - `NavigationDrawer` renamed to `IgxNavigationDrawerComponent`
    - `NavigationDrawerModule` renamed to `IgxNavigationDrawerModule`
    - `IgxNavigationDirectives` renamed to `IgxNavigationModule`
    - `NavigationService` renamed to `IgxNavigationService`
    - `NavigationToggle` renamed to `IgxNavigationToggleDirective`
    - `NavigationClose` renamed to `IgxNavigationCloseDirective`
    - Content selector `ig-drawer-content` replaced with `<ng-template igxDrawer>`
    - Content selector `ig-drawer-mini-content` replaced with `<ng-template igxDrawerMini>`
    - CSS class `ig-nav-drawer-overlay` renamed to `igx-nav-drawer__overlay`
    - CSS class `ig-nav-drawer` renamed to `igx-nav-drawer`
- `igxInput` changes
    - CSS class `ig-form-group` to `igx-form-group`
- `igxBadge` changes
    - From now on, the Badge position is set by css class, which specifies an absolute position as well as top/bottom/left/right properties. The Badge position input should not be used.
- `igx-avatar` changes
    - [Initials type avatar is using SVG element from now on](https://github.com/IgniteUI/igniteui-angular/issues/136)
- `igx-calendar` changes
    - `formatViews` - Controls whether the date parts in the different calendar views should be formatted according to the provided `locale` and `formatOptions`.
    - `templating` - The **igxCalendar** supports now templating of its header and subheader parts.
    - `vertical` input - Controls the layout of the calendar component. When vertical is set to `true` the calendar header will be rendered to the side of the calendar body.

- `igx-nav-bar` changes
    -   Currently `isActionButtonVisible` resolves to `false` if actionButtonIcon is not defined.
- `igx-tab-bar` changes
    - custom content can be added for tabs

    ```html
    <igx-bottom-nav>
        <igx-tab-panel>
            <ng-template igxTab>
                <igx-avatar initials="T1">
                </igx-avatar>
            </ng-template>
            <h1>Tab 1 Content</h1>
        </igx-tab-panel>
    </igx-bottom-nav>
    ```

- `igx-scroll` component deleted
    - `igx-scroll` component is not available anymore due newly implemented `igxForOf` directive.

- [`igx-list` changes](https://github.com/IgniteUI/igniteui-angular/issues/528)
    - `igxEmptyList` directive added
        The list no longer has `emptyListImage`, `emptyListMessage`, `emptyListButtonText`, `emptyListButtonClick` and `hasNoItemsTemplate` members.
        Instead of them, the `igxEmptyListTemplateDirective` can be used for templating the list when it is empty (or use the default empty template).
        ```html
        <igx-list>
            <ng-template igxEmptyList>
                <p>My custom empty list template</p>
            </ng-template>
        </igx-list>
        ```
    - `onItemClicked` event emitter added
        ```html
        <igx-list (onItemClicked)="itemClicked()">
            <igx-list-item>Item 1</igx-list-item>
            <igx-list-item>Item 2</igx-list-item>
            <igx-list-item>Item 3</igx-list-item>
        </igx-list>
        ```
    - Removed `emptyListImage` property from `IgxListComponent`.
    - Removed `emptyListMessage` property from `IgxListComponent`.
    - Removed `emptyListButtonText` property from `IgxListComponent`.
    - Removed `emptyListButtonClick` event emitter from `IgxListComponent`.
    - Removed `hasNoItemsTemplate` property from `IgxListComponent`.
    - Removed `options` property from `IgxListItemComponent`.
    - Removed `left` property from `IgxListItemComponent`.
    - Removed `href` property from `IgxListItemComponent`.
    - New `emptyListTemplate` input for `IgxListComponent`.
    - New `onItemClicked` event emitter for `IgxListComponent`.
    - New `role` property for `IgxListComponent`.
    - New `innerStyle` property for `IgxListComponent`.
    - New `role` property for `IgxListItemComponent`.
    - New `element` property for `IgxListItemComponent`.
    - New `list` property for `IgxListItemComponent`.
    - New `headerStyle` property for `IgxListItemComponent`.
    - New `innerStyle` property for `IgxListItemComponent`.

- [Renaming and restructuring directives and components](https://github.com/IgniteUI/igniteui-angular/issues/536) based on the [General Angular Naming Guidelines](https://angular.io/guide/styleguide#naming):
    - `IgxAvatar` renamed to `IgxAvatarComponent`
    - `IgxBadge` renamed to `IgxBadgeComponent`
    - `IgxButton` renamed to `IgxButtonDirective`
    - `IgxButtonGroup` renamed to `IgxButtonGroupComponent`
    - `IgxCardHeader` renamed to `IgxCardHeaderDirective`
    - `IgxCardContent` renamed to `IgxCardContentDirective`
    - `IgxCardActions` renamed to `IgxCardActionsDirective`
    - `IgxCardFooter` renamed to `IgxCardFooterDirective`
    - `IgxCarousel` renamed to `IgxCarouselComponent`
    - `IgxInput` renamed to `IgxInputModule`
    - `IgxInputClass` renamed to `IgxInputDirective`
    - `IgxCheckbox` renamed to `IgxCheckboxComponent`
    - `IgxLabel` renamed to `IgxLabelDirective`
    - `IgxIcon` renamed to `IgxIconComponent`
    - `IgxList` renamed to `IgxListComponent`
    - `IgxListItem` renamed to `IgxListItemComponent`
    - `IgxSlide` renamed to `IgxSlideComponent`
    - `IgxDialog` renamed to `IgxDialogComponent`
    - `IgxLayout` renamed to `IgxLayoutModule`
    - `IgxNavbar` renamed to `IgxNavbarComponent`
    - `IgxCircularProgressBar` renamed to `IgxCircularProgressBarComponent`
    - `IgxLinearProgressBar ` renamed to `IgxLinearProgressBarComponent`
    - `IgxRadio` renamed to `IgxRadioComponent`
    - `IgxSlider` renamed to `IgxSliderComponent`
    - `IgxSnackbar` renamed to `IgxSnackbarComponent`
    - `IgxSwitch ` renamed to `IgxSwitchComponent`
    - `IgxTabBar` renamed to `IgxBottomNavComponent`
    - `IgxTabPanel` renamed to `IgxTabPanelComponent`
    - `IgxTab` renamed to `IgxTabComponent`
    - `IgxToast` renamed to `IgxToastComponent`
    - `IgxLabelDirective` moved inside `../directives/label/` folder
    - `IgxInputDirective` moved inside `../directives/input/` folder
    - `IgxButtonDirective` moved inside `../directives/button/` folder
    - `IgxLayoutDirective` moved inside `../directives/layout/` folder
    - `IgxFilterDirective` moved inside `../directives/filter/` folder
    - `IgxDraggableDirective` moved inside `../directives/dragdrop/` folder
    - `IgxRippleDirective` moved inside `../directives/ripple/` folder
    - Folder `"./navigation/nav-service"` renamed to `"./navigation/nav.service"`
<|MERGE_RESOLUTION|>--- conflicted
+++ resolved
@@ -34,17 +34,11 @@
 - `igxDropDown`
     - Added a new property `maxHeight`, defining the max height of the drop down. ([#3001](https://github.com/IgniteUI/igniteui-angular/issues/3001))
 - Added migrations for Sass theme properties changes in 6.2.0 ([#2994](https://github.com/IgniteUI/igniteui-angular/issues/2994))
-<<<<<<< HEAD
-- `igx-drop-down`:
-    - Added a new property `maxHeight`, defining the max height of the drop down.
 - Localization
     - Added an util function `changei18n` that takes `IResourceStrings` object as parameter. Its values will be used as resource strings for all components
     in the application.
     - Added an util function `getCurrentResourceStrings` that returns current resource strings for all components.
 - Themes 
-=======
-- Themes
->>>>>>> 27344085
     - Introducing schemas for easier bootstrapping of component themes.
     - **Breaking change** removed $variant from `igx-checkbox-theme`, `igx-ripple-theme`, `igx-switch-theme`, `igx-input-group-theme`, `igx-slider-theme`, and `igx-tooltip-theme`. Use the `$schema` prop, now available on all component themes to change the look for a specific theme. See the [Theming](https://www.infragistics.com/products/ignite-ui-angular/angular/components/themes/schemas.html) documentation to learn more.
 
@@ -69,7 +63,7 @@
     - Cell is not editable on iOS ([#2538](https://github.com/IgniteUI/igniteui-angular/issues/2538))
 - `IgxTreeGrid`
     - Cell selection wrong behavior when collapsing rows ([#2935](https://github.com/IgniteUI/igniteui-angular/issues/2935))
-- `igxCombo`
+- `igxCombo` 
     - Keyboard doesn't scroll virtualized items ([#2999](https://github.com/IgniteUI/igniteui-angular/issues/2999))
 - `igxDatePicker`
     - Error emitting when  value property is initialized with empty string. ([#3021](https://github.com/IgniteUI/igniteui-angular/issues/3021))
@@ -87,7 +81,7 @@
   - **Breaking change:** Applications using Ignite UI for Angular now require the `igx-typography` class to be applied on wrapping element, like the body element for instance.
 
 - Display density can be specified by using the injection token `DisplayDensityToken` and providing a value (comfortable, cosy or compact) on an application or a component level.
-
+    
     Setting display density on a component level:
     ```typescript
     @Component({
@@ -101,7 +95,7 @@
     <igx-input-group [displayDensity]="'cosy'"> ... </igx-input-group>
     ```
 - `igx-drop-down`:
-    - Added a new boolean argument `cancel` to the `onSelection` `ISelectionEventArgs`. Its default value is false, in case it is set to true, the drop down selection is invalidated.
+    - Added a new boolean argument `cancel` to the `onSelection` `ISelectionEventArgs`. Its default value is false, in case it is set to true, the drop down selection is invalidated. 
 - `igxIcon`:
     - **Breaking change** `glyphName` property is removed from `IgxIconComponent`. For `Material` icons the icon name should be explicitly defined between the opening and closing tags. `Font Awesome` icons should use the `name` property now.
     - Added support for custom SVG icons. Register the SVG icons with the `IgxIconService` and use `IgxIconComponent`'s `name` and `fontSet` properties to visualize the icon.
@@ -250,9 +244,9 @@
 ### General
 
 - `sortStrategy` input exposed to provide custom sort strategy for the `IgxColumnComponent`. The custom strategy should implement the `ISortingStrategy` interface, or can extend the base `DefaultSortingStrategy` class and override all or some of its public/protected members.
-- The previously optional `ignoreCase` and `strategy` of the `ISortingExpression` interface are no longer optional. In order to use our default sorting strategy in expressions built programmatically, you need to pass `DefaultSortingStrategy.instance()` or any implementation of the `ISortingStrategy` interface.
+- The previously optional `ignoreCase` and `strategy` of the `ISortingExpression` interface are no longer optional. In order to use our default sorting strategy in expressions built programmatically, you need to pass `DefaultSortingStrategy.instance()` or any implementation of the `ISortingStrategy` interface.  
 - `groupingComparer` input exposed to provide custom grouping compare function for the `IgxColumnComponent`. The function receives two values and should return `0` if they are to considered members of the same group.
-
+    
 ## 6.1.8
 
 ### Bug fixes
@@ -302,7 +296,7 @@
     - `igxGrid`
         - Adding inertia scrolling for touch devices.
     - `igxCombo`
-        - Adding inertia scrolling for touch devices.
+        - Adding inertia scrolling for touch devices. 
     - `IgxCalendar` - `deselectDate` method added that deselects date(s) (based on the selection type)
     - `IgxDatePicker` - `deselectDate` method added that deselects the calendar date.
 
@@ -443,10 +437,10 @@
 - Regular highlight makes the highlighted text unreadable when the row is selected. #1852
 - DatePicker focus is wrong on select date value #1965
 - add sass docs, grid document updates and input-group theme-related fixes #1993
-- DatePicker focus handler and AoT build #1994
-- Change displayDensity runtime #1974
-- Change IgxGrid display density runtime #1998
-- Error is thrown when using igx-grid theme without $content-background #1996
+- DatePicker focus handler and AoT build #1994 
+- Change displayDensity runtime #1974 
+- Change IgxGrid display density runtime #1998 
+- Error is thrown when using igx-grid theme without $content-background #1996 
 - Update npm deploy token #2002
 
 ## 6.1.0
