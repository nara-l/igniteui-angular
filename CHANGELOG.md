# Ignite UI for Angular Change Log

All notable changes for each version of this project will be documented in this file.
## 7.2.0
- `igxGrid` now has `isLoading` input property. When enabled will show loading indicator, until the data is available. It can be best utilized for remote scenarios. Another input property `loadingGridTemplate` allows customizing the loading indicator.
    ```html
    <!-- Example -->

    <igx-grid [isLoading]="true" ...>
    </igx-grid>
    ```
- `igxCombo`
    - **Breaking Change** `combo.value` is now only a getter.
    - **Feature** added support for templating the default input group of the component. The `igx-combo` now allows for `igx-prefix`, `igx-suffix`,`igx-hint` and `[igxLabel]` components to be passed as `ng-content` and they will be renderer accordingly on the combo's input. Example:
    ```html
        <!-- customize combo input --->
        <igx-combo #myCombo [data]="myGenres">
            ...
            <label igxLabel>Genres</label>
            <igx-prefix><igx-icon>music_note</igx-icon></igx-prefix>
        </igx-combo>
     ```
    - **Feature** the default combo 'clear' and 'toggle' icons can now be templated. Two new directives are added (with selector `[igxComboClearIcon]` and `[igxComboToggleIcon]`). Passing an `ng-template` with one of the directives will overwrite the default conent of the respective icon. Functionality will remain unaffected. Expample:
    ```html
        <!-- customize combo input --->
        <igx-combo #myCombo [data]="myGenres">
            ...
            <ng-template igxComboToggleIcon let-collapsed>
                <igx-icon>{{ collapsed ? 'remove_circle' : 'remove_circle_outline'}}</igx-icon>
            </ng-template>
        </igx-combo>
    ```
- `igxDropDown`
    - `IgxDropDownItemBase` and it's descendants (of which `IgxDropDownItem`) have had their `isSelected` and `isFocused` properties **deprecated**. Instead, use `selected` and `focused` properties.
    - Added an `@Input` for the `index` property (such as the one coming from ngFor) of the `IgxDropDownItem` component. This **deprecates** the automatic index calculation.
    ```html
        <igx-drop-down>
            <igx-drop-down-item *ngFor="let item of items; let i = index" [index]="i">
                {{ item.field }}
            </igx-drop-down-item>
        </igx-drop-down>
    ```
    - **Feature** `IgxDropDownGroupComponent` has been added. It allows for easier grouping of multi-level data, without the need of flattening it. The `igx-drop-down-item-group` tag accepts `igx-drop-down-item`s and displays them in the appropriate grouped fashion.
        ```html
            <igx-drop-down>
                <igx-drop-down-item-group *ngFor="let country of contries" [label]="country.name">
                    <igx-drop-down-item *ngFor="let city of country.cities" [value]='city.refNo'>
                        {{ city.name }}
                    </igx-drop-down-item>
                </igx-drop-down-item-group>
            </igx-drop-down>
        ```
- `Theme Elevations & Shadows` - Components with shadows, set by an elevation level or otherwise, are now fully configurable by the user via schema and/or theme properties. User can also provide a custom elevations set to component themes that support them.
    - **Breaking Change** - The `$search-shadow-color` and `$search-disabled-shadow-color` properties on the `igx-input-group-theme` have been replaced with `$search-resting-shadow` and `$search-disabled-shadow` respectively. Use `ng update` to migrate automatically.
<<<<<<< HEAD
- `igxToggleAction`
    - when applied `igxToggleAction` will set its host element as the position strategy target.
- `igxDragDrop`
    - `dragGhostHost` input property added. Sets the element to which the dragged element will be appended. If not provided, the dragged element is appended to the body.
=======
- `IgxTreeGridComponent`
    - We can now search in the treegrid's data by using the `findNext` and the `findPrev` methods and we can clear the search results with the `clearSearch` method.
- `IgxTextHighlightDirective`
    - `IgxTextHighlightDirective.page` input property is **deprecated**. `rowIndex`, `columnIndex` and `page` properties of the `IActiveHighlightInfo` interface are also **deprecated**. Instead, `row` and `column` optional properties are added.
>>>>>>> 1abe0f00

## 7.1.2
### Features
- `igx-circular-bar` and `igx-linear-bar` now feature an indeterminate input property. When this property is set to true the indicator will be continually growing and shrinking along the track.
- `IgxTimePickerComponent`: in addition to the current dialog interaction mode, now the user can select or edit a time value, using an editable masked input with a dropdown.
- `IgxColumnComponent` now accepts its templates as input properties through the markup. This can reduce the amount of code one needs to write when applying a single template to multiple columns declaratively. The new exposed inputs are:
    + `cellTemplate` - the template for the column cells
    + `headerTemplate` - the template for the column header
    + `cellEditorTemplate` - the template for the column cells when a cell is in edit mode
      ```html
        <!-- Example -->

        <igx-grid ...>
            <igx-column *ngFor="let each of defs" [cellTemplate]="newTemplate" ...></igx-column>
        </igx-grid>

        <ng-template #newTemplate let-value>
            {{ value }}
        </ng-template>
        ```

### Bug Fixes

- When transactions are enabled and delete a row page is changed to first page ([3425](https://github.com/IgniteUI/igniteui-angular/issues/3425))
- Row selectors header is not updated when commit transactions ([3424](https://github.com/IgniteUI/igniteui-angular/issues/3424))
- When a column is sorted and change value in a cell after commit and press enter on selected cell the focus is not in the input ([2801](https://github.com/IgniteUI/igniteui-angular/issues/2801))
- Closing the filter UI cuts the grid on the left ([3451](https://github.com/IgniteUI/igniteui-angular/issues/3451))
- GroupedRecords class should be hidden for doc generation. ([3483](https://github.com/IgniteUI/igniteui-angular/issues/3483))
- Badly formatted table in the JP documentation ([3484](https://github.com/IgniteUI/igniteui-angular/issues/3484))
- Not setting width in percentage on one or more columns results in columns going out of view ([1245](https://github.com/IgniteUI/igniteui-angular/issues/1245))
- Feature Request : locale property on a grid level ([3455](https://github.com/IgniteUI/igniteui-angular/issues/3455))
- Excel cannot open the exported data ([3332](https://github.com/IgniteUI/igniteui-angular/issues/3332))
- API DOC header links on header nav in JP leads to EN product page ([3516](https://github.com/IgniteUI/igniteui-angular/issues/3516))
- IgxGridHeaderGroupComponent should have preset min width ([3071](https://github.com/IgniteUI/igniteui-angular/issues/3071))
- Adding a custom svg to snackbar ([3328](https://github.com/IgniteUI/igniteui-angular/issues/3328))
- Feature request: Using text field input for date and time picker ([2337](https://github.com/IgniteUI/igniteui-angular/issues/2337))
- Summaries Keyboard navigation issues ([3407](https://github.com/IgniteUI/igniteui-angular/issues/3407))
- IgxRipple - animate() function not supported in Safari ([3506](https://github.com/IgniteUI/igniteui-angular/issues/3506))
- Faulty link in Typedoc ([3531](https://github.com/IgniteUI/igniteui-angular/issues/3531))
- [IE11] igx-grid - Filtering is cleared when clicking filtering chip if resourceString.igx_grid_filter_row_placeholder is set to Japanese character. ([3504](https://github.com/IgniteUI/igniteui-angular/issues/3504))
- Setting required IgxInput's value not via typing does not clear the invalid style. ([3550](https://github.com/IgniteUI/igniteui-angular/issues/3550))
- Add bodyTemplate as @Input() for igx-column ([3562](https://github.com/IgniteUI/igniteui-angular/issues/3562))
- Horizontal scrollbar is not shown when column's width is set to a percentage value. ([3513](https://github.com/IgniteUI/igniteui-angular/issues/3513))
- When select a date filter the date is not previewed in the input ([3362](https://github.com/IgniteUI/igniteui-angular/issues/3362))
- Missing locale errors on a browser with non-en language ([3569](https://github.com/IgniteUI/igniteui-angular/issues/3569))
- igx-action-icon is not vertically aligned in IgxNavbar ([3584](https://github.com/IgniteUI/igniteui-angular/issues/3584))
- [IE11] igx-grid filtering condition is reverted when typing Japanese character in the filtering textbox. ([3577](https://github.com/IgniteUI/igniteui-angular/issues/3577))
- TreeGrid has empty space when Summaries are enabled and expand/collapse ([3409](https://github.com/IgniteUI/igniteui-angular/issues/3409))
- Filtering row: no chip is created while typing Japanese characters on Edge ([3599](https://github.com/IgniteUI/igniteui-angular/issues/3599))
- PowerShell script should be added in order to apply some rules for deployment of the API DOCS (sassdoc, typedoc) ([3618](https://github.com/IgniteUI/igniteui-angular/issues/3618))
- igx-grid isn't displayed properly in IE11 when it is inside an igx-tabs-group. ([3047](https://github.com/IgniteUI/igniteui-angular/issues/3047))
- Cells' content is shown twice when entering edit mode after searching. ([3637](https://github.com/IgniteUI/igniteui-angular/issues/3637))
- ng add improvements ([3528](https://github.com/IgniteUI/igniteui-angular/issues/3528))

## 7.1.1
### Bug Fixes
* onSortingDone is not fired when sorting indicator of a header in the group by area is clicked ([#3257](https://github.com/IgniteUI/igniteui-angular/issues/3257))
* igx-grid isn't displayed properly in IE11 when it is inside an igx-tabs-group ([#3047](https://github.com/IgniteUI/igniteui-angular/issues/3047))
* Preventing wrap-around for scrollNext and scrollPrev([#3365](https://github.com/IgniteUI/igniteui-angular/issues/3365))
* IgxTreeGrid does not respect its parent container height ([#3467](https://github.com/IgniteUI/igniteui-angular/issues/3467))
* Include grid's unpinnedWidth and totalWidth in cell width calculation ([#3465](https://github.com/IgniteUI/igniteui-angular/issues/3465))

### Other
* update typedoc-plugin-localization version to 1.4.1 ([#3440](https://github.com/IgniteUI/igniteui-angular/issues/3440))

## 7.1.0
### Features
- **New component** `IgxBannerComponent`:
    - Allows the developer to easily display a highly templateable message that requires minimal user interaction (1-2 actions) to be dismissed. Read up more information about the IgxBannerComponent in the official [documentation](https://www.infragistics.com/products/ignite-ui-angular/angular/components/banner.html) or the [ReadMe](https://github.com/IgniteUI/igniteui-angular/tree/master/projects/igniteui-angular/src/lib/banner/README.md)
- `igxGrid`
    - Added a new `igxToolbarCustomContent` directive which can be used to mark an `ng-template` which provides a custom content for the IgxGrid's toolbar ([#2983](https://github.com/IgniteUI/igniteui-angular/issues/2983))
    - Summary results are now calculated and displayed by default for each row group when 'Group By' feature is enabled.
    - `clearSummaryCache()` and `recalculateSummaries()` methods are deprecated. The grid will clear the cache and recalculate the summaries automatically when needed.
	- `locale` property added. Default value is `en`. All child components will use it as locale.
    - **Breaking change** `IgxSummaryOperand.operate()` method is called with empty data in order to calculate the necessary height for the summary row. For custom summary operands, the method should always return an array of `IgxSummaryResult` with proper length.
- `IgxIconModule`:
    - **Breaking change** `igxIconService` is now provided in root (providedIn: 'root') and `IgxIconModule.forRoot()` method is deprecated.
    - **Breaking change** `glyphName` property of the `igxIconComponent` is deprecated.
- `IgxColumnComponent`:
    - **Breaking change** the `filters` input now expects `IgxFilteringOperand` instance, instead of class ref. This way custom `IgxFilteringOperands` no longer need to be singleton, with defined `instance` method.
- `IgxMask`:
    - `placeholder` input property is added to allow developers to specify the placeholder attribute of the host input element that the `igxMask` is applied on;
    - `displayValuePipe` input property is provided that allows developers to additionally transform the value on blur;
    - `focusedValuePipe` input property is provided that allows developers to additionally transform the value on focus;
- `IgxTreeGrid`:
    - Batch editing - an injectable transaction provider accumulates pending changes, which are not directly applied to the grid's data source. Those can later be inspected, manipulated and submitted at once. Changes are collected for individual cells or rows, depending on editing mode, and accumulated per data row/record.
    - You can now export the tree grid both to CSV and Excel.
    - The hierarchy and the records' expanded states would be reflected in the exported Excel worksheet.
    - Summaries feature is now supported in the tree grid. Summary results are calculated and displayed for the root level and each child level by default.
- `IgxOverlayService`:
    - `ElasticPositioningStrategy` added. This strategy positions the element as in **Connected** positioning strategy and resize the element to fit in the view port in case the element is partially getting out of view.


## 7.0.5

### Bug Fixes

* igx-grid isn't displayed properly in IE11 when it is inside an igx-tabs-group. ([#3047](https://github.com/IgniteUI/igniteui-angular/issues/3047))
* igx-slider max-value defaults to min-value ([#3418](https://github.com/IgniteUI/igniteui-angular/issues/3418))
* Inconsistency in scrollNext and scrollPrev ([#3365](https://github.com/IgniteUI/igniteui-angular/issues/3365))
* The header link in the api docs page should be to the product page ([#3423](https://github.com/IgniteUI/igniteui-angular/issues/3423))
* Error thrown when edit primaryKey cell in Tree Grid ([#3329](https://github.com/IgniteUI/igniteui-angular/issues/3329))
* IgxGridHeaderGroupComponent should have preset min width ([#3071](https://github.com/IgniteUI/igniteui-angular/issues/3071))
* Pressing ESC on a cell in an editable column throws an error ([#3429](https://github.com/IgniteUI/igniteui-angular/issues/3429))
* Cell foreground is white on hover with the default theme ([#3384](https://github.com/IgniteUI/igniteui-angular/issues/3384))
* [IE] Grid toolbar's buttons and title are misaligned ([#3371](https://github.com/IgniteUI/igniteui-angular/issues/3371))
* Dialog window does not hold the focus when opened ([#3199](https://github.com/IgniteUI/igniteui-angular/issues/3199))
* refactor(themes): don't include contrast colors in the palettes ([#3166](https://github.com/IgniteUI/igniteui-angular/issues/3166))

### Other
* update typedoc-plugin-localization version to 1.4.1 ([#3440](https://github.com/IgniteUI/igniteui-angular/issues/3440))
* Move all keyboard navigation tests in a separate file ([#2975](https://github.com/IgniteUI/igniteui-angular/issues/2975))


## 7.0.4
### Bug fixes
- Fix(igx-grid): revert row editing styles ([#2672](https://github.com/IgniteUI/igniteui-angular/issues/2672))
- Revert "fix(grid): set min width to header groups programmatically"  status: verified version: 7.0.x
([#3357](https://github.com/IgniteUI/igniteui-angular/issues/3357))


## 7.0.3
### Bug fixes
- ng add igniteui-angular adds igniteui-cli package to both dependencies and devDependencies ([#3254](https://github.com/IgniteUI/igniteui-angular/issues/3254))
- Group column header is not styled correctly when moving that column ([#3072](https://github.com/IgniteUI/igniteui-angular/issues/3072))
- igx-grid: Filter row remains after disabling filtering feature ([#3255](https://github.com/IgniteUI/igniteui-angular/issues/3255))
- [igxGrid] Keyboard navigation between cells and filtering row with MCH ([#3179](https://github.com/IgniteUI/igniteui-angular/issues/3179))
- Argument $color of red($color) must be a color ([#3190](https://github.com/IgniteUI/igniteui-angular/issues/3190))
- Shell strings localization ([#3237](https://github.com/IgniteUI/igniteui-angular/issues/3237))
- Tabbing out of the combo search input not possible ([#3200](https://github.com/IgniteUI/igniteui-angular/issues/3200))
- Localization (i18n) not available for inputs/buttons on the grid filtering dialog ([#2517](https://github.com/IgniteUI/igniteui-angular/issues/2517))
- When in the tree grid are pinned columns and scroll horizontal the cells text is over the pinned text #3163
- Request for update of shell strings in Japanese ([#3163](https://github.com/IgniteUI/igniteui-angular/issues/3163))
- Refactor(themes): remove get-function calls ([#3327](https://github.com/IgniteUI/igniteui-angular/issues/3327))
- Fix(grid): recalculate grid body size when changing allowFiltering dynamically ([#3321](https://github.com/IgniteUI/igniteui-angular/issues/3321))
- Fix - Combo - Hide Search input when !filterable && !allowCustomValues - 7.0.x ([#3314](https://github.com/IgniteUI/igniteui-angular/issues/3314))
- Fixing column chooser column updating - 7.0.x ([#3235](https://github.com/IgniteUI/igniteui-angular/issues/3235))
- Disable combo checkbox animations on scroll ([#3303](https://github.com/IgniteUI/igniteui-angular/issues/3303))
- Added validation if last column collides with grid's scroll. ([#3028](https://github.com/IgniteUI/igniteui-angular/issues/3028)) ([#3100](https://github.com/IgniteUI/igniteui-angular/issues/3100))
- Use value instead of ngModel to update editValue for checkbox and calendar in igxCell ([#3225](https://github.com/IgniteUI/igniteui-angular/issues/3225))
- Add @inheritdoc, create ScrollStrategy abstract class and fix method signatures 7.0.x ([#3222](https://github.com/IgniteUI/igniteui-angular/issues/3222))
- When scroll with the mouse wheel the value in datePicker editor for edited cell is empty ([#2958](https://github.com/IgniteUI/igniteui-angular/issues/2958))
- igxToolbar should have the option to add custom template ([#2983](https://github.com/IgniteUI/igniteui-angular/issues/2983))
- fix(grid): mark grid for check inside NgZone when resizing ([#2792](https://github.com/IgniteUI/igniteui-angular/issues/2792)) ([#3277](https://github.com/IgniteUI/igniteui-angular/issues/3277))
- IgxGridHeaderGroupComponent should have preset min width ([#3071](https://github.com/IgniteUI/igniteui-angular/issues/3071))
- Tree grid selection ([#3334](https://github.com/IgniteUI/igniteui-angular/issues/3334))

## 7.0.2
### Features
- `ng add igniteui-angular` support :tada:
    - You can now add Ignite UI for Angular to existing Angular CLI projects - simply run `ng add igniteui-angular` in your project.
    This will install the package and all needed dependencies, add Ignite UI CLI so you can even quickly add components.
- **New component** `IgxBannerComponent`:
    - Allows the developer to easily display a highly templateable message that requires minimal user interaction (1-2 actions) to be dismissed. Read up more information about the IgxBannerComponent in the official [documentation](https://www.infragistics.com/products/ignite-ui-angular/angular/components/banner.html) or the [ReadMe](https://github.com/IgniteUI/igniteui-angular/tree/master/projects/igniteui-angular/src/lib/banner/README.md)
- `igxNavbar`:
    - Added a new `igx-action-icon` directive that can be used to provide a custom template to be used instead of the default action icon on the left-most part of the navbar.
    (If `igx-action-icon` is provided, the default action icon will not be used.)

### Bug fixes

- `igxGrid`
    - Filter row does not close when click button cancel, if the entered text is deleted ([#3198](https://github.com/IgniteUI/igniteui-angular/issues/3198))
    - Prevent a potential memory leak ([#3033](https://github.com/IgniteUI/igniteui-angular/issues/3033))
    - Filtering: Open dropdown on Alt+down, fixes input being populated on keyboard action ([#3202](https://github.com/IgniteUI/igniteui-angular/issues/3202))
    - Row Selection: selected checkboxes are flickering on vertical scrolling ([#2523](https://github.com/IgniteUI/igniteui-angular/issues/2523))
    - Row editing overlay animation should be bottom - top, when overlay is placed over the row ([#3184](https://github.com/IgniteUI/igniteui-angular/issues/3184))


## 7.0.1
### Bug fixes
- Removed the `GridHammerConfig` provider which broke touch events for other components. (Fixed #3185, Reopens #2538)


## 7.0.0
- Updated package dependencies to Angular 7 ([#3000](https://github.com/IgniteUI/igniteui-angular/pull/3000))
- Themes: Add dark schemas and mixins (PR [#3025](https://github.com/IgniteUI/igniteui-angular/pull/3025))

## 6.2.5

### Bug Fixes
- Setting required IgxInput's value not via typing does not clear the invalid style ([3550](https://github.com/IgniteUI/igniteui-angular/issues/3550))
- igx-grid isn't displayed properly in IE11 when it is inside an igx-tabs-group ([3047](https://github.com/IgniteUI/igniteui-angular/issues/3047)) 
- igxGrid minimal body height when no total height is set or inferred ([1693](https://github.com/IgniteUI/igniteui-angular/issues/1693))
- Horizontal scrollbar is not shown when column's width is set to a percentage value ([3513](https://github.com/IgniteUI/igniteui-angular/issues/3513))
- Visible @hidden tag due to comment structure ([3523](https://github.com/IgniteUI/igniteui-angular/issues/3523))
- Faulty link in Typedoc ([3531](https://github.com/IgniteUI/igniteui-angular/issues/3531))
- Several warnings on app launch 6.2.0 RC1 and now 7.0.2 ([2915](https://github.com/IgniteUI/igniteui-angular/issues/2915))
- For_of directive doesn't scroll to next elements in some cases ([3482](https://github.com/IgniteUI/igniteui-angular/issues/3482))
- Not setting width in percentage on one or more columns results in columns going out of view ([1245](https://github.com/IgniteUI/igniteui-angular/issues/1245))
- Calendar test is failing because of wrong selector ([3508](https://github.com/IgniteUI/igniteui-angular/issues/3508))
- When transactions are enabled and delete a row page is changed to first page ([3425](https://github.com/IgniteUI/igniteui-angular/issues/3425))
- When a column is sorted and change value in a cell after commit and press enter on selected cell the focus is not in the input ([2801](https://github.com/IgniteUI/igniteui-angular/issues/2801))
- igxFor with scrollOrientation: horizontal - Almost all the items are not rendered when they don't have width property ([3087](https://github.com/IgniteUI/igniteui-angular/issues/3087))  
- Pressing ESC on a cell in an editable column throws an error ([3429](https://github.com/IgniteUI/igniteui-angular/issues/3429))

## 6.2.4

### Bug Fixes
* onSortingDone is not fired when sorting indicator of a header in the group by area is clicked ([#3257](https://github.com/IgniteUI/igniteui-angular/issues/3257))
* igx-grid isn't displayed properly in IE11 when it is inside an igx-tabs-group ([#3047](https://github.com/IgniteUI/igniteui-angular/issues/3047))
* Preventing wrap-around for scrollNext and scrollPrev([#3365](https://github.com/IgniteUI/igniteui-angular/issues/3365))
* IgxTreeGrid does not respect its parent container height ([#3467](https://github.com/IgniteUI/igniteui-angular/issues/3467))
* The header link in the api docs page should be to the product page ([#3423](https://github.com/IgniteUI/igniteui-angular/issues/3423))
* fix(dialog): dialog gets focus when is opened ([#3276](https://github.com/IgniteUI/igniteui-angular/issues/3276))
* IgxTreeGrid - Add row editing + transactions to tree grid ([#2908](https://github.com/IgniteUI/igniteui-angular/issues/2908))
* Regular highlight makes the highlighted text unreadable when the row is selected. ([#1852](https://github.com/IgniteUI/igniteui-angular/issues/1852))
* Use value instead of ngModel to update editValue for checkbox and calendar in igxCell ([#3224](https://github.com/IgniteUI/igniteui-angular/issues/3224))
* Disable combo checkbox animations on scroll ([#3300](https://github.com/IgniteUI/igniteui-angular/issues/3300))
* "Select/Unselect All" checkbox is checked after deleting all rows ([#3068](https://github.com/IgniteUI/igniteui-angular/issues/3068))
* Fixing column chooser column updating ([#3234](https://github.com/IgniteUI/igniteui-angular/issues/3234))
* Fix - Combo - Hide Search input when !filterable && !allowCustomValues ([#3315](https://github.com/IgniteUI/igniteui-angular/issues/3315))
* Add @inheritdoc ([#2943](https://github.com/IgniteUI/igniteui-angular/issues/2943))
* refactor(displayDensity): Code cleanup in display density base class #3280
* Calculating updated grid height when rebinding columns ([#3285](https://github.com/IgniteUI/igniteui-angular/issues/3285))
* Fix - Combo, Drop Down - Fix TAB key navigation ([#3206](https://github.com/IgniteUI/igniteui-angular/issues/3206))
* Added validation if last column collides with grid's scroll ([#3142](https://github.com/IgniteUI/igniteui-angular/issues/3142))
* When in the tree grid are pinned columns and scroll horizontal the cells text is over the pinned text ([#3163](https://github.com/IgniteUI/igniteui-angular/issues/3163))
* refactor(themes): don't include contrast colors in the palettes ([#3166](https://github.com/IgniteUI/igniteui-angular/issues/3166))

### Code enhancements
* Fix the logic calculating test results ([#3461](https://github.com/IgniteUI/igniteui-angular/issues/3461))
* Update typedoc version and localize some shell strings ([#3237](https://github.com/IgniteUI/igniteui-angular/issues/3237))
* fix(toolbar): including custom content in the show toolbar check ([#2983](https://github.com/IgniteUI/igniteui-angular/issues/2983))
* docs(toolbar): adding more API docs ([#2983](https://github.com/IgniteUI/igniteui-angular/issues/2983))

### Other
* update typedoc-plugin-localization version to 1.4.1 ([#3440](https://github.com/IgniteUI/igniteui-angular/issues/3440))
* Update contributing document with localization ([#3313](https://github.com/IgniteUI/igniteui-angular/issues/3313))
* docs(*): add 6.2.3 missing changes and bug fixes to changelog ([#3251](https://github.com/IgniteUI/igniteui-angular/issues/3251))
* Docs - Expansion Panel - Add comments and README([#3245](https://github.com/IgniteUI/igniteui-angular/issues/3245))
* Move all keyboard navigation tests in a separate file ([#2975](https://github.com/IgniteUI/igniteui-angular/issues/2975))


## 6.2.3
- `igxGrid`
    - `resourceStrings` property added, which allows changing/localizing strings for component. If a new instance is set,
    the changes will be applied to the particular instance of the component:
    ```typescript
        this.grid.resourceStrings = {
            igx_grid_filter: 'My filter',
            igx_grid_filter_row_close: 'My close'
        };
    ```
    If only a value is updated, all component instances will be updated:
    ```typescript
        this.grid.resourceStrings.igx_grid_filter = 'My filter';
    ```
- `igxTimePicker`:
    - `resourceStrings` property added, which allows changing/localizing strings for component.
- Localization
    - Added an util function `changei18n` that takes `IResourceStrings` object as parameter. Its values will be used as resource strings for all components
    in the application.
    - Added an util function `getCurrentResourceStrings` that returns current resource strings for all components.
- `ISortingEpression`:
    - The `ignoreCase` and `strategy` properties are moved back to optional, and the `DefaultSortingStrategy` is now injected by the `IgxSorting`, instead of being mandatory to pass to expressions.

### Bug fixes

- `igxGrid`
    - Filter row does not close when click button cancel, if the entered text is deleted ([#3198](https://github.com/IgniteUI/igniteui-angular/issues/3198))
    - Prevent a potential memory leak ([#3033](https://github.com/IgniteUI/igniteui-angular/issues/3033))
    - Filtering: Open dropdown on Alt+down, fixes input being populated on keyboard action ([#3202](https://github.com/IgniteUI/igniteui-angular/issues/3202))
    - Row Selection: selected checkboxes are flickering on vertical scrolling ([#2523](https://github.com/IgniteUI/igniteui-angular/issues/2523))
    - Row editing overlay animation should be bottom - top, when overlay is placed over the row ([#3184](https://github.com/IgniteUI/igniteui-angular/issues/3184))


## 6.2.2
- `igx-checkbox`:
    - Added a new input property - `disableTransitions`. It allows disabling all CSS transitions on the `igx-checkbox` component for performance optimization.
### Bug fixes
- Removed the `GridHammerConfig` provider which broke touch events for other components. (Fixed #3185, Reopens #2538)


## 6.2.1
### Features
- `igxGrid`, `igxChip`: Add display density DI token to igxGrid and igxChip ([#2804](https://github.com/IgniteUI/igniteui-angular/issues/2804))
- `igxGrid`
    - Quick filter auto close ([#2979](https://github.com/IgniteUI/igniteui-angular/issues/2979))
    - Group By: Added title to chip in Group By area ([#3035](https://github.com/IgniteUI/igniteui-angular/issues/3035))
    - Improve UX for boolean and date columns, ([#3092](https://github.com/IgniteUI/igniteui-angular/issues/3092))
- `igxCombo`:
    - Added a new input property - `displayDensity`. It allows configuring the `displayDensity` of the combo's `value` and `search` inputs. (PR [#3007](https://github.com/IgniteUI/igniteui-angular/pull/3007))
- `igxDropDown`
    - Added a new property `maxHeight`, defining the max height of the drop down. ([#3001](https://github.com/IgniteUI/igniteui-angular/issues/3001))
- Added migrations for Sass theme properties changes in 6.2.0 ([#2994](https://github.com/IgniteUI/igniteui-angular/issues/2994))
- Themes
    - Introducing schemas for easier bootstrapping of component themes.
    - **Breaking change** removed $variant from `igx-checkbox-theme`, `igx-ripple-theme`, `igx-switch-theme`, `igx-input-group-theme`, `igx-slider-theme`, and `igx-tooltip-theme`. Use the `$schema` prop, now available on all component themes to change the look for a specific theme. See the [Theming](https://www.infragistics.com/products/ignite-ui-angular/angular/components/themes/schemas.html) documentation to learn more.


### Bug fixes

- `igxGrid`
    - Filtering condition icon is not updated for boolean columns ([#2936](https://github.com/IgniteUI/igniteui-angular/issues/2936))
    - Batch editing: Updating a cell with a value that evaluates to false does not mark it as dirty ([#2940](https://github.com/IgniteUI/igniteui-angular/issues/2940))
    - Filtering input accepts value from calendar for unary conditions ([#2937](https://github.com/IgniteUI/igniteui-angular/issues/2937))
    - When a number filter's value is deleted the grid is not refreshed ([#2945](https://github.com/IgniteUI/igniteui-angular/issues/2945))
    - Improve keyboard navigation in filtering ([#2951](https://github.com/IgniteUI/igniteui-angular/issues/2951), [#2941](https://github.com/IgniteUI/igniteui-angular/issues/2941))
    - Group By: Alt+ Arrow left/Right keys should not toggle the group row ([#2950](https://github.com/IgniteUI/igniteui-angular/issues/2950))
    - Multi Column Header can be grouped ([#2944](https://github.com/IgniteUI/igniteui-angular/issues/2944))
    - Group By: groupsRecords is not updated yet at the time of onGroupingDone event. ([#2967](https://github.com/IgniteUI/igniteui-angular/issues/2967))
    - Paging: Blank space in rows area after vertical scrolling and navigating to next page ([#2957](https://github.com/IgniteUI/igniteui-angular/issues/2957))
    - When date or boolean cell is in edit mode and press arrowUp or arrowDown key the page is scrolled ([#2507](https://github.com/IgniteUI/igniteui-angular/issues/2507))
    - When deleting a row the Row Editing dialog should be closed ([#2977](https://github.com/IgniteUI/igniteui-angular/issues/2977))
    - Group header with columns which width is defined as number throws an exception ([#3020](https://github.com/IgniteUI/igniteui-angular/issues/3020))
    - Refactor header and filter cell components, Closes [#2972](https://github.com/IgniteUI/igniteui-angular/issues/2972), [#2926](https://github.com/IgniteUI/igniteui-angular/issues/2926), [#2923](https://github.com/IgniteUI/igniteui-angular/issues/2923), [#2917](https://github.com/IgniteUI/igniteui-angular/issues/2917), [#2783](https://github.com/IgniteUI/igniteui-angular/issues/2783), [#3027](https://github.com/IgniteUI/igniteui-angular/issues/3027), [#2938](https://github.com/IgniteUI/igniteui-angular/issues/2938)
    - Filter's UI dropdown is hidden under the bottom level of the grid ([#2928](https://github.com/IgniteUI/igniteui-angular/issues/2928))
    - Cell is not editable on iOS ([#2538](https://github.com/IgniteUI/igniteui-angular/issues/2538))
- `IgxTreeGrid`
    - Cell selection wrong behavior when collapsing rows ([#2935](https://github.com/IgniteUI/igniteui-angular/issues/2935))
- `igxCombo`
    - Keyboard doesn't scroll virtualized items ([#2999](https://github.com/IgniteUI/igniteui-angular/issues/2999))
- `igxDatePicker`
    - Error emitting when  value property is initialized with empty string. ([#3021](https://github.com/IgniteUI/igniteui-angular/issues/3021))
- `igxOverlay`
    - Drop-down flickers in IE and EDGE ([#2867](https://github.com/IgniteUI/igniteui-angular/issues/2867))
- `igxTabs`
    - Tabs don't not handle width change ([#3030](https://github.com/IgniteUI/igniteui-angular/issues/3030))
- `igxCalendar`
    - make all css class names unique ([#2287](https://github.com/IgniteUI/igniteui-angular/issues/2287))
- Fixed runtime errors when using the package in applications targeting es2015(es6) and newer ([#3011](https://github.com/IgniteUI/igniteui-angular/pull/3011))


## 6.2.0
- Updated typography following the Material guidelines. Type system is now also optional and can be applied via class to the desired containers. [#2112](https://github.com/IgniteUI/igniteui-angular/pull/2112)
  - **Breaking change:** Applications using Ignite UI for Angular now require the `igx-typography` class to be applied on wrapping element, like the body element for instance.

- Display density can be specified by using the injection token `DisplayDensityToken` and providing a value (comfortable, cosy or compact) on an application or a component level.

    Setting display density on a component level:
    ```typescript
    @Component({
    ...
    providers: [{ provide: DisplayDensityToken, useValue: { displayDensity: DisplayDensity.compact} }]
    })
    ```
- `igx-input-group`
    - The `igx-input-group` control's display density can be explicitly set by using the `displayDensity` input.
    ```html
    <igx-input-group [displayDensity]="'cosy'"> ... </igx-input-group>
    ```
- `igx-drop-down`:
    - Added a new boolean argument `cancel` to the `onSelection` `ISelectionEventArgs`. Its default value is false, in case it is set to true, the drop down selection is invalidated.
- `igxIcon`:
    - **Breaking change** `glyphName` property is removed from `IgxIconComponent`. For `Material` icons the icon name should be explicitly defined between the opening and closing tags. `Font Awesome` icons should use the `name` property now.
    - Added support for custom SVG icons. Register the SVG icons with the `IgxIconService` and use `IgxIconComponent`'s `name` and `fontSet` properties to visualize the icon.
- Transaction Provider - `TransactionService` is an injectable middleware that a component can use to accumulate changes without affecting the underlying data. The provider exposes API to access, manipulate changes (undo and redo) and discard or commit all to the data.
For more detailed information, see the [README](https://github.com/IgniteUI/igniteui-angular/blob/master/projects/igniteui-angular/src/lib/services/transaction/README.md).
- `igxTreeGrid`:
    - New `IgxTreeGridComponent` added.
    - The `igxTreeGrid` is used to display and manipulate hierarchical data with consistent schema, formatted as a table and provides a line of advanced features such as sorting, filtering, editing, column pinning, column moving, column hiding, paging and others.
    - The `igxTreeGrid` provides two ways of defining the relations among our data objects - by using a **child collection** for every data object or by using **primary and foreign keys** for every data object.
    - For more details on using the `igxTreeGrid`, take a look at the [official documentation](https://www.infragistics.com/products/ignite-ui-angular/angular/components/treegrid.html).
- `igxGrid`:
    - **Breaking change** `onGroupingDone` - The array of `ISortingExpression` can now be accessed through the `expressions` event property. Two new properties have been added to the event arguments - `groupedColumns` and `ungroupedColumns`. They provide references to arrays of `IgxColumnComponent` that hold the columns which have changed their state because of the **last** grouping/ungrouping operation.

    - **Breaking change** `onEditDone` event is renamed to `onCellEdit` and new cell editing events are introduced: `onCellEditEnter` and `onCellEditCancel`. When row editing is enabled, the corresponding events are emitted by the grid - `onRowEditEnter`, `onRowEdit`, `onRowEditCancel`. All these events have arguments that are using the `IGridEditEventArgs` interface.

    - Row editing - allows modification of several cells in the row, before submitting, at once, all those changes to the grid's data source. Leverages the pending changes functionality of the new transaction provider.

        ```html
        <igx-grid [data]="data" [rowEditable]="true">
            <igx-column field="ProductName"></igx-column>
            <igx-column field="ReleaseDate"></igx-column>
        </igx-grid>
        ```

    - Batch editing - an injectable transaction provider accumulates pending changes, which are not directly applied to the grid's data source. Those can later be inspected, manipulated and submitted at once. Changes are collected for individual cells or rows, depending on editing mode, and accumulated per data row/record.

        ```typescript
        @Component({
            providers: [{ provide: IgxGridTransaction, useClass: IgxTransactionService }],
            selector: "app-grid-with-transactions",
            template: "<ng-content></ng-content>"
        })
        export class GridWithTransactionsComponent { }
        ```
    - A new boolean `hideGroupedColumns` input controls whether the grouped columns should be hidden as well (defaults to false).
    - **Breaking change** `cellClasses` input on `IgxColumnComponent` now accepts an object literal to allow conditional cell styling.
    - Exposing a mechanism for cells to grow according to their content.
    - `sortStrategy` input exposed to provide custom sort strategy for the `IgxColumnComponent`. The custom strategy should implement the `ISortingStrategy` interface, or can extend the base `SortingStrategy` class and override all or some of its public/protected members.
    - New quick filtering functionality is implemented. Filtering icon is removed from column header and a filtering row is introduced in the grid's header.
- `igxFor`
    - Added support for variable heights.
- `igx-datePicker` selector is deprecated. Use `igx-date-picker` selector instead.
- `igxOverlay`:
    - `OverlaySettings` now also accepts an optional `outlet` to specify the container where the overlay should be attached.
    - when `show` and `hide` methods are called `onAnimation` event fires. In the arguments of this event there is a reference to the `animationPlayer`, `animationType` (either `open` or `close`) and to the overlay id.
    - if you call `show`/`hide` methods of overlay, while opening/closing animation is still ongoing, the animation will stop and respective open/close animation will start.
- `igxToggleAction` new `outlet` input controls the target overlay element should be attached. Provides a shortcut for `overlaySettings.outlet`.
- `IgxOverlayOutlet` directive introduced to mark an element as an `igxOverlay` outlet container. [ReadMe](https://github.com/IgniteUI/igniteui-angular/blob/master/projects/igniteui-angular/src/lib/directives/toggle/README.md)
- `igxButtonGroup`
    - Added the ability to define buttons directly in the template
- `igx-time-picker`:
    - `igxTimePickerTemplate` - new directive which should be applied on the child `<ng-template>` element when `IgxTimePickerComponent`'s input group is retemplated.
- `igx-datePicker`:
    - `igxDatePickerTemplate` - new directive which should be applied on the child `<ng-template>` element when `IgxDatePickerComponent`'s input group is retemplated.
    - Introduced `disabledDates`. This property is exposed from the `igx-calendar` component.
    - Introduced `specialDates`. This property is exposed from the `igx-calendar` component.
    - Introduced `deselectDate` method added that deselects the calendar date.
- `IgxTextHighlightDirective`: The `highlight` method now has a new optional parameter called `exactMatch` (defaults to false).
    - If its value is false, all occurrences of the search text will be highlighted in the group's value.
    - If its value is true, the entire group's value should equals the search text in order to be highlighted (caseSensitive argument is respected as well).
- `IgxGrid`: The `findNext` and `findPrev` methods now have a new optional parameter called `exactMatch` (defaults to false).
    - If its value is false, all occurrences of the search text will be highlighted in the grid's cells.
    - If its value is true, the entire value of each cell should equals the search text in order to be highlighted (caseSensitive argument is respected as well).
- `IgxChip`
    - Introduced event argument types to all `EventEmitter` `@Output`s.
    - **Breaking change** `onSelection`'s EventEmitter interface property `nextStatus` is renamed to `selected`.
    - **Breaking change** Move the location of where the chip `suffix` is positioned. Now it is between the content and the `remove button` making the button last element if visible by default.
    - **Breaking change** Remove the chip `connector` rendered when using the `igxConnector` directive that is also removed.
    - **Breaking change** The chip theme has been rewritten. Most theme input properties have been renamed for consistency
    and better legibility. New properties have been added. Please, refer to the updated igx-chip-theme documentation to see all updates.
    - Exposed original event that is responsible for triggering any of the events. If triggered by the API it is by default `null`.
    - Added `data` input for storing any data related to the chip itself.
    - Added `select icon` with show/hide animation to indicate when a chip is being selected with ability to customize it while retaining the chip Material Design styling.
    - Added `selectIcon` input to set custom template for the `select icon`.
    - Update chip styling to match Material Design guidelines.
    - Rework of the chip content styling so now by default text inside is styled to match the chip Material Design styling.
    - Rework of the `remove button` rendered and now has the ability to customize its icon while retaining the chip Material Design.
    - Added `removeIcon` input so a custom template cane be set for the remove button icon.
- `IgxChipArea`
    - Introduced event argument types to all `EventEmitter` `@Output`s.
    - Exposed original event that is responsible for triggering any of the events. If triggered by the API it is by default `null`.
- `IgxCombo`
    - Added the following directives for `TemplateRef` assignment for combo templates (item, footer, etc.):
        - Added `IgxComboItemDirective`. Use `[igxComboItem]` in markup to assing a TemplateRef to `combo.itemTemplate`.
        - Added `IgxComboHeaderDirective`. Use `[igxComboHeader]` in markup to assing a TemplateRef to `combo.headerTemplate`.
        - Added `IgxComboFooterDirective`. Use `[igxComboFooter]` in markup to assing a TemplateRef to `combo.footerTemplate`.
        - Added `IgxComboEmptyDirective`. Use `[igxComboEmpty]` in markup to assing a TemplateRef to `combo.emptyTemplate`.
        - Added `IgxComboAddItemirective`. Use `[igxComboAddItem]` in markup to assing a TemplateRef to `combo.addItemTemplate`.
        - Added `IgxComboHeaderItemDirective`. Use `[igxComboHeaderItem]` in markup to assing a TemplateRef to `combo.headerItemTemplate`.
    - **Breaking change** Assigning templates with the following template ref variables is now deprecated in favor of the new directives:
            `#itemTemplate`, `#headerTemplate`, `#footerTemplate`, `#emptyTemplate`, `#addItemTemplate`, `#headerItemTemplate`.
    - **Breaking change** `height` property is removed. In the future `IgxInputGroup` will expose an option that allows custom sizing and then `IgxCombo` will use the same functionality for proper styling and better consistency.

- `IgxDropDown`
    - **Breaking change** `allowItemsFocus` default value is changed to `false`.
    - Added `value` input to `IgxDropDownItemComponent` definition. The property allows data to be bound to a drop-down item so it can more easily be retrieved (e.g. on selection)
- `igx-calendar`:
    - Introduced `disabledDates` property which allows a user to disable dates based on various rules: before or after a date, weekends, workdays, specific dates and ranges. The disabled dates cannot be selected and have a distinguishable style.
    - Introduced `specialDates` property which allows a user to mark dates as special. They can be set by using various rules. Their style is distinguishable.
    - Introduced `deselectDate` method added that deselects date(s) (based on the selection type)
- `igxExpansionPanel`:
    - component added. `igxExpansionPanel` provides a way to display more information after expanding an item, respectively show less after collapsing it. For more detailed information see the [official documentation](https://www.infragistics.com/products/ignite-ui-angular/angular/components/expansion_panel.html).
- `IgxList`:
    - the control now supports **ng-templates** which are shown "under" a list item when it is left or right panned. The templates are distinguished using the `igxListItemLeftPanning` and `igxListItemRightPanning` directives set on the templates.
    - the IgxList's `onLeftPan` and `onRightPan` events now have an argument of type `IListItemPanningEventArgs` (instead of `IgxListItemComponent`). The event argument has the following fields:
        - **item** of type `IgxListItemComponent`
        - **direction** of type `IgxListPanState`
        - **keepItem** of type `boolean`
- `igxTooltip` and `igxTooltipTarget` directives:
    - Added `IgxTooltipDirective`.
        - An element that uses the `igxTooltip` directive is used as a tooltip for a specific target (anchor).
        - Extends `IgxToggleDirective`.
        - Exported with the name **tooltip**.
    - Added `IgxTooltipTargetDirective`.
        - An element that uses the `igxTooltipTarget` directive is used as a target (anchor) for a specific tooltip.
        - Extends `IgxToggleActionDirective`.
        - Exported with the name **tooltipTarget**.
    - Both new directives are used in combination to set a tooltip to an element. For more detailed information, see the [README](https://github.com/IgniteUI/igniteui-angular/blob/master/projects/igniteui-angular/src/lib/directives/tooltip/README.md).
- `igxToggle`:
    - Introduced reposition method which allows a user to force toggle to reposition according its position strategy.
- `IgxDrag` and `IgxDrop` directives available.
    - `IgxDrag` allows any kind of element to be moved/dragged around the page without changing its position in the DOM. Supports Desktop/Mixed/Touch environments.
    - `IgxDrop` allows any element to act as a drop area where any `igxDrag` element can be dragged into and dropped. Includes default logic that moves the dropped element from its original position to a child of the `igxDrop` element.
    - Combined they provide a way to move elements around the page by dragging them. For more detail see the [README](https://github.com/IgniteUI/igniteui-angular/blob/master/projects/igniteui-angular/src/lib/directives/dragdrop/README.md).
- `IgxGrid` keyboard navigation
When you focus a specific cell and press one of the following key combinations, the described behaviour is now performed:
    - `Ctrl + Arrow Key Up` - navigates to the first cell in the current column;
    - `Ctrl + Arrow Down` - navigates to the last cell in the current column;
    - `Home` - provide the same behavior as Ctrl + Arrow Left - navigates to the first cell from the current row;
    - `End` - provide the same behavior as Ctrl + Arrow Right - navigates to the last cell from the current row;
    - `Ctrl + Home` - navigates to the first cell in the grid;
    - `Ctrl + End` - navigates to the last cell in the grid;
    - `Tab` - sequentially move the focus over the next cell on the row and if the last cell is reached move to next row. If next row is group row the whole row is focused, if it is data row, move focus over the first cell;
    - `Shift + Tab` - sequentially move focus to the previous cell on the row, if the first cell is reached move the focus to the previous row. If previous row is group row focus the whole row or if it is data row, focus the last cell of the row;
    - `Space` over Cell - if the row is selectable, on keydown space triggers row selection
    - `Arrow Left` over GroupRow - collapse the group row content if the row is not already collapsed;
    - `Arrow Right` over GroupRow - expand the group row content if the row is not already expanded;
    - on mouse `wheel` the focused element is blurred;
    - **Breaking change**  `space` handler for the group row has been removed; so `Space` does not toggle the group row;
    - **Breaking change** cell selection is preserved when the focus is moved to group row.
    - Introduced `onFocusChange` event. The event is cancelable and output argument from type `IFocusChangeEventArgs`;
    - For more detailed information see the [official keyboard navigation specification](https://github.com/IgniteUI/igniteui-angular/wiki/igxGrid-Specification#kb-navigation).

## 6.1.9

### General

- `sortStrategy` input exposed to provide custom sort strategy for the `IgxColumnComponent`. The custom strategy should implement the `ISortingStrategy` interface, or can extend the base `DefaultSortingStrategy` class and override all or some of its public/protected members.
- The previously optional `ignoreCase` and `strategy` of the `ISortingExpression` interface are no longer optional. In order to use our default sorting strategy in expressions built programmatically, you need to pass `DefaultSortingStrategy.instance()` or any implementation of the `ISortingStrategy` interface.
- `groupingComparer` input exposed to provide custom grouping compare function for the `IgxColumnComponent`. The function receives two values and should return `0` if they are to considered members of the same group.

## 6.1.8

### Bug fixes

- Fix sorting and groupby expression not syncing when there are already sorted columns. #2786
- GroupBy Chip sorting direction indicator is not changed if sorting direction is changed #2765
- Failing tests caused by inconsistent behavior when sorting a column with equal values #2767
- IgxGridComponent.groupingExpressions is of type any #2758

## 6.1.7

### Bug Fixes
- IgxSelectionAPIService allows to add items with id which is undefined #2581
- FilteredSortedData collection holds the original data after first filtering operation is done #2611
- Calendar improvement of "selected" getter #2687
- Improve igxCalendar performance #2675
- Add Azure Pipelines CI and PR builds #2605
- The igxDatePicker changes the time portion of a provided date #2561
- IgxChip remove icon has wrong color #2573
- Chip has intrinsic margin #2662
- IgxChip remove icon has wrong color #2573
- ChipsArea's OnSelection output is not emitted on initialization #2640

## 6.1.6

## Bug Fixes
- IgxChip raises onSelection before onRemove #2612
- Summaries are shown on horizontal scrolling when Row Selectors are enabled #2522
- Bug - IgxCombo - Combo does not bind properly with [(ngModel)] and simple data (e.g. string[]) #2620
- Missing backtick in comment #2537
- IgxSelectionAPIService allows to add items with id which is undefined #2581
- Circular bar text is clipped #2370
- Update all angular async Calendar tests to await async #2582
- InvalidPipeArgument: 'inable to convert "" into a date for pipe 'DatePipe' #2520
- All cells in the row enter in edit mode if igx-columns are recreated. #2516

## 6.1.5
- **General**
    - `IgxChip`
        - Introduced event argument types to all `EventEmitter` `@Output`s.
        - A chip can now be selected with the API with the new `selected` input. The `selected` input overrides the `selectable` input value.
        - **Breaking change** `onSelection`'s EventEmitter interface property `nextStatus` is renamed to `selected`.
    - `IgxChipArea`
        - Introduced event argument types to all `EventEmitter` `@Output`s.
    - `igxFor`
        - Adding inertia scrolling for touch devices. This also affects the following components that virtualize their content via the igxFor - `igxGrid`, `igxCombo`.
    - `igxGrid`
        - Adding inertia scrolling for touch devices.
    - `igxCombo`
        - Adding inertia scrolling for touch devices.
    - `IgxCalendar` - `deselectDate` method added that deselects date(s) (based on the selection type)
    - `IgxDatePicker` - `deselectDate` method added that deselects the calendar date.

### Bug Fixes
- igx-tabs : When you move the tab key, the contents of other tabs are displayed. #2550
- Prevent default scroll behavior when using keyboard navigation. #2496
- Error is thrown on ng serve --prod #2540
- onSelection event is not fired when a cell in last visible row is row is selected and press arrow Down #2509
- Add deselect method to igxCalendar #2424
- Time starts from 03 minutes instead of 00 #2541
- Replace EventEmitter<any> with the respective interface for the event #2481
- Cannot scroll last item in view #2504
- Japanese character is redundantly inserted into textbox on filter dialog on Safari #2316
- Improve row selection performance #1258
- igxRipple - Mousedown event doesn't bubble up when igxRipple is attached to elements. #2473
- Add default formatting for numbers in igx-grid #1197
- An error is returned when update a filtered cell #2465
- Grid Keyboard navigation performance issue #1923
- Vertical scrolling performance is slower when grouping is applied. #2421

## 6.1.4

### Bug Fixes

- Bottom of letters fall of in the label of igx-tabs-group #1978
- The search highlight and info are not updated correctly after editing a cell value of the grid #2388
- Cannot set chip as selected through API if selectable is false #2383
- Pressing 'Home/End' keys is not moving the focus to the first/last item #2332
- Cannot set igxChip as selected #2378
- Scrolling using touch is not working on Edge and Internet Explorer 11 #1639
- IgxCombo - Selection - Cannot override combo selection through the onSelectionChange event #2440
- igx-grid - `updateCell` method doesn't update cells that are not rendered. #2350

## 6.1.3
- **General**
    - Added ES7 polyfill for Object for IE. This should be added to the polyfills in order for the igxGrid to render under IE.
        ```
        import 'core-js/es7/object';
        ```

- `igxTabs`
    - `selectedIndex` property has an `@Input` setter and can be set both in markup and in code behind.
- `igxDropDownItem`
    - `isSelected` has a public setter and is now an `@Input` property that can be used for template binding.
- `igxGrid`
    - **Breaking change** `applyNumberCSSClass` and `columnType` getters are removed.
    - `isUnary` property added to IFilteringOperation
    - `igxColumn`
        - The footerTemplate property is removed.
    - `igxColumnGroup`
        - The footerTemplate property is removed.
    - exposed `autosize()` method on `IgxColumnComponent`. It allows the user to programatically change the size of a column according to it's largest visible cell.
    - Initializing an `igxGrid` component without setting height, inside a container without height defined, now causes the grid to render 10 records from the data view or all of the records if there are fewer than 10 available.
- `igxCombo`
    - **Breaking change** igxCombo default `width` is set to 100%
    - **Breaking change** `itemsMaxWidth` is renamed to `itemsWidth`
- `igxLinearBar` and `igxCircularBar`
    - exposed `step` input which determines the update step of the progress indicator. By default it is one percent of the maximum value.
    - `IgxCircularBar` `text` input property exposed to set the text to be displayed inside the circular bar.

### Bug fixes

- igx-grid - cannot auto-size columns by double-clicking in IE11 #2025
- Animation for removing item from list is very quick, must be more smoothly. #2306
- circular and linear bars - prevent progress exceeding, smooth update when operate with big nums, allow floating point nums, expose step input #2163
- Blank space on the right of igxGrid when there is a hidden column and grid width is 100% #2249
- Igx Combo throws errors when data is set to null or undefined #2300
- Top cell is not positioned aligned to the header, after keyboard navigation #1185
- In carousel when call method remove for selected slide it is still previewed #2182
- In grid paging paginate and page should check if the page is greater than the totalPages #2288
- Typos and inaccuracies in IgxSnackbar's readme. #2250
- The grid enables all the columns to be declared as pinned in the template #1612
- Combo - Keyboard Navigation - Add Item button fires on Keydown.Space #2266
- Reduce the use of MutationObservers in the IgxTextHighlightDirective #2251
- Improve row selection performance #1258
- Filter UI dialog redraws #2038
- Can't navigate from first row cell to selection checkbox with key combination #1937
- Incorrect position pinning of Navigation Drawer #2013
- Keyboard navigation not working correctly whith column moving and cell selection #2086
- Grid Layout is broken when you hide column #2121
- IgxDateFilteringOperand's operation "doesNotEqual" doesn't work if the "equals" operation is localized(modified). #2202
- aside in igx-nav-drawer surpasses height of igx-nav-drawer #1981
- The button for collapse/expand all in groupby is not working correctly #2200
- IgxDropDown Item cannot be set as selected. #2061
- IgxBooleanFilteringOperand doesn't work if the operation 'all' is localized(modified). #2067
- columnMove doesn't work if no data is loaded. #2158
- Combo's clear button should be just an icon #2099
- Default combo width should be 100% #2097
- The combo list disappears after disabling Filtering at runtime #2108
- igx-slider - slider comes to not work well after changing maxValue. #920
- Search match highlight not always scrolled into view #1886
- When groupby row is focused and spacebar is pressed the browser scrolls down, everywhere except Chrome, although it should only collapse the group #1947
- Grid data bind fails initially until window resize #1614
- Localization (i18n) for grid grouping area string #2046
- When delete all records in the last page pager should be changed #2014
- Filter icon in the header changes its position #2036

## 6.1.2
- `igxCombo` improvements
    - Remote Data Binding fixes - selection preserving and keyboard navigation.

    For more detailed information see the [official igxCombo documentation](https://www.infragistics.com/products/ignite-ui-angular/angular/components/combo.html).

**General**
- Added `jsZip` as a Dependency.

### Bug Fixes

- Grid Layout is broken when you change displayDensity runtime #2005
- Add empty grid template #2035
- Page Up/Page Down buttons don't scroll the grid #606
- Icon component is not properly exported #2072
- Adding density to chip doesn't make the density style to apply when it is dragged #1846
- Update jszip as dependency #2043
- No message is displayed when there is empty grid data without filtering enabled. #2001
- The only possible range of setting minValue to igxSlider is between [0..99] #2033
- Bootstrap & IgniteUI issues #1548
- Remove tabs from collection -> TabCollectionChange Output #1972
- 6.1.1 error on npm install #2023
- Remote binding combo doesn't store the selected fields when scrolled or collapsed #1944
- Exception is thrown when hovering a chip with a column header #1813
- IgxCombo - Remote Virtualization Keyboard Navigation #1987

## 6.1.1
- `igxTimePicker` changes
    - `onClose` event added.

## Bug Fixes

- Exit edit mode when move column through grid API #1932
- IgxListItemComponent and the two template directives are missing from public_api.ts. #1939
- Add Item button disappears after adding same item twice successively. #1938
- onTabItemDeselected is called for every not selected tab item #1952
- Exit edit mode when pin/unpin column through grid API #1933
- Selected combo item doesn't have the proper focused styles #1948
- Time-picker does not open on button-press. #1949
- Custom cell not rendering with grid searching functionality #1931
- Regular highlight makes the highlighted text unreadable when the row is selected. #1852
- DatePicker focus is wrong on select date value #1965
- add sass docs, grid document updates and input-group theme-related fixes #1993
- DatePicker focus handler and AoT build #1994
- Change displayDensity runtime #1974
- Change IgxGrid display density runtime #1998
- Error is thrown when using igx-grid theme without $content-background #1996
- Update npm deploy token #2002

## 6.1.0
- `igxOverlay` service added. **igxOverlayService** allows you to show any component above all elements in page. For more detailed information see the [official documentation](https://www.infragistics.com/products/ignite-ui-angular/angular/components/overlay_main.html)
- Added **igxRadioGroup** directive. It allows better control over its child `igxRadio` components and support template-driven and reactive forms.
- Added `column moving` feature to `igxGrid`, enabled on a per-column level. **Column moving** allows you to reorder the `igxGrid` columns via standard drag/drop mouse or touch gestures.
    For more detailed information see the [official documentation](https://www.infragistics.com/products/ignite-ui-angular/angular/components/grid_column_moving.html).
- `igx-tab-bar` selector removed from `IgxBottomNavComponent`.
- `igxGrid` filtering operands
- `igxGrid`
    - **Breaking change** `filter_multiple` method is removed. `filter` method and `filteringExpressionsTree` property could be used instead.
    - **Breaking change** `filter` method has new signature. It now accepts the following parameters:
        - `name` - the name of the column to be filtered.
        - `value` - the value to be used for filtering.
        - `conditionOrExpressionTree` - (optional) this parameter accepts object of type `IFilteringOperation` or `IFilteringExpressionsTree`. If only a simple filtering is required a filtering operation could be passes (see bellow for more info). In case of advanced filtering an expressions tree containing complex filtering logic could be passed.
        - `ignoreCase` - (optional) - whether the filtering would be case sensitive or not.
    - **Breaking change** `onFilteringDone` event now have only one parameter - `IFilteringExpressionsTree` which contains the filtering state of the filtered column.
    - `filter_global` method clears all existing filters and applies the new filtering condition to all grid's columns.
    - filtering operands:
        - **Breaking change** `IFilteringExpression` condition property is no longer a direct reference to a filtering condition method, instead it's a reference to an `IFilteringOperation`
        - 5 filtering operand classes are now exposed
            - `IgxFilteringOperand` is a base filtering operand, which can be inherited when defining custom filtering conditions
            - `IgxBooleanFilteringOperand` defines all default filtering conditions for `boolean` types
            - `IgxNumberFilteringOperand` defines all default filtering conditions for `numeric` types
            - `IgxStringFilteringOperand` defines all default filtering conditions for `string` types
            - `IgxDateFilteringOperand` defines all default filtering conditions for `Date` types
        - `IgxColumnComponent` now exposes a `filters` property, which takes an `IgxFilteringOperand` class reference
            - Custom filters can now be provided to grid columns by populating the `operations` property of the `IgxFilteringOperand` with operations of `IFilteringOperation` type
```
export class IgxCustomFilteringOperand extends IgxFilteringOperand {
    // Making the implementation singleton
    private static _instance: IgxCustomFilteringOperand = null;

    protected constructor() {
        super();
        this.operations = [{
            name: 'custom',
            logic: (target: string) => {
                return target === 'My custom filter';
            }
        }].concat(this.operations); // Keep the empty and notEmpty conditions from base
    }

    // singleton
    // Must implement this method, because the IgxColumnComponent expects it
    public static instance(): IgxCustomFilteringOperand {
        return this._instance || (this._instance = new this());
    }
}
```

- `igxGrid` now supports grouping of columns enabling users to create criteria for organizing data records. To explore the functionality start off by setting some columns as `groupable`:
    ```html
    <igx-grid [data]="data">
        <igx-column [field]="'ProductName'"></igx-column>
        <igx-column [field]="'ReleaseDate'" [groupable]="true"></igx-column>
    </igx-grid>
    ```
   For more information, please head over to `igxGrid`'s [ReadMe](https://github.com/IgniteUI/igniteui-angular/blob/master/src/grid/README.md) or the [official documentation](https://www.infragistics.com/products/ignite-ui-angular/angular/components/grid_groupby.html).

- `igxGrid` now supports multi-column headers allowing you to have multiple levels of columns in the header area of the grid.
    For more information, head over to [official documentation](https://www.infragistics.com/products/ignite-ui-angular/angular/components/grid_multi_column_headers.html)
- `igxGrid` theme now has support for alternating grid row background and text colors.
- `igxGrid` now has a toolbar (shown using the `showToolbar` property) which contains the following features:
  - title (specified using the `toolbarTitle` property)
  - column hiding feature (enabled using the `columnHiding` property)
  - column pinning feature (enabled using the `columnPinning` property)
  - export to excel (enabled using the `exportExcel` property)
  - export to CSV (enabled using the `exportCsv` property)
- `igxColumn` changes:
    - **Breaking change** filteringExpressions property is removed.
- `igxGrid` API is updated
    - **Breaking change** deleteRow(rowSelector: any) method will delete the specified row only if the primary key is defined. The method accept rowSelector as a parameter,  which is the rowID.
    - **Breaking change** updateRow(value: any, rowSelector: any) method will update the specified row only if the primary key is defined. The method accept value and rowSelector as a parameter, which is the rowID.
    - **Breaking change** updateCell(value: any, rowSelector: any, column: string) method will update the specified cell only if the primary key is defined. The method accept  value, rowSelector,which is the rowID and column name.
    - getCellByKey(rowSelector: any, columnField: string) method is added to grid's API. This method retuns a cell or undefined only if primary key is defined and search for the specified cell by the rowID and column name.
    - getCellByColumn(rowIndex: number, columnField: string) method is updated. This method returns a cell or undefined by using rowIndex and column name.
- `IgxGridRow` API is updated:
    - update(value: any) method is added. The method takes as a parameter the new value, which is to be set to the specidied row.
    - delete() method is added. The method removes the specified row from the grid's data source.

- `igxCell` default editing template is changed according column data type. For more information you can read the [specification](https://github.com/IgniteUI/igniteui-angular/wiki/Cell-Editing) or the [official documentation](https://www.infragistics.com/products/ignite-ui-angular/angular/components/grid_editing.html)
- `igxCombo` component added

    ```html
    <igx-combo #combo [data]="towns" [displayKey]="'townName'" [valueKey]="'postCode'" [groupKey]="'province'"
        [allowCustomValues]="true" placeholder="Town(s)" searchPlaceholder="Search town..."></igx-combo>
    ```

    igxCombo features:

        - Data Binding
        - Value Binding
        - Virtualized list
        - Multiple Selection
        - Filtering
        - Grouping
        - Custom values
        - Templates
        - Integration with Template Driven and Reactive Forms
        - Keyboard Navigation
        - Accessibility compliance

    For more detailed information see the [official igxCombo documentation](https://www.infragistics.com/products/ignite-ui-angular/angular/components/combo.html).
- `igxDropdown` component added

    ```html
    <igx-drop-down (onSelection)="onSelection($event)" (onOpening)="onOpening($event)">
        <igx-drop-down-item *ngFor="let item of items" disabled={{item.disabled}} isHeader={{item.header}}>
                {{ item.field }}
        </igx-drop-down-item>
    </igx-drop-down>
    ```

    **igxDropDown** displays a scrollable list of items which may be visually grouped and supports selection of a single item. Clicking or tapping an item selects it and closes the Drop Down.

    A walkthrough of how to get started can be found [here](https://www.infragistics.com/products/ignite-ui-angular/angular/components/drop_down.html)

    igxDropdown features:

        - Single Selection
        - Grouping
        - Keyboard Navigation
        - Accessibility compliance

- `igxChip` and `igxChipsArea` components added

    ```html
    <igx-chips-area>
        <igx-chip *ngFor="let chip of chipList" [id]="chip.id">
            <label igxLabel>{{chip.text}}</label>
        </igx-chip>
    </igx-chips-area>
    ```

    For more detailed information see the [official igxChip documentation](https://www.infragistics.com/products/ignite-ui-angular/angular/components/chip.html).

- `igxToggle` changes
    - `onOpening` event added.
    - `onClosing` event added.
- `igxToggleAction` new `overlaySettings` input controls how applicable targets display content. Provides defaults with positioning based on the host element. The `closeOnOutsideClick` input is deprecated in favor of the new settings and will be removed in the future.

- `igxList` now supports a 'loading' template which is shown when the list is empty and its new `isLoading` property is set to `true`. You can redefine the default loading template by adding an `ng-template` with the `igxDataLoading` directive:

    ```html
    <igx-list [isLoading]="true">
        <ng-template igxDataLoading>
            <p>Please wait, data is loading...</p>
        </ng-template>
    </igx-list>
    ```

- **Breaking changes**:
    - Removed submodule imports. All imports are now resolved from the top level `igniteui-angular` package.
    - `igxGrid` changes:
        - sort API now accepts params of type `ISortingExpression` or `Array<ISortingExpression>`.
    - `igxToggle` changes
        - `collapsed` now read-only, markup input is removed.
        - `onOpen` event renamed to `onOpened`.
        - `onClose` event renamed to `onClosed`.
        - `open` method does not accept fireEvents optional boolean parameter. Now it accepts only overlaySettings optional parameter of type `OverlaySettings`.
        - `close` method does not accept fireEvents optional boolean parameter.
        - `toggle` method does not accept fireEvents optional boolean parameter. Now it accepts only overlaySettings optional parameter of type `OverlaySettings`.
    - `igxDialog` changes
        - `open` method does not accept fireEvents boolean parameter. Now it accepts only overlaySettings optional parameter of type `OverlaySettings`.
- **Breaking change** All properties that were named `isDisabled` have been renamed to `disabled` in order to acheive consistency across our component suite. This affects: date-picker, input directive, input-group, dropdown-item, tabbar and time-picker.
- The **deprecated** `igxForRemote` input for the `igxFor` directive is now removed. Setting the required `totalItemCount` property after receiving the first data chunk is enough to trigger the required functionality.

## 6.0.4
- **igxRadioGroup** directive introduced. It allows better control over its child `igxRadio` components and support template-driven and reactive forms.
- Fixed ReactiveForms validations support for IgxInputGroup. Related [issue](https://github.com/IgniteUI/igniteui-angular/issues/1144).

## 6.0.3
- **igxGrid** exposing the `filteredSortedData` method publicly - returns the grid data with current filtering and sorting applied.

## 6.0.2
- **igxGrid** Improve scrolling on mac [#1563](https://github.com/IgniteUI/igniteui-angular/pull/1563)
- The `ng update igniteui-angular` migration schematics now also update the theme import path in SASS files. [#1582](https://github.com/IgniteUI/igniteui-angular/issues/1582)

## 6.0.1
- Introduced migration schematics to integrate with the Angular CLI update command. You can now run

  `ng update igniteui-angular`

  in existing projects to both update the package and apply any migrations needed to your project. Make sure to commit project state before proceeding.
  Currently these cover converting submodule imports as well as the deprecation of `igxForRemote` and rename of `igx-tab-bar` to `igx-bottom-nav` from 6.0.0.
- **Breaking changes**:
    - Removed submodule imports. All imports are now resolved from the top level `igniteui-angular` package. You can use `ng update igniteui-angular` when updating to automatically convert existing submodule imports in the project.
    - Summary functions for each IgxSummaryOperand class has been made `static`. So now you can use them in the following way:
    ```typescript
    import { IgxNumberSummaryOperand, IgxSummaryOperand } from "igniteui-angular";
    class CustomSummary extends IgxSummaryOperand {
    constructor() {
      super();
    }
    public operate(data?: any[]) {
      const result = super.operate(data);
      result.push({
        key: "Min",
        label: "Min",
        summaryResult: IgxNumberSummaryOperand.min(data)
      });
      return result;
    }
  }
    ```


## 6.0.0
- Theming - You can now use css variables to style the component instances you include in your project.
- Added `onDoubleClick` output to `igxGrid` to emit the double clicked cell.
- Added `findNext`, `findPrev` and `clearSearch` methods to the IgxGridComponent which allow easy search of the grid data, even when the grid is virtualized.
- Added `IgxTextHighlightDirective` which highlights parts of a DOM element and keeps and updates "active" highlight.
- Added `All` option to the filter UI select for boolean columns
- Update to Angular 6

## 5.3.1
- igx-dialog changes
    - Dialog title as well as dialog actions (buttons) can be customized. For more information navigate to the [ReadMe](https://github.com/IgniteUI/igniteui-angular/blob/master/src/dialog/README.md).
- Filtering a boolean column by `false` condition will return only the real `false` values, excluding `null` and `undefined`. Filtering by `Null` will return the `null` values and filtering by `Empty` will return the `undefined`.
- The `Filter` button in the filtering UI is replaced with a `Close` button that is always active and closes the UI.
- Filtering UI input displays a `X` icon that clears the input.

## 5.3.0
- Added `rowSelectable` property to `igxGrid`
    - Setting `rowSelectable` to `true` enables multiple row selection for the `igx-grid` component. Adds a checkbox column that allows (de)selection of one, multiple or all (via header checkbox) rows.
    - For more information about the `rowSelectable` property and working with grid row, please read the `igxGrid`'s [ReadMe](https://github.com/IgniteUI/igniteui-angular/blob/master/src/grid/README.md) about selection or see the [official documentation](https://www.infragistics.com/products/ignite-ui-angular/angular/components/grid-selection.html)
- Added `onContextMenu` output to `igxGrid` to emit the clicked cell.
- `igx-datePicker`: Added `onClose` event.
- `igxTextSelection` directive added
    - `igxTextSelection` directive allows you to select the whole text range for every element with text content it is applied.
- `igxFocus` directive added
    - `igxFocus` directive allows you to force focus for every element it is applied.
- `igx-time-picker` component added
    - `igx-time-picker` allows user to select time, from a dialog with spinners, which is presented into input field.
    - For more information navigate to the [ReadMe](https://github.com/IgniteUI/igniteui-angular/blob/master/src/time-piker/README.md).
- `igx-tab-bar` changes
    - **Breaking changes**: `IgxTabBarComponent` is renamed to `IgxBottomNavComponent` and `IgxTabBarModule` is renamed to `IgxBottomNavModule`.
    - `igx-tab-bar` selector is deprecated. Use `igx-bottom-nav` selector instead.
- `igx-tabs` component added
    - `igx-tabs` allows users to switch between different views. The `igx-tabs` component places the tabs headers at the top and allows scrolling when there are multiple tab items outside the visible area. Tabs are ordered in a single row above their associated content.
    - For more information navigate to [ReadMe](https://github.com/IgniteUI/igniteui-angular/blob/master/src/tabs/README.md).
- Added column pinning in the list of features available for `igxGrid`. Pinning is available though the API. Try the following:
   ```typescript
   const column = this.grid.getColumnByName(name);
   column.pin();
   ```
   For more information, please head over to `igxGrid`'s [ReadMe](https://github.com/IgniteUI/igniteui-angular/blob/master/src/grid/README.md) or the [official documentation](https://www.infragistics.com/products/ignite-ui-angular/angular/components/grid_column_pinning.html).
- Added `summaries` feature to `igxGrid`, enabled on a per-column level. **Grid summaries** gives you a predefined set of default summaries, depending on the type of data in the column.
    For more detailed information read `igxGrid`'s [ReadMe](https://github.com/IgniteUI/igniteui-angular/blob/master/src/grid/README.md) or see the [official documentation](https://www.infragistics.com/products/ignite-ui-angular/angular/components/grid_summaries.html).
- Added `columnWidth` option to `igxGrid`. The option sets the default width that will be applied to columns that have no explicit width set. For more detailed information read `igxGrid`'s [ReadMe](https://github.com/IgniteUI/igniteui-angular/blob/master/src/grid/README.md)
- Added API to `igxGrid` that allows for vertical remote virtualization. For guidance on how to implement such in your application, please refer to the [official documentation](https://www.infragistics.com/products/ignite-ui-angular/angular/components/grid_virtualization.html)
- Added smooth scrolling for the `igxForOf` directive making the scrolling experience both vertically and horizontally much more natural and similar to a native scroll.
- Added `onCellClick` event.
- `igxForOf` now requires that its parent container's `overflow` is set to `hidden` and `position` to `relative`. It is recommended that its height is set as well so that the display container of the virtualized content can be positioned with an offset inside without visually affecting other elements on the page.
    ```html
    <div style='position: relative; height: 500px; overflow: hidden'>
        <ng-template igxFor let-item [igxForOf]="data" #virtDirVertical
                [igxForScrollOrientation]="'vertical'"
                [igxForContainerSize]='"500px"'
                [igxForItemSize]='"50px"'
                let-rowIndex="index">
                <div style='height:50px;'>{{rowIndex}} : {{item.text}}</div>
        </ng-template>
    </div>
    ```
- Removed the `dirty` local template variable previously exposed by the `igxFor` directive.
- The `igxForRemote` input for the `igxFor` directive is now **deprecated**. Setting the required `totalItemCount` property after receiving the first data chunk is enough to trigger the required functionality.
- the `igx-icon` component can now work with both glyph and ligature-based icon font sets. We've also included a brand new Icon Service, which helps you create aliases for the icon fonts you've included in your project. The service also allows you to define the default icon set used throughout your app.
- Added the option to conditionally disable the `igx-ripple` directive through the `igxRippleDisabled` property.
- Updated styling and interaction animations of the `igx-checkbox`, `igx-switch`, and `igx-radio` components.
- Added `indeterminate` property and styling to the `igx-checkbox` component.
- Added `required` property to the `igx-checkbox`, `igx-radio`, and `igx-switch` components.
- Added `igx-ripple` effect to the `igx-checkbox`, `igx-switch`, and `igx-radio` components. The effect can be disabled through the `disableRipple` property.
- Added the ability to specify the label location in the `igx-checkbox`, `igx-switch`, and `igx-radio` components through the `labelPosition` property. It can either be `before` or `after`.
- You can now use any element as label on the `igx-checkbox`, `igx-switch`, and `igx-radio` components via the aria-labelledby property.
- You can now have invisible label on the `igx-checkbox`, `igx-switch`, and `igx-radio` components via the aria-label property.
- Added the ability to toggle the `igx-checkbox` and `igx-switch` checked state programmatically via `toggle` method on the component instance.
- Added the ability to select an `igx-radio` programmatically via `select` method on the component instance.
- Fixed a bug on the `igx-checkbox` and `igx-radio` components where the click event was being triggered twice on click.
- Fixed a bug where the `igx-checkbox`, `igx-switch`, and `igx-radio` change event was not being triggered on label click.
- `igxМask` directive added
    - `igxМask` provide means for controlling user input and formatting the visible value based on a configurable mask rules. For more detailed information see [`igxMask README file`](https://github.com/IgniteUI/igniteui-angular/blob/master/src/directives/mask/README.md)
- `igxInputGroup` component added - used as a container for the `igxLabel`, `igxInput`, `igxPrefix`, `igxSuffix` and `igxHint` directives.
- `igxPrefix` directive added - used for input prefixes.
- `igxSuffix` directive added - used for input suffixes.
- `igxHint` directive added - used for input hints.
- `igxInput` directive breaking changes:
    - the directive should be wrapped by `igxInputGroup` component
    - `IgxInputGroupModule` should be imported instead of `IgxInputModule`
- `igxExcelExportService` and `igxCSVExportService` added. They add export capabilities to the `igxGrid`. For more information, please visit the [igxExcelExportService specification](https://github.com/IgniteUI/igniteui-angular/wiki/IgxExcelExporterService-Specification) and the [igxCSVExportService specification](https://github.com/IgniteUI/igniteui-angular/wiki/CSV-Exporter-Service-Specification).
- **General**
    - Added event argument types to all `EventEmitter` `@Output`s. #798 #740
    - Reviewed and added missing argument types to the following `EventEmitter`s
        - The `igxGrid` `onEditDone` now exposes arguments of type `IGridEditEventArgs`. The arguments expose `row` and `cell` objects where if the editing is performed on a cell, the edited `cell` and the `row` the cell belongs to are exposed. If row editing is performed, the `cell` object is null. In addition the `currentValue` and `newValue` arguments are exposed. If you assign a value to the `newValue` in your handler, then the editing will conclude with the value you've supplied.
        - The `igxGrid` `onSelection` now correctly propagates the original `event` in the `IGridCellEventArgs`.
    - Added `jsZip` as a Peer Dependency.
- `primaryKey` attribute added to `igxGrid`
    - `primaryKey` allows for a property name from the data source to be specified. If specified, `primaryKey` can be used instead of `index` to indentify grid rows from the `igxGrid.rowList`. As such, `primaryKey` can be used for selecting rows for the following `igxGrid` methods - `deleteRow`, `updateRow`, `updateCell`, `getCellByColumn`, `getRowByKey`
    - `primaryKey` requires all of the data for the specified property name to have unique values in order to function as expected.
    - as it provides a unique identifier for each data member (and therefore row), `primaryKey` is best suited for addressing grid row entries. If DOM virtualization is in place for the grid data, the row `index` property can be reused (for instance, when filtering/sorting the data), whereas `primaryKey` remains unique. Ideally, when a persistent reference to a row has to be established, `primaryKey` should be used.
- **Theming**
    - Added a `utilities` module to the theming engine to allow for easier import of theming functions and mixins, such as igx-color, igx-palette, igx-elevation, etc. To import the utilities do ```@import '~igniteui-angular/core/styles/themes/utilities';```

## 5.2.1
- `hammerjs` and `@types/hammerjs` are removed from `peerDependencies` and were added as `dependencies`. So if you are using Igniteui-Angular version 5.2.1 or above it is enough to run `npm install igniteui-angular` in your project for getting started. For more detailed information see [`Ignite UI for Angular Getting Started`](https://www.infragistics.com/products/ignite-ui-angular/getting-started)
- `web-animations-js` is added as Peer Dependency.
- `Theming` bug fixes and improvements.
- Use the following command to generate `Ignite UI for Angular Themes` documentation - `npm run build:docs`. Navigate to `dist/docs/sass` and open `index.html` file.

## 5.2.0
- `igxForOf` directive added
    - `igxForOf` is now available as an alternative to `ngForOf` for templating large amounts of data. The `igxForOf` uses virtualization technology behind the scenes to optimize DOM rendering and memory consumption. Virtualization technology works similar to Paging by slicing the data into smaller chucks which are swapped from a container viewport while the user scrolls the data horizontally/vertically. The difference with the Paging is that virtualization mimics the natural behavior of the scrollbar.
- `igxToggle` and `igxToggleAction` directives added
    - `igxToggle` allows users to implement toggleable components/views (eg. dropdowns), while `igxToggleAction` can control the
      `igxToggle` directive. Refer to the official documentation for more information.
    - `igxToggle` requires `BrowserAnimationsModule` to be imported in your application.
- [`Ignite UI for Angular Theming`](https://www.infragistics.com/products/ignite-ui-angular/angular/components/themes.html) - comprehensive set of **Sass** functions and mixins will give the ability to easily style your entire application or only certain parts of it.
    - Previously bundled fonts, are now listed as external dependencies. You should supply both the [Material Icons](http://google.github.io/material-design-icons/) and [Titillium Web](https://fonts.google.com/selection?selection.family=Titillium+Web:300,400,600,700) fonts yourself by either hosting or using CDN.
- `igx-grid` changes
    - The component now uses the new `igxForOf` directive to virtualize its content both vertically and horizontally dramatically improving performance for applications displaying large amounts of data.
    - Data-bound Input property `filtering` changed to `filterable`:

    ```html
    <igx-grid [data]="data">
        <igx-column [field]="'ReleaseDate'" [header]="'ReleaseDate'"
            [filterable]="true" dataType="date">
        </igx-column>
    </igx-grid>
    ```

    - @HostBinding `min-width` added to `IgxGridCellComponent` and `IgxGridHeaderCell`
    - The IgxGridCellComponent no longer has a value setter, but instead has an `update` modifier.

    ```html
    <ng-template igxCell let-cell="cell">
        {{ cell.update("newValue") }}
    </ng-template>
    ```
    - Class `IgxGridFiltering` renamed to `IgxGridFilteringComponent `
    - The grid filtering UI dropdowns are now controlled by the `igxToggle` directive.
      - Make sure to import `BrowserAnimationsModule` inside your application module as `igxToggle` uses animations for state transition.
    - `state` input
        - filtering expressions and sorting expressions provided
    - Removed `onCellSelection` and `onRowSelection` event emitters, `onSelection` added instead.
    - Removed `onBeforeProcess` event emitter.
    - Removed `onMovingDone` event emitter.
    - Removed methods `focusCell` and `focusRow`.
    - Renamed method `filterData` to `filter`.
    - New methods `filterGlobal` and `clearFilter`.
    - New method `clearSort`.
    - Renamed method `sortColumn` to `sort`.
    - New Input `sortingIgnoreCase` - Ignore capitalization of words.
- `igx-navigation-drawer` changes
    - `NavigationDrawer` renamed to `IgxNavigationDrawerComponent`
    - `NavigationDrawerModule` renamed to `IgxNavigationDrawerModule`
    - `IgxNavigationDirectives` renamed to `IgxNavigationModule`
    - `NavigationService` renamed to `IgxNavigationService`
    - `NavigationToggle` renamed to `IgxNavigationToggleDirective`
    - `NavigationClose` renamed to `IgxNavigationCloseDirective`
    - Content selector `ig-drawer-content` replaced with `<ng-template igxDrawer>`
    - Content selector `ig-drawer-mini-content` replaced with `<ng-template igxDrawerMini>`
    - CSS class `ig-nav-drawer-overlay` renamed to `igx-nav-drawer__overlay`
    - CSS class `ig-nav-drawer` renamed to `igx-nav-drawer`
- `igxInput` changes
    - CSS class `ig-form-group` to `igx-form-group`
- `igxBadge` changes
    - From now on, the Badge position is set by css class, which specifies an absolute position as well as top/bottom/left/right properties. The Badge position input should not be used.
- `igx-avatar` changes
    - [Initials type avatar is using SVG element from now on](https://github.com/IgniteUI/igniteui-angular/issues/136)
- `igx-calendar` changes
    - `formatViews` - Controls whether the date parts in the different calendar views should be formatted according to the provided `locale` and `formatOptions`.
    - `templating` - The **igxCalendar** supports now templating of its header and subheader parts.
    - `vertical` input - Controls the layout of the calendar component. When vertical is set to `true` the calendar header will be rendered to the side of the calendar body.

- `igx-nav-bar` changes
    -   Currently `isActionButtonVisible` resolves to `false` if actionButtonIcon is not defined.
- `igx-tab-bar` changes
    - custom content can be added for tabs

    ```html
    <igx-bottom-nav>
        <igx-tab-panel>
            <ng-template igxTab>
                <igx-avatar initials="T1">
                </igx-avatar>
            </ng-template>
            <h1>Tab 1 Content</h1>
        </igx-tab-panel>
    </igx-bottom-nav>
    ```

- `igx-scroll` component deleted
    - `igx-scroll` component is not available anymore due newly implemented `igxForOf` directive.

- [`igx-list` changes](https://github.com/IgniteUI/igniteui-angular/issues/528)
    - `igxEmptyList` directive added
        The list no longer has `emptyListImage`, `emptyListMessage`, `emptyListButtonText`, `emptyListButtonClick` and `hasNoItemsTemplate` members.
        Instead of them, the `igxEmptyListTemplateDirective` can be used for templating the list when it is empty (or use the default empty template).
        ```html
        <igx-list>
            <ng-template igxEmptyList>
                <p>My custom empty list template</p>
            </ng-template>
        </igx-list>
        ```
    - `onItemClicked` event emitter added
        ```html
        <igx-list (onItemClicked)="itemClicked()">
            <igx-list-item>Item 1</igx-list-item>
            <igx-list-item>Item 2</igx-list-item>
            <igx-list-item>Item 3</igx-list-item>
        </igx-list>
        ```
    - Removed `emptyListImage` property from `IgxListComponent`.
    - Removed `emptyListMessage` property from `IgxListComponent`.
    - Removed `emptyListButtonText` property from `IgxListComponent`.
    - Removed `emptyListButtonClick` event emitter from `IgxListComponent`.
    - Removed `hasNoItemsTemplate` property from `IgxListComponent`.
    - Removed `options` property from `IgxListItemComponent`.
    - Removed `left` property from `IgxListItemComponent`.
    - Removed `href` property from `IgxListItemComponent`.
    - New `emptyListTemplate` input for `IgxListComponent`.
    - New `onItemClicked` event emitter for `IgxListComponent`.
    - New `role` property for `IgxListComponent`.
    - New `innerStyle` property for `IgxListComponent`.
    - New `role` property for `IgxListItemComponent`.
    - New `element` property for `IgxListItemComponent`.
    - New `list` property for `IgxListItemComponent`.
    - New `headerStyle` property for `IgxListItemComponent`.
    - New `innerStyle` property for `IgxListItemComponent`.

- [Renaming and restructuring directives and components](https://github.com/IgniteUI/igniteui-angular/issues/536) based on the [General Angular Naming Guidelines](https://angular.io/guide/styleguide#naming):
    - `IgxAvatar` renamed to `IgxAvatarComponent`
    - `IgxBadge` renamed to `IgxBadgeComponent`
    - `IgxButton` renamed to `IgxButtonDirective`
    - `IgxButtonGroup` renamed to `IgxButtonGroupComponent`
    - `IgxCardHeader` renamed to `IgxCardHeaderDirective`
    - `IgxCardContent` renamed to `IgxCardContentDirective`
    - `IgxCardActions` renamed to `IgxCardActionsDirective`
    - `IgxCardFooter` renamed to `IgxCardFooterDirective`
    - `IgxCarousel` renamed to `IgxCarouselComponent`
    - `IgxInput` renamed to `IgxInputModule`
    - `IgxInputClass` renamed to `IgxInputDirective`
    - `IgxCheckbox` renamed to `IgxCheckboxComponent`
    - `IgxLabel` renamed to `IgxLabelDirective`
    - `IgxIcon` renamed to `IgxIconComponent`
    - `IgxList` renamed to `IgxListComponent`
    - `IgxListItem` renamed to `IgxListItemComponent`
    - `IgxSlide` renamed to `IgxSlideComponent`
    - `IgxDialog` renamed to `IgxDialogComponent`
    - `IgxLayout` renamed to `IgxLayoutModule`
    - `IgxNavbar` renamed to `IgxNavbarComponent`
    - `IgxCircularProgressBar` renamed to `IgxCircularProgressBarComponent`
    - `IgxLinearProgressBar ` renamed to `IgxLinearProgressBarComponent`
    - `IgxRadio` renamed to `IgxRadioComponent`
    - `IgxSlider` renamed to `IgxSliderComponent`
    - `IgxSnackbar` renamed to `IgxSnackbarComponent`
    - `IgxSwitch ` renamed to `IgxSwitchComponent`
    - `IgxTabBar` renamed to `IgxBottomNavComponent`
    - `IgxTabPanel` renamed to `IgxTabPanelComponent`
    - `IgxTab` renamed to `IgxTabComponent`
    - `IgxToast` renamed to `IgxToastComponent`
    - `IgxLabelDirective` moved inside `../directives/label/` folder
    - `IgxInputDirective` moved inside `../directives/input/` folder
    - `IgxButtonDirective` moved inside `../directives/button/` folder
    - `IgxLayoutDirective` moved inside `../directives/layout/` folder
    - `IgxFilterDirective` moved inside `../directives/filter/` folder
    - `IgxDraggableDirective` moved inside `../directives/dragdrop/` folder
    - `IgxRippleDirective` moved inside `../directives/ripple/` folder
    - Folder `"./navigation/nav-service"` renamed to `"./navigation/nav.service"`
<|MERGE_RESOLUTION|>--- conflicted
+++ resolved
@@ -52,17 +52,12 @@
         ```
 - `Theme Elevations & Shadows` - Components with shadows, set by an elevation level or otherwise, are now fully configurable by the user via schema and/or theme properties. User can also provide a custom elevations set to component themes that support them.
     - **Breaking Change** - The `$search-shadow-color` and `$search-disabled-shadow-color` properties on the `igx-input-group-theme` have been replaced with `$search-resting-shadow` and `$search-disabled-shadow` respectively. Use `ng update` to migrate automatically.
-<<<<<<< HEAD
-- `igxToggleAction`
-    - when applied `igxToggleAction` will set its host element as the position strategy target.
-- `igxDragDrop`
-    - `dragGhostHost` input property added. Sets the element to which the dragged element will be appended. If not provided, the dragged element is appended to the body.
-=======
 - `IgxTreeGridComponent`
     - We can now search in the treegrid's data by using the `findNext` and the `findPrev` methods and we can clear the search results with the `clearSearch` method.
 - `IgxTextHighlightDirective`
     - `IgxTextHighlightDirective.page` input property is **deprecated**. `rowIndex`, `columnIndex` and `page` properties of the `IActiveHighlightInfo` interface are also **deprecated**. Instead, `row` and `column` optional properties are added.
->>>>>>> 1abe0f00
+- `igxDragDrop`
+    - `dragGhostHost` input property added. Sets the element to which the dragged element will be appended. If not provided, the dragged element is appended to the body.
 
 ## 7.1.2
 ### Features
