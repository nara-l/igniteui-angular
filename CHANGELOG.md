# Ignite UI for Angular Change Log

All notable changes for each version of this project will be documented in this file.
## 10.2.0

### General
<<<<<<< HEAD
- `IgxGrid`, `IgxTreeGrid`, `IgxHierarchicalGrid`
    - **Behavioral Change** - The Excel Style Filtering has been reworked to provide filtering experience such as in Excel. This includes the following changes:
        - You can close the Excel Style Filtering menu by pressing `Ctrl + Shift + L`.
        - You can apply the filter by pressing `Enter`.
        - When searching items in the Excel Style Filtering menu, only the rows that match your search term will be filtered in.
        - By checking the `Add current selection to filter` option, the new search results will be added to the previously filtered items.
- `IgxDatePicker`
    - Added `aria-labelledby` property for the input field. This will ensure the users of assistive technologies will also know what component is used for, upon input focus.
=======
- `IgxGridActions`
    - Added `asMenuItems` Input for grid actions - `igx-grid-editing-actions`, `igx-grid-pinning-actions`. When set to true will render the related action buttons as separate menu items with button and label.
>>>>>>> d4c3aede
- `IgxInputGroup`
    - **Breaking Change** - Removed `fluent`, `fluent_search`, `bootstrap`, and `indigo` as possible values for the `type` input property.
    - **Behavioral Change** - The styling of the input group is now dictated by the theme being used. The remaining `types` - `line`, `border`, and `box` will only have effect on the styling when used with the `material` theme. The `search` type will affect styling when used with all themes. Changing the theme at runtime will not change the styling of the input group, a page refresh is required.
- `IgxOverlay`
    - **Breaking Change** - `target` property in `PositionSettings` has been deprecated. You can set the attaching target for the component to show in `OverlaySettings` instead.
- `IgxToggleDirective`
    - `onAppended`, `onOpened` and `onClosed` events are emitting now arguments of `ToggleViewEventArgs` type.
    - `onOpening` and `onClosing` events are emitting now arguments of `ToggleViewCancelableEventArgs` type.
- `IgxSelect`
    - Added `aria-labelledby` property for the items list container(marked as `role="listbox"`). This will ensure the users of assistive technologies will also know what the list items container is used for, upon opening.
- `IgxDatePicker`	
    - **Breaking Change** - Deprecated the `label` property.
    - Added `aria-labelledby` property for the input field. This will ensure the users of assistive technologies will also know what component is used for, upon input focus.
- `igxNavigationDrawer`
    - Added `disableAnimation` property which enables/disables the animation, when toggling the drawer. Set to `false` by default.
- `igxTabs`
    - Added `disableAnimation` property which enables/disables the transition animation of the tabs' content. Set to `false` by default.
- `IgxExpansionPanel`
    - `IExpansionPanelEventArgs.panel` - Deprecated. Usе `owner` property to get a reference to the panel. 


### New Features
- `IgxGrid`, `IgxTreeGrid`, `IgxHierarchicalGrid`
    - When triggering an export of the grid via the toolbar and the export takes more than 500 milliseconds, the export button becomes disabled and an indeterminate progress bar is shown at the bottom of the toolbar until the export is finished.
    - Added *getRowData(rowSelector)* method that returns an object that represents the data that is contained in the specified row component.
    - Added ability to spawn row adding UI through exoposed methods. Note that rowEditing should be enabled.
        - `beginAddRow` method which starts the adding row UI.
        - `beginAddChild` method which starts the adding child UI.
        ```typescript
        this.grid.beginAddRow(rowID);
        ```
        - Added an input properties to `IgxGridEditingActions` component to show/hide add row and add child buttons which trigger the UI based on context expression.
        ```html
        <igx-tree-grid [rowEditing]="true">
            <igx-action-strip #actionStrip>
                <igx-grid-editing-actions [addRow]="true" [addChild]="actionStrip.context.level < 3">
                </igx-grid-editing-actions>
            </igx-action-strip>
        </igx-tree-grid>
        ```
- ` IGX_INPUT_GROUP_TYPE` injection token
    - Allows for setting an input group `type` on a global level, so all input-group instances, including components using such an instance as a template will have their input group type set to the one specified by the token. It can be overridden on a component level by explicitly setting a `type`.
- ` IgxExcelExporterService`
    - Added `worksheetName` property to the `IgxExcelExporterOptions`, that allows setting the name of the worksheet.
- `IgxDatePicker`
    - The the `label` property have been deprecated and a custom label can also be set by nesting a <label igxLabel></label> inside the <igx-date-picker><igx-date-picker> tags.
- `IgxTimePicker`
    - Added a custom label functionality.
- `IgxCalendar` and `IgxDatePicker` - new `showWeekNumbers` input, that allows showing of the week number at left side of content area.
- `IgxOverlay`
    - The `PositionSettings` `target` property has been deprecated and moved to `OverlaySettings`.
    - An optional Point/HTML Element parameter `target` has been added to the `position()` method
- `IgxToast`
    - The component now utilizes the `IgxOverlayService` to position itself in the DOM.
    - An additional input property `outlet` has been added to allow users to specify custom Overlay Outlets using the `IgxOverlayOutletDirective`;
    - The `position` property now accepts values of type `IgxToastPosition` that work with strict templates.
- `IgxExpansionPanelHeader`
    - `onInteraction` is now cancelable
    - Added `iconRef` property. This can be used to get a reference to the displayed expand/collapsed indicator. Returns `null` if `iconPosition` is set to `NONE`.

## 10.1.0

### General
- `igxCombo`
    - **Behavioral Change** - Change default positioning strategy from `ConnectedPositioningStrategy` to `AutoPositionStrategy`. The [`Auto`](https://www.infragistics.com/products/ignite-ui-angular/angular/components/overlay_position.html#auto) strategy will initially try to show the element like the Connected strategy does. If the element goes out of the viewport Auto will flip the starting point and the direction, i.e. if the direction is 'bottom', it will switch it to 'top' and so on. If after flipping direction the content goes out of the view, auto strategy will revert to initial start point and direction and will push the content into the view. Note after pushing the content it may hide the combo's input.
    - Make `onSearchInput` event cancellable. The event args type has been changed to `IComboSearchInputEventArgs`, which have the following properties: `searchText` - holds the text typed into the search input, `owner` - holds a reference to the combo component and `cancel` - indicates whether the event should be canceled.
- `IgxOverlay`
    - Added new property `closeOnEscape` in `OverlaySettings` that controls whether the overlay should close on escape keypress. By default `closeOnEsc` is set to `false`.
    - **Behavioral Change** - `modal` overlays shown directly through the Overlay Service no longer close on Escape by default. That behavior can now be specified using the `closeOnEscape` property.
- `igxDialog`
    - Added `closeOnEscape` - with it, the dialog can be allowed or prevented from closing when `Esc` is pressed.
- `IgxNavbar`:
    - **Breaking Changes** - The `igx-action-icon` has been renamed to `igx-navbar-action`. It should get renamed in your components via `ng update`;
- `IgxGrid`, `IgxTreeGrid`, `IgxHierarchicalGrid`
    - **Breaking Change** - The `selectedRows` method is now an `@Input` property. Setting it to an array of Row IDs will update the grid's selection state, any previous selection will be cleared. Setting it to an empty array will clear the selection entirely.
    - **Breaking Change** - Removed `IgxExcelStyleSortingTemplateDirective`, `IgxExcelStyleHidingTemplateDirective`, `IgxExcelStyleMovingTemplateDirective`, `IgxExcelStylePinningTemplateDirective` and `IgxExcelStyleSelectingTemplateDirective` directives for re-templating the Excel style filter menu. Added two new directives for re-templating the column operations and filter operations areas - `IgxExcelStyleColumnOperationsTemplateDirective` and `IgxExcelStyleFilterOperationsTemplateDirective`. Exposed all internal components of the Excel style filter menu in order to be used inside the templates.
    - **Breaking Change** - `IgxColumnHiding` and `IgxColumnPinning` components have been deprecated in favor of a component combining the their functionality - `IgxColumnActions` which is used with either of the new `IgxColumnPinning` and `IgxColumnHiding` directives that specify the action to be triggered through the UI.
    - Added `move` method which allows to move a column to a specified visible index. The method is exposed off the `IgxColumnComponent`.
- `igxGrid`
    - **Behavioral Change** - For numeric columns, the onCellEdit arguments' newValue will now contain the numeric value that will be committed instead of the string input.
    - Added `onScroll` event, which is emitted when the grid is scrolled vertically or horizontally.
    - Each grid now expose a default handling for boolean column types. The column will display `check` or `close` icon, instead of true/false by default.
- `igxTreeGrid`
    - Removed `onDataPreLoad` event as it is specific for remote virtualization implementation, which is not supported for the `igxTreeGrid`. A more generic `onScroll` event is exposed and can be used instead.
- `IgxTimePicker`
    - Added a disabled style for time parts outside of the minimum and maximum range.
- `igxDatePicker`
    -  Added new property - `editorTabIndex`, that allows setting tabindex for the default editor.

### New Theme
Ignite UI for Angular now has a new theme based on our own design system.
You can use one of the following mixins to include a dark or light indigo theme:
`igx-indigo-light-theme` and `igx-indigo-dark-theme`

We also added two new palettes that go with the new theme, `$light-indigo-palette` and `$dark-indigo-palette`.

The following example shows how you can use the Indigo theme:

```scss
// Light version
.indigo-theme {
    @include igx-indigo-light-theme($light-indigo-palette);
}

// Dark version
.indigo-dark-theme {
    @include igx-indigo-dark-theme($dark-indigo-palette);
}
```


### New Features
- `igxButton` directive
    - Added styles to support extended fab buttons.
- `IgxGrid`, `IgxTreeGrid`, `IgxHierarchicalGrid`
    - Exposed new `cellEditDone` and `rowEditDone` non cancelable events. The arguments contain `rowData` that is the committed `newValue`.
        - `cellEditDone` - Emitted after a cell has been edited and editing has been committed.
        - `rowEditDone` - Emitted after exiting edit mode for a row and editing has been committed.
    - Introduced `showSummaryOnCollapse` grid property which allows you to control whether the summary row stays visible when the groupBy / parent row is collapsed.
    - Added support for tooltips on data cells default template and summary cells.
    - Added support for binding columns to properties in nested data objects.
    Data operations (filtering/sorting/updating/etc) are supported for the nested properties.
    ```html
        <igx-column field="foo.bar.baz"></igx-column>
    ```
- `IgxGridState` directive
    - Added support for expansion states, column selection and row pinning.
    - Added support for `IgxTreeGrid` and `IgxHierarchicalGrid` (including child grids)
- `IgxColumn`
    - Added `byHeader` parameter to the `autosize` method which specifies if the autosizing should be based only on the header content width.
- `IgxToast`
    - `message` property has been deprecated. You can place the *message text* in the toast content or pass it as parameter to `show` method instead.
    - An optional string parameter `message` has been added to `show()` method.
- `IgxSnackbar`
    - `message` property has been deprecated. You can place the *message text* in the snackbar content or pass it as parameter to `show` method instead.
    - An optional string parameter `message` has been added to `show()` method.
- `IgxNavbar`
    - Added new `igx-navbar-title, igxNavbarTitle` directive that can be used to provide custom content for navbar title. It would override the value of `title` input property.
- `IgxCalendar` and `IgxMonthPicker`
    - `viewDateChanged` emitted after the month/year presented in the view is changed after user interaction.
    - `activeViewChanged` event emitted after the active view (DEFAULT, YEAR, DECADE) is changed after user interaction.
    - `viewDate` day value is always 1.
    - `activeView` setter is now available as an input property.
- `IgxCombo`
    - Added `showSearchCaseIcon` to display a case sensitive search icon in the search input. Icon click allows the user to easily toggle the search case sensitivity.

## 10.0.0

### General
- `igxGrid`
    - **Behavioral Change** - Group rows now display the group column's header name instead of field when one is available.
- `igx-select`, `igx-combo`, `igx-drop-down`
    - **Behavioral Change** - The select, combo, and dropdown items now have display block and text-overflow ellipsis enabled by default. This requires styling to be handled on the application-level if there is something more than a simple text in the item.
- `IgxTransaction` - The `onStateUpdate` now emits with information of its origin. The emitted value is of type `StateUpdateEvent`, which has two properties:
    - `origin` - it can vary within the values of the `TransactionEventOrigin` interface;
    - `actions` - contains information about the transactions, that caused the emission of the event.
- `IgxPaginator` - The input `overlaySettings` was introduced, which allows applying custom overlay settings for the component.

### New Features
- `IgxGrid`
    - `showGroupArea` input is added, which can be used to enable/disable the group area row.
    - The event arguments of `onCellEdit`, `onCellEditEnter` and `onCellEditCancel` events will contain a reference to the row data, as well as a reference to the column.
    - The event arguments of `onRowEdit`, `onRowEditEnter` and `onRowEditCancel` events will contain a reference to the row data.

- `IgxSelect` support for `igxHint` directive added.
    - Allows the user to add `igxHint` to be displayed bellow the input element.

## 9.1.9

### New Features
- `IgxGrid`, `IgxTreeGrid`, `IgxHierarchicalGrid`
    - Expose a setter for grid's `outlet` property, which can be used to set the outlet used to attach the grid's overlays to.

## 9.1.4

### New Features
- `IgxList`
    - Added localization support.

## 9.1.1

### General
- `IgxHierarchicalGrid`
    - `onGridInitialized` - New output has been exposed. Emitted after a grid is being initialized for the corresponding row island.
-  **Behavioral Change** - When moving a column `DropPosition.None` is now acting like `DropPosition.AfterDropTarget`.

## 9.1.0

### General
- `IgxGrid`, `IgxTreeGrid`, `IgxHierarchicalGrid`
    - **Behavioral Change** - When a column is sortable sort indicator is always visible. The column is sorted when click on it.
- `igx-paginator` -  The following inputs have been deprecated for the `paginator` component and will be removed in future versions
    - `selectLabel` and `prepositionPage` Use 'resourceStrings' to set/get values.

- `IgxInputGroup`
  - **Renamed** `supressInputAutofocus` input to `suppressInputAutofocus`
  - Clicking on prefix, suffix or label elements in the Input Group will no longer blur and re-focus the input.

### Themes
- **Breaking Change**  Change the default `$legacy-support` value to false in the `igx-theme` function.

### New Features

- `IgxDateTimeEditor` directive added.
    - Allows the user to set and edit `date` and `time` in a chosen input element.
    - Can edit `date` or `time` portion, using an editable masked input.
    - Additionally, can specify a desired `display` and `input` `format`, as well as `min` and `max` values.

    - A basic configuration scenario setting a Date object as a `value`:
    ```html
    <igx-input-group>
        <input type="text" igxInput igxDateTimeEditor [value]="date"/>
    </igx-input-group>
    ```
    - Two-way data-binding via an ngModel:
    ```html
    <igx-input-group>
        <input type="text" igxInput igxDateTimeEditor [(ngModel)]="date"/>
    </igx-input-group>
    ```
- `IgxDateRangePicker` component added.
    - Allows the selection of a range of dates from a calendar UI or input fields. Supports `dialog` and `dropdown` modes.
    - Added `IgxDateRangeStartComponent` and `IgxDateRangeEndComponent`.
    - The default template consists of a single *readonly* field:
    ```html
    <igx-date-range-picker [(ngModel)]="range"></igx-date-range-picker>
    ```
    - Projection of input fields using `igxDateTimeEditor`
        ```html
        <igx-date-range-picker>
            <igx-date-range-start>
                <input igxInput igxDateTimeEditor [(ngModel)]="range.start">
            </igx-date-range-start>
            <igx-date-range-end>
                <input igxInput igxDateTimeEditor [(ngModel)]="range.end">
            </igx-date-range-end>
        </igx-date-range-picker>
        ```
    - Added `IgxPickerToggleComponent` which allows templating of the default icon in the input through `igxPrefix` and `igxSuffix`.
        - default template:
        ```html
        <igx-date-range-picker>
            <igx-picker-toggle igxSuffix>
                <igx-icon>calendar_view_day</igx-icon>
            </igx-picker-toggle>
        </igx-date-range-picker>
        ```
        - with projections:
        ```html
        <igx-date-range-picker>
            <igx-date-range-start>
                ...
                <igx-picker-toggle igxPrefix>
                    <igx-icon>calendar_view_day</igx-icon>
                </igx-picker-toggle>
                ...
            </igx-date-range-start>
            <igx-date-range-end>
                ...
            </igx-date-range-end>
        </igx-date-range-picker>
        ```

- `IgxActionStrip` component added.
    - Provides a template area for one or more actions. In its simplest form the Action Strip
        is an overlay of any container and shows additional content over that container.

    ```html
    <igx-action-strip #actionstrip>
        <igx-icon (click)="doSomeAction()"></igx-icon>
    </igx-action-strip>
    ```

- `igxSplitter` component added.
    - Allows rendering a vertical or horizontal splitter with multiple splitter panes with templatable content.
        Panes can be resized or collapsed/expanded via the UI. Splitter orientation is defined via the `type` input.

     ```html
   <igx-splitter [type]="type">
        <igx-splitter-pane>
			...
        </igx-splitter-pane>
        <igx-splitter-pane>
			...
        </igx-splitter-pane>
    </igx-splitter>
    ```

- `IgxGrid`, `IgxTreeGrid`, `IgxHierarchicalGrid`
    - Added ability to pin rows to top or bottom depending on the new `pinning` input.
    And new API methods `pinRow` and `unpinRow`.
    ```html
    <igx-grid [data]="data" [pinning]="pinningConfiguration"></igx-grid>
    ```
    ```typescript
    public pinningConfiguration: IPinningConfig = { rows: RowPinningPosition.Bottom };
    ```
    ```typescript
    this.grid.pinRow(rowID);
    ```
    - Added support for pinning columns on the right. Change the position of pinning using the new `pinning` input.
    ```html
    <igx-grid [data]="data" [pinning]="pinningConfiguration"></igx-grid>
    ```
    ```typescript
    public pinningConfiguration: IPinningConfig = { columns: ColumnPinningPosition.End };
    ```
  - Added new properties for paging:
    - `totalRecords` set to alter the pages count based on total remote records. Keep in mind that If you are using paging and all the data is passed to the grid, the value of totalRecords property will be set by default to the length of the provided data source. If totalRecords is set, it will take precedent over the default length based on the data source.
    - `pagingMode` - accepts `GridPagingMode` enumeration. If the paging mode is set to remote the grid will not paginate the passed data source, if the paging mode is set to local (which is the default value) the grid will paginate the data source based on the page, perPage and totalRecords values.
    - Added functionality for column selection.
    - `columnSelection` property has been added. It accepts GridSelection mode enumeration. Grid selection mode could be none, single or multiple.
    - `selected` property has been added to the IgxColumnComponent; Allows you to set whether the column is selected.
    - `selectable` property has been added to the IgxColumnComponent; Allows you to set whether the column is selectable.
    - `onColumnSelectionChange` event is added for the `IgxGrid`. It is emitted when the column selection is changed.
    - `excelStyleSelectingTemplate` property is introduced to IgxGrid, which allows you to set a custom template for the selecting a column in the Excel Style Filter.
    - `selectedColumns` API method is added for the `IgxGrid`. It allows to get all selected columns.
    - `selectColumns` API method is added for the `IgxGrid`. It allows to select columns by passing array of IgxColumnComponent or column fields.
    - `deselectColumns` API method is added for the `IgxGrid`. It allows to deselect columns by passing array of IgxColumnComponent or column fields.
    - `deselectAllColumns` API method is added for the `IgxGrid`. It allows to deselect all columns.
    - `getSelectedColumnsData` API method is added for the `IgxGrid`. It allows to get the selected columns data.
    Added keyBoard navigation support in the IgxGrid headers. Now is possible to navigate with the arrows keys through grid headers. Also we provide a number of key combinations that trigger a different column functionality like filtering, sorting, grouping and etc. You can read more information in the [Grid Specification](https://github.com/IgniteUI/igniteui-angular/wiki/igxGrid-Specification#kb-navigation).
    - **Behavioral Change**
        - *you can not use* `tab` key to navigate between the cell in the Igx Grid. The navigation is performed only with arrow keys.
        - when you are in edit mode with `tab` key you can navigate to the next editable cell.
        - `page up` and `page down` keys will perform action only if the focused element is the tbody of the grid.
        - The grid introduces the following basic `tab stops`:
            - Toolbar / Group by Area if existing;
            - The first cell in the header row;
            - The first cell in the first body row;
            - The first cell in column summary if exists;
            - Pager UI;

- `IgxCombo`:
    - Added `autoFocusSearch` input that allows to manipulate the combo's opening behavior. When the property is `true` (by default), the combo's search input is focused on open. When set to `false`, the focus goes to the combo items container, which can be used to prevent the software keyboard from activating on mobile devices when opening the combo.

- `IgxToast`:
    - Added functionality for displaying various content into the toast component. It also allows users to access toast styles through its host element.

- `IgxDrag`
    - Added `igxDragIgnore` directive that allows children of the `igxDrag` element to be interactable and receive mouse events. Dragging cannot be performed from those elements that are ignored.
    - Added `dragDirection` input that can specify only one direction of dragging or both.

- `IgxChip`
    - Added support for tabIndex attribute applied to the main chip element.
    - Added `tabIndex` input so it can support change detection as well.

- `IgxHighlightDirective`
    - New `metadata` property was introduced, which allows adding additional, custom logic to the activation condition of a highlighted element.

### RTL Support
- `igxSlider` have full right-to-left (RTL) support.

## 9.0.1
- **Breaking Changes**
    - Remove `$base-color` from igx-typography. The igx-typography class now inherits the parent color.

## 9.0.0

### General
- Added support for the Ivy renderer.
- **Breaking Changes** The following classes and enumerators have been renamed. Using `ng update` will apply automatically migrate your project to use the new names.
    - `IgxDropDownBase` -> `IgxDropDownBaseDirective`
    - `IgxDropDownItemBase` -> `IgxDropDownItemBaseDirective`
    - `IgxGridBaseComponent` -> `IgxGridBaseDirective`
    - `IgxRowComponent` -> `IgxRowDirective`
    - `IgxHierarchicalGridBaseComponent` -> `IgxHierarchicalGridBaseDirective`
    - `IgxMonthPickerBase` -> `IgxMonthPickerBaseDirective`
    - `AvatarType` -> `IgxAvatarType`
    - `Size` -> `IgxAvatarSize`
    - `Type` -> `IgxBadgeType`
    - `SliderType` -> `IgxSliderType`
    - `TabsType` -> `IgxTabsType`

- **Breaking Changes** Due to a breaking change in Angular 9 with Ivy, Hammer providers are no longer included by default. You can find more information at: https://github.com/angular/angular/blob/master/CHANGELOG.md#breaking-changes-9 . Because of this change the following components require `HammerModule` to be imported in the root module of the application in order for user interactions to work as expected:
    - `IgxSlider`

    The following components require `HammerModule` to be imported in the root module of the application so that their **touch** interactions work as expected:
    - `igxGrid`
    - `igxHierarchicalGrid`
    - `igxTreeGrid`
    - `igxList`
    - `igxNavigationDrawer`
    - `igxTimePicker`
    - `igxMonthPicker`
    - `igxSlider`
    - `igxCalendar`
    - `igxDatePicker`
    - `igxCarousel`

- `IgxGrid`, `IgxTreeGrid`, `IgxHierarchicalGrid`
    - **Breaking Change** - Hierarchical grid children no longer use the same `IgxTransactionService` instance and transaction handling should be modified to address each grid's transactions separately.
    - **Behavioral Change** - Pinning columns is no longer automatically prevented when the pinning area would exceed the size of the grid.
    - **Breaking Change** - The following input and output have been deprecated for the `igxHierarchicalGrid` and will be removed in future versions:
        - `hierarchicalState` -> `expansionStates` should be used instead.
        - `hierarchicalStateChange` -> `expansionStatesChange` should be used instead.

    - `igxGridState` directive added to make it easy for developers to save and restore the grid state. The directive exposes the `getState` and `setState` methods to save/restore the state and an `options` input property to exclude features.
- `IgxCarousel`:
    - **Breaking Changes** -The carousel slides are no longer array, they are changed to QueryList.
    - **Behavioral change** - When slides are more than 5, a label is shown instead of the indicators. The count limit of visible indicators can be changed with the input `maximumIndicatorsCount`
- `IgxAvatar`:
    - **Breaking Changes** - renamed the `default` enumeration member to `custom` in `IgxAvatarType`;
- `IgxBadge`:
    - **Breaking Changes** - renamed the `default` enumeration member to `primary` in `IgxBadgeType`;
- `IgxCard`:
    - **Breaking Changes** - renamed the `default` enumeration member to `elevated` in `IgxCardType`;
    - **Breaking Changes** - renamed the `default` enumeration member to `start` in `IgxCardActionsLayout`;
- `IgxDivider`:
    - **Breaking Changes** - renamed the `default` enumeration member to `solid` in `IgxDividerType`;
    - **Breaking Changes** - renamed the `isDefault` getter to `isSolid`;
- `IgxProgress`:
    - **Breaking Changes** - renamed the `danger` enumeration member to `error` in `IgxProgressType`;
    - **Breaking Changes** - renamed the `danger` getter to `error`;
- `IgxTabs`:
    - **Breaking Changes** - The `tabsType` input property has been renamed to `type`. It should get renamed in your components via `ng update`;
- `igxOverlay`:
    - **Behavioral Change** - `igxOverlay` - no longer persists element scrolling `out of the box`. In order to persist an element scroll position after attaching the element to an overlay, handle the exposed `onAppended` overlay event and manage/restore the scroll position.

### New Features
- `IgxGrid`, `IgxTreeGrid`, `IgxHierarchicalGrid`:
    - Master-Detail visualization added for `igxGrid`. Users may now define templates that show additional context for rows when expanded. For more information, please take a look at the [official documentation](https://www.infragistics.com/products/ignite-ui-angular/angular/components/grid/master_detail.html).
    - `sortStrategy` input is added, which can be used to set a global sorting strategy for the entire grid.
        (**NOTE**: The grid's `sortStrategy` is of different type compared to the column's `sortStrategy`.)
    - `NoopSortingStrategy` is added, which can be used to disable the default sorting of the grid by assigning its instance to the grid's `sortStrategy` input. (Useful for remote sorting.)
    - `NoopFilteringStrategy` is added, which can be used to disable the default filtering of the grid by assigning its instance to the grid's `filterStrategy` input. (Useful for remote filtering.)
    - `sortingExpressionsChange` event emitter is added, which is fired whenever a change to the sorting expressions has occurred (prior to performing the actual sorting).
    - `filteringExpressionsTreeChange` event emitter is added, which is fired whenever a change to the filtering expressions has occurred (prior to performing the actual filtering).
    - `advancedFilteringExpressionsTreeChange` event emitter is added, which is fired whenever a change to the advanced filtering expressions has occurred (prior to performing the actual filtering).
    - `collapsible` and `expanded` properties are added to the IgxColumnGroupComponent; `collapsible` property identifies that certain column group is collapsible; `expanded` identifies whether the group is expanded or collapsed initially;
    - `collapsibleChange` and `expandedChange` events are added to the IgxColumnGroupComponent which are emitted whenever `collapsible` and `expanded` properties are changed accordingly;
    - `visibleWhenCollapsed` property has been added to the IgxColumnComponent; Allows you to set whether the column stay visible when its parent is collapsed.
    - `visibleWhenCollapsedChange` events is added to the IgxColumnComponent which are emitted whenever `visibleWhenCollapsed`  property is changed;
    - `collapsibleIndicatorTemplate` property is introduced to IgxColumnGroupComponent, which allows you to set a custom template for the expand collapse indicator;
    - `igxCollapsibleIndicator` directive has been introduced, which allows you to set a custom template for the expand collapse indicator;
    - `IgxGridExcelStyleFilteringComponent` and `IgxAdvancedFilteringDialogComponent` can now be hosted outside of the grid in order to provide the same experience as the built-in filtering UI.
    - `expandRow(rowID)`/`collapseRow(rowID)`/`toggleRow(rowID)` API methods are added for the `igxHierarchicalGrid`. They allow expanding/collapsing a row by its id.
    - `onRowToggle` event is added for the `igxHierarchicalGrid`. It is emitted when the expanded state of a row is changed.
    - `IgxRowDragGhost` directive is added. It allows providing a custom template for the drag ghost when dragging a row.
    ```html
    <igx-grid #grid1 [data]="remote | async" primaryKey="ProductID"
        [rowDraggable]="true">
        <igx-column field="ProductName"></igx-column>
        <igx-column field="ProductID"></igx-column>
        <igx-column field="UnitsInStock"></igx-column>
        <ng-template let-data igxRowDragGhost>
            <div>
                Moving {{data.ProductName}}!
            </div>
        </ng-template>
    </igx-grid>
    ```
- `IgxSlider`:
    - **Breaking Change** - `isContinuous` - input has been deleted. The option is not supported anymore.
    - `primaryTicks` input was added. Which sets the number of primary ticks
    - `secondaryTicks` input was added. Which sets the number of secondary ticks.
    - `showTicks` input was added. Which show/hide all slider ticks and tick labels.
    - `primaryTickLabels` input was added. Which shows/hides all primary tick labels.
    - `secondaryTickLabels` input was added. Shows/hides all secondary tick labels.
    - `ticksOrientation` input was added. Allows to change ticks orientation to top|bottom|mirror.
    - `tickLabelsOrientation` input was added. Allows you to change the rotation of all tick labels from horizontal to vertical(toptobottom, bottomtotop).
    - `igxSliderTickLabel` directive has been introduced. Allows you to set a custom template for all tick labels.
    - `onValueChanged` - new output has been exposed. This event is emitted at the end of every slide interaction.

- `IgxCarousel`:
    - `keyboardSupport` input is added, which can be used to enable and disable keyboard navigation
    - `gesturesSupport` input is added, which can be used to enable and disable gestures
    - `maximumIndicatorsCount` input is added, which can be used to set the number of visible indicators
    - `indicatorsOrientation` input is added, which can be used to set the position of indicators it can be top or bottom
    - `animationType` input is added, which can be used to set animation when changing slides
    - `indicatorTemplate` directive is added, which can be used to provide a custom indicator for carousel. If this property is not provided, a default indicator template will be used instead.
    - `nextButtonTemplate` directive is added, which is used to provide a custom next button template. If not provided, a default next button is used.
    - `prevButtonTemplate` directive is added, which is used to provide a custom previous button template. If not provided, a default previous button is used.

- `IgxSelect`:
    - adding `IgxSelectHeaderDirective` and `IgxSelectFooterDirective`. These can be used to provide a custom header, respectively footer templates for the `igxSelect` drop-down list. If there are no templates marked with these directives - no default templates will be used so the drop-down list will not have header nor footer.

- `IgxCombo`:
    - Added `displayText` property to the combo's `onSelectionChange` event args. The property contains the text that will be populated in the combo's text box **after** selection completes. This text can be overwritten in order to display a custom message, e.g. "3 items selected":
    ```html
    <igx-combo [data]="people" valueKey="id" displayKey="name" placeholder="Invite friends..." (onSelectionChange)="handleSelection($event)">
    ```
    ```typescript
    export class MyInvitationComponent {
        public people: { name: string; id: string }[] = [...];
        ...
        handleSelection(event: IComboSelectionChangeEventArgs) {
            const count = event.newSelection.length;
            event.displayText = count > 0 ? `${count} friend(s) invited!` : `No friends invited :(`;
        }
        ...
    }
    ```

- `IgxDropDown`:
    - `clearSelection` method is added, which can be used to deselect the selected dropdown item

- `IgxToggleDirective`:
    - `setOffset` method added. It offsets the content along the corresponding axis by the provided amount.

- `IgxOverlayService`:
    - `setOffset` method added. It offsets the content along the corresponding axis by the provided amount.

- `IgxCircularProgressBar`:
    - added `IgxProgressBarGradientDirective` to allow providing custom circular progress SVG gradients. Providing a custom gradient via a template is as easy as writing:
    ```html
    <igx-circular-bar [value]="77">
        <ng-template igxProgressBarGradient let-id>
            <svg:linearGradient [id]="id" gradientTransform="rotate(90)">
                <stop offset="0%"   stop-color="#05a"/>
                <stop offset="100%" stop-color="#0a5"/>
            </svg:linearGradient>
        </ng-template>
    </igx-circular-bar>
    ```
    - changed the `igx-progress-circular-theme` to accept a list of 2 colors for the `$progress-circle-color` argument, making it easier to modify the default gradient:
    ```scss
    $theme: igx-progress-circular-theme(
        $progress-circle-color: red blue
    );

    @include igx-progress-circular($theme);
    ```
    - RTL support

- `IgxForOf`
    - `IgxForTotalItemCount` input is added for the cases when the data is from remote services. This will allow setting the count of the items through the template. And gives the opportunity for the developers to use AsyncPipe for this option:
    ```html
    <ng-template igxFor let-item [igxForOf]="data | async" [igxForTotalItemCount]="count | async"
        [igxForContainerSize]="'500px'" [igxForItemSize]="'50px'"></ng-template>
    ```

## 8.2.6

### New Features
- `IgxSelectItem`
    - `text` input is added. By default, the Select component will display the selected item's element inner text. In cases with a more complex item template, where more than just text interpolation is used, set the text property to specify what to display in the select field when the item is selected.


## 8.2.4
- `IgxGrid`, `IgxTreeGrid`, `IgxHierarchicalGrid`
    - The header text of the columns and the column groups now has the `title` attribute set to it in order to expose a native browser tooltip.

### RTL Support
Most of the components in the framework now have full right-to-left (RTL) support via the newly included RTL themes.

For CSS-based projects add `node_modules/igniteui-angular/styles/igniteui-angular-rtl.css` to your angular.json styles collection.

For Sass-based projects pass `$direction` to the `igx-core` mixin in your root stylesheet.

Example:
```scss
// $direction defaults to ltr if it's omitted.
@include igx-core($direction: rtl);
```
Currently the following components have only partial RTL support:
 - Grid (igx-grid)
 - Slider (igx-slider)
 - Tabs (igx-tabs)
 - Circular Progress Indicator (igx-circular-bar)

 We plan on adding support for the aforementioned components in the upcoming releases.

### New Features

- Columns now expose the `cellStyles` property which allows conditional styling of the column cells. Similar to `cellClasses` it accepts an object literal where the keys are style properties and the values are expressions for evaluation.
```typescript
styles = {
    color: '#123456',
    'font-family': 'monospace'
    'font-weight': (_, __, value) => value.startsWith('!') : 'red' : 'inherit'
};
```
The callback signature for both `cellStyles` and `cellClasses` is now changed to

```typescript
(rowData: any, columnKey: string, cellValue: any, rowIndex: number) => boolean
```

## 8.2.3
- `IgxTextHighlightDirective` - The default highlight directive styles have been moved to a Sass theme - `igx-highlight-theme`; You can modify the resting and active background and text color styles of the directive by passing the respective properties to the Sass theme. You can still pass your own CSS classes to the highlight directive via the cssClass and activeCssClass inputs.

- `IgxChip`
    - **Breaking Change** The `originalEvent` property for the events `onMoveStart`, `onMoveEnd`, `onClick` and `onSelection` now provides the events, passed from the `igxDrag` directive. The passed original events are in other words the previous events that triggered the `igxChip` ones. They also have original events until a browser event is reached.
- `IgxGrid` - Now you can access all grid data inside the custom column summary. Two additional optional parameters are introduced in the IgxSummaryOperand `operate` method.

```typescript
class MySummary extends IgxNumberSummaryOperand {
    constructor() {
        super();
    }
    operate(columnData: any[], allGridData = [], fieldName?): IgxSummaryResult[] {
        const result = super.operate(allData.map(r => r[fieldName]));
        result.push({ key: 'test', label: 'Total Discounted', summaryResult: allData.filter((rec) => rec.Discontinued).length });
        return result;
    }
}
```

## 8.2.0
### New theme
Ignite UI for angular now have a new theme that mimics Microsoft "Fluent" design system.
Depending on your use case you can use one of the following mixins:
`igx-fluent-theme` and `igx-fluent-dark-theme`

We also added two new palettes that go with the new theme, `$fluent-word-palette` and `$fluent-excel-palette`.

Next example shows how you can use the Fluent theme.

```scss
// Light version
.fluent-word-theme {
    @include igx-fluent-theme($fluent-word-palette);
}

// Dark version
.fluent-excel-dark-theme {
    @include igx-fluent-dark-theme($fluent-excel-palette);
}
```

### Theme Changes
`igx-badge-theme` - Removed the `$disable-shadow` property to mitigate confusion when specifying `$shadow` explicitly.

For more information about the theming please read our [documentation](https://www.infragistics.com/products/ignite-ui-angular/angular/components/themes/index.html)

### New Features
- `IgxGrid`, `IgxTreeGrid`, `IgxHierarchicalGrid`
    - Advanced Filtering functionality is added. In the advanced filtering dialog, you could create groups of conditions across all grid columns. The advanced filtering button is shown in the grid's toolbar when `allowAdvancedFiltering` and `showToolbar` properties are set to `true`. You could also open/close the advanced filtering dialog using the `openAdvancedFilteringDialog` and `closeAdvancedFilteringDialog` methods.
    - `uniqueColumnValuesStrategy` input is added. This property provides a callback for loading unique column values on demand. If this property is provided, the unique values it generates will be used by the Excel Style Filtering (instead of using the unique values from the data that is bound to the grid).
    - `[filterStrategy] - input that allows you to override the default filtering strategy`
    - `igxExcelStyleLoading` directive is added, which can be used to provide a custom loading template for the Excel Style Filtering. If this property is not provided, a default loading template will be used instead.
    - introduced new properties `cellSelection` and `rowSelection` which accept GridSelection mode enumeration. Grid selection mode could be none, single or multiple. Also `hideRowSelectors` property is added, which allows you to show and hide row selectors when row selection is enabled.
    - introduced functionality for templating row and header selectors - [spec](https://github.com/IgniteUI/igniteui-angular/wiki/Row-Selection-Templating-(Grid-feature))
    ```html
    <igx-grid [data]="data", [rowSelection]="'multiple'" primaryKey="ID">
        <igx-column field="Name"></igx-column>
        <igx-column field="Age"></igx-column>

        <ng-template igxHeadSelector let-headSelector>
            <igx-icon>done_all</igx-icon>
        </ng-template>
        <ng-template igxRowSelector let-rowContext>
            <igx-switch [checked]="rowContext.selected"></igx-switch>
        </ng-template>
    </igx-grid>
    ```
- `IgxHierarchicalGrid`
    - Row Islands now emit child grid events with an additional argument - `owner`, which holds reference to the related child grid component instance.
- `IgxDrag`
    - Dragging without ghost. Now it is possible to drag the base element `igxDrag` is instanced on by setting the new input `ghost` to false.
    - Ghost template. A custom ghost template reference can be provided on the new `ghostTemplate` input.
    - Dragging using a single or multiple handles. New `igxDragHandle` directive is exposed to specify a handle by which an element can be interacted with instead of the whole element `igxDrag` is instanced on.
    - Linking of drag and drop elements. This can be achieved by using the new provided `dragChannel` input, specifying each element to which channel it corresponds.
    - Drag animation improvements. Three new methods have been exposed in place of the old `animateToOrigin` input in order to provide more flexibility when wanting to have transition animation to specific position when dropping. `setLocation`, `transitionToOrigin` and `transitionTo` are all methods that provide a various way to animate a transition to a specific location for the dragged element.
    - New getters - `location` and `originLocation` to aid in applying transition animations.
    - New outputs - `dragMove`, `ghostCreate` and `ghostDestroy`
- `IgxDrop`
    - Linking of drag and drop elements. This can be achieved by using the new provided `dropChannel` input, specifying each drop area to which channel it corresponds.
    - Drop strategies. Three new drop strategies have been provided - Append, Prepend and Insert.  Also an input `dropStrategy` to the `igxDrop` which specify which strategy should be used when dropping an element inside the drop area. Custom one can be specified as well.
- `IgxCheckbox`
    - introduced a new `readonly` property that doesn't allow user interaction to change the state, but keeps the default active style. Intended for integration in complex controls that handle the interaction and control the checkbox instead through binding.
- `IgxOverlay`
    - introduced a new `ContainerPositionStrategy`. The new strategy positions the element inside the containing outlet based on the directions passed in trough PositionSettings.
- `IgxChip`
    - add `onSelectionDone` event that is triggered after all animations and transitions related to selection have ended.

### General
- `IgxGrid`, `IgxTreeGrid`, `IgxHierarchicalGrid`
    - `isCellSelected` method has been deprecated. Now you can use `selected` property.
    - `rowSelectable` property has been deprecated. Now you can use `rowSelection` property to enable row selection and also you can show and hide the row selectors by setting `hideRowSelectors` property to true or false (which is the default value).
    - Removed deprecated event `OnFocusChange`
    - `IgxGridBaseComponent` exposes a new property, `dataView` that returns the currently transformed paged/filtered/sorted/grouped data, displayed in the grid
    - **Breaking Change** `igxExcelStyleSortingTemplate` directive is renamed to `igxExcelStyleSorting`.
    - **Breaking Change** `igxExcelStyleMovingTemplate` directive is renamed to `igxExcelStyleMoving`.
    - **Breaking Change** `igxExcelStyleHidingTemplate` directive is renamed to `igxExcelStyleHiding`.
    - **Breaking Change** `onRowSelectionChange` event arguments are changed. The `row` property has been removed and the properties `added`, `removed` and `cancel` are newly added.
    - **Breaking Change** `igxExcelStylePinningTemplate` directive is renamed to `igxExcelStylePinning`.
    - **Breaking Change** `onRowDragEnd` and `onRowDragStart` event arguments are changed - `owner` now holds reference to the grid component instance, while `dragDirective` hold reference to the drag directive.
    - **Behavioral Change** The behavior of the `isLoading` input no longer depends on the state of the data the grid binds to. Setting it to `true` now shows a loading indicator until it is disabled by the user.
- `IgxCombo`
    - Combo selection is now consistent when `valueKey` is defined. When `valueKey` is specified, selection is based on the value keys of the items. For example:
    ```html
    <igx-combo [data]="myCustomData" valueKey="id" displayKey="text"></igx-combo>
    ```
    ```typescript
    export class MyCombo {
        ...
        public combo: IgxComboComponent;
        public myCustomData: { id: number, text: string } = [{ id: 0, name: "One" }, ...];
        ...
        ngOnInit() {
            // Selection is done only by valueKey property value
            this.combo.selectItems([0, 1]);
        }
    }
    ```
   - **Breaking Change** When using `[valueKey]`, combo methods, events and outputs **cannot** be handled with *data item references*.
   - For more information, visit the component's [readme](https://github.com/IgniteUI/igniteui-angular/tree/master/projects/igniteui-angular/src/lib/combo/README.md)
- `IgxDrag`
    - Deprecated inputs - `hideBaseOnDrag`, `animateOnRelease`, `visible`.
    - Deprecated methods - `dropFinished`.
    - **Breaking Change** `ghostImageClass` input is renamed to `ghostClass`.
    - **Breaking Change** `dragGhostHost` input is renamed to `ghostHost`.
    - **Breaking Change** `returnMoveEnd` input is renamed to `transitioned`.
    - **Breaking Change** `onDragStart` output is renamed to `dragStart`.
    - **Breaking Change** `onDragEnd` output is renamed to `dragEnd`.

- `IgxDrop`
    - **Breaking Change** Default drop strategy is now changed to not perform any actions.
    - **Breaking Change** `onEnter` output is renamed to `enter`.
    - **Breaking Change** `onOver` output is renamed to `over`.
    - **Breaking Change** `onLeave` output is renamed to `leave`.
    - **Breaking Change** `onDrop` output is renamed to `dropped`.
    - **Breaking Change** Interfaces `IgxDropEnterEventArgs`, `IgxDropLeaveEventArgs` are both now called `IDropBaseEventArgs`.
    - **Breaking Change** Interfaces `IgxDropEventArgs` is renamed to `IDropDroppedEventArgs`.
    - **Breaking Change** Outputs `enter`, `over`, `leave`(former `onEnter`, `onOver`, `onLeave`) now have arguments of type `IDropBaseEventArgs`
    - **Breaking Change** Output `dropped` (former `onDrop`) now have arguments of type `IDropDroppedEventArgs`

## 8.1.4
- `IgxDialog` new @Input `positionSettings` is now available. It provides the ability to get/set both position and animation settings of the Dialog component.

## 8.1.3
- `IgxCombo`
    - Combo `onSelectionChange` events now emits the item(s) that were added to or removed from the collection:
    ```html
    <igx-combo (onSelectionChange)="handleChange($event)">
    ```
    ```typescript
        export class Example {
            ...
            handleChange(event: IComboSelectionChangeEventArgs) {
            console.log("Items added: ", [...event.added]); // the items added to the selection in this change
            console.log("Items removed: ", [...event.removed]); // the items removed from the selection in this change
            }
        }
    ```

## 8.1.2

### New Features
- `IgxDatePicker`
    - `valueChange` event is added.

## 8.1.0

### New Features
- `IgxBottomNav` now supports an `igx-tab` declaration mode. When in this mode, panels declarations are not accepted and tab items' content is not rendered.
    - You can use this mode to apply directives on the tab items - for example to achieve routing navigation.
    - You are allowed to customize tab items with labels, icons and even templates.
- `IgxTabs` now supports an `igx-tab-item` declaration mode. When in this mode, groups declarations are not accepted and tab items' content is not rendered.
    - You can use this mode to apply directives on the tab items - for example to achieve routing navigation.
    - You are allowed to customize tab items with labels, icons and even templates.
- `IgxGrid`
    - **Behavioral Change** - paging now includes the group rows in the page size. You may find more information about the change in the [GroupBy Specification](https://github.com/IgniteUI/igniteui-angular/wiki/Group-By-Specification)
    - `IgxColumnGroup`
        - Re-templating the column group header is now possible using the `headerTemplate` input property or the `igxHeader` directive.
    - `igx-grid-footer`
        - You can use this to insert a custom footer in the grids.
         ```html
        <igx-grid>
            <igx-grid-footer>
                Custom content
            </igx-grid-footer>
        </igx-grid>
        ```
- `igx-paginator`
    - Replaces the current paginator in all grids. Can be used as a standalone component.
      <br/>Have in mind that if you have set the `paginationTemplate`, you may have to modify your css to display the pagination correctly. The style should be something similar to:
      ```
      .pagination-container {
          display: flex;
          justify-content: center;
          align-items: center;
       }
       ```
- `IgxCombo`
    - Input `[overlaySettings]` - allows an object of type `OverlaySettings` to be passed. These custom overlay settings control how the drop-down list displays.
- `IgxForOf` now offers usage of local variables `even`, `odd`, `first` and `last` to help with the distinction of the currently iterated element.


## 8.0.2
- `igx-list-theme` now have some new parameters for styling.
    - $item-background-hover - Change The list item hover background
    - $item-text-color-hover - Change The list item hover text color.

    - $item-subtitle-color - Change The list item subtitle color.
    - $item-subtitle-color-hover - Change The list item hover subtitle color.
    - $item-subtitle-color-active - Change The active list item subtitle color.

    - $item-action-color - Change The list item actions color.
    - $item-action-color-hover - Change The list item hover actions color.
    - $item-action-color-active - Change The active list item actions color.

    - $item-thumbnail-color - Change The list item thumbnail color.
    - $item-thumbnail-color-hover - Change The list item hover thumbnail color.
    - $item-thumbnail-color-active - Change The active list item thumbnail color.

- **Behavioral Change** default min column width is changed according the grid display density property:
    - for `DisplayDensity.comfortable` defaultMinWidth is `80px`;
    - for `DisplayDensity.cosy` defaultMinWidth is `64px`;
    - for `DisplayDensity.compact` defaultMinWidth is `56px`;
Now you can set `minWindth` for a column to a value smaller than `defaultMinWidth` value.

## 8.0.1

- **General**
    - Importing ES7 polyfill for Object (`'core-js/es7/object'`) for IE is no longer required.

### New Features
- `IgxDropDown` now supports `DisplayDensity`.
    - `[displayDensity]` - `@Input()` added to the `igx-drop-down`. Takes prevelance over any other `DisplayDensity` provider (e.g. parent component or `DisplayDensityToken` provided in module)
    - The component can also get it's display density from Angular's DI engine (if the `DisplayDensityToken` is provided on a lower level)
    - Setting `[displayDensity]` affects the control's items' and inputs' css properties, most notably heights, padding, font-size
    - Available display densities are `compact`, `cosy` and `comfortable` (default)
    - **Behavioral Change** - default `igx-drop-down-item` height is now `40px` (down from `48px`)
- `IgxCombo` - Setting `[displayDensity]` now also affects the combo's items
    - **Behavioral Changes**
    - `[itemHeight]` defaults to `40` (`[displayDensity]` default is `comfortable`)
    - `[itemsMaxHeight]` defaults to `10 * itemHeight`.
    - Changing `[displayDensity]` or `[itemHeight]` affect the drop-down container height if `[itemsMaxHeight]` is not provided
    - Setting `[itemHeight]` overrides the height provided by the `[displayDensity]` input
- `IgxSelect`- Setting `[displayDensity]` now also affects the select's items
    - **Behavioral Change** - default `igx-select-item` height is now `40px` (down from `48px`)
- `IgxChip`
    - `hideBaseOnDrag` input is added that allow the chip base that stays at place to be visible while dragging it.
    - `animateOnRelease` input is added that allows to disable the animation that returns the chip when the chip is released somewhere.
- `IgxTransaction` - `getState` accepts one optional parameter `pending` of `boolean` type. When `true` is provided `getState` will return `state` from pending states. By default `getState` is set to `false`.

## 8.0.0
- `Theming`: Add component schemas for completely round and completely square variations. Can be mixed with the existing light and dark component schemas. For instance:
    ```scss
        $light-round-input: extend($_light-input-group, $_round-shape-input-group);
    ```
There are also prebuilt schema presets for all components (light-round/dark-round and light-square/dark-square), namely `$light-round-schema, $light-dark-schema, $light-square-schema, $dark-square-schema`;
- `IgxCombo`: Removed the following deprecated (since 6.2.0) template selectors:
    - `#emptyTemplate`
    - `#headerTemplate`
    - `#footerTemplate`
    - `#itemTemplate`
    - `#addItemTemplate`
    - `#headerItemTemplate`
- `igxTimePicker` and `igxDatePicker`
    - `openDialog()` now has an optional `[target: HTMLElement]` parameter. It's used in `mode="dropdown"` and the drop down container is positioned according to the provided target.
    - The custom drop down template target is no longer marked with `#dropDownTarget`, instead it's provided as an `HTMLElement` to the `openDialog()` method.
    - By default, the `igxDatePicker` drop down target is changed from the `igxInput` element to the `igxInputGroup` element.
    - `onClosing` event is added.
    - **Breaking Change** `onOpen` event is renamed to `onOpened`.
    - **Breaking Change** `onClose` event is renamed to `onClosed`.
    - **Behavioral Change** - action buttons are now available in the dropdown mode.
    - **Feature** `igxDatePicker` and `igxTimePicker` now provide the ability for adding custom action buttons. Read up more information in [igxDatePicker ReadMe](https://github.com/IgniteUI/igniteui-angular/tree/master/projects/igniteui-angular/src/lib/date-picker/README.md) or [igxTimePicker ReadMe](https://github.com/IgniteUI/igniteui-angular/tree/master/projects/igniteui-angular/src/lib/time-picker/README.md)
- `IgxToggleAction` / `IgxTooltip`: Removed the deprecated `closeOnOutsideClick` Input that has been superseded by `overlaySettings` in 6.2.0.

- `IgxList` - The list component has been refactored. It now includes several new supporting directives:
    - `igxListThumbnail` - Use it to mark the target as list thumbnail which will be automatically positioned as a first item in the list item;
    - `igxListAction` - Use it to mark the target as list action which will be automatically positioned as a last item in the list item;
    - `igxListLine` - Use it to mark the target as list content which will be automatically positioned between the thumbnail and action;
    - `igxListLineTitle` - Use it to mark the target as list title which will be automatically formatted as a list-item title;
    - `igxListLineSubTitle` - Use it to mark the target as list subtitle which will be automatically formatted as a list-item subtitle;

    ```html
        <igx-list>
            <igx-list-item [isHeader]="true">List items</igx-list-item>
            <igx-list-item>
              <igx-avatar igxListThumbnail></igx-avatar>
              <h1 igxListLineTitle>List item title</h1>
              <h3 igxListLineSubTitle>List item subtitle</h3>
              <igx-icon igxListAction>info</igx-icon>
            </igx-list-item>
        </igx-list>

        <igx-list>
          <igx-list-item [isHeader]="true">List items</igx-list-item>
          <igx-list-item>
            <igx-avatar igxListThumbnail></igx-avatar>
            <span igxListLine>Some content</span>
            <igx-icon igxListAction>info</igx-icon>
          </igx-list-item>
        </igx-list>
    ```
- `IgxGrid`, `IgxTreeGrid`, `IgxHierarchicalGrid`
    - **Breaking Change** The **condition** parameter of the `filterGlobal` method is no longer optional. When the filterGlobal method is called with an invalid condition, it will not clear the existing filters for all columns.


## 7.3.4
- `IgxGrid` - summaries
    - `clearSummaryCache()` and `recalculateSummaries()` methods are now removed from the IgxGrid API, beacause they are no longer needed; summaries are updated when some change is perform and the summary cache is cleared automatically when needed;
- `IgxGrid`, `IgxTreeGrid`, `IgxHierarchicalGrid`
    - **Breaking Change** The **condition** parameter of the `filterGlobal` method is no longer optional. When the filterGlobal method is called with an invalid condition, it will not clear the existing filters for all columns.

### New feature
- `igxSlider` - exposing new `labels` property accepting a collection of literal values that become equally spread over the slider, by placing each element as a thumb label.
- `igxSlider` - deprecate **isContiunous** property.
- `IgxChip`
    - `hideBaseOnDrag` input is added that allow the chip base that stays at place to be visible while dragging it.
    - `animateOnRelease` input is added that allows to disable the animation that returns the chip when the chip is released somewhere.

- `igxTimePicker` changes
    - `onClosing` event is added.
    - **Breaking Change** `onOpen` event is renamed to `onOpened`.
    - **Breaking Change** `onClose` event is renamed to `onClosed`.
    - **Behavioral Change** - action buttons are now available in the dropdown mode.
    - **Feature** `IgxTimePickerComponent` now provides the ability for adding custom action buttons. Read up more information in the [ReadMe](https://github.com/IgniteUI/igniteui-angular/tree/master/projects/igniteui-angular/src/lib/time-picker/README.md)

- `igxDatePicker` changes
    - `onClosing` event is added.
    - **Breaking Change** `onOpen` event is renamed to `onOpened`.
    - **Breaking Change** `onClose` event is renamed to `onClosed`.
    - **Behavioral Change** - action buttons are now available in the dropdown mode.
    - **Feature** `IgxDatePickerComponent` now provides the ability for adding custom action buttons. Read up more information in the [ReadMe](https://github.com/IgniteUI/igniteui-angular/tree/master/projects/igniteui-angular/src/lib/date-picker/README.md)

- Excel-Style Filtering and Quick Filtering user interfaces now display the date picker's calendar in a dropdown.
- `IgxCard` - The card component has been refactored. It now includes several new supporting components/directives:
    - `igxCardHeaderTitle` - tag your headings placed in the `igx-card-header` container to be displayed as a card title;
    - `igxCardHeaderSubtitle` - tag your headings placed in the `igx-card-header` container to be displayed as a card subtitle;
    - `igxCardThumbnail` - tag anything placed in the `igx-card-header` as a thumb to be placed to the left of your titles;
    - `igx-card-header` - the card header can now detect and automatically position `igx-avatar`s placed in it;
    - `igx-card-media` - wrap images or videos that will be automatically sized for you;
    - `igx-card-actions` - the card actions can now detect and automatically position all `igxButton`s placed in it;
    - The card has a new `type` property. It can be set to `outlined` to get the new outlined card look;
    - The card has a new `horizontal` property. When set to true, the layout will become horizontally aligned;
- New Directive `igx-divider` - The igx-divider is a thin, configurable line that groups content in lists and layouts.
- `IgxDropDown` now supports `DisplayDensity`.
    - `[displayDensity]` - `@Input()` added to the `igx-drop-down`. Takes prevalance over any other `DisplayDensity` provider (e.g. parent component or `DisplayDensityToken` provided in module)
    - The component can also get it's display density from Angular's DI engine (if the `DisplayDensityToken` is provided on a lower level)
    - Setting `[displayDensity]` affects the control's items' and inputs' css properties, most notably heights, padding, font-size
    - Available display densities are `compact`, `cosy` and `comfortable` (default)
    - **Behavioral Change** - default item `igx-drop-down-item` height is now `40px` (down from `48px`)
- `IgxCombo` - Setting `[displayDensity]` now also affects the combo's items
    - Setting `[itemHeight]` overrides the height provided by the `[displayDensity]` input
- `IgxSelect`- Setting `[displayDensity]` now also affects the select's items

### Bug Fixing
- igx-input: Top of Japanese characters get cut off in Density Compact mode #4752
- When no condition is provided, filter() method of grid throws undescriptive error #4897
- [IE11][igx-grid][MRL] header cell is not row-spanned. #4825
- Select's label is positioned incorrectly #4236
- [igx-grid] Filtering row's chips area is not resized when resizing window. #4906
- `hideGroupedColumns` hides the whole MRL group #4714
- An error is returned when changing rowEditable input and a cell is opened in edit mode #4950
- Row editing border style is not applied correctly for the first record when there is grouping #4968
- Cell navigation does not work along with Multi Row Layout group #4708
- When no condition is provided, filter() method of grid throws undescriptive error #4897
- In slider with type Range when change the lower value to be equal or greater than the upper the range is not correct #4562
- When change the slider type at run time the slider is not updated correctly #4559
- Range Slider Thumps collapsing #2622
- Angular httpinterceptor(jwt token header) not working after importing IgxTreeGridModule in lazy loaded module #4285
- [igx-grid] "quick clicking twice resizer " can sometimes lead to unable to sort. #4858
- TimePicker "hour mode" #4679

## 7.3.3

- `igx-core()` now includes some styles for printing layout.
In order to turn them off, you need to pass an argument and set it to `false`
    ```
        @include igx-core($print-layout: false);
    ```

- `Pager`
    - **Behavioral Change** - The pager is now hidden when there are no records in the grid.

### Bug fixes
- Row editing styles are not applied correctly within multi row layout grid #4859
- Provide a way to animate row drag, when it is released #4775
- There is lag on checking/unchecking an item in an Excel Style Filter with a lot of items #4862
- Make dragIndicatorIconTemplate @ContentChild in the igxHierarchicalGrid #4769
- Add PostDeploy.ps1 script into the repo #4887
- Provide a way to animate row drag, when it is released #4775
- Feature-request: IgxGrid improve Printing Experience #1995
- When column is scrolled and open excel filter, its position is not correct #4898
- IgxCombo is not properly clearing subscription #4928
- "(Blanks)" appears unchecked on reopening the ESF UI if the underlying value is an empty string. #4875
- [igx-tree-grid] loading indicator not shown in IE11 #4754
- Filtering conditions drop down does not behave consistently when the button that opens it is clicked multiple times #4470

## 7.3.2

### Bug Fixes
- Time picker component fails on dropdown mode in combination with igxTimePickerTemplate modifications #4656
- In IE11 when chips length is bigger then filter row scrolls position is not correct #4699
- Not able to change filter option in excel style filter. #4347
- [igx-grid] rendering performance becomes extremely poor when binding data after initialization. #4839
- Group comparer is not taken into consideration when column is dragged to grouped area #4663

## 7.3.1
`igx-core()` now includes some styles for printing layout. In order to turn them off, you need to pass an argument and set it to `false`

```
@include igx-core($print-layout: false);
```
- `IgxGrid` Custom keyboard navigation
    - `onFocusChange` event is deprecated.
    - `onGridKeydown` event is exposed which is emitted when `keydown` is triggered over element inside grid's body
    - `navigateTo` method allows you to navigate to a position in the grid based on provided `rowindex` and `visibleColumnIndex`, also to execute a custom logic over the target element through a callback function that accepts `{ targetType: GridKeydownTargetType, target: Object }`
    - `getNextCell` returns `ICellPosition` which defines the next cell, according to the current position, that match specific criteria. You can pass callback function as a third parameter of `getPreviousCell` method
    - `getPreviousCell` returns `ICellPosition` which defines the previous cell, according to the current position, that match specific criteria. You can pass callback function as a third parameter of `getPreviousCell` method.
    - `IgxTransactionService` now can `commit` and `clear` transaction(s) by record id with an optional parameter. The `commit` method will apply to the data all transactions for the provided `id`. The `clear` method will remove all transactions for the `id` from the transactions log. Additionally both will remove all actions from the undo stack matching the provided `id`.

### Bug fixes
- The ESF animations for opening and closing do not work #4834
- IgxButtonGroup does not respect compact styles #4840
- Not able to change filter option in excel style filter. #4347
- Broken links enhancements #4830
- rowDraggable is applied to grids from all hierarchical levels in hierarchical grid #4789
- [igx-grid][IE11] filtering problems with IME mode. #4636
- Filtering operation crashes when applying filter on a column with many unique values. #4723
- Emit onColumnVisibilityChanged when hiding a column through ESF UI. #4765 #4792
- onColumnVisibilityChanged event is not fired when hiding a column through ESF. #4765
- "Select All" should not be treated as a match when searching. #4020
- Opening the ESF dialog throws an error #4737
- Recalculate igxfor sizes for excel style search list on after view init #4804
- igx-grid: Incorrect height calculation when setting height in percent and binding empty data. #3950
- When grid width is less than 400px and open filter row the arrows for chips are previewed #4700
- Canceling onRowDragStart leaves the drag ghost in the DOM #4802

## 7.3.0

### Features
- `igxGrid`
    - **Feature** `igxGridComponent` now supports [Multi Row Layouts](https://github.com/IgniteUI/igniteui-angular/wiki/Grid---Multi-Row-Layout). It is configured with the newly added `IgxColumnLayoutComponent` and the columns in it. `IgxColumnComponent` now expose four new fields to determine the size and the location of the field into the layout:
        - [`colStart`](https://www.infragistics.com/products/ignite-ui-angular/docs/typescript/latest/classes/igxcolumncomponent.html#colstart) - column index from which the field is starting. This property is **mandatory**.
         - [`rowStart`](https://www.infragistics.com/products/ignite-ui-angular/docs/typescript/latest/classes/igxcolumncomponent.html#rowstart) - row index from which the field is starting. This property is **mandatory**.
         - [`colEnd`](https://www.infragistics.com/products/ignite-ui-angular/docs/typescript/latest/classes/igxcolumncomponent.html#colend) - column index where the current field should end. The amount of columns between colStart and colEnd will determine the amount of spanning columns to that field. This property is **optional**. If not set defaults to `colStart + 1`.
         - [`rowEnd`](https://www.infragistics.com/products/ignite-ui-angular/docs/typescript/latest/classes/igxcolumncomponent.html#rowend) - row index where the current field should end. The amount of rows between rowStart and rowEnd will determine the amount of spanning rows to that field. This property is **optional**. If not set defaults to `rowStart + 1`.
         ```html
        <igx-column-layout>
             <igx-column [rowStart]="1" [colStart]="1" field="Country"></igx-column>
             <igx-column [rowStart]="1" [colStart]="2" field="City"></igx-column>
             <igx-column [rowStart]="2" [colStart]="1" [colEnd]="3" field="Address"></igx-column>
        </igx-column-layout>
        ```
- `igxGrid`, `igxTreeGrid`, `igxHierarchicalGrid`
    - **Feature** Grid components now supports [Grid Row Dragging ](https://github.com/IgniteUI/igniteui-angular/wiki/Row-Dragging). It lets users pass the data of a grid record on to another surface, which has been configured to process/render this data. It can be enabled by using the `rowDraggable` input of the grid.

    - **Feature** The Excel Style Filter dialog and its sub-dialogs now have a display density based on the `displayDensity` input of their respective grid.
- `igxTreeGrid`
    - **Feature** The `IgxTreeGridComponent` now supports loading child rows on demand using the newly added `loadChildrenOnDemand` and `hasChildrenKey` input properties.
- `IgxListComponent`
    - **Feature** The `IgxListComponent` now provides the ability to choose a display density from a predefined set of options: **compact**, **cosy** and **comfortable** (default one). It can be set by using the `displayDensity` input of the list.
- `igxButton`
    - **Feature** The `igxButton` now provides the ability to choose a display density from a predefined set of options: **compact**, **cosy** and **comfortable** (default one). It can be set by using the `displayDensity` input of the button directive.
- `igxButtonGroup`
    - **Feature** The `igxButtonGroup` now provides the ability to choose a display density from a predefined set of options: **compact**, **cosy** and **comfortable** (default one). It can be set by using the `displayDensity` input of the button group. The buttons within the group will have the same density as the button group. If a button has the `displayDensity` set in the template, it is not changed by the density of the group where the button is placed.
- `igxGrid`, `igxTreeGrid`, `igxHierarchicalGrid`
    - **Feature** The Excel Style Filter dialog and its sub-dialogs now have a display density based on the `displayDensity` input of their respective grid.
- `IgxDropDown`
    - now supports virtualized items. Use in conjunction with `IgxForOf` directive, with the following syntax, to display very large list of data:
    ```html
    <igx-drop-down>
        <div class="wrapping-div">
            <igx-drop-down *igxFor="let item of localItems; index as index; scrollOrientation: 'vertical'; containerSize: itemsMaxHeight; itemSize: itemHeight;"
            [value]="item" [index]="index">
                {{ item.data }}
            </igx-drop-down>
        </div>
    </igx-drop-down>
    ```

### Bug Fixes
- Grid remains in pending state after commiting row edit w/o changes #4680
- Filter condition dropdown is not closed on tab navigation #4612
- When filter row is opened navigating with shift and tab on first cell does not selects the cancel button #4537
- Focus is not moved from the filter row to the summary row when the grid has no records #4613
- igx-carousel problem with lost focus #4292
- List items are shifted down on search if the list was scrolled down beforehand. #4645
- [igx-grid] some cells are not rendered when resizing window. #4568
- [igx-grid] after being grouped then resized, horizontal scrolling causes column header misalignment with data cell #4648
- Cells content is misaligned when group by a column and scroll horizontal #4720
- When hide/show columns the grid has empty space #4505

## 7.2.12

- `IgxGrid`, `IgxTreeGrid`, `IgxHierarchicalGrid`
    - **Breaking Change** The **condition** parameter of the `filterGlobal` method is no longer optional. When the filterGlobal method is called with an invalid condition, it will not clear the existing filters for all columns.

- `IgxGrid` - summaries
    - `clearSummaryCache()` and `recalculateSummaries()` methods are now removed from the IgxGrid API, beacause they are no longer needed; summaries are updated when some change is perform and the summary cache is cleared automatically when needed;

### New features
- **igxSlider** - exposing new `labels` property accepting a collection of literal values that become equally spread over the slider, by placing each element as a thumb label.
- **igxSlider** - deprecate **isContiunous** property.
- `IgxDropDown` now supports `DisplayDensity`.
    - `[displayDensity]` - `@Input()` added to the `igx-drop-down`. Takes prevelance over any other `DisplayDensity` provider (e.g. parent component or `DisplayDensityToken` provided in module)
    - The component can also get it's display density from Angular's DI engine (if the `DisplayDensityToken` is provided on a lower level)
    - Setting `[displayDensity]` affects the control's items' and inputs' css properties, most notably heights, padding, font-size
    - Available display densities are `compact`, `cosy` and `comfortable` (default)
    - **Behavioral Change** - default item `igx-drop-down-item` height is now `40px` (down from `48px`)
- `IgxCombo` - Setting `[displayDensity]` now also affects the combo's items
    - Setting `[itemHeight]` overrides the height provided by the `[displayDensity]` input
- `IgxSelect`- Setting `[displayDensity]` now also affects the select's items

### Bug Fixes
- In slider with type Range when change the lower value to be equal or greater than the upper the range is not correct #4562
- When change the slider type at run time the slider is not updated correctly #4559
- Range Slider Thumps collapsing #2622
- When no condition is provided, filter() method of grid throws undescriptive error #4897
- [igx-grid] Filtering row's chips area is not resized when resizing window. #4906
- Add PostDeploy.ps1 script into the repo #4887
- An error is returned when a row is opened in edit mode and click to search the next item #4902
- [igx-grid] "quick clicking twice resizer " can sometimes lead to unable to sort. #4858
- Child summaries disappears when edit a cell and press tab on click on cell in same row when rowEditable is true #4949
- When no condition is provided, filter() method of grid throws undescriptive error #4897

## 7.2.11

### Bug fixes
- When column is scrolled and open excel filter, its position is not correct #4898
- "(Blanks)" appears unchecked on reopening the ESF UI if the underlying value is an empty string. #4875
- There is lag on checking/unchecking an item in an Excel Style Filter with a lot of items #4862
- Group comparer is not taken into consideration when column is dragged to grouped area #4663
- Filtering conditions drop down does not behave consistently when the button that opens it is clicked multiple times #4470

## 7.2.10

### Features
- Condense grid summaries #4694

### Bug Fixes
- When grid width is less than 400px and open filter row the arrows for chips are previewed #4700
- Time picker component fails on dropdown mode in combination with igxTimePickerTemplate modifications #4656
- In IE11 when chips length is bigger then filter row scrolls position is not correct #4699
- The ESF animations for opening and closing do not work #4834
- Not able to change filter option in excel style filter. #4347
- [igx-grid] rendering performance becomes extremely poor when binding data after initialization. #4839

## 7.2.9
`igx-core()` now includes some styles for printing layout.
In order to turn them off, you need to pass an argument and set it to `false`

```
 @include igx-core($print-layout: false);
```

- `Pager`
    - **Behavioral Change** - The pager is now hidden when there are no records in the grid.

### Bug fixes
- ElasticPositionStrategy should resize shown element with Center/Middle directions #4564
- onColumnVisibilityChanged event is not fired when hiding a column through ESF. #4765
- Filtering operation crashes when applying filter on a column with many unique values. #4723
- "Select All" should not be treated as a match when searching. #4020
- igx-grid: Incorrect height calculation when setting height in percent and binding empty data. #3950
- Error is thrown when press escape in the filter row #4712
- Opening the ESF dialog throws an error #4737
- [igx-grid][IE11] "Error: ViewDestroyedError: Attempt to use a destroyed view: detectChanges" is thrown when closing filtering row. #4764
- [igx-grid] some cells don't go into edit state or selected state when resizing window. #4746
- igx-tree-grid when no data in grid pagination shows wrong #4666
- ElasticPositionStrategy should resize shown element with Center/Middle directions #4564
- ESF custom dialog new filter not fully visible #4639
- igx-grid: row virtualization doesn't work when setting height in percent if you fetch and bind data after initial rendering. #3949
- Grid height is calculated wrongly as grid width narrows #4745
- [igx-grid][IE11] filtering problems with IME mode. #4636

## 7.2.8
- `IgxGrid` Custom keyboard navigation
    - `onFocusChange` event is deprecated.
    - `onGridKeydown` is exposed. The event will emit
    `IGridKeydownEventArgs { targetType: GridKeydownTargetType; target: Object; event: Event; cancel: boolean; }`
    - `navigateTo(rowIndex: number, visibleColumnIndex: number, callback({targetType, target: Object }))` - this method allows you to navigate to a position in the grid based on provided `rowindex` and `visibleColumnIndex`;
    - `getNextCell(currentRowIndex, currentvisibleColumnIndex, callback(IgxColumnComponent))` - returns `{ rowIndex, visibleColumnIndex }` which defines the next cell, that match specific criteria according to the current position
    - `getPreviousCell(currentRowIndex, currentvisibleColumnIndex, callback(IgxColumnComponent))` - returns `{ rowIndex, visibleColumnIndex }` which defines the previous cell, that match specific criteria according to the current position

### Bug Fixes
- Grid remains in pending state after commiting row edit w/o changes #4680
- Filter condition dropdown is not closed on tab navigation #4612
- When filter row is opened navigating with shift and tab on first cell does not selects the cancel button #4537
- Focus is not moved from the filter row to the summary row when the grid has no records #4613
- igx-carousel problem with lost focus #4292
- List items are shifted down on search if the list was scrolled down beforehand. #4645
- [igx-grid] some cells are not rendered when resizing window. #4568
- [igx-grid] after being grouped then resized, horizontal scrolling causes column header misalignment with data cell #4648
- Cells content is misaligned when group by a column and scroll horizontal #4720
- When hide/show columns the grid has empty space #4505

## 7.2.7

### Bug fixes
- Custom filter dialog Excel-Style Filtering does not save the selected operand #4548
- Wrong endEdit call on data operation pipes subscribe #4313
- TreeGrid does not have default loading template #4624
- [igx-grid] Question about resizing behavioral change after v7.2.1. #4610
- [igx-grid] onSelection event comes to emit after ending edit mode. #4625
- Error is thrown when trying to open datepicker with Space key in IE #4495
- DatePicker dropdown overlaps the input when it appears top #4526
- Custom filter dialog of the Excel-style Filtering does not display the selected condition in the correct format #4525
- [igx-grid] group row is duplicated when collapsing all and then expanding a group row. #4650
- Fix scroll wheel tests due to creating wheel event with deltaY sets also wheelDeltaY (PR #4659)
- Update Canonical and HrefLang links for EN and JP environments #4674
- In the Drag and Drop dev sample the background color is not changed in IE and Edge #4597

## 7.2.6
- `igxGrid`
    - **Feature** The `groupsRecords` property now returns the full grouping tree as in 7.1 and also includes the grouping information for all pages.

### Bug Fixes
- Unreadable icon color when icon is used as a tooltip target with dark-theme #4477
- [igx-tabs] Selection indicator is not resized correctly #4420
- Faulty urls in Typescript #4546
- igx-list theme docs #4390
- Filtering conditions drop down does not behave consistently when the button that opens it is clicked multiple times #4470
- Message 'No records found.' is still previewed when reset filter #4484
- The text in the filter column textbox truncates in the igx-grid component #4496
- Excel style filter does not apply the filter when the value is 0 #4483
- When hold arrow up or down key on a month the focus changes to the year #4585
- Putting two circular progress bars results in duplicate IDs #4410
- igxGrid does not clear groupsRecords when all columns get ungrouped #4515

## 7.2.5
- `igxDrop`
    - `onEnter`, `onLeave` and `onDrop` events now have new arguments for `originalEvent`, `offsetX` and `offsetY` relative to the container the igxDrop is instanced.
- `IgxList`
    - **Feature** the `index` property is now an `@Input` and can be assigned by structural directives such as `*igxFor`.
    ```html
        <igx-list>
            <div [style.height]="'480px'" [style.overflow]="'hidden'" [style.position]="'relative'">
                <igx-list-item [index]="i" *igxFor="let item of data; index as i; scrollOrientation: 'vertical'; containerSize: '480px'; itemSize: '48px'">
                    <div>{{ item.key }}</div>
                    <div class="contact__info">
                        <span class="name">{{item.name}}</span>
                    </div>
                </igx-list-item>
            </div>
        </igx-list>
    ```
    - The `items` property now returns the collection of child items sorted by their index if one is assigned. This is useful when the `children` order cannot be guaranteed.
- Excel-Style Filtering and Quick Filtering user interfaces now display the date picker's calendar in a dropdown.
- `IgxCard` - The card component has been refactored. It now includes several new supporting components/directives:
    - `igxCardHeaderTitle` - tag your headings placed in the `igx-card-header` container to be displayed as a card title;
    - `igxCardHeaderSubtitle` - tag your headings placed in the `igx-card-header` container to be displayed as a card subtitle;
    - `igxCardThumbnail` - tag anything placed in the `igx-card-header` as a thumb to be placed to the left of your titles;
    - `igx-card-header` - the card header can now detect and automatically position `igx-avatar`s placed in it;
    - `igx-card-media` - wrap images or videos that will be automatically sized for you;
    - `igx-card-actions` - the card actions can now detect and automatically position all `igxButton`s placed in it;
    - The card has a new `type` property. It can be set to `outlined` to get the new outlined card look;
    - The card has a new `horizontal` property. When set to true, the layout will become horizontally aligned;
- New Directive `igx-divider` - The igx-divider is a thin, configurable line that groups content in lists and layouts.

### Bug Fixes
- Row editing overlay is not visible when grid has either 1 or 2 rows and height is not set. #4240
- Ctrl + Right Arrow is not working in an expanded child grid in 7.2.x #4414
- In EI11 and error is returned when filter by date #4434
- Calendar should be closed when scrolling is initiated #4099
- The sync service for the horizontal virtualization returns invalid cache values in certain scenarios #4460
- Unreadable icon color when icon is used as a tooltip target with dark-theme #4477
- When first tree grid column is with type date the calendar mode is not correct #4457
- When grid is grouped the search does not scroll to the find result #4327
- Calendar should be closed when scrolling is initiated #4099
- [igx-list] IgxListItem.index returns wrong index when igx-list is virtualized by igxForOf #4465
- [igx-grid] groupsRepcords is not updated correctly when grouping/ungrouping. #4479
- Exceptions are thrown by igxHGrid when columns don't have initial width, or it has been set as a percentage #4491
- Change date pickers' mode to 'dropdown' in all filtering UIs. #4493
- The radio-group display cannot be overridden #4402
- Filtered column header goes over the RowSelectors and groups when scroll horizontal #4366
- [igx-grid] description about onColumnMovingEnd is not correct. #4452
- IgxTabs removes custom added class #4508

## 7.2.4
### New feature
- [Multi-cell selection](https://github.com/IgniteUI/igniteui-angular/wiki/Grid-Multi-cell-selection-Specification) - Enables range selection of cells in the grid.

### Grids Performance improvements
- Grid rendering speed
- Grid grouping rendering speed
- Grid vertical scrolling using the scroll arrows
- Grid horizontal scrolling using the scroll arrows
- Grid cell focusing time
- Typing a character in an inline editor

### Bug fixes
- IgxForOf - Virtual item index with remote data #4455
- If grid has height in %(or no height) and filtering is enabled, then height is not calculated correctly. #4458
- 3rd level child does not scroll with keyboard nav #4447
- When in column group a column is hidden in the excel style filter LEFT and RIGHT buttons are enabled #4412
- Column Moving keydown.escape HostListener needs refactoring #4296
- Hierarchical Grid: scrolled child views remain after the root grid has been destroyed #4440
- When child grids have width in % (or no width) and there is horizontal scrollbar the vertical scrollbar is not visible. #4449
- Opening the Filtering dropdown twice in an igxHierarchicalGrid results in warning messages in the browser console #4436
- for-of init optimizations for grids #4374
- Changing columns dynamically in the Hierarchical Grid resets root column list to contain child columns. #4337
- Cell is not selected on click [IE] #1780
- igx-grid: Uncommitted IME text gets lost when Enter key is pressed in an edit cell template. #4314

## 7.2.3
### Improvements
- `IPinColumnEventArgs` new property - added a new property `isPinned` to the `IPinColumnEventArgs` interface. Now the `onColumnPinning` event emits information whether the column is pinned or unpinned.
- `igxGrid`
    - `igxFilterCellTemplate` directive added that allows retemplating of the filter cell.
    - `IgxColumnComponent` now has `filterCellTemplate` property that can be used to retemplate the filter cell.

### Bug fixes
- Fix auto-generate columns for TreeGrid #4399
- Emiting event when unpinning column #3833
- In Firefox when collapse all groups grid becomes empty #4304
- When transactions are enabled and update a filtered cell there is an error in console #4214
- In IE11 datePicker delete button is not in correct position when open a cell in edit mode #4116
- Refactoring filter cell navigation so that it is handled in the navigation service. Handling special scenarios for hierarchical grid in the hierarchical navigation service. #4267
- Grid: fix sorting in chrome #4397
- An error is returned when add a child for not committed row and summaries are enabled #4317
- Update child summaries correctly when CRUD operations are performed #4408
- Add igxQuickFilterTemplate directive #4377
- Resizing: move resize handle logic in a directive #4378
- No event emitted when column is unpinned #3799
- When update a cell in the grouped column the child summaries are not updated #4324
- Column Group border is misaligned with its children's in some cases #4387
- Expanding last row of HierarchicalGrid via keyboard(Alt + downArrow) leads to cell losing its focus. #4080
- fix(HierarchicalGrid): Moving onGridCreated to be emitted onInit #4370
- Virtualization of grid not working in tab #4329
- When you pin child column the whole group is not pinned #4278

## 7.2.2
### Features
- **Components' Display Type** - All components now have their CSS display property explicitly set on the host element to ensure width, padding, and margins are applied when set directly on the host selectors.
- **Themes**
    - Add support for gradients and images as values for component themes via the component theme functions.
    - `Palettes` - added surface color to the palette. The surface color is used by cards, pickers, dialog windows, etc. as the default background.

### Bug fixes
- fix(tabs): Fix for applying styles to tabs group #4371
- igxInput - add ability to toggle required dynamically #4361
- Select sort button only if default template is used #4372
- Public enumerations should not be constants #4364
- fix(hierarchicalGrid): Fix scrollbar not updated when data for children is loaded after initial load. #4334
- fix(date-picker): Fix for re-templating dropdown date-picker #4325
- Remove ngModel from datepicker #4333
- Scrollbar is not updated when load remote data #4209
- IgxGrid cell edit does not update values (onCellEdit) #4055
- Initial GroupBy performance is poor with many columns grouped #4309
- Components' display type #4316
- Including summary row cells in tab sequence for HierarchicalGrid navigation. #4293
- Surface color #4109
- `headerGroupClasses` is marked as hidden #4276
- Update AutoScrollStrategy to reposition elements outside NgZone #4250
- Optimizing post group pipe for 4309 - 7.2.x #4310
- IgxSelect does not close on Shift+Tab #4164
- clone method should have inheritdoc in all position strategies #4265
- Dialog does not emits close event the second time that is opened and closed #4222
- IgxLabelComponent is hidden #4237
- refactor(button-group): Fix the double borders between the buttons #4092
- Allow gradient/image values as backgrounds in component themes #4218
- Time Picker enhancements #4348

## 7.2.1
- `igxGrid`
    - **Breaking Change** The `groupsRecords` property now only returns the visible tree and does not include groups that are children of collapsed parents.
    - **Feature** Column Hiding and Column Pinning components now expose a `disableFilter` property which allows hiding the filter columns input from the UI.

### Improvements
- igxSelect - select-positioning-strategy code cleanup #4019

### Bug fixes
- Tooltip remains opened after clicking its target #4127
- Can not move a column to left if the previous column is column group #4114
- TextHighlight Directive makes the matching spans bold #4129
- IgxDropDownItem still uses deprecated accessors #4167
- Double click in editMode reverts the cell's value #3985
- Navigation with Ctrl+arrow keys does not work in child grids #4120
- In IE11 and Edge when scroll page the excel filter dialog is not moved #4112
- IgxCalendar overlay, rendered from cell in edit mode, goes outside the grid when scrolling #4205
- When using keyboard navigation the child grid does not scroll to next row when next child is empty. #4153
- selectedIndex doesn't switch tab. #4245
- When the last column is hidden button RIGHT for the last visible column should be disabled #4230
- When excel-style-filtering is enabled and press Shift+tab on first cell the scroll should not be moved #4219
- Can not navigate with tab in filtering row if grid has no horizontal scroll #4111
- ExcelFilterStyle , what is the name of the onClick methods for the apply and cancel button ? onFilteringDone doesnt work here #4248
- When you focus an element from the Excel-Style Filtering List in Chrome a blue boarder appears #4269
- Need ability to remove a column filter that was previously set in the grid #4305
- Keyboard navigation inside summaries for hierarchical grid is not working with Ctrl + arrow keys #4176
- ReadMe links are broken on 7.2.0. release note #4251
- Error when scrolling grid with mouse wheel after closing a dialog window in the page #4232
- Circular progress bar throws error on IE11 #3787
- Issue with export excel/csv from grid #3763
- Setting grid data property manually after initial rendering without binding it to the input is not detected. #4242
- When child grids does not have set height and expand a row in child grid scrollbars are not updated and there is empty space on the grid #4239
- [ng add]: Enabling polyfills step doesn't update properly polyfill.ts generated by Angular CLI v7.3.x. #3967
- When change sorting from the excel filter it is not applied for the grouped column #4119
- When grid is filtered and update a cell summaries are not updated #4211
- [igx-date-picker] igxCalendarHeader and igxCalendarSubheader don't work #4223
- [igx-date-picker] unnecessary suffix "日" to the date part of the calendar. #4224
- igxMonthPicker - arrowdown and arrow up not working correctly inside months view #4190
- In Edge resizing indicators are offset incorrectly #3908
- igx-column-group does not fire onColumnVisibilityChanged #4194

## 7.2.0
- `igxCalendar`
    - `igxCalendar` has been refactored to provide the ability to instantiate each view as a separate component.
    - **Feature** advanced keyboard navigation support has been added. Read up more information in the [ReadMe](https://github.com/IgniteUI/igniteui-angular/tree/master/projects/igniteui-angular/src/lib/calendar/README.md)

- **New component** `IgxMonthPicker`:
    - Provides the ability to pick a specific month. Read up more information in the [ReadMe](https://github.com/IgniteUI/igniteui-angular/tree/master/projects/igniteui-angular/src/lib/calendar/month-picker/README.md)

- **New component** `IgxHierarchicalGrid`:
    - Provides the ability to represent and manipulate hierarchical data in which each level has a different schema. Each level is represented by a component derived from **igx-grid** and supports most of its functionality. Read up more information about the IgxHierarchicalGrid in the official [documentation](https://www.infragistics.com/products/ignite-ui-angular/angular/components/hierarchicalgrid.html) or the [ReadMe](https://github.com/IgniteUI/igniteui-angular/tree/master/projects/igniteui-angular/src/lib/grids/hierarchical-grid/README.md)

- **New component** The `igxSelect` provides an input with dropdown list allowing selection of a single item.
    ```html
    <igx-select #select1 [placeholder]="'Pick One'">
        <label igxLabel>Sample Label</label>
        <igx-select-item *ngFor="let item of items" [value]="item.field">
            {{ item.field }}
        </igx-select-item>
    </igx-select>
    ```

[documentation](https://www.infragistics.com/products/ignite-ui-angular/angular/components/select.html) or the [ReadMe](https://github.com/IgniteUI/igniteui-angular/tree/master/projects/igniteui-angular/src/lib/select/README.md)

- **New directive** `igxAutocomplete` - new directive that provides a way to enhance a text input by showing a panel of suggested options, provided by the developer. More information about the IgxAutocomplete is available in the official [documentation](https://www.infragistics.com/products/ignite-ui-angular/angular/components/autocomplete.html) or the [ReadMe](https://github.com/IgniteUI/igniteui-angular/tree/master/projects/igniteui-angular/src/lib/directives/autocomplete/README.md).

    ```html
    <input igxInput type="text" [igxAutocomplete]="townsPanel" />
    <igx-drop-down #townsPanel>
        <igx-drop-down-item *ngFor="let town of towns" [value]="town">
            {{town}}
        </igx-drop-down-item>
    </igx-drop-down>
    ```

- `igxGrid` now has `isLoading` input property. When enabled will show loading indicator, until the data is available. It can be best utilized for remote scenarios. Another input property `loadingGridTemplate` allows customizing the loading indicator.

    ```html
    <!-- Example -->
    <igx-grid [isLoading]="true" ...>
    </igx-grid>
    ```

    - `Group By`
        - The collapse/expand icons have new orientantion to display the action that will be performed when clicked. When an icon points up clicking on it would result in collapsing the related group row and when it points down clicking on it would expand the group row.
        - The collapse/expand all icons have also been updated to reflect the new group row icons better.
        - Group rows now can be expanded/collapsed using Alt + Arrow Up/Down to reflect the new icons.
    - `filterMode` input added, which determines the filtering ui of the grid. The default value is `quickFilter`. Other possible value is `excelStyle`, which mimics the filtering in Excel with added functionality for column moving, sorting, hiding and pinning.
    - `IgxColumnComponent` now has `disablePinning` property, which determines wether the column can be pinned from
    the toolbar and whether the column pin will be available in the excel style filter menu. The `disableHiding` input will be used to show/hide the column hiding functionality in the menu.
- `igxTreeGrid`
    - The collapse/expand icons have new orientantion to display the action that will be performed when clicked. When an icon points up clicking on it would result in collapsing the related tree grid level and when it points down clicking on it would expand the tree grid level.
    - Expanding/collapsing tree levels can now be performed also by using Alt + Arrow Up/Down to reflect the new icons.
- `IgxColumnComponent`
    - **Breaking Change** the `gridID` property is now **deprecated**. Please, use `column.grid.id` instead.
- `igxCombo`
    - **Breaking Change** `combo.value` is now only a getter.
    - **Feature** added support for templating the default input group of the component. The `igx-combo` now allows for `igx-prefix`, `igx-suffix`,`igx-hint` and `[igxLabel]` components to be passed as `ng-content` and they will be renderer accordingly on the combo's input. Example:
    ```html
        <!-- customize combo input --->
        <igx-combo #myCombo [data]="myGenres">
            ...
            <label igxLabel>Genres</label>
            <igx-prefix><igx-icon>music_note</igx-icon></igx-prefix>
        </igx-combo>
     ```
    - **Feature** the default combo 'clear' and 'toggle' icons can now be templated. Two new directives are added (with selector `[igxComboClearIcon]` and `[igxComboToggleIcon]`). Passing an `ng-template` with one of the directives will overwrite the default conent of the respective icon. Functionality will remain unaffected. Expample:
    ```html
        <!-- customize combo input --->
        <igx-combo #myCombo [data]="myGenres">
            ...
            <ng-template igxComboToggleIcon let-collapsed>
                <igx-icon>{{ collapsed ? 'remove_circle' : 'remove_circle_outline'}}</igx-icon>
            </ng-template>
        </igx-combo>
    ```
- `igxDropDown`
    - `IgxDropDownItemBase` and it's descendants (of which `IgxDropDownItem`) have had their `isSelected` and `isFocused` properties **deprecated**. Instead, use `selected` and `focused` properties.
    - Added an `@Input` for the `index` property (such as the one coming from ngFor) of the `IgxDropDownItem` component. This **deprecates** the automatic index calculation.
    ```html
        <igx-drop-down>
            <igx-drop-down-item *ngFor="let item of items; let i = index" [index]="i">
                {{ item.field }}
            </igx-drop-down-item>
        </igx-drop-down>
    ```
    - **Feature** `IgxDropDownGroupComponent` has been added. It allows for easier grouping of multi-level data, without the need of flattening it. The `igx-drop-down-item-group` tag accepts `igx-drop-down-item`s and displays them in the appropriate grouped fashion.
        ```html
            <igx-drop-down>
                <igx-drop-down-item-group *ngFor="let country of contries" [label]="country.name">
                    <igx-drop-down-item *ngFor="let city of country.cities" [value]='city.refNo'>
                        {{ city.name }}
                    </igx-drop-down-item>
                </igx-drop-down-item-group>
            </igx-drop-down>
        ```
- `Theme Elevations & Shadows` - Components with shadows, set by an elevation level or otherwise, are now fully configurable by the user via schema and/or theme properties. User can also provide a custom elevations set to component themes that support them.
    - **Breaking Change** - The `$search-shadow-color` and `$search-disabled-shadow-color` properties on the `igx-input-group-theme` have been replaced with `$search-resting-shadow` and `$search-disabled-shadow` respectively. Use `ng update` to migrate automatically.
- `IgxTreeGridComponent`
    - We can now search in the treegrid's data by using the `findNext` and the `findPrev` methods and we can clear the search results with the `clearSearch` method.
- `IgxTextHighlightDirective`
    - `IgxTextHighlightDirective.page` input property is **deprecated**. `rowIndex`, `columnIndex` and `page` properties of the `IActiveHighlightInfo` interface are also **deprecated**. Instead, `row` and `column` optional properties are added.
- `igxDragDrop`
    - `dragGhostHost` input property added. Sets the element to which the dragged element will be appended. If not provided, the dragged element is appended to the body.
- `Column Hiding UI`
    - **Behavioral Change** - The UI now hides the columns whose `disableHiding` property is set to true instead of simply disabling them.
- `igxButton` - **New Button Style** - Include [outlined](https://material.io/design/components/buttons.html#outlined-button) button style to support the latest material spec.
- `igxOverlay`:
    - `igxOverlay.attach()` method added. Use this method to obtain an unique Id of the created overlay where the provided component will be shown. Then call `igxOverlay.show(id, settings?)` method to show the component in overlay. The new `attach` method has two overloads:
      - `attach(element: ElementRef, settings?: OverlaySettings): string` - This overload will create overlay where provided `element` will be shown.
      - `attach(component: Type<any>, settings?: OverlaySettings, moduleRef?: NgModuleRef<any>): string` - Creates a `ComponentRef` from the provided `component` class to show in an overlay. If `moduleRef` is provided the service will use the module's `ComponentFactoryResolver` and `Injector` when creating the `ComponentRef` instead of the root ones.
    - `igxOverlay.show(component, settings)` is **deprecated**. Use `igxOverlay.attach()` method to obtain an Id, and then call `igxOverlay.show(id, settings)` method to show a component in the overlay.
    - `IPositionStrategy` exposes new method `clone` that clones the strategy instance with its settings.

- `igx-date-picker`
    - **Feature** Added `dropdown` `mode` to enable the input field value editing and spinning of the date parts as well as displaying a drop down calendar to select a date. Example:
    ```html
      <igx-date-picker #editableDatePicker1 mode="dropdown" [value]="date" format="dd.MM.y" mask="M/d/y">
      </igx-date-picker>
     ```
 **Components roundness**
- Ignite UI for Angular now allows you to change the shape of components by changing their border-radius.

- Here is the list of all components that have roundness functionality:
* _igx-badge_
* _igx-buttongroup_
* _igx-calendar_
* _igx-card_
* _igx-carousel_
* _igx-chip_
* _igx-dialog_
* _igx-drop-down_
* _igx-expansion-panel_
* _igx-input-group_
* _igx-list_
  * _igx-list-item_
* *igx-navdrawe*r
* _igx-snackbar_
* _igx-toast_
* _igxTooltip_

- **Breaking Change**
- The `$button-roundness` property on the `igx-button-theme` have been replaced for each button type with: `$flat-border-radius`,`$raised-border-radius`,`$outline-border-radius`,`$fab-border-radius`, `$icon-border-radius`.
- The`$roundness` property on the `igx-chip-theme` have been replaced with `$border-radius`.
- The`$roundness` property on the `iigx-tooltip-theme` have been replaced with `$border-radius`.

### Bug Fixes
- All initially pinned columns get unpinned if the grid's width is set as a percentage of its parent #3774
- Expanding a group row while at the bottom of the grid throws error #4179
- Grouping expand/collapse all button is not aligned with the row selector checkbox. #4178
- IgxToggleAction logs deprecated message in the console #4126
- IgxCombo - Calling selectItems([]) incorrectly clears the combo selection #4106
- IgxCombo - Clearing item filter sometimes empties drop down list #4000
- IgxCombo - Keyboard navigation ArrowDown stutters on chunk load #3999
- Row editing overlay banner not shown when enter row editing #4117
- IgxToggle open method always tries to get id even when it has one #3971
- Last (right-aligned) column is cut off when no widths are set for the columns #3396
- The selection in the last grid column does not span in the whole cell. #1115
- Last column header is a bit wider than the cells #1230

## 7.1.11
### Improvements
- Row and Cell editing Docs improvements #4055

## 7.1.10
### Features
- Column Hiding and Column Pinning components now expose a `disableFilter` property which allows hiding the filter columns input from the UI.

### Bug Fixes
- Tooltip remains opened after clicking its target #4127
- TextHighlight Directive makes the matching spans bold #4129
- igx-grid: `pinned` property doesn't work when `width` property is set together. #4125
- Double click in editMode reverts the cell's value #3985
- Issue with export excel/csv from grid #3763
- Error when scrolling grid with mouse wheel after closing a dialog window in the page #4232
- Circular progress bar throws error on IE11 #3787
- Setting grid data property manually after initial rendering without binding it to the input is not detected. #4242
- `headerGroupClasses` is marked as hidden #4276
- When you pin child column the whole group is not pinned #4278
- igx-column-group does not fire onColumnVisibilityChanged #4194
- When grid is filtered and update a cell summaries are not updated #4211

## 7.1.9
### Bug Fixes
- igx-grid: Incorrect height calculation when setting height in percent and binding empty data. #3950
- Grid doesn't reflect the applied formatter immediately #3819
- Cannot set chip as selected through API if selectable is false #2383
- IgxCombo - Keyboard navigation in combo with remote data is incorrect #4049
- Setting groupingExpressions run-time has different result than using the UI/methods #3952
- Error on app-shell build in the icon module #4065
- Grid/TreeGrid toolbar dropdowns reopen when trying to close it every other time #4045
- When grid and columns have width in IE the columns are visible outside the grid #3716
- IgxGridToolbarComponent is hidden from the API docs #3974
- igx-grid: row virtualization doesn't work when setting height in percent if you fetch and bind data after initial rendering. #3949
- IgxToggleAction logs deprecated message in the console #4126

## 7.1.8
### Bug Fixes
- Required date picker bound to displayData is shown invalid initially. #3641
- If the columns don't fit the treeGrid viewport, horizontal scrollbar in TreeGrid is gone/disappears #3808
- igxGrid setting autogenerate and groupingExpressions inputs results in errors #3951

## 7.1.7
### Bug fixes
- refactor(card): apply the content color to any text element #3878
- style(linear-bar): Fix text alignment #3862

## 7.1.6
### Bug Fixes
- Calling open() on an already opened IgxDropDown replays the opening animation #3810

## 7.1.5
### Features
- `igxGrid`
    - `Group By`
        - The collapse/expand icons have new orientantion to display the action that will be performed when clicked. When an icon points up clicking on it would result in collapsing the related group row and when it points down clicking on it would expand the group row.
        - The collapse/expand all icons have also been updated to reflect the new group row icons better.
        - Group rows now can be expanded/collapsed using Alt + Arrow Up/Down to reflect the new icons.
- `igxTreeGrid`
    - The collapse/expand icons have new orientantion to display the action that will be performed when clicked. When an icon points up clicking on it would result in collapsing the related tree grid level and when it points down clicking on it would expand the tree grid level.
    - Expanding/collapsing tree levels can now be performed also by using Alt + Arrow Up/Down to reflect the new icons.
- `Remove CSS Normalization` - Some users were complaining we reset too many browser styles - lists and heading styles in particular. We no longer do CSS normalization on an application level. Users who depended on our CSS browser normalization will have to handle that on their own going forward.
- `igxOverlayService` - the height of the shown element/component is not cached anymore. The height will be calculated each time position method of position strategy is called.

- `igxOverlayService`
    - `onClosing` event arguments are of type `OverlayClosingEventArgs` that adds an optional `event` property with the original DOM event. The browser event is available when closing of the overlay is caused by an outside click. This also affects all components and directives that use `igxOverlay` service - `igxToggle`, `igxDropDown`, `igxCombo`, `igxSelect` and `igxAutocomplete`. When they emit their respective `onClosing` event, the arguments are of type `CancelableBrowserEventArgs`, including the optional browser event.

## 7.1.4
### Features
- `Column Hiding UI`
    - **Behavioral Change** - The UI now hides the columns whose `disableHiding` property is set to true instead of simply disabling them.

## 7.1.3
### Bug Fixes
- When search and hide and then show a column the cell values are not correct ([3631](https://github.com/IgniteUI/igniteui-angular/issues/3631))
- When press Ctrl+Arrow down key on a summary cell it should stay active ([3651](https://github.com/IgniteUI/igniteui-angular/issues/3651))
- When summary row is not fully visible and press Tab the last summary cell is not activated ([3652](https://github.com/IgniteUI/igniteui-angular/issues/3652))
- Choosing from a drop down inside a form in a drop down closes the outer drop down ([3673](https://github.com/IgniteUI/igniteui-angular/issues/3673))
- Banner - Calling close method on collapsed panel throws error ([3669](https://github.com/IgniteUI/igniteui-angular/issues/3669))
- Typedoc API task generates non-public exports ([2858](https://github.com/IgniteUI/igniteui-angular/issues/2858))
- column.pin and column.unpin API descriptions need improvement ([3660](https://github.com/IgniteUI/igniteui-angular/issues/3660))
- disabledDates for the calendar and date picker should be an @Input() ([3625](https://github.com/IgniteUI/igniteui-angular/issues/3625))
- There is no way to determinate if a list item was panned in the click event ([3629](https://github.com/IgniteUI/igniteui-angular/issues/3629))
- When search and hide and then show a column the cell values are not correct ([3631](https://github.com/IgniteUI/igniteui-angular/issues/3631))

## 7.1.2
### Features
- `igx-circular-bar` and `igx-linear-bar` now feature an indeterminate input property. When this property is set to true the indicator will be continually growing and shrinking along the track.
- `IgxTimePickerComponent`: in addition to the current dialog interaction mode, now the user can select or edit a time value, using an editable masked input with a dropdown.
- `IgxColumnComponent` now accepts its templates as input properties through the markup. This can reduce the amount of code one needs to write when applying a single template to multiple columns declaratively. The new exposed inputs are:
    + `cellTemplate` - the template for the column cells
    + `headerTemplate` - the template for the column header
    + `cellEditorTemplate` - the template for the column cells when a cell is in edit mode
      ```html
        <!-- Example -->

        <igx-grid ...>
            <igx-column *ngFor="let each of defs" [cellTemplate]="newTemplate" ...></igx-column>
        </igx-grid>

        <ng-template #newTemplate let-value>
            {{ value }}
        </ng-template>
        ```

### Bug Fixes

- When transactions are enabled and delete a row page is changed to first page ([3425](https://github.com/IgniteUI/igniteui-angular/issues/3425))
- Row selectors header is not updated when commit transactions ([3424](https://github.com/IgniteUI/igniteui-angular/issues/3424))
- When a column is sorted and change value in a cell after commit and press enter on selected cell the focus is not in the input ([2801](https://github.com/IgniteUI/igniteui-angular/issues/2801))
- Closing the filter UI cuts the grid on the left ([3451](https://github.com/IgniteUI/igniteui-angular/issues/3451))
- GroupedRecords class should be hidden for doc generation. ([3483](https://github.com/IgniteUI/igniteui-angular/issues/3483))
- Badly formatted table in the JP documentation ([3484](https://github.com/IgniteUI/igniteui-angular/issues/3484))
- Not setting width in percentage on one or more columns results in columns going out of view ([1245](https://github.com/IgniteUI/igniteui-angular/issues/1245))
- Feature Request : locale property on a grid level ([3455](https://github.com/IgniteUI/igniteui-angular/issues/3455))
- Excel cannot open the exported data ([3332](https://github.com/IgniteUI/igniteui-angular/issues/3332))
- API DOC header links on header nav in JP leads to EN product page ([3516](https://github.com/IgniteUI/igniteui-angular/issues/3516))
- IgxGridHeaderGroupComponent should have preset min width ([3071](https://github.com/IgniteUI/igniteui-angular/issues/3071))
- Adding a custom svg to snackbar ([3328](https://github.com/IgniteUI/igniteui-angular/issues/3328))
- Feature request: Using text field input for date and time picker ([2337](https://github.com/IgniteUI/igniteui-angular/issues/2337))
- Summaries Keyboard navigation issues ([3407](https://github.com/IgniteUI/igniteui-angular/issues/3407))
- IgxRipple - animate() function not supported in Safari ([3506](https://github.com/IgniteUI/igniteui-angular/issues/3506))
- Faulty link in Typedoc ([3531](https://github.com/IgniteUI/igniteui-angular/issues/3531))
- [IE11] igx-grid - Filtering is cleared when clicking filtering chip if resourceString.igx_grid_filter_row_placeholder is set to Japanese character. ([3504](https://github.com/IgniteUI/igniteui-angular/issues/3504))
- Setting required IgxInput's value not via typing does not clear the invalid style. ([3550](https://github.com/IgniteUI/igniteui-angular/issues/3550))
- Add bodyTemplate as @Input() for igx-column ([3562](https://github.com/IgniteUI/igniteui-angular/issues/3562))
- Horizontal scrollbar is not shown when column's width is set to a percentage value. ([3513](https://github.com/IgniteUI/igniteui-angular/issues/3513))
- When select a date filter the date is not previewed in the input ([3362](https://github.com/IgniteUI/igniteui-angular/issues/3362))
- Missing locale errors on a browser with non-en language ([3569](https://github.com/IgniteUI/igniteui-angular/issues/3569))
- igx-action-icon is not vertically aligned in IgxNavbar ([3584](https://github.com/IgniteUI/igniteui-angular/issues/3584))
- [IE11] igx-grid filtering condition is reverted when typing Japanese character in the filtering textbox. ([3577](https://github.com/IgniteUI/igniteui-angular/issues/3577))
- TreeGrid has empty space when Summaries are enabled and expand/collapse ([3409](https://github.com/IgniteUI/igniteui-angular/issues/3409))
- Filtering row: no chip is created while typing Japanese characters on Edge ([3599](https://github.com/IgniteUI/igniteui-angular/issues/3599))
- PowerShell script should be added in order to apply some rules for deployment of the API DOCS (sassdoc, typedoc) ([3618](https://github.com/IgniteUI/igniteui-angular/issues/3618))
- igx-grid isn't displayed properly in IE11 when it is inside an igx-tabs-group. ([3047](https://github.com/IgniteUI/igniteui-angular/issues/3047))
- Cells' content is shown twice when entering edit mode after searching. ([3637](https://github.com/IgniteUI/igniteui-angular/issues/3637))
- ng add improvements ([3528](https://github.com/IgniteUI/igniteui-angular/issues/3528))

## 7.1.1
### Bug Fixes
* onSortingDone is not fired when sorting indicator of a header in the group by area is clicked ([#3257](https://github.com/IgniteUI/igniteui-angular/issues/3257))
* igx-grid isn't displayed properly in IE11 when it is inside an igx-tabs-group ([#3047](https://github.com/IgniteUI/igniteui-angular/issues/3047))
* Preventing wrap-around for scrollNext and scrollPrev([#3365](https://github.com/IgniteUI/igniteui-angular/issues/3365))
* IgxTreeGrid does not respect its parent container height ([#3467](https://github.com/IgniteUI/igniteui-angular/issues/3467))
* Include grid's unpinnedWidth and totalWidth in cell width calculation ([#3465](https://github.com/IgniteUI/igniteui-angular/issues/3465))

### Other
* update typedoc-plugin-localization version to 1.4.1 ([#3440](https://github.com/IgniteUI/igniteui-angular/issues/3440))

## 7.1.0
### Features
- **New component** `IgxBannerComponent`:
    - Allows the developer to easily display a highly templateable message that requires minimal user interaction (1-2 actions) to be dismissed. Read up more information about the IgxBannerComponent in the official [documentation](https://www.infragistics.com/products/ignite-ui-angular/angular/components/banner.html) or the [ReadMe](https://github.com/IgniteUI/igniteui-angular/tree/master/projects/igniteui-angular/src/lib/banner/README.md)
- `igxGrid`
    - Added a new `igxToolbarCustomContent` directive which can be used to mark an `ng-template` which provides a custom content for the IgxGrid's toolbar ([#2983](https://github.com/IgniteUI/igniteui-angular/issues/2983))
    - Summary results are now calculated and displayed by default for each row group when 'Group By' feature is enabled.
    - `clearSummaryCache()` and `recalculateSummaries()` methods are deprecated. The grid will clear the cache and recalculate the summaries automatically when needed.
	- `locale` property added. Default value is `en`. All child components will use it as locale.
    - **Breaking change** `IgxSummaryOperand.operate()` method is called with empty data in order to calculate the necessary height for the summary row. For custom summary operands, the method should always return an array of `IgxSummaryResult` with proper length.
- `IgxIconModule`:
    - **Breaking change** `igxIconService` is now provided in root (providedIn: 'root') and `IgxIconModule.forRoot()` method is deprecated.
    - **Breaking change** `glyphName` property of the `igxIconComponent` is deprecated.
- `IgxColumnComponent`:
    - **Breaking change** the `filters` input now expects `IgxFilteringOperand` instance, instead of class ref. This way custom `IgxFilteringOperands` no longer need to be singleton, with defined `instance` method.
- `IgxMask`:
    - `placeholder` input property is added to allow developers to specify the placeholder attribute of the host input element that the `igxMask` is applied on;
    - `displayValuePipe` input property is provided that allows developers to additionally transform the value on blur;
    - `focusedValuePipe` input property is provided that allows developers to additionally transform the value on focus;
- `IgxTreeGrid`:
    - Batch editing - an injectable transaction provider accumulates pending changes, which are not directly applied to the grid's data source. Those can later be inspected, manipulated and submitted at once. Changes are collected for individual cells or rows, depending on editing mode, and accumulated per data row/record.
    - You can now export the tree grid both to CSV and Excel.
    - The hierarchy and the records' expanded states would be reflected in the exported Excel worksheet.
    - Summaries feature is now supported in the tree grid. Summary results are calculated and displayed for the root level and each child level by default.
- `IgxOverlayService`:
    - `ElasticPositioningStrategy` added. This strategy positions the element as in **Connected** positioning strategy and resize the element to fit in the view port in case the element is partially getting out of view.


## 7.0.5
### Bug Fixes

* igx-grid isn't displayed properly in IE11 when it is inside an igx-tabs-group. ([#3047](https://github.com/IgniteUI/igniteui-angular/issues/3047))
* igx-slider max-value defaults to min-value ([#3418](https://github.com/IgniteUI/igniteui-angular/issues/3418))
* Inconsistency in scrollNext and scrollPrev ([#3365](https://github.com/IgniteUI/igniteui-angular/issues/3365))
* The header link in the api docs page should be to the product page ([#3423](https://github.com/IgniteUI/igniteui-angular/issues/3423))
* Error thrown when edit primaryKey cell in Tree Grid ([#3329](https://github.com/IgniteUI/igniteui-angular/issues/3329))
* IgxGridHeaderGroupComponent should have preset min width ([#3071](https://github.com/IgniteUI/igniteui-angular/issues/3071))
* Pressing ESC on a cell in an editable column throws an error ([#3429](https://github.com/IgniteUI/igniteui-angular/issues/3429))
* Cell foreground is white on hover with the default theme ([#3384](https://github.com/IgniteUI/igniteui-angular/issues/3384))
* [IE] Grid toolbar's buttons and title are misaligned ([#3371](https://github.com/IgniteUI/igniteui-angular/issues/3371))
* Dialog window does not hold the focus when opened ([#3199](https://github.com/IgniteUI/igniteui-angular/issues/3199))
* refactor(themes): don't include contrast colors in the palettes ([#3166](https://github.com/IgniteUI/igniteui-angular/issues/3166))

### Other
* update typedoc-plugin-localization version to 1.4.1 ([#3440](https://github.com/IgniteUI/igniteui-angular/issues/3440))
* Move all keyboard navigation tests in a separate file ([#2975](https://github.com/IgniteUI/igniteui-angular/issues/2975))


## 7.0.4
### Bug fixes
- Fix(igx-grid): revert row editing styles ([#2672](https://github.com/IgniteUI/igniteui-angular/issues/2672))
- Revert "fix(grid): set min width to header groups programmatically"  status: verified version: 7.0.x
([#3357](https://github.com/IgniteUI/igniteui-angular/issues/3357))


## 7.0.3
### Bug fixes
- ng add igniteui-angular adds igniteui-cli package to both dependencies and devDependencies ([#3254](https://github.com/IgniteUI/igniteui-angular/issues/3254))
- Group column header is not styled correctly when moving that column ([#3072](https://github.com/IgniteUI/igniteui-angular/issues/3072))
- igx-grid: Filter row remains after disabling filtering feature ([#3255](https://github.com/IgniteUI/igniteui-angular/issues/3255))
- [igxGrid] Keyboard navigation between cells and filtering row with MCH ([#3179](https://github.com/IgniteUI/igniteui-angular/issues/3179))
- Argument $color of red($color) must be a color ([#3190](https://github.com/IgniteUI/igniteui-angular/issues/3190))
- Shell strings localization ([#3237](https://github.com/IgniteUI/igniteui-angular/issues/3237))
- Tabbing out of the combo search input not possible ([#3200](https://github.com/IgniteUI/igniteui-angular/issues/3200))
- Localization (i18n) not available for inputs/buttons on the grid filtering dialog ([#2517](https://github.com/IgniteUI/igniteui-angular/issues/2517))
- When in the tree grid are pinned columns and scroll horizontal the cells text is over the pinned text #3163
- Request for update of shell strings in Japanese ([#3163](https://github.com/IgniteUI/igniteui-angular/issues/3163))
- Refactor(themes): remove get-function calls ([#3327](https://github.com/IgniteUI/igniteui-angular/issues/3327))
- Fix(grid): recalculate grid body size when changing allowFiltering dynamically ([#3321](https://github.com/IgniteUI/igniteui-angular/issues/3321))
- Fix - Combo - Hide Search input when !filterable && !allowCustomValues - 7.0.x ([#3314](https://github.com/IgniteUI/igniteui-angular/issues/3314))
- Fixing column chooser column updating - 7.0.x ([#3235](https://github.com/IgniteUI/igniteui-angular/issues/3235))
- Disable combo checkbox animations on scroll ([#3303](https://github.com/IgniteUI/igniteui-angular/issues/3303))
- Added validation if last column collides with grid's scroll. ([#3028](https://github.com/IgniteUI/igniteui-angular/issues/3028)) ([#3100](https://github.com/IgniteUI/igniteui-angular/issues/3100))
- Use value instead of ngModel to update editValue for checkbox and calendar in igxCell ([#3225](https://github.com/IgniteUI/igniteui-angular/issues/3225))
- Add @inheritdoc, create ScrollStrategy abstract class and fix method signatures 7.0.x ([#3222](https://github.com/IgniteUI/igniteui-angular/issues/3222))
- When scroll with the mouse wheel the value in datePicker editor for edited cell is empty ([#2958](https://github.com/IgniteUI/igniteui-angular/issues/2958))
- igxToolbar should have the option to add custom template ([#2983](https://github.com/IgniteUI/igniteui-angular/issues/2983))
- fix(grid): mark grid for check inside NgZone when resizing ([#2792](https://github.com/IgniteUI/igniteui-angular/issues/2792)) ([#3277](https://github.com/IgniteUI/igniteui-angular/issues/3277))
- IgxGridHeaderGroupComponent should have preset min width ([#3071](https://github.com/IgniteUI/igniteui-angular/issues/3071))
- Tree grid selection ([#3334](https://github.com/IgniteUI/igniteui-angular/issues/3334))

## 7.0.2
### Features
- `ng add igniteui-angular` support :tada:
    - You can now add Ignite UI for Angular to existing Angular CLI projects - simply run `ng add igniteui-angular` in your project.
    This will install the package and all needed dependencies, add Ignite UI CLI so you can even quickly add components.
- **New component** `IgxBannerComponent`:
    - Allows the developer to easily display a highly templateable message that requires minimal user interaction (1-2 actions) to be dismissed. Read up more information about the IgxBannerComponent in the official [documentation](https://www.infragistics.com/products/ignite-ui-angular/angular/components/banner.html) or the [ReadMe](https://github.com/IgniteUI/igniteui-angular/tree/master/projects/igniteui-angular/src/lib/banner/README.md)
- `igxNavbar`:
    - Added a new `igx-action-icon` directive that can be used to provide a custom template to be used instead of the default action icon on the left-most part of the navbar.
    (If `igx-action-icon` is provided, the default action icon will not be used.)

### Bug fixes

- `igxGrid`
    - Filter row does not close when click button cancel, if the entered text is deleted ([#3198](https://github.com/IgniteUI/igniteui-angular/issues/3198))
    - Prevent a potential memory leak ([#3033](https://github.com/IgniteUI/igniteui-angular/issues/3033))
    - Filtering: Open dropdown on Alt+down, fixes input being populated on keyboard action ([#3202](https://github.com/IgniteUI/igniteui-angular/issues/3202))
    - Row Selection: selected checkboxes are flickering on vertical scrolling ([#2523](https://github.com/IgniteUI/igniteui-angular/issues/2523))
    - Row editing overlay animation should be bottom - top, when overlay is placed over the row ([#3184](https://github.com/IgniteUI/igniteui-angular/issues/3184))


## 7.0.1
### Bug fixes
- Removed the `GridHammerConfig` provider which broke touch events for other components. (Fixed #3185, Reopens #2538)


## 7.0.0
- Updated package dependencies to Angular 7 ([#3000](https://github.com/IgniteUI/igniteui-angular/pull/3000))
- Themes: Add dark schemas and mixins (PR [#3025](https://github.com/IgniteUI/igniteui-angular/pull/3025))

## 6.2.12
### Bug fixes
- igx-grid: `pinned` property doesn't work when `width` property is set together. #4125
- When you pin child column the whole group is not pinned #4278

## 6.2.11
### Bug Fixes
- igx-grid: Incorrect height calculation when setting height in percent and binding empty data. #3950
- Cannot set chip as selected through API if selectable is false #2383
- Setting groupingExpressions run-time has different result than using the UI/methods #3952
- igx-grid: row virtualization doesn't work when setting height in percent if you fetch and bind data after initial rendering. #3949

## 6.2.10
### Bug Fixes
- Cells position is changed when scroll vertical #3094
- igxGrid setting autogenerate and groupingExpressions inputs results in errors #3951

## 6.2.9
### Features
- `igxGrid`
    - `Group By`
        - The collapse/expand icons have new orientantion to display the action that will be performed when clicked. When an icon points up clicking on it would result in collapsing the related group row and when it points down clicking on it would expand the group row.
        - The collapse/expand all icons have also been updated to reflect the new group row icons better.
        - Group rows now can be expanded/collapsed using Alt + Arrow Up/Down to reflect the new icons.
- `igxTreeGrid`
    - The collapse/expand icons have new orientantion to display the action that will be performed when clicked. When an icon points up clicking on it would result in collapsing the related tree grid level and when it points down clicking on it would expand the tree grid level.
    - Expanding/collapsing tree levels can now be performed also by using Alt + Arrow Up/Down to reflect the new icons.

### Bug Fixes
- Add additional ways of expanding/collapsing in Tree Grid/Group By to reflect new icons #3841

## 6.2.8
### Bug Fixes
- Tree Grid collapse icon is updated to material standards #3780
- Change collapse/expand all icon on GroupBy #3298

## 6.2.7
### Bug Fixes
- igx-grid editing: Japanese inputs are not committed on enter or press key in edit mode #2525

## 6.2.6
### Bug Fixes/Other
- Add GA to API docs ([3596](https://github.com/IgniteUI/igniteui-angular/issues/3596))
- Modify gulp api docs tasks in order to follow the build steps ([3681](https://github.com/IgniteUI/igniteui-angular/issues/3681))

## 6.2.5
### Bug Fixes
- Setting required IgxInput's value not via typing does not clear the invalid style ([3550](https://github.com/IgniteUI/igniteui-angular/issues/3550))
- igx-grid isn't displayed properly in IE11 when it is inside an igx-tabs-group ([3047](https://github.com/IgniteUI/igniteui-angular/issues/3047))
- igxGrid minimal body height when no total height is set or inferred ([1693](https://github.com/IgniteUI/igniteui-angular/issues/1693))
- Horizontal scrollbar is not shown when column's width is set to a percentage value ([3513](https://github.com/IgniteUI/igniteui-angular/issues/3513))
- Visible @hidden tag due to comment structure ([3523](https://github.com/IgniteUI/igniteui-angular/issues/3523))
- Faulty link in Typedoc ([3531](https://github.com/IgniteUI/igniteui-angular/issues/3531))
- Several warnings on app launch 6.2.0 RC1 and now 7.0.2 ([2915](https://github.com/IgniteUI/igniteui-angular/issues/2915))
- For_of directive doesn't scroll to next elements in some cases ([3482](https://github.com/IgniteUI/igniteui-angular/issues/3482))
- Not setting width in percentage on one or more columns results in columns going out of view ([1245](https://github.com/IgniteUI/igniteui-angular/issues/1245))
- Calendar test is failing because of wrong selector ([3508](https://github.com/IgniteUI/igniteui-angular/issues/3508))
- When transactions are enabled and delete a row page is changed to first page ([3425](https://github.com/IgniteUI/igniteui-angular/issues/3425))
- When a column is sorted and change value in a cell after commit and press enter on selected cell the focus is not in the input ([2801](https://github.com/IgniteUI/igniteui-angular/issues/2801))
- igxFor with scrollOrientation: horizontal - Almost all the items are not rendered when they don't have width property ([3087](https://github.com/IgniteUI/igniteui-angular/issues/3087))
- Pressing ESC on a cell in an editable column throws an error ([3429](https://github.com/IgniteUI/igniteui-angular/issues/3429))

## 6.2.4
### Bug Fixes
* onSortingDone is not fired when sorting indicator of a header in the group by area is clicked ([#3257](https://github.com/IgniteUI/igniteui-angular/issues/3257))
* igx-grid isn't displayed properly in IE11 when it is inside an igx-tabs-group ([#3047](https://github.com/IgniteUI/igniteui-angular/issues/3047))
* Preventing wrap-around for scrollNext and scrollPrev([#3365](https://github.com/IgniteUI/igniteui-angular/issues/3365))
* IgxTreeGrid does not respect its parent container height ([#3467](https://github.com/IgniteUI/igniteui-angular/issues/3467))
* The header link in the api docs page should be to the product page ([#3423](https://github.com/IgniteUI/igniteui-angular/issues/3423))
* fix(dialog): dialog gets focus when is opened ([#3276](https://github.com/IgniteUI/igniteui-angular/issues/3276))
* IgxTreeGrid - Add row editing + transactions to tree grid ([#2908](https://github.com/IgniteUI/igniteui-angular/issues/2908))
* Regular highlight makes the highlighted text unreadable when the row is selected. ([#1852](https://github.com/IgniteUI/igniteui-angular/issues/1852))
* Use value instead of ngModel to update editValue for checkbox and calendar in igxCell ([#3224](https://github.com/IgniteUI/igniteui-angular/issues/3224))
* Disable combo checkbox animations on scroll ([#3300](https://github.com/IgniteUI/igniteui-angular/issues/3300))
* "Select/Unselect All" checkbox is checked after deleting all rows ([#3068](https://github.com/IgniteUI/igniteui-angular/issues/3068))
* Fixing column chooser column updating ([#3234](https://github.com/IgniteUI/igniteui-angular/issues/3234))
* Fix - Combo - Hide Search input when !filterable && !allowCustomValues ([#3315](https://github.com/IgniteUI/igniteui-angular/issues/3315))
* Add @inheritdoc ([#2943](https://github.com/IgniteUI/igniteui-angular/issues/2943))
* refactor(displayDensity): Code cleanup in display density base class #3280
* Calculating updated grid height when rebinding columns ([#3285](https://github.com/IgniteUI/igniteui-angular/issues/3285))
* Fix - Combo, Drop Down - Fix TAB key navigation ([#3206](https://github.com/IgniteUI/igniteui-angular/issues/3206))
* Added validation if last column collides with grid's scroll ([#3142](https://github.com/IgniteUI/igniteui-angular/issues/3142))
* When in the tree grid are pinned columns and scroll horizontal the cells text is over the pinned text ([#3163](https://github.com/IgniteUI/igniteui-angular/issues/3163))
* refactor(themes): don't include contrast colors in the palettes ([#3166](https://github.com/IgniteUI/igniteui-angular/issues/3166))

### Code enhancements
* Fix the logic calculating test results ([#3461](https://github.com/IgniteUI/igniteui-angular/issues/3461))
* Update typedoc version and localize some shell strings ([#3237](https://github.com/IgniteUI/igniteui-angular/issues/3237))
* fix(toolbar): including custom content in the show toolbar check ([#2983](https://github.com/IgniteUI/igniteui-angular/issues/2983))
* docs(toolbar): adding more API docs ([#2983](https://github.com/IgniteUI/igniteui-angular/issues/2983))

### Other
* update typedoc-plugin-localization version to 1.4.1 ([#3440](https://github.com/IgniteUI/igniteui-angular/issues/3440))
* Update contributing document with localization ([#3313](https://github.com/IgniteUI/igniteui-angular/issues/3313))
* docs(*): add 6.2.3 missing changes and bug fixes to changelog ([#3251](https://github.com/IgniteUI/igniteui-angular/issues/3251))
* Docs - Expansion Panel - Add comments and README([#3245](https://github.com/IgniteUI/igniteui-angular/issues/3245))
* Move all keyboard navigation tests in a separate file ([#2975](https://github.com/IgniteUI/igniteui-angular/issues/2975))


## 6.2.3
- `igxGrid`
    - `resourceStrings` property added, which allows changing/localizing strings for component. If a new instance is set,
    the changes will be applied to the particular instance of the component:
    ```typescript
        this.grid.resourceStrings = {
            igx_grid_filter: 'My filter',
            igx_grid_filter_row_close: 'My close'
        };
    ```
    If only a value is updated, all component instances will be updated:
    ```typescript
        this.grid.resourceStrings.igx_grid_filter = 'My filter';
    ```
- `igxTimePicker`:
    - `resourceStrings` property added, which allows changing/localizing strings for component.
- Localization
    - Added an util function `changei18n` that takes `IResourceStrings` object as parameter. Its values will be used as resource strings for all components
    in the application.
    - Added an util function `getCurrentResourceStrings` that returns current resource strings for all components.
- `ISortingEpression`:
    - The `ignoreCase` and `strategy` properties are moved back to optional, and the `DefaultSortingStrategy` is now injected by the `IgxSorting`, instead of being mandatory to pass to expressions.

### Bug fixes

- `igxGrid`
    - Filter row does not close when click button cancel, if the entered text is deleted ([#3198](https://github.com/IgniteUI/igniteui-angular/issues/3198))
    - Prevent a potential memory leak ([#3033](https://github.com/IgniteUI/igniteui-angular/issues/3033))
    - Filtering: Open dropdown on Alt+down, fixes input being populated on keyboard action ([#3202](https://github.com/IgniteUI/igniteui-angular/issues/3202))
    - Row Selection: selected checkboxes are flickering on vertical scrolling ([#2523](https://github.com/IgniteUI/igniteui-angular/issues/2523))
    - Row editing overlay animation should be bottom - top, when overlay is placed over the row ([#3184](https://github.com/IgniteUI/igniteui-angular/issues/3184))


## 6.2.2
- `igx-checkbox`:
    - Added a new input property - `disableTransitions`. It allows disabling all CSS transitions on the `igx-checkbox` component for performance optimization.
### Bug fixes
- Removed the `GridHammerConfig` provider which broke touch events for other components. (Fixed #3185, Reopens #2538)

## 6.2.1
### Features
- `igxGrid`, `igxChip`: Add display density DI token to igxGrid and igxChip ([#2804](https://github.com/IgniteUI/igniteui-angular/issues/2804))
- `igxGrid`
    - Quick filter auto close ([#2979](https://github.com/IgniteUI/igniteui-angular/issues/2979))
    - Group By: Added title to chip in Group By area ([#3035](https://github.com/IgniteUI/igniteui-angular/issues/3035))
    - Improve UX for boolean and date columns, ([#3092](https://github.com/IgniteUI/igniteui-angular/issues/3092))
- `igxCombo`:
    - Added a new input property - `displayDensity`. It allows configuring the `displayDensity` of the combo's `value` and `search` inputs. (PR [#3007](https://github.com/IgniteUI/igniteui-angular/pull/3007))
- `igxDropDown`
    - Added a new property `maxHeight`, defining the max height of the drop down. ([#3001](https://github.com/IgniteUI/igniteui-angular/issues/3001))
- Added migrations for Sass theme properties changes in 6.2.0 ([#2994](https://github.com/IgniteUI/igniteui-angular/issues/2994))
- Themes
    - Introducing schemas for easier bootstrapping of component themes.
    - **Breaking change** removed $variant from `igx-checkbox-theme`, `igx-ripple-theme`, `igx-switch-theme`, `igx-input-group-theme`, `igx-slider-theme`, and `igx-tooltip-theme`. Use the `$schema` prop, now available on all component themes to change the look for a specific theme. See the [Theming](https://www.infragistics.com/products/ignite-ui-angular/angular/components/themes/schemas.html) documentation to learn more.


### Bug fixes

- `igxGrid`
    - Filtering condition icon is not updated for boolean columns ([#2936](https://github.com/IgniteUI/igniteui-angular/issues/2936))
    - Batch editing: Updating a cell with a value that evaluates to false does not mark it as dirty ([#2940](https://github.com/IgniteUI/igniteui-angular/issues/2940))
    - Filtering input accepts value from calendar for unary conditions ([#2937](https://github.com/IgniteUI/igniteui-angular/issues/2937))
    - When a number filter's value is deleted the grid is not refreshed ([#2945](https://github.com/IgniteUI/igniteui-angular/issues/2945))
    - Improve keyboard navigation in filtering ([#2951](https://github.com/IgniteUI/igniteui-angular/issues/2951), [#2941](https://github.com/IgniteUI/igniteui-angular/issues/2941))
    - Group By: Alt+ Arrow left/Right keys should not toggle the group row ([#2950](https://github.com/IgniteUI/igniteui-angular/issues/2950))
    - Multi Column Header can be grouped ([#2944](https://github.com/IgniteUI/igniteui-angular/issues/2944))
    - Group By: groupsRecords is not updated yet at the time of onGroupingDone event. ([#2967](https://github.com/IgniteUI/igniteui-angular/issues/2967))
    - Paging: Blank space in rows area after vertical scrolling and navigating to next page ([#2957](https://github.com/IgniteUI/igniteui-angular/issues/2957))
    - When date or boolean cell is in edit mode and press arrowUp or arrowDown key the page is scrolled ([#2507](https://github.com/IgniteUI/igniteui-angular/issues/2507))
    - When deleting a row the Row Editing dialog should be closed ([#2977](https://github.com/IgniteUI/igniteui-angular/issues/2977))
    - Group header with columns which width is defined as number throws an exception ([#3020](https://github.com/IgniteUI/igniteui-angular/issues/3020))
    - Refactor header and filter cell components, Closes [#2972](https://github.com/IgniteUI/igniteui-angular/issues/2972), [#2926](https://github.com/IgniteUI/igniteui-angular/issues/2926), [#2923](https://github.com/IgniteUI/igniteui-angular/issues/2923), [#2917](https://github.com/IgniteUI/igniteui-angular/issues/2917), [#2783](https://github.com/IgniteUI/igniteui-angular/issues/2783), [#3027](https://github.com/IgniteUI/igniteui-angular/issues/3027), [#2938](https://github.com/IgniteUI/igniteui-angular/issues/2938)
    - Filter's UI dropdown is hidden under the bottom level of the grid ([#2928](https://github.com/IgniteUI/igniteui-angular/issues/2928))
    - Cell is not editable on iOS ([#2538](https://github.com/IgniteUI/igniteui-angular/issues/2538))
- `IgxTreeGrid`
    - Cell selection wrong behavior when collapsing rows ([#2935](https://github.com/IgniteUI/igniteui-angular/issues/2935))
- `igxCombo`
    - Keyboard doesn't scroll virtualized items ([#2999](https://github.com/IgniteUI/igniteui-angular/issues/2999))
- `igxDatePicker`
    - Error emitting when  value property is initialized with empty string. ([#3021](https://github.com/IgniteUI/igniteui-angular/issues/3021))
- `igxOverlay`
    - Drop-down flickers in IE and EDGE ([#2867](https://github.com/IgniteUI/igniteui-angular/issues/2867))
- `igxTabs`
    - Tabs don't not handle width change ([#3030](https://github.com/IgniteUI/igniteui-angular/issues/3030))
- `igxCalendar`
    - make all css class names unique ([#2287](https://github.com/IgniteUI/igniteui-angular/issues/2287))
- Fixed runtime errors when using the package in applications targeting es2015(es6) and newer ([#3011](https://github.com/IgniteUI/igniteui-angular/pull/3011))

## 6.2.0
- Updated typography following the Material guidelines. Type system is now also optional and can be applied via class to the desired containers. [#2112](https://github.com/IgniteUI/igniteui-angular/pull/2112)
  - **Breaking change:** Applications using Ignite UI for Angular now require the `igx-typography` class to be applied on wrapping element, like the body element for instance.

- Display density can be specified by using the injection token `DisplayDensityToken` and providing a value (comfortable, cosy or compact) on an application or a component level.

    Setting display density on a component level:
    ```typescript
    @Component({
    ...
    providers: [{ provide: DisplayDensityToken, useValue: { displayDensity: DisplayDensity.compact} }]
    })
    ```
- `igx-input-group`
    - The `igx-input-group` control's display density can be explicitly set by using the `displayDensity` input.
    ```html
    <igx-input-group [displayDensity]="'cosy'"> ... </igx-input-group>
    ```
- `igx-drop-down`:
    - Added a new boolean argument `cancel` to the `onSelection` `ISelectionEventArgs`. Its default value is false, in case it is set to true, the drop down selection is invalidated.
- `igxIcon`:
    - **Breaking change** `glyphName` property is removed from `IgxIconComponent`. For `Material` icons the icon name should be explicitly defined between the opening and closing tags. `Font Awesome` icons should use the `name` property now.
    - Added support for custom SVG icons. Register the SVG icons with the `IgxIconService` and use `IgxIconComponent`'s `name` and `fontSet` properties to visualize the icon.
- Transaction Provider - `TransactionService` is an injectable middleware that a component can use to accumulate changes without affecting the underlying data. The provider exposes API to access, manipulate changes (undo and redo) and discard or commit all to the data.
For more detailed information, see the [README](https://github.com/IgniteUI/igniteui-angular/blob/master/projects/igniteui-angular/src/lib/services/transaction/README.md).
- `igxTreeGrid`:
    - New `IgxTreeGridComponent` added.
    - The `igxTreeGrid` is used to display and manipulate hierarchical data with consistent schema, formatted as a table and provides a line of advanced features such as sorting, filtering, editing, column pinning, column moving, column hiding, paging and others.
    - The `igxTreeGrid` provides two ways of defining the relations among our data objects - by using a **child collection** for every data object or by using **primary and foreign keys** for every data object.
    - For more details on using the `igxTreeGrid`, take a look at the [official documentation](https://www.infragistics.com/products/ignite-ui-angular/angular/components/treegrid.html).
- `igxGrid`:
    - **Breaking change** `onGroupingDone` - The array of `ISortingExpression` can now be accessed through the `expressions` event property. Two new properties have been added to the event arguments - `groupedColumns` and `ungroupedColumns`. They provide references to arrays of `IgxColumnComponent` that hold the columns which have changed their state because of the **last** grouping/ungrouping operation.

    - **Breaking change** `onEditDone` event is renamed to `onCellEdit` and new cell editing events are introduced: `onCellEditEnter` and `onCellEditCancel`. When row editing is enabled, the corresponding events are emitted by the grid - `onRowEditEnter`, `onRowEdit`, `onRowEditCancel`. All these events have arguments that are using the `IGridEditEventArgs` interface.

    - Row editing - allows modification of several cells in the row, before submitting, at once, all those changes to the grid's data source. Leverages the pending changes functionality of the new transaction provider.

        ```html
        <igx-grid [data]="data" [rowEditable]="true">
            <igx-column field="ProductName"></igx-column>
            <igx-column field="ReleaseDate"></igx-column>
        </igx-grid>
        ```

    - Batch editing - an injectable transaction provider accumulates pending changes, which are not directly applied to the grid's data source. Those can later be inspected, manipulated and submitted at once. Changes are collected for individual cells or rows, depending on editing mode, and accumulated per data row/record.

        ```typescript
        @Component({
            providers: [{ provide: IgxGridTransaction, useClass: IgxTransactionService }],
            selector: "app-grid-with-transactions",
            template: "<ng-content></ng-content>"
        })
        export class GridWithTransactionsComponent { }
        ```
    - A new boolean `hideGroupedColumns` input controls whether the grouped columns should be hidden as well (defaults to false).
    - **Breaking change** `cellClasses` input on `IgxColumnComponent` now accepts an object literal to allow conditional cell styling.
    - Exposing a mechanism for cells to grow according to their content.
    - `sortStrategy` input exposed to provide custom sort strategy for the `IgxColumnComponent`. The custom strategy should implement the `ISortingStrategy` interface, or can extend the base `SortingStrategy` class and override all or some of its public/protected members.
    - New quick filtering functionality is implemented. Filtering icon is removed from column header and a filtering row is introduced in the grid's header.
- `igxFor`
    - Added support for variable heights.
- `igx-datePicker` selector is deprecated. Use `igx-date-picker` selector instead.
- `igxOverlay`:
    - `OverlaySettings` now also accepts an optional `outlet` to specify the container where the overlay should be attached.
    - when `show` and `hide` methods are called `onAnimation` event fires. In the arguments of this event there is a reference to the `animationPlayer`, `animationType` (either `open` or `close`) and to the overlay id.
    - if you call `show`/`hide` methods of overlay, while opening/closing animation is still ongoing, the animation will stop and respective open/close animation will start.
- `igxToggleAction` new `outlet` input controls the target overlay element should be attached. Provides a shortcut for `overlaySettings.outlet`.
- `IgxOverlayOutlet` directive introduced to mark an element as an `igxOverlay` outlet container. [ReadMe](https://github.com/IgniteUI/igniteui-angular/blob/master/projects/igniteui-angular/src/lib/directives/toggle/README.md)
- `igxButtonGroup`
    - Added the ability to define buttons directly in the template
- `igx-time-picker`:
    - `igxTimePickerTemplate` - new directive which should be applied on the child `<ng-template>` element when `IgxTimePickerComponent`'s input group is retemplated.
- `igx-datePicker`:
    - `igxDatePickerTemplate` - new directive which should be applied on the child `<ng-template>` element when `IgxDatePickerComponent`'s input group is retemplated.
    - Introduced `disabledDates`. This property is exposed from the `igx-calendar` component.
    - Introduced `specialDates`. This property is exposed from the `igx-calendar` component.
    - Introduced `deselectDate` method added that deselects the calendar date.
- `IgxTextHighlightDirective`: The `highlight` method now has a new optional parameter called `exactMatch` (defaults to false).
    - If its value is false, all occurrences of the search text will be highlighted in the group's value.
    - If its value is true, the entire group's value should equals the search text in order to be highlighted (caseSensitive argument is respected as well).
- `IgxGrid`: The `findNext` and `findPrev` methods now have a new optional parameter called `exactMatch` (defaults to false).
    - If its value is false, all occurrences of the search text will be highlighted in the grid's cells.
    - If its value is true, the entire value of each cell should equals the search text in order to be highlighted (caseSensitive argument is respected as well).
- `IgxChip`
    - Introduced event argument types to all `EventEmitter` `@Output`s.
    - **Breaking change** `onSelection`'s EventEmitter interface property `nextStatus` is renamed to `selected`.
    - **Breaking change** Move the location of where the chip `suffix` is positioned. Now it is between the content and the `remove button` making the button last element if visible by default.
    - **Breaking change** Remove the chip `connector` rendered when using the `igxConnector` directive that is also removed.
    - **Breaking change** The chip theme has been rewritten. Most theme input properties have been renamed for consistency
    and better legibility. New properties have been added. Please, refer to the updated igx-chip-theme documentation to see all updates.
    - Exposed original event that is responsible for triggering any of the events. If triggered by the API it is by default `null`.
    - Added `data` input for storing any data related to the chip itself.
    - Added `select icon` with show/hide animation to indicate when a chip is being selected with ability to customize it while retaining the chip Material Design styling.
    - Added `selectIcon` input to set custom template for the `select icon`.
    - Update chip styling to match Material Design guidelines.
    - Rework of the chip content styling so now by default text inside is styled to match the chip Material Design styling.
    - Rework of the `remove button` rendered and now has the ability to customize its icon while retaining the chip Material Design.
    - Added `removeIcon` input so a custom template cane be set for the remove button icon.
- `IgxChipArea`
    - Introduced event argument types to all `EventEmitter` `@Output`s.
    - Exposed original event that is responsible for triggering any of the events. If triggered by the API it is by default `null`.
- `IgxCombo`
    - Added the following directives for `TemplateRef` assignment for combo templates (item, footer, etc.):
        - Added `IgxComboItemDirective`. Use `[igxComboItem]` in markup to assing a TemplateRef to `combo.itemTemplate`.
        - Added `IgxComboHeaderDirective`. Use `[igxComboHeader]` in markup to assing a TemplateRef to `combo.headerTemplate`.
        - Added `IgxComboFooterDirective`. Use `[igxComboFooter]` in markup to assing a TemplateRef to `combo.footerTemplate`.
        - Added `IgxComboEmptyDirective`. Use `[igxComboEmpty]` in markup to assing a TemplateRef to `combo.emptyTemplate`.
        - Added `IgxComboAddItemirective`. Use `[igxComboAddItem]` in markup to assing a TemplateRef to `combo.addItemTemplate`.
        - Added `IgxComboHeaderItemDirective`. Use `[igxComboHeaderItem]` in markup to assing a TemplateRef to `combo.headerItemTemplate`.
    - **Breaking change** Assigning templates with the following template ref variables is now deprecated in favor of the new directives:
            `#itemTemplate`, `#headerTemplate`, `#footerTemplate`, `#emptyTemplate`, `#addItemTemplate`, `#headerItemTemplate`.
    - **Breaking change** `height` property is removed. In the future `IgxInputGroup` will expose an option that allows custom sizing and then `IgxCombo` will use the same functionality for proper styling and better consistency.

- `IgxDropDown`
    - **Breaking change** `allowItemsFocus` default value is changed to `false`.
    - Added `value` input to `IgxDropDownItemComponent` definition. The property allows data to be bound to a drop-down item so it can more easily be retrieved (e.g. on selection)
- `igx-calendar`:
    - Introduced `disabledDates` property which allows a user to disable dates based on various rules: before or after a date, weekends, workdays, specific dates and ranges. The disabled dates cannot be selected and have a distinguishable style.
    - Introduced `specialDates` property which allows a user to mark dates as special. They can be set by using various rules. Their style is distinguishable.
    - Introduced `deselectDate` method added that deselects date(s) (based on the selection type)
- `igxExpansionPanel`:
    - component added. `igxExpansionPanel` provides a way to display more information after expanding an item, respectively show less after collapsing it. For more detailed information see the [official documentation](https://www.infragistics.com/products/ignite-ui-angular/angular/components/expansion_panel.html).
- `IgxList`:
    - the control now supports **ng-templates** which are shown "under" a list item when it is left or right panned. The templates are distinguished using the `igxListItemLeftPanning` and `igxListItemRightPanning` directives set on the templates.
    - the IgxList's `onLeftPan` and `onRightPan` events now have an argument of type `IListItemPanningEventArgs` (instead of `IgxListItemComponent`). The event argument has the following fields:
        - **item** of type `IgxListItemComponent`
        - **direction** of type `IgxListPanState`
        - **keepItem** of type `boolean`
- `igxTooltip` and `igxTooltipTarget` directives:
    - Added `IgxTooltipDirective`.
        - An element that uses the `igxTooltip` directive is used as a tooltip for a specific target (anchor).
        - Extends `IgxToggleDirective`.
        - Exported with the name **tooltip**.
    - Added `IgxTooltipTargetDirective`.
        - An element that uses the `igxTooltipTarget` directive is used as a target (anchor) for a specific tooltip.
        - Extends `IgxToggleActionDirective`.
        - Exported with the name **tooltipTarget**.
    - Both new directives are used in combination to set a tooltip to an element. For more detailed information, see the [README](https://github.com/IgniteUI/igniteui-angular/blob/master/projects/igniteui-angular/src/lib/directives/tooltip/README.md).
- `igxToggle`:
    - Introduced reposition method which allows a user to force toggle to reposition according its position strategy.
- `IgxDrag` and `IgxDrop` directives available.
    - `IgxDrag` allows any kind of element to be moved/dragged around the page without changing its position in the DOM. Supports Desktop/Mixed/Touch environments.
    - `IgxDrop` allows any element to act as a drop area where any `igxDrag` element can be dragged into and dropped. Includes default logic that moves the dropped element from its original position to a child of the `igxDrop` element.
    - Combined they provide a way to move elements around the page by dragging them. For more detail see the [README](https://github.com/IgniteUI/igniteui-angular/blob/master/projects/igniteui-angular/src/lib/directives/dragdrop/README.md).
- `IgxGrid` keyboard navigation
When you focus a specific cell and press one of the following key combinations, the described behaviour is now performed:
    - `Ctrl + Arrow Key Up` - navigates to the first cell in the current column;
    - `Ctrl + Arrow Down` - navigates to the last cell in the current column;
    - `Home` - provide the same behavior as Ctrl + Arrow Left - navigates to the first cell from the current row;
    - `End` - provide the same behavior as Ctrl + Arrow Right - navigates to the last cell from the current row;
    - `Ctrl + Home` - navigates to the first cell in the grid;
    - `Ctrl + End` - navigates to the last cell in the grid;
    - `Tab` - sequentially move the focus over the next cell on the row and if the last cell is reached move to next row. If next row is group row the whole row is focused, if it is data row, move focus over the first cell;
    - `Shift + Tab` - sequentially move focus to the previous cell on the row, if the first cell is reached move the focus to the previous row. If previous row is group row focus the whole row or if it is data row, focus the last cell of the row;
    - `Space` over Cell - if the row is selectable, on keydown space triggers row selection
    - `Arrow Left` over GroupRow - collapse the group row content if the row is not already collapsed;
    - `Arrow Right` over GroupRow - expand the group row content if the row is not already expanded;
    - on mouse `wheel` the focused element is blurred;
    - **Breaking change**  `space` handler for the group row has been removed; so `Space` does not toggle the group row;
    - **Breaking change** cell selection is preserved when the focus is moved to group row.
    - Introduced `onFocusChange` event. The event is cancelable and output argument from type `IFocusChangeEventArgs`;
    - For more detailed information see the [official keyboard navigation specification](https://github.com/IgniteUI/igniteui-angular/wiki/igxGrid-Specification#kb-navigation).

## 6.1.9

### General

- `sortStrategy` input exposed to provide custom sort strategy for the `IgxColumnComponent`. The custom strategy should implement the `ISortingStrategy` interface, or can extend the base `DefaultSortingStrategy` class and override all or some of its public/protected members.
- The previously optional `ignoreCase` and `strategy` of the `ISortingExpression` interface are no longer optional. In order to use our default sorting strategy in expressions built programmatically, you need to pass `DefaultSortingStrategy.instance()` or any implementation of the `ISortingStrategy` interface.
- `groupingComparer` input exposed to provide custom grouping compare function for the `IgxColumnComponent`. The function receives two values and should return `0` if they are to considered members of the same group.

## 6.1.8

### Bug fixes

- Fix sorting and groupby expression not syncing when there are already sorted columns. #2786
- GroupBy Chip sorting direction indicator is not changed if sorting direction is changed #2765
- Failing tests caused by inconsistent behavior when sorting a column with equal values #2767
- IgxGridComponent.groupingExpressions is of type any #2758

## 6.1.7

### Bug Fixes
- IgxSelectionAPIService allows to add items with id which is undefined #2581
- FilteredSortedData collection holds the original data after first filtering operation is done #2611
- Calendar improvement of "selected" getter #2687
- Improve igxCalendar performance #2675
- Add Azure Pipelines CI and PR builds #2605
- The igxDatePicker changes the time portion of a provided date #2561
- IgxChip remove icon has wrong color #2573
- Chip has intrinsic margin #2662
- IgxChip remove icon has wrong color #2573
- ChipsArea's OnSelection output is not emitted on initialization #2640

## 6.1.6

### Bug Fixes
- IgxChip raises onSelection before onRemove #2612
- Summaries are shown on horizontal scrolling when Row Selectors are enabled #2522
- Bug - IgxCombo - Combo does not bind properly with [(ngModel)] and simple data (e.g. string[]) #2620
- Missing backtick in comment #2537
- IgxSelectionAPIService allows to add items with id which is undefined #2581
- Circular bar text is clipped #2370
- Update all angular async Calendar tests to await async #2582
- InvalidPipeArgument: 'inable to convert "" into a date for pipe 'DatePipe' #2520
- All cells in the row enter in edit mode if igx-columns are recreated. #2516

## 6.1.5
- **General**
    - `IgxChip`
        - Introduced event argument types to all `EventEmitter` `@Output`s.
        - A chip can now be selected with the API with the new `selected` input. The `selected` input overrides the `selectable` input value.
        - **Breaking change** `onSelection`'s EventEmitter interface property `nextStatus` is renamed to `selected`.
    - `IgxChipArea`
        - Introduced event argument types to all `EventEmitter` `@Output`s.
    - `igxFor`
        - Adding inertia scrolling for touch devices. This also affects the following components that virtualize their content via the igxFor - `igxGrid`, `igxCombo`.
    - `igxGrid`
        - Adding inertia scrolling for touch devices.
    - `igxCombo`
        - Adding inertia scrolling for touch devices.
    - `IgxCalendar` - `deselectDate` method added that deselects date(s) (based on the selection type)
    - `IgxDatePicker` - `deselectDate` method added that deselects the calendar date.

### Bug Fixes
- igx-tabs : When you move the tab key, the contents of other tabs are displayed. #2550
- Prevent default scroll behavior when using keyboard navigation. #2496
- Error is thrown on ng serve --prod #2540
- onSelection event is not fired when a cell in last visible row is row is selected and press arrow Down #2509
- Add deselect method to igxCalendar #2424
- Time starts from 03 minutes instead of 00 #2541
- Replace EventEmitter<any> with the respective interface for the event #2481
- Cannot scroll last item in view #2504
- Japanese character is redundantly inserted into textbox on filter dialog on Safari #2316
- Improve row selection performance #1258
- igxRipple - Mousedown event doesn't bubble up when igxRipple is attached to elements. #2473
- Add default formatting for numbers in igx-grid #1197
- An error is returned when update a filtered cell #2465
- Grid Keyboard navigation performance issue #1923
- Vertical scrolling performance is slower when grouping is applied. #2421

## 6.1.4

### Bug Fixes

- Bottom of letters fall of in the label of igx-tabs-group #1978
- The search highlight and info are not updated correctly after editing a cell value of the grid #2388
- Cannot set chip as selected through API if selectable is false #2383
- Pressing 'Home/End' keys is not moving the focus to the first/last item #2332
- Cannot set igxChip as selected #2378
- Scrolling using touch is not working on Edge and Internet Explorer 11 #1639
- IgxCombo - Selection - Cannot override combo selection through the onSelectionChange event #2440
- igx-grid - `updateCell` method doesn't update cells that are not rendered. #2350

## 6.1.3
- **General**
    - Added ES7 polyfill for Object for IE. This should be added to the polyfills in order for the igxGrid to render under IE.
        ```
        import 'core-js/es7/object';
        ```

- `igxTabs`
    - `selectedIndex` property has an `@Input` setter and can be set both in markup and in code behind.
- `igxDropDownItem`
    - `isSelected` has a public setter and is now an `@Input` property that can be used for template binding.
- `igxGrid`
    - **Breaking change** `applyNumberCSSClass` and `columnType` getters are removed.
    - `isUnary` property added to IFilteringOperation
    - `igxColumn`
        - The footerTemplate property is removed.
    - `igxColumnGroup`
        - The footerTemplate property is removed.
    - exposed `autosize()` method on `IgxColumnComponent`. It allows the user to programatically change the size of a column according to it's largest visible cell.
    - Initializing an `igxGrid` component without setting height, inside a container without height defined, now causes the grid to render 10 records from the data view or all of the records if there are fewer than 10 available.
- `igxCombo`
    - **Breaking change** igxCombo default `width` is set to 100%
    - **Breaking change** `itemsMaxWidth` is renamed to `itemsWidth`
- `igxLinearBar` and `igxCircularBar`
    - exposed `step` input which determines the update step of the progress indicator. By default it is one percent of the maximum value.
    - `IgxCircularBar` `text` input property exposed to set the text to be displayed inside the circular bar.

### Bug fixes

- igx-grid - cannot auto-size columns by double-clicking in IE11 #2025
- Animation for removing item from list is very quick, must be more smoothly. #2306
- circular and linear bars - prevent progress exceeding, smooth update when operate with big nums, allow floating point nums, expose step input #2163
- Blank space on the right of igxGrid when there is a hidden column and grid width is 100% #2249
- Igx Combo throws errors when data is set to null or undefined #2300
- Top cell is not positioned aligned to the header, after keyboard navigation #1185
- In carousel when call method remove for selected slide it is still previewed #2182
- In grid paging paginate and page should check if the page is greater than the totalPages #2288
- Typos and inaccuracies in IgxSnackbar's readme. #2250
- The grid enables all the columns to be declared as pinned in the template #1612
- Combo - Keyboard Navigation - Add Item button fires on Keydown.Space #2266
- Reduce the use of MutationObservers in the IgxTextHighlightDirective #2251
- Improve row selection performance #1258
- Filter UI dialog redraws #2038
- Can't navigate from first row cell to selection checkbox with key combination #1937
- Incorrect position pinning of Navigation Drawer #2013
- Keyboard navigation not working correctly whith column moving and cell selection #2086
- Grid Layout is broken when you hide column #2121
- IgxDateFilteringOperand's operation "doesNotEqual" doesn't work if the "equals" operation is localized(modified). #2202
- aside in igx-nav-drawer surpasses height of igx-nav-drawer #1981
- The button for collapse/expand all in groupby is not working correctly #2200
- IgxDropDown Item cannot be set as selected. #2061
- IgxBooleanFilteringOperand doesn't work if the operation 'all' is localized(modified). #2067
- columnMove doesn't work if no data is loaded. #2158
- Combo's clear button should be just an icon #2099
- Default combo width should be 100% #2097
- The combo list disappears after disabling Filtering at runtime #2108
- igx-slider - slider comes to not work well after changing maxValue. #920
- Search match highlight not always scrolled into view #1886
- When groupby row is focused and spacebar is pressed the browser scrolls down, everywhere except Chrome, although it should only collapse the group #1947
- Grid data bind fails initially until window resize #1614
- Localization (i18n) for grid grouping area string #2046
- When delete all records in the last page pager should be changed #2014
- Filter icon in the header changes its position #2036

## 6.1.2
- `igxCombo` improvements
    - Remote Data Binding fixes - selection preserving and keyboard navigation.

    For more detailed information see the [official igxCombo documentation](https://www.infragistics.com/products/ignite-ui-angular/angular/components/combo.html).

**General**
- Added `jsZip` as a Dependency.

### Bug Fixes

- Grid Layout is broken when you change displayDensity runtime #2005
- Add empty grid template #2035
- Page Up/Page Down buttons don't scroll the grid #606
- Icon component is not properly exported #2072
- Adding density to chip doesn't make the density style to apply when it is dragged #1846
- Update jszip as dependency #2043
- No message is displayed when there is empty grid data without filtering enabled. #2001
- The only possible range of setting minValue to igxSlider is between [0..99] #2033
- Bootstrap & IgniteUI issues #1548
- Remove tabs from collection -> TabCollectionChange Output #1972
- 6.1.1 error on npm install #2023
- Remote binding combo doesn't store the selected fields when scrolled or collapsed #1944
- Exception is thrown when hovering a chip with a column header #1813
- IgxCombo - Remote Virtualization Keyboard Navigation #1987

## 6.1.1
- `igxTimePicker` changes
    - `onClose` event added.

### Bug Fixes

- Exit edit mode when move column through grid API #1932
- IgxListItemComponent and the two template directives are missing from public_api.ts. #1939
- Add Item button disappears after adding same item twice successively. #1938
- onTabItemDeselected is called for every not selected tab item #1952
- Exit edit mode when pin/unpin column through grid API #1933
- Selected combo item doesn't have the proper focused styles #1948
- Time-picker does not open on button-press. #1949
- Custom cell not rendering with grid searching functionality #1931
- Regular highlight makes the highlighted text unreadable when the row is selected. #1852
- DatePicker focus is wrong on select date value #1965
- add sass docs, grid document updates and input-group theme-related fixes #1993
- DatePicker focus handler and AoT build #1994
- Change displayDensity runtime #1974
- Change IgxGrid display density runtime #1998
- Error is thrown when using igx-grid theme without $content-background #1996
- Update npm deploy token #2002

## 6.1.0
- `igxOverlay` service added. **igxOverlayService** allows you to show any component above all elements in page. For more detailed information see the [official documentation](https://www.infragistics.com/products/ignite-ui-angular/angular/components/overlay_main.html)
- Added **igxRadioGroup** directive. It allows better control over its child `igxRadio` components and support template-driven and reactive forms.
- Added `column moving` feature to `igxGrid`, enabled on a per-column level. **Column moving** allows you to reorder the `igxGrid` columns via standard drag/drop mouse or touch gestures.
    For more detailed information see the [official documentation](https://www.infragistics.com/products/ignite-ui-angular/angular/components/grid_column_moving.html).
- `igx-tab-bar` selector removed from `IgxBottomNavComponent`.
- `igxGrid` filtering operands
- `igxGrid`
    - **Breaking change** `filter_multiple` method is removed. `filter` method and `filteringExpressionsTree` property could be used instead.
    - **Breaking change** `filter` method has new signature. It now accepts the following parameters:
        - `name` - the name of the column to be filtered.
        - `value` - the value to be used for filtering.
        - `conditionOrExpressionTree` - (optional) this parameter accepts object of type `IFilteringOperation` or `IFilteringExpressionsTree`. If only a simple filtering is required a filtering operation could be passes (see bellow for more info). In case of advanced filtering an expressions tree containing complex filtering logic could be passed.
        - `ignoreCase` - (optional) - whether the filtering would be case sensitive or not.
    - **Breaking change** `onFilteringDone` event now have only one parameter - `IFilteringExpressionsTree` which contains the filtering state of the filtered column.
    - `filter_global` method clears all existing filters and applies the new filtering condition to all grid's columns.
    - filtering operands:
        - **Breaking change** `IFilteringExpression` condition property is no longer a direct reference to a filtering condition method, instead it's a reference to an `IFilteringOperation`
        - 5 filtering operand classes are now exposed
            - `IgxFilteringOperand` is a base filtering operand, which can be inherited when defining custom filtering conditions
            - `IgxBooleanFilteringOperand` defines all default filtering conditions for `boolean` types
            - `IgxNumberFilteringOperand` defines all default filtering conditions for `numeric` types
            - `IgxStringFilteringOperand` defines all default filtering conditions for `string` types
            - `IgxDateFilteringOperand` defines all default filtering conditions for `Date` types
        - `IgxColumnComponent` now exposes a `filters` property, which takes an `IgxFilteringOperand` class reference
            - Custom filters can now be provided to grid columns by populating the `operations` property of the `IgxFilteringOperand` with operations of `IFilteringOperation` type
```
export class IgxCustomFilteringOperand extends IgxFilteringOperand {
    // Making the implementation singleton
    private static _instance: IgxCustomFilteringOperand = null;

    protected constructor() {
        super();
        this.operations = [{
            name: 'custom',
            logic: (target: string) => {
                return target === 'My custom filter';
            }
        }].concat(this.operations); // Keep the empty and notEmpty conditions from base
    }

    // singleton
    // Must implement this method, because the IgxColumnComponent expects it
    public static instance(): IgxCustomFilteringOperand {
        return this._instance || (this._instance = new this());
    }
}
```

- `igxGrid` now supports grouping of columns enabling users to create criteria for organizing data records. To explore the functionality start off by setting some columns as `groupable`:
    ```html
    <igx-grid [data]="data">
        <igx-column [field]="'ProductName'"></igx-column>
        <igx-column [field]="'ReleaseDate'" [groupable]="true"></igx-column>
    </igx-grid>
    ```
   For more information, please head over to `igxGrid`'s [ReadMe](https://github.com/IgniteUI/igniteui-angular/blob/master/src/grid/README.md) or the [official documentation](https://www.infragistics.com/products/ignite-ui-angular/angular/components/grid_groupby.html).

- `igxGrid` now supports multi-column headers allowing you to have multiple levels of columns in the header area of the grid.
    For more information, head over to [official documentation](https://www.infragistics.com/products/ignite-ui-angular/angular/components/grid_multi_column_headers.html)
- `igxGrid` theme now has support for alternating grid row background and text colors.
- `igxGrid` now has a toolbar (shown using the `showToolbar` property) which contains the following features:
  - title (specified using the `toolbarTitle` property)
  - column hiding feature (enabled using the `columnHiding` property)
  - column pinning feature (enabled using the `columnPinning` property)
  - export to excel (enabled using the `exportExcel` property)
  - export to CSV (enabled using the `exportCsv` property)
- `igxColumn` changes:
    - **Breaking change** filteringExpressions property is removed.
- `igxGrid` API is updated
    - **Breaking change** deleteRow(rowSelector: any) method will delete the specified row only if the primary key is defined. The method accept rowSelector as a parameter,  which is the rowID.
    - **Breaking change** updateRow(value: any, rowSelector: any) method will update the specified row only if the primary key is defined. The method accept value and rowSelector as a parameter, which is the rowID.
    - **Breaking change** updateCell(value: any, rowSelector: any, column: string) method will update the specified cell only if the primary key is defined. The method accept  value, rowSelector,which is the rowID and column name.
    - getCellByKey(rowSelector: any, columnField: string) method is added to grid's API. This method retuns a cell or undefined only if primary key is defined and search for the specified cell by the rowID and column name.
    - getCellByColumn(rowIndex: number, columnField: string) method is updated. This method returns a cell or undefined by using rowIndex and column name.
- `IgxGridRow` API is updated:
    - update(value: any) method is added. The method takes as a parameter the new value, which is to be set to the specidied row.
    - delete() method is added. The method removes the specified row from the grid's data source.

- `igxCell` default editing template is changed according column data type. For more information you can read the [specification](https://github.com/IgniteUI/igniteui-angular/wiki/Cell-Editing) or the [official documentation](https://www.infragistics.com/products/ignite-ui-angular/angular/components/grid_editing.html)
- `igxCombo` component added

    ```html
    <igx-combo #combo [data]="towns" [displayKey]="'townName'" [valueKey]="'postCode'" [groupKey]="'province'"
        [allowCustomValues]="true" placeholder="Town(s)" searchPlaceholder="Search town..."></igx-combo>
    ```

    igxCombo features:

        - Data Binding
        - Value Binding
        - Virtualized list
        - Multiple Selection
        - Filtering
        - Grouping
        - Custom values
        - Templates
        - Integration with Template Driven and Reactive Forms
        - Keyboard Navigation
        - Accessibility compliance

    For more detailed information see the [official igxCombo documentation](https://www.infragistics.com/products/ignite-ui-angular/angular/components/combo.html).
- `igxDropdown` component added

    ```html
    <igx-drop-down (onSelection)="onSelection($event)" (onOpening)="onOpening($event)">
        <igx-drop-down-item *ngFor="let item of items" disabled={{item.disabled}} isHeader={{item.header}}>
                {{ item.field }}
        </igx-drop-down-item>
    </igx-drop-down>
    ```

    **igxDropDown** displays a scrollable list of items which may be visually grouped and supports selection of a single item. Clicking or tapping an item selects it and closes the Drop Down.

    A walkthrough of how to get started can be found [here](https://www.infragistics.com/products/ignite-ui-angular/angular/components/drop_down.html)

    igxDropdown features:

        - Single Selection
        - Grouping
        - Keyboard Navigation
        - Accessibility compliance

- `igxChip` and `igxChipsArea` components added

    ```html
    <igx-chips-area>
        <igx-chip *ngFor="let chip of chipList" [id]="chip.id">
            <label igxLabel>{{chip.text}}</label>
        </igx-chip>
    </igx-chips-area>
    ```

    For more detailed information see the [official igxChip documentation](https://www.infragistics.com/products/ignite-ui-angular/angular/components/chip.html).

- `igxToggle` changes
    - `onOpening` event added.
    - `onClosing` event added.
- `igxToggleAction` new `overlaySettings` input controls how applicable targets display content. Provides defaults with positioning based on the host element. The `closeOnOutsideClick` input is deprecated in favor of the new settings and will be removed in the future.

- `igxList` now supports a 'loading' template which is shown when the list is empty and its new `isLoading` property is set to `true`. You can redefine the default loading template by adding an `ng-template` with the `igxDataLoading` directive:

    ```html
    <igx-list [isLoading]="true">
        <ng-template igxDataLoading>
            <p>Please wait, data is loading...</p>
        </ng-template>
    </igx-list>
    ```

- **Breaking changes**:
    - Removed submodule imports. All imports are now resolved from the top level `igniteui-angular` package.
    - `igxGrid` changes:
        - sort API now accepts params of type `ISortingExpression` or `Array<ISortingExpression>`.
    - `igxToggle` changes
        - `collapsed` now read-only, markup input is removed.
        - `onOpen` event renamed to `onOpened`.
        - `onClose` event renamed to `onClosed`.
        - `open` method does not accept fireEvents optional boolean parameter. Now it accepts only overlaySettings optional parameter of type `OverlaySettings`.
        - `close` method does not accept fireEvents optional boolean parameter.
        - `toggle` method does not accept fireEvents optional boolean parameter. Now it accepts only overlaySettings optional parameter of type `OverlaySettings`.
    - `igxDialog` changes
        - `open` method does not accept fireEvents boolean parameter. Now it accepts only overlaySettings optional parameter of type `OverlaySettings`.
- **Breaking change** All properties that were named `isDisabled` have been renamed to `disabled` in order to acheive consistency across our component suite. This affects: date-picker, input directive, input-group, dropdown-item, tabbar and time-picker.
- The **deprecated** `igxForRemote` input for the `igxFor` directive is now removed. Setting the required `totalItemCount` property after receiving the first data chunk is enough to trigger the required functionality.

## 6.0.4
- **igxRadioGroup** directive introduced. It allows better control over its child `igxRadio` components and support template-driven and reactive forms.
- Fixed ReactiveForms validations support for IgxInputGroup. Related [issue](https://github.com/IgniteUI/igniteui-angular/issues/1144).

## 6.0.3
- **igxGrid** exposing the `filteredSortedData` method publicly - returns the grid data with current filtering and sorting applied.

## 6.0.2
- **igxGrid** Improve scrolling on mac [#1563](https://github.com/IgniteUI/igniteui-angular/pull/1563)
- The `ng update igniteui-angular` migration schematics now also update the theme import path in SASS files. [#1582](https://github.com/IgniteUI/igniteui-angular/issues/1582)

## 6.0.1
- Introduced migration schematics to integrate with the Angular CLI update command. You can now run

  `ng update igniteui-angular`

  in existing projects to both update the package and apply any migrations needed to your project. Make sure to commit project state before proceeding.
  Currently these cover converting submodule imports as well as the deprecation of `igxForRemote` and rename of `igx-tab-bar` to `igx-bottom-nav` from 6.0.0.
- **Breaking changes**:
    - Removed submodule imports. All imports are now resolved from the top level `igniteui-angular` package. You can use `ng update igniteui-angular` when updating to automatically convert existing submodule imports in the project.
    - Summary functions for each IgxSummaryOperand class has been made `static`. So now you can use them in the following way:
    ```typescript
    import { IgxNumberSummaryOperand, IgxSummaryOperand } from "igniteui-angular";
    class CustomSummary extends IgxSummaryOperand {
    constructor() {
      super();
    }
    public operate(data?: any[]) {
      const result = super.operate(data);
      result.push({
        key: "Min",
        label: "Min",
        summaryResult: IgxNumberSummaryOperand.min(data)
      });
      return result;
    }
  }
    ```


## 6.0.0
- Theming - You can now use css variables to style the component instances you include in your project.
- Added `onDoubleClick` output to `igxGrid` to emit the double clicked cell.
- Added `findNext`, `findPrev` and `clearSearch` methods to the IgxGridComponent which allow easy search of the grid data, even when the grid is virtualized.
- Added `IgxTextHighlightDirective` which highlights parts of a DOM element and keeps and updates "active" highlight.
- Added `All` option to the filter UI select for boolean columns
- Update to Angular 6

## 5.3.1
- igx-dialog changes
    - Dialog title as well as dialog actions (buttons) can be customized. For more information navigate to the [ReadMe](https://github.com/IgniteUI/igniteui-angular/blob/master/src/dialog/README.md).
- Filtering a boolean column by `false` condition will return only the real `false` values, excluding `null` and `undefined`. Filtering by `Null` will return the `null` values and filtering by `Empty` will return the `undefined`.
- The `Filter` button in the filtering UI is replaced with a `Close` button that is always active and closes the UI.
- Filtering UI input displays a `X` icon that clears the input.

## 5.3.0
- Added `rowSelectable` property to `igxGrid`
    - Setting `rowSelectable` to `true` enables multiple row selection for the `igx-grid` component. Adds a checkbox column that allows (de)selection of one, multiple or all (via header checkbox) rows.
    - For more information about the `rowSelectable` property and working with grid row, please read the `igxGrid`'s [ReadMe](https://github.com/IgniteUI/igniteui-angular/blob/master/src/grid/README.md) about selection or see the [official documentation](https://www.infragistics.com/products/ignite-ui-angular/angular/components/grid-selection.html)
- Added `onContextMenu` output to `igxGrid` to emit the clicked cell.
- `igx-datePicker`: Added `onClose` event.
- `igxTextSelection` directive added
    - `igxTextSelection` directive allows you to select the whole text range for every element with text content it is applied.
- `igxFocus` directive added
    - `igxFocus` directive allows you to force focus for every element it is applied.
- `igx-time-picker` component added
    - `igx-time-picker` allows user to select time, from a dialog with spinners, which is presented into input field.
    - For more information navigate to the [ReadMe](https://github.com/IgniteUI/igniteui-angular/blob/master/src/time-piker/README.md).
- `igx-tab-bar` changes
    - **Breaking changes**: `IgxTabBarComponent` is renamed to `IgxBottomNavComponent` and `IgxTabBarModule` is renamed to `IgxBottomNavModule`.
    - `igx-tab-bar` selector is deprecated. Use `igx-bottom-nav` selector instead.
- `igx-tabs` component added
    - `igx-tabs` allows users to switch between different views. The `igx-tabs` component places the tabs headers at the top and allows scrolling when there are multiple tab items outside the visible area. Tabs are ordered in a single row above their associated content.
    - For more information navigate to [ReadMe](https://github.com/IgniteUI/igniteui-angular/blob/master/src/tabs/README.md).
- Added column pinning in the list of features available for `igxGrid`. Pinning is available though the API. Try the following:
   ```typescript
   const column = this.grid.getColumnByName(name);
   column.pin();
   ```
   For more information, please head over to `igxGrid`'s [ReadMe](https://github.com/IgniteUI/igniteui-angular/blob/master/src/grid/README.md) or the [official documentation](https://www.infragistics.com/products/ignite-ui-angular/angular/components/grid_column_pinning.html).
- Added `summaries` feature to `igxGrid`, enabled on a per-column level. **Grid summaries** gives you a predefined set of default summaries, depending on the type of data in the column.
    For more detailed information read `igxGrid`'s [ReadMe](https://github.com/IgniteUI/igniteui-angular/blob/master/src/grid/README.md) or see the [official documentation](https://www.infragistics.com/products/ignite-ui-angular/angular/components/grid_summaries.html).
- Added `columnWidth` option to `igxGrid`. The option sets the default width that will be applied to columns that have no explicit width set. For more detailed information read `igxGrid`'s [ReadMe](https://github.com/IgniteUI/igniteui-angular/blob/master/src/grid/README.md)
- Added API to `igxGrid` that allows for vertical remote virtualization. For guidance on how to implement such in your application, please refer to the [official documentation](https://www.infragistics.com/products/ignite-ui-angular/angular/components/grid_virtualization.html)
- Added smooth scrolling for the `igxForOf` directive making the scrolling experience both vertically and horizontally much more natural and similar to a native scroll.
- Added `onCellClick` event.
- `igxForOf` now requires that its parent container's `overflow` is set to `hidden` and `position` to `relative`. It is recommended that its height is set as well so that the display container of the virtualized content can be positioned with an offset inside without visually affecting other elements on the page.
    ```html
    <div style='position: relative; height: 500px; overflow: hidden'>
        <ng-template igxFor let-item [igxForOf]="data" #virtDirVertical
                [igxForScrollOrientation]="'vertical'"
                [igxForContainerSize]='"500px"'
                [igxForItemSize]='"50px"'
                let-rowIndex="index">
                <div style='height:50px;'>{{rowIndex}} : {{item.text}}</div>
        </ng-template>
    </div>
    ```
- Removed the `dirty` local template variable previously exposed by the `igxFor` directive.
- The `igxForRemote` input for the `igxFor` directive is now **deprecated**. Setting the required `totalItemCount` property after receiving the first data chunk is enough to trigger the required functionality.
- the `igx-icon` component can now work with both glyph and ligature-based icon font sets. We've also included a brand new Icon Service, which helps you create aliases for the icon fonts you've included in your project. The service also allows you to define the default icon set used throughout your app.
- Added the option to conditionally disable the `igx-ripple` directive through the `igxRippleDisabled` property.
- Updated styling and interaction animations of the `igx-checkbox`, `igx-switch`, and `igx-radio` components.
- Added `indeterminate` property and styling to the `igx-checkbox` component.
- Added `required` property to the `igx-checkbox`, `igx-radio`, and `igx-switch` components.
- Added `igx-ripple` effect to the `igx-checkbox`, `igx-switch`, and `igx-radio` components. The effect can be disabled through the `disableRipple` property.
- Added the ability to specify the label location in the `igx-checkbox`, `igx-switch`, and `igx-radio` components through the `labelPosition` property. It can either be `before` or `after`.
- You can now use any element as label on the `igx-checkbox`, `igx-switch`, and `igx-radio` components via the aria-labelledby property.
- You can now have invisible label on the `igx-checkbox`, `igx-switch`, and `igx-radio` components via the aria-label property.
- Added the ability to toggle the `igx-checkbox` and `igx-switch` checked state programmatically via `toggle` method on the component instance.
- Added the ability to select an `igx-radio` programmatically via `select` method on the component instance.
- Fixed a bug on the `igx-checkbox` and `igx-radio` components where the click event was being triggered twice on click.
- Fixed a bug where the `igx-checkbox`, `igx-switch`, and `igx-radio` change event was not being triggered on label click.
- `igxМask` directive added
    - `igxМask` provide means for controlling user input and formatting the visible value based on a configurable mask rules. For more detailed information see [`igxMask README file`](https://github.com/IgniteUI/igniteui-angular/blob/master/src/directives/mask/README.md)
- `igxInputGroup` component added - used as a container for the `igxLabel`, `igxInput`, `igxPrefix`, `igxSuffix` and `igxHint` directives.
- `igxPrefix` directive added - used for input prefixes.
- `igxSuffix` directive added - used for input suffixes.
- `igxHint` directive added - used for input hints.
- `igxInput` directive breaking changes:
    - the directive should be wrapped by `igxInputGroup` component
    - `IgxInputGroupModule` should be imported instead of `IgxInputModule`
- `igxExcelExportService` and `igxCSVExportService` added. They add export capabilities to the `igxGrid`. For more information, please visit the [igxExcelExportService specification](https://github.com/IgniteUI/igniteui-angular/wiki/IgxExcelExporterService-Specification) and the [igxCSVExportService specification](https://github.com/IgniteUI/igniteui-angular/wiki/CSV-Exporter-Service-Specification).
- **General**
    - Added event argument types to all `EventEmitter` `@Output`s. #798 #740
    - Reviewed and added missing argument types to the following `EventEmitter`s
        - The `igxGrid` `onEditDone` now exposes arguments of type `IGridEditEventArgs`. The arguments expose `row` and `cell` objects where if the editing is performed on a cell, the edited `cell` and the `row` the cell belongs to are exposed. If row editing is performed, the `cell` object is null. In addition the `currentValue` and `newValue` arguments are exposed. If you assign a value to the `newValue` in your handler, then the editing will conclude with the value you've supplied.
        - The `igxGrid` `onSelection` now correctly propagates the original `event` in the `IGridCellEventArgs`.
    - Added `jsZip` as a Peer Dependency.
- `primaryKey` attribute added to `igxGrid`
    - `primaryKey` allows for a property name from the data source to be specified. If specified, `primaryKey` can be used instead of `index` to indentify grid rows from the `igxGrid.rowList`. As such, `primaryKey` can be used for selecting rows for the following `igxGrid` methods - `deleteRow`, `updateRow`, `updateCell`, `getCellByColumn`, `getRowByKey`
    - `primaryKey` requires all of the data for the specified property name to have unique values in order to function as expected.
    - as it provides a unique identifier for each data member (and therefore row), `primaryKey` is best suited for addressing grid row entries. If DOM virtualization is in place for the grid data, the row `index` property can be reused (for instance, when filtering/sorting the data), whereas `primaryKey` remains unique. Ideally, when a persistent reference to a row has to be established, `primaryKey` should be used.
- **Theming**
    - Added a `utilities` module to the theming engine to allow for easier import of theming functions and mixins, such as igx-color, igx-palette, igx-elevation, etc. To import the utilities do ```@import '~igniteui-angular/core/styles/themes/utilities';```

## 5.2.1
- `hammerjs` and `@types/hammerjs` are removed from `peerDependencies` and were added as `dependencies`. So if you are using Igniteui-Angular version 5.2.1 or above it is enough to run `npm install igniteui-angular` in your project for getting started. For more detailed information see [`Ignite UI for Angular Getting Started`](https://www.infragistics.com/products/ignite-ui-angular/getting-started)
- `web-animations-js` is added as Peer Dependency.
- `Theming` bug fixes and improvements.
- Use the following command to generate `Ignite UI for Angular Themes` documentation - `npm run build:docs`. Navigate to `dist/docs/sass` and open `index.html` file.

## 5.2.0
- `igxForOf` directive added
    - `igxForOf` is now available as an alternative to `ngForOf` for templating large amounts of data. The `igxForOf` uses virtualization technology behind the scenes to optimize DOM rendering and memory consumption. Virtualization technology works similar to Paging by slicing the data into smaller chucks which are swapped from a container viewport while the user scrolls the data horizontally/vertically. The difference with the Paging is that virtualization mimics the natural behavior of the scrollbar.
- `igxToggle` and `igxToggleAction` directives added
    - `igxToggle` allows users to implement toggleable components/views (eg. dropdowns), while `igxToggleAction` can control the
      `igxToggle` directive. Refer to the official documentation for more information.
    - `igxToggle` requires `BrowserAnimationsModule` to be imported in your application.
- [`Ignite UI for Angular Theming`](https://www.infragistics.com/products/ignite-ui-angular/angular/components/themes.html) - comprehensive set of **Sass** functions and mixins will give the ability to easily style your entire application or only certain parts of it.
    - Previously bundled fonts, are now listed as external dependencies. You should supply both the [Material Icons](http://google.github.io/material-design-icons/) and [Titillium Web](https://fonts.google.com/selection?selection.family=Titillium+Web:300,400,600,700) fonts yourself by either hosting or using CDN.
- `igx-grid` changes
    - The component now uses the new `igxForOf` directive to virtualize its content both vertically and horizontally dramatically improving performance for applications displaying large amounts of data.
    - Data-bound Input property `filtering` changed to `filterable`:

    ```html
    <igx-grid [data]="data">
        <igx-column [field]="'ReleaseDate'" [header]="'ReleaseDate'"
            [filterable]="true" dataType="date">
        </igx-column>
    </igx-grid>
    ```

    - @HostBinding `min-width` added to `IgxGridCellComponent` and `IgxGridHeaderCell`
    - The IgxGridCellComponent no longer has a value setter, but instead has an `update` modifier.

    ```html
    <ng-template igxCell let-cell="cell">
        {{ cell.update("newValue") }}
    </ng-template>
    ```
    - Class `IgxGridFiltering` renamed to `IgxGridFilteringComponent `
    - The grid filtering UI dropdowns are now controlled by the `igxToggle` directive.
      - Make sure to import `BrowserAnimationsModule` inside your application module as `igxToggle` uses animations for state transition.
    - `state` input
        - filtering expressions and sorting expressions provided
    - Removed `onCellSelection` and `onRowSelection` event emitters, `onSelection` added instead.
    - Removed `onBeforeProcess` event emitter.
    - Removed `onMovingDone` event emitter.
    - Removed methods `focusCell` and `focusRow`.
    - Renamed method `filterData` to `filter`.
    - New methods `filterGlobal` and `clearFilter`.
    - New method `clearSort`.
    - Renamed method `sortColumn` to `sort`.
    - New Input `sortingIgnoreCase` - Ignore capitalization of words.
- `igx-navigation-drawer` changes
    - `NavigationDrawer` renamed to `IgxNavigationDrawerComponent`
    - `NavigationDrawerModule` renamed to `IgxNavigationDrawerModule`
    - `IgxNavigationDirectives` renamed to `IgxNavigationModule`
    - `NavigationService` renamed to `IgxNavigationService`
    - `NavigationToggle` renamed to `IgxNavigationToggleDirective`
    - `NavigationClose` renamed to `IgxNavigationCloseDirective`
    - Content selector `ig-drawer-content` replaced with `<ng-template igxDrawer>`
    - Content selector `ig-drawer-mini-content` replaced with `<ng-template igxDrawerMini>`
    - CSS class `ig-nav-drawer-overlay` renamed to `igx-nav-drawer__overlay`
    - CSS class `ig-nav-drawer` renamed to `igx-nav-drawer`
- `igxInput` changes
    - CSS class `ig-form-group` to `igx-form-group`
- `igxBadge` changes
    - From now on, the Badge position is set by css class, which specifies an absolute position as well as top/bottom/left/right properties. The Badge position input should not be used.
- `igx-avatar` changes
    - [Initials type avatar is using SVG element from now on](https://github.com/IgniteUI/igniteui-angular/issues/136)
- `igx-calendar` changes
    - `formatViews` - Controls whether the date parts in the different calendar views should be formatted according to the provided `locale` and `formatOptions`.
    - `templating` - The **igxCalendar** supports now templating of its header and subheader parts.
    - `vertical` input - Controls the layout of the calendar component. When vertical is set to `true` the calendar header will be rendered to the side of the calendar body.

- `igx-nav-bar` changes
    -   Currently `isActionButtonVisible` resolves to `false` if actionButtonIcon is not defined.
- `igx-tab-bar` changes
    - custom content can be added for tabs

    ```html
    <igx-bottom-nav>
        <igx-tab-panel>
            <ng-template igxTab>
                <igx-avatar initials="T1">
                </igx-avatar>
            </ng-template>
            <h1>Tab 1 Content</h1>
        </igx-tab-panel>
    </igx-bottom-nav>
    ```

- `igx-scroll` component deleted
    - `igx-scroll` component is not available anymore due newly implemented `igxForOf` directive.

- [`igx-list` changes](https://github.com/IgniteUI/igniteui-angular/issues/528)
    - `igxEmptyList` directive added
        The list no longer has `emptyListImage`, `emptyListMessage`, `emptyListButtonText`, `emptyListButtonClick` and `hasNoItemsTemplate` members.
        Instead of them, the `igxEmptyListTemplateDirective` can be used for templating the list when it is empty (or use the default empty template).
        ```html
        <igx-list>
            <ng-template igxEmptyList>
                <p>My custom empty list template</p>
            </ng-template>
        </igx-list>
        ```
    - `onItemClicked` event emitter added
        ```html
        <igx-list (onItemClicked)="itemClicked()">
            <igx-list-item>Item 1</igx-list-item>
            <igx-list-item>Item 2</igx-list-item>
            <igx-list-item>Item 3</igx-list-item>
        </igx-list>
        ```
    - Removed `emptyListImage` property from `IgxListComponent`.
    - Removed `emptyListMessage` property from `IgxListComponent`.
    - Removed `emptyListButtonText` property from `IgxListComponent`.
    - Removed `emptyListButtonClick` event emitter from `IgxListComponent`.
    - Removed `hasNoItemsTemplate` property from `IgxListComponent`.
    - Removed `options` property from `IgxListItemComponent`.
    - Removed `left` property from `IgxListItemComponent`.
    - Removed `href` property from `IgxListItemComponent`.
    - New `emptyListTemplate` input for `IgxListComponent`.
    - New `onItemClicked` event emitter for `IgxListComponent`.
    - New `role` property for `IgxListComponent`.
    - New `innerStyle` property for `IgxListComponent`.
    - New `role` property for `IgxListItemComponent`.
    - New `element` property for `IgxListItemComponent`.
    - New `list` property for `IgxListItemComponent`.
    - New `headerStyle` property for `IgxListItemComponent`.
    - New `innerStyle` property for `IgxListItemComponent`.

- [Renaming and restructuring directives and components](https://github.com/IgniteUI/igniteui-angular/issues/536) based on the [General Angular Naming Guidelines](https://angular.io/guide/styleguide#naming):
    - `IgxAvatar` renamed to `IgxAvatarComponent`
    - `IgxBadge` renamed to `IgxBadgeComponent`
    - `IgxButton` renamed to `IgxButtonDirective`
    - `IgxButtonGroup` renamed to `IgxButtonGroupComponent`
    - `IgxCardHeader` renamed to `IgxCardHeaderDirective`
    - `IgxCardContent` renamed to `IgxCardContentDirective`
    - `IgxCardActions` renamed to `IgxCardActionsDirective`
    - `IgxCardFooter` renamed to `IgxCardFooterDirective`
    - `IgxCarousel` renamed to `IgxCarouselComponent`
    - `IgxInput` renamed to `IgxInputModule`
    - `IgxInputClass` renamed to `IgxInputDirective`
    - `IgxCheckbox` renamed to `IgxCheckboxComponent`
    - `IgxLabel` renamed to `IgxLabelDirective`
    - `IgxIcon` renamed to `IgxIconComponent`
    - `IgxList` renamed to `IgxListComponent`
    - `IgxListItem` renamed to `IgxListItemComponent`
    - `IgxSlide` renamed to `IgxSlideComponent`
    - `IgxDialog` renamed to `IgxDialogComponent`
    - `IgxLayout` renamed to `IgxLayoutModule`
    - `IgxNavbar` renamed to `IgxNavbarComponent`
    - `IgxCircularProgressBar` renamed to `IgxCircularProgressBarComponent`
    - `IgxLinearProgressBar ` renamed to `IgxLinearProgressBarComponent`
    - `IgxRadio` renamed to `IgxRadioComponent`
    - `IgxSlider` renamed to `IgxSliderComponent`
    - `IgxSnackbar` renamed to `IgxSnackbarComponent`
    - `IgxSwitch ` renamed to `IgxSwitchComponent`
    - `IgxTabBar` renamed to `IgxBottomNavComponent`
    - `IgxTabPanel` renamed to `IgxTabPanelComponent`
    - `IgxTab` renamed to `IgxTabComponent`
    - `IgxToast` renamed to `IgxToastComponent`
    - `IgxLabelDirective` moved inside `../directives/label/` folder
    - `IgxInputDirective` moved inside `../directives/input/` folder
    - `IgxButtonDirective` moved inside `../directives/button/` folder
    - `IgxLayoutDirective` moved inside `../directives/layout/` folder
    - `IgxFilterDirective` moved inside `../directives/filter/` folder
    - `IgxDraggableDirective` moved inside `../directives/dragdrop/` folder
    - `IgxRippleDirective` moved inside `../directives/ripple/` folder
    - Folder `"./navigation/nav-service"` renamed to `"./navigation/nav.service"`<|MERGE_RESOLUTION|>--- conflicted
+++ resolved
@@ -4,19 +4,14 @@
 ## 10.2.0
 
 ### General
-<<<<<<< HEAD
+- `IgxGridActions`
+    - Added `asMenuItems` Input for grid actions - `igx-grid-editing-actions`, `igx-grid-pinning-actions`. When set to true will render the related action buttons as separate menu items with button and label.
 - `IgxGrid`, `IgxTreeGrid`, `IgxHierarchicalGrid`
     - **Behavioral Change** - The Excel Style Filtering has been reworked to provide filtering experience such as in Excel. This includes the following changes:
         - You can close the Excel Style Filtering menu by pressing `Ctrl + Shift + L`.
         - You can apply the filter by pressing `Enter`.
         - When searching items in the Excel Style Filtering menu, only the rows that match your search term will be filtered in.
         - By checking the `Add current selection to filter` option, the new search results will be added to the previously filtered items.
-- `IgxDatePicker`
-    - Added `aria-labelledby` property for the input field. This will ensure the users of assistive technologies will also know what component is used for, upon input focus.
-=======
-- `IgxGridActions`
-    - Added `asMenuItems` Input for grid actions - `igx-grid-editing-actions`, `igx-grid-pinning-actions`. When set to true will render the related action buttons as separate menu items with button and label.
->>>>>>> d4c3aede
 - `IgxInputGroup`
     - **Breaking Change** - Removed `fluent`, `fluent_search`, `bootstrap`, and `indigo` as possible values for the `type` input property.
     - **Behavioral Change** - The styling of the input group is now dictated by the theme being used. The remaining `types` - `line`, `border`, and `box` will only have effect on the styling when used with the `material` theme. The `search` type will affect styling when used with all themes. Changing the theme at runtime will not change the styling of the input group, a page refresh is required.
