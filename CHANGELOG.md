--- conflicted
+++ resolved
@@ -2,13 +2,10 @@
 
 All notable changes for each version of this project will be documented in this file.
 
-<<<<<<< HEAD
-# 7.3.0
+## 7.3.0
 - `IgxListComponent`
     - **Feature** The `IgxListComponent` now provides the ability to choose a display density from a predefined set of options: **compact**, **cosy** and **comfortable** (default one). It can be set by using the `displayDensity` input of the list.
 
-# 7.2.3
-=======
 ## 7.2.5
 - `igxDrop` 
     - `onEnter`, `onLeave` and `onDrop` events now have new arguments for `originalEvent`, `offsetX` and `offsetY` relative to the container the igxDrop is instanced.
@@ -67,7 +64,6 @@
 
 ## 7.2.3
 ### Improvements
->>>>>>> 66dda564
 - `IPinColumnEventArgs` new property - added a new property `isPinned` to the `IPinColumnEventArgs` interface. Now the `onColumnPinning` event emits information whether the column is pinned or unpinned.
 - `igxGrid`
     - `igxFilterCellTemplate` directive added that allows retemplating of the filter cell.
