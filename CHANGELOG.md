# Ignite UI for Angular Change Log

All notable changes for each version of this project will be documented in this file.

## 6.2.0
-`igxGrid`:
- **Breaking change** `cellClasses` input on `IgxColumnComponent` now accepts an object literal to allow conditional cell styling.
- `igx-datePicker` selector is deprecated. Use `igx-date-picker` selector instead.
- `igxOverlay`:
    - `OverlaySettings` now also accepts an optional `outlet` to specify the container where the overlay should be attached.
    - when `show` and `hide` methods are called `onAnimation` event fires. In the arguments of this event there is a reference to the `animationPlayer`, `animationType` (either `open` or `close`) and to the overlay id.
    - if you call `show`/`hide` methods of overlay, while opening/closing animation is still ongoing, the animation will stop and respective open/close animation will start.
- `igxToggleAction` new `outlet` input controls the target overlay element should be attached. Provides a shortcut for `overlaySettings.outlet`.
- `IgxOverlayOutlet` directive introduced to mark an element as an `igxOverlay` outlet container. [ReadMe](https://github.com/IgniteUI/igniteui-angular/blob/master/projects/igniteui-angular/src/lib/directives/toggle/README.md)
- `igxButtonGroup`
    - Added the ability to define buttons directly in the template
- `igx-time-picker`:
    - `igxTimePickerTemplate` - new directive which should be applied on the child `<ng-template>` element when `IgxTimePickerComponent`'s input group is retemplated.
- `igx-datePicker`:
    - `igxDatePickerTemplate` - new directive which should be applied on the child `<ng-template>` element when `IgxDatePickerComponent`'s input group is retemplated.
    - Introduced `disabledDates`. This property is exposed from the `igx-calendar` component.
    - Introduced `specialDates`. This property is exposed from the `igx-calendar` component.
    - Introduced `deselectDate` method added that deselects the calendar date.
- `IgxTextHighlightDirective`: The `highlight` method now has a new optional parameter called `exactMatch` (defaults to false).
    - If its value is false, all occurrences of the search text will be highlighted in the group's value.
    - If its value is true, the entire group's value should equals the search text in order to be highlighted (caseSensitive argument is respected as well).
- `IgxGrid`: The `findNext` and `findPrev` methods now have a new optional parameter called `exactMatch` (defaults to false).
    - If its value is false, all occurrences of the search text will be highlighted in the grid's cells.
    - If its value is true, the entire value of each cell should equals the search text in order to be highlighted (caseSensitive argument is respected as well).
- `IgxChip`
    - Introduced event argument types to all `EventEmitter` `@Output`s.
    - **Breaking change** `onSelection`'s EventEmitter interface property `nextStatus` is renamed to `selected`.
    - Exposed original event that is responsible for triggering any of the events. If triggered by the API it is by default `null`.
- `IgxChipArea`
    - Introduced event argument types to all `EventEmitter` `@Output`s.
    - Exposed original event that is responsible for triggering any of the events. If triggered by the API it is by default `null`.
- `IgxCombo`
    - Added the following directives for `TemplateRef` assignment for combo templates (item, footer, etc.):
        - Added `IgxComboItemDirective`. Use `[igxComboItem]` in markup to assing a TemplateRef to `combo.itemTemplate`.
        - Added `IgxComboHeaderDirective`. Use `[igxComboHeader]` in markup to assing a TemplateRef to `combo.headerTemplate`.
        - Added `IgxComboFooterDirective`. Use `[igxComboFooter]` in markup to assing a TemplateRef to `combo.footerTemplate`.
        - Added `IgxComboEmptyDirective`. Use `[igxComboEmpty]` in markup to assing a TemplateRef to `combo.emptyTemplate`.
        - Added `IgxComboAddItemirective`. Use `[igxComboAddItem]` in markup to assing a TemplateRef to `combo.addItemTemplate`.
        - Added `IgxComboHeaderItemDirective`. Use `[igxComboHeaderItem]` in markup to assing a TemplateRef to `combo.headerItemTemplate`.
    - **Breaking change** Assigning templates with the following template ref variables is now deprecated in favor of the new directives:
            `#itemTemplate`, `#headerTemplate`, `#footerTemplate`, `#emptyTemplate`, `#addItemTemplate`, `#headerItemTemplate`.
    - **Breaking change** `height` property is removed. In the future `IgxInputGroup` will expose an option that allows custom sizing and then `IgxCombo` will use the same functionality for proper styling and better consistency.

- `IgxDropDown`
    - **Breaking change** `allowItemsFocus` default value is changed to `false`.
    - Added `value` input to `IgxDropDownItemComponent` definition. The property allows data to be bound to a drop-down item so it can more easily be retrieved (e.g. on selection)
- `igx-calendar`:
    - Introduced `disabledDates` property which allows a user to disable dates based on various rules: before or after a date, weekends, workdays, specific dates and ranges. The disabled dates cannot be selected and have a distinguishable style.
    - Introduced `specialDates` property which allows a user to mark dates as special. They can be set by using various rules. Their style is distinguishable.
    - Introduced `deselectDate` method added that deselects date(s) (based on the selection type)
<<<<<<< HEAD
- `IgxList`:
    - the control now supports **ng-templates** which are shown "under" a list item when it is left or right panned. The templates are distinguished using the `igxListItemLeftPanning` and `igxListItemRightPanning` directives set on the templates.
    - the IgxList's `onLeftPan` and `onRightPan` events now have an argument of type `IListItemPanningEventArgs` (instead of `IgxListItemComponent`). The event argument has the following fields:
        - **item** of type `IgxListItemComponent`
        - **direction** of type `IgxListPanState`
        - **keepItem** of type `boolean`
=======
- `igxExpansionPanel`:
    - component added. `igxExpansionPanel` provides a way to display more information after expanding an item, respectively show less after collapsing it. For more detailed information see the [official documentation](https://www.infragistics.com/products/ignite-ui-angular/angular/components/expansion_panel.html).
>>>>>>> 02027599

## 6.1.5
- **General**
    - `IgxChip`
        - Introduced event argument types to all `EventEmitter` `@Output`s.
        - A chip can now be selected with the API with the new `selected` input. The `selected` input overrides the `selectable` input value.
        - **Breaking change** `onSelection`'s EventEmitter interface property `nextStatus` is renamed to `selected`.
    - `IgxChipArea`
        - Introduced event argument types to all `EventEmitter` `@Output`s.
    - `igxFor`
        - Adding inertia scrolling for touch devices. This also affects the following components that virtualize their content via the igxFor - `igxGrid`, `igxCombo`.
    - `igxGrid`
        - Adding inertia scrolling for touch devices.
    - `igxCombo`
        - Adding inertia scrolling for touch devices. 
## 6.1.3
- **General**
    - Added ES7 polyfill for Object for IE. This should be added to the polyfills in order for the igxGrid to render under IE.
        ```
        import 'core-js/es7/object';
        ```
- `igxTabs`
    - `selectedIndex` property has an `@Input` setter and can be set both in markup and in code behind.
- `igxDropDownItem`
    - `isSelected` has a public setter and is now an `@Input` property that can be used for template binding.
- `igxGrid`
    - **Breaking change** `applyNumberCSSClass` and `columnType` getters are removed.
    - `isUnary` property added to IFilteringOperation
    - `igxColumn`
        - The footerTemplate property is removed.
    - `igxColumnGroup`
        - The footerTemplate property is removed.
    - exposed `autosize()` method on `IgxColumnComponent`. It allows the user to programatically change the size of a column according to it's largest visible cell.
    - Initializing an `igxGrid` component without setting height, inside a container without height defined, now causes the grid to render 10 records from the data view or all of the records if there are fewer than 10 available.
- `igxCombo`
    - **Breaking change** igxCombo default `width` is set to 100%
    - **Breaking change** `itemsMaxWidth` is renamed to `itemsWidth`
- `igxLinearBar` and `igxCircularBar`
    - exposed `step` input which determines the update step of the progress indicator. By default it is one percent of the maximum value.
    - `IgxCircularBar` `text` input property exposed to set the text to be displayed inside the circular bar.
## 6.1.2
- `igxCombo` improvements
    - Remote Data Binding fixes - selection preserving and keyboard navigation.

    For more detailed information see the [official igxCombo documentation](https://www.infragistics.com/products/ignite-ui-angular/angular/components/combo.html).

**General**
- Added `jsZip` as a Dependency.
## 6.1.1
- `igxTimePicker` changes
    - `onClose` event added.

## 6.1.0
- `igxOverlay` service added. **igxOverlayService** allows you to show any component above all elements in page. For more detailed information see the [official documentation](https://www.infragistics.com/products/ignite-ui-angular/angular/components/overlay_main.html)
- Added **igxRadioGroup** directive. It allows better control over its child `igxRadio` components and support template-driven and reactive forms.
- Added `column moving` feature to `igxGrid`, enabled on a per-column level. **Column moving** allows you to reorder the `igxGrid` columns via standard drag/drop mouse or touch gestures.
    For more detailed information see the [official documentation](https://www.infragistics.com/products/ignite-ui-angular/angular/components/grid_column_moving.html).
- `igx-tab-bar` selector removed from `IgxBottomNavComponent`.
- `igxGrid` filtering operands
- `igxGrid`
    - **Breaking change** `filter_multiple` method is removed. `filter` method and `filteringExpressionsTree` property could be used instead.
    - **Breaking change** `filter` method has new signature. It now accepts the following parameters:
        - `name` - the name of the column to be filtered.
        - `value` - the value to be used for filtering.
        - `conditionOrExpressionTree` - (optional) this parameter accepts object of type `IFilteringOperation` or `IFilteringExpressionsTree`. If only a simple filtering is required a filtering operation could be passes (see bellow for more info). In case of advanced filtering an expressions tree containing complex filtering logic could be passed.
        - `ignoreCase` - (optional) - whether the filtering would be case sensitive or not.
    - **Breaking change** `onFilteringDone` event now have only one parameter - `IFilteringExpressionsTree` which contains the filtering state of the filtered column.
    - `filter_global` method clears all existing filters and applies the new filtering condition to all grid's columns.
    - filtering operands:
        - **Breaking change** `IFilteringExpression` condition property is no longer a direct reference to a filtering condition method, instead it's a reference to an `IFilteringOperation`
        - 5 filtering operand classes are now exposed
            - `IgxFilteringOperand` is a base filtering operand, which can be inherited when defining custom filtering conditions
            - `IgxBooleanFilteringOperand` defines all default filtering conditions for `boolean` types
            - `IgxNumberFilteringOperand` defines all default filtering conditions for `numeric` types
            - `IgxStringFilteringOperand` defines all default filtering conditions for `string` types
            - `IgxDateFilteringOperand` defines all default filtering conditions for `Date` types
        - `IgxColumnComponent` now exposes a `filters` property, which takes an `IgxFilteringOperand` class reference
            - Custom filters can now be provided to grid columns by populating the `operations` property of the `IgxFilteringOperand` with operations of `IFilteringOperation` type
```
export class IgxCustomFilteringOperand extends IgxFilteringOperand {
    // Making the implementation singleton
    private static _instance: IgxCustomFilteringOperand = null;

    protected constructor() {
        super();
        this.operations = [{
            name: 'custom',
            logic: (target: string) => {
                return target === 'My custom filter';
            }
        }].concat(this.operations); // Keep the empty and notEmpty conditions from base
    }

    // singleton
    // Must implement this method, because the IgxColumnComponent expects it
    public static instance(): IgxCustomFilteringOperand {
        return this._instance || (this._instance = new this());
    }
}
```

- `igxGrid` now supports grouping of columns enabling users to create criteria for organizing data records. To explore the functionality start off by setting some columns as `groupable`:
    ```html
    <igx-grid [data]="data">
        <igx-column [field]="'ProductName'"></igx-column>
        <igx-column [field]="'ReleaseDate'" [groupable]="true"></igx-column>
    </igx-grid>
    ```
   For more information, please head over to `igxGrid`'s [ReadMe](https://github.com/IgniteUI/igniteui-angular/blob/master/src/grid/README.md) or the [official documentation](https://www.infragistics.com/products/ignite-ui-angular/angular/components/grid_groupby.html).

- `igxGrid` now supports multi-column headers allowing you to have multiple levels of columns in the header area of the grid.
    For more information, head over to [official documentation](https://www.infragistics.com/products/ignite-ui-angular/angular/components/grid_multi_column_headers.html)
- `igxGrid` theme now has support for alternating grid row background and text colors.
- `igxGrid` now has a toolbar (shown using the `showToolbar` property) which contains the following features:
  - title (specified using the `toolbarTitle` property)
  - column hiding feature (enabled using the `columnHiding` property)
  - column pinning feature (enabled using the `columnPinning` property)
  - export to excel (enabled using the `exportExcel` property)
  - export to CSV (enabled using the `exportCsv` property)
- `igxColumn` changes:
    - **Breaking change** filteringExpressions property is removed.
- `igxGrid` API is updated
    - **Breaking change** deleteRow(rowSelector: any) method will delete the specified row only if the primary key is defined. The method accept rowSelector as a parameter,  which is the rowID.
    - **Breaking change** updateRow(value: any, rowSelector: any) method will update the specified row only if the primary key is defined. The method accept value and rowSelector as a parameter, which is the rowID.
    - **Breaking change** updateCell(value: any, rowSelector: any, column: string) method will update the specified cell only if the primary key is defined. The method accept  value, rowSelector,which is the rowID and column name.
    - getCellByKey(rowSelector: any, columnField: string) method is added to grid's API. This method retuns a cell or undefined only if primary key is defined and search for the specified cell by the rowID and column name.
    - getCellByColumn(rowIndex: number, columnField: string) method is updated. This method returns a cell or undefined by using rowIndex and column name.
- `IgxGridRow` API is updated:
    - update(value: any) method is added. The method takes as a parameter the new value, which is to be set to the specidied row.
    - delete() method is added. The method removes the specified row from the grid's data source.

- `igxCell` default editing template is changed according column data type. For more information you can read the [specification](https://github.com/IgniteUI/igniteui-angular/wiki/Cell-Editing) or the [official documentation](https://www.infragistics.com/products/ignite-ui-angular/angular/components/grid_editing.html)
- `igxCombo` component added

    ```html
    <igx-combo #combo [data]="towns" [displayKey]="'townName'" [valueKey]="'postCode'" [groupKey]="'province'"
        [allowCustomValues]="true" placeholder="Town(s)" searchPlaceholder="Search town..."></igx-combo>
    ```

    igxCombo features:

        - Data Binding
        - Value Binding
        - Virtualized list
        - Multiple Selection
        - Filtering
        - Grouping
        - Custom values
        - Templates
        - Integration with Template Driven and Reactive Forms
        - Keyboard Navigation
        - Accessibility compliance

    For more detailed information see the [official igxCombo documentation](https://www.infragistics.com/products/ignite-ui-angular/angular/components/combo.html).
- `igxDropdown` component added

    ```html
    <igx-drop-down (onSelection)="onSelection($event)" (onOpening)="onOpening($event)">
        <igx-drop-down-item *ngFor="let item of items" disabled={{item.disabled}} isHeader={{item.header}}>
                {{ item.field }}
        </igx-drop-down-item>
    </igx-drop-down>
    ```

    **igxDropDown** displays a scrollable list of items which may be visually grouped and supports selection of a single item. Clicking or tapping an item selects it and closes the Drop Down.

    A walkthrough of how to get started can be found [here](https://www.infragistics.com/products/ignite-ui-angular/angular/components/drop_down.html)

    igxDropdown features:

        - Single Selection
        - Grouping
        - Keyboard Navigation
        - Accessibility compliance

- `igxChip` and `igxChipsArea` components added

    ```html
    <igx-chips-area>
        <igx-chip *ngFor="let chip of chipList" [id]="chip.id">
            <label igxLabel>{{chip.text}}</label>
        </igx-chip>
    </igx-chips-area>
    ```

    For more detailed information see the [official igxChip documentation](https://www.infragistics.com/products/ignite-ui-angular/angular/components/chip.html).

- `igxToggle` changes
    - `onOpening` event added.
    - `onClosing` event added.
- `igxToggleAction` new `overlaySettings` input controls how applicable targets display content. Provides defaults with positioning based on the host element. The `closeOnOutsideClick` input is deprecated in favor of the new settings and will be removed in the future.

- `igxList` now supports a 'loading' template which is shown when the list is empty and its new `isLoading` property is set to `true`. You can redefine the default loading template by adding an `ng-template` with the `igxDataLoading` directive:

    ```html
    <igx-list [isLoading]="true">
        <ng-template igxDataLoading>
            <p>Please wait, data is loading...</p>
        </ng-template>
    </igx-list>
    ```

- **Breaking changes**:
    - Removed submodule imports. All imports are now resolved from the top level `igniteui-angular` package.
    - `igxGrid` changes:
        - sort API now accepts params of type `ISortingExpression` or `Array<ISortingExpression>`.
    - `igxToggle` changes
        - `collapsed` now read-only, markup input is removed.
        - `onOpen` event renamed to `onOpened`.
        - `onClose` event renamed to `onClosed`.
        - `open` method does not accept fireEvents optional boolean parameter. Now it accepts only overlaySettings optional parameter of type `OverlaySettings`.
        - `close` method does not accept fireEvents optional boolean parameter.
        - `toggle` method does not accept fireEvents optional boolean parameter. Now it accepts only overlaySettings optional parameter of type `OverlaySettings`.
    - `igxDialog` changes
        - `open` method does not accept fireEvents boolean parameter. Now it accepts only overlaySettings optional parameter of type `OverlaySettings`.
- **Breaking change** All properties that were named `isDisabled` have been renamed to `disabled` in order to acheive consistency across our component suite. This affects: date-picker, input directive, input-group, dropdown-item, tabbar and time-picker.
- The **deprecated** `igxForRemote` input for the `igxFor` directive is now removed. Setting the required `totalItemCount` property after receiving the first data chunk is enough to trigger the required functionality.

## 6.0.4
- **igxRadioGroup** directive introduced. It allows better control over its child `igxRadio` components and support template-driven and reactive forms.
- Fixed ReactiveForms validations support for IgxInputGroup. Related [issue](https://github.com/IgniteUI/igniteui-angular/issues/1144).

## 6.0.3
- **igxGrid** exposing the `filteredSortedData` method publicly - returns the grid data with current filtering and sorting applied.

## 6.0.2
- **igxGrid** Improve scrolling on mac [#1563](https://github.com/IgniteUI/igniteui-angular/pull/1563)
- The `ng update igniteui-angular` migration schematics now also update the theme import path in SASS files. [#1582](https://github.com/IgniteUI/igniteui-angular/issues/1582)

## 6.0.1
- Introduced migration schematics to integrate with the Angular CLI update command. You can now run

  `ng update igniteui-angular`

  in existing projects to both update the package and apply any migrations needed to your project. Make sure to commit project state before proceeding.
  Currently these cover converting submodule imports as well as the deprecation of `igxForRemote` and rename of `igx-tab-bar` to `igx-bottom-nav` from 6.0.0.
- **Breaking changes**:
    - Removed submodule imports. All imports are now resolved from the top level `igniteui-angular` package. You can use `ng update igniteui-angular` when updating to automatically convert existing submodule imports in the project.
    - Summary functions for each IgxSummaryOperand class has been made `static`. So now you can use them in the following way:
    ```typescript
    import { IgxNumberSummaryOperand, IgxSummaryOperand } from "igniteui-angular";
    class CustomSummary extends IgxSummaryOperand {
    constructor() {
      super();
    }
    public operate(data?: any[]) {
      const result = super.operate(data);
      result.push({
        key: "Min",
        label: "Min",
        summaryResult: IgxNumberSummaryOperand.min(data)
      });
      return result;
    }
  }
    ```


## 6.0.0
- Theming - You can now use css variables to style the component instances you include in your project.
- Added `onDoubleClick` output to `igxGrid` to emit the double clicked cell.
- Added `findNext`, `findPrev` and `clearSearch` methods to the IgxGridComponent which allow easy search of the grid data, even when the grid is virtualized.
- Added `IgxTextHighlightDirective` which highlights parts of a DOM element and keeps and updates "active" highlight.
- Added `All` option to the filter UI select for boolean columns
- Update to Angular 6

## 5.3.1
- igx-dialog changes
    - Dialog title as well as dialog actions (buttons) can be customized. For more information navigate to the [ReadMe](https://github.com/IgniteUI/igniteui-angular/blob/master/src/dialog/README.md).
- Filtering a boolean column by `false` condition will return only the real `false` values, excluding `null` and `undefined`. Filtering by `Null` will return the `null` values and filtering by `Empty` will return the `undefined`.
- The `Filter` button in the filtering UI is replaced with a `Close` button that is always active and closes the UI.
- Filtering UI input displays a `X` icon that clears the input.

## 5.3.0
- Added `rowSelectable` property to `igxGrid`
    - Setting `rowSelectable` to `true` enables multiple row selection for the `igx-grid` component. Adds a checkbox column that allows (de)selection of one, multiple or all (via header checkbox) rows.
    - For more information about the `rowSelectable` property and working with grid row, please read the `igxGrid`'s [ReadMe](https://github.com/IgniteUI/igniteui-angular/blob/master/src/grid/README.md) about selection or see the [official documentation](https://www.infragistics.com/products/ignite-ui-angular/angular/components/grid-selection.html)
- Added `onContextMenu` output to `igxGrid` to emit the clicked cell.
- `igx-datePicker`: Added `onClose` event.
- `igxTextSelection` directive added
    - `igxTextSelection` directive allows you to select the whole text range for every element with text content it is applied.
- `igxFocus` directive added
    - `igxFocus` directive allows you to force focus for every element it is applied.
- `igx-time-picker` component added
    - `igx-time-picker` allows user to select time, from a dialog with spinners, which is presented into input field.
    - For more information navigate to the [ReadMe](https://github.com/IgniteUI/igniteui-angular/blob/master/src/time-piker/README.md).
- `igx-tab-bar` changes
    - **Breaking changes**: `IgxTabBarComponent` is renamed to `IgxBottomNavComponent` and `IgxTabBarModule` is renamed to `IgxBottomNavModule`.
    - `igx-tab-bar` selector is deprecated. Use `igx-bottom-nav` selector instead.
- `igx-tabs` component added
    - `igx-tabs` allows users to switch between different views. The `igx-tabs` component places the tabs headers at the top and allows scrolling when there are multiple tab items outside the visible area. Tabs are ordered in a single row above their associated content.
    - For more information navigate to [ReadMe](https://github.com/IgniteUI/igniteui-angular/blob/master/src/tabs/README.md).
- Added column pinning in the list of features available for `igxGrid`. Pinning is available though the API. Try the following:
   ```typescript
   const column = this.grid.getColumnByName(name);
   column.pin();
   ```
   For more information, please head over to `igxGrid`'s [ReadMe](https://github.com/IgniteUI/igniteui-angular/blob/master/src/grid/README.md) or the [official documentation](https://www.infragistics.com/products/ignite-ui-angular/angular/components/grid_column_pinning.html).
- Added `summaries` feature to `igxGrid`, enabled on a per-column level. **Grid summaries** gives you a predefined set of default summaries, depending on the type of data in the column.
    For more detailed information read `igxGrid`'s [ReadMe](https://github.com/IgniteUI/igniteui-angular/blob/master/src/grid/README.md) or see the [official documentation](https://www.infragistics.com/products/ignite-ui-angular/angular/components/grid_summaries.html).
- Added `columnWidth` option to `igxGrid`. The option sets the default width that will be applied to columns that have no explicit width set. For more detailed information read `igxGrid`'s [ReadMe](https://github.com/IgniteUI/igniteui-angular/blob/master/src/grid/README.md)
- Added API to `igxGrid` that allows for vertical remote virtualization. For guidance on how to implement such in your application, please refer to the [official documentation](https://www.infragistics.com/products/ignite-ui-angular/angular/components/grid_virtualization.html)
- Added smooth scrolling for the `igxForOf` directive making the scrolling experience both vertically and horizontally much more natural and similar to a native scroll.
- Added `onCellClick` event.
- `igxForOf` now requires that its parent container's `overflow` is set to `hidden` and `position` to `relative`. It is recommended that its height is set as well so that the display container of the virtualized content can be positioned with an offset inside without visually affecting other elements on the page.
    ```html
    <div style='position: relative; height: 500px; overflow: hidden'>
        <ng-template igxFor let-item [igxForOf]="data" #virtDirVertical
                [igxForScrollOrientation]="'vertical'"
                [igxForContainerSize]='"500px"'
                [igxForItemSize]='"50px"'
                let-rowIndex="index">
                <div style='height:50px;'>{{rowIndex}} : {{item.text}}</div>
        </ng-template>
    </div>
    ```
- Removed the `dirty` local template variable previously exposed by the `igxFor` directive.
- The `igxForRemote` input for the `igxFor` directive is now **deprecated**. Setting the required `totalItemCount` property after receiving the first data chunk is enough to trigger the required functionality.
- the `igx-icon` component can now work with both glyph and ligature-based icon font sets. We've also included a brand new Icon Service, which helps you create aliases for the icon fonts you've included in your project. The service also allows you to define the default icon set used throughout your app.
- Added the option to conditionally disable the `igx-ripple` directive through the `igxRippleDisabled` property.
- Updated styling and interaction animations of the `igx-checkbox`, `igx-switch`, and `igx-radio` components.
- Added `indeterminate` property and styling to the `igx-checkbox` component.
- Added `required` property to the `igx-checkbox`, `igx-radio`, and `igx-switch` components.
- Added `igx-ripple` effect to the `igx-checkbox`, `igx-switch`, and `igx-radio` components. The effect can be disabled through the `disableRipple` property.
- Added the ability to specify the label location in the `igx-checkbox`, `igx-switch`, and `igx-radio` components through the `labelPosition` property. It can either be `before` or `after`.
- You can now use any element as label on the `igx-checkbox`, `igx-switch`, and `igx-radio` components via the aria-labelledby property.
- You can now have invisible label on the `igx-checkbox`, `igx-switch`, and `igx-radio` components via the aria-label property.
- Added the ability to toggle the `igx-checkbox` and `igx-switch` checked state programmatically via `toggle` method on the component instance.
- Added the ability to select an `igx-radio` programmatically via `select` method on the component instance.
- Fixed a bug on the `igx-checkbox` and `igx-radio` components where the click event was being triggered twice on click.
- Fixed a bug where the `igx-checkbox`, `igx-switch`, and `igx-radio` change event was not being triggered on label click.
- `igxМask` directive added
    - `igxМask` provide means for controlling user input and formatting the visible value based on a configurable mask rules. For more detailed information see [`igxMask README file`](https://github.com/IgniteUI/igniteui-angular/blob/master/src/directives/mask/README.md)
- `igxInputGroup` component added - used as a container for the `igxLabel`, `igxInput`, `igxPrefix`, `igxSuffix` and `igxHint` directives.
- `igxPrefix` directive added - used for input prefixes.
- `igxSuffix` directive added - used for input suffixes.
- `igxHint` directive added - used for input hints.
- `igxInput` directive breaking changes:
    - the directive should be wrapped by `igxInputGroup` component
    - `IgxInputGroupModule` should be imported instead of `IgxInputModule`
- `igxExcelExportService` and `igxCSVExportService` added. They add export capabilities to the `igxGrid`. For more information, please visit the [igxExcelExportService specification](https://github.com/IgniteUI/igniteui-angular/wiki/IgxExcelExporterService-Specification) and the [igxCSVExportService specification](https://github.com/IgniteUI/igniteui-angular/wiki/CSV-Exporter-Service-Specification).
- **General**
    - Added event argument types to all `EventEmitter` `@Output`s. #798 #740
    - Reviewed and added missing argument types to the following `EventEmitter`s
        - The `igxGrid` `onEditDone` now exposes arguments of type `IGridEditEventArgs`. The arguments expose `row` and `cell` objects where if the editing is performed on a cell, the edited `cell` and the `row` the cell belongs to are exposed. If row editing is performed, the `cell` object is null. In addition the `currentValue` and `newValue` arguments are exposed. If you assign a value to the `newValue` in your handler, then the editing will conclude with the value you've supplied.
        - The `igxGrid` `onSelection` now correctly propagates the original `event` in the `IGridCellEventArgs`.
    - Added `jsZip` as a Peer Dependency.
- `primaryKey` attribute added to `igxGrid`
    - `primaryKey` allows for a property name from the data source to be specified. If specified, `primaryKey` can be used instead of `index` to indentify grid rows from the `igxGrid.rowList`. As such, `primaryKey` can be used for selecting rows for the following `igxGrid` methods - `deleteRow`, `updateRow`, `updateCell`, `getCellByColumn`, `getRowByKey`
    - `primaryKey` requires all of the data for the specified property name to have unique values in order to function as expected.
    - as it provides a unique identifier for each data member (and therefore row), `primaryKey` is best suited for addressing grid row entries. If DOM virtualization is in place for the grid data, the row `index` property can be reused (for instance, when filtering/sorting the data), whereas `primaryKey` remains unique. Ideally, when a persistent reference to a row has to be established, `primaryKey` should be used.
- **Theming**
    - Added a `utilities` module to the theming engine to allow for easier import of theming functions and mixins, such as igx-color, igx-palette, igx-elevation, etc. To import the utilities do ```@import '~igniteui-angular/core/styles/themes/utilities';```

## 5.2.1
- `hammerjs` and `@types/hammerjs` are removed from `peerDependencies` and were added as `dependencies`. So if you are using Igniteui-Angular version 5.2.1 or above it is enough to run `npm install igniteui-angular` in your project for getting started. For more detailed information see [`Ignite UI for Angular Getting Started`](https://www.infragistics.com/products/ignite-ui-angular/getting-started)
- `web-animations-js` is added as Peer Dependency.
- `Theming` bug fixes and improvements.
- Use the following command to generate `Ignite UI for Angular Themes` documentation - `npm run build:docs`. Navigate to `dist/docs/sass` and open `index.html` file.

## 5.2.0
- `igxForOf` directive added
    - `igxForOf` is now available as an alternative to `ngForOf` for templating large amounts of data. The `igxForOf` uses virtualization technology behind the scenes to optimize DOM rendering and memory consumption. Virtualization technology works similar to Paging by slicing the data into smaller chucks which are swapped from a container viewport while the user scrolls the data horizontally/vertically. The difference with the Paging is that virtualization mimics the natural behavior of the scrollbar.
- `igxToggle` and `igxToggleAction` directives added
    - `igxToggle` allows users to implement toggleable components/views (eg. dropdowns), while `igxToggleAction` can control the
      `igxToggle` directive. Refer to the official documentation for more information.
    - `igxToggle` requires `BrowserAnimationsModule` to be imported in your application.
- [`Ignite UI for Angular Theming`](https://www.infragistics.com/products/ignite-ui-angular/angular/components/themes.html) - comprehensive set of **Sass** functions and mixins will give the ability to easily style your entire application or only certain parts of it.
    - Previously bundled fonts, are now listed as external dependencies. You should supply both the [Material Icons](http://google.github.io/material-design-icons/) and [Titillium Web](https://fonts.google.com/selection?selection.family=Titillium+Web:300,400,600,700) fonts yourself by either hosting or using CDN.
- `igx-grid` changes
    - The component now uses the new `igxForOf` directive to virtualize its content both vertically and horizontally dramatically improving performance for applications displaying large amounts of data.
    - Data-bound Input property `filtering` changed to `filterable`:

    ```html
    <igx-grid [data]="data">
        <igx-column [field]="'ReleaseDate'" [header]="'ReleaseDate'"
            [filterable]="true" dataType="date">
        </igx-column>
    </igx-grid>
    ```

    - @HostBinding `min-width` added to `IgxGridCellComponent` and `IgxGridHeaderCell`
    - The IgxGridCellComponent no longer has a value setter, but instead has an `update` modifier.

    ```html
    <ng-template igxCell let-cell="cell">
        {{ cell.update("newValue") }}
    </ng-template>
    ```
    - Class `IgxGridFiltering` renamed to `IgxGridFilteringComponent `
    - The grid filtering UI dropdowns are now controlled by the `igxToggle` directive.
      - Make sure to import `BrowserAnimationsModule` inside your application module as `igxToggle` uses animations for state transition.
    - `state` input
        - filtering expressions and sorting expressions provided
    - Removed `onCellSelection` and `onRowSelection` event emitters, `onSelection` added instead.
    - Removed `onBeforeProcess` event emitter.
    - Removed `onMovingDone` event emitter.
    - Removed methods `focusCell` and `focusRow`.
    - Renamed method `filterData` to `filter`.
    - New methods `filterGlobal` and `clearFilter`.
    - New method `clearSort`.
    - Renamed method `sortColumn` to `sort`.
    - New Input `sortingIgnoreCase` - Ignore capitalization of words.
- `igx-navigation-drawer` changes
    - `NavigationDrawer` renamed to `IgxNavigationDrawerComponent`
    - `NavigationDrawerModule` renamed to `IgxNavigationDrawerModule`
    - `IgxNavigationDirectives` renamed to `IgxNavigationModule`
    - `NavigationService` renamed to `IgxNavigationService`
    - `NavigationToggle` renamed to `IgxNavigationToggleDirective`
    - `NavigationClose` renamed to `IgxNavigationCloseDirective`
    - Content selector `ig-drawer-content` replaced with `<ng-template igxDrawer>`
    - Content selector `ig-drawer-mini-content` replaced with `<ng-template igxDrawerMini>`
    - CSS class `ig-nav-drawer-overlay` renamed to `igx-nav-drawer__overlay`
    - CSS class `ig-nav-drawer` renamed to `igx-nav-drawer`
- `igxInput` changes
    - CSS class `ig-form-group` to `igx-form-group`
- `igxBadge` changes
    - From now on, the Badge position is set by css class, which specifies an absolute position as well as top/bottom/left/right properties. The Badge position input should not be used.
- `igx-avatar` changes
    - [Initials type avatar is using SVG element from now on](https://github.com/IgniteUI/igniteui-angular/issues/136)
- `igx-calendar` changes
    - `formatViews` - Controls whether the date parts in the different calendar views should be formatted according to the provided `locale` and `formatOptions`.
    - `templating` - The **igxCalendar** supports now templating of its header and subheader parts.
    - `vertical` input - Controls the layout of the calendar component. When vertical is set to `true` the calendar header will be rendered to the side of the calendar body.

- `igx-nav-bar` changes
    -   Currently `isActionButtonVisible` resolves to `false` if actionButtonIcon is not defined.
- `igx-tab-bar` changes
    - custom content can be added for tabs

    ```html
    <igx-bottom-nav>
        <igx-tab-panel>
            <ng-template igxTab>
                <igx-avatar initials="T1">
                </igx-avatar>
            </ng-template>
            <h1>Tab 1 Content</h1>
        </igx-tab-panel>
    </igx-bottom-nav>
    ```

- `igx-scroll` component deleted
    - `igx-scroll` component is not available anymore due newly implemented `igxForOf` directive.

- [`igx-list` changes](https://github.com/IgniteUI/igniteui-angular/issues/528)
    - `igxEmptyList` directive added
        The list no longer has `emptyListImage`, `emptyListMessage`, `emptyListButtonText`, `emptyListButtonClick` and `hasNoItemsTemplate` members.
        Instead of them, the `igxEmptyListTemplateDirective` can be used for templating the list when it is empty (or use the default empty template).
        ```html
        <igx-list>
            <ng-template igxEmptyList>
                <p>My custom empty list template</p>
            </ng-template>
        </igx-list>
        ```
    - `onItemClicked` event emitter added
        ```html
        <igx-list (onItemClicked)="itemClicked()">
            <igx-list-item>Item 1</igx-list-item>
            <igx-list-item>Item 2</igx-list-item>
            <igx-list-item>Item 3</igx-list-item>
        </igx-list>
        ```
    - Removed `emptyListImage` property from `IgxListComponent`.
    - Removed `emptyListMessage` property from `IgxListComponent`.
    - Removed `emptyListButtonText` property from `IgxListComponent`.
    - Removed `emptyListButtonClick` event emitter from `IgxListComponent`.
    - Removed `hasNoItemsTemplate` property from `IgxListComponent`.
    - Removed `options` property from `IgxListItemComponent`.
    - Removed `left` property from `IgxListItemComponent`.
    - Removed `href` property from `IgxListItemComponent`.
    - New `emptyListTemplate` input for `IgxListComponent`.
    - New `onItemClicked` event emitter for `IgxListComponent`.
    - New `role` property for `IgxListComponent`.
    - New `innerStyle` property for `IgxListComponent`.
    - New `role` property for `IgxListItemComponent`.
    - New `element` property for `IgxListItemComponent`.
    - New `list` property for `IgxListItemComponent`.
    - New `headerStyle` property for `IgxListItemComponent`.
    - New `innerStyle` property for `IgxListItemComponent`.

- [Renaming and restructuring directives and components](https://github.com/IgniteUI/igniteui-angular/issues/536) based on the [General Angular Naming Guidelines](https://angular.io/guide/styleguide#naming):
    - `IgxAvatar` renamed to `IgxAvatarComponent`
    - `IgxBadge` renamed to `IgxBadgeComponent`
    - `IgxButton` renamed to `IgxButtonDirective`
    - `IgxButtonGroup` renamed to `IgxButtonGroupComponent`
    - `IgxCardHeader` renamed to `IgxCardHeaderDirective`
    - `IgxCardContent` renamed to `IgxCardContentDirective`
    - `IgxCardActions` renamed to `IgxCardActionsDirective`
    - `IgxCardFooter` renamed to `IgxCardFooterDirective`
    - `IgxCarousel` renamed to `IgxCarouselComponent`
    - `IgxInput` renamed to `IgxInputModule`
    - `IgxInputClass` renamed to `IgxInputDirective`
    - `IgxCheckbox` renamed to `IgxCheckboxComponent`
    - `IgxLabel` renamed to `IgxLabelDirective`
    - `IgxIcon` renamed to `IgxIconComponent`
    - `IgxList` renamed to `IgxListComponent`
    - `IgxListItem` renamed to `IgxListItemComponent`
    - `IgxSlide` renamed to `IgxSlideComponent`
    - `IgxDialog` renamed to `IgxDialogComponent`
    - `IgxLayout` renamed to `IgxLayoutModule`
    - `IgxNavbar` renamed to `IgxNavbarComponent`
    - `IgxCircularProgressBar` renamed to `IgxCircularProgressBarComponent`
    - `IgxLinearProgressBar ` renamed to `IgxLinearProgressBarComponent`
    - `IgxRadio` renamed to `IgxRadioComponent`
    - `IgxSlider` renamed to `IgxSliderComponent`
    - `IgxSnackbar` renamed to `IgxSnackbarComponent`
    - `IgxSwitch ` renamed to `IgxSwitchComponent`
    - `IgxTabBar` renamed to `IgxBottomNavComponent`
    - `IgxTabPanel` renamed to `IgxTabPanelComponent`
    - `IgxTab` renamed to `IgxTabComponent`
    - `IgxToast` renamed to `IgxToastComponent`
    - `IgxLabelDirective` moved inside `../directives/label/` folder
    - `IgxInputDirective` moved inside `../directives/input/` folder
    - `IgxButtonDirective` moved inside `../directives/button/` folder
    - `IgxLayoutDirective` moved inside `../directives/layout/` folder
    - `IgxFilterDirective` moved inside `../directives/filter/` folder
    - `IgxDraggableDirective` moved inside `../directives/dragdrop/` folder
    - `IgxRippleDirective` moved inside `../directives/ripple/` folder
    - Folder `"./navigation/nav-service"` renamed to `"./navigation/nav.service"`
<|MERGE_RESOLUTION|>--- conflicted
+++ resolved
@@ -53,17 +53,14 @@
     - Introduced `disabledDates` property which allows a user to disable dates based on various rules: before or after a date, weekends, workdays, specific dates and ranges. The disabled dates cannot be selected and have a distinguishable style.
     - Introduced `specialDates` property which allows a user to mark dates as special. They can be set by using various rules. Their style is distinguishable.
     - Introduced `deselectDate` method added that deselects date(s) (based on the selection type)
-<<<<<<< HEAD
+- `igxExpansionPanel`:
+    - component added. `igxExpansionPanel` provides a way to display more information after expanding an item, respectively show less after collapsing it. For more detailed information see the [official documentation](https://www.infragistics.com/products/ignite-ui-angular/angular/components/expansion_panel.html).
 - `IgxList`:
     - the control now supports **ng-templates** which are shown "under" a list item when it is left or right panned. The templates are distinguished using the `igxListItemLeftPanning` and `igxListItemRightPanning` directives set on the templates.
     - the IgxList's `onLeftPan` and `onRightPan` events now have an argument of type `IListItemPanningEventArgs` (instead of `IgxListItemComponent`). The event argument has the following fields:
         - **item** of type `IgxListItemComponent`
         - **direction** of type `IgxListPanState`
         - **keepItem** of type `boolean`
-=======
-- `igxExpansionPanel`:
-    - component added. `igxExpansionPanel` provides a way to display more information after expanding an item, respectively show less after collapsing it. For more detailed information see the [official documentation](https://www.infragistics.com/products/ignite-ui-angular/angular/components/expansion_panel.html).
->>>>>>> 02027599
 
 ## 6.1.5
 - **General**
