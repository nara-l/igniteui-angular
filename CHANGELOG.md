--- conflicted
+++ resolved
@@ -1,18 +1,6 @@
 # Ignite UI for Angular Change Log
 
 All notable changes for each version of this project will be documented in this file.
-<<<<<<< HEAD
-## 7.3.4
-- `IgxGrid` - summaries
-    - `clearSummaryCache()` and `recalculateSummaries()` methods are now removed from the IgxGrid API, beacause they are no longer needed; summaries are updated when some change is perform and the summary cache is cleared automatically when needed;
-## 7.3.1
-`igx-core()` now includes some styles for printing layout. In order to turn them off, you need to pass an argument and set it to `false`
-
-```
-@include igx-core($print-layout: false);
-```
-=======
-
 ## 8.0.0
 - `IgxCombo`: Removed the following deprecated (since 6.2.0) template selectors:
     - `#emptyTemplate`
@@ -49,7 +37,7 @@
               <igx-icon igxListAction>info</igx-icon>
             </igx-list-item>
         </igx-list>
-        
+
         <igx-list>
           <igx-list-item [isHeader]="true">List items</igx-list-item>
           <igx-list-item>
@@ -61,7 +49,8 @@
     ```
 
 ## 7.3.4
-
+- `IgxGrid` - summaries
+    - `clearSummaryCache()` and `recalculateSummaries()` methods are now removed from the IgxGrid API, beacause they are no longer needed; summaries are updated when some change is perform and the summary cache is cleared automatically when needed;
 - `IgxGrid`, `IgxTreeGrid`, `IgxHierarchicalGrid`
     - **Breaking Change** The **condition** parameter of the `filterGlobal` method is no longer optional. When the filterGlobal method is called with an invalid condition, it will not clear the existing filters for all columns.
 
@@ -121,7 +110,7 @@
 - `igx-core()` now includes some styles for printing layout.
 In order to turn them off, you need to pass an argument and set it to `false`
     ```
-        @include igx-core($print-layout: false); 
+        @include igx-core($print-layout: false);
     ```
 
 - `Pager`
@@ -149,9 +138,13 @@
 - Not able to change filter option in excel style filter. #4347
 - [igx-grid] rendering performance becomes extremely poor when binding data after initialization. #4839
 - Group comparer is not taken into consideration when column is dragged to grouped area #4663
->>>>>>> 5a9f07a0
 
 ## 7.3.1
+`igx-core()` now includes some styles for printing layout. In order to turn them off, you need to pass an argument and set it to `false`
+
+```
+@include igx-core($print-layout: false);
+```
 - `IgxGrid` Custom keyboard navigation
     - `onFocusChange` event is deprecated.
     - `onGridKeydown` event is exposed which is emitted when `keydown` is triggered over element inside grid's body
@@ -232,14 +225,6 @@
 - When hide/show columns the grid has empty space #4505
 
 ## 7.2.12
-<<<<<<< HEAD
-- `IgxGrid` - summaries
-    - `clearSummaryCache()` and `recalculateSummaries()` methods are now removed from the IgxGrid API, beacause they are no longer needed; summaries are updated when some change is perform and the summary cache is cleared automatically when needed;
-### New feature
-- **igxSlider** - exposing new `labels` property accepting a collection of literal values that become equally spread over the slider, by placing each element as a thumb label.
-- **igxSlider** - deprecate **isContiunous** property.
-
-=======
 
 - `IgxGrid`, `IgxTreeGrid`, `IgxHierarchicalGrid`
     - **Breaking Change** The **condition** parameter of the `filterGlobal` method is no longer optional. When the filterGlobal method is called with an invalid condition, it will not clear the existing filters for all columns.
@@ -285,13 +270,12 @@
 - Not able to change filter option in excel style filter. #4347
 - [igx-grid] rendering performance becomes extremely poor when binding data after initialization. #4839
 
->>>>>>> 5a9f07a0
 ## 7.2.9
 `igx-core()` now includes some styles for printing layout.
 In order to turn them off, you need to pass an argument and set it to `false`
-  
+
 ```
- @include igx-core($print-layout: false); 
+ @include igx-core($print-layout: false);
 ```
 
 - `Pager`
@@ -309,7 +293,7 @@
 - [igx-grid] some cells don't go into edit state or selected state when resizing window. #4746
 - igx-tree-grid when no data in grid pagination shows wrong #4666
 - ElasticPositionStrategy should resize shown element with Center/Middle directions #4564
-- ESF custom dialog new filter not fully visible #4639 
+- ESF custom dialog new filter not fully visible #4639
 - igx-grid: row virtualization doesn't work when setting height in percent if you fetch and bind data after initial rendering. #3949
 - Grid height is calculated wrongly as grid width narrows #4745
 - [igx-grid][IE11] filtering problems with IME mode. #4636
