# Ignite UI for Angular Change Log

All notable changes for each version of this project will be documented in this file.

## 6.2.1
- `igx-drop-down`:
    - Added a new property `maxHeight`, defining the max height of the drop down.
<<<<<<< HEAD
- `igx-navbar`:
    - Added a new `igx-action-icon` directive that can be used to provide a custom template to be used instead of the default action icon on the left-most part of the navbar.
    (If `igx-action-icon` is provided, the default action icon will not be used.)
=======
- `igx-combo`:
    - Added a new input property - `displayDensity`. It allows configuring the `displayDensity` of the combo's `value` and `search` inputs.
>>>>>>> f69d6bfe

## 6.2.0
- Updated typography following the Material guidelines. Type system is now also optional and can be applied via class to the desired containers. [#2112](https://github.com/IgniteUI/igniteui-angular/pull/2112)
  - **Breaking change:** Applications using Ignite UI for Angular now require the `igx-typography` class to be applied on wrapping element, like the body element for instance.

- Display density can be specified by using the injection token `DisplayDensityToken` and providing a value (comfortable, cosy or compact) on an application or a component level.
    
    Setting display density on a component level:
    ```typescript
    @Component({
    ...
    providers: [{ provide: DisplayDensityToken, useValue: { displayDensity: DisplayDensity.compact} }]
    })
    ```
- `igx-input-group`
    - The `igx-input-group` control's display density can be explicitly set by using the `displayDensity` input.
    ```html
    <igx-input-group [displayDensity]="'cosy'"> ... </igx-input-group>
    ```
- `igx-drop-down`:
    - Added a new boolean argument `cancel` to the `onSelection` `ISelectionEventArgs`. Its default value is false, in case it is set to true, the drop down selection is invalidated. 
- `igxIcon`:
    - **Breaking change** `glyphName` property is removed from `IgxIconComponent`. For `Material` icons the icon name should be explicitly defined between the opening and closing tags. `Font Awesome` icons should use the `name` property now.
    - Added support for custom SVG icons. Register the SVG icons with the `IgxIconService` and use `IgxIconComponent`'s `name` and `fontSet` properties to visualize the icon.
- Transaction Provider - `TransactionService` is an injectable middleware that a component can use to accumulate changes without affecting the underlying data. The provider exposes API to access, manipulate changes (undo and redo) and discard or commit all to the data.
For more detailed information, see the [README](https://github.com/IgniteUI/igniteui-angular/blob/master/projects/igniteui-angular/src/lib/services/transaction/README.md).
- `igxTreeGrid`:
    - New `IgxTreeGridComponent` added.
    - The `igxTreeGrid` is used to display and manipulate hierarchical data with consistent schema, formatted as a table and provides a line of advanced features such as sorting, filtering, editing, column pinning, column moving, column hiding, paging and others.
    - The `igxTreeGrid` provides two ways of defining the relations among our data objects - by using a **child collection** for every data object or by using **primary and foreign keys** for every data object.
    - For more details on using the `igxTreeGrid`, take a look at the [official documentation](https://www.infragistics.com/products/ignite-ui-angular/angular/components/treegrid.html).
- `igxGrid`:
    - **Breaking change** `onGroupingDone` - The array of `ISortingExpression` can now be accessed through the `expressions` event property. Two new properties have been added to the event arguments - `groupedColumns` and `ungroupedColumns`. They provide references to arrays of `IgxColumnComponent` that hold the columns which have changed their state because of the **last** grouping/ungrouping operation.

    - **Breaking change** `onEditDone` event is renamed to `onCellEdit` and new cell editing events are introduced: `onCellEditEnter` and `onCellEditCancel`. When row editing is enabled, the corresponding events are emitted by the grid - `onRowEditEnter`, `onRowEdit`, `onRowEditCancel`. All these events have arguments that are using the `IGridEditEventArgs` interface.

    - Row editing - allows modification of several cells in the row, before submitting, at once, all those changes to the grid's data source. Leverages the pending changes functionality of the new transaction provider.

        ```html
        <igx-grid [data]="data" [rowEditable]="true">
            <igx-column field="ProductName"></igx-column>
            <igx-column field="ReleaseDate"></igx-column>
        </igx-grid>
        ```

    - Batch editing - an injectable transaction provider accumulates pending changes, which are not directly applied to the grid's data source. Those can later be inspected, manipulated and submitted at once. Changes are collected for individual cells or rows, depending on editing mode, and accumulated per data row/record.

        ```typescript
        @Component({
            providers: [{ provide: IgxGridTransaction, useClass: IgxTransactionService }],
            selector: "app-grid-with-transactions",
            template: "<ng-content></ng-content>"
        })
        export class GridWithTransactionsComponent { }
        ```
    - A new boolean `hideGroupedColumns` input controls whether the grouped columns should be hidden as well (defaults to false).
    - **Breaking change** `cellClasses` input on `IgxColumnComponent` now accepts an object literal to allow conditional cell styling.
    - Exposing a mechanism for cells to grow according to their content.
    - `sortStrategy` input exposed to provide custom sort strategy for the `IgxColumnComponent`. The custom strategy should implement the `ISortingStrategy` interface, or can extend the base `SortingStrategy` class and override all or some of its public/protected members.
    - New quick filtering functionality is implemented. Filtering icon is removed from column header and a filtering row is introduced in the grid's header.
- `igxFor`
    - Added support for variable heights.
- `igx-datePicker` selector is deprecated. Use `igx-date-picker` selector instead.
- `igxOverlay`:
    - `OverlaySettings` now also accepts an optional `outlet` to specify the container where the overlay should be attached.
    - when `show` and `hide` methods are called `onAnimation` event fires. In the arguments of this event there is a reference to the `animationPlayer`, `animationType` (either `open` or `close`) and to the overlay id.
    - if you call `show`/`hide` methods of overlay, while opening/closing animation is still ongoing, the animation will stop and respective open/close animation will start.
- `igxToggleAction` new `outlet` input controls the target overlay element should be attached. Provides a shortcut for `overlaySettings.outlet`.
- `IgxOverlayOutlet` directive introduced to mark an element as an `igxOverlay` outlet container. [ReadMe](https://github.com/IgniteUI/igniteui-angular/blob/master/projects/igniteui-angular/src/lib/directives/toggle/README.md)
- `igxButtonGroup`
    - Added the ability to define buttons directly in the template
- `igx-time-picker`:
    - `igxTimePickerTemplate` - new directive which should be applied on the child `<ng-template>` element when `IgxTimePickerComponent`'s input group is retemplated.
- `igx-datePicker`:
    - `igxDatePickerTemplate` - new directive which should be applied on the child `<ng-template>` element when `IgxDatePickerComponent`'s input group is retemplated.
    - Introduced `disabledDates`. This property is exposed from the `igx-calendar` component.
    - Introduced `specialDates`. This property is exposed from the `igx-calendar` component.
    - Introduced `deselectDate` method added that deselects the calendar date.
- `IgxTextHighlightDirective`: The `highlight` method now has a new optional parameter called `exactMatch` (defaults to false).
    - If its value is false, all occurrences of the search text will be highlighted in the group's value.
    - If its value is true, the entire group's value should equals the search text in order to be highlighted (caseSensitive argument is respected as well).
- `IgxGrid`: The `findNext` and `findPrev` methods now have a new optional parameter called `exactMatch` (defaults to false).
    - If its value is false, all occurrences of the search text will be highlighted in the grid's cells.
    - If its value is true, the entire value of each cell should equals the search text in order to be highlighted (caseSensitive argument is respected as well).
- `IgxChip`
    - Introduced event argument types to all `EventEmitter` `@Output`s.
    - **Breaking change** `onSelection`'s EventEmitter interface property `nextStatus` is renamed to `selected`.
    - **Breaking change** Move the location of where the chip `suffix` is positioned. Now it is between the content and the `remove button` making the button last element if visible by default.
    - **Breaking change** Remove the chip `connector` rendered when using the `igxConnector` directive that is also removed.
    - **Breaking change** The chip theme has been rewritten. Most theme input properties have been renamed for consistency
    and better legibility. New properties have been added. Please, refer to the updated igx-chip-theme documentation to see all updates.
    - Exposed original event that is responsible for triggering any of the events. If triggered by the API it is by default `null`.
    - Added `data` input for storing any data related to the chip itself.
    - Added `select icon` with show/hide animation to indicate when a chip is being selected with ability to customize it while retaining the chip Material Design styling.
    - Added `selectIcon` input to set custom template for the `select icon`.
    - Update chip styling to match Material Design guidelines.
    - Rework of the chip content styling so now by default text inside is styled to match the chip Material Design styling.
    - Rework of the `remove button` rendered and now has the ability to customize its icon while retaining the chip Material Design.
    - Added `removeIcon` input so a custom template cane be set for the remove button icon.
- `IgxChipArea`
    - Introduced event argument types to all `EventEmitter` `@Output`s.
    - Exposed original event that is responsible for triggering any of the events. If triggered by the API it is by default `null`.
- `IgxCombo`
    - Added the following directives for `TemplateRef` assignment for combo templates (item, footer, etc.):
        - Added `IgxComboItemDirective`. Use `[igxComboItem]` in markup to assing a TemplateRef to `combo.itemTemplate`.
        - Added `IgxComboHeaderDirective`. Use `[igxComboHeader]` in markup to assing a TemplateRef to `combo.headerTemplate`.
        - Added `IgxComboFooterDirective`. Use `[igxComboFooter]` in markup to assing a TemplateRef to `combo.footerTemplate`.
        - Added `IgxComboEmptyDirective`. Use `[igxComboEmpty]` in markup to assing a TemplateRef to `combo.emptyTemplate`.
        - Added `IgxComboAddItemirective`. Use `[igxComboAddItem]` in markup to assing a TemplateRef to `combo.addItemTemplate`.
        - Added `IgxComboHeaderItemDirective`. Use `[igxComboHeaderItem]` in markup to assing a TemplateRef to `combo.headerItemTemplate`.
    - **Breaking change** Assigning templates with the following template ref variables is now deprecated in favor of the new directives:
            `#itemTemplate`, `#headerTemplate`, `#footerTemplate`, `#emptyTemplate`, `#addItemTemplate`, `#headerItemTemplate`.
    - **Breaking change** `height` property is removed. In the future `IgxInputGroup` will expose an option that allows custom sizing and then `IgxCombo` will use the same functionality for proper styling and better consistency.

- `IgxDropDown`
    - **Breaking change** `allowItemsFocus` default value is changed to `false`.
    - Added `value` input to `IgxDropDownItemComponent` definition. The property allows data to be bound to a drop-down item so it can more easily be retrieved (e.g. on selection)
- `igx-calendar`:
    - Introduced `disabledDates` property which allows a user to disable dates based on various rules: before or after a date, weekends, workdays, specific dates and ranges. The disabled dates cannot be selected and have a distinguishable style.
    - Introduced `specialDates` property which allows a user to mark dates as special. They can be set by using various rules. Their style is distinguishable.
    - Introduced `deselectDate` method added that deselects date(s) (based on the selection type)
- `igxExpansionPanel`:
    - component added. `igxExpansionPanel` provides a way to display more information after expanding an item, respectively show less after collapsing it. For more detailed information see the [official documentation](https://www.infragistics.com/products/ignite-ui-angular/angular/components/expansion_panel.html).
- `IgxList`:
    - the control now supports **ng-templates** which are shown "under" a list item when it is left or right panned. The templates are distinguished using the `igxListItemLeftPanning` and `igxListItemRightPanning` directives set on the templates.
    - the IgxList's `onLeftPan` and `onRightPan` events now have an argument of type `IListItemPanningEventArgs` (instead of `IgxListItemComponent`). The event argument has the following fields:
        - **item** of type `IgxListItemComponent`
        - **direction** of type `IgxListPanState`
        - **keepItem** of type `boolean`
- `igxTooltip` and `igxTooltipTarget` directives:
    - Added `IgxTooltipDirective`.
        - An element that uses the `igxTooltip` directive is used as a tooltip for a specific target (anchor).
        - Extends `IgxToggleDirective`.
        - Exported with the name **tooltip**.
    - Added `IgxTooltipTargetDirective`.
        - An element that uses the `igxTooltipTarget` directive is used as a target (anchor) for a specific tooltip.
        - Extends `IgxToggleActionDirective`.
        - Exported with the name **tooltipTarget**.
    - Both new directives are used in combination to set a tooltip to an element. For more detailed information, see the [README](https://github.com/IgniteUI/igniteui-angular/blob/master/projects/igniteui-angular/src/lib/directives/tooltip/README.md).
- `igxToggle`:
    - Introduced reposition method which allows a user to force toggle to reposition according its position strategy.
- `IgxDrag` and `IgxDrop` directives available.
    - `IgxDrag` allows any kind of element to be moved/dragged around the page without changing its position in the DOM. Supports Desktop/Mixed/Touch environments.
    - `IgxDrop` allows any element to act as a drop area where any `igxDrag` element can be dragged into and dropped. Includes default logic that moves the dropped element from its original position to a child of the `igxDrop` element.
    - Combined they provide a way to move elements around the page by dragging them. For more detail see the [README](https://github.com/IgniteUI/igniteui-angular/blob/master/projects/igniteui-angular/src/lib/directives/dragdrop/README.md).
- `IgxGrid` keyboard navigation
When you focus a specific cell and press one of the following key combinations, the described behaviour is now performed:
    - `Ctrl + Arrow Key Up` - navigates to the first cell in the current column;
    - `Ctrl + Arrow Down` - navigates to the last cell in the current column;
    - `Home` - provide the same behavior as Ctrl + Arrow Left - navigates to the first cell from the current row;
    - `End` - provide the same behavior as Ctrl + Arrow Right - navigates to the last cell from the current row;
    - `Ctrl + Home` - navigates to the first cell in the grid;
    - `Ctrl + End` - navigates to the last cell in the grid;
    - `Tab` - sequentially move the focus over the next cell on the row and if the last cell is reached move to next row. If next row is group row the whole row is focused, if it is data row, move focus over the first cell;
    - `Shift + Tab` - sequentially move focus to the previous cell on the row, if the first cell is reached move the focus to the previous row. If previous row is group row focus the whole row or if it is data row, focus the last cell of the row;
    - `Space` over Cell - if the row is selectable, on keydown space triggers row selection
    - `Arrow Left` over GroupRow - collapse the group row content if the row is not already collapsed;
    - `Arrow Right` over GroupRow - expand the group row content if the row is not already expanded;
    - on mouse `wheel` the focused element is blurred;
    - **Breaking change**  `space` handler for the group row has been removed; so `Space` does not toggle the group row;
    - **Breaking change** cell selection is preserved when the focus is moved to group row.
    - Introduced `onFocusChange` event. The event is cancelable and output argument from type `IFocusChangeEventArgs`;
    - For more detailed information see the [official keyboard navigation specification](https://github.com/IgniteUI/igniteui-angular/wiki/igxGrid-Specification#kb-navigation).
    
## 6.1.8

### General

- `sortStrategy` input exposed to provide custom sort strategy for the `IgxColumnComponent`. The custom strategy should implement the `ISortingStrategy` interface, or can extend the base `SortingStrategy` class and override all or some of its public/protected members.
- `groupingComparer` input exposed to provide custom grouping compare function for the `IgxColumnComponent`. The function receives two values and should return `0` if they are to considered members of the same group.

### Bug fixes

- Fix sorting and groupby expression not syncing when there are already sorted columns. #2786
- GroupBy Chip sorting direction indicator is not changed if sorting direction is changed #2765
- Failing tests caused by inconsistent behavior when sorting a column with equal values #2767
- IgxGridComponent.groupingExpressions is of type any #2758

## 6.1.7

### Bug Fixes
- IgxSelectionAPIService allows to add items with id which is undefined #2581
- FilteredSortedData collection holds the original data after first filtering operation is done #2611
- Calendar improvement of "selected" getter #2687
- Improve igxCalendar performance #2675
- Add Azure Pipelines CI and PR builds #2605
- The igxDatePicker changes the time portion of a provided date #2561
- IgxChip remove icon has wrong color #2573
- Chip has intrinsic margin #2662
- IgxChip remove icon has wrong color #2573
- ChipsArea's OnSelection output is not emitted on initialization #2640

## 6.1.6

## Bug Fixes
- IgxChip raises onSelection before onRemove #2612
- Summaries are shown on horizontal scrolling when Row Selectors are enabled #2522
- Bug - IgxCombo - Combo does not bind properly with [(ngModel)] and simple data (e.g. string[]) #2620
- Missing backtick in comment #2537
- IgxSelectionAPIService allows to add items with id which is undefined #2581
- Circular bar text is clipped #2370
- Update all angular async Calendar tests to await async #2582
- InvalidPipeArgument: 'inable to convert "" into a date for pipe 'DatePipe' #2520
- All cells in the row enter in edit mode if igx-columns are recreated. #2516

## 6.1.5
- **General**
    - `IgxChip`
        - Introduced event argument types to all `EventEmitter` `@Output`s.
        - A chip can now be selected with the API with the new `selected` input. The `selected` input overrides the `selectable` input value.
        - **Breaking change** `onSelection`'s EventEmitter interface property `nextStatus` is renamed to `selected`.
    - `IgxChipArea`
        - Introduced event argument types to all `EventEmitter` `@Output`s.
    - `igxFor`
        - Adding inertia scrolling for touch devices. This also affects the following components that virtualize their content via the igxFor - `igxGrid`, `igxCombo`.
    - `igxGrid`
        - Adding inertia scrolling for touch devices.
    - `igxCombo`
        - Adding inertia scrolling for touch devices. 
    - `IgxCalendar` - `deselectDate` method added that deselects date(s) (based on the selection type)
    - `IgxDatePicker` - `deselectDate` method added that deselects the calendar date.

### Bug Fixes
- igx-tabs : When you move the tab key, the contents of other tabs are displayed. #2550
- Prevent default scroll behavior when using keyboard navigation. #2496
- Error is thrown on ng serve --prod #2540
- onSelection event is not fired when a cell in last visible row is row is selected and press arrow Down #2509
- Add deselect method to igxCalendar #2424
- Time starts from 03 minutes instead of 00 #2541
- Replace EventEmitter<any> with the respective interface for the event #2481
- Cannot scroll last item in view #2504
- Japanese character is redundantly inserted into textbox on filter dialog on Safari #2316
- Improve row selection performance #1258
- igxRipple - Mousedown event doesn't bubble up when igxRipple is attached to elements. #2473
- Add default formatting for numbers in igx-grid #1197
- An error is returned when update a filtered cell #2465
- Grid Keyboard navigation performance issue #1923
- Vertical scrolling performance is slower when grouping is applied. #2421

## 6.1.4

### Bug Fixes

- Bottom of letters fall of in the label of igx-tabs-group #1978
- The search highlight and info are not updated correctly after editing a cell value of the grid #2388
- Cannot set chip as selected through API if selectable is false #2383
- Pressing 'Home/End' keys is not moving the focus to the first/last item #2332
- Cannot set igxChip as selected #2378
- Scrolling using touch is not working on Edge and Internet Explorer 11 #1639
- IgxCombo - Selection - Cannot override combo selection through the onSelectionChange event #2440
- igx-grid - `updateCell` method doesn't update cells that are not rendered. #2350

## 6.1.3
- **General**
    - Added ES7 polyfill for Object for IE. This should be added to the polyfills in order for the igxGrid to render under IE.
        ```
        import 'core-js/es7/object';
        ```

- `igxTabs`
    - `selectedIndex` property has an `@Input` setter and can be set both in markup and in code behind.
- `igxDropDownItem`
    - `isSelected` has a public setter and is now an `@Input` property that can be used for template binding.
- `igxGrid`
    - **Breaking change** `applyNumberCSSClass` and `columnType` getters are removed.
    - `isUnary` property added to IFilteringOperation
    - `igxColumn`
        - The footerTemplate property is removed.
    - `igxColumnGroup`
        - The footerTemplate property is removed.
    - exposed `autosize()` method on `IgxColumnComponent`. It allows the user to programatically change the size of a column according to it's largest visible cell.
    - Initializing an `igxGrid` component without setting height, inside a container without height defined, now causes the grid to render 10 records from the data view or all of the records if there are fewer than 10 available.
- `igxCombo`
    - **Breaking change** igxCombo default `width` is set to 100%
    - **Breaking change** `itemsMaxWidth` is renamed to `itemsWidth`
- `igxLinearBar` and `igxCircularBar`
    - exposed `step` input which determines the update step of the progress indicator. By default it is one percent of the maximum value.
    - `IgxCircularBar` `text` input property exposed to set the text to be displayed inside the circular bar.

### Bug fixes

- igx-grid - cannot auto-size columns by double-clicking in IE11 #2025
- Animation for removing item from list is very quick, must be more smoothly. #2306
- circular and linear bars - prevent progress exceeding, smooth update when operate with big nums, allow floating point nums, expose step input #2163
- Blank space on the right of igxGrid when there is a hidden column and grid width is 100% #2249
- Igx Combo throws errors when data is set to null or undefined #2300
- Top cell is not positioned aligned to the header, after keyboard navigation #1185
- In carousel when call method remove for selected slide it is still previewed #2182
- In grid paging paginate and page should check if the page is greater than the totalPages #2288
- Typos and inaccuracies in IgxSnackbar's readme. #2250
- The grid enables all the columns to be declared as pinned in the template #1612
- Combo - Keyboard Navigation - Add Item button fires on Keydown.Space #2266
- Reduce the use of MutationObservers in the IgxTextHighlightDirective #2251
- Improve row selection performance #1258
- Filter UI dialog redraws #2038
- Can't navigate from first row cell to selection checkbox with key combination #1937
- Incorrect position pinning of Navigation Drawer #2013
- Keyboard navigation not working correctly whith column moving and cell selection #2086
- Grid Layout is broken when you hide column #2121
- IgxDateFilteringOperand's operation "doesNotEqual" doesn't work if the "equals" operation is localized(modified). #2202
- aside in igx-nav-drawer surpasses height of igx-nav-drawer #1981
- The button for collapse/expand all in groupby is not working correctly #2200
- IgxDropDown Item cannot be set as selected. #2061
- IgxBooleanFilteringOperand doesn't work if the operation 'all' is localized(modified). #2067
- columnMove doesn't work if no data is loaded. #2158
- Combo's clear button should be just an icon #2099
- Default combo width should be 100% #2097
- The combo list disappears after disabling Filtering at runtime #2108
- igx-slider - slider comes to not work well after changing maxValue. #920
- Search match highlight not always scrolled into view #1886
- When groupby row is focused and spacebar is pressed the browser scrolls down, everywhere except Chrome, although it should only collapse the group #1947
- Grid data bind fails initially until window resize #1614
- Localization (i18n) for grid grouping area string #2046
- When delete all records in the last page pager should be changed #2014
- Filter icon in the header changes its position #2036

## 6.1.2
- `igxCombo` improvements
    - Remote Data Binding fixes - selection preserving and keyboard navigation.

    For more detailed information see the [official igxCombo documentation](https://www.infragistics.com/products/ignite-ui-angular/angular/components/combo.html).

**General**
- Added `jsZip` as a Dependency.

### Bug Fixes

- Grid Layout is broken when you change displayDensity runtime #2005
- Add empty grid template #2035
- Page Up/Page Down buttons don't scroll the grid #606
- Icon component is not properly exported #2072
- Adding density to chip doesn't make the density style to apply when it is dragged #1846
- Update jszip as dependency #2043
- No message is displayed when there is empty grid data without filtering enabled. #2001
- The only possible range of setting minValue to igxSlider is between [0..99] #2033
- Bootstrap & IgniteUI issues #1548
- Remove tabs from collection -> TabCollectionChange Output #1972
- 6.1.1 error on npm install #2023
- Remote binding combo doesn't store the selected fields when scrolled or collapsed #1944
- Exception is thrown when hovering a chip with a column header #1813
- IgxCombo - Remote Virtualization Keyboard Navigation #1987

## 6.1.1
- `igxTimePicker` changes
    - `onClose` event added.

## Bug Fixes

- Exit edit mode when move column through grid API #1932
- IgxListItemComponent and the two template directives are missing from public_api.ts. #1939
- Add Item button disappears after adding same item twice successively. #1938
- onTabItemDeselected is called for every not selected tab item #1952
- Exit edit mode when pin/unpin column through grid API #1933
- Selected combo item doesn't have the proper focused styles #1948
- Time-picker does not open on button-press. #1949
- Custom cell not rendering with grid searching functionality #1931
- Regular highlight makes the highlighted text unreadable when the row is selected. #1852
- DatePicker focus is wrong on select date value #1965
- add sass docs, grid document updates and input-group theme-related fixes #1993
- DatePicker focus handler and AoT build #1994 
- Change displayDensity runtime #1974 
- Change IgxGrid display density runtime #1998 
- Error is thrown when using igx-grid theme without $content-background #1996 
- Update npm deploy token #2002

## 6.1.0
- `igxOverlay` service added. **igxOverlayService** allows you to show any component above all elements in page. For more detailed information see the [official documentation](https://www.infragistics.com/products/ignite-ui-angular/angular/components/overlay_main.html)
- Added **igxRadioGroup** directive. It allows better control over its child `igxRadio` components and support template-driven and reactive forms.
- Added `column moving` feature to `igxGrid`, enabled on a per-column level. **Column moving** allows you to reorder the `igxGrid` columns via standard drag/drop mouse or touch gestures.
    For more detailed information see the [official documentation](https://www.infragistics.com/products/ignite-ui-angular/angular/components/grid_column_moving.html).
- `igx-tab-bar` selector removed from `IgxBottomNavComponent`.
- `igxGrid` filtering operands
- `igxGrid`
    - **Breaking change** `filter_multiple` method is removed. `filter` method and `filteringExpressionsTree` property could be used instead.
    - **Breaking change** `filter` method has new signature. It now accepts the following parameters:
        - `name` - the name of the column to be filtered.
        - `value` - the value to be used for filtering.
        - `conditionOrExpressionTree` - (optional) this parameter accepts object of type `IFilteringOperation` or `IFilteringExpressionsTree`. If only a simple filtering is required a filtering operation could be passes (see bellow for more info). In case of advanced filtering an expressions tree containing complex filtering logic could be passed.
        - `ignoreCase` - (optional) - whether the filtering would be case sensitive or not.
    - **Breaking change** `onFilteringDone` event now have only one parameter - `IFilteringExpressionsTree` which contains the filtering state of the filtered column.
    - `filter_global` method clears all existing filters and applies the new filtering condition to all grid's columns.
    - filtering operands:
        - **Breaking change** `IFilteringExpression` condition property is no longer a direct reference to a filtering condition method, instead it's a reference to an `IFilteringOperation`
        - 5 filtering operand classes are now exposed
            - `IgxFilteringOperand` is a base filtering operand, which can be inherited when defining custom filtering conditions
            - `IgxBooleanFilteringOperand` defines all default filtering conditions for `boolean` types
            - `IgxNumberFilteringOperand` defines all default filtering conditions for `numeric` types
            - `IgxStringFilteringOperand` defines all default filtering conditions for `string` types
            - `IgxDateFilteringOperand` defines all default filtering conditions for `Date` types
        - `IgxColumnComponent` now exposes a `filters` property, which takes an `IgxFilteringOperand` class reference
            - Custom filters can now be provided to grid columns by populating the `operations` property of the `IgxFilteringOperand` with operations of `IFilteringOperation` type
```
export class IgxCustomFilteringOperand extends IgxFilteringOperand {
    // Making the implementation singleton
    private static _instance: IgxCustomFilteringOperand = null;

    protected constructor() {
        super();
        this.operations = [{
            name: 'custom',
            logic: (target: string) => {
                return target === 'My custom filter';
            }
        }].concat(this.operations); // Keep the empty and notEmpty conditions from base
    }

    // singleton
    // Must implement this method, because the IgxColumnComponent expects it
    public static instance(): IgxCustomFilteringOperand {
        return this._instance || (this._instance = new this());
    }
}
```

- `igxGrid` now supports grouping of columns enabling users to create criteria for organizing data records. To explore the functionality start off by setting some columns as `groupable`:
    ```html
    <igx-grid [data]="data">
        <igx-column [field]="'ProductName'"></igx-column>
        <igx-column [field]="'ReleaseDate'" [groupable]="true"></igx-column>
    </igx-grid>
    ```
   For more information, please head over to `igxGrid`'s [ReadMe](https://github.com/IgniteUI/igniteui-angular/blob/master/src/grid/README.md) or the [official documentation](https://www.infragistics.com/products/ignite-ui-angular/angular/components/grid_groupby.html).

- `igxGrid` now supports multi-column headers allowing you to have multiple levels of columns in the header area of the grid.
    For more information, head over to [official documentation](https://www.infragistics.com/products/ignite-ui-angular/angular/components/grid_multi_column_headers.html)
- `igxGrid` theme now has support for alternating grid row background and text colors.
- `igxGrid` now has a toolbar (shown using the `showToolbar` property) which contains the following features:
  - title (specified using the `toolbarTitle` property)
  - column hiding feature (enabled using the `columnHiding` property)
  - column pinning feature (enabled using the `columnPinning` property)
  - export to excel (enabled using the `exportExcel` property)
  - export to CSV (enabled using the `exportCsv` property)
- `igxColumn` changes:
    - **Breaking change** filteringExpressions property is removed.
- `igxGrid` API is updated
    - **Breaking change** deleteRow(rowSelector: any) method will delete the specified row only if the primary key is defined. The method accept rowSelector as a parameter,  which is the rowID.
    - **Breaking change** updateRow(value: any, rowSelector: any) method will update the specified row only if the primary key is defined. The method accept value and rowSelector as a parameter, which is the rowID.
    - **Breaking change** updateCell(value: any, rowSelector: any, column: string) method will update the specified cell only if the primary key is defined. The method accept  value, rowSelector,which is the rowID and column name.
    - getCellByKey(rowSelector: any, columnField: string) method is added to grid's API. This method retuns a cell or undefined only if primary key is defined and search for the specified cell by the rowID and column name.
    - getCellByColumn(rowIndex: number, columnField: string) method is updated. This method returns a cell or undefined by using rowIndex and column name.
- `IgxGridRow` API is updated:
    - update(value: any) method is added. The method takes as a parameter the new value, which is to be set to the specidied row.
    - delete() method is added. The method removes the specified row from the grid's data source.

- `igxCell` default editing template is changed according column data type. For more information you can read the [specification](https://github.com/IgniteUI/igniteui-angular/wiki/Cell-Editing) or the [official documentation](https://www.infragistics.com/products/ignite-ui-angular/angular/components/grid_editing.html)
- `igxCombo` component added

    ```html
    <igx-combo #combo [data]="towns" [displayKey]="'townName'" [valueKey]="'postCode'" [groupKey]="'province'"
        [allowCustomValues]="true" placeholder="Town(s)" searchPlaceholder="Search town..."></igx-combo>
    ```

    igxCombo features:

        - Data Binding
        - Value Binding
        - Virtualized list
        - Multiple Selection
        - Filtering
        - Grouping
        - Custom values
        - Templates
        - Integration with Template Driven and Reactive Forms
        - Keyboard Navigation
        - Accessibility compliance

    For more detailed information see the [official igxCombo documentation](https://www.infragistics.com/products/ignite-ui-angular/angular/components/combo.html).
- `igxDropdown` component added

    ```html
    <igx-drop-down (onSelection)="onSelection($event)" (onOpening)="onOpening($event)">
        <igx-drop-down-item *ngFor="let item of items" disabled={{item.disabled}} isHeader={{item.header}}>
                {{ item.field }}
        </igx-drop-down-item>
    </igx-drop-down>
    ```

    **igxDropDown** displays a scrollable list of items which may be visually grouped and supports selection of a single item. Clicking or tapping an item selects it and closes the Drop Down.

    A walkthrough of how to get started can be found [here](https://www.infragistics.com/products/ignite-ui-angular/angular/components/drop_down.html)

    igxDropdown features:

        - Single Selection
        - Grouping
        - Keyboard Navigation
        - Accessibility compliance

- `igxChip` and `igxChipsArea` components added

    ```html
    <igx-chips-area>
        <igx-chip *ngFor="let chip of chipList" [id]="chip.id">
            <label igxLabel>{{chip.text}}</label>
        </igx-chip>
    </igx-chips-area>
    ```

    For more detailed information see the [official igxChip documentation](https://www.infragistics.com/products/ignite-ui-angular/angular/components/chip.html).

- `igxToggle` changes
    - `onOpening` event added.
    - `onClosing` event added.
- `igxToggleAction` new `overlaySettings` input controls how applicable targets display content. Provides defaults with positioning based on the host element. The `closeOnOutsideClick` input is deprecated in favor of the new settings and will be removed in the future.

- `igxList` now supports a 'loading' template which is shown when the list is empty and its new `isLoading` property is set to `true`. You can redefine the default loading template by adding an `ng-template` with the `igxDataLoading` directive:

    ```html
    <igx-list [isLoading]="true">
        <ng-template igxDataLoading>
            <p>Please wait, data is loading...</p>
        </ng-template>
    </igx-list>
    ```

- **Breaking changes**:
    - Removed submodule imports. All imports are now resolved from the top level `igniteui-angular` package.
    - `igxGrid` changes:
        - sort API now accepts params of type `ISortingExpression` or `Array<ISortingExpression>`.
    - `igxToggle` changes
        - `collapsed` now read-only, markup input is removed.
        - `onOpen` event renamed to `onOpened`.
        - `onClose` event renamed to `onClosed`.
        - `open` method does not accept fireEvents optional boolean parameter. Now it accepts only overlaySettings optional parameter of type `OverlaySettings`.
        - `close` method does not accept fireEvents optional boolean parameter.
        - `toggle` method does not accept fireEvents optional boolean parameter. Now it accepts only overlaySettings optional parameter of type `OverlaySettings`.
    - `igxDialog` changes
        - `open` method does not accept fireEvents boolean parameter. Now it accepts only overlaySettings optional parameter of type `OverlaySettings`.
- **Breaking change** All properties that were named `isDisabled` have been renamed to `disabled` in order to acheive consistency across our component suite. This affects: date-picker, input directive, input-group, dropdown-item, tabbar and time-picker.
- The **deprecated** `igxForRemote` input for the `igxFor` directive is now removed. Setting the required `totalItemCount` property after receiving the first data chunk is enough to trigger the required functionality.

## 6.0.4
- **igxRadioGroup** directive introduced. It allows better control over its child `igxRadio` components and support template-driven and reactive forms.
- Fixed ReactiveForms validations support for IgxInputGroup. Related [issue](https://github.com/IgniteUI/igniteui-angular/issues/1144).

## 6.0.3
- **igxGrid** exposing the `filteredSortedData` method publicly - returns the grid data with current filtering and sorting applied.

## 6.0.2
- **igxGrid** Improve scrolling on mac [#1563](https://github.com/IgniteUI/igniteui-angular/pull/1563)
- The `ng update igniteui-angular` migration schematics now also update the theme import path in SASS files. [#1582](https://github.com/IgniteUI/igniteui-angular/issues/1582)

## 6.0.1
- Introduced migration schematics to integrate with the Angular CLI update command. You can now run

  `ng update igniteui-angular`

  in existing projects to both update the package and apply any migrations needed to your project. Make sure to commit project state before proceeding.
  Currently these cover converting submodule imports as well as the deprecation of `igxForRemote` and rename of `igx-tab-bar` to `igx-bottom-nav` from 6.0.0.
- **Breaking changes**:
    - Removed submodule imports. All imports are now resolved from the top level `igniteui-angular` package. You can use `ng update igniteui-angular` when updating to automatically convert existing submodule imports in the project.
    - Summary functions for each IgxSummaryOperand class has been made `static`. So now you can use them in the following way:
    ```typescript
    import { IgxNumberSummaryOperand, IgxSummaryOperand } from "igniteui-angular";
    class CustomSummary extends IgxSummaryOperand {
    constructor() {
      super();
    }
    public operate(data?: any[]) {
      const result = super.operate(data);
      result.push({
        key: "Min",
        label: "Min",
        summaryResult: IgxNumberSummaryOperand.min(data)
      });
      return result;
    }
  }
    ```


## 6.0.0
- Theming - You can now use css variables to style the component instances you include in your project.
- Added `onDoubleClick` output to `igxGrid` to emit the double clicked cell.
- Added `findNext`, `findPrev` and `clearSearch` methods to the IgxGridComponent which allow easy search of the grid data, even when the grid is virtualized.
- Added `IgxTextHighlightDirective` which highlights parts of a DOM element and keeps and updates "active" highlight.
- Added `All` option to the filter UI select for boolean columns
- Update to Angular 6

## 5.3.1
- igx-dialog changes
    - Dialog title as well as dialog actions (buttons) can be customized. For more information navigate to the [ReadMe](https://github.com/IgniteUI/igniteui-angular/blob/master/src/dialog/README.md).
- Filtering a boolean column by `false` condition will return only the real `false` values, excluding `null` and `undefined`. Filtering by `Null` will return the `null` values and filtering by `Empty` will return the `undefined`.
- The `Filter` button in the filtering UI is replaced with a `Close` button that is always active and closes the UI.
- Filtering UI input displays a `X` icon that clears the input.

## 5.3.0
- Added `rowSelectable` property to `igxGrid`
    - Setting `rowSelectable` to `true` enables multiple row selection for the `igx-grid` component. Adds a checkbox column that allows (de)selection of one, multiple or all (via header checkbox) rows.
    - For more information about the `rowSelectable` property and working with grid row, please read the `igxGrid`'s [ReadMe](https://github.com/IgniteUI/igniteui-angular/blob/master/src/grid/README.md) about selection or see the [official documentation](https://www.infragistics.com/products/ignite-ui-angular/angular/components/grid-selection.html)
- Added `onContextMenu` output to `igxGrid` to emit the clicked cell.
- `igx-datePicker`: Added `onClose` event.
- `igxTextSelection` directive added
    - `igxTextSelection` directive allows you to select the whole text range for every element with text content it is applied.
- `igxFocus` directive added
    - `igxFocus` directive allows you to force focus for every element it is applied.
- `igx-time-picker` component added
    - `igx-time-picker` allows user to select time, from a dialog with spinners, which is presented into input field.
    - For more information navigate to the [ReadMe](https://github.com/IgniteUI/igniteui-angular/blob/master/src/time-piker/README.md).
- `igx-tab-bar` changes
    - **Breaking changes**: `IgxTabBarComponent` is renamed to `IgxBottomNavComponent` and `IgxTabBarModule` is renamed to `IgxBottomNavModule`.
    - `igx-tab-bar` selector is deprecated. Use `igx-bottom-nav` selector instead.
- `igx-tabs` component added
    - `igx-tabs` allows users to switch between different views. The `igx-tabs` component places the tabs headers at the top and allows scrolling when there are multiple tab items outside the visible area. Tabs are ordered in a single row above their associated content.
    - For more information navigate to [ReadMe](https://github.com/IgniteUI/igniteui-angular/blob/master/src/tabs/README.md).
- Added column pinning in the list of features available for `igxGrid`. Pinning is available though the API. Try the following:
   ```typescript
   const column = this.grid.getColumnByName(name);
   column.pin();
   ```
   For more information, please head over to `igxGrid`'s [ReadMe](https://github.com/IgniteUI/igniteui-angular/blob/master/src/grid/README.md) or the [official documentation](https://www.infragistics.com/products/ignite-ui-angular/angular/components/grid_column_pinning.html).
- Added `summaries` feature to `igxGrid`, enabled on a per-column level. **Grid summaries** gives you a predefined set of default summaries, depending on the type of data in the column.
    For more detailed information read `igxGrid`'s [ReadMe](https://github.com/IgniteUI/igniteui-angular/blob/master/src/grid/README.md) or see the [official documentation](https://www.infragistics.com/products/ignite-ui-angular/angular/components/grid_summaries.html).
- Added `columnWidth` option to `igxGrid`. The option sets the default width that will be applied to columns that have no explicit width set. For more detailed information read `igxGrid`'s [ReadMe](https://github.com/IgniteUI/igniteui-angular/blob/master/src/grid/README.md)
- Added API to `igxGrid` that allows for vertical remote virtualization. For guidance on how to implement such in your application, please refer to the [official documentation](https://www.infragistics.com/products/ignite-ui-angular/angular/components/grid_virtualization.html)
- Added smooth scrolling for the `igxForOf` directive making the scrolling experience both vertically and horizontally much more natural and similar to a native scroll.
- Added `onCellClick` event.
- `igxForOf` now requires that its parent container's `overflow` is set to `hidden` and `position` to `relative`. It is recommended that its height is set as well so that the display container of the virtualized content can be positioned with an offset inside without visually affecting other elements on the page.
    ```html
    <div style='position: relative; height: 500px; overflow: hidden'>
        <ng-template igxFor let-item [igxForOf]="data" #virtDirVertical
                [igxForScrollOrientation]="'vertical'"
                [igxForContainerSize]='"500px"'
                [igxForItemSize]='"50px"'
                let-rowIndex="index">
                <div style='height:50px;'>{{rowIndex}} : {{item.text}}</div>
        </ng-template>
    </div>
    ```
- Removed the `dirty` local template variable previously exposed by the `igxFor` directive.
- The `igxForRemote` input for the `igxFor` directive is now **deprecated**. Setting the required `totalItemCount` property after receiving the first data chunk is enough to trigger the required functionality.
- the `igx-icon` component can now work with both glyph and ligature-based icon font sets. We've also included a brand new Icon Service, which helps you create aliases for the icon fonts you've included in your project. The service also allows you to define the default icon set used throughout your app.
- Added the option to conditionally disable the `igx-ripple` directive through the `igxRippleDisabled` property.
- Updated styling and interaction animations of the `igx-checkbox`, `igx-switch`, and `igx-radio` components.
- Added `indeterminate` property and styling to the `igx-checkbox` component.
- Added `required` property to the `igx-checkbox`, `igx-radio`, and `igx-switch` components.
- Added `igx-ripple` effect to the `igx-checkbox`, `igx-switch`, and `igx-radio` components. The effect can be disabled through the `disableRipple` property.
- Added the ability to specify the label location in the `igx-checkbox`, `igx-switch`, and `igx-radio` components through the `labelPosition` property. It can either be `before` or `after`.
- You can now use any element as label on the `igx-checkbox`, `igx-switch`, and `igx-radio` components via the aria-labelledby property.
- You can now have invisible label on the `igx-checkbox`, `igx-switch`, and `igx-radio` components via the aria-label property.
- Added the ability to toggle the `igx-checkbox` and `igx-switch` checked state programmatically via `toggle` method on the component instance.
- Added the ability to select an `igx-radio` programmatically via `select` method on the component instance.
- Fixed a bug on the `igx-checkbox` and `igx-radio` components where the click event was being triggered twice on click.
- Fixed a bug where the `igx-checkbox`, `igx-switch`, and `igx-radio` change event was not being triggered on label click.
- `igxМask` directive added
    - `igxМask` provide means for controlling user input and formatting the visible value based on a configurable mask rules. For more detailed information see [`igxMask README file`](https://github.com/IgniteUI/igniteui-angular/blob/master/src/directives/mask/README.md)
- `igxInputGroup` component added - used as a container for the `igxLabel`, `igxInput`, `igxPrefix`, `igxSuffix` and `igxHint` directives.
- `igxPrefix` directive added - used for input prefixes.
- `igxSuffix` directive added - used for input suffixes.
- `igxHint` directive added - used for input hints.
- `igxInput` directive breaking changes:
    - the directive should be wrapped by `igxInputGroup` component
    - `IgxInputGroupModule` should be imported instead of `IgxInputModule`
- `igxExcelExportService` and `igxCSVExportService` added. They add export capabilities to the `igxGrid`. For more information, please visit the [igxExcelExportService specification](https://github.com/IgniteUI/igniteui-angular/wiki/IgxExcelExporterService-Specification) and the [igxCSVExportService specification](https://github.com/IgniteUI/igniteui-angular/wiki/CSV-Exporter-Service-Specification).
- **General**
    - Added event argument types to all `EventEmitter` `@Output`s. #798 #740
    - Reviewed and added missing argument types to the following `EventEmitter`s
        - The `igxGrid` `onEditDone` now exposes arguments of type `IGridEditEventArgs`. The arguments expose `row` and `cell` objects where if the editing is performed on a cell, the edited `cell` and the `row` the cell belongs to are exposed. If row editing is performed, the `cell` object is null. In addition the `currentValue` and `newValue` arguments are exposed. If you assign a value to the `newValue` in your handler, then the editing will conclude with the value you've supplied.
        - The `igxGrid` `onSelection` now correctly propagates the original `event` in the `IGridCellEventArgs`.
    - Added `jsZip` as a Peer Dependency.
- `primaryKey` attribute added to `igxGrid`
    - `primaryKey` allows for a property name from the data source to be specified. If specified, `primaryKey` can be used instead of `index` to indentify grid rows from the `igxGrid.rowList`. As such, `primaryKey` can be used for selecting rows for the following `igxGrid` methods - `deleteRow`, `updateRow`, `updateCell`, `getCellByColumn`, `getRowByKey`
    - `primaryKey` requires all of the data for the specified property name to have unique values in order to function as expected.
    - as it provides a unique identifier for each data member (and therefore row), `primaryKey` is best suited for addressing grid row entries. If DOM virtualization is in place for the grid data, the row `index` property can be reused (for instance, when filtering/sorting the data), whereas `primaryKey` remains unique. Ideally, when a persistent reference to a row has to be established, `primaryKey` should be used.
- **Theming**
    - Added a `utilities` module to the theming engine to allow for easier import of theming functions and mixins, such as igx-color, igx-palette, igx-elevation, etc. To import the utilities do ```@import '~igniteui-angular/core/styles/themes/utilities';```

## 5.2.1
- `hammerjs` and `@types/hammerjs` are removed from `peerDependencies` and were added as `dependencies`. So if you are using Igniteui-Angular version 5.2.1 or above it is enough to run `npm install igniteui-angular` in your project for getting started. For more detailed information see [`Ignite UI for Angular Getting Started`](https://www.infragistics.com/products/ignite-ui-angular/getting-started)
- `web-animations-js` is added as Peer Dependency.
- `Theming` bug fixes and improvements.
- Use the following command to generate `Ignite UI for Angular Themes` documentation - `npm run build:docs`. Navigate to `dist/docs/sass` and open `index.html` file.

## 5.2.0
- `igxForOf` directive added
    - `igxForOf` is now available as an alternative to `ngForOf` for templating large amounts of data. The `igxForOf` uses virtualization technology behind the scenes to optimize DOM rendering and memory consumption. Virtualization technology works similar to Paging by slicing the data into smaller chucks which are swapped from a container viewport while the user scrolls the data horizontally/vertically. The difference with the Paging is that virtualization mimics the natural behavior of the scrollbar.
- `igxToggle` and `igxToggleAction` directives added
    - `igxToggle` allows users to implement toggleable components/views (eg. dropdowns), while `igxToggleAction` can control the
      `igxToggle` directive. Refer to the official documentation for more information.
    - `igxToggle` requires `BrowserAnimationsModule` to be imported in your application.
- [`Ignite UI for Angular Theming`](https://www.infragistics.com/products/ignite-ui-angular/angular/components/themes.html) - comprehensive set of **Sass** functions and mixins will give the ability to easily style your entire application or only certain parts of it.
    - Previously bundled fonts, are now listed as external dependencies. You should supply both the [Material Icons](http://google.github.io/material-design-icons/) and [Titillium Web](https://fonts.google.com/selection?selection.family=Titillium+Web:300,400,600,700) fonts yourself by either hosting or using CDN.
- `igx-grid` changes
    - The component now uses the new `igxForOf` directive to virtualize its content both vertically and horizontally dramatically improving performance for applications displaying large amounts of data.
    - Data-bound Input property `filtering` changed to `filterable`:

    ```html
    <igx-grid [data]="data">
        <igx-column [field]="'ReleaseDate'" [header]="'ReleaseDate'"
            [filterable]="true" dataType="date">
        </igx-column>
    </igx-grid>
    ```

    - @HostBinding `min-width` added to `IgxGridCellComponent` and `IgxGridHeaderCell`
    - The IgxGridCellComponent no longer has a value setter, but instead has an `update` modifier.

    ```html
    <ng-template igxCell let-cell="cell">
        {{ cell.update("newValue") }}
    </ng-template>
    ```
    - Class `IgxGridFiltering` renamed to `IgxGridFilteringComponent `
    - The grid filtering UI dropdowns are now controlled by the `igxToggle` directive.
      - Make sure to import `BrowserAnimationsModule` inside your application module as `igxToggle` uses animations for state transition.
    - `state` input
        - filtering expressions and sorting expressions provided
    - Removed `onCellSelection` and `onRowSelection` event emitters, `onSelection` added instead.
    - Removed `onBeforeProcess` event emitter.
    - Removed `onMovingDone` event emitter.
    - Removed methods `focusCell` and `focusRow`.
    - Renamed method `filterData` to `filter`.
    - New methods `filterGlobal` and `clearFilter`.
    - New method `clearSort`.
    - Renamed method `sortColumn` to `sort`.
    - New Input `sortingIgnoreCase` - Ignore capitalization of words.
- `igx-navigation-drawer` changes
    - `NavigationDrawer` renamed to `IgxNavigationDrawerComponent`
    - `NavigationDrawerModule` renamed to `IgxNavigationDrawerModule`
    - `IgxNavigationDirectives` renamed to `IgxNavigationModule`
    - `NavigationService` renamed to `IgxNavigationService`
    - `NavigationToggle` renamed to `IgxNavigationToggleDirective`
    - `NavigationClose` renamed to `IgxNavigationCloseDirective`
    - Content selector `ig-drawer-content` replaced with `<ng-template igxDrawer>`
    - Content selector `ig-drawer-mini-content` replaced with `<ng-template igxDrawerMini>`
    - CSS class `ig-nav-drawer-overlay` renamed to `igx-nav-drawer__overlay`
    - CSS class `ig-nav-drawer` renamed to `igx-nav-drawer`
- `igxInput` changes
    - CSS class `ig-form-group` to `igx-form-group`
- `igxBadge` changes
    - From now on, the Badge position is set by css class, which specifies an absolute position as well as top/bottom/left/right properties. The Badge position input should not be used.
- `igx-avatar` changes
    - [Initials type avatar is using SVG element from now on](https://github.com/IgniteUI/igniteui-angular/issues/136)
- `igx-calendar` changes
    - `formatViews` - Controls whether the date parts in the different calendar views should be formatted according to the provided `locale` and `formatOptions`.
    - `templating` - The **igxCalendar** supports now templating of its header and subheader parts.
    - `vertical` input - Controls the layout of the calendar component. When vertical is set to `true` the calendar header will be rendered to the side of the calendar body.

- `igx-nav-bar` changes
    -   Currently `isActionButtonVisible` resolves to `false` if actionButtonIcon is not defined.
- `igx-tab-bar` changes
    - custom content can be added for tabs

    ```html
    <igx-bottom-nav>
        <igx-tab-panel>
            <ng-template igxTab>
                <igx-avatar initials="T1">
                </igx-avatar>
            </ng-template>
            <h1>Tab 1 Content</h1>
        </igx-tab-panel>
    </igx-bottom-nav>
    ```

- `igx-scroll` component deleted
    - `igx-scroll` component is not available anymore due newly implemented `igxForOf` directive.

- [`igx-list` changes](https://github.com/IgniteUI/igniteui-angular/issues/528)
    - `igxEmptyList` directive added
        The list no longer has `emptyListImage`, `emptyListMessage`, `emptyListButtonText`, `emptyListButtonClick` and `hasNoItemsTemplate` members.
        Instead of them, the `igxEmptyListTemplateDirective` can be used for templating the list when it is empty (or use the default empty template).
        ```html
        <igx-list>
            <ng-template igxEmptyList>
                <p>My custom empty list template</p>
            </ng-template>
        </igx-list>
        ```
    - `onItemClicked` event emitter added
        ```html
        <igx-list (onItemClicked)="itemClicked()">
            <igx-list-item>Item 1</igx-list-item>
            <igx-list-item>Item 2</igx-list-item>
            <igx-list-item>Item 3</igx-list-item>
        </igx-list>
        ```
    - Removed `emptyListImage` property from `IgxListComponent`.
    - Removed `emptyListMessage` property from `IgxListComponent`.
    - Removed `emptyListButtonText` property from `IgxListComponent`.
    - Removed `emptyListButtonClick` event emitter from `IgxListComponent`.
    - Removed `hasNoItemsTemplate` property from `IgxListComponent`.
    - Removed `options` property from `IgxListItemComponent`.
    - Removed `left` property from `IgxListItemComponent`.
    - Removed `href` property from `IgxListItemComponent`.
    - New `emptyListTemplate` input for `IgxListComponent`.
    - New `onItemClicked` event emitter for `IgxListComponent`.
    - New `role` property for `IgxListComponent`.
    - New `innerStyle` property for `IgxListComponent`.
    - New `role` property for `IgxListItemComponent`.
    - New `element` property for `IgxListItemComponent`.
    - New `list` property for `IgxListItemComponent`.
    - New `headerStyle` property for `IgxListItemComponent`.
    - New `innerStyle` property for `IgxListItemComponent`.

- [Renaming and restructuring directives and components](https://github.com/IgniteUI/igniteui-angular/issues/536) based on the [General Angular Naming Guidelines](https://angular.io/guide/styleguide#naming):
    - `IgxAvatar` renamed to `IgxAvatarComponent`
    - `IgxBadge` renamed to `IgxBadgeComponent`
    - `IgxButton` renamed to `IgxButtonDirective`
    - `IgxButtonGroup` renamed to `IgxButtonGroupComponent`
    - `IgxCardHeader` renamed to `IgxCardHeaderDirective`
    - `IgxCardContent` renamed to `IgxCardContentDirective`
    - `IgxCardActions` renamed to `IgxCardActionsDirective`
    - `IgxCardFooter` renamed to `IgxCardFooterDirective`
    - `IgxCarousel` renamed to `IgxCarouselComponent`
    - `IgxInput` renamed to `IgxInputModule`
    - `IgxInputClass` renamed to `IgxInputDirective`
    - `IgxCheckbox` renamed to `IgxCheckboxComponent`
    - `IgxLabel` renamed to `IgxLabelDirective`
    - `IgxIcon` renamed to `IgxIconComponent`
    - `IgxList` renamed to `IgxListComponent`
    - `IgxListItem` renamed to `IgxListItemComponent`
    - `IgxSlide` renamed to `IgxSlideComponent`
    - `IgxDialog` renamed to `IgxDialogComponent`
    - `IgxLayout` renamed to `IgxLayoutModule`
    - `IgxNavbar` renamed to `IgxNavbarComponent`
    - `IgxCircularProgressBar` renamed to `IgxCircularProgressBarComponent`
    - `IgxLinearProgressBar ` renamed to `IgxLinearProgressBarComponent`
    - `IgxRadio` renamed to `IgxRadioComponent`
    - `IgxSlider` renamed to `IgxSliderComponent`
    - `IgxSnackbar` renamed to `IgxSnackbarComponent`
    - `IgxSwitch ` renamed to `IgxSwitchComponent`
    - `IgxTabBar` renamed to `IgxBottomNavComponent`
    - `IgxTabPanel` renamed to `IgxTabPanelComponent`
    - `IgxTab` renamed to `IgxTabComponent`
    - `IgxToast` renamed to `IgxToastComponent`
    - `IgxLabelDirective` moved inside `../directives/label/` folder
    - `IgxInputDirective` moved inside `../directives/input/` folder
    - `IgxButtonDirective` moved inside `../directives/button/` folder
    - `IgxLayoutDirective` moved inside `../directives/layout/` folder
    - `IgxFilterDirective` moved inside `../directives/filter/` folder
    - `IgxDraggableDirective` moved inside `../directives/dragdrop/` folder
    - `IgxRippleDirective` moved inside `../directives/ripple/` folder
    - Folder `"./navigation/nav-service"` renamed to `"./navigation/nav.service"`
<|MERGE_RESOLUTION|>--- conflicted
+++ resolved
@@ -5,14 +5,11 @@
 ## 6.2.1
 - `igx-drop-down`:
     - Added a new property `maxHeight`, defining the max height of the drop down.
-<<<<<<< HEAD
 - `igx-navbar`:
     - Added a new `igx-action-icon` directive that can be used to provide a custom template to be used instead of the default action icon on the left-most part of the navbar.
     (If `igx-action-icon` is provided, the default action icon will not be used.)
-=======
 - `igx-combo`:
     - Added a new input property - `displayDensity`. It allows configuring the `displayDensity` of the combo's `value` and `search` inputs.
->>>>>>> f69d6bfe
 
 ## 6.2.0
 - Updated typography following the Material guidelines. Type system is now also optional and can be applied via class to the desired containers. [#2112](https://github.com/IgniteUI/igniteui-angular/pull/2112)
