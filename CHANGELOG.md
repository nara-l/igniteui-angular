--- conflicted
+++ resolved
@@ -22,14 +22,11 @@
 ### General
 - `IgxHierarchicalGrid`
     - `onGridInitialized` - New output has been exposed. Emitted after a grid is being initialized for the corresponding row island.
-<<<<<<< HEAD
 - `IgxGridState` directive
     - Added support for expansion states, column selection and row pinning.
     - Added support for `IgxTreeGrid` and `IgxHierarchicalGrid` (including child grids)
-
-=======
 -  **Behavioral Change** - When moving a column `DropPosition.None` is now acting like `DropPosition.AfterDropTarget`.
->>>>>>> 58bc3fc0
+
 ## 9.1.0
 
 ### General
