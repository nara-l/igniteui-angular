# Ignite UI for Angular Change Log

All notable changes for each version of this project will be documented in this file.

## 6.2.0
<<<<<<< HEAD
-`igxGrid`:
- A new boolean `hideGroupedColumns` input controls whether the grouped columns should be hidden as well (defaults to false).
- **Breaking change** `cellClasses` input on `IgxColumnComponent` now accepts an object literal to allow conditional cell styling.
=======
- `igxIcon`:
    - **Breaking change** `glyphName` property is removed from `IgxIconComponent`. This means that the icon name should be explicitly defined between the opening and closing tags.
    - Added support for custom SVG icons.
- `igxGrid`:
    - **Breaking change** `cellClasses` input on `IgxColumnComponent` now accepts an object literal to allow conditional cell styling.
>>>>>>> 15e4e303
- `igx-datePicker` selector is deprecated. Use `igx-date-picker` selector instead.
- `igxOverlay`:
    - `OverlaySettings` now also accepts an optional `outlet` to specify the container where the overlay should be attached.
    - when `show` and `hide` methods are called `onAnimation` event fires. In the arguments of this event there is a reference to the `animationPlayer`, `animationType` (either `open` or `close`) and to the overlay id.
    - if you call `show`/`hide` methods of overlay, while opening/closing animation is still ongoing, the animation will stop and respective open/close animation will start.
- `igxToggleAction` new `outlet` input controls the target overlay element should be attached. Provides a shortcut for `overlaySettings.outlet`.
- `IgxOverlayOutlet` directive introduced to mark an element as an `igxOverlay` outlet container. [ReadMe](https://github.com/IgniteUI/igniteui-angular/blob/master/projects/igniteui-angular/src/lib/directives/toggle/README.md)
- `igxButtonGroup`
    - Added the ability to define buttons directly in the template
- `igx-time-picker`:
    - `igxTimePickerTemplate` - new directive which should be applied on the child `<ng-template>` element when `IgxTimePickerComponent`'s input group is retemplated.
- `igx-datePicker`:
    - `igxDatePickerTemplate` - new directive which should be applied on the child `<ng-template>` element when `IgxDatePickerComponent`'s input group is retemplated.
    - Introduced `disabledDates`. This property is exposed from the `igx-calendar` component.
    - Introduced `specialDates`. This property is exposed from the `igx-calendar` component.
    - Introduced `deselectDate` method added that deselects the calendar date.
- `IgxTextHighlightDirective`: The `highlight` method now has a new optional parameter called `exactMatch` (defaults to false).
    - If its value is false, all occurrences of the search text will be highlighted in the group's value.
    - If its value is true, the entire group's value should equals the search text in order to be highlighted (caseSensitive argument is respected as well).
- `IgxGrid`: The `findNext` and `findPrev` methods now have a new optional parameter called `exactMatch` (defaults to false).
    - If its value is false, all occurrences of the search text will be highlighted in the grid's cells.
    - If its value is true, the entire value of each cell should equals the search text in order to be highlighted (caseSensitive argument is respected as well).
- `IgxChip`
    - Introduced event argument types to all `EventEmitter` `@Output`s.
    - **Breaking change** `onSelection`'s EventEmitter interface property `nextStatus` is renamed to `selected`.
    - Exposed original event that is responsible for triggering any of the events. If triggered by the API it is by default `null`.
- `IgxChipArea`
    - Introduced event argument types to all `EventEmitter` `@Output`s.
    - Exposed original event that is responsible for triggering any of the events. If triggered by the API it is by default `null`.
- `IgxCombo`
    - Added the following directives for `TemplateRef` assignment for combo templates (item, footer, etc.):
        - Added `IgxComboItemDirective`. Use `[igxComboItem]` in markup to assing a TemplateRef to `combo.itemTemplate`.
        - Added `IgxComboHeaderDirective`. Use `[igxComboHeader]` in markup to assing a TemplateRef to `combo.headerTemplate`.
        - Added `IgxComboFooterDirective`. Use `[igxComboFooter]` in markup to assing a TemplateRef to `combo.footerTemplate`.
        - Added `IgxComboEmptyDirective`. Use `[igxComboEmpty]` in markup to assing a TemplateRef to `combo.emptyTemplate`.
        - Added `IgxComboAddItemirective`. Use `[igxComboAddItem]` in markup to assing a TemplateRef to `combo.addItemTemplate`.
        - Added `IgxComboHeaderItemDirective`. Use `[igxComboHeaderItem]` in markup to assing a TemplateRef to `combo.headerItemTemplate`.
    - **Breaking change** Assigning templates with the following template ref variables is now deprecated in favor of the new directives:
            `#itemTemplate`, `#headerTemplate`, `#footerTemplate`, `#emptyTemplate`, `#addItemTemplate`, `#headerItemTemplate`.
    - **Breaking change** `height` property is removed. In the future `IgxInputGroup` will expose an option that allows custom sizing and then `IgxCombo` will use the same functionality for proper styling and better consistency.

- `IgxDropDown`
    - **Breaking change** `allowItemsFocus` default value is changed to `false`.
    - Added `value` input to `IgxDropDownItemComponent` definition. The property allows data to be bound to a drop-down item so it can more easily be retrieved (e.g. on selection)
- `igx-calendar`:
    - Introduced `disabledDates` property which allows a user to disable dates based on various rules: before or after a date, weekends, workdays, specific dates and ranges. The disabled dates cannot be selected and have a distinguishable style.
    - Introduced `specialDates` property which allows a user to mark dates as special. They can be set by using various rules. Their style is distinguishable.
    - Introduced `deselectDate` method added that deselects date(s) (based on the selection type)
- `igxExpansionPanel`:
    - component added. `igxExpansionPanel` provides a way to display more information after expanding an item, respectively show less after collapsing it. For more detailed information see the [official documentation](https://www.infragistics.com/products/ignite-ui-angular/angular/components/expansion_panel.html).
- `IgxList`:
    - the control now supports **ng-templates** which are shown "under" a list item when it is left or right panned. The templates are distinguished using the `igxListItemLeftPanning` and `igxListItemRightPanning` directives set on the templates.
    - the IgxList's `onLeftPan` and `onRightPan` events now have an argument of type `IListItemPanningEventArgs` (instead of `IgxListItemComponent`). The event argument has the following fields:
        - **item** of type `IgxListItemComponent`
        - **direction** of type `IgxListPanState`
        - **keepItem** of type `boolean`
- `igxTooltip` and `igxTooltipTarget` directives:
    - Added `IgxTooltipDirective`.
        - An element that uses the `igxTooltip` directive is used as a tooltip for a specific target (anchor).
        - Extends `IgxToggleDirective`.
        - Exported with the name **tooltip**.
    - Added `IgxTooltipTargetDirective`.
        - An element that uses the `igxTooltipTarget` directive is used as a target (anchor) for a specific tooltip.
        - Extends `IgxToggleActionDirective`.
        - Exported with the name **tooltipTarget**.
    - Both new directives are used in combination to set a tooltip to an element. For more detailed information, see the [README](https://github.com/IgniteUI/igniteui-angular/blob/master/projects/igniteui-angular/src/lib/directives/tooltip/README.md).
- `IgxDrag` and `IgxDrop` directives available.
    - `IgxDrag` allows any kind of element to be moved/dragged around the page without changing its position in the DOM. Supports Desktop/Mixed/Touch environments.
    - `IgxDrop` allows any element to act as a drop area where any `igxDrag` element can be dragged into and dropped. Includes default logic that moves the dropped element from its original position to a child of the `igxDrop` element. 
    - Combined they provide a way to move elements around the page by dragging them. For more detail see the [README](https://github.com/IgniteUI/igniteui-angular/blob/master/projects/igniteui-angular/src/lib/directives/dragdrop/README.md).

## 6.1.5
- **General**
    - `IgxChip`
        - Introduced event argument types to all `EventEmitter` `@Output`s.
        - A chip can now be selected with the API with the new `selected` input. The `selected` input overrides the `selectable` input value.
        - **Breaking change** `onSelection`'s EventEmitter interface property `nextStatus` is renamed to `selected`.
    - `IgxChipArea`
        - Introduced event argument types to all `EventEmitter` `@Output`s.
    - `igxFor`
        - Adding inertia scrolling for touch devices. This also affects the following components that virtualize their content via the igxFor - `igxGrid`, `igxCombo`.
    - `igxGrid`
        - Adding inertia scrolling for touch devices.
    - `igxCombo`
        - Adding inertia scrolling for touch devices. 
## 6.1.3
- **General**
    - Added ES7 polyfill for Object for IE. This should be added to the polyfills in order for the igxGrid to render under IE.
        ```
        import 'core-js/es7/object';
        ```
- `igxTabs`
    - `selectedIndex` property has an `@Input` setter and can be set both in markup and in code behind.
- `igxDropDownItem`
    - `isSelected` has a public setter and is now an `@Input` property that can be used for template binding.
- `igxGrid`
    - **Breaking change** `applyNumberCSSClass` and `columnType` getters are removed.
    - `isUnary` property added to IFilteringOperation
    - `igxColumn`
        - The footerTemplate property is removed.
    - `igxColumnGroup`
        - The footerTemplate property is removed.
    - exposed `autosize()` method on `IgxColumnComponent`. It allows the user to programatically change the size of a column according to it's largest visible cell.
    - Initializing an `igxGrid` component without setting height, inside a container without height defined, now causes the grid to render 10 records from the data view or all of the records if there are fewer than 10 available.
- `igxCombo`
    - **Breaking change** igxCombo default `width` is set to 100%
    - **Breaking change** `itemsMaxWidth` is renamed to `itemsWidth`
- `igxLinearBar` and `igxCircularBar`
    - exposed `step` input which determines the update step of the progress indicator. By default it is one percent of the maximum value.
    - `IgxCircularBar` `text` input property exposed to set the text to be displayed inside the circular bar.
## 6.1.2
- `igxCombo` improvements
    - Remote Data Binding fixes - selection preserving and keyboard navigation.

    For more detailed information see the [official igxCombo documentation](https://www.infragistics.com/products/ignite-ui-angular/angular/components/combo.html).

**General**
- Added `jsZip` as a Dependency.
## 6.1.1
- `igxTimePicker` changes
    - `onClose` event added.

## 6.1.0
- `igxOverlay` service added. **igxOverlayService** allows you to show any component above all elements in page. For more detailed information see the [official documentation](https://www.infragistics.com/products/ignite-ui-angular/angular/components/overlay_main.html)
- Added **igxRadioGroup** directive. It allows better control over its child `igxRadio` components and support template-driven and reactive forms.
- Added `column moving` feature to `igxGrid`, enabled on a per-column level. **Column moving** allows you to reorder the `igxGrid` columns via standard drag/drop mouse or touch gestures.
    For more detailed information see the [official documentation](https://www.infragistics.com/products/ignite-ui-angular/angular/components/grid_column_moving.html).
- `igx-tab-bar` selector removed from `IgxBottomNavComponent`.
- `igxGrid` filtering operands
- `igxGrid`
    - **Breaking change** `filter_multiple` method is removed. `filter` method and `filteringExpressionsTree` property could be used instead.
    - **Breaking change** `filter` method has new signature. It now accepts the following parameters:
        - `name` - the name of the column to be filtered.
        - `value` - the value to be used for filtering.
        - `conditionOrExpressionTree` - (optional) this parameter accepts object of type `IFilteringOperation` or `IFilteringExpressionsTree`. If only a simple filtering is required a filtering operation could be passes (see bellow for more info). In case of advanced filtering an expressions tree containing complex filtering logic could be passed.
        - `ignoreCase` - (optional) - whether the filtering would be case sensitive or not.
    - **Breaking change** `onFilteringDone` event now have only one parameter - `IFilteringExpressionsTree` which contains the filtering state of the filtered column.
    - `filter_global` method clears all existing filters and applies the new filtering condition to all grid's columns.
    - filtering operands:
        - **Breaking change** `IFilteringExpression` condition property is no longer a direct reference to a filtering condition method, instead it's a reference to an `IFilteringOperation`
        - 5 filtering operand classes are now exposed
            - `IgxFilteringOperand` is a base filtering operand, which can be inherited when defining custom filtering conditions
            - `IgxBooleanFilteringOperand` defines all default filtering conditions for `boolean` types
            - `IgxNumberFilteringOperand` defines all default filtering conditions for `numeric` types
            - `IgxStringFilteringOperand` defines all default filtering conditions for `string` types
            - `IgxDateFilteringOperand` defines all default filtering conditions for `Date` types
        - `IgxColumnComponent` now exposes a `filters` property, which takes an `IgxFilteringOperand` class reference
            - Custom filters can now be provided to grid columns by populating the `operations` property of the `IgxFilteringOperand` with operations of `IFilteringOperation` type
```
export class IgxCustomFilteringOperand extends IgxFilteringOperand {
    // Making the implementation singleton
    private static _instance: IgxCustomFilteringOperand = null;

    protected constructor() {
        super();
        this.operations = [{
            name: 'custom',
            logic: (target: string) => {
                return target === 'My custom filter';
            }
        }].concat(this.operations); // Keep the empty and notEmpty conditions from base
    }

    // singleton
    // Must implement this method, because the IgxColumnComponent expects it
    public static instance(): IgxCustomFilteringOperand {
        return this._instance || (this._instance = new this());
    }
}
```

- `igxGrid` now supports grouping of columns enabling users to create criteria for organizing data records. To explore the functionality start off by setting some columns as `groupable`:
    ```html
    <igx-grid [data]="data">
        <igx-column [field]="'ProductName'"></igx-column>
        <igx-column [field]="'ReleaseDate'" [groupable]="true"></igx-column>
    </igx-grid>
    ```
   For more information, please head over to `igxGrid`'s [ReadMe](https://github.com/IgniteUI/igniteui-angular/blob/master/src/grid/README.md) or the [official documentation](https://www.infragistics.com/products/ignite-ui-angular/angular/components/grid_groupby.html).

- `igxGrid` now supports multi-column headers allowing you to have multiple levels of columns in the header area of the grid.
    For more information, head over to [official documentation](https://www.infragistics.com/products/ignite-ui-angular/angular/components/grid_multi_column_headers.html)
- `igxGrid` theme now has support for alternating grid row background and text colors.
- `igxGrid` now has a toolbar (shown using the `showToolbar` property) which contains the following features:
  - title (specified using the `toolbarTitle` property)
  - column hiding feature (enabled using the `columnHiding` property)
  - column pinning feature (enabled using the `columnPinning` property)
  - export to excel (enabled using the `exportExcel` property)
  - export to CSV (enabled using the `exportCsv` property)
- `igxColumn` changes:
    - **Breaking change** filteringExpressions property is removed.
- `igxGrid` API is updated
    - **Breaking change** deleteRow(rowSelector: any) method will delete the specified row only if the primary key is defined. The method accept rowSelector as a parameter,  which is the rowID.
    - **Breaking change** updateRow(value: any, rowSelector: any) method will update the specified row only if the primary key is defined. The method accept value and rowSelector as a parameter, which is the rowID.
    - **Breaking change** updateCell(value: any, rowSelector: any, column: string) method will update the specified cell only if the primary key is defined. The method accept  value, rowSelector,which is the rowID and column name.
    - getCellByKey(rowSelector: any, columnField: string) method is added to grid's API. This method retuns a cell or undefined only if primary key is defined and search for the specified cell by the rowID and column name.
    - getCellByColumn(rowIndex: number, columnField: string) method is updated. This method returns a cell or undefined by using rowIndex and column name.
- `IgxGridRow` API is updated:
    - update(value: any) method is added. The method takes as a parameter the new value, which is to be set to the specidied row.
    - delete() method is added. The method removes the specified row from the grid's data source.

- `igxCell` default editing template is changed according column data type. For more information you can read the [specification](https://github.com/IgniteUI/igniteui-angular/wiki/Cell-Editing) or the [official documentation](https://www.infragistics.com/products/ignite-ui-angular/angular/components/grid_editing.html)
- `igxCombo` component added

    ```html
    <igx-combo #combo [data]="towns" [displayKey]="'townName'" [valueKey]="'postCode'" [groupKey]="'province'"
        [allowCustomValues]="true" placeholder="Town(s)" searchPlaceholder="Search town..."></igx-combo>
    ```

    igxCombo features:

        - Data Binding
        - Value Binding
        - Virtualized list
        - Multiple Selection
        - Filtering
        - Grouping
        - Custom values
        - Templates
        - Integration with Template Driven and Reactive Forms
        - Keyboard Navigation
        - Accessibility compliance

    For more detailed information see the [official igxCombo documentation](https://www.infragistics.com/products/ignite-ui-angular/angular/components/combo.html).
- `igxDropdown` component added

    ```html
    <igx-drop-down (onSelection)="onSelection($event)" (onOpening)="onOpening($event)">
        <igx-drop-down-item *ngFor="let item of items" disabled={{item.disabled}} isHeader={{item.header}}>
                {{ item.field }}
        </igx-drop-down-item>
    </igx-drop-down>
    ```

    **igxDropDown** displays a scrollable list of items which may be visually grouped and supports selection of a single item. Clicking or tapping an item selects it and closes the Drop Down.

    A walkthrough of how to get started can be found [here](https://www.infragistics.com/products/ignite-ui-angular/angular/components/drop_down.html)

    igxDropdown features:

        - Single Selection
        - Grouping
        - Keyboard Navigation
        - Accessibility compliance

- `igxChip` and `igxChipsArea` components added

    ```html
    <igx-chips-area>
        <igx-chip *ngFor="let chip of chipList" [id]="chip.id">
            <label igxLabel>{{chip.text}}</label>
        </igx-chip>
    </igx-chips-area>
    ```

    For more detailed information see the [official igxChip documentation](https://www.infragistics.com/products/ignite-ui-angular/angular/components/chip.html).

- `igxToggle` changes
    - `onOpening` event added.
    - `onClosing` event added.
- `igxToggleAction` new `overlaySettings` input controls how applicable targets display content. Provides defaults with positioning based on the host element. The `closeOnOutsideClick` input is deprecated in favor of the new settings and will be removed in the future.

- `igxList` now supports a 'loading' template which is shown when the list is empty and its new `isLoading` property is set to `true`. You can redefine the default loading template by adding an `ng-template` with the `igxDataLoading` directive:

    ```html
    <igx-list [isLoading]="true">
        <ng-template igxDataLoading>
            <p>Please wait, data is loading...</p>
        </ng-template>
    </igx-list>
    ```

- **Breaking changes**:
    - Removed submodule imports. All imports are now resolved from the top level `igniteui-angular` package.
    - `igxGrid` changes:
        - sort API now accepts params of type `ISortingExpression` or `Array<ISortingExpression>`.
    - `igxToggle` changes
        - `collapsed` now read-only, markup input is removed.
        - `onOpen` event renamed to `onOpened`.
        - `onClose` event renamed to `onClosed`.
        - `open` method does not accept fireEvents optional boolean parameter. Now it accepts only overlaySettings optional parameter of type `OverlaySettings`.
        - `close` method does not accept fireEvents optional boolean parameter.
        - `toggle` method does not accept fireEvents optional boolean parameter. Now it accepts only overlaySettings optional parameter of type `OverlaySettings`.
    - `igxDialog` changes
        - `open` method does not accept fireEvents boolean parameter. Now it accepts only overlaySettings optional parameter of type `OverlaySettings`.
- **Breaking change** All properties that were named `isDisabled` have been renamed to `disabled` in order to acheive consistency across our component suite. This affects: date-picker, input directive, input-group, dropdown-item, tabbar and time-picker.
- The **deprecated** `igxForRemote` input for the `igxFor` directive is now removed. Setting the required `totalItemCount` property after receiving the first data chunk is enough to trigger the required functionality.

## 6.0.4
- **igxRadioGroup** directive introduced. It allows better control over its child `igxRadio` components and support template-driven and reactive forms.
- Fixed ReactiveForms validations support for IgxInputGroup. Related [issue](https://github.com/IgniteUI/igniteui-angular/issues/1144).

## 6.0.3
- **igxGrid** exposing the `filteredSortedData` method publicly - returns the grid data with current filtering and sorting applied.

## 6.0.2
- **igxGrid** Improve scrolling on mac [#1563](https://github.com/IgniteUI/igniteui-angular/pull/1563)
- The `ng update igniteui-angular` migration schematics now also update the theme import path in SASS files. [#1582](https://github.com/IgniteUI/igniteui-angular/issues/1582)

## 6.0.1
- Introduced migration schematics to integrate with the Angular CLI update command. You can now run

  `ng update igniteui-angular`

  in existing projects to both update the package and apply any migrations needed to your project. Make sure to commit project state before proceeding.
  Currently these cover converting submodule imports as well as the deprecation of `igxForRemote` and rename of `igx-tab-bar` to `igx-bottom-nav` from 6.0.0.
- **Breaking changes**:
    - Removed submodule imports. All imports are now resolved from the top level `igniteui-angular` package. You can use `ng update igniteui-angular` when updating to automatically convert existing submodule imports in the project.
    - Summary functions for each IgxSummaryOperand class has been made `static`. So now you can use them in the following way:
    ```typescript
    import { IgxNumberSummaryOperand, IgxSummaryOperand } from "igniteui-angular";
    class CustomSummary extends IgxSummaryOperand {
    constructor() {
      super();
    }
    public operate(data?: any[]) {
      const result = super.operate(data);
      result.push({
        key: "Min",
        label: "Min",
        summaryResult: IgxNumberSummaryOperand.min(data)
      });
      return result;
    }
  }
    ```


## 6.0.0
- Theming - You can now use css variables to style the component instances you include in your project.
- Added `onDoubleClick` output to `igxGrid` to emit the double clicked cell.
- Added `findNext`, `findPrev` and `clearSearch` methods to the IgxGridComponent which allow easy search of the grid data, even when the grid is virtualized.
- Added `IgxTextHighlightDirective` which highlights parts of a DOM element and keeps and updates "active" highlight.
- Added `All` option to the filter UI select for boolean columns
- Update to Angular 6

## 5.3.1
- igx-dialog changes
    - Dialog title as well as dialog actions (buttons) can be customized. For more information navigate to the [ReadMe](https://github.com/IgniteUI/igniteui-angular/blob/master/src/dialog/README.md).
- Filtering a boolean column by `false` condition will return only the real `false` values, excluding `null` and `undefined`. Filtering by `Null` will return the `null` values and filtering by `Empty` will return the `undefined`.
- The `Filter` button in the filtering UI is replaced with a `Close` button that is always active and closes the UI.
- Filtering UI input displays a `X` icon that clears the input.

## 5.3.0
- Added `rowSelectable` property to `igxGrid`
    - Setting `rowSelectable` to `true` enables multiple row selection for the `igx-grid` component. Adds a checkbox column that allows (de)selection of one, multiple or all (via header checkbox) rows.
    - For more information about the `rowSelectable` property and working with grid row, please read the `igxGrid`'s [ReadMe](https://github.com/IgniteUI/igniteui-angular/blob/master/src/grid/README.md) about selection or see the [official documentation](https://www.infragistics.com/products/ignite-ui-angular/angular/components/grid-selection.html)
- Added `onContextMenu` output to `igxGrid` to emit the clicked cell.
- `igx-datePicker`: Added `onClose` event.
- `igxTextSelection` directive added
    - `igxTextSelection` directive allows you to select the whole text range for every element with text content it is applied.
- `igxFocus` directive added
    - `igxFocus` directive allows you to force focus for every element it is applied.
- `igx-time-picker` component added
    - `igx-time-picker` allows user to select time, from a dialog with spinners, which is presented into input field.
    - For more information navigate to the [ReadMe](https://github.com/IgniteUI/igniteui-angular/blob/master/src/time-piker/README.md).
- `igx-tab-bar` changes
    - **Breaking changes**: `IgxTabBarComponent` is renamed to `IgxBottomNavComponent` and `IgxTabBarModule` is renamed to `IgxBottomNavModule`.
    - `igx-tab-bar` selector is deprecated. Use `igx-bottom-nav` selector instead.
- `igx-tabs` component added
    - `igx-tabs` allows users to switch between different views. The `igx-tabs` component places the tabs headers at the top and allows scrolling when there are multiple tab items outside the visible area. Tabs are ordered in a single row above their associated content.
    - For more information navigate to [ReadMe](https://github.com/IgniteUI/igniteui-angular/blob/master/src/tabs/README.md).
- Added column pinning in the list of features available for `igxGrid`. Pinning is available though the API. Try the following:
   ```typescript
   const column = this.grid.getColumnByName(name);
   column.pin();
   ```
   For more information, please head over to `igxGrid`'s [ReadMe](https://github.com/IgniteUI/igniteui-angular/blob/master/src/grid/README.md) or the [official documentation](https://www.infragistics.com/products/ignite-ui-angular/angular/components/grid_column_pinning.html).
- Added `summaries` feature to `igxGrid`, enabled on a per-column level. **Grid summaries** gives you a predefined set of default summaries, depending on the type of data in the column.
    For more detailed information read `igxGrid`'s [ReadMe](https://github.com/IgniteUI/igniteui-angular/blob/master/src/grid/README.md) or see the [official documentation](https://www.infragistics.com/products/ignite-ui-angular/angular/components/grid_summaries.html).
- Added `columnWidth` option to `igxGrid`. The option sets the default width that will be applied to columns that have no explicit width set. For more detailed information read `igxGrid`'s [ReadMe](https://github.com/IgniteUI/igniteui-angular/blob/master/src/grid/README.md)
- Added API to `igxGrid` that allows for vertical remote virtualization. For guidance on how to implement such in your application, please refer to the [official documentation](https://www.infragistics.com/products/ignite-ui-angular/angular/components/grid_virtualization.html)
- Added smooth scrolling for the `igxForOf` directive making the scrolling experience both vertically and horizontally much more natural and similar to a native scroll.
- Added `onCellClick` event.
- `igxForOf` now requires that its parent container's `overflow` is set to `hidden` and `position` to `relative`. It is recommended that its height is set as well so that the display container of the virtualized content can be positioned with an offset inside without visually affecting other elements on the page.
    ```html
    <div style='position: relative; height: 500px; overflow: hidden'>
        <ng-template igxFor let-item [igxForOf]="data" #virtDirVertical
                [igxForScrollOrientation]="'vertical'"
                [igxForContainerSize]='"500px"'
                [igxForItemSize]='"50px"'
                let-rowIndex="index">
                <div style='height:50px;'>{{rowIndex}} : {{item.text}}</div>
        </ng-template>
    </div>
    ```
- Removed the `dirty` local template variable previously exposed by the `igxFor` directive.
- The `igxForRemote` input for the `igxFor` directive is now **deprecated**. Setting the required `totalItemCount` property after receiving the first data chunk is enough to trigger the required functionality.
- the `igx-icon` component can now work with both glyph and ligature-based icon font sets. We've also included a brand new Icon Service, which helps you create aliases for the icon fonts you've included in your project. The service also allows you to define the default icon set used throughout your app.
- Added the option to conditionally disable the `igx-ripple` directive through the `igxRippleDisabled` property.
- Updated styling and interaction animations of the `igx-checkbox`, `igx-switch`, and `igx-radio` components.
- Added `indeterminate` property and styling to the `igx-checkbox` component.
- Added `required` property to the `igx-checkbox`, `igx-radio`, and `igx-switch` components.
- Added `igx-ripple` effect to the `igx-checkbox`, `igx-switch`, and `igx-radio` components. The effect can be disabled through the `disableRipple` property.
- Added the ability to specify the label location in the `igx-checkbox`, `igx-switch`, and `igx-radio` components through the `labelPosition` property. It can either be `before` or `after`.
- You can now use any element as label on the `igx-checkbox`, `igx-switch`, and `igx-radio` components via the aria-labelledby property.
- You can now have invisible label on the `igx-checkbox`, `igx-switch`, and `igx-radio` components via the aria-label property.
- Added the ability to toggle the `igx-checkbox` and `igx-switch` checked state programmatically via `toggle` method on the component instance.
- Added the ability to select an `igx-radio` programmatically via `select` method on the component instance.
- Fixed a bug on the `igx-checkbox` and `igx-radio` components where the click event was being triggered twice on click.
- Fixed a bug where the `igx-checkbox`, `igx-switch`, and `igx-radio` change event was not being triggered on label click.
- `igxМask` directive added
    - `igxМask` provide means for controlling user input and formatting the visible value based on a configurable mask rules. For more detailed information see [`igxMask README file`](https://github.com/IgniteUI/igniteui-angular/blob/master/src/directives/mask/README.md)
- `igxInputGroup` component added - used as a container for the `igxLabel`, `igxInput`, `igxPrefix`, `igxSuffix` and `igxHint` directives.
- `igxPrefix` directive added - used for input prefixes.
- `igxSuffix` directive added - used for input suffixes.
- `igxHint` directive added - used for input hints.
- `igxInput` directive breaking changes:
    - the directive should be wrapped by `igxInputGroup` component
    - `IgxInputGroupModule` should be imported instead of `IgxInputModule`
- `igxExcelExportService` and `igxCSVExportService` added. They add export capabilities to the `igxGrid`. For more information, please visit the [igxExcelExportService specification](https://github.com/IgniteUI/igniteui-angular/wiki/IgxExcelExporterService-Specification) and the [igxCSVExportService specification](https://github.com/IgniteUI/igniteui-angular/wiki/CSV-Exporter-Service-Specification).
- **General**
    - Added event argument types to all `EventEmitter` `@Output`s. #798 #740
    - Reviewed and added missing argument types to the following `EventEmitter`s
        - The `igxGrid` `onEditDone` now exposes arguments of type `IGridEditEventArgs`. The arguments expose `row` and `cell` objects where if the editing is performed on a cell, the edited `cell` and the `row` the cell belongs to are exposed. If row editing is performed, the `cell` object is null. In addition the `currentValue` and `newValue` arguments are exposed. If you assign a value to the `newValue` in your handler, then the editing will conclude with the value you've supplied.
        - The `igxGrid` `onSelection` now correctly propagates the original `event` in the `IGridCellEventArgs`.
    - Added `jsZip` as a Peer Dependency.
- `primaryKey` attribute added to `igxGrid`
    - `primaryKey` allows for a property name from the data source to be specified. If specified, `primaryKey` can be used instead of `index` to indentify grid rows from the `igxGrid.rowList`. As such, `primaryKey` can be used for selecting rows for the following `igxGrid` methods - `deleteRow`, `updateRow`, `updateCell`, `getCellByColumn`, `getRowByKey`
    - `primaryKey` requires all of the data for the specified property name to have unique values in order to function as expected.
    - as it provides a unique identifier for each data member (and therefore row), `primaryKey` is best suited for addressing grid row entries. If DOM virtualization is in place for the grid data, the row `index` property can be reused (for instance, when filtering/sorting the data), whereas `primaryKey` remains unique. Ideally, when a persistent reference to a row has to be established, `primaryKey` should be used.
- **Theming**
    - Added a `utilities` module to the theming engine to allow for easier import of theming functions and mixins, such as igx-color, igx-palette, igx-elevation, etc. To import the utilities do ```@import '~igniteui-angular/core/styles/themes/utilities';```

## 5.2.1
- `hammerjs` and `@types/hammerjs` are removed from `peerDependencies` and were added as `dependencies`. So if you are using Igniteui-Angular version 5.2.1 or above it is enough to run `npm install igniteui-angular` in your project for getting started. For more detailed information see [`Ignite UI for Angular Getting Started`](https://www.infragistics.com/products/ignite-ui-angular/getting-started)
- `web-animations-js` is added as Peer Dependency.
- `Theming` bug fixes and improvements.
- Use the following command to generate `Ignite UI for Angular Themes` documentation - `npm run build:docs`. Navigate to `dist/docs/sass` and open `index.html` file.

## 5.2.0
- `igxForOf` directive added
    - `igxForOf` is now available as an alternative to `ngForOf` for templating large amounts of data. The `igxForOf` uses virtualization technology behind the scenes to optimize DOM rendering and memory consumption. Virtualization technology works similar to Paging by slicing the data into smaller chucks which are swapped from a container viewport while the user scrolls the data horizontally/vertically. The difference with the Paging is that virtualization mimics the natural behavior of the scrollbar.
- `igxToggle` and `igxToggleAction` directives added
    - `igxToggle` allows users to implement toggleable components/views (eg. dropdowns), while `igxToggleAction` can control the
      `igxToggle` directive. Refer to the official documentation for more information.
    - `igxToggle` requires `BrowserAnimationsModule` to be imported in your application.
- [`Ignite UI for Angular Theming`](https://www.infragistics.com/products/ignite-ui-angular/angular/components/themes.html) - comprehensive set of **Sass** functions and mixins will give the ability to easily style your entire application or only certain parts of it.
    - Previously bundled fonts, are now listed as external dependencies. You should supply both the [Material Icons](http://google.github.io/material-design-icons/) and [Titillium Web](https://fonts.google.com/selection?selection.family=Titillium+Web:300,400,600,700) fonts yourself by either hosting or using CDN.
- `igx-grid` changes
    - The component now uses the new `igxForOf` directive to virtualize its content both vertically and horizontally dramatically improving performance for applications displaying large amounts of data.
    - Data-bound Input property `filtering` changed to `filterable`:

    ```html
    <igx-grid [data]="data">
        <igx-column [field]="'ReleaseDate'" [header]="'ReleaseDate'"
            [filterable]="true" dataType="date">
        </igx-column>
    </igx-grid>
    ```

    - @HostBinding `min-width` added to `IgxGridCellComponent` and `IgxGridHeaderCell`
    - The IgxGridCellComponent no longer has a value setter, but instead has an `update` modifier.

    ```html
    <ng-template igxCell let-cell="cell">
        {{ cell.update("newValue") }}
    </ng-template>
    ```
    - Class `IgxGridFiltering` renamed to `IgxGridFilteringComponent `
    - The grid filtering UI dropdowns are now controlled by the `igxToggle` directive.
      - Make sure to import `BrowserAnimationsModule` inside your application module as `igxToggle` uses animations for state transition.
    - `state` input
        - filtering expressions and sorting expressions provided
    - Removed `onCellSelection` and `onRowSelection` event emitters, `onSelection` added instead.
    - Removed `onBeforeProcess` event emitter.
    - Removed `onMovingDone` event emitter.
    - Removed methods `focusCell` and `focusRow`.
    - Renamed method `filterData` to `filter`.
    - New methods `filterGlobal` and `clearFilter`.
    - New method `clearSort`.
    - Renamed method `sortColumn` to `sort`.
    - New Input `sortingIgnoreCase` - Ignore capitalization of words.
- `igx-navigation-drawer` changes
    - `NavigationDrawer` renamed to `IgxNavigationDrawerComponent`
    - `NavigationDrawerModule` renamed to `IgxNavigationDrawerModule`
    - `IgxNavigationDirectives` renamed to `IgxNavigationModule`
    - `NavigationService` renamed to `IgxNavigationService`
    - `NavigationToggle` renamed to `IgxNavigationToggleDirective`
    - `NavigationClose` renamed to `IgxNavigationCloseDirective`
    - Content selector `ig-drawer-content` replaced with `<ng-template igxDrawer>`
    - Content selector `ig-drawer-mini-content` replaced with `<ng-template igxDrawerMini>`
    - CSS class `ig-nav-drawer-overlay` renamed to `igx-nav-drawer__overlay`
    - CSS class `ig-nav-drawer` renamed to `igx-nav-drawer`
- `igxInput` changes
    - CSS class `ig-form-group` to `igx-form-group`
- `igxBadge` changes
    - From now on, the Badge position is set by css class, which specifies an absolute position as well as top/bottom/left/right properties. The Badge position input should not be used.
- `igx-avatar` changes
    - [Initials type avatar is using SVG element from now on](https://github.com/IgniteUI/igniteui-angular/issues/136)
- `igx-calendar` changes
    - `formatViews` - Controls whether the date parts in the different calendar views should be formatted according to the provided `locale` and `formatOptions`.
    - `templating` - The **igxCalendar** supports now templating of its header and subheader parts.
    - `vertical` input - Controls the layout of the calendar component. When vertical is set to `true` the calendar header will be rendered to the side of the calendar body.

- `igx-nav-bar` changes
    -   Currently `isActionButtonVisible` resolves to `false` if actionButtonIcon is not defined.
- `igx-tab-bar` changes
    - custom content can be added for tabs

    ```html
    <igx-bottom-nav>
        <igx-tab-panel>
            <ng-template igxTab>
                <igx-avatar initials="T1">
                </igx-avatar>
            </ng-template>
            <h1>Tab 1 Content</h1>
        </igx-tab-panel>
    </igx-bottom-nav>
    ```

- `igx-scroll` component deleted
    - `igx-scroll` component is not available anymore due newly implemented `igxForOf` directive.

- [`igx-list` changes](https://github.com/IgniteUI/igniteui-angular/issues/528)
    - `igxEmptyList` directive added
        The list no longer has `emptyListImage`, `emptyListMessage`, `emptyListButtonText`, `emptyListButtonClick` and `hasNoItemsTemplate` members.
        Instead of them, the `igxEmptyListTemplateDirective` can be used for templating the list when it is empty (or use the default empty template).
        ```html
        <igx-list>
            <ng-template igxEmptyList>
                <p>My custom empty list template</p>
            </ng-template>
        </igx-list>
        ```
    - `onItemClicked` event emitter added
        ```html
        <igx-list (onItemClicked)="itemClicked()">
            <igx-list-item>Item 1</igx-list-item>
            <igx-list-item>Item 2</igx-list-item>
            <igx-list-item>Item 3</igx-list-item>
        </igx-list>
        ```
    - Removed `emptyListImage` property from `IgxListComponent`.
    - Removed `emptyListMessage` property from `IgxListComponent`.
    - Removed `emptyListButtonText` property from `IgxListComponent`.
    - Removed `emptyListButtonClick` event emitter from `IgxListComponent`.
    - Removed `hasNoItemsTemplate` property from `IgxListComponent`.
    - Removed `options` property from `IgxListItemComponent`.
    - Removed `left` property from `IgxListItemComponent`.
    - Removed `href` property from `IgxListItemComponent`.
    - New `emptyListTemplate` input for `IgxListComponent`.
    - New `onItemClicked` event emitter for `IgxListComponent`.
    - New `role` property for `IgxListComponent`.
    - New `innerStyle` property for `IgxListComponent`.
    - New `role` property for `IgxListItemComponent`.
    - New `element` property for `IgxListItemComponent`.
    - New `list` property for `IgxListItemComponent`.
    - New `headerStyle` property for `IgxListItemComponent`.
    - New `innerStyle` property for `IgxListItemComponent`.

- [Renaming and restructuring directives and components](https://github.com/IgniteUI/igniteui-angular/issues/536) based on the [General Angular Naming Guidelines](https://angular.io/guide/styleguide#naming):
    - `IgxAvatar` renamed to `IgxAvatarComponent`
    - `IgxBadge` renamed to `IgxBadgeComponent`
    - `IgxButton` renamed to `IgxButtonDirective`
    - `IgxButtonGroup` renamed to `IgxButtonGroupComponent`
    - `IgxCardHeader` renamed to `IgxCardHeaderDirective`
    - `IgxCardContent` renamed to `IgxCardContentDirective`
    - `IgxCardActions` renamed to `IgxCardActionsDirective`
    - `IgxCardFooter` renamed to `IgxCardFooterDirective`
    - `IgxCarousel` renamed to `IgxCarouselComponent`
    - `IgxInput` renamed to `IgxInputModule`
    - `IgxInputClass` renamed to `IgxInputDirective`
    - `IgxCheckbox` renamed to `IgxCheckboxComponent`
    - `IgxLabel` renamed to `IgxLabelDirective`
    - `IgxIcon` renamed to `IgxIconComponent`
    - `IgxList` renamed to `IgxListComponent`
    - `IgxListItem` renamed to `IgxListItemComponent`
    - `IgxSlide` renamed to `IgxSlideComponent`
    - `IgxDialog` renamed to `IgxDialogComponent`
    - `IgxLayout` renamed to `IgxLayoutModule`
    - `IgxNavbar` renamed to `IgxNavbarComponent`
    - `IgxCircularProgressBar` renamed to `IgxCircularProgressBarComponent`
    - `IgxLinearProgressBar ` renamed to `IgxLinearProgressBarComponent`
    - `IgxRadio` renamed to `IgxRadioComponent`
    - `IgxSlider` renamed to `IgxSliderComponent`
    - `IgxSnackbar` renamed to `IgxSnackbarComponent`
    - `IgxSwitch ` renamed to `IgxSwitchComponent`
    - `IgxTabBar` renamed to `IgxBottomNavComponent`
    - `IgxTabPanel` renamed to `IgxTabPanelComponent`
    - `IgxTab` renamed to `IgxTabComponent`
    - `IgxToast` renamed to `IgxToastComponent`
    - `IgxLabelDirective` moved inside `../directives/label/` folder
    - `IgxInputDirective` moved inside `../directives/input/` folder
    - `IgxButtonDirective` moved inside `../directives/button/` folder
    - `IgxLayoutDirective` moved inside `../directives/layout/` folder
    - `IgxFilterDirective` moved inside `../directives/filter/` folder
    - `IgxDraggableDirective` moved inside `../directives/dragdrop/` folder
    - `IgxRippleDirective` moved inside `../directives/ripple/` folder
    - Folder `"./navigation/nav-service"` renamed to `"./navigation/nav.service"`
<|MERGE_RESOLUTION|>--- conflicted
+++ resolved
@@ -3,17 +3,12 @@
 All notable changes for each version of this project will be documented in this file.
 
 ## 6.2.0
-<<<<<<< HEAD
--`igxGrid`:
-- A new boolean `hideGroupedColumns` input controls whether the grouped columns should be hidden as well (defaults to false).
-- **Breaking change** `cellClasses` input on `IgxColumnComponent` now accepts an object literal to allow conditional cell styling.
-=======
 - `igxIcon`:
     - **Breaking change** `glyphName` property is removed from `IgxIconComponent`. This means that the icon name should be explicitly defined between the opening and closing tags.
     - Added support for custom SVG icons.
 - `igxGrid`:
+    - A new boolean `hideGroupedColumns` input controls whether the grouped columns should be hidden as well (defaults to false).
     - **Breaking change** `cellClasses` input on `IgxColumnComponent` now accepts an object literal to allow conditional cell styling.
->>>>>>> 15e4e303
 - `igx-datePicker` selector is deprecated. Use `igx-date-picker` selector instead.
 - `igxOverlay`:
     - `OverlaySettings` now also accepts an optional `outlet` to specify the container where the overlay should be attached.
