# Ignite UI for Angular Change Log

All notable changes for each version of this project will be documented in this file.
<<<<<<< HEAD

## 8.0.0

- `IgxGrid`, `IgxTreeGrid`, `IgxHierarchicalGrid`
    - **Breaking Change** The **condition** parameter of the `filterGlobal` method is no longer optional. When the filterGlobal method is called with an invalid condition, it will not clear the existing filters for all columns.

=======
## 8.0.0
- `IgxCombo`: Removed the following deprecated (since 6.2.0) template selectors:
    - `#emptyTemplate`
    - `#headerTemplate`
    - `#footerTemplate`
    - `#itemTemplate`
    - `#addItemTemplate`
    - `#headerItemTemplate`
- `igxTimePicker` and `igxDatePicker`
    - `openDialog()` now has an optional `[target: HTMLElement]` parameter. It's used in `mode="dropdown"` and the drop down container is positioned according to the provided target.
    - The custom drop down template target is no longer marked with `#dropDownTarget`, instead it's provided as an `HTMLElement` to the `openDialog()` method.
    - By default, the `igxDatePicker` drop down target is changed from the `igxInput` element to the `igxInputGroup` element.
    - `onClosing` event is added.
    - **Breaking Change** `onOpen` event is renamed to `onOpened`.
    - **Breaking Change** `onClose` event is renamed to `onClosed`.
    - **Behavioral Change** - action buttons are now available in the dropdown mode.
    - **Feature** `igxDatePicker` and `igxTimePicker` now provide the ability for adding custom action buttons. Read up more information in [igxDatePicker ReadMe](https://github.com/IgniteUI/igniteui-angular/tree/master/projects/igniteui-angular/src/lib/date-picker/README.md) or [igxTimePicker ReadMe](https://github.com/IgniteUI/igniteui-angular/tree/master/projects/igniteui-angular/src/lib/time-picker/README.md)
- `IgxToggleAction` / `IgxTooltip`: Removed the deprecated `closeOnOutsideClick` Input that has been superseded by `overlaySettings` in 6.2.0.

- `IgxList` - The list component has been refactored. It now includes several new supporting directives:
    - `igxListThumbnail` - Use it to mark the target as list thumbnail which will be automatically positioned as a first item in the list item;
    - `igxListAction` - Use it to mark the target as list action which will be automatically positioned as a last item in the list item;
    - `igxListLine` - Use it to mark the target as list content which will be automatically positioned between the thumbnail and action;
    - `igxListLineTitle` - Use it to mark the target as list title which will be automatically formatted as a list-item title;
    - `igxListLineSubTitle` - Use it to mark the target as list subtitle which will be automatically formatted as a list-item subtitle;

    ```html
        <igx-list>
            <igx-list-item [isHeader]="true">List items</igx-list-item>
            <igx-list-item>
              <igx-avatar igxListThumbnail></igx-avatar>
              <h1 igxListLineTitle>List item title</h1>
              <h3 igxListLineSubTitle>List item subtitle</h3>
              <igx-icon igxListAction>info</igx-icon>
            </igx-list-item>
        </igx-list>

        <igx-list>
          <igx-list-item [isHeader]="true">List items</igx-list-item>
          <igx-list-item>
            <igx-avatar igxListThumbnail></igx-avatar>
            <span igxListLine>Some content</span>
            <igx-icon igxListAction>info</igx-icon>
          </igx-list-item>
        </igx-list>
    ```

## 7.3.4
- `IgxGrid` - summaries
    - `clearSummaryCache()` and `recalculateSummaries()` methods are now removed from the IgxGrid API, beacause they are no longer needed; summaries are updated when some change is perform and the summary cache is cleared automatically when needed;
- `IgxGrid`, `IgxTreeGrid`, `IgxHierarchicalGrid`
    - **Breaking Change** The **condition** parameter of the `filterGlobal` method is no longer optional. When the filterGlobal method is called with an invalid condition, it will not clear the existing filters for all columns.

### New feature
- `igxSlider` - exposing new `labels` property accepting a collection of literal values that become equally spread over the slider, by placing each element as a thumb label.
- `igxSlider` - deprecate **isContiunous** property.
- `IgxChip`
    - `hideBaseOnDrag` input is added that allow the chip base that stays at place to be visible while dragging it.
    - `animateOnRelease` input is added that allows to disable the animation that returns the chip when the chip is released somewhere.

- `igxTimePicker` changes
    - `onClosing` event is added.
    - **Breaking Change** `onOpen` event is renamed to `onOpened`.
    - **Breaking Change** `onClose` event is renamed to `onClosed`.
    - **Behavioral Change** - action buttons are now available in the dropdown mode.
    - **Feature** `IgxTimePickerComponent` now provides the ability for adding custom action buttons. Read up more information in the [ReadMe](https://github.com/IgniteUI/igniteui-angular/tree/master/projects/igniteui-angular/src/lib/time-picker/README.md)

- `igxDatePicker` changes
    - `onClosing` event is added.
    - **Breaking Change** `onOpen` event is renamed to `onOpened`.
    - **Breaking Change** `onClose` event is renamed to `onClosed`.
    - **Behavioral Change** - action buttons are now available in the dropdown mode.
    - **Feature** `IgxDatePickerComponent` now provides the ability for adding custom action buttons. Read up more information in the [ReadMe](https://github.com/IgniteUI/igniteui-angular/tree/master/projects/igniteui-angular/src/lib/date-picker/README.md)

- Excel-Style Filtering and Quick Filtering user interfaces now display the date picker's calendar in a dropdown.
- `IgxCard` - The card component has been refactored. It now includes several new supporting components/directives:
    - `igxCardHeaderTitle` - tag your headings placed in the `igx-card-header` container to be displayed as a card title;
    - `igxCardHeaderSubtitle` - tag your headings placed in the `igx-card-header` container to be displayed as a card subtitle;
    - `igxCardThumbnail` - tag anything placed in the `igx-card-header` as a thumb to be placed to the left of your titles;
    - `igx-card-header` - the card header can now detect and automatically position `igx-avatar`s placed in it;
    - `igx-card-media` - wrap images or videos that will be automatically sized for you;
    - `igx-card-actions` - the card actions can now detect and automatically position all `igxButton`s placed in it;
    - The card has a new `type` property. It can be set to `outlined` to get the new outlined card look;
    - The card has a new `horizontal` property. When set to true, the layout will become horizontally aligned;
- New Directive `igx-divider` - The igx-divider is a thin, configurable line that groups content in lists and layouts.

### Bug Fixing
- igx-input: Top of Japanese characters get cut off in Density Compact mode #4752
- When no condition is provided, filter() method of grid throws undescriptive error #4897
- [IE11][igx-grid][MRL] header cell is not row-spanned. #4825
- Select's label is positioned incorrectly #4236
- [igx-grid] Filtering row's chips area is not resized when resizing window. #4906
- `hideGroupedColumns` hides the whole MRL group #4714
- An error is returned when changing rowEditable input and a cell is opened in edit mode #4950
- Row editing border style is not applied correctly for the first record when there is grouping #4968
- Cell navigation does not work along with Multi Row Layout group #4708
- When no condition is provided, filter() method of grid throws undescriptive error #4897
- In slider with type Range when change the lower value to be equal or greater than the upper the range is not correct #4562
- When change the slider type at run time the slider is not updated correctly #4559
- Range Slider Thumps collapsing #2622
- Angular httpinterceptor(jwt token header) not working after importing IgxTreeGridModule in lazy loaded module #4285
- [igx-grid] "quick clicking twice resizer " can sometimes lead to unable to sort. #4858
- TimePicker "hour mode" #4679

## 7.3.3

- `igx-core()` now includes some styles for printing layout.
In order to turn them off, you need to pass an argument and set it to `false`
    ```
        @include igx-core($print-layout: false);
    ```

- `Pager`
    - **Behavioral Change** - The pager is now hidden when there are no records in the grid.

### Bug fixes
- Row editing styles are not applied correctly within multi row layout grid #4859
- Provide a way to animate row drag, when it is released #4775
- There is lag on checking/unchecking an item in an Excel Style Filter with a lot of items #4862
- Make dragIndicatorIconTemplate @ContentChild in the igxHierarchicalGrid #4769
- Add PostDeploy.ps1 script into the repo #4887
- Provide a way to animate row drag, when it is released #4775
- Feature-request: IgxGrid improve Printing Experience #1995
- When column is scrolled and open excel filter, its position is not correct #4898
- IgxCombo is not properly clearing subscription #4928
- "(Blanks)" appears unchecked on reopening the ESF UI if the underlying value is an empty string. #4875
- [igx-tree-grid] loading indicator not shown in IE11 #4754
- Filtering conditions drop down does not behave consistently when the button that opens it is clicked multiple times #4470

## 7.3.2

### Bug Fixes
- Time picker component fails on dropdown mode in combination with igxTimePickerTemplate modifications #4656
- In IE11 when chips length is bigger then filter row scrolls position is not correct #4699
- Not able to change filter option in excel style filter. #4347
- [igx-grid] rendering performance becomes extremely poor when binding data after initialization. #4839
- Group comparer is not taken into consideration when column is dragged to grouped area #4663

>>>>>>> d9523d1d
## 7.3.1
`igx-core()` now includes some styles for printing layout. In order to turn them off, you need to pass an argument and set it to `false`

```
@include igx-core($print-layout: false);
```
- `IgxGrid` Custom keyboard navigation
    - `onFocusChange` event is deprecated.
    - `onGridKeydown` event is exposed which is emitted when `keydown` is triggered over element inside grid's body
    - `navigateTo` method allows you to navigate to a position in the grid based on provided `rowindex` and `visibleColumnIndex`, also to execute a custom logic over the target element through a callback function that accepts `{ targetType: GridKeydownTargetType, target: Object }`
    - `getNextCell` returns `ICellPosition` which defines the next cell, according to the current position, that match specific criteria. You can pass callback function as a third parameter of `getPreviousCell` method
    - `getPreviousCell` returns `ICellPosition` which defines the previous cell, according to the current position, that match specific criteria. You can pass callback function as a third parameter of `getPreviousCell` method.

### Bug fixes
- The ESF animations for opening and closing do not work #4834
- IgxButtonGroup does not respect compact styles #4840
- Not able to change filter option in excel style filter. #4347
- Broken links enhancements #4830
- rowDraggable is applied to grids from all hierarchical levels in hierarchical grid #4789
- [igx-grid][IE11] filtering problems with IME mode. #4636
- Filtering operation crashes when applying filter on a column with many unique values. #4723
- Emit onColumnVisibilityChanged when hiding a column through ESF UI. #4765 #4792
- onColumnVisibilityChanged event is not fired when hiding a column through ESF. #4765
- "Select All" should not be treated as a match when searching. #4020
- Opening the ESF dialog throws an error #4737
- Recalculate igxfor sizes for excel style search list on after view init #4804
- igx-grid: Incorrect height calculation when setting height in percent and binding empty data. #3950
- When grid width is less than 400px and open filter row the arrows for chips are previewed #4700
- Canceling onRowDragStart leaves the drag ghost in the DOM #4802

## 7.3.0

### Features
- `igxGrid`
    - **Feature** `igxGridComponent` now supports [Multi Row Layouts](https://github.com/IgniteUI/igniteui-angular/wiki/Grid---Multi-Row-Layout). It is configured with the newly added `IgxColumnLayoutComponent` and the columns in it. `IgxColumnComponent` now expose four new fields to determine the size and the location of the field into the layout:
        - [`colStart`](https://www.infragistics.com/products/ignite-ui-angular/docs/typescript/latest/classes/igxcolumncomponent.html#colstart) - column index from which the field is starting. This property is **mandatory**.
         - [`rowStart`](https://www.infragistics.com/products/ignite-ui-angular/docs/typescript/latest/classes/igxcolumncomponent.html#rowstart) - row index from which the field is starting. This property is **mandatory**.
         - [`colEnd`](https://www.infragistics.com/products/ignite-ui-angular/docs/typescript/latest/classes/igxcolumncomponent.html#colend) - column index where the current field should end. The amount of columns between colStart and colEnd will determine the amount of spanning columns to that field. This property is **optional**. If not set defaults to `colStart + 1`.
         - [`rowEnd`](https://www.infragistics.com/products/ignite-ui-angular/docs/typescript/latest/classes/igxcolumncomponent.html#rowend) - row index where the current field should end. The amount of rows between rowStart and rowEnd will determine the amount of spanning rows to that field. This property is **optional**. If not set defaults to `rowStart + 1`.
         ```html
        <igx-column-layout>
             <igx-column [rowStart]="1" [colStart]="1" field="Country"></igx-column>
             <igx-column [rowStart]="1" [colStart]="2" field="City"></igx-column>
             <igx-column [rowStart]="2" [colStart]="1" [colEnd]="3" field="Address"></igx-column>
        </igx-column-layout>
        ```
- `igxGrid`, `igxTreeGrid`, `igxHierarchicalGrid`
    - **Feature** Grid components now supports [Grid Row Dragging ](https://github.com/IgniteUI/igniteui-angular/wiki/Row-Dragging). It lets users pass the data of a grid record on to another surface, which has been configured to process/render this data. It can be enabled by using the `rowDraggable` input of the grid.

    - **Feature** The Excel Style Filter dialog and its sub-dialogs now have a display density based on the `displayDensity` input of their respective grid.
- `igxTreeGrid`
    - **Feature** The `IgxTreeGridComponent` now supports loading child rows on demand using the newly added `loadChildrenOnDemand` and `hasChildrenKey` input properties.
- `IgxListComponent`
    - **Feature** The `IgxListComponent` now provides the ability to choose a display density from a predefined set of options: **compact**, **cosy** and **comfortable** (default one). It can be set by using the `displayDensity` input of the list.
- `igxButton`
    - **Feature** The `igxButton` now provides the ability to choose a display density from a predefined set of options: **compact**, **cosy** and **comfortable** (default one). It can be set by using the `displayDensity` input of the button directive.
- `igxButtonGroup`
    - **Feature** The `igxButtonGroup` now provides the ability to choose a display density from a predefined set of options: **compact**, **cosy** and **comfortable** (default one). It can be set by using the `displayDensity` input of the button group. The buttons within the group will have the same density as the button group. If a button has the `displayDensity` set in the template, it is not changed by the density of the group where the button is placed.
- `igxGrid`, `igxTreeGrid`, `igxHierarchicalGrid`
    - **Feature** The Excel Style Filter dialog and its sub-dialogs now have a display density based on the `displayDensity` input of their respective grid.
- `IgxDropDown`
    - now supports virtualized items. Use in conjunction with `IgxForOf` directive, with the following syntax, to display very large list of data:
    ```html
    <igx-drop-down>
        <div class="wrapping-div">
            <igx-drop-down *igxFor="let item of localItems; index as index; scrollOrientation: 'vertical'; containerSize: itemsMaxHeight; itemSize: itemHeight;"
            [value]="item" [index]="index">
                {{ item.data }}
            </igx-drop-down>
        </div>
    </igx-drop-down>
    ```

### Bug Fixes
- Grid remains in pending state after commiting row edit w/o changes #4680
- Filter condition dropdown is not closed on tab navigation #4612
- When filter row is opened navigating with shift and tab on first cell does not selects the cancel button #4537
- Focus is not moved from the filter row to the summary row when the grid has no records #4613
- igx-carousel problem with lost focus #4292
- List items are shifted down on search if the list was scrolled down beforehand. #4645
- [igx-grid] some cells are not rendered when resizing window. #4568
- [igx-grid] after being grouped then resized, horizontal scrolling causes column header misalignment with data cell #4648
- Cells content is misaligned when group by a column and scroll horizontal #4720
- When hide/show columns the grid has empty space #4505

## 7.2.12

- `IgxGrid`, `IgxTreeGrid`, `IgxHierarchicalGrid`
    - **Breaking Change** The **condition** parameter of the `filterGlobal` method is no longer optional. When the filterGlobal method is called with an invalid condition, it will not clear the existing filters for all columns.

- `IgxGrid` - summaries
    - `clearSummaryCache()` and `recalculateSummaries()` methods are now removed from the IgxGrid API, beacause they are no longer needed; summaries are updated when some change is perform and the summary cache is cleared automatically when needed;

### New features
- **igxSlider** - exposing new `labels` property accepting a collection of literal values that become equally spread over the slider, by placing each element as a thumb label.
- **igxSlider** - deprecate **isContiunous** property.

### Bug Fixes
- In slider with type Range when change the lower value to be equal or greater than the upper the range is not correct #4562
- When change the slider type at run time the slider is not updated correctly #4559
- Range Slider Thumps collapsing #2622
- When no condition is provided, filter() method of grid throws undescriptive error #4897
- [igx-grid] Filtering row's chips area is not resized when resizing window. #4906
- Add PostDeploy.ps1 script into the repo #4887
- An error is returned when a row is opened in edit mode and click to search the next item #4902
- [igx-grid] "quick clicking twice resizer " can sometimes lead to unable to sort. #4858
- Child summaries disappears when edit a cell and press tab on click on cell in same row when rowEditable is true #4949
- When no condition is provided, filter() method of grid throws undescriptive error #4897

## 7.2.11

### Bug fixes
- When column is scrolled and open excel filter, its position is not correct #4898
- "(Blanks)" appears unchecked on reopening the ESF UI if the underlying value is an empty string. #4875
- There is lag on checking/unchecking an item in an Excel Style Filter with a lot of items #4862
- Group comparer is not taken into consideration when column is dragged to grouped area #4663
- Filtering conditions drop down does not behave consistently when the button that opens it is clicked multiple times #4470

## 7.2.10

### Features
- Condense grid summaries #4694

### Bug Fixes
- When grid width is less than 400px and open filter row the arrows for chips are previewed #4700
- Time picker component fails on dropdown mode in combination with igxTimePickerTemplate modifications #4656
- In IE11 when chips length is bigger then filter row scrolls position is not correct #4699
- The ESF animations for opening and closing do not work #4834
- Not able to change filter option in excel style filter. #4347
- [igx-grid] rendering performance becomes extremely poor when binding data after initialization. #4839

## 7.2.9
`igx-core()` now includes some styles for printing layout.
In order to turn them off, you need to pass an argument and set it to `false`

```
 @include igx-core($print-layout: false);
```

- `Pager`
    - **Behavioral Change** - The pager is now hidden when there are no records in the grid.

### Bug fixes
- ElasticPositionStrategy should resize shown element with Center/Middle directions #4564
- onColumnVisibilityChanged event is not fired when hiding a column through ESF. #4765
- Filtering operation crashes when applying filter on a column with many unique values. #4723
- "Select All" should not be treated as a match when searching. #4020
- igx-grid: Incorrect height calculation when setting height in percent and binding empty data. #3950
- Error is thrown when press escape in the filter row #4712
- Opening the ESF dialog throws an error #4737
- [igx-grid][IE11] "Error: ViewDestroyedError: Attempt to use a destroyed view: detectChanges" is thrown when closing filtering row. #4764
- [igx-grid] some cells don't go into edit state or selected state when resizing window. #4746
- igx-tree-grid when no data in grid pagination shows wrong #4666
- ElasticPositionStrategy should resize shown element with Center/Middle directions #4564
- ESF custom dialog new filter not fully visible #4639
- igx-grid: row virtualization doesn't work when setting height in percent if you fetch and bind data after initial rendering. #3949
- Grid height is calculated wrongly as grid width narrows #4745
- [igx-grid][IE11] filtering problems with IME mode. #4636

## 7.2.8
- `IgxGrid` Custom keyboard navigation
    - `onFocusChange` event is deprecated.
    - `onGridKeydown` is exposed. The event will emit
    `IGridKeydownEventArgs { targetType: GridKeydownTargetType; target: Object; event: Event; cancel: boolean; }`
    - `navigateTo(rowIndex: number, visibleColumnIndex: number, callback({targetType, target: Object }))` - this method allows you to navigate to a position in the grid based on provided `rowindex` and `visibleColumnIndex`;
    - `getNextCell(currentRowIndex, currentvisibleColumnIndex, callback(IgxColumnComponent))` - returns `{ rowIndex, visibleColumnIndex }` which defines the next cell, that match specific criteria according to the current position
    - `getPreviousCell(currentRowIndex, currentvisibleColumnIndex, callback(IgxColumnComponent))` - returns `{ rowIndex, visibleColumnIndex }` which defines the previous cell, that match specific criteria according to the current position

### Bug Fixes
- Grid remains in pending state after commiting row edit w/o changes #4680
- Filter condition dropdown is not closed on tab navigation #4612
- When filter row is opened navigating with shift and tab on first cell does not selects the cancel button #4537
- Focus is not moved from the filter row to the summary row when the grid has no records #4613
- igx-carousel problem with lost focus #4292
- List items are shifted down on search if the list was scrolled down beforehand. #4645
- [igx-grid] some cells are not rendered when resizing window. #4568
- [igx-grid] after being grouped then resized, horizontal scrolling causes column header misalignment with data cell #4648
- Cells content is misaligned when group by a column and scroll horizontal #4720
- When hide/show columns the grid has empty space #4505

## 7.2.7

### Bug fixes
- Custom filter dialog Excel-Style Filtering does not save the selected operand #4548
- Wrong endEdit call on data operation pipes subscribe #4313
- TreeGrid does not have default loading template #4624
- [igx-grid] Question about resizing behavioral change after v7.2.1. #4610
- [igx-grid] onSelection event comes to emit after ending edit mode. #4625
- Error is thrown when trying to open datepicker with Space key in IE #4495
- DatePicker dropdown overlaps the input when it appears top #4526
- Custom filter dialog of the Excel-style Filtering does not display the selected condition in the correct format #4525
- [igx-grid] group row is duplicated when collapsing all and then expanding a group row. #4650
- Fix scroll wheel tests due to creating wheel event with deltaY sets also wheelDeltaY (PR #4659)
- Update Canonical and HrefLang links for EN and JP environments #4674
- In the Drag and Drop dev sample the background color is not changed in IE and Edge #4597

## 7.2.6
- `igxGrid`
    - **Feature** The `groupsRecords` property now returns the full grouping tree as in 7.1 and also includes the grouping information for all pages.

### Bug Fixes
- Unreadable icon color when icon is used as a tooltip target with dark-theme #4477
- [igx-tabs] Selection indicator is not resized correctly #4420
- Faulty urls in Typescript #4546
- igx-list theme docs #4390
- Filtering conditions drop down does not behave consistently when the button that opens it is clicked multiple times #4470
- Message 'No records found.' is still previewed when reset filter #4484
- The text in the filter column textbox truncates in the igx-grid component #4496
- Excel style filter does not apply the filter when the value is 0 #4483
- When hold arrow up or down key on a month the focus changes to the year #4585
- Putting two circular progress bars results in duplicate IDs #4410
- igxGrid does not clear groupsRecords when all columns get ungrouped #4515

## 7.2.5
- `igxDrop`
    - `onEnter`, `onLeave` and `onDrop` events now have new arguments for `originalEvent`, `offsetX` and `offsetY` relative to the container the igxDrop is instanced.
- `IgxList`
    - **Feature** the `index` property is now an `@Input` and can be assigned by structural directives such as `*igxFor`.
    ```html
        <igx-list>
            <div [style.height]="'480px'" [style.overflow]="'hidden'" [style.position]="'relative'">
                <igx-list-item [index]="i" *igxFor="let item of data; index as i; scrollOrientation: 'vertical'; containerSize: '480px'; itemSize: '48px'">
                    <div>{{ item.key }}</div>
                    <div class="contact__info">
                        <span class="name">{{item.name}}</span>
                    </div>
                </igx-list-item>
            </div>
        </igx-list>
    ```
    - The `items` property now returns the collection of child items sorted by their index if one is assigned. This is useful when the `children` order cannot be guaranteed.
- Excel-Style Filtering and Quick Filtering user interfaces now display the date picker's calendar in a dropdown.
- `IgxCard` - The card component has been refactored. It now includes several new supporting components/directives:
    - `igxCardHeaderTitle` - tag your headings placed in the `igx-card-header` container to be displayed as a card title;
    - `igxCardHeaderSubtitle` - tag your headings placed in the `igx-card-header` container to be displayed as a card subtitle;
    - `igxCardThumbnail` - tag anything placed in the `igx-card-header` as a thumb to be placed to the left of your titles;
    - `igx-card-header` - the card header can now detect and automatically position `igx-avatar`s placed in it;
    - `igx-card-media` - wrap images or videos that will be automatically sized for you;
    - `igx-card-actions` - the card actions can now detect and automatically position all `igxButton`s placed in it;
    - The card has a new `type` property. It can be set to `outlined` to get the new outlined card look;
    - The card has a new `horizontal` property. When set to true, the layout will become horizontally aligned;
- New Directive `igx-divider` - The igx-divider is a thin, configurable line that groups content in lists and layouts.

### Bug Fixes
- Row editing overlay is not visible when grid has either 1 or 2 rows and height is not set. #4240
- Ctrl + Right Arrow is not working in an expanded child grid in 7.2.x #4414
- In EI11 and error is returned when filter by date #4434
- Calendar should be closed when scrolling is initiated #4099
- The sync service for the horizontal virtualization returns invalid cache values in certain scenarios #4460
- Unreadable icon color when icon is used as a tooltip target with dark-theme #4477
- When first tree grid column is with type date the calendar mode is not correct #4457
- When grid is grouped the search does not scroll to the find result #4327
- Calendar should be closed when scrolling is initiated #4099
- [igx-list] IgxListItem.index returns wrong index when igx-list is virtualized by igxForOf #4465
- [igx-grid] groupsRepcords is not updated correctly when grouping/ungrouping. #4479
- Exceptions are thrown by igxHGrid when columns don't have initial width, or it has been set as a percentage #4491
- Change date pickers' mode to 'dropdown' in all filtering UIs. #4493
- The radio-group display cannot be overridden #4402
- Filtered column header goes over the RowSelectors and groups when scroll horizontal #4366
- [igx-grid] description about onColumnMovingEnd is not correct. #4452
- IgxTabs removes custom added class #4508

## 7.2.4
### New feature
- [Multi-cell selection](https://github.com/IgniteUI/igniteui-angular/wiki/Grid-Multi-cell-selection-Specification) - Enables range selection of cells in the grid.

### Grids Performance improvements
- Grid rendering speed
- Grid grouping rendering speed
- Grid vertical scrolling using the scroll arrows
- Grid horizontal scrolling using the scroll arrows
- Grid cell focusing time
- Typing a character in an inline editor

### Bug fixes
- IgxForOf - Virtual item index with remote data #4455
- If grid has height in %(or no height) and filtering is enabled, then height is not calculated correctly. #4458
- 3rd level child does not scroll with keyboard nav #4447
- When in column group a column is hidden in the excel style filter LEFT and RIGHT buttons are enabled #4412
- Column Moving keydown.escape HostListener needs refactoring #4296
- Hierarchical Grid: scrolled child views remain after the root grid has been destroyed #4440
- When child grids have width in % (or no width) and there is horizontal scrollbar the vertical scrollbar is not visible. #4449
- Opening the Filtering dropdown twice in an igxHierarchicalGrid results in warning messages in the browser console #4436
- for-of init optimizations for grids #4374
- Changing columns dynamically in the Hierarchical Grid resets root column list to contain child columns. #4337
- Cell is not selected on click [IE] #1780
- igx-grid: Uncommitted IME text gets lost when Enter key is pressed in an edit cell template. #4314

## 7.2.3
### Improvements
- `IPinColumnEventArgs` new property - added a new property `isPinned` to the `IPinColumnEventArgs` interface. Now the `onColumnPinning` event emits information whether the column is pinned or unpinned.
- `igxGrid`
    - `igxFilterCellTemplate` directive added that allows retemplating of the filter cell.
    - `IgxColumnComponent` now has `filterCellTemplate` property that can be used to retemplate the filter cell.

### Bug fixes
- Fix auto-generate columns for TreeGrid #4399
- Emiting event when unpinning column #3833
- In Firefox when collapse all groups grid becomes empty #4304
- When transactions are enabled and update a filtered cell there is an error in console #4214
- In IE11 datePicker delete button is not in correct position when open a cell in edit mode #4116
- Refactoring filter cell navigation so that it is handled in the navigation service. Handling special scenarios for hierarchical grid in the hierarchical navigation service. #4267
- Grid: fix sorting in chrome #4397
- An error is returned when add a child for not committed row and summaries are enabled #4317
- Update child summaries correctly when CRUD operations are performed #4408
- Add igxQuickFilterTemplate directive #4377
- Resizing: move resize handle logic in a directive #4378
- No event emitted when column is unpinned #3799
- When update a cell in the grouped column the child summaries are not updated #4324
- Column Group border is misaligned with its children's in some cases #4387
- Expanding last row of HierarchicalGrid via keyboard(Alt + downArrow) leads to cell losing its focus. #4080
- fix(HierarchicalGrid): Moving onGridCreated to be emitted onInit #4370
- Virtualization of grid not working in tab #4329
- When you pin child column the whole group is not pinned #4278

## 7.2.2
### Features
- **Components' Display Type** - All components now have their CSS display property explicitly set on the host element to ensure width, padding, and margins are applied when set directly on the host selectors.
- **Themes**
    - Add support for gradients and images as values for component themes via the component theme functions.
    - `Palettes` - added surface color to the palette. The surface color is used by cards, pickers, dialog windows, etc. as the default background.

### Bug fixes
- fix(tabs): Fix for applying styles to tabs group #4371
- igxInput - add ability to toggle required dynamically #4361
- Select sort button only if default template is used #4372
- Public enumerations should not be constants #4364
- fix(hierarchicalGrid): Fix scrollbar not updated when data for children is loaded after initial load. #4334
- fix(date-picker): Fix for re-templating dropdown date-picker #4325
- Remove ngModel from datepicker #4333
- Scrollbar is not updated when load remote data #4209
- IgxGrid cell edit does not update values (onCellEdit) #4055
- Initial GroupBy performance is poor with many columns grouped #4309
- Components' display type #4316
- Including summary row cells in tab sequence for HierarchicalGrid navigation. #4293
- Surface color #4109
- `headerGroupClasses` is marked as hidden #4276
- Update AutoScrollStrategy to reposition elements outside NgZone #4250
- Optimizing post group pipe for 4309 - 7.2.x #4310
- IgxSelect does not close on Shift+Tab #4164
- clone method should have inheritdoc in all position strategies #4265
- Dialog does not emits close event the second time that is opened and closed #4222
- IgxLabelComponent is hidden #4237
- refactor(button-group): Fix the double borders between the buttons #4092
- Allow gradient/image values as backgrounds in component themes #4218
- Time Picker enhancements #4348

## 7.2.1
- `igxGrid`
    - **Breaking Change** The `groupsRecords` property now only returns the visible tree and does not include groups that are children of collapsed parents.
    - **Feature** Column Hiding and Column Pinning components now expose a `disableFilter` property which allows hiding the filter columns input from the UI.

### Improvements
- igxSelect - select-positioning-strategy code cleanup #4019

### Bug fixes
- Tooltip remains opened after clicking its target #4127
- Can not move a column to left if the previous column is column group #4114
- TextHighlight Directive makes the matching spans bold #4129
- IgxDropDownItem still uses deprecated accessors #4167
- Double click in editMode reverts the cell's value #3985
- Navigation with Ctrl+arrow keys does not work in child grids #4120
- In IE11 and Edge when scroll page the excel filter dialog is not moved #4112
- IgxCalendar overlay, rendered from cell in edit mode, goes outside the grid when scrolling #4205
- When using keyboard navigation the child grid does not scroll to next row when next child is empty. #4153
- selectedIndex doesn't switch tab. #4245
- When the last column is hidden button RIGHT for the last visible column should be disabled #4230
- When excel-style-filtering is enabled and press Shift+tab on first cell the scroll should not be moved #4219
- Can not navigate with tab in filtering row if grid has no horizontal scroll #4111
- ExcelFilterStyle , what is the name of the onClick methods for the apply and cancel button ? onFilteringDone doesnt work here #4248
- When you focus an element from the Excel-Style Filtering List in Chrome a blue boarder appears #4269
- Need ability to remove a column filter that was previously set in the grid #4305
- Keyboard navigation inside summaries for hierarchical grid is not working with Ctrl + arrow keys #4176
- ReadMe links are broken on 7.2.0. release note #4251
- Error when scrolling grid with mouse wheel after closing a dialog window in the page #4232
- Circular progress bar throws error on IE11 #3787
- Issue with export excel/csv from grid #3763
- Setting grid data property manually after initial rendering without binding it to the input is not detected. #4242
- When child grids does not have set height and expand a row in child grid scrollbars are not updated and there is empty space on the grid #4239
- [ng add]: Enabling polyfills step doesn't update properly polyfill.ts generated by Angular CLI v7.3.x. #3967
- When change sorting from the excel filter it is not applied for the grouped column #4119
- When grid is filtered and update a cell summaries are not updated #4211
- [igx-date-picker] igxCalendarHeader and igxCalendarSubheader don't work #4223
- [igx-date-picker] unnecessary suffix "日" to the date part of the calendar. #4224
- igxMonthPicker - arrowdown and arrow up not working correctly inside months view #4190
- In Edge resizing indicators are offset incorrectly #3908
- igx-column-group does not fire onColumnVisibilityChanged #4194

## 7.2.0
- `igxCalendar`
    - `igxCalendar` has been refactored to provide the ability to instantiate each view as a separate component.
    - **Feature** advanced keyboard navigation support has been added. Read up more information in the [ReadMe](https://github.com/IgniteUI/igniteui-angular/tree/master/projects/igniteui-angular/src/lib/calendar/README.md)

- **New component** `IgxMonthPicker`:
    - Provides the ability to pick a specific month. Read up more information in the [ReadMe](https://github.com/IgniteUI/igniteui-angular/tree/master/projects/igniteui-angular/src/lib/calendar/month-picker/README.md)

- **New component** `IgxHierarchicalGrid`:
    - Provides the ability to represent and manipulate hierarchical data in which each level has a different schema. Each level is represented by a component derived from **igx-grid** and supports most of its functionality. Read up more information about the IgxHierarchicalGrid in the official [documentation](https://www.infragistics.com/products/ignite-ui-angular/angular/components/hierarchicalgrid.html) or the [ReadMe](https://github.com/IgniteUI/igniteui-angular/tree/master/projects/igniteui-angular/src/lib/grids/hierarchical-grid/README.md)

- **New component** The `igxSelect` provides an input with dropdown list allowing selection of a single item.
    ```html
    <igx-select #select1 [placeholder]="'Pick One'">
        <label igxLabel>Sample Label</label>
        <igx-select-item *ngFor="let item of items" [value]="item.field">
            {{ item.field }}
        </igx-select-item>
    </igx-select>
    ```

[documentation](https://www.infragistics.com/products/ignite-ui-angular/angular/components/select.html) or the [ReadMe](https://github.com/IgniteUI/igniteui-angular/tree/master/projects/igniteui-angular/src/lib/select/README.md)

- **New directive** `igxAutocomplete` - new directive that provides a way to enhance a text input by showing a panel of suggested options, provided by the developer. More information about the IgxAutocomplete is available in the official [documentation](https://www.infragistics.com/products/ignite-ui-angular/angular/components/autocomplete.html) or the [ReadMe](https://github.com/IgniteUI/igniteui-angular/tree/master/projects/igniteui-angular/src/lib/directives/autocomplete/README.md).

    ```html
    <input igxInput type="text" [igxAutocomplete]="townsPanel" />
    <igx-drop-down #townsPanel>
        <igx-drop-down-item *ngFor="let town of towns" [value]="town">
            {{town}}
        </igx-drop-down-item>
    </igx-drop-down>
    ```

- `igxGrid` now has `isLoading` input property. When enabled will show loading indicator, until the data is available. It can be best utilized for remote scenarios. Another input property `loadingGridTemplate` allows customizing the loading indicator.

    ```html
    <!-- Example -->
    <igx-grid [isLoading]="true" ...>
    </igx-grid>
    ```

    - `Group By`
        - The collapse/expand icons have new orientantion to display the action that will be performed when clicked. When an icon points up clicking on it would result in collapsing the related group row and when it points down clicking on it would expand the group row.
        - The collapse/expand all icons have also been updated to reflect the new group row icons better.
        - Group rows now can be expanded/collapsed using Alt + Arrow Up/Down to reflect the new icons.
    - `filterMode` input added, which determines the filtering ui of the grid. The default value is `quickFilter`. Other possible value is `excelStyle`, which mimics the filtering in Excel with added functionality for column moving, sorting, hiding and pinning.
    - `IgxColumnComponent` now has `disablePinning` property, which determines wether the column can be pinned from
    the toolbar and whether the column pin will be available in the excel style filter menu. The `disableHiding` input will be used to show/hide the column hiding functionality in the menu.
- `igxTreeGrid`
    - The collapse/expand icons have new orientantion to display the action that will be performed when clicked. When an icon points up clicking on it would result in collapsing the related tree grid level and when it points down clicking on it would expand the tree grid level.
    - Expanding/collapsing tree levels can now be performed also by using Alt + Arrow Up/Down to reflect the new icons.
- `IgxColumnComponent`
    - **Breaking Change** the `gridID` property is now **deprecated**. Please, use `column.grid.id` instead.
- `igxCombo`
    - **Breaking Change** `combo.value` is now only a getter.
    - **Feature** added support for templating the default input group of the component. The `igx-combo` now allows for `igx-prefix`, `igx-suffix`,`igx-hint` and `[igxLabel]` components to be passed as `ng-content` and they will be renderer accordingly on the combo's input. Example:
    ```html
        <!-- customize combo input --->
        <igx-combo #myCombo [data]="myGenres">
            ...
            <label igxLabel>Genres</label>
            <igx-prefix><igx-icon>music_note</igx-icon></igx-prefix>
        </igx-combo>
     ```
    - **Feature** the default combo 'clear' and 'toggle' icons can now be templated. Two new directives are added (with selector `[igxComboClearIcon]` and `[igxComboToggleIcon]`). Passing an `ng-template` with one of the directives will overwrite the default conent of the respective icon. Functionality will remain unaffected. Expample:
    ```html
        <!-- customize combo input --->
        <igx-combo #myCombo [data]="myGenres">
            ...
            <ng-template igxComboToggleIcon let-collapsed>
                <igx-icon>{{ collapsed ? 'remove_circle' : 'remove_circle_outline'}}</igx-icon>
            </ng-template>
        </igx-combo>
    ```
- `igxDropDown`
    - `IgxDropDownItemBase` and it's descendants (of which `IgxDropDownItem`) have had their `isSelected` and `isFocused` properties **deprecated**. Instead, use `selected` and `focused` properties.
    - Added an `@Input` for the `index` property (such as the one coming from ngFor) of the `IgxDropDownItem` component. This **deprecates** the automatic index calculation.
    ```html
        <igx-drop-down>
            <igx-drop-down-item *ngFor="let item of items; let i = index" [index]="i">
                {{ item.field }}
            </igx-drop-down-item>
        </igx-drop-down>
    ```
    - **Feature** `IgxDropDownGroupComponent` has been added. It allows for easier grouping of multi-level data, without the need of flattening it. The `igx-drop-down-item-group` tag accepts `igx-drop-down-item`s and displays them in the appropriate grouped fashion.
        ```html
            <igx-drop-down>
                <igx-drop-down-item-group *ngFor="let country of contries" [label]="country.name">
                    <igx-drop-down-item *ngFor="let city of country.cities" [value]='city.refNo'>
                        {{ city.name }}
                    </igx-drop-down-item>
                </igx-drop-down-item-group>
            </igx-drop-down>
        ```
- `Theme Elevations & Shadows` - Components with shadows, set by an elevation level or otherwise, are now fully configurable by the user via schema and/or theme properties. User can also provide a custom elevations set to component themes that support them.
    - **Breaking Change** - The `$search-shadow-color` and `$search-disabled-shadow-color` properties on the `igx-input-group-theme` have been replaced with `$search-resting-shadow` and `$search-disabled-shadow` respectively. Use `ng update` to migrate automatically.
- `IgxTreeGridComponent`
    - We can now search in the treegrid's data by using the `findNext` and the `findPrev` methods and we can clear the search results with the `clearSearch` method.
- `IgxTextHighlightDirective`
    - `IgxTextHighlightDirective.page` input property is **deprecated**. `rowIndex`, `columnIndex` and `page` properties of the `IActiveHighlightInfo` interface are also **deprecated**. Instead, `row` and `column` optional properties are added.
- `igxDragDrop`
    - `dragGhostHost` input property added. Sets the element to which the dragged element will be appended. If not provided, the dragged element is appended to the body.
- `Column Hiding UI`
    - **Behavioral Change** - The UI now hides the columns whose `disableHiding` property is set to true instead of simply disabling them.
- `igxButton` - **New Button Style** - Include [outlined](https://material.io/design/components/buttons.html#outlined-button) button style to support the latest material spec.
- `igxOverlay`:
    - `igxOverlay.attach()` method added. Use this method to obtain an unique Id of the created overlay where the provided component will be shown. Then call `igxOverlay.show(id, settings?)` method to show the component in overlay. The new `attach` method has two overloads:
      - `attach(element: ElementRef, settings?: OverlaySettings): string` - This overload will create overlay where provided `element` will be shown.
      - `attach(component: Type<any>, settings?: OverlaySettings, moduleRef?: NgModuleRef<any>): string` - Creates a `ComponentRef` from the provided `component` class to show in an overlay. If `moduleRef` is provided the service will use the module's `ComponentFactoryResolver` and `Injector` when creating the `ComponentRef` instead of the root ones.
    - `igxOverlay.show(component, settings)` is **deprecated**. Use `igxOverlay.attach()` method to obtain an Id, and then call `igxOverlay.show(id, settings)` method to show a component in the overlay.
    - `IPositionStrategy` exposes new method `clone` that clones the strategy instance with its settings.

- `igx-date-picker`
    - **Feature** Added `dropdown` `mode` to enable the input field value editing and spinning of the date parts as well as displaying a drop down calendar to select a date. Example:
    ```html
      <igx-date-picker #editableDatePicker1 mode="dropdown" [value]="date" format="dd.MM.y" mask="M/d/y">
      </igx-date-picker>
     ```
 **Components roundness**
- Ignite UI for Angular now allows you to change the shape of components by changing their border-radius.

- Here is the list of all components that have roundness functionality:
* _igx-badge_
* _igx-buttongroup_
* _igx-calendar_
* _igx-card_
* _igx-carousel_
* _igx-chip_
* _igx-dialog_
* _igx-drop-down_
* _igx-expansion-panel_
* _igx-input-group_
* _igx-list_
  * _igx-list-item_
* *igx-navdrawe*r
* _igx-snackbar_
* _igx-toast_
* _igxTooltip_

- **Breaking Change**
- The `$button-roundness` property on the `igx-button-theme` have been replaced for each button type with: `$flat-border-radius`,`$raised-border-radius`,`$outline-border-radius`,`$fab-border-radius`, `$icon-border-radius`.
- The`$roundness` property on the `igx-chip-theme` have been replaced with `$border-radius`.
- The`$roundness` property on the `iigx-tooltip-theme` have been replaced with `$border-radius`.

### Bug Fixes
- All initially pinned columns get unpinned if the grid's width is set as a percentage of its parent #3774
- Expanding a group row while at the bottom of the grid throws error #4179
- Grouping expand/collapse all button is not aligned with the row selector checkbox. #4178
- IgxToggleAction logs deprecated message in the console #4126
- IgxCombo - Calling selectItems([]) incorrectly clears the combo selection #4106
- IgxCombo - Clearing item filter sometimes empties drop down list #4000
- IgxCombo - Keyboard navigation ArrowDown stutters on chunk load #3999
- Row editing overlay banner not shown when enter row editing #4117
- IgxToggle open method always tries to get id even when it has one #3971
- Last (right-aligned) column is cut off when no widths are set for the columns #3396
- The selection in the last grid column does not span in the whole cell. #1115
- Last column header is a bit wider than the cells #1230

## 7.1.11
### Improvements
- Row and Cell editing Docs improvements #4055

## 7.1.10
### Features
- Column Hiding and Column Pinning components now expose a `disableFilter` property which allows hiding the filter columns input from the UI.

### Bug Fixes
- Tooltip remains opened after clicking its target #4127
- TextHighlight Directive makes the matching spans bold #4129
- igx-grid: `pinned` property doesn't work when `width` property is set together. #4125
- Double click in editMode reverts the cell's value #3985
- Issue with export excel/csv from grid #3763
- Error when scrolling grid with mouse wheel after closing a dialog window in the page #4232
- Circular progress bar throws error on IE11 #3787
- Setting grid data property manually after initial rendering without binding it to the input is not detected. #4242
- `headerGroupClasses` is marked as hidden #4276
- When you pin child column the whole group is not pinned #4278
- igx-column-group does not fire onColumnVisibilityChanged #4194
- When grid is filtered and update a cell summaries are not updated #4211

## 7.1.9
### Bug Fixes
- igx-grid: Incorrect height calculation when setting height in percent and binding empty data. #3950
- Grid doesn't reflect the applied formatter immediately #3819
- Cannot set chip as selected through API if selectable is false #2383
- IgxCombo - Keyboard navigation in combo with remote data is incorrect #4049
- Setting groupingExpressions run-time has different result than using the UI/methods #3952
- Error on app-shell build in the icon module #4065
- Grid/TreeGrid toolbar dropdowns reopen when trying to close it every other time #4045
- When grid and columns have width in IE the columns are visible outside the grid #3716
- IgxGridToolbarComponent is hidden from the API docs #3974
- igx-grid: row virtualization doesn't work when setting height in percent if you fetch and bind data after initial rendering. #3949
- IgxToggleAction logs deprecated message in the console #4126

## 7.1.8
### Bug Fixes
- Required date picker bound to displayData is shown invalid initially. #3641
- If the columns don't fit the treeGrid viewport, horizontal scrollbar in TreeGrid is gone/disappears #3808
- igxGrid setting autogenerate and groupingExpressions inputs results in errors #3951

## 7.1.7
### Bug fixes
- refactor(card): apply the content color to any text element #3878
- style(linear-bar): Fix text alignment #3862

## 7.1.6
### Bug Fixes
- Calling open() on an already opened IgxDropDown replays the opening animation #3810

## 7.1.5
### Features
- `igxGrid`
    - `Group By`
        - The collapse/expand icons have new orientantion to display the action that will be performed when clicked. When an icon points up clicking on it would result in collapsing the related group row and when it points down clicking on it would expand the group row.
        - The collapse/expand all icons have also been updated to reflect the new group row icons better.
        - Group rows now can be expanded/collapsed using Alt + Arrow Up/Down to reflect the new icons.
- `igxTreeGrid`
    - The collapse/expand icons have new orientantion to display the action that will be performed when clicked. When an icon points up clicking on it would result in collapsing the related tree grid level and when it points down clicking on it would expand the tree grid level.
    - Expanding/collapsing tree levels can now be performed also by using Alt + Arrow Up/Down to reflect the new icons.
- `Remove CSS Normalization` - Some users were complaining we reset too many browser styles - lists and heading styles in particular. We no longer do CSS normalization on an application level. Users who depended on our CSS browser normalization will have to handle that on their own going forward.
- `igxOverlayService` - the height of the shown element/component is not cached anymore. The height will be calculated each time position method of position strategy is called.

- `igxOverlayService`
    - `onClosing` event arguments are of type `OverlayClosingEventArgs` that adds an optional `event` property with the original DOM event. The browser event is available when closing of the overlay is caused by an outside click. This also affects all components and directives that use `igxOverlay` service - `igxToggle`, `igxDropDown`, `igxCombo`, `igxSelect` and `igxAutocomplete`. When they emit their respective `onClosing` event, the arguments are of type `CancelableBrowserEventArgs`, including the optional browser event.

## 7.1.4
### Features
- `Column Hiding UI`
    - **Behavioral Change** - The UI now hides the columns whose `disableHiding` property is set to true instead of simply disabling them.

## 7.1.3
### Bug Fixes
- When search and hide and then show a column the cell values are not correct ([3631](https://github.com/IgniteUI/igniteui-angular/issues/3631))
- When press Ctrl+Arrow down key on a summary cell it should stay active ([3651](https://github.com/IgniteUI/igniteui-angular/issues/3651))
- When summary row is not fully visible and press Tab the last summary cell is not activated ([3652](https://github.com/IgniteUI/igniteui-angular/issues/3652))
- Choosing from a drop down inside a form in a drop down closes the outer drop down ([3673](https://github.com/IgniteUI/igniteui-angular/issues/3673))
- Banner - Calling close method on collapsed panel throws error ([3669](https://github.com/IgniteUI/igniteui-angular/issues/3669))
- Typedoc API task generates non-public exports ([2858](https://github.com/IgniteUI/igniteui-angular/issues/2858))
- column.pin and column.unpin API descriptions need improvement ([3660](https://github.com/IgniteUI/igniteui-angular/issues/3660))
- disabledDates for the calendar and date picker should be an @Input() ([3625](https://github.com/IgniteUI/igniteui-angular/issues/3625))
- There is no way to determinate if a list item was panned in the click event ([3629](https://github.com/IgniteUI/igniteui-angular/issues/3629))
- When search and hide and then show a column the cell values are not correct ([3631](https://github.com/IgniteUI/igniteui-angular/issues/3631))

## 7.1.2
### Features
- `igx-circular-bar` and `igx-linear-bar` now feature an indeterminate input property. When this property is set to true the indicator will be continually growing and shrinking along the track.
- `IgxTimePickerComponent`: in addition to the current dialog interaction mode, now the user can select or edit a time value, using an editable masked input with a dropdown.
- `IgxColumnComponent` now accepts its templates as input properties through the markup. This can reduce the amount of code one needs to write when applying a single template to multiple columns declaratively. The new exposed inputs are:
    + `cellTemplate` - the template for the column cells
    + `headerTemplate` - the template for the column header
    + `cellEditorTemplate` - the template for the column cells when a cell is in edit mode
      ```html
        <!-- Example -->

        <igx-grid ...>
            <igx-column *ngFor="let each of defs" [cellTemplate]="newTemplate" ...></igx-column>
        </igx-grid>

        <ng-template #newTemplate let-value>
            {{ value }}
        </ng-template>
        ```

### Bug Fixes

- When transactions are enabled and delete a row page is changed to first page ([3425](https://github.com/IgniteUI/igniteui-angular/issues/3425))
- Row selectors header is not updated when commit transactions ([3424](https://github.com/IgniteUI/igniteui-angular/issues/3424))
- When a column is sorted and change value in a cell after commit and press enter on selected cell the focus is not in the input ([2801](https://github.com/IgniteUI/igniteui-angular/issues/2801))
- Closing the filter UI cuts the grid on the left ([3451](https://github.com/IgniteUI/igniteui-angular/issues/3451))
- GroupedRecords class should be hidden for doc generation. ([3483](https://github.com/IgniteUI/igniteui-angular/issues/3483))
- Badly formatted table in the JP documentation ([3484](https://github.com/IgniteUI/igniteui-angular/issues/3484))
- Not setting width in percentage on one or more columns results in columns going out of view ([1245](https://github.com/IgniteUI/igniteui-angular/issues/1245))
- Feature Request : locale property on a grid level ([3455](https://github.com/IgniteUI/igniteui-angular/issues/3455))
- Excel cannot open the exported data ([3332](https://github.com/IgniteUI/igniteui-angular/issues/3332))
- API DOC header links on header nav in JP leads to EN product page ([3516](https://github.com/IgniteUI/igniteui-angular/issues/3516))
- IgxGridHeaderGroupComponent should have preset min width ([3071](https://github.com/IgniteUI/igniteui-angular/issues/3071))
- Adding a custom svg to snackbar ([3328](https://github.com/IgniteUI/igniteui-angular/issues/3328))
- Feature request: Using text field input for date and time picker ([2337](https://github.com/IgniteUI/igniteui-angular/issues/2337))
- Summaries Keyboard navigation issues ([3407](https://github.com/IgniteUI/igniteui-angular/issues/3407))
- IgxRipple - animate() function not supported in Safari ([3506](https://github.com/IgniteUI/igniteui-angular/issues/3506))
- Faulty link in Typedoc ([3531](https://github.com/IgniteUI/igniteui-angular/issues/3531))
- [IE11] igx-grid - Filtering is cleared when clicking filtering chip if resourceString.igx_grid_filter_row_placeholder is set to Japanese character. ([3504](https://github.com/IgniteUI/igniteui-angular/issues/3504))
- Setting required IgxInput's value not via typing does not clear the invalid style. ([3550](https://github.com/IgniteUI/igniteui-angular/issues/3550))
- Add bodyTemplate as @Input() for igx-column ([3562](https://github.com/IgniteUI/igniteui-angular/issues/3562))
- Horizontal scrollbar is not shown when column's width is set to a percentage value. ([3513](https://github.com/IgniteUI/igniteui-angular/issues/3513))
- When select a date filter the date is not previewed in the input ([3362](https://github.com/IgniteUI/igniteui-angular/issues/3362))
- Missing locale errors on a browser with non-en language ([3569](https://github.com/IgniteUI/igniteui-angular/issues/3569))
- igx-action-icon is not vertically aligned in IgxNavbar ([3584](https://github.com/IgniteUI/igniteui-angular/issues/3584))
- [IE11] igx-grid filtering condition is reverted when typing Japanese character in the filtering textbox. ([3577](https://github.com/IgniteUI/igniteui-angular/issues/3577))
- TreeGrid has empty space when Summaries are enabled and expand/collapse ([3409](https://github.com/IgniteUI/igniteui-angular/issues/3409))
- Filtering row: no chip is created while typing Japanese characters on Edge ([3599](https://github.com/IgniteUI/igniteui-angular/issues/3599))
- PowerShell script should be added in order to apply some rules for deployment of the API DOCS (sassdoc, typedoc) ([3618](https://github.com/IgniteUI/igniteui-angular/issues/3618))
- igx-grid isn't displayed properly in IE11 when it is inside an igx-tabs-group. ([3047](https://github.com/IgniteUI/igniteui-angular/issues/3047))
- Cells' content is shown twice when entering edit mode after searching. ([3637](https://github.com/IgniteUI/igniteui-angular/issues/3637))
- ng add improvements ([3528](https://github.com/IgniteUI/igniteui-angular/issues/3528))

## 7.1.1
### Bug Fixes
* onSortingDone is not fired when sorting indicator of a header in the group by area is clicked ([#3257](https://github.com/IgniteUI/igniteui-angular/issues/3257))
* igx-grid isn't displayed properly in IE11 when it is inside an igx-tabs-group ([#3047](https://github.com/IgniteUI/igniteui-angular/issues/3047))
* Preventing wrap-around for scrollNext and scrollPrev([#3365](https://github.com/IgniteUI/igniteui-angular/issues/3365))
* IgxTreeGrid does not respect its parent container height ([#3467](https://github.com/IgniteUI/igniteui-angular/issues/3467))
* Include grid's unpinnedWidth and totalWidth in cell width calculation ([#3465](https://github.com/IgniteUI/igniteui-angular/issues/3465))

### Other
* update typedoc-plugin-localization version to 1.4.1 ([#3440](https://github.com/IgniteUI/igniteui-angular/issues/3440))

## 7.1.0
### Features
- **New component** `IgxBannerComponent`:
    - Allows the developer to easily display a highly templateable message that requires minimal user interaction (1-2 actions) to be dismissed. Read up more information about the IgxBannerComponent in the official [documentation](https://www.infragistics.com/products/ignite-ui-angular/angular/components/banner.html) or the [ReadMe](https://github.com/IgniteUI/igniteui-angular/tree/master/projects/igniteui-angular/src/lib/banner/README.md)
- `igxGrid`
    - Added a new `igxToolbarCustomContent` directive which can be used to mark an `ng-template` which provides a custom content for the IgxGrid's toolbar ([#2983](https://github.com/IgniteUI/igniteui-angular/issues/2983))
    - Summary results are now calculated and displayed by default for each row group when 'Group By' feature is enabled.
    - `clearSummaryCache()` and `recalculateSummaries()` methods are deprecated. The grid will clear the cache and recalculate the summaries automatically when needed.
	- `locale` property added. Default value is `en`. All child components will use it as locale.
    - **Breaking change** `IgxSummaryOperand.operate()` method is called with empty data in order to calculate the necessary height for the summary row. For custom summary operands, the method should always return an array of `IgxSummaryResult` with proper length.
- `IgxIconModule`:
    - **Breaking change** `igxIconService` is now provided in root (providedIn: 'root') and `IgxIconModule.forRoot()` method is deprecated.
    - **Breaking change** `glyphName` property of the `igxIconComponent` is deprecated.
- `IgxColumnComponent`:
    - **Breaking change** the `filters` input now expects `IgxFilteringOperand` instance, instead of class ref. This way custom `IgxFilteringOperands` no longer need to be singleton, with defined `instance` method.
- `IgxMask`:
    - `placeholder` input property is added to allow developers to specify the placeholder attribute of the host input element that the `igxMask` is applied on;
    - `displayValuePipe` input property is provided that allows developers to additionally transform the value on blur;
    - `focusedValuePipe` input property is provided that allows developers to additionally transform the value on focus;
- `IgxTreeGrid`:
    - Batch editing - an injectable transaction provider accumulates pending changes, which are not directly applied to the grid's data source. Those can later be inspected, manipulated and submitted at once. Changes are collected for individual cells or rows, depending on editing mode, and accumulated per data row/record.
    - You can now export the tree grid both to CSV and Excel.
    - The hierarchy and the records' expanded states would be reflected in the exported Excel worksheet.
    - Summaries feature is now supported in the tree grid. Summary results are calculated and displayed for the root level and each child level by default.
- `IgxOverlayService`:
    - `ElasticPositioningStrategy` added. This strategy positions the element as in **Connected** positioning strategy and resize the element to fit in the view port in case the element is partially getting out of view.


## 7.0.5
### Bug Fixes

* igx-grid isn't displayed properly in IE11 when it is inside an igx-tabs-group. ([#3047](https://github.com/IgniteUI/igniteui-angular/issues/3047))
* igx-slider max-value defaults to min-value ([#3418](https://github.com/IgniteUI/igniteui-angular/issues/3418))
* Inconsistency in scrollNext and scrollPrev ([#3365](https://github.com/IgniteUI/igniteui-angular/issues/3365))
* The header link in the api docs page should be to the product page ([#3423](https://github.com/IgniteUI/igniteui-angular/issues/3423))
* Error thrown when edit primaryKey cell in Tree Grid ([#3329](https://github.com/IgniteUI/igniteui-angular/issues/3329))
* IgxGridHeaderGroupComponent should have preset min width ([#3071](https://github.com/IgniteUI/igniteui-angular/issues/3071))
* Pressing ESC on a cell in an editable column throws an error ([#3429](https://github.com/IgniteUI/igniteui-angular/issues/3429))
* Cell foreground is white on hover with the default theme ([#3384](https://github.com/IgniteUI/igniteui-angular/issues/3384))
* [IE] Grid toolbar's buttons and title are misaligned ([#3371](https://github.com/IgniteUI/igniteui-angular/issues/3371))
* Dialog window does not hold the focus when opened ([#3199](https://github.com/IgniteUI/igniteui-angular/issues/3199))
* refactor(themes): don't include contrast colors in the palettes ([#3166](https://github.com/IgniteUI/igniteui-angular/issues/3166))

### Other
* update typedoc-plugin-localization version to 1.4.1 ([#3440](https://github.com/IgniteUI/igniteui-angular/issues/3440))
* Move all keyboard navigation tests in a separate file ([#2975](https://github.com/IgniteUI/igniteui-angular/issues/2975))


## 7.0.4
### Bug fixes
- Fix(igx-grid): revert row editing styles ([#2672](https://github.com/IgniteUI/igniteui-angular/issues/2672))
- Revert "fix(grid): set min width to header groups programmatically"  status: verified version: 7.0.x
([#3357](https://github.com/IgniteUI/igniteui-angular/issues/3357))


## 7.0.3
### Bug fixes
- ng add igniteui-angular adds igniteui-cli package to both dependencies and devDependencies ([#3254](https://github.com/IgniteUI/igniteui-angular/issues/3254))
- Group column header is not styled correctly when moving that column ([#3072](https://github.com/IgniteUI/igniteui-angular/issues/3072))
- igx-grid: Filter row remains after disabling filtering feature ([#3255](https://github.com/IgniteUI/igniteui-angular/issues/3255))
- [igxGrid] Keyboard navigation between cells and filtering row with MCH ([#3179](https://github.com/IgniteUI/igniteui-angular/issues/3179))
- Argument $color of red($color) must be a color ([#3190](https://github.com/IgniteUI/igniteui-angular/issues/3190))
- Shell strings localization ([#3237](https://github.com/IgniteUI/igniteui-angular/issues/3237))
- Tabbing out of the combo search input not possible ([#3200](https://github.com/IgniteUI/igniteui-angular/issues/3200))
- Localization (i18n) not available for inputs/buttons on the grid filtering dialog ([#2517](https://github.com/IgniteUI/igniteui-angular/issues/2517))
- When in the tree grid are pinned columns and scroll horizontal the cells text is over the pinned text #3163
- Request for update of shell strings in Japanese ([#3163](https://github.com/IgniteUI/igniteui-angular/issues/3163))
- Refactor(themes): remove get-function calls ([#3327](https://github.com/IgniteUI/igniteui-angular/issues/3327))
- Fix(grid): recalculate grid body size when changing allowFiltering dynamically ([#3321](https://github.com/IgniteUI/igniteui-angular/issues/3321))
- Fix - Combo - Hide Search input when !filterable && !allowCustomValues - 7.0.x ([#3314](https://github.com/IgniteUI/igniteui-angular/issues/3314))
- Fixing column chooser column updating - 7.0.x ([#3235](https://github.com/IgniteUI/igniteui-angular/issues/3235))
- Disable combo checkbox animations on scroll ([#3303](https://github.com/IgniteUI/igniteui-angular/issues/3303))
- Added validation if last column collides with grid's scroll. ([#3028](https://github.com/IgniteUI/igniteui-angular/issues/3028)) ([#3100](https://github.com/IgniteUI/igniteui-angular/issues/3100))
- Use value instead of ngModel to update editValue for checkbox and calendar in igxCell ([#3225](https://github.com/IgniteUI/igniteui-angular/issues/3225))
- Add @inheritdoc, create ScrollStrategy abstract class and fix method signatures 7.0.x ([#3222](https://github.com/IgniteUI/igniteui-angular/issues/3222))
- When scroll with the mouse wheel the value in datePicker editor for edited cell is empty ([#2958](https://github.com/IgniteUI/igniteui-angular/issues/2958))
- igxToolbar should have the option to add custom template ([#2983](https://github.com/IgniteUI/igniteui-angular/issues/2983))
- fix(grid): mark grid for check inside NgZone when resizing ([#2792](https://github.com/IgniteUI/igniteui-angular/issues/2792)) ([#3277](https://github.com/IgniteUI/igniteui-angular/issues/3277))
- IgxGridHeaderGroupComponent should have preset min width ([#3071](https://github.com/IgniteUI/igniteui-angular/issues/3071))
- Tree grid selection ([#3334](https://github.com/IgniteUI/igniteui-angular/issues/3334))

## 7.0.2
### Features
- `ng add igniteui-angular` support :tada:
    - You can now add Ignite UI for Angular to existing Angular CLI projects - simply run `ng add igniteui-angular` in your project.
    This will install the package and all needed dependencies, add Ignite UI CLI so you can even quickly add components.
- **New component** `IgxBannerComponent`:
    - Allows the developer to easily display a highly templateable message that requires minimal user interaction (1-2 actions) to be dismissed. Read up more information about the IgxBannerComponent in the official [documentation](https://www.infragistics.com/products/ignite-ui-angular/angular/components/banner.html) or the [ReadMe](https://github.com/IgniteUI/igniteui-angular/tree/master/projects/igniteui-angular/src/lib/banner/README.md)
- `igxNavbar`:
    - Added a new `igx-action-icon` directive that can be used to provide a custom template to be used instead of the default action icon on the left-most part of the navbar.
    (If `igx-action-icon` is provided, the default action icon will not be used.)

### Bug fixes

- `igxGrid`
    - Filter row does not close when click button cancel, if the entered text is deleted ([#3198](https://github.com/IgniteUI/igniteui-angular/issues/3198))
    - Prevent a potential memory leak ([#3033](https://github.com/IgniteUI/igniteui-angular/issues/3033))
    - Filtering: Open dropdown on Alt+down, fixes input being populated on keyboard action ([#3202](https://github.com/IgniteUI/igniteui-angular/issues/3202))
    - Row Selection: selected checkboxes are flickering on vertical scrolling ([#2523](https://github.com/IgniteUI/igniteui-angular/issues/2523))
    - Row editing overlay animation should be bottom - top, when overlay is placed over the row ([#3184](https://github.com/IgniteUI/igniteui-angular/issues/3184))


## 7.0.1
### Bug fixes
- Removed the `GridHammerConfig` provider which broke touch events for other components. (Fixed #3185, Reopens #2538)


## 7.0.0
- Updated package dependencies to Angular 7 ([#3000](https://github.com/IgniteUI/igniteui-angular/pull/3000))
- Themes: Add dark schemas and mixins (PR [#3025](https://github.com/IgniteUI/igniteui-angular/pull/3025))

## 6.2.12
### Bug fixes
- igx-grid: `pinned` property doesn't work when `width` property is set together. #4125
- When you pin child column the whole group is not pinned #4278

## 6.2.11
### Bug Fixes
- igx-grid: Incorrect height calculation when setting height in percent and binding empty data. #3950
- Cannot set chip as selected through API if selectable is false #2383
- Setting groupingExpressions run-time has different result than using the UI/methods #3952
- igx-grid: row virtualization doesn't work when setting height in percent if you fetch and bind data after initial rendering. #3949

## 6.2.10
### Bug Fixes
- Cells position is changed when scroll vertical #3094
- igxGrid setting autogenerate and groupingExpressions inputs results in errors #3951

## 6.2.9
### Features
- `igxGrid`
    - `Group By`
        - The collapse/expand icons have new orientantion to display the action that will be performed when clicked. When an icon points up clicking on it would result in collapsing the related group row and when it points down clicking on it would expand the group row.
        - The collapse/expand all icons have also been updated to reflect the new group row icons better.
        - Group rows now can be expanded/collapsed using Alt + Arrow Up/Down to reflect the new icons.
- `igxTreeGrid`
    - The collapse/expand icons have new orientantion to display the action that will be performed when clicked. When an icon points up clicking on it would result in collapsing the related tree grid level and when it points down clicking on it would expand the tree grid level.
    - Expanding/collapsing tree levels can now be performed also by using Alt + Arrow Up/Down to reflect the new icons.

### Bug Fixes
- Add additional ways of expanding/collapsing in Tree Grid/Group By to reflect new icons #3841

## 6.2.8
### Bug Fixes
- Tree Grid collapse icon is updated to material standards #3780
- Change collapse/expand all icon on GroupBy #3298

## 6.2.7
### Bug Fixes
- igx-grid editing: Japanese inputs are not committed on enter or press key in edit mode #2525

## 6.2.6
### Bug Fixes/Other
- Add GA to API docs ([3596](https://github.com/IgniteUI/igniteui-angular/issues/3596))
- Modify gulp api docs tasks in order to follow the build steps ([3681](https://github.com/IgniteUI/igniteui-angular/issues/3681))

## 6.2.5
### Bug Fixes
- Setting required IgxInput's value not via typing does not clear the invalid style ([3550](https://github.com/IgniteUI/igniteui-angular/issues/3550))
- igx-grid isn't displayed properly in IE11 when it is inside an igx-tabs-group ([3047](https://github.com/IgniteUI/igniteui-angular/issues/3047))
- igxGrid minimal body height when no total height is set or inferred ([1693](https://github.com/IgniteUI/igniteui-angular/issues/1693))
- Horizontal scrollbar is not shown when column's width is set to a percentage value ([3513](https://github.com/IgniteUI/igniteui-angular/issues/3513))
- Visible @hidden tag due to comment structure ([3523](https://github.com/IgniteUI/igniteui-angular/issues/3523))
- Faulty link in Typedoc ([3531](https://github.com/IgniteUI/igniteui-angular/issues/3531))
- Several warnings on app launch 6.2.0 RC1 and now 7.0.2 ([2915](https://github.com/IgniteUI/igniteui-angular/issues/2915))
- For_of directive doesn't scroll to next elements in some cases ([3482](https://github.com/IgniteUI/igniteui-angular/issues/3482))
- Not setting width in percentage on one or more columns results in columns going out of view ([1245](https://github.com/IgniteUI/igniteui-angular/issues/1245))
- Calendar test is failing because of wrong selector ([3508](https://github.com/IgniteUI/igniteui-angular/issues/3508))
- When transactions are enabled and delete a row page is changed to first page ([3425](https://github.com/IgniteUI/igniteui-angular/issues/3425))
- When a column is sorted and change value in a cell after commit and press enter on selected cell the focus is not in the input ([2801](https://github.com/IgniteUI/igniteui-angular/issues/2801))
- igxFor with scrollOrientation: horizontal - Almost all the items are not rendered when they don't have width property ([3087](https://github.com/IgniteUI/igniteui-angular/issues/3087))
- Pressing ESC on a cell in an editable column throws an error ([3429](https://github.com/IgniteUI/igniteui-angular/issues/3429))

## 6.2.4
### Bug Fixes
* onSortingDone is not fired when sorting indicator of a header in the group by area is clicked ([#3257](https://github.com/IgniteUI/igniteui-angular/issues/3257))
* igx-grid isn't displayed properly in IE11 when it is inside an igx-tabs-group ([#3047](https://github.com/IgniteUI/igniteui-angular/issues/3047))
* Preventing wrap-around for scrollNext and scrollPrev([#3365](https://github.com/IgniteUI/igniteui-angular/issues/3365))
* IgxTreeGrid does not respect its parent container height ([#3467](https://github.com/IgniteUI/igniteui-angular/issues/3467))
* The header link in the api docs page should be to the product page ([#3423](https://github.com/IgniteUI/igniteui-angular/issues/3423))
* fix(dialog): dialog gets focus when is opened ([#3276](https://github.com/IgniteUI/igniteui-angular/issues/3276))
* IgxTreeGrid - Add row editing + transactions to tree grid ([#2908](https://github.com/IgniteUI/igniteui-angular/issues/2908))
* Regular highlight makes the highlighted text unreadable when the row is selected. ([#1852](https://github.com/IgniteUI/igniteui-angular/issues/1852))
* Use value instead of ngModel to update editValue for checkbox and calendar in igxCell ([#3224](https://github.com/IgniteUI/igniteui-angular/issues/3224))
* Disable combo checkbox animations on scroll ([#3300](https://github.com/IgniteUI/igniteui-angular/issues/3300))
* "Select/Unselect All" checkbox is checked after deleting all rows ([#3068](https://github.com/IgniteUI/igniteui-angular/issues/3068))
* Fixing column chooser column updating ([#3234](https://github.com/IgniteUI/igniteui-angular/issues/3234))
* Fix - Combo - Hide Search input when !filterable && !allowCustomValues ([#3315](https://github.com/IgniteUI/igniteui-angular/issues/3315))
* Add @inheritdoc ([#2943](https://github.com/IgniteUI/igniteui-angular/issues/2943))
* refactor(displayDensity): Code cleanup in display density base class #3280
* Calculating updated grid height when rebinding columns ([#3285](https://github.com/IgniteUI/igniteui-angular/issues/3285))
* Fix - Combo, Drop Down - Fix TAB key navigation ([#3206](https://github.com/IgniteUI/igniteui-angular/issues/3206))
* Added validation if last column collides with grid's scroll ([#3142](https://github.com/IgniteUI/igniteui-angular/issues/3142))
* When in the tree grid are pinned columns and scroll horizontal the cells text is over the pinned text ([#3163](https://github.com/IgniteUI/igniteui-angular/issues/3163))
* refactor(themes): don't include contrast colors in the palettes ([#3166](https://github.com/IgniteUI/igniteui-angular/issues/3166))

### Code enhancements
* Fix the logic calculating test results ([#3461](https://github.com/IgniteUI/igniteui-angular/issues/3461))
* Update typedoc version and localize some shell strings ([#3237](https://github.com/IgniteUI/igniteui-angular/issues/3237))
* fix(toolbar): including custom content in the show toolbar check ([#2983](https://github.com/IgniteUI/igniteui-angular/issues/2983))
* docs(toolbar): adding more API docs ([#2983](https://github.com/IgniteUI/igniteui-angular/issues/2983))

### Other
* update typedoc-plugin-localization version to 1.4.1 ([#3440](https://github.com/IgniteUI/igniteui-angular/issues/3440))
* Update contributing document with localization ([#3313](https://github.com/IgniteUI/igniteui-angular/issues/3313))
* docs(*): add 6.2.3 missing changes and bug fixes to changelog ([#3251](https://github.com/IgniteUI/igniteui-angular/issues/3251))
* Docs - Expansion Panel - Add comments and README([#3245](https://github.com/IgniteUI/igniteui-angular/issues/3245))
* Move all keyboard navigation tests in a separate file ([#2975](https://github.com/IgniteUI/igniteui-angular/issues/2975))


## 6.2.3
- `igxGrid`
    - `resourceStrings` property added, which allows changing/localizing strings for component. If a new instance is set,
    the changes will be applied to the particular instance of the component:
    ```typescript
        this.grid.resourceStrings = {
            igx_grid_filter: 'My filter',
            igx_grid_filter_row_close: 'My close'
        };
    ```
    If only a value is updated, all component instances will be updated:
    ```typescript
        this.grid.resourceStrings.igx_grid_filter = 'My filter';
    ```
- `igxTimePicker`:
    - `resourceStrings` property added, which allows changing/localizing strings for component.
- Localization
    - Added an util function `changei18n` that takes `IResourceStrings` object as parameter. Its values will be used as resource strings for all components
    in the application.
    - Added an util function `getCurrentResourceStrings` that returns current resource strings for all components.
- `ISortingEpression`:
    - The `ignoreCase` and `strategy` properties are moved back to optional, and the `DefaultSortingStrategy` is now injected by the `IgxSorting`, instead of being mandatory to pass to expressions.

### Bug fixes

- `igxGrid`
    - Filter row does not close when click button cancel, if the entered text is deleted ([#3198](https://github.com/IgniteUI/igniteui-angular/issues/3198))
    - Prevent a potential memory leak ([#3033](https://github.com/IgniteUI/igniteui-angular/issues/3033))
    - Filtering: Open dropdown on Alt+down, fixes input being populated on keyboard action ([#3202](https://github.com/IgniteUI/igniteui-angular/issues/3202))
    - Row Selection: selected checkboxes are flickering on vertical scrolling ([#2523](https://github.com/IgniteUI/igniteui-angular/issues/2523))
    - Row editing overlay animation should be bottom - top, when overlay is placed over the row ([#3184](https://github.com/IgniteUI/igniteui-angular/issues/3184))


## 6.2.2
- `igx-checkbox`:
    - Added a new input property - `disableTransitions`. It allows disabling all CSS transitions on the `igx-checkbox` component for performance optimization.
### Bug fixes
- Removed the `GridHammerConfig` provider which broke touch events for other components. (Fixed #3185, Reopens #2538)

## 6.2.1
### Features
- `igxGrid`, `igxChip`: Add display density DI token to igxGrid and igxChip ([#2804](https://github.com/IgniteUI/igniteui-angular/issues/2804))
- `igxGrid`
    - Quick filter auto close ([#2979](https://github.com/IgniteUI/igniteui-angular/issues/2979))
    - Group By: Added title to chip in Group By area ([#3035](https://github.com/IgniteUI/igniteui-angular/issues/3035))
    - Improve UX for boolean and date columns, ([#3092](https://github.com/IgniteUI/igniteui-angular/issues/3092))
- `igxCombo`:
    - Added a new input property - `displayDensity`. It allows configuring the `displayDensity` of the combo's `value` and `search` inputs. (PR [#3007](https://github.com/IgniteUI/igniteui-angular/pull/3007))
- `igxDropDown`
    - Added a new property `maxHeight`, defining the max height of the drop down. ([#3001](https://github.com/IgniteUI/igniteui-angular/issues/3001))
- Added migrations for Sass theme properties changes in 6.2.0 ([#2994](https://github.com/IgniteUI/igniteui-angular/issues/2994))
- Themes
    - Introducing schemas for easier bootstrapping of component themes.
    - **Breaking change** removed $variant from `igx-checkbox-theme`, `igx-ripple-theme`, `igx-switch-theme`, `igx-input-group-theme`, `igx-slider-theme`, and `igx-tooltip-theme`. Use the `$schema` prop, now available on all component themes to change the look for a specific theme. See the [Theming](https://www.infragistics.com/products/ignite-ui-angular/angular/components/themes/schemas.html) documentation to learn more.


### Bug fixes

- `igxGrid`
    - Filtering condition icon is not updated for boolean columns ([#2936](https://github.com/IgniteUI/igniteui-angular/issues/2936))
    - Batch editing: Updating a cell with a value that evaluates to false does not mark it as dirty ([#2940](https://github.com/IgniteUI/igniteui-angular/issues/2940))
    - Filtering input accepts value from calendar for unary conditions ([#2937](https://github.com/IgniteUI/igniteui-angular/issues/2937))
    - When a number filter's value is deleted the grid is not refreshed ([#2945](https://github.com/IgniteUI/igniteui-angular/issues/2945))
    - Improve keyboard navigation in filtering ([#2951](https://github.com/IgniteUI/igniteui-angular/issues/2951), [#2941](https://github.com/IgniteUI/igniteui-angular/issues/2941))
    - Group By: Alt+ Arrow left/Right keys should not toggle the group row ([#2950](https://github.com/IgniteUI/igniteui-angular/issues/2950))
    - Multi Column Header can be grouped ([#2944](https://github.com/IgniteUI/igniteui-angular/issues/2944))
    - Group By: groupsRecords is not updated yet at the time of onGroupingDone event. ([#2967](https://github.com/IgniteUI/igniteui-angular/issues/2967))
    - Paging: Blank space in rows area after vertical scrolling and navigating to next page ([#2957](https://github.com/IgniteUI/igniteui-angular/issues/2957))
    - When date or boolean cell is in edit mode and press arrowUp or arrowDown key the page is scrolled ([#2507](https://github.com/IgniteUI/igniteui-angular/issues/2507))
    - When deleting a row the Row Editing dialog should be closed ([#2977](https://github.com/IgniteUI/igniteui-angular/issues/2977))
    - Group header with columns which width is defined as number throws an exception ([#3020](https://github.com/IgniteUI/igniteui-angular/issues/3020))
    - Refactor header and filter cell components, Closes [#2972](https://github.com/IgniteUI/igniteui-angular/issues/2972), [#2926](https://github.com/IgniteUI/igniteui-angular/issues/2926), [#2923](https://github.com/IgniteUI/igniteui-angular/issues/2923), [#2917](https://github.com/IgniteUI/igniteui-angular/issues/2917), [#2783](https://github.com/IgniteUI/igniteui-angular/issues/2783), [#3027](https://github.com/IgniteUI/igniteui-angular/issues/3027), [#2938](https://github.com/IgniteUI/igniteui-angular/issues/2938)
    - Filter's UI dropdown is hidden under the bottom level of the grid ([#2928](https://github.com/IgniteUI/igniteui-angular/issues/2928))
    - Cell is not editable on iOS ([#2538](https://github.com/IgniteUI/igniteui-angular/issues/2538))
- `IgxTreeGrid`
    - Cell selection wrong behavior when collapsing rows ([#2935](https://github.com/IgniteUI/igniteui-angular/issues/2935))
- `igxCombo`
    - Keyboard doesn't scroll virtualized items ([#2999](https://github.com/IgniteUI/igniteui-angular/issues/2999))
- `igxDatePicker`
    - Error emitting when  value property is initialized with empty string. ([#3021](https://github.com/IgniteUI/igniteui-angular/issues/3021))
- `igxOverlay`
    - Drop-down flickers in IE and EDGE ([#2867](https://github.com/IgniteUI/igniteui-angular/issues/2867))
- `igxTabs`
    - Tabs don't not handle width change ([#3030](https://github.com/IgniteUI/igniteui-angular/issues/3030))
- `igxCalendar`
    - make all css class names unique ([#2287](https://github.com/IgniteUI/igniteui-angular/issues/2287))
- Fixed runtime errors when using the package in applications targeting es2015(es6) and newer ([#3011](https://github.com/IgniteUI/igniteui-angular/pull/3011))

## 6.2.0
- Updated typography following the Material guidelines. Type system is now also optional and can be applied via class to the desired containers. [#2112](https://github.com/IgniteUI/igniteui-angular/pull/2112)
  - **Breaking change:** Applications using Ignite UI for Angular now require the `igx-typography` class to be applied on wrapping element, like the body element for instance.

- Display density can be specified by using the injection token `DisplayDensityToken` and providing a value (comfortable, cosy or compact) on an application or a component level.

    Setting display density on a component level:
    ```typescript
    @Component({
    ...
    providers: [{ provide: DisplayDensityToken, useValue: { displayDensity: DisplayDensity.compact} }]
    })
    ```
- `igx-input-group`
    - The `igx-input-group` control's display density can be explicitly set by using the `displayDensity` input.
    ```html
    <igx-input-group [displayDensity]="'cosy'"> ... </igx-input-group>
    ```
- `igx-drop-down`:
    - Added a new boolean argument `cancel` to the `onSelection` `ISelectionEventArgs`. Its default value is false, in case it is set to true, the drop down selection is invalidated.
- `igxIcon`:
    - **Breaking change** `glyphName` property is removed from `IgxIconComponent`. For `Material` icons the icon name should be explicitly defined between the opening and closing tags. `Font Awesome` icons should use the `name` property now.
    - Added support for custom SVG icons. Register the SVG icons with the `IgxIconService` and use `IgxIconComponent`'s `name` and `fontSet` properties to visualize the icon.
- Transaction Provider - `TransactionService` is an injectable middleware that a component can use to accumulate changes without affecting the underlying data. The provider exposes API to access, manipulate changes (undo and redo) and discard or commit all to the data.
For more detailed information, see the [README](https://github.com/IgniteUI/igniteui-angular/blob/master/projects/igniteui-angular/src/lib/services/transaction/README.md).
- `igxTreeGrid`:
    - New `IgxTreeGridComponent` added.
    - The `igxTreeGrid` is used to display and manipulate hierarchical data with consistent schema, formatted as a table and provides a line of advanced features such as sorting, filtering, editing, column pinning, column moving, column hiding, paging and others.
    - The `igxTreeGrid` provides two ways of defining the relations among our data objects - by using a **child collection** for every data object or by using **primary and foreign keys** for every data object.
    - For more details on using the `igxTreeGrid`, take a look at the [official documentation](https://www.infragistics.com/products/ignite-ui-angular/angular/components/treegrid.html).
- `igxGrid`:
    - **Breaking change** `onGroupingDone` - The array of `ISortingExpression` can now be accessed through the `expressions` event property. Two new properties have been added to the event arguments - `groupedColumns` and `ungroupedColumns`. They provide references to arrays of `IgxColumnComponent` that hold the columns which have changed their state because of the **last** grouping/ungrouping operation.

    - **Breaking change** `onEditDone` event is renamed to `onCellEdit` and new cell editing events are introduced: `onCellEditEnter` and `onCellEditCancel`. When row editing is enabled, the corresponding events are emitted by the grid - `onRowEditEnter`, `onRowEdit`, `onRowEditCancel`. All these events have arguments that are using the `IGridEditEventArgs` interface.

    - Row editing - allows modification of several cells in the row, before submitting, at once, all those changes to the grid's data source. Leverages the pending changes functionality of the new transaction provider.

        ```html
        <igx-grid [data]="data" [rowEditable]="true">
            <igx-column field="ProductName"></igx-column>
            <igx-column field="ReleaseDate"></igx-column>
        </igx-grid>
        ```

    - Batch editing - an injectable transaction provider accumulates pending changes, which are not directly applied to the grid's data source. Those can later be inspected, manipulated and submitted at once. Changes are collected for individual cells or rows, depending on editing mode, and accumulated per data row/record.

        ```typescript
        @Component({
            providers: [{ provide: IgxGridTransaction, useClass: IgxTransactionService }],
            selector: "app-grid-with-transactions",
            template: "<ng-content></ng-content>"
        })
        export class GridWithTransactionsComponent { }
        ```
    - A new boolean `hideGroupedColumns` input controls whether the grouped columns should be hidden as well (defaults to false).
    - **Breaking change** `cellClasses` input on `IgxColumnComponent` now accepts an object literal to allow conditional cell styling.
    - Exposing a mechanism for cells to grow according to their content.
    - `sortStrategy` input exposed to provide custom sort strategy for the `IgxColumnComponent`. The custom strategy should implement the `ISortingStrategy` interface, or can extend the base `SortingStrategy` class and override all or some of its public/protected members.
    - New quick filtering functionality is implemented. Filtering icon is removed from column header and a filtering row is introduced in the grid's header.
- `igxFor`
    - Added support for variable heights.
- `igx-datePicker` selector is deprecated. Use `igx-date-picker` selector instead.
- `igxOverlay`:
    - `OverlaySettings` now also accepts an optional `outlet` to specify the container where the overlay should be attached.
    - when `show` and `hide` methods are called `onAnimation` event fires. In the arguments of this event there is a reference to the `animationPlayer`, `animationType` (either `open` or `close`) and to the overlay id.
    - if you call `show`/`hide` methods of overlay, while opening/closing animation is still ongoing, the animation will stop and respective open/close animation will start.
- `igxToggleAction` new `outlet` input controls the target overlay element should be attached. Provides a shortcut for `overlaySettings.outlet`.
- `IgxOverlayOutlet` directive introduced to mark an element as an `igxOverlay` outlet container. [ReadMe](https://github.com/IgniteUI/igniteui-angular/blob/master/projects/igniteui-angular/src/lib/directives/toggle/README.md)
- `igxButtonGroup`
    - Added the ability to define buttons directly in the template
- `igx-time-picker`:
    - `igxTimePickerTemplate` - new directive which should be applied on the child `<ng-template>` element when `IgxTimePickerComponent`'s input group is retemplated.
- `igx-datePicker`:
    - `igxDatePickerTemplate` - new directive which should be applied on the child `<ng-template>` element when `IgxDatePickerComponent`'s input group is retemplated.
    - Introduced `disabledDates`. This property is exposed from the `igx-calendar` component.
    - Introduced `specialDates`. This property is exposed from the `igx-calendar` component.
    - Introduced `deselectDate` method added that deselects the calendar date.
- `IgxTextHighlightDirective`: The `highlight` method now has a new optional parameter called `exactMatch` (defaults to false).
    - If its value is false, all occurrences of the search text will be highlighted in the group's value.
    - If its value is true, the entire group's value should equals the search text in order to be highlighted (caseSensitive argument is respected as well).
- `IgxGrid`: The `findNext` and `findPrev` methods now have a new optional parameter called `exactMatch` (defaults to false).
    - If its value is false, all occurrences of the search text will be highlighted in the grid's cells.
    - If its value is true, the entire value of each cell should equals the search text in order to be highlighted (caseSensitive argument is respected as well).
- `IgxChip`
    - Introduced event argument types to all `EventEmitter` `@Output`s.
    - **Breaking change** `onSelection`'s EventEmitter interface property `nextStatus` is renamed to `selected`.
    - **Breaking change** Move the location of where the chip `suffix` is positioned. Now it is between the content and the `remove button` making the button last element if visible by default.
    - **Breaking change** Remove the chip `connector` rendered when using the `igxConnector` directive that is also removed.
    - **Breaking change** The chip theme has been rewritten. Most theme input properties have been renamed for consistency
    and better legibility. New properties have been added. Please, refer to the updated igx-chip-theme documentation to see all updates.
    - Exposed original event that is responsible for triggering any of the events. If triggered by the API it is by default `null`.
    - Added `data` input for storing any data related to the chip itself.
    - Added `select icon` with show/hide animation to indicate when a chip is being selected with ability to customize it while retaining the chip Material Design styling.
    - Added `selectIcon` input to set custom template for the `select icon`.
    - Update chip styling to match Material Design guidelines.
    - Rework of the chip content styling so now by default text inside is styled to match the chip Material Design styling.
    - Rework of the `remove button` rendered and now has the ability to customize its icon while retaining the chip Material Design.
    - Added `removeIcon` input so a custom template cane be set for the remove button icon.
- `IgxChipArea`
    - Introduced event argument types to all `EventEmitter` `@Output`s.
    - Exposed original event that is responsible for triggering any of the events. If triggered by the API it is by default `null`.
- `IgxCombo`
    - Added the following directives for `TemplateRef` assignment for combo templates (item, footer, etc.):
        - Added `IgxComboItemDirective`. Use `[igxComboItem]` in markup to assing a TemplateRef to `combo.itemTemplate`.
        - Added `IgxComboHeaderDirective`. Use `[igxComboHeader]` in markup to assing a TemplateRef to `combo.headerTemplate`.
        - Added `IgxComboFooterDirective`. Use `[igxComboFooter]` in markup to assing a TemplateRef to `combo.footerTemplate`.
        - Added `IgxComboEmptyDirective`. Use `[igxComboEmpty]` in markup to assing a TemplateRef to `combo.emptyTemplate`.
        - Added `IgxComboAddItemirective`. Use `[igxComboAddItem]` in markup to assing a TemplateRef to `combo.addItemTemplate`.
        - Added `IgxComboHeaderItemDirective`. Use `[igxComboHeaderItem]` in markup to assing a TemplateRef to `combo.headerItemTemplate`.
    - **Breaking change** Assigning templates with the following template ref variables is now deprecated in favor of the new directives:
            `#itemTemplate`, `#headerTemplate`, `#footerTemplate`, `#emptyTemplate`, `#addItemTemplate`, `#headerItemTemplate`.
    - **Breaking change** `height` property is removed. In the future `IgxInputGroup` will expose an option that allows custom sizing and then `IgxCombo` will use the same functionality for proper styling and better consistency.

- `IgxDropDown`
    - **Breaking change** `allowItemsFocus` default value is changed to `false`.
    - Added `value` input to `IgxDropDownItemComponent` definition. The property allows data to be bound to a drop-down item so it can more easily be retrieved (e.g. on selection)
- `igx-calendar`:
    - Introduced `disabledDates` property which allows a user to disable dates based on various rules: before or after a date, weekends, workdays, specific dates and ranges. The disabled dates cannot be selected and have a distinguishable style.
    - Introduced `specialDates` property which allows a user to mark dates as special. They can be set by using various rules. Their style is distinguishable.
    - Introduced `deselectDate` method added that deselects date(s) (based on the selection type)
- `igxExpansionPanel`:
    - component added. `igxExpansionPanel` provides a way to display more information after expanding an item, respectively show less after collapsing it. For more detailed information see the [official documentation](https://www.infragistics.com/products/ignite-ui-angular/angular/components/expansion_panel.html).
- `IgxList`:
    - the control now supports **ng-templates** which are shown "under" a list item when it is left or right panned. The templates are distinguished using the `igxListItemLeftPanning` and `igxListItemRightPanning` directives set on the templates.
    - the IgxList's `onLeftPan` and `onRightPan` events now have an argument of type `IListItemPanningEventArgs` (instead of `IgxListItemComponent`). The event argument has the following fields:
        - **item** of type `IgxListItemComponent`
        - **direction** of type `IgxListPanState`
        - **keepItem** of type `boolean`
- `igxTooltip` and `igxTooltipTarget` directives:
    - Added `IgxTooltipDirective`.
        - An element that uses the `igxTooltip` directive is used as a tooltip for a specific target (anchor).
        - Extends `IgxToggleDirective`.
        - Exported with the name **tooltip**.
    - Added `IgxTooltipTargetDirective`.
        - An element that uses the `igxTooltipTarget` directive is used as a target (anchor) for a specific tooltip.
        - Extends `IgxToggleActionDirective`.
        - Exported with the name **tooltipTarget**.
    - Both new directives are used in combination to set a tooltip to an element. For more detailed information, see the [README](https://github.com/IgniteUI/igniteui-angular/blob/master/projects/igniteui-angular/src/lib/directives/tooltip/README.md).
- `igxToggle`:
    - Introduced reposition method which allows a user to force toggle to reposition according its position strategy.
- `IgxDrag` and `IgxDrop` directives available.
    - `IgxDrag` allows any kind of element to be moved/dragged around the page without changing its position in the DOM. Supports Desktop/Mixed/Touch environments.
    - `IgxDrop` allows any element to act as a drop area where any `igxDrag` element can be dragged into and dropped. Includes default logic that moves the dropped element from its original position to a child of the `igxDrop` element.
    - Combined they provide a way to move elements around the page by dragging them. For more detail see the [README](https://github.com/IgniteUI/igniteui-angular/blob/master/projects/igniteui-angular/src/lib/directives/dragdrop/README.md).
- `IgxGrid` keyboard navigation
When you focus a specific cell and press one of the following key combinations, the described behaviour is now performed:
    - `Ctrl + Arrow Key Up` - navigates to the first cell in the current column;
    - `Ctrl + Arrow Down` - navigates to the last cell in the current column;
    - `Home` - provide the same behavior as Ctrl + Arrow Left - navigates to the first cell from the current row;
    - `End` - provide the same behavior as Ctrl + Arrow Right - navigates to the last cell from the current row;
    - `Ctrl + Home` - navigates to the first cell in the grid;
    - `Ctrl + End` - navigates to the last cell in the grid;
    - `Tab` - sequentially move the focus over the next cell on the row and if the last cell is reached move to next row. If next row is group row the whole row is focused, if it is data row, move focus over the first cell;
    - `Shift + Tab` - sequentially move focus to the previous cell on the row, if the first cell is reached move the focus to the previous row. If previous row is group row focus the whole row or if it is data row, focus the last cell of the row;
    - `Space` over Cell - if the row is selectable, on keydown space triggers row selection
    - `Arrow Left` over GroupRow - collapse the group row content if the row is not already collapsed;
    - `Arrow Right` over GroupRow - expand the group row content if the row is not already expanded;
    - on mouse `wheel` the focused element is blurred;
    - **Breaking change**  `space` handler for the group row has been removed; so `Space` does not toggle the group row;
    - **Breaking change** cell selection is preserved when the focus is moved to group row.
    - Introduced `onFocusChange` event. The event is cancelable and output argument from type `IFocusChangeEventArgs`;
    - For more detailed information see the [official keyboard navigation specification](https://github.com/IgniteUI/igniteui-angular/wiki/igxGrid-Specification#kb-navigation).

## 6.1.9

### General

- `sortStrategy` input exposed to provide custom sort strategy for the `IgxColumnComponent`. The custom strategy should implement the `ISortingStrategy` interface, or can extend the base `DefaultSortingStrategy` class and override all or some of its public/protected members.
- The previously optional `ignoreCase` and `strategy` of the `ISortingExpression` interface are no longer optional. In order to use our default sorting strategy in expressions built programmatically, you need to pass `DefaultSortingStrategy.instance()` or any implementation of the `ISortingStrategy` interface.
- `groupingComparer` input exposed to provide custom grouping compare function for the `IgxColumnComponent`. The function receives two values and should return `0` if they are to considered members of the same group.

## 6.1.8

### Bug fixes

- Fix sorting and groupby expression not syncing when there are already sorted columns. #2786
- GroupBy Chip sorting direction indicator is not changed if sorting direction is changed #2765
- Failing tests caused by inconsistent behavior when sorting a column with equal values #2767
- IgxGridComponent.groupingExpressions is of type any #2758

## 6.1.7

### Bug Fixes
- IgxSelectionAPIService allows to add items with id which is undefined #2581
- FilteredSortedData collection holds the original data after first filtering operation is done #2611
- Calendar improvement of "selected" getter #2687
- Improve igxCalendar performance #2675
- Add Azure Pipelines CI and PR builds #2605
- The igxDatePicker changes the time portion of a provided date #2561
- IgxChip remove icon has wrong color #2573
- Chip has intrinsic margin #2662
- IgxChip remove icon has wrong color #2573
- ChipsArea's OnSelection output is not emitted on initialization #2640

## 6.1.6

### Bug Fixes
- IgxChip raises onSelection before onRemove #2612
- Summaries are shown on horizontal scrolling when Row Selectors are enabled #2522
- Bug - IgxCombo - Combo does not bind properly with [(ngModel)] and simple data (e.g. string[]) #2620
- Missing backtick in comment #2537
- IgxSelectionAPIService allows to add items with id which is undefined #2581
- Circular bar text is clipped #2370
- Update all angular async Calendar tests to await async #2582
- InvalidPipeArgument: 'inable to convert "" into a date for pipe 'DatePipe' #2520
- All cells in the row enter in edit mode if igx-columns are recreated. #2516

## 6.1.5
- **General**
    - `IgxChip`
        - Introduced event argument types to all `EventEmitter` `@Output`s.
        - A chip can now be selected with the API with the new `selected` input. The `selected` input overrides the `selectable` input value.
        - **Breaking change** `onSelection`'s EventEmitter interface property `nextStatus` is renamed to `selected`.
    - `IgxChipArea`
        - Introduced event argument types to all `EventEmitter` `@Output`s.
    - `igxFor`
        - Adding inertia scrolling for touch devices. This also affects the following components that virtualize their content via the igxFor - `igxGrid`, `igxCombo`.
    - `igxGrid`
        - Adding inertia scrolling for touch devices.
    - `igxCombo`
        - Adding inertia scrolling for touch devices.
    - `IgxCalendar` - `deselectDate` method added that deselects date(s) (based on the selection type)
    - `IgxDatePicker` - `deselectDate` method added that deselects the calendar date.

### Bug Fixes
- igx-tabs : When you move the tab key, the contents of other tabs are displayed. #2550
- Prevent default scroll behavior when using keyboard navigation. #2496
- Error is thrown on ng serve --prod #2540
- onSelection event is not fired when a cell in last visible row is row is selected and press arrow Down #2509
- Add deselect method to igxCalendar #2424
- Time starts from 03 minutes instead of 00 #2541
- Replace EventEmitter<any> with the respective interface for the event #2481
- Cannot scroll last item in view #2504
- Japanese character is redundantly inserted into textbox on filter dialog on Safari #2316
- Improve row selection performance #1258
- igxRipple - Mousedown event doesn't bubble up when igxRipple is attached to elements. #2473
- Add default formatting for numbers in igx-grid #1197
- An error is returned when update a filtered cell #2465
- Grid Keyboard navigation performance issue #1923
- Vertical scrolling performance is slower when grouping is applied. #2421

## 6.1.4

### Bug Fixes

- Bottom of letters fall of in the label of igx-tabs-group #1978
- The search highlight and info are not updated correctly after editing a cell value of the grid #2388
- Cannot set chip as selected through API if selectable is false #2383
- Pressing 'Home/End' keys is not moving the focus to the first/last item #2332
- Cannot set igxChip as selected #2378
- Scrolling using touch is not working on Edge and Internet Explorer 11 #1639
- IgxCombo - Selection - Cannot override combo selection through the onSelectionChange event #2440
- igx-grid - `updateCell` method doesn't update cells that are not rendered. #2350

## 6.1.3
- **General**
    - Added ES7 polyfill for Object for IE. This should be added to the polyfills in order for the igxGrid to render under IE.
        ```
        import 'core-js/es7/object';
        ```

- `igxTabs`
    - `selectedIndex` property has an `@Input` setter and can be set both in markup and in code behind.
- `igxDropDownItem`
    - `isSelected` has a public setter and is now an `@Input` property that can be used for template binding.
- `igxGrid`
    - **Breaking change** `applyNumberCSSClass` and `columnType` getters are removed.
    - `isUnary` property added to IFilteringOperation
    - `igxColumn`
        - The footerTemplate property is removed.
    - `igxColumnGroup`
        - The footerTemplate property is removed.
    - exposed `autosize()` method on `IgxColumnComponent`. It allows the user to programatically change the size of a column according to it's largest visible cell.
    - Initializing an `igxGrid` component without setting height, inside a container without height defined, now causes the grid to render 10 records from the data view or all of the records if there are fewer than 10 available.
- `igxCombo`
    - **Breaking change** igxCombo default `width` is set to 100%
    - **Breaking change** `itemsMaxWidth` is renamed to `itemsWidth`
- `igxLinearBar` and `igxCircularBar`
    - exposed `step` input which determines the update step of the progress indicator. By default it is one percent of the maximum value.
    - `IgxCircularBar` `text` input property exposed to set the text to be displayed inside the circular bar.

### Bug fixes

- igx-grid - cannot auto-size columns by double-clicking in IE11 #2025
- Animation for removing item from list is very quick, must be more smoothly. #2306
- circular and linear bars - prevent progress exceeding, smooth update when operate with big nums, allow floating point nums, expose step input #2163
- Blank space on the right of igxGrid when there is a hidden column and grid width is 100% #2249
- Igx Combo throws errors when data is set to null or undefined #2300
- Top cell is not positioned aligned to the header, after keyboard navigation #1185
- In carousel when call method remove for selected slide it is still previewed #2182
- In grid paging paginate and page should check if the page is greater than the totalPages #2288
- Typos and inaccuracies in IgxSnackbar's readme. #2250
- The grid enables all the columns to be declared as pinned in the template #1612
- Combo - Keyboard Navigation - Add Item button fires on Keydown.Space #2266
- Reduce the use of MutationObservers in the IgxTextHighlightDirective #2251
- Improve row selection performance #1258
- Filter UI dialog redraws #2038
- Can't navigate from first row cell to selection checkbox with key combination #1937
- Incorrect position pinning of Navigation Drawer #2013
- Keyboard navigation not working correctly whith column moving and cell selection #2086
- Grid Layout is broken when you hide column #2121
- IgxDateFilteringOperand's operation "doesNotEqual" doesn't work if the "equals" operation is localized(modified). #2202
- aside in igx-nav-drawer surpasses height of igx-nav-drawer #1981
- The button for collapse/expand all in groupby is not working correctly #2200
- IgxDropDown Item cannot be set as selected. #2061
- IgxBooleanFilteringOperand doesn't work if the operation 'all' is localized(modified). #2067
- columnMove doesn't work if no data is loaded. #2158
- Combo's clear button should be just an icon #2099
- Default combo width should be 100% #2097
- The combo list disappears after disabling Filtering at runtime #2108
- igx-slider - slider comes to not work well after changing maxValue. #920
- Search match highlight not always scrolled into view #1886
- When groupby row is focused and spacebar is pressed the browser scrolls down, everywhere except Chrome, although it should only collapse the group #1947
- Grid data bind fails initially until window resize #1614
- Localization (i18n) for grid grouping area string #2046
- When delete all records in the last page pager should be changed #2014
- Filter icon in the header changes its position #2036

## 6.1.2
- `igxCombo` improvements
    - Remote Data Binding fixes - selection preserving and keyboard navigation.

    For more detailed information see the [official igxCombo documentation](https://www.infragistics.com/products/ignite-ui-angular/angular/components/combo.html).

**General**
- Added `jsZip` as a Dependency.

### Bug Fixes

- Grid Layout is broken when you change displayDensity runtime #2005
- Add empty grid template #2035
- Page Up/Page Down buttons don't scroll the grid #606
- Icon component is not properly exported #2072
- Adding density to chip doesn't make the density style to apply when it is dragged #1846
- Update jszip as dependency #2043
- No message is displayed when there is empty grid data without filtering enabled. #2001
- The only possible range of setting minValue to igxSlider is between [0..99] #2033
- Bootstrap & IgniteUI issues #1548
- Remove tabs from collection -> TabCollectionChange Output #1972
- 6.1.1 error on npm install #2023
- Remote binding combo doesn't store the selected fields when scrolled or collapsed #1944
- Exception is thrown when hovering a chip with a column header #1813
- IgxCombo - Remote Virtualization Keyboard Navigation #1987

## 6.1.1
- `igxTimePicker` changes
    - `onClose` event added.

### Bug Fixes

- Exit edit mode when move column through grid API #1932
- IgxListItemComponent and the two template directives are missing from public_api.ts. #1939
- Add Item button disappears after adding same item twice successively. #1938
- onTabItemDeselected is called for every not selected tab item #1952
- Exit edit mode when pin/unpin column through grid API #1933
- Selected combo item doesn't have the proper focused styles #1948
- Time-picker does not open on button-press. #1949
- Custom cell not rendering with grid searching functionality #1931
- Regular highlight makes the highlighted text unreadable when the row is selected. #1852
- DatePicker focus is wrong on select date value #1965
- add sass docs, grid document updates and input-group theme-related fixes #1993
- DatePicker focus handler and AoT build #1994
- Change displayDensity runtime #1974
- Change IgxGrid display density runtime #1998
- Error is thrown when using igx-grid theme without $content-background #1996
- Update npm deploy token #2002

## 6.1.0
- `igxOverlay` service added. **igxOverlayService** allows you to show any component above all elements in page. For more detailed information see the [official documentation](https://www.infragistics.com/products/ignite-ui-angular/angular/components/overlay_main.html)
- Added **igxRadioGroup** directive. It allows better control over its child `igxRadio` components and support template-driven and reactive forms.
- Added `column moving` feature to `igxGrid`, enabled on a per-column level. **Column moving** allows you to reorder the `igxGrid` columns via standard drag/drop mouse or touch gestures.
    For more detailed information see the [official documentation](https://www.infragistics.com/products/ignite-ui-angular/angular/components/grid_column_moving.html).
- `igx-tab-bar` selector removed from `IgxBottomNavComponent`.
- `igxGrid` filtering operands
- `igxGrid`
    - **Breaking change** `filter_multiple` method is removed. `filter` method and `filteringExpressionsTree` property could be used instead.
    - **Breaking change** `filter` method has new signature. It now accepts the following parameters:
        - `name` - the name of the column to be filtered.
        - `value` - the value to be used for filtering.
        - `conditionOrExpressionTree` - (optional) this parameter accepts object of type `IFilteringOperation` or `IFilteringExpressionsTree`. If only a simple filtering is required a filtering operation could be passes (see bellow for more info). In case of advanced filtering an expressions tree containing complex filtering logic could be passed.
        - `ignoreCase` - (optional) - whether the filtering would be case sensitive or not.
    - **Breaking change** `onFilteringDone` event now have only one parameter - `IFilteringExpressionsTree` which contains the filtering state of the filtered column.
    - `filter_global` method clears all existing filters and applies the new filtering condition to all grid's columns.
    - filtering operands:
        - **Breaking change** `IFilteringExpression` condition property is no longer a direct reference to a filtering condition method, instead it's a reference to an `IFilteringOperation`
        - 5 filtering operand classes are now exposed
            - `IgxFilteringOperand` is a base filtering operand, which can be inherited when defining custom filtering conditions
            - `IgxBooleanFilteringOperand` defines all default filtering conditions for `boolean` types
            - `IgxNumberFilteringOperand` defines all default filtering conditions for `numeric` types
            - `IgxStringFilteringOperand` defines all default filtering conditions for `string` types
            - `IgxDateFilteringOperand` defines all default filtering conditions for `Date` types
        - `IgxColumnComponent` now exposes a `filters` property, which takes an `IgxFilteringOperand` class reference
            - Custom filters can now be provided to grid columns by populating the `operations` property of the `IgxFilteringOperand` with operations of `IFilteringOperation` type
```
export class IgxCustomFilteringOperand extends IgxFilteringOperand {
    // Making the implementation singleton
    private static _instance: IgxCustomFilteringOperand = null;

    protected constructor() {
        super();
        this.operations = [{
            name: 'custom',
            logic: (target: string) => {
                return target === 'My custom filter';
            }
        }].concat(this.operations); // Keep the empty and notEmpty conditions from base
    }

    // singleton
    // Must implement this method, because the IgxColumnComponent expects it
    public static instance(): IgxCustomFilteringOperand {
        return this._instance || (this._instance = new this());
    }
}
```

- `igxGrid` now supports grouping of columns enabling users to create criteria for organizing data records. To explore the functionality start off by setting some columns as `groupable`:
    ```html
    <igx-grid [data]="data">
        <igx-column [field]="'ProductName'"></igx-column>
        <igx-column [field]="'ReleaseDate'" [groupable]="true"></igx-column>
    </igx-grid>
    ```
   For more information, please head over to `igxGrid`'s [ReadMe](https://github.com/IgniteUI/igniteui-angular/blob/master/src/grid/README.md) or the [official documentation](https://www.infragistics.com/products/ignite-ui-angular/angular/components/grid_groupby.html).

- `igxGrid` now supports multi-column headers allowing you to have multiple levels of columns in the header area of the grid.
    For more information, head over to [official documentation](https://www.infragistics.com/products/ignite-ui-angular/angular/components/grid_multi_column_headers.html)
- `igxGrid` theme now has support for alternating grid row background and text colors.
- `igxGrid` now has a toolbar (shown using the `showToolbar` property) which contains the following features:
  - title (specified using the `toolbarTitle` property)
  - column hiding feature (enabled using the `columnHiding` property)
  - column pinning feature (enabled using the `columnPinning` property)
  - export to excel (enabled using the `exportExcel` property)
  - export to CSV (enabled using the `exportCsv` property)
- `igxColumn` changes:
    - **Breaking change** filteringExpressions property is removed.
- `igxGrid` API is updated
    - **Breaking change** deleteRow(rowSelector: any) method will delete the specified row only if the primary key is defined. The method accept rowSelector as a parameter,  which is the rowID.
    - **Breaking change** updateRow(value: any, rowSelector: any) method will update the specified row only if the primary key is defined. The method accept value and rowSelector as a parameter, which is the rowID.
    - **Breaking change** updateCell(value: any, rowSelector: any, column: string) method will update the specified cell only if the primary key is defined. The method accept  value, rowSelector,which is the rowID and column name.
    - getCellByKey(rowSelector: any, columnField: string) method is added to grid's API. This method retuns a cell or undefined only if primary key is defined and search for the specified cell by the rowID and column name.
    - getCellByColumn(rowIndex: number, columnField: string) method is updated. This method returns a cell or undefined by using rowIndex and column name.
- `IgxGridRow` API is updated:
    - update(value: any) method is added. The method takes as a parameter the new value, which is to be set to the specidied row.
    - delete() method is added. The method removes the specified row from the grid's data source.

- `igxCell` default editing template is changed according column data type. For more information you can read the [specification](https://github.com/IgniteUI/igniteui-angular/wiki/Cell-Editing) or the [official documentation](https://www.infragistics.com/products/ignite-ui-angular/angular/components/grid_editing.html)
- `igxCombo` component added

    ```html
    <igx-combo #combo [data]="towns" [displayKey]="'townName'" [valueKey]="'postCode'" [groupKey]="'province'"
        [allowCustomValues]="true" placeholder="Town(s)" searchPlaceholder="Search town..."></igx-combo>
    ```

    igxCombo features:

        - Data Binding
        - Value Binding
        - Virtualized list
        - Multiple Selection
        - Filtering
        - Grouping
        - Custom values
        - Templates
        - Integration with Template Driven and Reactive Forms
        - Keyboard Navigation
        - Accessibility compliance

    For more detailed information see the [official igxCombo documentation](https://www.infragistics.com/products/ignite-ui-angular/angular/components/combo.html).
- `igxDropdown` component added

    ```html
    <igx-drop-down (onSelection)="onSelection($event)" (onOpening)="onOpening($event)">
        <igx-drop-down-item *ngFor="let item of items" disabled={{item.disabled}} isHeader={{item.header}}>
                {{ item.field }}
        </igx-drop-down-item>
    </igx-drop-down>
    ```

    **igxDropDown** displays a scrollable list of items which may be visually grouped and supports selection of a single item. Clicking or tapping an item selects it and closes the Drop Down.

    A walkthrough of how to get started can be found [here](https://www.infragistics.com/products/ignite-ui-angular/angular/components/drop_down.html)

    igxDropdown features:

        - Single Selection
        - Grouping
        - Keyboard Navigation
        - Accessibility compliance

- `igxChip` and `igxChipsArea` components added

    ```html
    <igx-chips-area>
        <igx-chip *ngFor="let chip of chipList" [id]="chip.id">
            <label igxLabel>{{chip.text}}</label>
        </igx-chip>
    </igx-chips-area>
    ```

    For more detailed information see the [official igxChip documentation](https://www.infragistics.com/products/ignite-ui-angular/angular/components/chip.html).

- `igxToggle` changes
    - `onOpening` event added.
    - `onClosing` event added.
- `igxToggleAction` new `overlaySettings` input controls how applicable targets display content. Provides defaults with positioning based on the host element. The `closeOnOutsideClick` input is deprecated in favor of the new settings and will be removed in the future.

- `igxList` now supports a 'loading' template which is shown when the list is empty and its new `isLoading` property is set to `true`. You can redefine the default loading template by adding an `ng-template` with the `igxDataLoading` directive:

    ```html
    <igx-list [isLoading]="true">
        <ng-template igxDataLoading>
            <p>Please wait, data is loading...</p>
        </ng-template>
    </igx-list>
    ```

- **Breaking changes**:
    - Removed submodule imports. All imports are now resolved from the top level `igniteui-angular` package.
    - `igxGrid` changes:
        - sort API now accepts params of type `ISortingExpression` or `Array<ISortingExpression>`.
    - `igxToggle` changes
        - `collapsed` now read-only, markup input is removed.
        - `onOpen` event renamed to `onOpened`.
        - `onClose` event renamed to `onClosed`.
        - `open` method does not accept fireEvents optional boolean parameter. Now it accepts only overlaySettings optional parameter of type `OverlaySettings`.
        - `close` method does not accept fireEvents optional boolean parameter.
        - `toggle` method does not accept fireEvents optional boolean parameter. Now it accepts only overlaySettings optional parameter of type `OverlaySettings`.
    - `igxDialog` changes
        - `open` method does not accept fireEvents boolean parameter. Now it accepts only overlaySettings optional parameter of type `OverlaySettings`.
- **Breaking change** All properties that were named `isDisabled` have been renamed to `disabled` in order to acheive consistency across our component suite. This affects: date-picker, input directive, input-group, dropdown-item, tabbar and time-picker.
- The **deprecated** `igxForRemote` input for the `igxFor` directive is now removed. Setting the required `totalItemCount` property after receiving the first data chunk is enough to trigger the required functionality.

## 6.0.4
- **igxRadioGroup** directive introduced. It allows better control over its child `igxRadio` components and support template-driven and reactive forms.
- Fixed ReactiveForms validations support for IgxInputGroup. Related [issue](https://github.com/IgniteUI/igniteui-angular/issues/1144).

## 6.0.3
- **igxGrid** exposing the `filteredSortedData` method publicly - returns the grid data with current filtering and sorting applied.

## 6.0.2
- **igxGrid** Improve scrolling on mac [#1563](https://github.com/IgniteUI/igniteui-angular/pull/1563)
- The `ng update igniteui-angular` migration schematics now also update the theme import path in SASS files. [#1582](https://github.com/IgniteUI/igniteui-angular/issues/1582)

## 6.0.1
- Introduced migration schematics to integrate with the Angular CLI update command. You can now run

  `ng update igniteui-angular`

  in existing projects to both update the package and apply any migrations needed to your project. Make sure to commit project state before proceeding.
  Currently these cover converting submodule imports as well as the deprecation of `igxForRemote` and rename of `igx-tab-bar` to `igx-bottom-nav` from 6.0.0.
- **Breaking changes**:
    - Removed submodule imports. All imports are now resolved from the top level `igniteui-angular` package. You can use `ng update igniteui-angular` when updating to automatically convert existing submodule imports in the project.
    - Summary functions for each IgxSummaryOperand class has been made `static`. So now you can use them in the following way:
    ```typescript
    import { IgxNumberSummaryOperand, IgxSummaryOperand } from "igniteui-angular";
    class CustomSummary extends IgxSummaryOperand {
    constructor() {
      super();
    }
    public operate(data?: any[]) {
      const result = super.operate(data);
      result.push({
        key: "Min",
        label: "Min",
        summaryResult: IgxNumberSummaryOperand.min(data)
      });
      return result;
    }
  }
    ```


## 6.0.0
- Theming - You can now use css variables to style the component instances you include in your project.
- Added `onDoubleClick` output to `igxGrid` to emit the double clicked cell.
- Added `findNext`, `findPrev` and `clearSearch` methods to the IgxGridComponent which allow easy search of the grid data, even when the grid is virtualized.
- Added `IgxTextHighlightDirective` which highlights parts of a DOM element and keeps and updates "active" highlight.
- Added `All` option to the filter UI select for boolean columns
- Update to Angular 6

## 5.3.1
- igx-dialog changes
    - Dialog title as well as dialog actions (buttons) can be customized. For more information navigate to the [ReadMe](https://github.com/IgniteUI/igniteui-angular/blob/master/src/dialog/README.md).
- Filtering a boolean column by `false` condition will return only the real `false` values, excluding `null` and `undefined`. Filtering by `Null` will return the `null` values and filtering by `Empty` will return the `undefined`.
- The `Filter` button in the filtering UI is replaced with a `Close` button that is always active and closes the UI.
- Filtering UI input displays a `X` icon that clears the input.

## 5.3.0
- Added `rowSelectable` property to `igxGrid`
    - Setting `rowSelectable` to `true` enables multiple row selection for the `igx-grid` component. Adds a checkbox column that allows (de)selection of one, multiple or all (via header checkbox) rows.
    - For more information about the `rowSelectable` property and working with grid row, please read the `igxGrid`'s [ReadMe](https://github.com/IgniteUI/igniteui-angular/blob/master/src/grid/README.md) about selection or see the [official documentation](https://www.infragistics.com/products/ignite-ui-angular/angular/components/grid-selection.html)
- Added `onContextMenu` output to `igxGrid` to emit the clicked cell.
- `igx-datePicker`: Added `onClose` event.
- `igxTextSelection` directive added
    - `igxTextSelection` directive allows you to select the whole text range for every element with text content it is applied.
- `igxFocus` directive added
    - `igxFocus` directive allows you to force focus for every element it is applied.
- `igx-time-picker` component added
    - `igx-time-picker` allows user to select time, from a dialog with spinners, which is presented into input field.
    - For more information navigate to the [ReadMe](https://github.com/IgniteUI/igniteui-angular/blob/master/src/time-piker/README.md).
- `igx-tab-bar` changes
    - **Breaking changes**: `IgxTabBarComponent` is renamed to `IgxBottomNavComponent` and `IgxTabBarModule` is renamed to `IgxBottomNavModule`.
    - `igx-tab-bar` selector is deprecated. Use `igx-bottom-nav` selector instead.
- `igx-tabs` component added
    - `igx-tabs` allows users to switch between different views. The `igx-tabs` component places the tabs headers at the top and allows scrolling when there are multiple tab items outside the visible area. Tabs are ordered in a single row above their associated content.
    - For more information navigate to [ReadMe](https://github.com/IgniteUI/igniteui-angular/blob/master/src/tabs/README.md).
- Added column pinning in the list of features available for `igxGrid`. Pinning is available though the API. Try the following:
   ```typescript
   const column = this.grid.getColumnByName(name);
   column.pin();
   ```
   For more information, please head over to `igxGrid`'s [ReadMe](https://github.com/IgniteUI/igniteui-angular/blob/master/src/grid/README.md) or the [official documentation](https://www.infragistics.com/products/ignite-ui-angular/angular/components/grid_column_pinning.html).
- Added `summaries` feature to `igxGrid`, enabled on a per-column level. **Grid summaries** gives you a predefined set of default summaries, depending on the type of data in the column.
    For more detailed information read `igxGrid`'s [ReadMe](https://github.com/IgniteUI/igniteui-angular/blob/master/src/grid/README.md) or see the [official documentation](https://www.infragistics.com/products/ignite-ui-angular/angular/components/grid_summaries.html).
- Added `columnWidth` option to `igxGrid`. The option sets the default width that will be applied to columns that have no explicit width set. For more detailed information read `igxGrid`'s [ReadMe](https://github.com/IgniteUI/igniteui-angular/blob/master/src/grid/README.md)
- Added API to `igxGrid` that allows for vertical remote virtualization. For guidance on how to implement such in your application, please refer to the [official documentation](https://www.infragistics.com/products/ignite-ui-angular/angular/components/grid_virtualization.html)
- Added smooth scrolling for the `igxForOf` directive making the scrolling experience both vertically and horizontally much more natural and similar to a native scroll.
- Added `onCellClick` event.
- `igxForOf` now requires that its parent container's `overflow` is set to `hidden` and `position` to `relative`. It is recommended that its height is set as well so that the display container of the virtualized content can be positioned with an offset inside without visually affecting other elements on the page.
    ```html
    <div style='position: relative; height: 500px; overflow: hidden'>
        <ng-template igxFor let-item [igxForOf]="data" #virtDirVertical
                [igxForScrollOrientation]="'vertical'"
                [igxForContainerSize]='"500px"'
                [igxForItemSize]='"50px"'
                let-rowIndex="index">
                <div style='height:50px;'>{{rowIndex}} : {{item.text}}</div>
        </ng-template>
    </div>
    ```
- Removed the `dirty` local template variable previously exposed by the `igxFor` directive.
- The `igxForRemote` input for the `igxFor` directive is now **deprecated**. Setting the required `totalItemCount` property after receiving the first data chunk is enough to trigger the required functionality.
- the `igx-icon` component can now work with both glyph and ligature-based icon font sets. We've also included a brand new Icon Service, which helps you create aliases for the icon fonts you've included in your project. The service also allows you to define the default icon set used throughout your app.
- Added the option to conditionally disable the `igx-ripple` directive through the `igxRippleDisabled` property.
- Updated styling and interaction animations of the `igx-checkbox`, `igx-switch`, and `igx-radio` components.
- Added `indeterminate` property and styling to the `igx-checkbox` component.
- Added `required` property to the `igx-checkbox`, `igx-radio`, and `igx-switch` components.
- Added `igx-ripple` effect to the `igx-checkbox`, `igx-switch`, and `igx-radio` components. The effect can be disabled through the `disableRipple` property.
- Added the ability to specify the label location in the `igx-checkbox`, `igx-switch`, and `igx-radio` components through the `labelPosition` property. It can either be `before` or `after`.
- You can now use any element as label on the `igx-checkbox`, `igx-switch`, and `igx-radio` components via the aria-labelledby property.
- You can now have invisible label on the `igx-checkbox`, `igx-switch`, and `igx-radio` components via the aria-label property.
- Added the ability to toggle the `igx-checkbox` and `igx-switch` checked state programmatically via `toggle` method on the component instance.
- Added the ability to select an `igx-radio` programmatically via `select` method on the component instance.
- Fixed a bug on the `igx-checkbox` and `igx-radio` components where the click event was being triggered twice on click.
- Fixed a bug where the `igx-checkbox`, `igx-switch`, and `igx-radio` change event was not being triggered on label click.
- `igxМask` directive added
    - `igxМask` provide means for controlling user input and formatting the visible value based on a configurable mask rules. For more detailed information see [`igxMask README file`](https://github.com/IgniteUI/igniteui-angular/blob/master/src/directives/mask/README.md)
- `igxInputGroup` component added - used as a container for the `igxLabel`, `igxInput`, `igxPrefix`, `igxSuffix` and `igxHint` directives.
- `igxPrefix` directive added - used for input prefixes.
- `igxSuffix` directive added - used for input suffixes.
- `igxHint` directive added - used for input hints.
- `igxInput` directive breaking changes:
    - the directive should be wrapped by `igxInputGroup` component
    - `IgxInputGroupModule` should be imported instead of `IgxInputModule`
- `igxExcelExportService` and `igxCSVExportService` added. They add export capabilities to the `igxGrid`. For more information, please visit the [igxExcelExportService specification](https://github.com/IgniteUI/igniteui-angular/wiki/IgxExcelExporterService-Specification) and the [igxCSVExportService specification](https://github.com/IgniteUI/igniteui-angular/wiki/CSV-Exporter-Service-Specification).
- **General**
    - Added event argument types to all `EventEmitter` `@Output`s. #798 #740
    - Reviewed and added missing argument types to the following `EventEmitter`s
        - The `igxGrid` `onEditDone` now exposes arguments of type `IGridEditEventArgs`. The arguments expose `row` and `cell` objects where if the editing is performed on a cell, the edited `cell` and the `row` the cell belongs to are exposed. If row editing is performed, the `cell` object is null. In addition the `currentValue` and `newValue` arguments are exposed. If you assign a value to the `newValue` in your handler, then the editing will conclude with the value you've supplied.
        - The `igxGrid` `onSelection` now correctly propagates the original `event` in the `IGridCellEventArgs`.
    - Added `jsZip` as a Peer Dependency.
- `primaryKey` attribute added to `igxGrid`
    - `primaryKey` allows for a property name from the data source to be specified. If specified, `primaryKey` can be used instead of `index` to indentify grid rows from the `igxGrid.rowList`. As such, `primaryKey` can be used for selecting rows for the following `igxGrid` methods - `deleteRow`, `updateRow`, `updateCell`, `getCellByColumn`, `getRowByKey`
    - `primaryKey` requires all of the data for the specified property name to have unique values in order to function as expected.
    - as it provides a unique identifier for each data member (and therefore row), `primaryKey` is best suited for addressing grid row entries. If DOM virtualization is in place for the grid data, the row `index` property can be reused (for instance, when filtering/sorting the data), whereas `primaryKey` remains unique. Ideally, when a persistent reference to a row has to be established, `primaryKey` should be used.
- **Theming**
    - Added a `utilities` module to the theming engine to allow for easier import of theming functions and mixins, such as igx-color, igx-palette, igx-elevation, etc. To import the utilities do ```@import '~igniteui-angular/core/styles/themes/utilities';```

## 5.2.1
- `hammerjs` and `@types/hammerjs` are removed from `peerDependencies` and were added as `dependencies`. So if you are using Igniteui-Angular version 5.2.1 or above it is enough to run `npm install igniteui-angular` in your project for getting started. For more detailed information see [`Ignite UI for Angular Getting Started`](https://www.infragistics.com/products/ignite-ui-angular/getting-started)
- `web-animations-js` is added as Peer Dependency.
- `Theming` bug fixes and improvements.
- Use the following command to generate `Ignite UI for Angular Themes` documentation - `npm run build:docs`. Navigate to `dist/docs/sass` and open `index.html` file.

## 5.2.0
- `igxForOf` directive added
    - `igxForOf` is now available as an alternative to `ngForOf` for templating large amounts of data. The `igxForOf` uses virtualization technology behind the scenes to optimize DOM rendering and memory consumption. Virtualization technology works similar to Paging by slicing the data into smaller chucks which are swapped from a container viewport while the user scrolls the data horizontally/vertically. The difference with the Paging is that virtualization mimics the natural behavior of the scrollbar.
- `igxToggle` and `igxToggleAction` directives added
    - `igxToggle` allows users to implement toggleable components/views (eg. dropdowns), while `igxToggleAction` can control the
      `igxToggle` directive. Refer to the official documentation for more information.
    - `igxToggle` requires `BrowserAnimationsModule` to be imported in your application.
- [`Ignite UI for Angular Theming`](https://www.infragistics.com/products/ignite-ui-angular/angular/components/themes.html) - comprehensive set of **Sass** functions and mixins will give the ability to easily style your entire application or only certain parts of it.
    - Previously bundled fonts, are now listed as external dependencies. You should supply both the [Material Icons](http://google.github.io/material-design-icons/) and [Titillium Web](https://fonts.google.com/selection?selection.family=Titillium+Web:300,400,600,700) fonts yourself by either hosting or using CDN.
- `igx-grid` changes
    - The component now uses the new `igxForOf` directive to virtualize its content both vertically and horizontally dramatically improving performance for applications displaying large amounts of data.
    - Data-bound Input property `filtering` changed to `filterable`:

    ```html
    <igx-grid [data]="data">
        <igx-column [field]="'ReleaseDate'" [header]="'ReleaseDate'"
            [filterable]="true" dataType="date">
        </igx-column>
    </igx-grid>
    ```

    - @HostBinding `min-width` added to `IgxGridCellComponent` and `IgxGridHeaderCell`
    - The IgxGridCellComponent no longer has a value setter, but instead has an `update` modifier.

    ```html
    <ng-template igxCell let-cell="cell">
        {{ cell.update("newValue") }}
    </ng-template>
    ```
    - Class `IgxGridFiltering` renamed to `IgxGridFilteringComponent `
    - The grid filtering UI dropdowns are now controlled by the `igxToggle` directive.
      - Make sure to import `BrowserAnimationsModule` inside your application module as `igxToggle` uses animations for state transition.
    - `state` input
        - filtering expressions and sorting expressions provided
    - Removed `onCellSelection` and `onRowSelection` event emitters, `onSelection` added instead.
    - Removed `onBeforeProcess` event emitter.
    - Removed `onMovingDone` event emitter.
    - Removed methods `focusCell` and `focusRow`.
    - Renamed method `filterData` to `filter`.
    - New methods `filterGlobal` and `clearFilter`.
    - New method `clearSort`.
    - Renamed method `sortColumn` to `sort`.
    - New Input `sortingIgnoreCase` - Ignore capitalization of words.
- `igx-navigation-drawer` changes
    - `NavigationDrawer` renamed to `IgxNavigationDrawerComponent`
    - `NavigationDrawerModule` renamed to `IgxNavigationDrawerModule`
    - `IgxNavigationDirectives` renamed to `IgxNavigationModule`
    - `NavigationService` renamed to `IgxNavigationService`
    - `NavigationToggle` renamed to `IgxNavigationToggleDirective`
    - `NavigationClose` renamed to `IgxNavigationCloseDirective`
    - Content selector `ig-drawer-content` replaced with `<ng-template igxDrawer>`
    - Content selector `ig-drawer-mini-content` replaced with `<ng-template igxDrawerMini>`
    - CSS class `ig-nav-drawer-overlay` renamed to `igx-nav-drawer__overlay`
    - CSS class `ig-nav-drawer` renamed to `igx-nav-drawer`
- `igxInput` changes
    - CSS class `ig-form-group` to `igx-form-group`
- `igxBadge` changes
    - From now on, the Badge position is set by css class, which specifies an absolute position as well as top/bottom/left/right properties. The Badge position input should not be used.
- `igx-avatar` changes
    - [Initials type avatar is using SVG element from now on](https://github.com/IgniteUI/igniteui-angular/issues/136)
- `igx-calendar` changes
    - `formatViews` - Controls whether the date parts in the different calendar views should be formatted according to the provided `locale` and `formatOptions`.
    - `templating` - The **igxCalendar** supports now templating of its header and subheader parts.
    - `vertical` input - Controls the layout of the calendar component. When vertical is set to `true` the calendar header will be rendered to the side of the calendar body.

- `igx-nav-bar` changes
    -   Currently `isActionButtonVisible` resolves to `false` if actionButtonIcon is not defined.
- `igx-tab-bar` changes
    - custom content can be added for tabs

    ```html
    <igx-bottom-nav>
        <igx-tab-panel>
            <ng-template igxTab>
                <igx-avatar initials="T1">
                </igx-avatar>
            </ng-template>
            <h1>Tab 1 Content</h1>
        </igx-tab-panel>
    </igx-bottom-nav>
    ```

- `igx-scroll` component deleted
    - `igx-scroll` component is not available anymore due newly implemented `igxForOf` directive.

- [`igx-list` changes](https://github.com/IgniteUI/igniteui-angular/issues/528)
    - `igxEmptyList` directive added
        The list no longer has `emptyListImage`, `emptyListMessage`, `emptyListButtonText`, `emptyListButtonClick` and `hasNoItemsTemplate` members.
        Instead of them, the `igxEmptyListTemplateDirective` can be used for templating the list when it is empty (or use the default empty template).
        ```html
        <igx-list>
            <ng-template igxEmptyList>
                <p>My custom empty list template</p>
            </ng-template>
        </igx-list>
        ```
    - `onItemClicked` event emitter added
        ```html
        <igx-list (onItemClicked)="itemClicked()">
            <igx-list-item>Item 1</igx-list-item>
            <igx-list-item>Item 2</igx-list-item>
            <igx-list-item>Item 3</igx-list-item>
        </igx-list>
        ```
    - Removed `emptyListImage` property from `IgxListComponent`.
    - Removed `emptyListMessage` property from `IgxListComponent`.
    - Removed `emptyListButtonText` property from `IgxListComponent`.
    - Removed `emptyListButtonClick` event emitter from `IgxListComponent`.
    - Removed `hasNoItemsTemplate` property from `IgxListComponent`.
    - Removed `options` property from `IgxListItemComponent`.
    - Removed `left` property from `IgxListItemComponent`.
    - Removed `href` property from `IgxListItemComponent`.
    - New `emptyListTemplate` input for `IgxListComponent`.
    - New `onItemClicked` event emitter for `IgxListComponent`.
    - New `role` property for `IgxListComponent`.
    - New `innerStyle` property for `IgxListComponent`.
    - New `role` property for `IgxListItemComponent`.
    - New `element` property for `IgxListItemComponent`.
    - New `list` property for `IgxListItemComponent`.
    - New `headerStyle` property for `IgxListItemComponent`.
    - New `innerStyle` property for `IgxListItemComponent`.

- [Renaming and restructuring directives and components](https://github.com/IgniteUI/igniteui-angular/issues/536) based on the [General Angular Naming Guidelines](https://angular.io/guide/styleguide#naming):
    - `IgxAvatar` renamed to `IgxAvatarComponent`
    - `IgxBadge` renamed to `IgxBadgeComponent`
    - `IgxButton` renamed to `IgxButtonDirective`
    - `IgxButtonGroup` renamed to `IgxButtonGroupComponent`
    - `IgxCardHeader` renamed to `IgxCardHeaderDirective`
    - `IgxCardContent` renamed to `IgxCardContentDirective`
    - `IgxCardActions` renamed to `IgxCardActionsDirective`
    - `IgxCardFooter` renamed to `IgxCardFooterDirective`
    - `IgxCarousel` renamed to `IgxCarouselComponent`
    - `IgxInput` renamed to `IgxInputModule`
    - `IgxInputClass` renamed to `IgxInputDirective`
    - `IgxCheckbox` renamed to `IgxCheckboxComponent`
    - `IgxLabel` renamed to `IgxLabelDirective`
    - `IgxIcon` renamed to `IgxIconComponent`
    - `IgxList` renamed to `IgxListComponent`
    - `IgxListItem` renamed to `IgxListItemComponent`
    - `IgxSlide` renamed to `IgxSlideComponent`
    - `IgxDialog` renamed to `IgxDialogComponent`
    - `IgxLayout` renamed to `IgxLayoutModule`
    - `IgxNavbar` renamed to `IgxNavbarComponent`
    - `IgxCircularProgressBar` renamed to `IgxCircularProgressBarComponent`
    - `IgxLinearProgressBar ` renamed to `IgxLinearProgressBarComponent`
    - `IgxRadio` renamed to `IgxRadioComponent`
    - `IgxSlider` renamed to `IgxSliderComponent`
    - `IgxSnackbar` renamed to `IgxSnackbarComponent`
    - `IgxSwitch ` renamed to `IgxSwitchComponent`
    - `IgxTabBar` renamed to `IgxBottomNavComponent`
    - `IgxTabPanel` renamed to `IgxTabPanelComponent`
    - `IgxTab` renamed to `IgxTabComponent`
    - `IgxToast` renamed to `IgxToastComponent`
    - `IgxLabelDirective` moved inside `../directives/label/` folder
    - `IgxInputDirective` moved inside `../directives/input/` folder
    - `IgxButtonDirective` moved inside `../directives/button/` folder
    - `IgxLayoutDirective` moved inside `../directives/layout/` folder
    - `IgxFilterDirective` moved inside `../directives/filter/` folder
    - `IgxDraggableDirective` moved inside `../directives/dragdrop/` folder
    - `IgxRippleDirective` moved inside `../directives/ripple/` folder
    - Folder `"./navigation/nav-service"` renamed to `"./navigation/nav.service"`
<|MERGE_RESOLUTION|>--- conflicted
+++ resolved
@@ -1,14 +1,6 @@
 # Ignite UI for Angular Change Log
 
 All notable changes for each version of this project will be documented in this file.
-<<<<<<< HEAD
-
-## 8.0.0
-
-- `IgxGrid`, `IgxTreeGrid`, `IgxHierarchicalGrid`
-    - **Breaking Change** The **condition** parameter of the `filterGlobal` method is no longer optional. When the filterGlobal method is called with an invalid condition, it will not clear the existing filters for all columns.
-
-=======
 ## 8.0.0
 - `IgxCombo`: Removed the following deprecated (since 6.2.0) template selectors:
     - `#emptyTemplate`
@@ -55,6 +47,8 @@
           </igx-list-item>
         </igx-list>
     ```
+- `IgxGrid`, `IgxTreeGrid`, `IgxHierarchicalGrid`
+    - **Breaking Change** The **condition** parameter of the `filterGlobal` method is no longer optional. When the filterGlobal method is called with an invalid condition, it will not clear the existing filters for all columns.
 
 ## 7.3.4
 - `IgxGrid` - summaries
@@ -147,7 +141,6 @@
 - [igx-grid] rendering performance becomes extremely poor when binding data after initialization. #4839
 - Group comparer is not taken into consideration when column is dragged to grouped area #4663
 
->>>>>>> d9523d1d
 ## 7.3.1
 `igx-core()` now includes some styles for printing layout. In order to turn them off, you need to pass an argument and set it to `false`
 
