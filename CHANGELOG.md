--- conflicted
+++ resolved
@@ -1,12 +1,10 @@
 # Ignite UI for Angular Change Log
 
 All notable changes for each version of this project will be documented in this file.
-<<<<<<< HEAD
 ## 6.1.3
 - `igxGrid`
     - **Breaking change** `applyNumberCSSClass` and `columnType` getters are removed. 
 
-=======
 ## 6.1.2
 - `igxCombo` improvements
     - Remote Data Binding fixes - selection preserving and keyboard navigation.
@@ -15,7 +13,6 @@
 
 **General**
 - Added `jsZip` as a Dependency.
->>>>>>> 62bf20a9
 ## 6.1.1
 - `igxTimePicker` changes
     - `onClose` event added.
