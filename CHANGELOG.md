# Ignite UI for Angular Change Log

All notable changes for each version of this project will be documented in this file.
## 6.1.0
<<<<<<< HEAD
- `igxGrid` filtering operands
    - **Breaking change** `IFilteringExpression` condition property is no longer a direct reference to a filtering condition method, instead it's a reference to an `IFilteringOperation`
    - 5 filtering operand classes are now exposed
        - `IgxFilteringOperand` is a base filtering operand, which can be inherited when defining custom filtering conditions
        - `IgxBooleanFilteringOperand` defines all default filtering conditions for `boolean` types
        - `IgxNumberFilteringOperand` defines all default filtering conditions for `numeric` types
        - `IgxStringFilteringOperand` defines all default filtering conditions for `string` types
        - `IgxDateFilteringOperand` defines all default filtering conditions for `Date` types
    - `IgxColumnComponent` now exposes a `filters` property, which takes an `IgxFilteringOperand` class reference
        - Custom filters can now be provided to grid columns by populating the `operations` property of the `IgxFilteringOperand` with operations of `IFilteringOperation` type
```
export class IgxCustomFilteringOperand extends IgxFilteringOperand {
    // Making the implementation singleton
    private static _instance: IgxCustomFilteringOperand = null;

    protected constructor() {
        super();
        this.operations = [{
            name: 'custom',
            logic: (target: string) => {
                return target === 'My custom filter';
            }
        }].concat(this.operations); // Keep the empty and notEmpty conditions from base
    }

    // singleton
    // Must implement this method, because the IgxColumnComponent expects it
    public static instance(): IgxCustomFilteringOperand {
        return this._instance || (this._instance = new this());
    }
}
```
=======
- `igxToggle` changes
    - `onOpening` event added.
    - `onClosing` event added.
>>>>>>> 1b5a7652

- **Breaking changes**:
    - Removed submodule imports. All imports are now resolved from the top level `igniteui-angular` package.
    - `igxToggle` changes
        - `onOpen` event renamed to `onOpened`.
        - `onClose` event renamed to `onClosed`.

## 6.0.1
- **Breaking changes**:
    - Removed submodule imports. All imports are now resolved from the top level `igniteui-angular` package.

## 6.0.0
- Theming - You can now use css variables to style the component instances you include in your project.
- Added `onDoubleClick` output to `igxGrid` to emit the double clicked cell.
- Added `findNext`, `findPrev` and `clearSearch` methods to the IgxGridComponent which allow easy search of the grid data, even when the grid is virtualized.
- Added `IgxTextHighlightDirective` which highlights parts of a DOM element and keeps and updates "active" highlight.
- Added `All` option to the filter UI select for boolean columns
- Update to Angular 6

## 5.3.1
- igx-dialog changes
    - Dialog title as well as dialog actions (buttons) can be customized. For more information navigate to the [ReadMe](https://github.com/IgniteUI/igniteui-angular/blob/master/src/dialog/README.md).
- Filtering a boolean column by `false` condition will return only the real `false` values, excluding `null` and `undefined`. Filtering by `Null` will return the `null` values and filtering by `Empty` will return the `undefined`.
- The `Filter` button in the filtering UI is replaced with a `Close` button that is always active and closes the UI.
- Filtering UI input displays a `X` icon that clears the input.

## 5.3.0
- Added `rowSelectable` property to `igxGrid`
    - Setting `rowSelectable` to `true` enables multiple row selection for the `igx-grid` component. Adds a checkbox column that allows (de)selection of one, multiple or all (via header checkbox) rows.
    - For more information about the `rowSelectable` property and working with grid row, please read the `igxGrid`'s [ReadMe](https://github.com/IgniteUI/igniteui-angular/blob/master/src/grid/README.md) about selection or see the [official documentation](https://www.infragistics.com/products/ignite-ui-angular/angular/components/grid-selection.html)
- Added `onContextMenu` output to `igxGrid` to emit the clicked cell.
- `igx-datePicker`: Added `onClose` event.
- `igxTextSelection` directive added
    - `igxTextSelection` directive allows you to select the whole text range for every element with text content it is applied.
- `igxFocus` directive added
    - `igxFocus` directive allows you to force focus for every element it is applied.
- `igx-time-picker` component added
    - `igx-time-picker` allows user to select time, from a dialog with spinners, which is presented into input field.
    - For more information navigate to the [ReadMe](https://github.com/IgniteUI/igniteui-angular/blob/master/src/time-piker/README.md).
- `igx-tab-bar` changes
    - **Breaking changes**: `IgxTabBarComponent` is renamed to `IgxBottomNavComponent` and `IgxTabBarModule` is renamed to `IgxBottomNavModule`.
    - `igx-tab-bar` selector is deprecated. Use `igx-bottom-nav` selector instead.
- `igx-tabs` component added
    - `igx-tabs` allows users to switch between different views. The `igx-tabs` component places the tabs headers at the top and allows scrolling when there are multiple tab items outside the visible area. Tabs are ordered in a single row above their associated content.
    - For more information navigate to [ReadMe](https://github.com/IgniteUI/igniteui-angular/blob/master/src/tabs/README.md).
- Added column pinning in the list of features available for `igxGrid`. Pinning is available though the API. Try the following:
   ```typescript
   const column = this.grid.getColumnByName(name);
   column.pin();
   ```
   For more information, please head over to `igxGrid`'s [ReadMe](https://github.com/IgniteUI/igniteui-angular/blob/master/src/grid/README.md) or the [official documentation](https://www.infragistics.com/products/ignite-ui-angular/angular/components/grid_column_pinning.html).
- Added `summaries` feature to `igxGrid`, enabled on a per-column level. **Grid summaries** gives you a predefined set of default summaries, depending on the type of data in the column.
    For more detailed information read `igxGrid`'s [ReadMe](https://github.com/IgniteUI/igniteui-angular/blob/master/src/grid/README.md) or see the [official documentation](https://www.infragistics.com/products/ignite-ui-angular/angular/components/grid_summaries.html).
- Added `columnWidth` option to `igxGrid`. The option sets the default width that will be applied to columns that have no explicit width set. For more detailed information read `igxGrid`'s [ReadMe](https://github.com/IgniteUI/igniteui-angular/blob/master/src/grid/README.md)
- Added API to `igxGrid` that allows for vertical remote virtualization. For guidance on how to implement such in your application, please refer to the [official documentation](https://www.infragistics.com/products/ignite-ui-angular/angular/components/grid_virtualization.html)
- Added smooth scrolling for the `igxForOf` directive making the scrolling experience both vertically and horizontally much more natural and similar to a native scroll.
- Added `onCellClick` event.
- `igxForOf` now requires that its parent container's `overflow` is set to `hidden` and `position` to `relative`. It is recommended that its height is set as well so that the display container of the virtualized content can be positioned with an offset inside without visually affecting other elements on the page.
    ```html
    <div style='position: relative; height: 500px; overflow: hidden'>
        <ng-template igxFor let-item [igxForOf]="data" #virtDirVertical
                [igxForScrollOrientation]="'vertical'"
                [igxForContainerSize]='"500px"'
                [igxForItemSize]='"50px"'
                let-rowIndex="index">
                <div style='height:50px;'>{{rowIndex}} : {{item.text}}</div>
        </ng-template>
    </div>
    ```
- Removed the `dirty` local template variable previously exposed by the `igxFor` directive.
- The `igxForRemote` input for the `igxFor` directive is now **deprecated**. Setting the required `totalItemCount` property after receiving the first data chunk is enough to trigger the required functionality.
- the `igx-icon` component can now work with both glyph and ligature-based icon font sets. We've also included a brand new Icon Service, which helps you create aliases for the icon fonts you've included in your project. The service also allows you to define the default icon set used throughout your app.
- Added the option to conditionally disable the `igx-ripple` directive through the `igxRippleDisabled` property.
- Updated styling and interaction animations of the `igx-checkbox`, `igx-switch`, and `igx-radio` components.
- Added `indeterminate` property and styling to the `igx-checkbox` component.
- Added `required` property to the `igx-checkbox`, `igx-radio`, and `igx-switch` components.
- Added `igx-ripple` effect to the `igx-checkbox`, `igx-switch`, and `igx-radio` components. The effect can be disabled through the `disableRipple` property.
- Added the ability to specify the label location in the `igx-checkbox`, `igx-switch`, and `igx-radio` components through the `labelPosition` property. It can either be `before` or `after`.
- You can now use any element as label on the `igx-checkbox`, `igx-switch`, and `igx-radio` components via the aria-labelledby property.
- You can now have invisible label on the `igx-checkbox`, `igx-switch`, and `igx-radio` components via the aria-label property.
- Added the ability to toggle the `igx-checkbox` and `igx-switch` checked state programmatically via `toggle` method on the component instance.
- Added the ability to select an `igx-radio` programmatically via `select` method on the component instance.
- Fixed a bug on the `igx-checkbox` and `igx-radio` components where the click event was being triggered twice on click.
- Fixed a bug where the `igx-checkbox`, `igx-switch`, and `igx-radio` change event was not being triggered on label click.
- `igxМask` directive added
    - `igxМask` provide means for controlling user input and formatting the visible value based on a configurable mask rules. For more detailed information see [`igxMask README file`](https://github.com/IgniteUI/igniteui-angular/blob/master/src/directives/mask/README.md)
- `igxInputGroup` component added - used as a container for the `igxLabel`, `igxInput`, `igxPrefix`, `igxSuffix` and `igxHint` directives.
- `igxPrefix` directive added - used for input prefixes.
- `igxSuffix` directive added - used for input suffixes.
- `igxHint` directive added - used for input hints.
- `igxInput` directive breaking changes:
    - the directive should be wrapped by `igxInputGroup` component
    - `IgxInputGroupModule` should be imported instead of `IgxInputModule`
- `igxExcelExportService` and `igxCSVExportService` added. They add export capabilities to the `igxGrid`. For more information, please visit the [igxExcelExportService specification](https://github.com/IgniteUI/igniteui-angular/wiki/IgxExcelExporterService-Specification) and the [igxCSVExportService specification](https://github.com/IgniteUI/igniteui-angular/wiki/CSV-Exporter-Service-Specification).
- **General**
    - Added event argument types to all `EventEmitter` `@Output`s. #798 #740
    - Reviewed and added missing argument types to the following `EventEmitter`s
        - The `igxGrid` `onEditDone` now exposes arguments of type `IGridEditEventArgs`. The arguments expose `row` and `cell` objects where if the editing is performed on a cell, the edited `cell` and the `row` the cell belongs to are exposed. If row editing is performed, the `cell` object is null. In addition the `currentValue` and `newValue` arguments are exposed. If you assign a value to the `newValue` in your handler, then the editing will conclude with the value you've supplied.
        - The `igxGrid` `onSelection` now correctly propagates the original `event` in the `IGridCellEventArgs`.
    - Added `jsZip` as a Peer Dependency.
- `primaryKey` attribute added to `igxGrid`
    - `primaryKey` allows for a property name from the data source to be specified. If specified, `primaryKey` can be used instead of `index` to indentify grid rows from the `igxGrid.rowList`. As such, `primaryKey` can be used for selecting rows for the following `igxGrid` methods - `deleteRow`, `updateRow`, `updateCell`, `getCellByColumn`, `getRowByKey`
    - `primaryKey` requires all of the data for the specified property name to have unique values in order to function as expected.
    - as it provides a unique identifier for each data member (and therefore row), `primaryKey` is best suited for addressing grid row entries. If DOM virtualization is in place for the grid data, the row `index` property can be reused (for instance, when filtering/sorting the data), whereas `primaryKey` remains unique. Ideally, when a persistent reference to a row has to be established, `primaryKey` should be used.
- **Theming**
    - Added a `utilities` module to the theming engine to allow for easier import of theming functions and mixins, such as igx-color, igx-palette, igx-elevation, etc. To import the utilities do ```@import '~igniteui-angular/core/styles/themes/utilities';```

## 5.2.1
- `hammerjs` and `@types/hammerjs` are removed from `peerDependencies` and were added as `dependencies`. So if you are using Igniteui-Angular version 5.2.1 or above it is enough to run `npm install igniteui-angular` in your project for getting started. For more detailed information see [`Ignite UI for Angular Getting Started`](https://www.infragistics.com/products/ignite-ui-angular/getting-started)
- `web-animations-js` is added as Peer Dependency.
- `Theming` bug fixes and improvements.
- Use the following command to generate `Ignite UI for Angular Themes` documentation - `npm run build:docs`. Navigate to `dist/docs/sass` and open `index.html` file.

## 5.2.0
- `igxForOf` directive added
    - `igxForOf` is now available as an alternative to `ngForOf` for templating large amounts of data. The `igxForOf` uses virtualization technology behind the scenes to optimize DOM rendering and memory consumption. Virtualization technology works similar to Paging by slicing the data into smaller chucks which are swapped from a container viewport while the user scrolls the data horizontally/vertically. The difference with the Paging is that virtualization mimics the natural behavior of the scrollbar.
- `igxToggle` and `igxToggleAction` directives added
    - `igxToggle` allows users to implement toggleable components/views (eg. dropdowns), while `igxToggleAction` can control the
      `igxToggle` directive. Refer to the official documenation for more information.
    - `igxToggle` requires `BrowserAnimationsModule` to be imported in your application.
- [`Ignite UI for Angular Theming`](https://www.infragistics.com/products/ignite-ui-angular/angular/components/themes.html) - comprehensive set of **Sass** functions and mixins will give the ability to easily style your entire application or only certain parts of it.
    - Previously bundled fonts, are now listed as external dependencies. You should supply both the [Material Icons](http://google.github.io/material-design-icons/) and [Titillium Web](https://fonts.google.com/selection?selection.family=Titillium+Web:300,400,600,700) fonts yourself by either hosting or using CDN.
- `igx-grid` changes
    - The component now uses the new `igxForOf` directive to virtualize its content both vertically and horizontally dramatically improving performance for applications displaying large amounts of data.
    - Data-bound Input property `filtering` changed to `filterable`:

    ```html
    <igx-grid [data]="data">
        <igx-column [field]="'ReleaseDate'" [header]="'ReleaseDate'"
            [filterable]="true" dataType="date">
        </igx-column>
    </igx-grid>
    ```

    - @HostBinding `min-width` added to `IgxGridCellComponent` and `IgxGridHeaderCell`
    - The IgxGridCellComponent no longer has a value setter, but instead has an `update` modifier.

    ```html
    <ng-template igxCell let-cell="cell">
        {{ cell.update("newValue") }}
    </ng-template>
    ```
    - Class `IgxGridFiltering` renamed to `IgxGridFilteringComponent `
    - The grid filtering UI dropdowns are now controlled by the `igxToggle` directive.
      - Make sure to import `BrowserAnimationsModule` inside your application module as `igxToggle` uses animations for state transition.
    - `state` input
        - filtering expressions and sortin expressions provided
    - Removed `onCellSelection` and `onRowSelection` event emitters, `onSelection` added instead.
    - Removed `onBeforeProcess` event emitter.
    - Removed `onMovingDone` event emitter.
    - Removed methods `focusCell` and `focusRow`.
    - Renamed method `filderData` to `filter`.
    - New methods `filterGlobal` and `clearFilter`.
    - New method `clearSort`.
    - Renamed method `sortColumn` to `sort`.
    - New Input `sortingIgnoreCase` - Ignore capitalization of words.
- `igx-navigation-drawer` changes
    - `NavigationDrawer` renamed to `IgxNavigationDrawerComponent`
    - `NavigationDrawerModule` renamed to `IgxNavigationDrawerModule`
    - `IgxNavigationDirectives` renamed to `IgxNavigationModule`
    - `NavigationService` renamed to `IgxNavigationService`
    - `NavigationToggle` renamed to `IgxNavigationToggleDirective`
    - `NavigationClose` renamed to `IgxNavigationCloseDirective`
    - Content selector `ig-drawer-content` replaced with `<ng-template igxDrawer>`
    - Content selector `ig-drawer-mini-content` replaced with `<ng-template igxDrawerMini>`
    - CSS class `ig-nav-drawer-overlay` renamed to `igx-nav-drawer__overlay`
    - CSS class `ig-nav-drawer` renamed to `igx-nav-drawer`
- `igxInput` changes
    - CSS class `ig-form-group` to `igx-form-group`
- `igxBadge` changes
    - From now on, the Badge position is set by css class, which specifies an absolute position as well as top/bottom/left/right properties. The Badge position input should not be used.
- `igx-avatar` changes
    - [Initials type avatar is using SVG element from now on](https://github.com/IgniteUI/igniteui-angular/issues/136)
- `igx-calendar` changes
    - `formatViews` - Controls whether the date parts in the different calendar views should be formatted according to the provided `locale` and `formatOptions`.
    - `templating` - The **igxCalendar** supports now templating of its header and subheader parts.
    - `vertical` input - Controls the layout of the calendar component. When vertical is set to `true` the calendar header will be rendered to the side of the calendar body.

- `igx-nav-bar` changes
    -   Currently `isActionButtonVisible` resolves to `false` if actionButtonIcon is not defined.
- `igx-tab-bar` changes
    - custom content can be added for tabs

    ```html
    <igx-bottom-nav>
        <igx-tab-panel>
            <ng-template igxTab>
                <igx-avatar initials="T1">
                </igx-avatar>
            </ng-template>
            <h1>Tab 1 Content</h1>
        </igx-tab-panel>
    </igx-bottom-nav>
    ```

- `igx-scroll` component deleted
    - `igx-scroll` component is not available anymore due newly implemented `igxForOf` directive.

- [`igx-list` changes](https://github.com/IgniteUI/igniteui-angular/issues/528)
    - `igxEmptyList` directive added
        The list no longer has `emptyListImage`, `emptyListMessage`, `emptyListButtonText`, `emptyListButtonClick` and `hasNoItemsTemplate` members.
        Instead of them, the `igxEmptyListTemplateDirective` can be used for templating the list when it is empty (or use the default empty template).
        ```html
        <igx-list>
            <ng-template igxEmptyList>
                <p>My custom empty list template</p>
            </ng-template>
        </igx-list>
        ```
    - `onItemClicked` event emitter added
        ```html
        <igx-list (onItemClicked)="itemClicked()">
            <igx-list-item>Item 1</igx-list-item>
            <igx-list-item>Item 2</igx-list-item>
            <igx-list-item>Item 3</igx-list-item>
        </igx-list>
        ```
    - Removed `emptyListImage` property from `IgxListComponent`.
    - Removed `emptyListMessage` property from `IgxListComponent`.
    - Removed `emptyListButtonText` property from `IgxListComponent`.
    - Removed `emptyListButtonClick` event emitter from `IgxListComponent`.
    - Removed `hasNoItemsTemplate` property from `IgxListComponent`.
    - Removed `options` property from `IgxListItemComponent`.
    - Removed `left` property from `IgxListItemComponent`.
    - Removed `href` property from `IgxListItemComponent`.
    - New `emptyListTemplate` input for `IgxListComponent`.
    - New `onItemClicked` event emitter for `IgxListComponent`.
    - New `role` property for `IgxListComponent`.
    - New `innerStyle` property for `IgxListComponent`.
    - New `role` property for `IgxListItemComponent`.
    - New `element` property for `IgxListItemComponent`.
    - New `list` property for `IgxListItemComponent`.
    - New `headerStyle` property for `IgxListItemComponent`.
    - New `innerStyle` property for `IgxListItemComponent`.

- [Renaming and restructuring directives and components](https://github.com/IgniteUI/igniteui-angular/issues/536) based on the [General Angular Naming Guidelines](https://angular.io/guide/styleguide#naming):
    - `IgxAvatar` renamed to `IgxAvatarComponent`
    - `IgxBadge` renamed to `IgxBadgeComponent`
    - `IgxButton` renamed to `IgxButtonDirective`
    - `IgxButtonGroup` renamed to `IgxButtonGroupComponent`
    - `IgxCardHeader` renamed to `IgxCardHeaderDirective`
    - `IgxCardContent` renamed to `IgxCardContentDirective`
    - `IgxCardActions` renamed to `IgxCardActionsDirective`
    - `IgxCardFooter` renamed to `IgxCardFooterDirective`
    - `IgxCarousel` renamed to `IgxCarouselComponent`
    - `IgxInput` renamed to `IgxInputModule`
    - `IgxInputClass` renamed to `IgxInputDirective`
    - `IgxCheckbox` renamed to `IgxCheckboxComponent`
    - `IgxLabel` renamed to `IgxLabelDirective`
    - `IgxIcon` renamed to `IgxIconComponent`
    - `IgxList` renamed to `IgxListComponent`
    - `IgxListItem` renamed to `IgxListItemComponent`
    - `IgxSlide` renamed to `IgxSlideComponent`
    - `IgxDialog` renamed to `IgxDialogComponent`
    - `IgxLayout` renamed to `IgxLayoutModule`
    - `IgxNavbar` renamed to `IgxNavbarComponent`
    - `IgxCircularProgressBar` renamed to `IgxCircularProgressBarComponent`
    - `IgxLinearProgressBar ` renamed to `IgxLinearProgressBarComponent`
    - `IgxRadio` renamed to `IgxRadioComponent`
    - `IgxSlider` renamed to `IgxSliderComponent`
    - `IgxSnackbar` renamed to `IgxSnackbarComponent`
    - `IgxSwitch ` renamed to `IgxSwitchComponent`
    - `IgxTabBar` renamed to `IgxBottomNavComponent`
    - `IgxTabPanel` renamed to `IgxTabPanelComponent`
    - `IgxTab` renamed to `IgxTabComponent`
    - `IgxToast` renamed to `IgxToastComponent`
    - `IgxLabelDirective` moved inside `../directives/label/` folder
    - `IgxInputDirective` moved inside `../directives/input/` folder
    - `IgxButtonDirective` moved inside `../directives/button/` folder
    - `IgxLayoutDirective` moved inside `../directives/layout/` folder
    - `IgxFilterDirective` moved inside `../directives/filter/` folder
    - `IgxDraggableDirective` moved inside `../directives/dragdrop/` folder
    - `IgxRippleDirective` moved inside `../directives/ripple/` folder
    - Folder `"./navigation/nav-service"` renamed to `"./navigation/nav.service"`
<|MERGE_RESOLUTION|>--- conflicted
+++ resolved
@@ -2,7 +2,6 @@
 
 All notable changes for each version of this project will be documented in this file.
 ## 6.1.0
-<<<<<<< HEAD
 - `igxGrid` filtering operands
     - **Breaking change** `IFilteringExpression` condition property is no longer a direct reference to a filtering condition method, instead it's a reference to an `IFilteringOperation`
     - 5 filtering operand classes are now exposed
@@ -35,11 +34,10 @@
     }
 }
 ```
-=======
+
 - `igxToggle` changes
     - `onOpening` event added.
     - `onClosing` event added.
->>>>>>> 1b5a7652
 
 - **Breaking changes**:
     - Removed submodule imports. All imports are now resolved from the top level `igniteui-angular` package.
