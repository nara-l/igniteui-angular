--- conflicted
+++ resolved
@@ -4,11 +4,8 @@
 ## 6.0.0
 - Theming - You can now use css variables to style the component instances you include in your project.
 - Added `onDoubleClick` output to `igxGrid` to emit the double clicked cell.
-<<<<<<< HEAD
 - Added `All` option to the filter UI for boolean columns
-=======
-- Added `All` option to the filter UI for boolan columns
->>>>>>> a9c4b461
+
 
 ## 5.3.1
 - igx-dialog changes
