--- conflicted
+++ resolved
@@ -2,11 +2,10 @@
 
 All notable changes for each version of this project will be documented in this file.
 
-<<<<<<< HEAD
-## 7.2.6
+## 7.2.x
 ### New feature
-- **igxSlider** - exposing new `labels` property accepting a collection of literal values that become equally spread over the slider, by placing each element as a thumb label. 
-=======
+- **igxSlider** - exposing new `labels` property accepting a collection of literal values that become equally spread over the slider, by placing each element as a thumb label.
+ 
 ## 7.2.9
 - `Pager`
     - **Behavioral Change** - The pager is now hidden when there are no records in the grid.
@@ -23,7 +22,6 @@
 ## 7.2.6
 - `igxGrid`
     - **Feature** The `groupsRecords` property now returns the full grouping tree as in 7.1 and also includes the grouping information for all pages.
->>>>>>> 847ab53a
 
 ## 7.2.5
 - `igxDrop`
