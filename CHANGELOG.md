# Ignite UI for Angular Change Log

All notable changes for each version of this project will be documented in this file.

## 8.2.0

### New Features
- `IgxGrid`, `IgxTreeGrid`, `IgxHierarchicalGrid`
    - `uniqueColumnValuesStrategy` input is added. This property provides a callback for loading unique column values on demand. If this property is provided, the unique values it generates will be used by the Excel Style Filtering (instead of using the unique values from the data that is bound to the grid).
    - `igxExcelStyleLoading` directive is added, which can be used to provide a custom loading template for the Excel Style Filtering. If this property is not provided, a default loading template will be used instead.
    - introduced new propoerties `cellSelection` and `rowSelection` which accept GridSelection mode enumeration. Grid selection mode could be none, single or multiple. Also `hideRowSelectors` property is added, which allows you to show and hide row selectors when row selection is enabled.
### General
- `IgxGrid`, `IgxTreeGrid`, `IgxHierarchicalGrid`
    - Removed deprecated event `OnFocusChange`
    - **Breaking Change** `igxExcelStyleSortingTemplate` directive is renamed to `igxExcelStyleSorting`.
    - **Breaking Change** `igxExcelStyleMovingTemplate` directive is renamed to `igxExcelStyleMoving`.
    - **Breaking Change** `igxExcelStyleHidingTemplate` directive is renamed to `igxExcelStyleHiding`.
<<<<<<< HEAD
    - **Breaking Change** `igxExcelStylePinningTemplate` directive is renamed to `igxExcelStylePinning`
    - **Breaking Change** `onRowSelectionChange` event arguments are changed. The `row` property has been removed and the priperties `added`, `removed` and `cancel` are newly added.
=======
    - **Breaking Change** `igxExcelStylePinningTemplate` directive is renamed to `igxExcelStylePinning`.
- `IgxCombo`
    - Combo selection is now consistent when `valueKey` is defined. When `valueKey` is specified, selection is based on the value keys of the items. For example:
    ```html
    <igx-combo [data]="myCustomData" valueKey="id" displayKey="text"></igx-combo>
    ```
    ```typescript
    export class MyCombo {
        ...
        public combo: IgxComboComponent;
        public myCustomData: { id: number, text: string } = [{ id: 0, name: "One" }, ...];
        ...
        ngOnInit() {
            // Selection is done only by valueKey property value
            this.combo.selectItems([0, 1]);
        }
    }
    ```
   - **Breaking Change** When using `[valueKey]`, combo methods, events and outputs **cannot** be handled with *data item references*.
   - For more information, visit the component's [readme](https://github.com/IgniteUI/igniteui-angular/tree/master/projects/igniteui-angular/src/lib/combo/README.md)

>>>>>>> 671c36ec
## 8.1.4
- `IgxDialog` new @Input `positionSettings` is now available. It provides the ability to get/set both position and animation settings of the Dialog component.

## 8.1.3
- `IgxCombo`
    - Combo `onSelectionChange` events now emits the item(s) that were added to or removed from the collection:
    ```html
    <igx-combo (onSelectionChange)="handleChange($event)">
    ```
    ```typescript
        export class Example {
            ...
            handleChange(event: IComboSelectionChangeEventArgs) {
            console.log("Items added: ", [...event.added]); // the items added to the selection in this change
            console.log("Items removed: ", [...event.removed]); // the items removed from the selection in this change
            }
        }
    ```

## 8.1.2

### New Features
- `IgxDatePicker`
    - `valueChange` event is added.

## 8.1.0

### New Features
- `IgxBottomNav` now supports an `igx-tab` declaration mode. When in this mode, panels declarations are not accepted and tab items' content is not rendered.
    - You can use this mode to apply directives on the tab items - for example to achieve routing navigation.
    - You are allowed to customize tab items with labels, icons and even templates.
- `IgxTabs` now supports an `igx-tab-item` declaration mode. When in this mode, groups declarations are not accepted and tab items' content is not rendered.
    - You can use this mode to apply directives on the tab items - for example to achieve routing navigation.
    - You are allowed to customize tab items with labels, icons and even templates.
- `IgxGrid`
    - **Behavioral Change** - paging now includes the group rows in the page size. You may find more information about the change in the [GroupBy Specification](https://github.com/IgniteUI/igniteui-angular/wiki/Group-By-Specification)
    - `IgxColumnGroup`
        - Re-templating the column group header is now possible using the `headerTemplate` input property or the `igxHeader` directive.
    - `igx-grid-footer`
        - You can use this to insert a custom footer in the grids.
         ```html
        <igx-grid>
            <igx-grid-footer>
                Custom content
            </igx-grid-footer>
        </igx-grid>
        ```
- `igx-paginator`
    - Replaces the current paginator in all grids. Can be used as a standalone component.
      <br/>Have in mind that if you have set the `paginationTemplate`, you may have to modify your css to display the pagination correctly. The style should be something similar to:
      ```
      .pagination-container {
          display: flex;
          justify-content: center;
          align-items: center;
       }
       ```
- `IgxCombo`
    - Input `[overlaySettings]` - allows an object of type `OverlaySettings` to be passed. These custom overlay settings control how the drop-down list displays.
- `IgxForOf` now offers usage of local variables `even`, `odd`, `first` and `last` to help with the distinction of the currently iterated element.


## 8.0.2
- `igx-list-theme` now have some new parameters for styling.
    - $item-background-hover - Change The list item hover background
    - $item-text-color-hover - Change The list item hover text color.

    - $item-subtitle-color - Change The list item subtitle color.
    - $item-subtitle-color-hover - Change The list item hover subtitle color.
    - $item-subtitle-color-active - Change The active list item subtitle color.

    - $item-action-color - Change The list item actions color.
    - $item-action-color-hover - Change The list item hover actions color.
    - $item-action-color-active - Change The active list item actions color.

    - $item-thumbnail-color - Change The list item thumbnail color.
    - $item-thumbnail-color-hover - Change The list item hover thumbnail color.
    - $item-thumbnail-color-active - Change The active list item thumbnail color.

- **Behavioral Change** default min column width is changed according the grid display density property:
    - for `DisplayDensity.comfortable` defaultMinWidth is `80px`;
    - for `DisplayDensity.cosy` defaultMinWidth is `64px`;
    - for `DisplayDensity.compact` defaultMinWidth is `56px`;
Now you can set `minWindth` for a column to a value smaller than `defaultMinWidth` value.

## 8.0.1

- **General**
    - Importing ES7 polyfill for Object (`'core-js/es7/object'`) for IE is no longer required.

### New Features
- `IgxDropDown` now supports `DisplayDensity`.
    - `[displayDensity]` - `@Input()` added to the `igx-drop-down`. Takes prevelance over any other `DisplayDensity` provider (e.g. parent component or `DisplayDensityToken` provided in module)
    - The component can also get it's display density from Angular's DI engine (if the `DisplayDensityToken` is provided on a lower level)
    - Setting `[displayDensity]` affects the control's items' and inputs' css properties, most notably heights, padding, font-size
    - Available display densities are `compact`, `cosy` and `comfortable` (default)
    - **Behavioral Change** - default `igx-drop-down-item` height is now `40px` (down from `48px`)
- `IgxCombo` - Setting `[displayDensity]` now also affects the combo's items
    - **Behavioral Changes**
    - `[itemHeight]` defaults to `40` (`[displayDensity]` default is `comfortable`)
    - `[itemsMaxHeight]` defaults to `10 * itemHeight`.
    - Changing `[displayDensity]` or `[itemHeight]` affect the drop-down container height if `[itemsMaxHeight]` is not provided
    - Setting `[itemHeight]` overrides the height provided by the `[displayDensity]` input
- `IgxSelect`- Setting `[displayDensity]` now also affects the select's items
    - **Behavioral Change** - default `igx-select-item` height is now `40px` (down from `48px`)
- `IgxChip`
    - `hideBaseOnDrag` input is added that allow the chip base that stays at place to be visible while dragging it.
    - `animateOnRelease` input is added that allows to disable the animation that returns the chip when the chip is released somewhere.
- `IgxTransaction` - `getState` accepts one optional parameter `pending` of `boolean` type. When `true` is provided `getState` will return `state` from pending states. By default `getState` is set to `false`.

## 8.0.0
- `Theming`: Add component schemas for completely round and completely square variations. Can be mixed with the existing light and dark component schemas. For instance:
    ```scss
        $light-round-input: extend($_light-input-group, $_round-shape-input-group);
    ```
There are also prebuilt schema presets for all components (light-round/dark-round and light-square/dark-square), namely `$light-round-schema, $light-dark-schema, $light-square-schema, $dark-square-schema`;
- `IgxCombo`: Removed the following deprecated (since 6.2.0) template selectors:
    - `#emptyTemplate`
    - `#headerTemplate`
    - `#footerTemplate`
    - `#itemTemplate`
    - `#addItemTemplate`
    - `#headerItemTemplate`
- `igxTimePicker` and `igxDatePicker`
    - `openDialog()` now has an optional `[target: HTMLElement]` parameter. It's used in `mode="dropdown"` and the drop down container is positioned according to the provided target.
    - The custom drop down template target is no longer marked with `#dropDownTarget`, instead it's provided as an `HTMLElement` to the `openDialog()` method.
    - By default, the `igxDatePicker` drop down target is changed from the `igxInput` element to the `igxInputGroup` element.
    - `onClosing` event is added.
    - **Breaking Change** `onOpen` event is renamed to `onOpened`.
    - **Breaking Change** `onClose` event is renamed to `onClosed`.
    - **Behavioral Change** - action buttons are now available in the dropdown mode.
    - **Feature** `igxDatePicker` and `igxTimePicker` now provide the ability for adding custom action buttons. Read up more information in [igxDatePicker ReadMe](https://github.com/IgniteUI/igniteui-angular/tree/master/projects/igniteui-angular/src/lib/date-picker/README.md) or [igxTimePicker ReadMe](https://github.com/IgniteUI/igniteui-angular/tree/master/projects/igniteui-angular/src/lib/time-picker/README.md)
- `IgxToggleAction` / `IgxTooltip`: Removed the deprecated `closeOnOutsideClick` Input that has been superseded by `overlaySettings` in 6.2.0.

- `IgxList` - The list component has been refactored. It now includes several new supporting directives:
    - `igxListThumbnail` - Use it to mark the target as list thumbnail which will be automatically positioned as a first item in the list item;
    - `igxListAction` - Use it to mark the target as list action which will be automatically positioned as a last item in the list item;
    - `igxListLine` - Use it to mark the target as list content which will be automatically positioned between the thumbnail and action;
    - `igxListLineTitle` - Use it to mark the target as list title which will be automatically formatted as a list-item title;
    - `igxListLineSubTitle` - Use it to mark the target as list subtitle which will be automatically formatted as a list-item subtitle;

    ```html
        <igx-list>
            <igx-list-item [isHeader]="true">List items</igx-list-item>
            <igx-list-item>
              <igx-avatar igxListThumbnail></igx-avatar>
              <h1 igxListLineTitle>List item title</h1>
              <h3 igxListLineSubTitle>List item subtitle</h3>
              <igx-icon igxListAction>info</igx-icon>
            </igx-list-item>
        </igx-list>

        <igx-list>
          <igx-list-item [isHeader]="true">List items</igx-list-item>
          <igx-list-item>
            <igx-avatar igxListThumbnail></igx-avatar>
            <span igxListLine>Some content</span>
            <igx-icon igxListAction>info</igx-icon>
          </igx-list-item>
        </igx-list>
    ```
- `IgxGrid`, `IgxTreeGrid`, `IgxHierarchicalGrid`
    - **Breaking Change** The **condition** parameter of the `filterGlobal` method is no longer optional. When the filterGlobal method is called with an invalid condition, it will not clear the existing filters for all columns.


## 7.3.4
- `IgxGrid` - summaries
    - `clearSummaryCache()` and `recalculateSummaries()` methods are now removed from the IgxGrid API, beacause they are no longer needed; summaries are updated when some change is perform and the summary cache is cleared automatically when needed;
- `IgxGrid`, `IgxTreeGrid`, `IgxHierarchicalGrid`
    - **Breaking Change** The **condition** parameter of the `filterGlobal` method is no longer optional. When the filterGlobal method is called with an invalid condition, it will not clear the existing filters for all columns.

### New feature
- `igxSlider` - exposing new `labels` property accepting a collection of literal values that become equally spread over the slider, by placing each element as a thumb label.
- `igxSlider` - deprecate **isContiunous** property.
- `IgxChip`
    - `hideBaseOnDrag` input is added that allow the chip base that stays at place to be visible while dragging it.
    - `animateOnRelease` input is added that allows to disable the animation that returns the chip when the chip is released somewhere.

- `igxTimePicker` changes
    - `onClosing` event is added.
    - **Breaking Change** `onOpen` event is renamed to `onOpened`.
    - **Breaking Change** `onClose` event is renamed to `onClosed`.
    - **Behavioral Change** - action buttons are now available in the dropdown mode.
    - **Feature** `IgxTimePickerComponent` now provides the ability for adding custom action buttons. Read up more information in the [ReadMe](https://github.com/IgniteUI/igniteui-angular/tree/master/projects/igniteui-angular/src/lib/time-picker/README.md)

- `igxDatePicker` changes
    - `onClosing` event is added.
    - **Breaking Change** `onOpen` event is renamed to `onOpened`.
    - **Breaking Change** `onClose` event is renamed to `onClosed`.
    - **Behavioral Change** - action buttons are now available in the dropdown mode.
    - **Feature** `IgxDatePickerComponent` now provides the ability for adding custom action buttons. Read up more information in the [ReadMe](https://github.com/IgniteUI/igniteui-angular/tree/master/projects/igniteui-angular/src/lib/date-picker/README.md)

- Excel-Style Filtering and Quick Filtering user interfaces now display the date picker's calendar in a dropdown.
- `IgxCard` - The card component has been refactored. It now includes several new supporting components/directives:
    - `igxCardHeaderTitle` - tag your headings placed in the `igx-card-header` container to be displayed as a card title;
    - `igxCardHeaderSubtitle` - tag your headings placed in the `igx-card-header` container to be displayed as a card subtitle;
    - `igxCardThumbnail` - tag anything placed in the `igx-card-header` as a thumb to be placed to the left of your titles;
    - `igx-card-header` - the card header can now detect and automatically position `igx-avatar`s placed in it;
    - `igx-card-media` - wrap images or videos that will be automatically sized for you;
    - `igx-card-actions` - the card actions can now detect and automatically position all `igxButton`s placed in it;
    - The card has a new `type` property. It can be set to `outlined` to get the new outlined card look;
    - The card has a new `horizontal` property. When set to true, the layout will become horizontally aligned;
- New Directive `igx-divider` - The igx-divider is a thin, configurable line that groups content in lists and layouts.
- `IgxDropDown` now supports `DisplayDensity`.
    - `[displayDensity]` - `@Input()` added to the `igx-drop-down`. Takes prevalance over any other `DisplayDensity` provider (e.g. parent component or `DisplayDensityToken` provided in module)
    - The component can also get it's display density from Angular's DI engine (if the `DisplayDensityToken` is provided on a lower level)
    - Setting `[displayDensity]` affects the control's items' and inputs' css properties, most notably heights, padding, font-size
    - Available display densities are `compact`, `cosy` and `comfortable` (default)
    - **Behavioral Change** - default item `igx-drop-down-item` height is now `40px` (down from `48px`)
- `IgxCombo` - Setting `[displayDensity]` now also affects the combo's items
    - Setting `[itemHeight]` overrides the height provided by the `[displayDensity]` input
- `IgxSelect`- Setting `[displayDensity]` now also affects the select's items

### Bug Fixing
- igx-input: Top of Japanese characters get cut off in Density Compact mode #4752
- When no condition is provided, filter() method of grid throws undescriptive error #4897
- [IE11][igx-grid][MRL] header cell is not row-spanned. #4825
- Select's label is positioned incorrectly #4236
- [igx-grid] Filtering row's chips area is not resized when resizing window. #4906
- `hideGroupedColumns` hides the whole MRL group #4714
- An error is returned when changing rowEditable input and a cell is opened in edit mode #4950
- Row editing border style is not applied correctly for the first record when there is grouping #4968
- Cell navigation does not work along with Multi Row Layout group #4708
- When no condition is provided, filter() method of grid throws undescriptive error #4897
- In slider with type Range when change the lower value to be equal or greater than the upper the range is not correct #4562
- When change the slider type at run time the slider is not updated correctly #4559
- Range Slider Thumps collapsing #2622
- Angular httpinterceptor(jwt token header) not working after importing IgxTreeGridModule in lazy loaded module #4285
- [igx-grid] "quick clicking twice resizer " can sometimes lead to unable to sort. #4858
- TimePicker "hour mode" #4679

## 7.3.3

- `igx-core()` now includes some styles for printing layout.
In order to turn them off, you need to pass an argument and set it to `false`
    ```
        @include igx-core($print-layout: false);
    ```

- `Pager`
    - **Behavioral Change** - The pager is now hidden when there are no records in the grid.

### Bug fixes
- Row editing styles are not applied correctly within multi row layout grid #4859
- Provide a way to animate row drag, when it is released #4775
- There is lag on checking/unchecking an item in an Excel Style Filter with a lot of items #4862
- Make dragIndicatorIconTemplate @ContentChild in the igxHierarchicalGrid #4769
- Add PostDeploy.ps1 script into the repo #4887
- Provide a way to animate row drag, when it is released #4775
- Feature-request: IgxGrid improve Printing Experience #1995
- When column is scrolled and open excel filter, its position is not correct #4898
- IgxCombo is not properly clearing subscription #4928
- "(Blanks)" appears unchecked on reopening the ESF UI if the underlying value is an empty string. #4875
- [igx-tree-grid] loading indicator not shown in IE11 #4754
- Filtering conditions drop down does not behave consistently when the button that opens it is clicked multiple times #4470

## 7.3.2

### Bug Fixes
- Time picker component fails on dropdown mode in combination with igxTimePickerTemplate modifications #4656
- In IE11 when chips length is bigger then filter row scrolls position is not correct #4699
- Not able to change filter option in excel style filter. #4347
- [igx-grid] rendering performance becomes extremely poor when binding data after initialization. #4839
- Group comparer is not taken into consideration when column is dragged to grouped area #4663

## 7.3.1
`igx-core()` now includes some styles for printing layout. In order to turn them off, you need to pass an argument and set it to `false`

```
@include igx-core($print-layout: false);
```
- `IgxGrid` Custom keyboard navigation
    - `onFocusChange` event is deprecated.
    - `onGridKeydown` event is exposed which is emitted when `keydown` is triggered over element inside grid's body
    - `navigateTo` method allows you to navigate to a position in the grid based on provided `rowindex` and `visibleColumnIndex`, also to execute a custom logic over the target element through a callback function that accepts `{ targetType: GridKeydownTargetType, target: Object }`
    - `getNextCell` returns `ICellPosition` which defines the next cell, according to the current position, that match specific criteria. You can pass callback function as a third parameter of `getPreviousCell` method
    - `getPreviousCell` returns `ICellPosition` which defines the previous cell, according to the current position, that match specific criteria. You can pass callback function as a third parameter of `getPreviousCell` method.
    - `IgxTransactionService` now can `commit` and `clear` transaction(s) by record id with an optional parameter. The `commit` method will apply to the data all transactions for the provided `id`. The `clear` method will remove all transactions for the `id` from the transactions log. Additionally both will remove all actions from the undo stack matching the provided `id`.

### Bug fixes
- The ESF animations for opening and closing do not work #4834
- IgxButtonGroup does not respect compact styles #4840
- Not able to change filter option in excel style filter. #4347
- Broken links enhancements #4830
- rowDraggable is applied to grids from all hierarchical levels in hierarchical grid #4789
- [igx-grid][IE11] filtering problems with IME mode. #4636
- Filtering operation crashes when applying filter on a column with many unique values. #4723
- Emit onColumnVisibilityChanged when hiding a column through ESF UI. #4765 #4792
- onColumnVisibilityChanged event is not fired when hiding a column through ESF. #4765
- "Select All" should not be treated as a match when searching. #4020
- Opening the ESF dialog throws an error #4737
- Recalculate igxfor sizes for excel style search list on after view init #4804
- igx-grid: Incorrect height calculation when setting height in percent and binding empty data. #3950
- When grid width is less than 400px and open filter row the arrows for chips are previewed #4700
- Canceling onRowDragStart leaves the drag ghost in the DOM #4802

## 7.3.0

### Features
- `igxGrid`
    - **Feature** `igxGridComponent` now supports [Multi Row Layouts](https://github.com/IgniteUI/igniteui-angular/wiki/Grid---Multi-Row-Layout). It is configured with the newly added `IgxColumnLayoutComponent` and the columns in it. `IgxColumnComponent` now expose four new fields to determine the size and the location of the field into the layout:
        - [`colStart`](https://www.infragistics.com/products/ignite-ui-angular/docs/typescript/latest/classes/igxcolumncomponent.html#colstart) - column index from which the field is starting. This property is **mandatory**.
         - [`rowStart`](https://www.infragistics.com/products/ignite-ui-angular/docs/typescript/latest/classes/igxcolumncomponent.html#rowstart) - row index from which the field is starting. This property is **mandatory**.
         - [`colEnd`](https://www.infragistics.com/products/ignite-ui-angular/docs/typescript/latest/classes/igxcolumncomponent.html#colend) - column index where the current field should end. The amount of columns between colStart and colEnd will determine the amount of spanning columns to that field. This property is **optional**. If not set defaults to `colStart + 1`.
         - [`rowEnd`](https://www.infragistics.com/products/ignite-ui-angular/docs/typescript/latest/classes/igxcolumncomponent.html#rowend) - row index where the current field should end. The amount of rows between rowStart and rowEnd will determine the amount of spanning rows to that field. This property is **optional**. If not set defaults to `rowStart + 1`.
         ```html
        <igx-column-layout>
             <igx-column [rowStart]="1" [colStart]="1" field="Country"></igx-column>
             <igx-column [rowStart]="1" [colStart]="2" field="City"></igx-column>
             <igx-column [rowStart]="2" [colStart]="1" [colEnd]="3" field="Address"></igx-column>
        </igx-column-layout>
        ```
- `igxGrid`, `igxTreeGrid`, `igxHierarchicalGrid`
    - **Feature** Grid components now supports [Grid Row Dragging ](https://github.com/IgniteUI/igniteui-angular/wiki/Row-Dragging). It lets users pass the data of a grid record on to another surface, which has been configured to process/render this data. It can be enabled by using the `rowDraggable` input of the grid.

    - **Feature** The Excel Style Filter dialog and its sub-dialogs now have a display density based on the `displayDensity` input of their respective grid.
- `igxTreeGrid`
    - **Feature** The `IgxTreeGridComponent` now supports loading child rows on demand using the newly added `loadChildrenOnDemand` and `hasChildrenKey` input properties.
- `IgxListComponent`
    - **Feature** The `IgxListComponent` now provides the ability to choose a display density from a predefined set of options: **compact**, **cosy** and **comfortable** (default one). It can be set by using the `displayDensity` input of the list.
- `igxButton`
    - **Feature** The `igxButton` now provides the ability to choose a display density from a predefined set of options: **compact**, **cosy** and **comfortable** (default one). It can be set by using the `displayDensity` input of the button directive.
- `igxButtonGroup`
    - **Feature** The `igxButtonGroup` now provides the ability to choose a display density from a predefined set of options: **compact**, **cosy** and **comfortable** (default one). It can be set by using the `displayDensity` input of the button group. The buttons within the group will have the same density as the button group. If a button has the `displayDensity` set in the template, it is not changed by the density of the group where the button is placed.
- `igxGrid`, `igxTreeGrid`, `igxHierarchicalGrid`
    - **Feature** The Excel Style Filter dialog and its sub-dialogs now have a display density based on the `displayDensity` input of their respective grid.
- `IgxDropDown`
    - now supports virtualized items. Use in conjunction with `IgxForOf` directive, with the following syntax, to display very large list of data:
    ```html
    <igx-drop-down>
        <div class="wrapping-div">
            <igx-drop-down *igxFor="let item of localItems; index as index; scrollOrientation: 'vertical'; containerSize: itemsMaxHeight; itemSize: itemHeight;"
            [value]="item" [index]="index">
                {{ item.data }}
            </igx-drop-down>
        </div>
    </igx-drop-down>
    ```

### Bug Fixes
- Grid remains in pending state after commiting row edit w/o changes #4680
- Filter condition dropdown is not closed on tab navigation #4612
- When filter row is opened navigating with shift and tab on first cell does not selects the cancel button #4537
- Focus is not moved from the filter row to the summary row when the grid has no records #4613
- igx-carousel problem with lost focus #4292
- List items are shifted down on search if the list was scrolled down beforehand. #4645
- [igx-grid] some cells are not rendered when resizing window. #4568
- [igx-grid] after being grouped then resized, horizontal scrolling causes column header misalignment with data cell #4648
- Cells content is misaligned when group by a column and scroll horizontal #4720
- When hide/show columns the grid has empty space #4505

## 7.2.12

- `IgxGrid`, `IgxTreeGrid`, `IgxHierarchicalGrid`
    - **Breaking Change** The **condition** parameter of the `filterGlobal` method is no longer optional. When the filterGlobal method is called with an invalid condition, it will not clear the existing filters for all columns.

- `IgxGrid` - summaries
    - `clearSummaryCache()` and `recalculateSummaries()` methods are now removed from the IgxGrid API, beacause they are no longer needed; summaries are updated when some change is perform and the summary cache is cleared automatically when needed;

### New features
- **igxSlider** - exposing new `labels` property accepting a collection of literal values that become equally spread over the slider, by placing each element as a thumb label.
- **igxSlider** - deprecate **isContiunous** property.
- `IgxDropDown` now supports `DisplayDensity`.
    - `[displayDensity]` - `@Input()` added to the `igx-drop-down`. Takes prevelance over any other `DisplayDensity` provider (e.g. parent component or `DisplayDensityToken` provided in module)
    - The component can also get it's display density from Angular's DI engine (if the `DisplayDensityToken` is provided on a lower level)
    - Setting `[displayDensity]` affects the control's items' and inputs' css properties, most notably heights, padding, font-size
    - Available display densities are `compact`, `cosy` and `comfortable` (default)
    - **Behavioral Change** - default item `igx-drop-down-item` height is now `40px` (down from `48px`)
- `IgxCombo` - Setting `[displayDensity]` now also affects the combo's items
    - Setting `[itemHeight]` overrides the height provided by the `[displayDensity]` input
- `IgxSelect`- Setting `[displayDensity]` now also affects the select's items

### Bug Fixes
- In slider with type Range when change the lower value to be equal or greater than the upper the range is not correct #4562
- When change the slider type at run time the slider is not updated correctly #4559
- Range Slider Thumps collapsing #2622
- When no condition is provided, filter() method of grid throws undescriptive error #4897
- [igx-grid] Filtering row's chips area is not resized when resizing window. #4906
- Add PostDeploy.ps1 script into the repo #4887
- An error is returned when a row is opened in edit mode and click to search the next item #4902
- [igx-grid] "quick clicking twice resizer " can sometimes lead to unable to sort. #4858
- Child summaries disappears when edit a cell and press tab on click on cell in same row when rowEditable is true #4949
- When no condition is provided, filter() method of grid throws undescriptive error #4897

## 7.2.11

### Bug fixes
- When column is scrolled and open excel filter, its position is not correct #4898
- "(Blanks)" appears unchecked on reopening the ESF UI if the underlying value is an empty string. #4875
- There is lag on checking/unchecking an item in an Excel Style Filter with a lot of items #4862
- Group comparer is not taken into consideration when column is dragged to grouped area #4663
- Filtering conditions drop down does not behave consistently when the button that opens it is clicked multiple times #4470

## 7.2.10

### Features
- Condense grid summaries #4694

### Bug Fixes
- When grid width is less than 400px and open filter row the arrows for chips are previewed #4700
- Time picker component fails on dropdown mode in combination with igxTimePickerTemplate modifications #4656
- In IE11 when chips length is bigger then filter row scrolls position is not correct #4699
- The ESF animations for opening and closing do not work #4834
- Not able to change filter option in excel style filter. #4347
- [igx-grid] rendering performance becomes extremely poor when binding data after initialization. #4839

## 7.2.9
`igx-core()` now includes some styles for printing layout.
In order to turn them off, you need to pass an argument and set it to `false`

```
 @include igx-core($print-layout: false);
```

- `Pager`
    - **Behavioral Change** - The pager is now hidden when there are no records in the grid.

### Bug fixes
- ElasticPositionStrategy should resize shown element with Center/Middle directions #4564
- onColumnVisibilityChanged event is not fired when hiding a column through ESF. #4765
- Filtering operation crashes when applying filter on a column with many unique values. #4723
- "Select All" should not be treated as a match when searching. #4020
- igx-grid: Incorrect height calculation when setting height in percent and binding empty data. #3950
- Error is thrown when press escape in the filter row #4712
- Opening the ESF dialog throws an error #4737
- [igx-grid][IE11] "Error: ViewDestroyedError: Attempt to use a destroyed view: detectChanges" is thrown when closing filtering row. #4764
- [igx-grid] some cells don't go into edit state or selected state when resizing window. #4746
- igx-tree-grid when no data in grid pagination shows wrong #4666
- ElasticPositionStrategy should resize shown element with Center/Middle directions #4564
- ESF custom dialog new filter not fully visible #4639
- igx-grid: row virtualization doesn't work when setting height in percent if you fetch and bind data after initial rendering. #3949
- Grid height is calculated wrongly as grid width narrows #4745
- [igx-grid][IE11] filtering problems with IME mode. #4636

## 7.2.8
- `IgxGrid` Custom keyboard navigation
    - `onFocusChange` event is deprecated.
    - `onGridKeydown` is exposed. The event will emit
    `IGridKeydownEventArgs { targetType: GridKeydownTargetType; target: Object; event: Event; cancel: boolean; }`
    - `navigateTo(rowIndex: number, visibleColumnIndex: number, callback({targetType, target: Object }))` - this method allows you to navigate to a position in the grid based on provided `rowindex` and `visibleColumnIndex`;
    - `getNextCell(currentRowIndex, currentvisibleColumnIndex, callback(IgxColumnComponent))` - returns `{ rowIndex, visibleColumnIndex }` which defines the next cell, that match specific criteria according to the current position
    - `getPreviousCell(currentRowIndex, currentvisibleColumnIndex, callback(IgxColumnComponent))` - returns `{ rowIndex, visibleColumnIndex }` which defines the previous cell, that match specific criteria according to the current position

### Bug Fixes
- Grid remains in pending state after commiting row edit w/o changes #4680
- Filter condition dropdown is not closed on tab navigation #4612
- When filter row is opened navigating with shift and tab on first cell does not selects the cancel button #4537
- Focus is not moved from the filter row to the summary row when the grid has no records #4613
- igx-carousel problem with lost focus #4292
- List items are shifted down on search if the list was scrolled down beforehand. #4645
- [igx-grid] some cells are not rendered when resizing window. #4568
- [igx-grid] after being grouped then resized, horizontal scrolling causes column header misalignment with data cell #4648
- Cells content is misaligned when group by a column and scroll horizontal #4720
- When hide/show columns the grid has empty space #4505

## 7.2.7

### Bug fixes
- Custom filter dialog Excel-Style Filtering does not save the selected operand #4548
- Wrong endEdit call on data operation pipes subscribe #4313
- TreeGrid does not have default loading template #4624
- [igx-grid] Question about resizing behavioral change after v7.2.1. #4610
- [igx-grid] onSelection event comes to emit after ending edit mode. #4625
- Error is thrown when trying to open datepicker with Space key in IE #4495
- DatePicker dropdown overlaps the input when it appears top #4526
- Custom filter dialog of the Excel-style Filtering does not display the selected condition in the correct format #4525
- [igx-grid] group row is duplicated when collapsing all and then expanding a group row. #4650
- Fix scroll wheel tests due to creating wheel event with deltaY sets also wheelDeltaY (PR #4659)
- Update Canonical and HrefLang links for EN and JP environments #4674
- In the Drag and Drop dev sample the background color is not changed in IE and Edge #4597

## 7.2.6
- `igxGrid`
    - **Feature** The `groupsRecords` property now returns the full grouping tree as in 7.1 and also includes the grouping information for all pages.

### Bug Fixes
- Unreadable icon color when icon is used as a tooltip target with dark-theme #4477
- [igx-tabs] Selection indicator is not resized correctly #4420
- Faulty urls in Typescript #4546
- igx-list theme docs #4390
- Filtering conditions drop down does not behave consistently when the button that opens it is clicked multiple times #4470
- Message 'No records found.' is still previewed when reset filter #4484
- The text in the filter column textbox truncates in the igx-grid component #4496
- Excel style filter does not apply the filter when the value is 0 #4483
- When hold arrow up or down key on a month the focus changes to the year #4585
- Putting two circular progress bars results in duplicate IDs #4410
- igxGrid does not clear groupsRecords when all columns get ungrouped #4515

## 7.2.5
- `igxDrop`
    - `onEnter`, `onLeave` and `onDrop` events now have new arguments for `originalEvent`, `offsetX` and `offsetY` relative to the container the igxDrop is instanced.
- `IgxList`
    - **Feature** the `index` property is now an `@Input` and can be assigned by structural directives such as `*igxFor`.
    ```html
        <igx-list>
            <div [style.height]="'480px'" [style.overflow]="'hidden'" [style.position]="'relative'">
                <igx-list-item [index]="i" *igxFor="let item of data; index as i; scrollOrientation: 'vertical'; containerSize: '480px'; itemSize: '48px'">
                    <div>{{ item.key }}</div>
                    <div class="contact__info">
                        <span class="name">{{item.name}}</span>
                    </div>
                </igx-list-item>
            </div>
        </igx-list>
    ```
    - The `items` property now returns the collection of child items sorted by their index if one is assigned. This is useful when the `children` order cannot be guaranteed.
- Excel-Style Filtering and Quick Filtering user interfaces now display the date picker's calendar in a dropdown.
- `IgxCard` - The card component has been refactored. It now includes several new supporting components/directives:
    - `igxCardHeaderTitle` - tag your headings placed in the `igx-card-header` container to be displayed as a card title;
    - `igxCardHeaderSubtitle` - tag your headings placed in the `igx-card-header` container to be displayed as a card subtitle;
    - `igxCardThumbnail` - tag anything placed in the `igx-card-header` as a thumb to be placed to the left of your titles;
    - `igx-card-header` - the card header can now detect and automatically position `igx-avatar`s placed in it;
    - `igx-card-media` - wrap images or videos that will be automatically sized for you;
    - `igx-card-actions` - the card actions can now detect and automatically position all `igxButton`s placed in it;
    - The card has a new `type` property. It can be set to `outlined` to get the new outlined card look;
    - The card has a new `horizontal` property. When set to true, the layout will become horizontally aligned;
- New Directive `igx-divider` - The igx-divider is a thin, configurable line that groups content in lists and layouts.

### Bug Fixes
- Row editing overlay is not visible when grid has either 1 or 2 rows and height is not set. #4240
- Ctrl + Right Arrow is not working in an expanded child grid in 7.2.x #4414
- In EI11 and error is returned when filter by date #4434
- Calendar should be closed when scrolling is initiated #4099
- The sync service for the horizontal virtualization returns invalid cache values in certain scenarios #4460
- Unreadable icon color when icon is used as a tooltip target with dark-theme #4477
- When first tree grid column is with type date the calendar mode is not correct #4457
- When grid is grouped the search does not scroll to the find result #4327
- Calendar should be closed when scrolling is initiated #4099
- [igx-list] IgxListItem.index returns wrong index when igx-list is virtualized by igxForOf #4465
- [igx-grid] groupsRepcords is not updated correctly when grouping/ungrouping. #4479
- Exceptions are thrown by igxHGrid when columns don't have initial width, or it has been set as a percentage #4491
- Change date pickers' mode to 'dropdown' in all filtering UIs. #4493
- The radio-group display cannot be overridden #4402
- Filtered column header goes over the RowSelectors and groups when scroll horizontal #4366
- [igx-grid] description about onColumnMovingEnd is not correct. #4452
- IgxTabs removes custom added class #4508

## 7.2.4
### New feature
- [Multi-cell selection](https://github.com/IgniteUI/igniteui-angular/wiki/Grid-Multi-cell-selection-Specification) - Enables range selection of cells in the grid.

### Grids Performance improvements
- Grid rendering speed
- Grid grouping rendering speed
- Grid vertical scrolling using the scroll arrows
- Grid horizontal scrolling using the scroll arrows
- Grid cell focusing time
- Typing a character in an inline editor

### Bug fixes
- IgxForOf - Virtual item index with remote data #4455
- If grid has height in %(or no height) and filtering is enabled, then height is not calculated correctly. #4458
- 3rd level child does not scroll with keyboard nav #4447
- When in column group a column is hidden in the excel style filter LEFT and RIGHT buttons are enabled #4412
- Column Moving keydown.escape HostListener needs refactoring #4296
- Hierarchical Grid: scrolled child views remain after the root grid has been destroyed #4440
- When child grids have width in % (or no width) and there is horizontal scrollbar the vertical scrollbar is not visible. #4449
- Opening the Filtering dropdown twice in an igxHierarchicalGrid results in warning messages in the browser console #4436
- for-of init optimizations for grids #4374
- Changing columns dynamically in the Hierarchical Grid resets root column list to contain child columns. #4337
- Cell is not selected on click [IE] #1780
- igx-grid: Uncommitted IME text gets lost when Enter key is pressed in an edit cell template. #4314

## 7.2.3
### Improvements
- `IPinColumnEventArgs` new property - added a new property `isPinned` to the `IPinColumnEventArgs` interface. Now the `onColumnPinning` event emits information whether the column is pinned or unpinned.
- `igxGrid`
    - `igxFilterCellTemplate` directive added that allows retemplating of the filter cell.
    - `IgxColumnComponent` now has `filterCellTemplate` property that can be used to retemplate the filter cell.

### Bug fixes
- Fix auto-generate columns for TreeGrid #4399
- Emiting event when unpinning column #3833
- In Firefox when collapse all groups grid becomes empty #4304
- When transactions are enabled and update a filtered cell there is an error in console #4214
- In IE11 datePicker delete button is not in correct position when open a cell in edit mode #4116
- Refactoring filter cell navigation so that it is handled in the navigation service. Handling special scenarios for hierarchical grid in the hierarchical navigation service. #4267
- Grid: fix sorting in chrome #4397
- An error is returned when add a child for not committed row and summaries are enabled #4317
- Update child summaries correctly when CRUD operations are performed #4408
- Add igxQuickFilterTemplate directive #4377
- Resizing: move resize handle logic in a directive #4378
- No event emitted when column is unpinned #3799
- When update a cell in the grouped column the child summaries are not updated #4324
- Column Group border is misaligned with its children's in some cases #4387
- Expanding last row of HierarchicalGrid via keyboard(Alt + downArrow) leads to cell losing its focus. #4080
- fix(HierarchicalGrid): Moving onGridCreated to be emitted onInit #4370
- Virtualization of grid not working in tab #4329
- When you pin child column the whole group is not pinned #4278

## 7.2.2
### Features
- **Components' Display Type** - All components now have their CSS display property explicitly set on the host element to ensure width, padding, and margins are applied when set directly on the host selectors.
- **Themes**
    - Add support for gradients and images as values for component themes via the component theme functions.
    - `Palettes` - added surface color to the palette. The surface color is used by cards, pickers, dialog windows, etc. as the default background.

### Bug fixes
- fix(tabs): Fix for applying styles to tabs group #4371
- igxInput - add ability to toggle required dynamically #4361
- Select sort button only if default template is used #4372
- Public enumerations should not be constants #4364
- fix(hierarchicalGrid): Fix scrollbar not updated when data for children is loaded after initial load. #4334
- fix(date-picker): Fix for re-templating dropdown date-picker #4325
- Remove ngModel from datepicker #4333
- Scrollbar is not updated when load remote data #4209
- IgxGrid cell edit does not update values (onCellEdit) #4055
- Initial GroupBy performance is poor with many columns grouped #4309
- Components' display type #4316
- Including summary row cells in tab sequence for HierarchicalGrid navigation. #4293
- Surface color #4109
- `headerGroupClasses` is marked as hidden #4276
- Update AutoScrollStrategy to reposition elements outside NgZone #4250
- Optimizing post group pipe for 4309 - 7.2.x #4310
- IgxSelect does not close on Shift+Tab #4164
- clone method should have inheritdoc in all position strategies #4265
- Dialog does not emits close event the second time that is opened and closed #4222
- IgxLabelComponent is hidden #4237
- refactor(button-group): Fix the double borders between the buttons #4092
- Allow gradient/image values as backgrounds in component themes #4218
- Time Picker enhancements #4348

## 7.2.1
- `igxGrid`
    - **Breaking Change** The `groupsRecords` property now only returns the visible tree and does not include groups that are children of collapsed parents.
    - **Feature** Column Hiding and Column Pinning components now expose a `disableFilter` property which allows hiding the filter columns input from the UI.

### Improvements
- igxSelect - select-positioning-strategy code cleanup #4019

### Bug fixes
- Tooltip remains opened after clicking its target #4127
- Can not move a column to left if the previous column is column group #4114
- TextHighlight Directive makes the matching spans bold #4129
- IgxDropDownItem still uses deprecated accessors #4167
- Double click in editMode reverts the cell's value #3985
- Navigation with Ctrl+arrow keys does not work in child grids #4120
- In IE11 and Edge when scroll page the excel filter dialog is not moved #4112
- IgxCalendar overlay, rendered from cell in edit mode, goes outside the grid when scrolling #4205
- When using keyboard navigation the child grid does not scroll to next row when next child is empty. #4153
- selectedIndex doesn't switch tab. #4245
- When the last column is hidden button RIGHT for the last visible column should be disabled #4230
- When excel-style-filtering is enabled and press Shift+tab on first cell the scroll should not be moved #4219
- Can not navigate with tab in filtering row if grid has no horizontal scroll #4111
- ExcelFilterStyle , what is the name of the onClick methods for the apply and cancel button ? onFilteringDone doesnt work here #4248
- When you focus an element from the Excel-Style Filtering List in Chrome a blue boarder appears #4269
- Need ability to remove a column filter that was previously set in the grid #4305
- Keyboard navigation inside summaries for hierarchical grid is not working with Ctrl + arrow keys #4176
- ReadMe links are broken on 7.2.0. release note #4251
- Error when scrolling grid with mouse wheel after closing a dialog window in the page #4232
- Circular progress bar throws error on IE11 #3787
- Issue with export excel/csv from grid #3763
- Setting grid data property manually after initial rendering without binding it to the input is not detected. #4242
- When child grids does not have set height and expand a row in child grid scrollbars are not updated and there is empty space on the grid #4239
- [ng add]: Enabling polyfills step doesn't update properly polyfill.ts generated by Angular CLI v7.3.x. #3967
- When change sorting from the excel filter it is not applied for the grouped column #4119
- When grid is filtered and update a cell summaries are not updated #4211
- [igx-date-picker] igxCalendarHeader and igxCalendarSubheader don't work #4223
- [igx-date-picker] unnecessary suffix "日" to the date part of the calendar. #4224
- igxMonthPicker - arrowdown and arrow up not working correctly inside months view #4190
- In Edge resizing indicators are offset incorrectly #3908
- igx-column-group does not fire onColumnVisibilityChanged #4194

## 7.2.0
- `igxCalendar`
    - `igxCalendar` has been refactored to provide the ability to instantiate each view as a separate component.
    - **Feature** advanced keyboard navigation support has been added. Read up more information in the [ReadMe](https://github.com/IgniteUI/igniteui-angular/tree/master/projects/igniteui-angular/src/lib/calendar/README.md)

- **New component** `IgxMonthPicker`:
    - Provides the ability to pick a specific month. Read up more information in the [ReadMe](https://github.com/IgniteUI/igniteui-angular/tree/master/projects/igniteui-angular/src/lib/calendar/month-picker/README.md)

- **New component** `IgxHierarchicalGrid`:
    - Provides the ability to represent and manipulate hierarchical data in which each level has a different schema. Each level is represented by a component derived from **igx-grid** and supports most of its functionality. Read up more information about the IgxHierarchicalGrid in the official [documentation](https://www.infragistics.com/products/ignite-ui-angular/angular/components/hierarchicalgrid.html) or the [ReadMe](https://github.com/IgniteUI/igniteui-angular/tree/master/projects/igniteui-angular/src/lib/grids/hierarchical-grid/README.md)

- **New component** The `igxSelect` provides an input with dropdown list allowing selection of a single item.
    ```html
    <igx-select #select1 [placeholder]="'Pick One'">
        <label igxLabel>Sample Label</label>
        <igx-select-item *ngFor="let item of items" [value]="item.field">
            {{ item.field }}
        </igx-select-item>
    </igx-select>
    ```

[documentation](https://www.infragistics.com/products/ignite-ui-angular/angular/components/select.html) or the [ReadMe](https://github.com/IgniteUI/igniteui-angular/tree/master/projects/igniteui-angular/src/lib/select/README.md)

- **New directive** `igxAutocomplete` - new directive that provides a way to enhance a text input by showing a panel of suggested options, provided by the developer. More information about the IgxAutocomplete is available in the official [documentation](https://www.infragistics.com/products/ignite-ui-angular/angular/components/autocomplete.html) or the [ReadMe](https://github.com/IgniteUI/igniteui-angular/tree/master/projects/igniteui-angular/src/lib/directives/autocomplete/README.md).

    ```html
    <input igxInput type="text" [igxAutocomplete]="townsPanel" />
    <igx-drop-down #townsPanel>
        <igx-drop-down-item *ngFor="let town of towns" [value]="town">
            {{town}}
        </igx-drop-down-item>
    </igx-drop-down>
    ```

- `igxGrid` now has `isLoading` input property. When enabled will show loading indicator, until the data is available. It can be best utilized for remote scenarios. Another input property `loadingGridTemplate` allows customizing the loading indicator.

    ```html
    <!-- Example -->
    <igx-grid [isLoading]="true" ...>
    </igx-grid>
    ```

    - `Group By`
        - The collapse/expand icons have new orientantion to display the action that will be performed when clicked. When an icon points up clicking on it would result in collapsing the related group row and when it points down clicking on it would expand the group row.
        - The collapse/expand all icons have also been updated to reflect the new group row icons better.
        - Group rows now can be expanded/collapsed using Alt + Arrow Up/Down to reflect the new icons.
    - `filterMode` input added, which determines the filtering ui of the grid. The default value is `quickFilter`. Other possible value is `excelStyle`, which mimics the filtering in Excel with added functionality for column moving, sorting, hiding and pinning.
    - `IgxColumnComponent` now has `disablePinning` property, which determines wether the column can be pinned from
    the toolbar and whether the column pin will be available in the excel style filter menu. The `disableHiding` input will be used to show/hide the column hiding functionality in the menu.
- `igxTreeGrid`
    - The collapse/expand icons have new orientantion to display the action that will be performed when clicked. When an icon points up clicking on it would result in collapsing the related tree grid level and when it points down clicking on it would expand the tree grid level.
    - Expanding/collapsing tree levels can now be performed also by using Alt + Arrow Up/Down to reflect the new icons.
- `IgxColumnComponent`
    - **Breaking Change** the `gridID` property is now **deprecated**. Please, use `column.grid.id` instead.
- `igxCombo`
    - **Breaking Change** `combo.value` is now only a getter.
    - **Feature** added support for templating the default input group of the component. The `igx-combo` now allows for `igx-prefix`, `igx-suffix`,`igx-hint` and `[igxLabel]` components to be passed as `ng-content` and they will be renderer accordingly on the combo's input. Example:
    ```html
        <!-- customize combo input --->
        <igx-combo #myCombo [data]="myGenres">
            ...
            <label igxLabel>Genres</label>
            <igx-prefix><igx-icon>music_note</igx-icon></igx-prefix>
        </igx-combo>
     ```
    - **Feature** the default combo 'clear' and 'toggle' icons can now be templated. Two new directives are added (with selector `[igxComboClearIcon]` and `[igxComboToggleIcon]`). Passing an `ng-template` with one of the directives will overwrite the default conent of the respective icon. Functionality will remain unaffected. Expample:
    ```html
        <!-- customize combo input --->
        <igx-combo #myCombo [data]="myGenres">
            ...
            <ng-template igxComboToggleIcon let-collapsed>
                <igx-icon>{{ collapsed ? 'remove_circle' : 'remove_circle_outline'}}</igx-icon>
            </ng-template>
        </igx-combo>
    ```
- `igxDropDown`
    - `IgxDropDownItemBase` and it's descendants (of which `IgxDropDownItem`) have had their `isSelected` and `isFocused` properties **deprecated**. Instead, use `selected` and `focused` properties.
    - Added an `@Input` for the `index` property (such as the one coming from ngFor) of the `IgxDropDownItem` component. This **deprecates** the automatic index calculation.
    ```html
        <igx-drop-down>
            <igx-drop-down-item *ngFor="let item of items; let i = index" [index]="i">
                {{ item.field }}
            </igx-drop-down-item>
        </igx-drop-down>
    ```
    - **Feature** `IgxDropDownGroupComponent` has been added. It allows for easier grouping of multi-level data, without the need of flattening it. The `igx-drop-down-item-group` tag accepts `igx-drop-down-item`s and displays them in the appropriate grouped fashion.
        ```html
            <igx-drop-down>
                <igx-drop-down-item-group *ngFor="let country of contries" [label]="country.name">
                    <igx-drop-down-item *ngFor="let city of country.cities" [value]='city.refNo'>
                        {{ city.name }}
                    </igx-drop-down-item>
                </igx-drop-down-item-group>
            </igx-drop-down>
        ```
- `Theme Elevations & Shadows` - Components with shadows, set by an elevation level or otherwise, are now fully configurable by the user via schema and/or theme properties. User can also provide a custom elevations set to component themes that support them.
    - **Breaking Change** - The `$search-shadow-color` and `$search-disabled-shadow-color` properties on the `igx-input-group-theme` have been replaced with `$search-resting-shadow` and `$search-disabled-shadow` respectively. Use `ng update` to migrate automatically.
- `IgxTreeGridComponent`
    - We can now search in the treegrid's data by using the `findNext` and the `findPrev` methods and we can clear the search results with the `clearSearch` method.
- `IgxTextHighlightDirective`
    - `IgxTextHighlightDirective.page` input property is **deprecated**. `rowIndex`, `columnIndex` and `page` properties of the `IActiveHighlightInfo` interface are also **deprecated**. Instead, `row` and `column` optional properties are added.
- `igxDragDrop`
    - `dragGhostHost` input property added. Sets the element to which the dragged element will be appended. If not provided, the dragged element is appended to the body.
- `Column Hiding UI`
    - **Behavioral Change** - The UI now hides the columns whose `disableHiding` property is set to true instead of simply disabling them.
- `igxButton` - **New Button Style** - Include [outlined](https://material.io/design/components/buttons.html#outlined-button) button style to support the latest material spec.
- `igxOverlay`:
    - `igxOverlay.attach()` method added. Use this method to obtain an unique Id of the created overlay where the provided component will be shown. Then call `igxOverlay.show(id, settings?)` method to show the component in overlay. The new `attach` method has two overloads:
      - `attach(element: ElementRef, settings?: OverlaySettings): string` - This overload will create overlay where provided `element` will be shown.
      - `attach(component: Type<any>, settings?: OverlaySettings, moduleRef?: NgModuleRef<any>): string` - Creates a `ComponentRef` from the provided `component` class to show in an overlay. If `moduleRef` is provided the service will use the module's `ComponentFactoryResolver` and `Injector` when creating the `ComponentRef` instead of the root ones.
    - `igxOverlay.show(component, settings)` is **deprecated**. Use `igxOverlay.attach()` method to obtain an Id, and then call `igxOverlay.show(id, settings)` method to show a component in the overlay.
    - `IPositionStrategy` exposes new method `clone` that clones the strategy instance with its settings.

- `igx-date-picker`
    - **Feature** Added `dropdown` `mode` to enable the input field value editing and spinning of the date parts as well as displaying a drop down calendar to select a date. Example:
    ```html
      <igx-date-picker #editableDatePicker1 mode="dropdown" [value]="date" format="dd.MM.y" mask="M/d/y">
      </igx-date-picker>
     ```
 **Components roundness**
- Ignite UI for Angular now allows you to change the shape of components by changing their border-radius.

- Here is the list of all components that have roundness functionality:
* _igx-badge_
* _igx-buttongroup_
* _igx-calendar_
* _igx-card_
* _igx-carousel_
* _igx-chip_
* _igx-dialog_
* _igx-drop-down_
* _igx-expansion-panel_
* _igx-input-group_
* _igx-list_
  * _igx-list-item_
* *igx-navdrawe*r
* _igx-snackbar_
* _igx-toast_
* _igxTooltip_

- **Breaking Change**
- The `$button-roundness` property on the `igx-button-theme` have been replaced for each button type with: `$flat-border-radius`,`$raised-border-radius`,`$outline-border-radius`,`$fab-border-radius`, `$icon-border-radius`.
- The`$roundness` property on the `igx-chip-theme` have been replaced with `$border-radius`.
- The`$roundness` property on the `iigx-tooltip-theme` have been replaced with `$border-radius`.

### Bug Fixes
- All initially pinned columns get unpinned if the grid's width is set as a percentage of its parent #3774
- Expanding a group row while at the bottom of the grid throws error #4179
- Grouping expand/collapse all button is not aligned with the row selector checkbox. #4178
- IgxToggleAction logs deprecated message in the console #4126
- IgxCombo - Calling selectItems([]) incorrectly clears the combo selection #4106
- IgxCombo - Clearing item filter sometimes empties drop down list #4000
- IgxCombo - Keyboard navigation ArrowDown stutters on chunk load #3999
- Row editing overlay banner not shown when enter row editing #4117
- IgxToggle open method always tries to get id even when it has one #3971
- Last (right-aligned) column is cut off when no widths are set for the columns #3396
- The selection in the last grid column does not span in the whole cell. #1115
- Last column header is a bit wider than the cells #1230

## 7.1.11
### Improvements
- Row and Cell editing Docs improvements #4055

## 7.1.10
### Features
- Column Hiding and Column Pinning components now expose a `disableFilter` property which allows hiding the filter columns input from the UI.

### Bug Fixes
- Tooltip remains opened after clicking its target #4127
- TextHighlight Directive makes the matching spans bold #4129
- igx-grid: `pinned` property doesn't work when `width` property is set together. #4125
- Double click in editMode reverts the cell's value #3985
- Issue with export excel/csv from grid #3763
- Error when scrolling grid with mouse wheel after closing a dialog window in the page #4232
- Circular progress bar throws error on IE11 #3787
- Setting grid data property manually after initial rendering without binding it to the input is not detected. #4242
- `headerGroupClasses` is marked as hidden #4276
- When you pin child column the whole group is not pinned #4278
- igx-column-group does not fire onColumnVisibilityChanged #4194
- When grid is filtered and update a cell summaries are not updated #4211

## 7.1.9
### Bug Fixes
- igx-grid: Incorrect height calculation when setting height in percent and binding empty data. #3950
- Grid doesn't reflect the applied formatter immediately #3819
- Cannot set chip as selected through API if selectable is false #2383
- IgxCombo - Keyboard navigation in combo with remote data is incorrect #4049
- Setting groupingExpressions run-time has different result than using the UI/methods #3952
- Error on app-shell build in the icon module #4065
- Grid/TreeGrid toolbar dropdowns reopen when trying to close it every other time #4045
- When grid and columns have width in IE the columns are visible outside the grid #3716
- IgxGridToolbarComponent is hidden from the API docs #3974
- igx-grid: row virtualization doesn't work when setting height in percent if you fetch and bind data after initial rendering. #3949
- IgxToggleAction logs deprecated message in the console #4126

## 7.1.8
### Bug Fixes
- Required date picker bound to displayData is shown invalid initially. #3641
- If the columns don't fit the treeGrid viewport, horizontal scrollbar in TreeGrid is gone/disappears #3808
- igxGrid setting autogenerate and groupingExpressions inputs results in errors #3951

## 7.1.7
### Bug fixes
- refactor(card): apply the content color to any text element #3878
- style(linear-bar): Fix text alignment #3862

## 7.1.6
### Bug Fixes
- Calling open() on an already opened IgxDropDown replays the opening animation #3810

## 7.1.5
### Features
- `igxGrid`
    - `Group By`
        - The collapse/expand icons have new orientantion to display the action that will be performed when clicked. When an icon points up clicking on it would result in collapsing the related group row and when it points down clicking on it would expand the group row.
        - The collapse/expand all icons have also been updated to reflect the new group row icons better.
        - Group rows now can be expanded/collapsed using Alt + Arrow Up/Down to reflect the new icons.
- `igxTreeGrid`
    - The collapse/expand icons have new orientantion to display the action that will be performed when clicked. When an icon points up clicking on it would result in collapsing the related tree grid level and when it points down clicking on it would expand the tree grid level.
    - Expanding/collapsing tree levels can now be performed also by using Alt + Arrow Up/Down to reflect the new icons.
- `Remove CSS Normalization` - Some users were complaining we reset too many browser styles - lists and heading styles in particular. We no longer do CSS normalization on an application level. Users who depended on our CSS browser normalization will have to handle that on their own going forward.
- `igxOverlayService` - the height of the shown element/component is not cached anymore. The height will be calculated each time position method of position strategy is called.

- `igxOverlayService`
    - `onClosing` event arguments are of type `OverlayClosingEventArgs` that adds an optional `event` property with the original DOM event. The browser event is available when closing of the overlay is caused by an outside click. This also affects all components and directives that use `igxOverlay` service - `igxToggle`, `igxDropDown`, `igxCombo`, `igxSelect` and `igxAutocomplete`. When they emit their respective `onClosing` event, the arguments are of type `CancelableBrowserEventArgs`, including the optional browser event.

## 7.1.4
### Features
- `Column Hiding UI`
    - **Behavioral Change** - The UI now hides the columns whose `disableHiding` property is set to true instead of simply disabling them.

## 7.1.3
### Bug Fixes
- When search and hide and then show a column the cell values are not correct ([3631](https://github.com/IgniteUI/igniteui-angular/issues/3631))
- When press Ctrl+Arrow down key on a summary cell it should stay active ([3651](https://github.com/IgniteUI/igniteui-angular/issues/3651))
- When summary row is not fully visible and press Tab the last summary cell is not activated ([3652](https://github.com/IgniteUI/igniteui-angular/issues/3652))
- Choosing from a drop down inside a form in a drop down closes the outer drop down ([3673](https://github.com/IgniteUI/igniteui-angular/issues/3673))
- Banner - Calling close method on collapsed panel throws error ([3669](https://github.com/IgniteUI/igniteui-angular/issues/3669))
- Typedoc API task generates non-public exports ([2858](https://github.com/IgniteUI/igniteui-angular/issues/2858))
- column.pin and column.unpin API descriptions need improvement ([3660](https://github.com/IgniteUI/igniteui-angular/issues/3660))
- disabledDates for the calendar and date picker should be an @Input() ([3625](https://github.com/IgniteUI/igniteui-angular/issues/3625))
- There is no way to determinate if a list item was panned in the click event ([3629](https://github.com/IgniteUI/igniteui-angular/issues/3629))
- When search and hide and then show a column the cell values are not correct ([3631](https://github.com/IgniteUI/igniteui-angular/issues/3631))

## 7.1.2
### Features
- `igx-circular-bar` and `igx-linear-bar` now feature an indeterminate input property. When this property is set to true the indicator will be continually growing and shrinking along the track.
- `IgxTimePickerComponent`: in addition to the current dialog interaction mode, now the user can select or edit a time value, using an editable masked input with a dropdown.
- `IgxColumnComponent` now accepts its templates as input properties through the markup. This can reduce the amount of code one needs to write when applying a single template to multiple columns declaratively. The new exposed inputs are:
    + `cellTemplate` - the template for the column cells
    + `headerTemplate` - the template for the column header
    + `cellEditorTemplate` - the template for the column cells when a cell is in edit mode
      ```html
        <!-- Example -->

        <igx-grid ...>
            <igx-column *ngFor="let each of defs" [cellTemplate]="newTemplate" ...></igx-column>
        </igx-grid>

        <ng-template #newTemplate let-value>
            {{ value }}
        </ng-template>
        ```

### Bug Fixes

- When transactions are enabled and delete a row page is changed to first page ([3425](https://github.com/IgniteUI/igniteui-angular/issues/3425))
- Row selectors header is not updated when commit transactions ([3424](https://github.com/IgniteUI/igniteui-angular/issues/3424))
- When a column is sorted and change value in a cell after commit and press enter on selected cell the focus is not in the input ([2801](https://github.com/IgniteUI/igniteui-angular/issues/2801))
- Closing the filter UI cuts the grid on the left ([3451](https://github.com/IgniteUI/igniteui-angular/issues/3451))
- GroupedRecords class should be hidden for doc generation. ([3483](https://github.com/IgniteUI/igniteui-angular/issues/3483))
- Badly formatted table in the JP documentation ([3484](https://github.com/IgniteUI/igniteui-angular/issues/3484))
- Not setting width in percentage on one or more columns results in columns going out of view ([1245](https://github.com/IgniteUI/igniteui-angular/issues/1245))
- Feature Request : locale property on a grid level ([3455](https://github.com/IgniteUI/igniteui-angular/issues/3455))
- Excel cannot open the exported data ([3332](https://github.com/IgniteUI/igniteui-angular/issues/3332))
- API DOC header links on header nav in JP leads to EN product page ([3516](https://github.com/IgniteUI/igniteui-angular/issues/3516))
- IgxGridHeaderGroupComponent should have preset min width ([3071](https://github.com/IgniteUI/igniteui-angular/issues/3071))
- Adding a custom svg to snackbar ([3328](https://github.com/IgniteUI/igniteui-angular/issues/3328))
- Feature request: Using text field input for date and time picker ([2337](https://github.com/IgniteUI/igniteui-angular/issues/2337))
- Summaries Keyboard navigation issues ([3407](https://github.com/IgniteUI/igniteui-angular/issues/3407))
- IgxRipple - animate() function not supported in Safari ([3506](https://github.com/IgniteUI/igniteui-angular/issues/3506))
- Faulty link in Typedoc ([3531](https://github.com/IgniteUI/igniteui-angular/issues/3531))
- [IE11] igx-grid - Filtering is cleared when clicking filtering chip if resourceString.igx_grid_filter_row_placeholder is set to Japanese character. ([3504](https://github.com/IgniteUI/igniteui-angular/issues/3504))
- Setting required IgxInput's value not via typing does not clear the invalid style. ([3550](https://github.com/IgniteUI/igniteui-angular/issues/3550))
- Add bodyTemplate as @Input() for igx-column ([3562](https://github.com/IgniteUI/igniteui-angular/issues/3562))
- Horizontal scrollbar is not shown when column's width is set to a percentage value. ([3513](https://github.com/IgniteUI/igniteui-angular/issues/3513))
- When select a date filter the date is not previewed in the input ([3362](https://github.com/IgniteUI/igniteui-angular/issues/3362))
- Missing locale errors on a browser with non-en language ([3569](https://github.com/IgniteUI/igniteui-angular/issues/3569))
- igx-action-icon is not vertically aligned in IgxNavbar ([3584](https://github.com/IgniteUI/igniteui-angular/issues/3584))
- [IE11] igx-grid filtering condition is reverted when typing Japanese character in the filtering textbox. ([3577](https://github.com/IgniteUI/igniteui-angular/issues/3577))
- TreeGrid has empty space when Summaries are enabled and expand/collapse ([3409](https://github.com/IgniteUI/igniteui-angular/issues/3409))
- Filtering row: no chip is created while typing Japanese characters on Edge ([3599](https://github.com/IgniteUI/igniteui-angular/issues/3599))
- PowerShell script should be added in order to apply some rules for deployment of the API DOCS (sassdoc, typedoc) ([3618](https://github.com/IgniteUI/igniteui-angular/issues/3618))
- igx-grid isn't displayed properly in IE11 when it is inside an igx-tabs-group. ([3047](https://github.com/IgniteUI/igniteui-angular/issues/3047))
- Cells' content is shown twice when entering edit mode after searching. ([3637](https://github.com/IgniteUI/igniteui-angular/issues/3637))
- ng add improvements ([3528](https://github.com/IgniteUI/igniteui-angular/issues/3528))

## 7.1.1
### Bug Fixes
* onSortingDone is not fired when sorting indicator of a header in the group by area is clicked ([#3257](https://github.com/IgniteUI/igniteui-angular/issues/3257))
* igx-grid isn't displayed properly in IE11 when it is inside an igx-tabs-group ([#3047](https://github.com/IgniteUI/igniteui-angular/issues/3047))
* Preventing wrap-around for scrollNext and scrollPrev([#3365](https://github.com/IgniteUI/igniteui-angular/issues/3365))
* IgxTreeGrid does not respect its parent container height ([#3467](https://github.com/IgniteUI/igniteui-angular/issues/3467))
* Include grid's unpinnedWidth and totalWidth in cell width calculation ([#3465](https://github.com/IgniteUI/igniteui-angular/issues/3465))

### Other
* update typedoc-plugin-localization version to 1.4.1 ([#3440](https://github.com/IgniteUI/igniteui-angular/issues/3440))

## 7.1.0
### Features
- **New component** `IgxBannerComponent`:
    - Allows the developer to easily display a highly templateable message that requires minimal user interaction (1-2 actions) to be dismissed. Read up more information about the IgxBannerComponent in the official [documentation](https://www.infragistics.com/products/ignite-ui-angular/angular/components/banner.html) or the [ReadMe](https://github.com/IgniteUI/igniteui-angular/tree/master/projects/igniteui-angular/src/lib/banner/README.md)
- `igxGrid`
    - Added a new `igxToolbarCustomContent` directive which can be used to mark an `ng-template` which provides a custom content for the IgxGrid's toolbar ([#2983](https://github.com/IgniteUI/igniteui-angular/issues/2983))
    - Summary results are now calculated and displayed by default for each row group when 'Group By' feature is enabled.
    - `clearSummaryCache()` and `recalculateSummaries()` methods are deprecated. The grid will clear the cache and recalculate the summaries automatically when needed.
	- `locale` property added. Default value is `en`. All child components will use it as locale.
    - **Breaking change** `IgxSummaryOperand.operate()` method is called with empty data in order to calculate the necessary height for the summary row. For custom summary operands, the method should always return an array of `IgxSummaryResult` with proper length.
- `IgxIconModule`:
    - **Breaking change** `igxIconService` is now provided in root (providedIn: 'root') and `IgxIconModule.forRoot()` method is deprecated.
    - **Breaking change** `glyphName` property of the `igxIconComponent` is deprecated.
- `IgxColumnComponent`:
    - **Breaking change** the `filters` input now expects `IgxFilteringOperand` instance, instead of class ref. This way custom `IgxFilteringOperands` no longer need to be singleton, with defined `instance` method.
- `IgxMask`:
    - `placeholder` input property is added to allow developers to specify the placeholder attribute of the host input element that the `igxMask` is applied on;
    - `displayValuePipe` input property is provided that allows developers to additionally transform the value on blur;
    - `focusedValuePipe` input property is provided that allows developers to additionally transform the value on focus;
- `IgxTreeGrid`:
    - Batch editing - an injectable transaction provider accumulates pending changes, which are not directly applied to the grid's data source. Those can later be inspected, manipulated and submitted at once. Changes are collected for individual cells or rows, depending on editing mode, and accumulated per data row/record.
    - You can now export the tree grid both to CSV and Excel.
    - The hierarchy and the records' expanded states would be reflected in the exported Excel worksheet.
    - Summaries feature is now supported in the tree grid. Summary results are calculated and displayed for the root level and each child level by default.
- `IgxOverlayService`:
    - `ElasticPositioningStrategy` added. This strategy positions the element as in **Connected** positioning strategy and resize the element to fit in the view port in case the element is partially getting out of view.


## 7.0.5
### Bug Fixes

* igx-grid isn't displayed properly in IE11 when it is inside an igx-tabs-group. ([#3047](https://github.com/IgniteUI/igniteui-angular/issues/3047))
* igx-slider max-value defaults to min-value ([#3418](https://github.com/IgniteUI/igniteui-angular/issues/3418))
* Inconsistency in scrollNext and scrollPrev ([#3365](https://github.com/IgniteUI/igniteui-angular/issues/3365))
* The header link in the api docs page should be to the product page ([#3423](https://github.com/IgniteUI/igniteui-angular/issues/3423))
* Error thrown when edit primaryKey cell in Tree Grid ([#3329](https://github.com/IgniteUI/igniteui-angular/issues/3329))
* IgxGridHeaderGroupComponent should have preset min width ([#3071](https://github.com/IgniteUI/igniteui-angular/issues/3071))
* Pressing ESC on a cell in an editable column throws an error ([#3429](https://github.com/IgniteUI/igniteui-angular/issues/3429))
* Cell foreground is white on hover with the default theme ([#3384](https://github.com/IgniteUI/igniteui-angular/issues/3384))
* [IE] Grid toolbar's buttons and title are misaligned ([#3371](https://github.com/IgniteUI/igniteui-angular/issues/3371))
* Dialog window does not hold the focus when opened ([#3199](https://github.com/IgniteUI/igniteui-angular/issues/3199))
* refactor(themes): don't include contrast colors in the palettes ([#3166](https://github.com/IgniteUI/igniteui-angular/issues/3166))

### Other
* update typedoc-plugin-localization version to 1.4.1 ([#3440](https://github.com/IgniteUI/igniteui-angular/issues/3440))
* Move all keyboard navigation tests in a separate file ([#2975](https://github.com/IgniteUI/igniteui-angular/issues/2975))


## 7.0.4
### Bug fixes
- Fix(igx-grid): revert row editing styles ([#2672](https://github.com/IgniteUI/igniteui-angular/issues/2672))
- Revert "fix(grid): set min width to header groups programmatically"  status: verified version: 7.0.x
([#3357](https://github.com/IgniteUI/igniteui-angular/issues/3357))


## 7.0.3
### Bug fixes
- ng add igniteui-angular adds igniteui-cli package to both dependencies and devDependencies ([#3254](https://github.com/IgniteUI/igniteui-angular/issues/3254))
- Group column header is not styled correctly when moving that column ([#3072](https://github.com/IgniteUI/igniteui-angular/issues/3072))
- igx-grid: Filter row remains after disabling filtering feature ([#3255](https://github.com/IgniteUI/igniteui-angular/issues/3255))
- [igxGrid] Keyboard navigation between cells and filtering row with MCH ([#3179](https://github.com/IgniteUI/igniteui-angular/issues/3179))
- Argument $color of red($color) must be a color ([#3190](https://github.com/IgniteUI/igniteui-angular/issues/3190))
- Shell strings localization ([#3237](https://github.com/IgniteUI/igniteui-angular/issues/3237))
- Tabbing out of the combo search input not possible ([#3200](https://github.com/IgniteUI/igniteui-angular/issues/3200))
- Localization (i18n) not available for inputs/buttons on the grid filtering dialog ([#2517](https://github.com/IgniteUI/igniteui-angular/issues/2517))
- When in the tree grid are pinned columns and scroll horizontal the cells text is over the pinned text #3163
- Request for update of shell strings in Japanese ([#3163](https://github.com/IgniteUI/igniteui-angular/issues/3163))
- Refactor(themes): remove get-function calls ([#3327](https://github.com/IgniteUI/igniteui-angular/issues/3327))
- Fix(grid): recalculate grid body size when changing allowFiltering dynamically ([#3321](https://github.com/IgniteUI/igniteui-angular/issues/3321))
- Fix - Combo - Hide Search input when !filterable && !allowCustomValues - 7.0.x ([#3314](https://github.com/IgniteUI/igniteui-angular/issues/3314))
- Fixing column chooser column updating - 7.0.x ([#3235](https://github.com/IgniteUI/igniteui-angular/issues/3235))
- Disable combo checkbox animations on scroll ([#3303](https://github.com/IgniteUI/igniteui-angular/issues/3303))
- Added validation if last column collides with grid's scroll. ([#3028](https://github.com/IgniteUI/igniteui-angular/issues/3028)) ([#3100](https://github.com/IgniteUI/igniteui-angular/issues/3100))
- Use value instead of ngModel to update editValue for checkbox and calendar in igxCell ([#3225](https://github.com/IgniteUI/igniteui-angular/issues/3225))
- Add @inheritdoc, create ScrollStrategy abstract class and fix method signatures 7.0.x ([#3222](https://github.com/IgniteUI/igniteui-angular/issues/3222))
- When scroll with the mouse wheel the value in datePicker editor for edited cell is empty ([#2958](https://github.com/IgniteUI/igniteui-angular/issues/2958))
- igxToolbar should have the option to add custom template ([#2983](https://github.com/IgniteUI/igniteui-angular/issues/2983))
- fix(grid): mark grid for check inside NgZone when resizing ([#2792](https://github.com/IgniteUI/igniteui-angular/issues/2792)) ([#3277](https://github.com/IgniteUI/igniteui-angular/issues/3277))
- IgxGridHeaderGroupComponent should have preset min width ([#3071](https://github.com/IgniteUI/igniteui-angular/issues/3071))
- Tree grid selection ([#3334](https://github.com/IgniteUI/igniteui-angular/issues/3334))

## 7.0.2
### Features
- `ng add igniteui-angular` support :tada:
    - You can now add Ignite UI for Angular to existing Angular CLI projects - simply run `ng add igniteui-angular` in your project.
    This will install the package and all needed dependencies, add Ignite UI CLI so you can even quickly add components.
- **New component** `IgxBannerComponent`:
    - Allows the developer to easily display a highly templateable message that requires minimal user interaction (1-2 actions) to be dismissed. Read up more information about the IgxBannerComponent in the official [documentation](https://www.infragistics.com/products/ignite-ui-angular/angular/components/banner.html) or the [ReadMe](https://github.com/IgniteUI/igniteui-angular/tree/master/projects/igniteui-angular/src/lib/banner/README.md)
- `igxNavbar`:
    - Added a new `igx-action-icon` directive that can be used to provide a custom template to be used instead of the default action icon on the left-most part of the navbar.
    (If `igx-action-icon` is provided, the default action icon will not be used.)

### Bug fixes

- `igxGrid`
    - Filter row does not close when click button cancel, if the entered text is deleted ([#3198](https://github.com/IgniteUI/igniteui-angular/issues/3198))
    - Prevent a potential memory leak ([#3033](https://github.com/IgniteUI/igniteui-angular/issues/3033))
    - Filtering: Open dropdown on Alt+down, fixes input being populated on keyboard action ([#3202](https://github.com/IgniteUI/igniteui-angular/issues/3202))
    - Row Selection: selected checkboxes are flickering on vertical scrolling ([#2523](https://github.com/IgniteUI/igniteui-angular/issues/2523))
    - Row editing overlay animation should be bottom - top, when overlay is placed over the row ([#3184](https://github.com/IgniteUI/igniteui-angular/issues/3184))


## 7.0.1
### Bug fixes
- Removed the `GridHammerConfig` provider which broke touch events for other components. (Fixed #3185, Reopens #2538)


## 7.0.0
- Updated package dependencies to Angular 7 ([#3000](https://github.com/IgniteUI/igniteui-angular/pull/3000))
- Themes: Add dark schemas and mixins (PR [#3025](https://github.com/IgniteUI/igniteui-angular/pull/3025))

## 6.2.12
### Bug fixes
- igx-grid: `pinned` property doesn't work when `width` property is set together. #4125
- When you pin child column the whole group is not pinned #4278

## 6.2.11
### Bug Fixes
- igx-grid: Incorrect height calculation when setting height in percent and binding empty data. #3950
- Cannot set chip as selected through API if selectable is false #2383
- Setting groupingExpressions run-time has different result than using the UI/methods #3952
- igx-grid: row virtualization doesn't work when setting height in percent if you fetch and bind data after initial rendering. #3949

## 6.2.10
### Bug Fixes
- Cells position is changed when scroll vertical #3094
- igxGrid setting autogenerate and groupingExpressions inputs results in errors #3951

## 6.2.9
### Features
- `igxGrid`
    - `Group By`
        - The collapse/expand icons have new orientantion to display the action that will be performed when clicked. When an icon points up clicking on it would result in collapsing the related group row and when it points down clicking on it would expand the group row.
        - The collapse/expand all icons have also been updated to reflect the new group row icons better.
        - Group rows now can be expanded/collapsed using Alt + Arrow Up/Down to reflect the new icons.
- `igxTreeGrid`
    - The collapse/expand icons have new orientantion to display the action that will be performed when clicked. When an icon points up clicking on it would result in collapsing the related tree grid level and when it points down clicking on it would expand the tree grid level.
    - Expanding/collapsing tree levels can now be performed also by using Alt + Arrow Up/Down to reflect the new icons.

### Bug Fixes
- Add additional ways of expanding/collapsing in Tree Grid/Group By to reflect new icons #3841

## 6.2.8
### Bug Fixes
- Tree Grid collapse icon is updated to material standards #3780
- Change collapse/expand all icon on GroupBy #3298

## 6.2.7
### Bug Fixes
- igx-grid editing: Japanese inputs are not committed on enter or press key in edit mode #2525

## 6.2.6
### Bug Fixes/Other
- Add GA to API docs ([3596](https://github.com/IgniteUI/igniteui-angular/issues/3596))
- Modify gulp api docs tasks in order to follow the build steps ([3681](https://github.com/IgniteUI/igniteui-angular/issues/3681))

## 6.2.5
### Bug Fixes
- Setting required IgxInput's value not via typing does not clear the invalid style ([3550](https://github.com/IgniteUI/igniteui-angular/issues/3550))
- igx-grid isn't displayed properly in IE11 when it is inside an igx-tabs-group ([3047](https://github.com/IgniteUI/igniteui-angular/issues/3047))
- igxGrid minimal body height when no total height is set or inferred ([1693](https://github.com/IgniteUI/igniteui-angular/issues/1693))
- Horizontal scrollbar is not shown when column's width is set to a percentage value ([3513](https://github.com/IgniteUI/igniteui-angular/issues/3513))
- Visible @hidden tag due to comment structure ([3523](https://github.com/IgniteUI/igniteui-angular/issues/3523))
- Faulty link in Typedoc ([3531](https://github.com/IgniteUI/igniteui-angular/issues/3531))
- Several warnings on app launch 6.2.0 RC1 and now 7.0.2 ([2915](https://github.com/IgniteUI/igniteui-angular/issues/2915))
- For_of directive doesn't scroll to next elements in some cases ([3482](https://github.com/IgniteUI/igniteui-angular/issues/3482))
- Not setting width in percentage on one or more columns results in columns going out of view ([1245](https://github.com/IgniteUI/igniteui-angular/issues/1245))
- Calendar test is failing because of wrong selector ([3508](https://github.com/IgniteUI/igniteui-angular/issues/3508))
- When transactions are enabled and delete a row page is changed to first page ([3425](https://github.com/IgniteUI/igniteui-angular/issues/3425))
- When a column is sorted and change value in a cell after commit and press enter on selected cell the focus is not in the input ([2801](https://github.com/IgniteUI/igniteui-angular/issues/2801))
- igxFor with scrollOrientation: horizontal - Almost all the items are not rendered when they don't have width property ([3087](https://github.com/IgniteUI/igniteui-angular/issues/3087))
- Pressing ESC on a cell in an editable column throws an error ([3429](https://github.com/IgniteUI/igniteui-angular/issues/3429))

## 6.2.4
### Bug Fixes
* onSortingDone is not fired when sorting indicator of a header in the group by area is clicked ([#3257](https://github.com/IgniteUI/igniteui-angular/issues/3257))
* igx-grid isn't displayed properly in IE11 when it is inside an igx-tabs-group ([#3047](https://github.com/IgniteUI/igniteui-angular/issues/3047))
* Preventing wrap-around for scrollNext and scrollPrev([#3365](https://github.com/IgniteUI/igniteui-angular/issues/3365))
* IgxTreeGrid does not respect its parent container height ([#3467](https://github.com/IgniteUI/igniteui-angular/issues/3467))
* The header link in the api docs page should be to the product page ([#3423](https://github.com/IgniteUI/igniteui-angular/issues/3423))
* fix(dialog): dialog gets focus when is opened ([#3276](https://github.com/IgniteUI/igniteui-angular/issues/3276))
* IgxTreeGrid - Add row editing + transactions to tree grid ([#2908](https://github.com/IgniteUI/igniteui-angular/issues/2908))
* Regular highlight makes the highlighted text unreadable when the row is selected. ([#1852](https://github.com/IgniteUI/igniteui-angular/issues/1852))
* Use value instead of ngModel to update editValue for checkbox and calendar in igxCell ([#3224](https://github.com/IgniteUI/igniteui-angular/issues/3224))
* Disable combo checkbox animations on scroll ([#3300](https://github.com/IgniteUI/igniteui-angular/issues/3300))
* "Select/Unselect All" checkbox is checked after deleting all rows ([#3068](https://github.com/IgniteUI/igniteui-angular/issues/3068))
* Fixing column chooser column updating ([#3234](https://github.com/IgniteUI/igniteui-angular/issues/3234))
* Fix - Combo - Hide Search input when !filterable && !allowCustomValues ([#3315](https://github.com/IgniteUI/igniteui-angular/issues/3315))
* Add @inheritdoc ([#2943](https://github.com/IgniteUI/igniteui-angular/issues/2943))
* refactor(displayDensity): Code cleanup in display density base class #3280
* Calculating updated grid height when rebinding columns ([#3285](https://github.com/IgniteUI/igniteui-angular/issues/3285))
* Fix - Combo, Drop Down - Fix TAB key navigation ([#3206](https://github.com/IgniteUI/igniteui-angular/issues/3206))
* Added validation if last column collides with grid's scroll ([#3142](https://github.com/IgniteUI/igniteui-angular/issues/3142))
* When in the tree grid are pinned columns and scroll horizontal the cells text is over the pinned text ([#3163](https://github.com/IgniteUI/igniteui-angular/issues/3163))
* refactor(themes): don't include contrast colors in the palettes ([#3166](https://github.com/IgniteUI/igniteui-angular/issues/3166))

### Code enhancements
* Fix the logic calculating test results ([#3461](https://github.com/IgniteUI/igniteui-angular/issues/3461))
* Update typedoc version and localize some shell strings ([#3237](https://github.com/IgniteUI/igniteui-angular/issues/3237))
* fix(toolbar): including custom content in the show toolbar check ([#2983](https://github.com/IgniteUI/igniteui-angular/issues/2983))
* docs(toolbar): adding more API docs ([#2983](https://github.com/IgniteUI/igniteui-angular/issues/2983))

### Other
* update typedoc-plugin-localization version to 1.4.1 ([#3440](https://github.com/IgniteUI/igniteui-angular/issues/3440))
* Update contributing document with localization ([#3313](https://github.com/IgniteUI/igniteui-angular/issues/3313))
* docs(*): add 6.2.3 missing changes and bug fixes to changelog ([#3251](https://github.com/IgniteUI/igniteui-angular/issues/3251))
* Docs - Expansion Panel - Add comments and README([#3245](https://github.com/IgniteUI/igniteui-angular/issues/3245))
* Move all keyboard navigation tests in a separate file ([#2975](https://github.com/IgniteUI/igniteui-angular/issues/2975))


## 6.2.3
- `igxGrid`
    - `resourceStrings` property added, which allows changing/localizing strings for component. If a new instance is set,
    the changes will be applied to the particular instance of the component:
    ```typescript
        this.grid.resourceStrings = {
            igx_grid_filter: 'My filter',
            igx_grid_filter_row_close: 'My close'
        };
    ```
    If only a value is updated, all component instances will be updated:
    ```typescript
        this.grid.resourceStrings.igx_grid_filter = 'My filter';
    ```
- `igxTimePicker`:
    - `resourceStrings` property added, which allows changing/localizing strings for component.
- Localization
    - Added an util function `changei18n` that takes `IResourceStrings` object as parameter. Its values will be used as resource strings for all components
    in the application.
    - Added an util function `getCurrentResourceStrings` that returns current resource strings for all components.
- `ISortingEpression`:
    - The `ignoreCase` and `strategy` properties are moved back to optional, and the `DefaultSortingStrategy` is now injected by the `IgxSorting`, instead of being mandatory to pass to expressions.

### Bug fixes

- `igxGrid`
    - Filter row does not close when click button cancel, if the entered text is deleted ([#3198](https://github.com/IgniteUI/igniteui-angular/issues/3198))
    - Prevent a potential memory leak ([#3033](https://github.com/IgniteUI/igniteui-angular/issues/3033))
    - Filtering: Open dropdown on Alt+down, fixes input being populated on keyboard action ([#3202](https://github.com/IgniteUI/igniteui-angular/issues/3202))
    - Row Selection: selected checkboxes are flickering on vertical scrolling ([#2523](https://github.com/IgniteUI/igniteui-angular/issues/2523))
    - Row editing overlay animation should be bottom - top, when overlay is placed over the row ([#3184](https://github.com/IgniteUI/igniteui-angular/issues/3184))


## 6.2.2
- `igx-checkbox`:
    - Added a new input property - `disableTransitions`. It allows disabling all CSS transitions on the `igx-checkbox` component for performance optimization.
### Bug fixes
- Removed the `GridHammerConfig` provider which broke touch events for other components. (Fixed #3185, Reopens #2538)

## 6.2.1
### Features
- `igxGrid`, `igxChip`: Add display density DI token to igxGrid and igxChip ([#2804](https://github.com/IgniteUI/igniteui-angular/issues/2804))
- `igxGrid`
    - Quick filter auto close ([#2979](https://github.com/IgniteUI/igniteui-angular/issues/2979))
    - Group By: Added title to chip in Group By area ([#3035](https://github.com/IgniteUI/igniteui-angular/issues/3035))
    - Improve UX for boolean and date columns, ([#3092](https://github.com/IgniteUI/igniteui-angular/issues/3092))
- `igxCombo`:
    - Added a new input property - `displayDensity`. It allows configuring the `displayDensity` of the combo's `value` and `search` inputs. (PR [#3007](https://github.com/IgniteUI/igniteui-angular/pull/3007))
- `igxDropDown`
    - Added a new property `maxHeight`, defining the max height of the drop down. ([#3001](https://github.com/IgniteUI/igniteui-angular/issues/3001))
- Added migrations for Sass theme properties changes in 6.2.0 ([#2994](https://github.com/IgniteUI/igniteui-angular/issues/2994))
- Themes
    - Introducing schemas for easier bootstrapping of component themes.
    - **Breaking change** removed $variant from `igx-checkbox-theme`, `igx-ripple-theme`, `igx-switch-theme`, `igx-input-group-theme`, `igx-slider-theme`, and `igx-tooltip-theme`. Use the `$schema` prop, now available on all component themes to change the look for a specific theme. See the [Theming](https://www.infragistics.com/products/ignite-ui-angular/angular/components/themes/schemas.html) documentation to learn more.


### Bug fixes

- `igxGrid`
    - Filtering condition icon is not updated for boolean columns ([#2936](https://github.com/IgniteUI/igniteui-angular/issues/2936))
    - Batch editing: Updating a cell with a value that evaluates to false does not mark it as dirty ([#2940](https://github.com/IgniteUI/igniteui-angular/issues/2940))
    - Filtering input accepts value from calendar for unary conditions ([#2937](https://github.com/IgniteUI/igniteui-angular/issues/2937))
    - When a number filter's value is deleted the grid is not refreshed ([#2945](https://github.com/IgniteUI/igniteui-angular/issues/2945))
    - Improve keyboard navigation in filtering ([#2951](https://github.com/IgniteUI/igniteui-angular/issues/2951), [#2941](https://github.com/IgniteUI/igniteui-angular/issues/2941))
    - Group By: Alt+ Arrow left/Right keys should not toggle the group row ([#2950](https://github.com/IgniteUI/igniteui-angular/issues/2950))
    - Multi Column Header can be grouped ([#2944](https://github.com/IgniteUI/igniteui-angular/issues/2944))
    - Group By: groupsRecords is not updated yet at the time of onGroupingDone event. ([#2967](https://github.com/IgniteUI/igniteui-angular/issues/2967))
    - Paging: Blank space in rows area after vertical scrolling and navigating to next page ([#2957](https://github.com/IgniteUI/igniteui-angular/issues/2957))
    - When date or boolean cell is in edit mode and press arrowUp or arrowDown key the page is scrolled ([#2507](https://github.com/IgniteUI/igniteui-angular/issues/2507))
    - When deleting a row the Row Editing dialog should be closed ([#2977](https://github.com/IgniteUI/igniteui-angular/issues/2977))
    - Group header with columns which width is defined as number throws an exception ([#3020](https://github.com/IgniteUI/igniteui-angular/issues/3020))
    - Refactor header and filter cell components, Closes [#2972](https://github.com/IgniteUI/igniteui-angular/issues/2972), [#2926](https://github.com/IgniteUI/igniteui-angular/issues/2926), [#2923](https://github.com/IgniteUI/igniteui-angular/issues/2923), [#2917](https://github.com/IgniteUI/igniteui-angular/issues/2917), [#2783](https://github.com/IgniteUI/igniteui-angular/issues/2783), [#3027](https://github.com/IgniteUI/igniteui-angular/issues/3027), [#2938](https://github.com/IgniteUI/igniteui-angular/issues/2938)
    - Filter's UI dropdown is hidden under the bottom level of the grid ([#2928](https://github.com/IgniteUI/igniteui-angular/issues/2928))
    - Cell is not editable on iOS ([#2538](https://github.com/IgniteUI/igniteui-angular/issues/2538))
- `IgxTreeGrid`
    - Cell selection wrong behavior when collapsing rows ([#2935](https://github.com/IgniteUI/igniteui-angular/issues/2935))
- `igxCombo`
    - Keyboard doesn't scroll virtualized items ([#2999](https://github.com/IgniteUI/igniteui-angular/issues/2999))
- `igxDatePicker`
    - Error emitting when  value property is initialized with empty string. ([#3021](https://github.com/IgniteUI/igniteui-angular/issues/3021))
- `igxOverlay`
    - Drop-down flickers in IE and EDGE ([#2867](https://github.com/IgniteUI/igniteui-angular/issues/2867))
- `igxTabs`
    - Tabs don't not handle width change ([#3030](https://github.com/IgniteUI/igniteui-angular/issues/3030))
- `igxCalendar`
    - make all css class names unique ([#2287](https://github.com/IgniteUI/igniteui-angular/issues/2287))
- Fixed runtime errors when using the package in applications targeting es2015(es6) and newer ([#3011](https://github.com/IgniteUI/igniteui-angular/pull/3011))

## 6.2.0
- Updated typography following the Material guidelines. Type system is now also optional and can be applied via class to the desired containers. [#2112](https://github.com/IgniteUI/igniteui-angular/pull/2112)
  - **Breaking change:** Applications using Ignite UI for Angular now require the `igx-typography` class to be applied on wrapping element, like the body element for instance.

- Display density can be specified by using the injection token `DisplayDensityToken` and providing a value (comfortable, cosy or compact) on an application or a component level.

    Setting display density on a component level:
    ```typescript
    @Component({
    ...
    providers: [{ provide: DisplayDensityToken, useValue: { displayDensity: DisplayDensity.compact} }]
    })
    ```
- `igx-input-group`
    - The `igx-input-group` control's display density can be explicitly set by using the `displayDensity` input.
    ```html
    <igx-input-group [displayDensity]="'cosy'"> ... </igx-input-group>
    ```
- `igx-drop-down`:
    - Added a new boolean argument `cancel` to the `onSelection` `ISelectionEventArgs`. Its default value is false, in case it is set to true, the drop down selection is invalidated.
- `igxIcon`:
    - **Breaking change** `glyphName` property is removed from `IgxIconComponent`. For `Material` icons the icon name should be explicitly defined between the opening and closing tags. `Font Awesome` icons should use the `name` property now.
    - Added support for custom SVG icons. Register the SVG icons with the `IgxIconService` and use `IgxIconComponent`'s `name` and `fontSet` properties to visualize the icon.
- Transaction Provider - `TransactionService` is an injectable middleware that a component can use to accumulate changes without affecting the underlying data. The provider exposes API to access, manipulate changes (undo and redo) and discard or commit all to the data.
For more detailed information, see the [README](https://github.com/IgniteUI/igniteui-angular/blob/master/projects/igniteui-angular/src/lib/services/transaction/README.md).
- `igxTreeGrid`:
    - New `IgxTreeGridComponent` added.
    - The `igxTreeGrid` is used to display and manipulate hierarchical data with consistent schema, formatted as a table and provides a line of advanced features such as sorting, filtering, editing, column pinning, column moving, column hiding, paging and others.
    - The `igxTreeGrid` provides two ways of defining the relations among our data objects - by using a **child collection** for every data object or by using **primary and foreign keys** for every data object.
    - For more details on using the `igxTreeGrid`, take a look at the [official documentation](https://www.infragistics.com/products/ignite-ui-angular/angular/components/treegrid.html).
- `igxGrid`:
    - **Breaking change** `onGroupingDone` - The array of `ISortingExpression` can now be accessed through the `expressions` event property. Two new properties have been added to the event arguments - `groupedColumns` and `ungroupedColumns`. They provide references to arrays of `IgxColumnComponent` that hold the columns which have changed their state because of the **last** grouping/ungrouping operation.

    - **Breaking change** `onEditDone` event is renamed to `onCellEdit` and new cell editing events are introduced: `onCellEditEnter` and `onCellEditCancel`. When row editing is enabled, the corresponding events are emitted by the grid - `onRowEditEnter`, `onRowEdit`, `onRowEditCancel`. All these events have arguments that are using the `IGridEditEventArgs` interface.

    - Row editing - allows modification of several cells in the row, before submitting, at once, all those changes to the grid's data source. Leverages the pending changes functionality of the new transaction provider.

        ```html
        <igx-grid [data]="data" [rowEditable]="true">
            <igx-column field="ProductName"></igx-column>
            <igx-column field="ReleaseDate"></igx-column>
        </igx-grid>
        ```

    - Batch editing - an injectable transaction provider accumulates pending changes, which are not directly applied to the grid's data source. Those can later be inspected, manipulated and submitted at once. Changes are collected for individual cells or rows, depending on editing mode, and accumulated per data row/record.

        ```typescript
        @Component({
            providers: [{ provide: IgxGridTransaction, useClass: IgxTransactionService }],
            selector: "app-grid-with-transactions",
            template: "<ng-content></ng-content>"
        })
        export class GridWithTransactionsComponent { }
        ```
    - A new boolean `hideGroupedColumns` input controls whether the grouped columns should be hidden as well (defaults to false).
    - **Breaking change** `cellClasses` input on `IgxColumnComponent` now accepts an object literal to allow conditional cell styling.
    - Exposing a mechanism for cells to grow according to their content.
    - `sortStrategy` input exposed to provide custom sort strategy for the `IgxColumnComponent`. The custom strategy should implement the `ISortingStrategy` interface, or can extend the base `SortingStrategy` class and override all or some of its public/protected members.
    - New quick filtering functionality is implemented. Filtering icon is removed from column header and a filtering row is introduced in the grid's header.
- `igxFor`
    - Added support for variable heights.
- `igx-datePicker` selector is deprecated. Use `igx-date-picker` selector instead.
- `igxOverlay`:
    - `OverlaySettings` now also accepts an optional `outlet` to specify the container where the overlay should be attached.
    - when `show` and `hide` methods are called `onAnimation` event fires. In the arguments of this event there is a reference to the `animationPlayer`, `animationType` (either `open` or `close`) and to the overlay id.
    - if you call `show`/`hide` methods of overlay, while opening/closing animation is still ongoing, the animation will stop and respective open/close animation will start.
- `igxToggleAction` new `outlet` input controls the target overlay element should be attached. Provides a shortcut for `overlaySettings.outlet`.
- `IgxOverlayOutlet` directive introduced to mark an element as an `igxOverlay` outlet container. [ReadMe](https://github.com/IgniteUI/igniteui-angular/blob/master/projects/igniteui-angular/src/lib/directives/toggle/README.md)
- `igxButtonGroup`
    - Added the ability to define buttons directly in the template
- `igx-time-picker`:
    - `igxTimePickerTemplate` - new directive which should be applied on the child `<ng-template>` element when `IgxTimePickerComponent`'s input group is retemplated.
- `igx-datePicker`:
    - `igxDatePickerTemplate` - new directive which should be applied on the child `<ng-template>` element when `IgxDatePickerComponent`'s input group is retemplated.
    - Introduced `disabledDates`. This property is exposed from the `igx-calendar` component.
    - Introduced `specialDates`. This property is exposed from the `igx-calendar` component.
    - Introduced `deselectDate` method added that deselects the calendar date.
- `IgxTextHighlightDirective`: The `highlight` method now has a new optional parameter called `exactMatch` (defaults to false).
    - If its value is false, all occurrences of the search text will be highlighted in the group's value.
    - If its value is true, the entire group's value should equals the search text in order to be highlighted (caseSensitive argument is respected as well).
- `IgxGrid`: The `findNext` and `findPrev` methods now have a new optional parameter called `exactMatch` (defaults to false).
    - If its value is false, all occurrences of the search text will be highlighted in the grid's cells.
    - If its value is true, the entire value of each cell should equals the search text in order to be highlighted (caseSensitive argument is respected as well).
- `IgxChip`
    - Introduced event argument types to all `EventEmitter` `@Output`s.
    - **Breaking change** `onSelection`'s EventEmitter interface property `nextStatus` is renamed to `selected`.
    - **Breaking change** Move the location of where the chip `suffix` is positioned. Now it is between the content and the `remove button` making the button last element if visible by default.
    - **Breaking change** Remove the chip `connector` rendered when using the `igxConnector` directive that is also removed.
    - **Breaking change** The chip theme has been rewritten. Most theme input properties have been renamed for consistency
    and better legibility. New properties have been added. Please, refer to the updated igx-chip-theme documentation to see all updates.
    - Exposed original event that is responsible for triggering any of the events. If triggered by the API it is by default `null`.
    - Added `data` input for storing any data related to the chip itself.
    - Added `select icon` with show/hide animation to indicate when a chip is being selected with ability to customize it while retaining the chip Material Design styling.
    - Added `selectIcon` input to set custom template for the `select icon`.
    - Update chip styling to match Material Design guidelines.
    - Rework of the chip content styling so now by default text inside is styled to match the chip Material Design styling.
    - Rework of the `remove button` rendered and now has the ability to customize its icon while retaining the chip Material Design.
    - Added `removeIcon` input so a custom template cane be set for the remove button icon.
- `IgxChipArea`
    - Introduced event argument types to all `EventEmitter` `@Output`s.
    - Exposed original event that is responsible for triggering any of the events. If triggered by the API it is by default `null`.
- `IgxCombo`
    - Added the following directives for `TemplateRef` assignment for combo templates (item, footer, etc.):
        - Added `IgxComboItemDirective`. Use `[igxComboItem]` in markup to assing a TemplateRef to `combo.itemTemplate`.
        - Added `IgxComboHeaderDirective`. Use `[igxComboHeader]` in markup to assing a TemplateRef to `combo.headerTemplate`.
        - Added `IgxComboFooterDirective`. Use `[igxComboFooter]` in markup to assing a TemplateRef to `combo.footerTemplate`.
        - Added `IgxComboEmptyDirective`. Use `[igxComboEmpty]` in markup to assing a TemplateRef to `combo.emptyTemplate`.
        - Added `IgxComboAddItemirective`. Use `[igxComboAddItem]` in markup to assing a TemplateRef to `combo.addItemTemplate`.
        - Added `IgxComboHeaderItemDirective`. Use `[igxComboHeaderItem]` in markup to assing a TemplateRef to `combo.headerItemTemplate`.
    - **Breaking change** Assigning templates with the following template ref variables is now deprecated in favor of the new directives:
            `#itemTemplate`, `#headerTemplate`, `#footerTemplate`, `#emptyTemplate`, `#addItemTemplate`, `#headerItemTemplate`.
    - **Breaking change** `height` property is removed. In the future `IgxInputGroup` will expose an option that allows custom sizing and then `IgxCombo` will use the same functionality for proper styling and better consistency.

- `IgxDropDown`
    - **Breaking change** `allowItemsFocus` default value is changed to `false`.
    - Added `value` input to `IgxDropDownItemComponent` definition. The property allows data to be bound to a drop-down item so it can more easily be retrieved (e.g. on selection)
- `igx-calendar`:
    - Introduced `disabledDates` property which allows a user to disable dates based on various rules: before or after a date, weekends, workdays, specific dates and ranges. The disabled dates cannot be selected and have a distinguishable style.
    - Introduced `specialDates` property which allows a user to mark dates as special. They can be set by using various rules. Their style is distinguishable.
    - Introduced `deselectDate` method added that deselects date(s) (based on the selection type)
- `igxExpansionPanel`:
    - component added. `igxExpansionPanel` provides a way to display more information after expanding an item, respectively show less after collapsing it. For more detailed information see the [official documentation](https://www.infragistics.com/products/ignite-ui-angular/angular/components/expansion_panel.html).
- `IgxList`:
    - the control now supports **ng-templates** which are shown "under" a list item when it is left or right panned. The templates are distinguished using the `igxListItemLeftPanning` and `igxListItemRightPanning` directives set on the templates.
    - the IgxList's `onLeftPan` and `onRightPan` events now have an argument of type `IListItemPanningEventArgs` (instead of `IgxListItemComponent`). The event argument has the following fields:
        - **item** of type `IgxListItemComponent`
        - **direction** of type `IgxListPanState`
        - **keepItem** of type `boolean`
- `igxTooltip` and `igxTooltipTarget` directives:
    - Added `IgxTooltipDirective`.
        - An element that uses the `igxTooltip` directive is used as a tooltip for a specific target (anchor).
        - Extends `IgxToggleDirective`.
        - Exported with the name **tooltip**.
    - Added `IgxTooltipTargetDirective`.
        - An element that uses the `igxTooltipTarget` directive is used as a target (anchor) for a specific tooltip.
        - Extends `IgxToggleActionDirective`.
        - Exported with the name **tooltipTarget**.
    - Both new directives are used in combination to set a tooltip to an element. For more detailed information, see the [README](https://github.com/IgniteUI/igniteui-angular/blob/master/projects/igniteui-angular/src/lib/directives/tooltip/README.md).
- `igxToggle`:
    - Introduced reposition method which allows a user to force toggle to reposition according its position strategy.
- `IgxDrag` and `IgxDrop` directives available.
    - `IgxDrag` allows any kind of element to be moved/dragged around the page without changing its position in the DOM. Supports Desktop/Mixed/Touch environments.
    - `IgxDrop` allows any element to act as a drop area where any `igxDrag` element can be dragged into and dropped. Includes default logic that moves the dropped element from its original position to a child of the `igxDrop` element.
    - Combined they provide a way to move elements around the page by dragging them. For more detail see the [README](https://github.com/IgniteUI/igniteui-angular/blob/master/projects/igniteui-angular/src/lib/directives/dragdrop/README.md).
- `IgxGrid` keyboard navigation
When you focus a specific cell and press one of the following key combinations, the described behaviour is now performed:
    - `Ctrl + Arrow Key Up` - navigates to the first cell in the current column;
    - `Ctrl + Arrow Down` - navigates to the last cell in the current column;
    - `Home` - provide the same behavior as Ctrl + Arrow Left - navigates to the first cell from the current row;
    - `End` - provide the same behavior as Ctrl + Arrow Right - navigates to the last cell from the current row;
    - `Ctrl + Home` - navigates to the first cell in the grid;
    - `Ctrl + End` - navigates to the last cell in the grid;
    - `Tab` - sequentially move the focus over the next cell on the row and if the last cell is reached move to next row. If next row is group row the whole row is focused, if it is data row, move focus over the first cell;
    - `Shift + Tab` - sequentially move focus to the previous cell on the row, if the first cell is reached move the focus to the previous row. If previous row is group row focus the whole row or if it is data row, focus the last cell of the row;
    - `Space` over Cell - if the row is selectable, on keydown space triggers row selection
    - `Arrow Left` over GroupRow - collapse the group row content if the row is not already collapsed;
    - `Arrow Right` over GroupRow - expand the group row content if the row is not already expanded;
    - on mouse `wheel` the focused element is blurred;
    - **Breaking change**  `space` handler for the group row has been removed; so `Space` does not toggle the group row;
    - **Breaking change** cell selection is preserved when the focus is moved to group row.
    - Introduced `onFocusChange` event. The event is cancelable and output argument from type `IFocusChangeEventArgs`;
    - For more detailed information see the [official keyboard navigation specification](https://github.com/IgniteUI/igniteui-angular/wiki/igxGrid-Specification#kb-navigation).

## 6.1.9

### General

- `sortStrategy` input exposed to provide custom sort strategy for the `IgxColumnComponent`. The custom strategy should implement the `ISortingStrategy` interface, or can extend the base `DefaultSortingStrategy` class and override all or some of its public/protected members.
- The previously optional `ignoreCase` and `strategy` of the `ISortingExpression` interface are no longer optional. In order to use our default sorting strategy in expressions built programmatically, you need to pass `DefaultSortingStrategy.instance()` or any implementation of the `ISortingStrategy` interface.
- `groupingComparer` input exposed to provide custom grouping compare function for the `IgxColumnComponent`. The function receives two values and should return `0` if they are to considered members of the same group.

## 6.1.8

### Bug fixes

- Fix sorting and groupby expression not syncing when there are already sorted columns. #2786
- GroupBy Chip sorting direction indicator is not changed if sorting direction is changed #2765
- Failing tests caused by inconsistent behavior when sorting a column with equal values #2767
- IgxGridComponent.groupingExpressions is of type any #2758

## 6.1.7

### Bug Fixes
- IgxSelectionAPIService allows to add items with id which is undefined #2581
- FilteredSortedData collection holds the original data after first filtering operation is done #2611
- Calendar improvement of "selected" getter #2687
- Improve igxCalendar performance #2675
- Add Azure Pipelines CI and PR builds #2605
- The igxDatePicker changes the time portion of a provided date #2561
- IgxChip remove icon has wrong color #2573
- Chip has intrinsic margin #2662
- IgxChip remove icon has wrong color #2573
- ChipsArea's OnSelection output is not emitted on initialization #2640

## 6.1.6

### Bug Fixes
- IgxChip raises onSelection before onRemove #2612
- Summaries are shown on horizontal scrolling when Row Selectors are enabled #2522
- Bug - IgxCombo - Combo does not bind properly with [(ngModel)] and simple data (e.g. string[]) #2620
- Missing backtick in comment #2537
- IgxSelectionAPIService allows to add items with id which is undefined #2581
- Circular bar text is clipped #2370
- Update all angular async Calendar tests to await async #2582
- InvalidPipeArgument: 'inable to convert "" into a date for pipe 'DatePipe' #2520
- All cells in the row enter in edit mode if igx-columns are recreated. #2516

## 6.1.5
- **General**
    - `IgxChip`
        - Introduced event argument types to all `EventEmitter` `@Output`s.
        - A chip can now be selected with the API with the new `selected` input. The `selected` input overrides the `selectable` input value.
        - **Breaking change** `onSelection`'s EventEmitter interface property `nextStatus` is renamed to `selected`.
    - `IgxChipArea`
        - Introduced event argument types to all `EventEmitter` `@Output`s.
    - `igxFor`
        - Adding inertia scrolling for touch devices. This also affects the following components that virtualize their content via the igxFor - `igxGrid`, `igxCombo`.
    - `igxGrid`
        - Adding inertia scrolling for touch devices.
    - `igxCombo`
        - Adding inertia scrolling for touch devices.
    - `IgxCalendar` - `deselectDate` method added that deselects date(s) (based on the selection type)
    - `IgxDatePicker` - `deselectDate` method added that deselects the calendar date.

### Bug Fixes
- igx-tabs : When you move the tab key, the contents of other tabs are displayed. #2550
- Prevent default scroll behavior when using keyboard navigation. #2496
- Error is thrown on ng serve --prod #2540
- onSelection event is not fired when a cell in last visible row is row is selected and press arrow Down #2509
- Add deselect method to igxCalendar #2424
- Time starts from 03 minutes instead of 00 #2541
- Replace EventEmitter<any> with the respective interface for the event #2481
- Cannot scroll last item in view #2504
- Japanese character is redundantly inserted into textbox on filter dialog on Safari #2316
- Improve row selection performance #1258
- igxRipple - Mousedown event doesn't bubble up when igxRipple is attached to elements. #2473
- Add default formatting for numbers in igx-grid #1197
- An error is returned when update a filtered cell #2465
- Grid Keyboard navigation performance issue #1923
- Vertical scrolling performance is slower when grouping is applied. #2421

## 6.1.4

### Bug Fixes

- Bottom of letters fall of in the label of igx-tabs-group #1978
- The search highlight and info are not updated correctly after editing a cell value of the grid #2388
- Cannot set chip as selected through API if selectable is false #2383
- Pressing 'Home/End' keys is not moving the focus to the first/last item #2332
- Cannot set igxChip as selected #2378
- Scrolling using touch is not working on Edge and Internet Explorer 11 #1639
- IgxCombo - Selection - Cannot override combo selection through the onSelectionChange event #2440
- igx-grid - `updateCell` method doesn't update cells that are not rendered. #2350

## 6.1.3
- **General**
    - Added ES7 polyfill for Object for IE. This should be added to the polyfills in order for the igxGrid to render under IE.
        ```
        import 'core-js/es7/object';
        ```

- `igxTabs`
    - `selectedIndex` property has an `@Input` setter and can be set both in markup and in code behind.
- `igxDropDownItem`
    - `isSelected` has a public setter and is now an `@Input` property that can be used for template binding.
- `igxGrid`
    - **Breaking change** `applyNumberCSSClass` and `columnType` getters are removed.
    - `isUnary` property added to IFilteringOperation
    - `igxColumn`
        - The footerTemplate property is removed.
    - `igxColumnGroup`
        - The footerTemplate property is removed.
    - exposed `autosize()` method on `IgxColumnComponent`. It allows the user to programatically change the size of a column according to it's largest visible cell.
    - Initializing an `igxGrid` component without setting height, inside a container without height defined, now causes the grid to render 10 records from the data view or all of the records if there are fewer than 10 available.
- `igxCombo`
    - **Breaking change** igxCombo default `width` is set to 100%
    - **Breaking change** `itemsMaxWidth` is renamed to `itemsWidth`
- `igxLinearBar` and `igxCircularBar`
    - exposed `step` input which determines the update step of the progress indicator. By default it is one percent of the maximum value.
    - `IgxCircularBar` `text` input property exposed to set the text to be displayed inside the circular bar.

### Bug fixes

- igx-grid - cannot auto-size columns by double-clicking in IE11 #2025
- Animation for removing item from list is very quick, must be more smoothly. #2306
- circular and linear bars - prevent progress exceeding, smooth update when operate with big nums, allow floating point nums, expose step input #2163
- Blank space on the right of igxGrid when there is a hidden column and grid width is 100% #2249
- Igx Combo throws errors when data is set to null or undefined #2300
- Top cell is not positioned aligned to the header, after keyboard navigation #1185
- In carousel when call method remove for selected slide it is still previewed #2182
- In grid paging paginate and page should check if the page is greater than the totalPages #2288
- Typos and inaccuracies in IgxSnackbar's readme. #2250
- The grid enables all the columns to be declared as pinned in the template #1612
- Combo - Keyboard Navigation - Add Item button fires on Keydown.Space #2266
- Reduce the use of MutationObservers in the IgxTextHighlightDirective #2251
- Improve row selection performance #1258
- Filter UI dialog redraws #2038
- Can't navigate from first row cell to selection checkbox with key combination #1937
- Incorrect position pinning of Navigation Drawer #2013
- Keyboard navigation not working correctly whith column moving and cell selection #2086
- Grid Layout is broken when you hide column #2121
- IgxDateFilteringOperand's operation "doesNotEqual" doesn't work if the "equals" operation is localized(modified). #2202
- aside in igx-nav-drawer surpasses height of igx-nav-drawer #1981
- The button for collapse/expand all in groupby is not working correctly #2200
- IgxDropDown Item cannot be set as selected. #2061
- IgxBooleanFilteringOperand doesn't work if the operation 'all' is localized(modified). #2067
- columnMove doesn't work if no data is loaded. #2158
- Combo's clear button should be just an icon #2099
- Default combo width should be 100% #2097
- The combo list disappears after disabling Filtering at runtime #2108
- igx-slider - slider comes to not work well after changing maxValue. #920
- Search match highlight not always scrolled into view #1886
- When groupby row is focused and spacebar is pressed the browser scrolls down, everywhere except Chrome, although it should only collapse the group #1947
- Grid data bind fails initially until window resize #1614
- Localization (i18n) for grid grouping area string #2046
- When delete all records in the last page pager should be changed #2014
- Filter icon in the header changes its position #2036

## 6.1.2
- `igxCombo` improvements
    - Remote Data Binding fixes - selection preserving and keyboard navigation.

    For more detailed information see the [official igxCombo documentation](https://www.infragistics.com/products/ignite-ui-angular/angular/components/combo.html).

**General**
- Added `jsZip` as a Dependency.

### Bug Fixes

- Grid Layout is broken when you change displayDensity runtime #2005
- Add empty grid template #2035
- Page Up/Page Down buttons don't scroll the grid #606
- Icon component is not properly exported #2072
- Adding density to chip doesn't make the density style to apply when it is dragged #1846
- Update jszip as dependency #2043
- No message is displayed when there is empty grid data without filtering enabled. #2001
- The only possible range of setting minValue to igxSlider is between [0..99] #2033
- Bootstrap & IgniteUI issues #1548
- Remove tabs from collection -> TabCollectionChange Output #1972
- 6.1.1 error on npm install #2023
- Remote binding combo doesn't store the selected fields when scrolled or collapsed #1944
- Exception is thrown when hovering a chip with a column header #1813
- IgxCombo - Remote Virtualization Keyboard Navigation #1987

## 6.1.1
- `igxTimePicker` changes
    - `onClose` event added.

### Bug Fixes

- Exit edit mode when move column through grid API #1932
- IgxListItemComponent and the two template directives are missing from public_api.ts. #1939
- Add Item button disappears after adding same item twice successively. #1938
- onTabItemDeselected is called for every not selected tab item #1952
- Exit edit mode when pin/unpin column through grid API #1933
- Selected combo item doesn't have the proper focused styles #1948
- Time-picker does not open on button-press. #1949
- Custom cell not rendering with grid searching functionality #1931
- Regular highlight makes the highlighted text unreadable when the row is selected. #1852
- DatePicker focus is wrong on select date value #1965
- add sass docs, grid document updates and input-group theme-related fixes #1993
- DatePicker focus handler and AoT build #1994
- Change displayDensity runtime #1974
- Change IgxGrid display density runtime #1998
- Error is thrown when using igx-grid theme without $content-background #1996
- Update npm deploy token #2002

## 6.1.0
- `igxOverlay` service added. **igxOverlayService** allows you to show any component above all elements in page. For more detailed information see the [official documentation](https://www.infragistics.com/products/ignite-ui-angular/angular/components/overlay_main.html)
- Added **igxRadioGroup** directive. It allows better control over its child `igxRadio` components and support template-driven and reactive forms.
- Added `column moving` feature to `igxGrid`, enabled on a per-column level. **Column moving** allows you to reorder the `igxGrid` columns via standard drag/drop mouse or touch gestures.
    For more detailed information see the [official documentation](https://www.infragistics.com/products/ignite-ui-angular/angular/components/grid_column_moving.html).
- `igx-tab-bar` selector removed from `IgxBottomNavComponent`.
- `igxGrid` filtering operands
- `igxGrid`
    - **Breaking change** `filter_multiple` method is removed. `filter` method and `filteringExpressionsTree` property could be used instead.
    - **Breaking change** `filter` method has new signature. It now accepts the following parameters:
        - `name` - the name of the column to be filtered.
        - `value` - the value to be used for filtering.
        - `conditionOrExpressionTree` - (optional) this parameter accepts object of type `IFilteringOperation` or `IFilteringExpressionsTree`. If only a simple filtering is required a filtering operation could be passes (see bellow for more info). In case of advanced filtering an expressions tree containing complex filtering logic could be passed.
        - `ignoreCase` - (optional) - whether the filtering would be case sensitive or not.
    - **Breaking change** `onFilteringDone` event now have only one parameter - `IFilteringExpressionsTree` which contains the filtering state of the filtered column.
    - `filter_global` method clears all existing filters and applies the new filtering condition to all grid's columns.
    - filtering operands:
        - **Breaking change** `IFilteringExpression` condition property is no longer a direct reference to a filtering condition method, instead it's a reference to an `IFilteringOperation`
        - 5 filtering operand classes are now exposed
            - `IgxFilteringOperand` is a base filtering operand, which can be inherited when defining custom filtering conditions
            - `IgxBooleanFilteringOperand` defines all default filtering conditions for `boolean` types
            - `IgxNumberFilteringOperand` defines all default filtering conditions for `numeric` types
            - `IgxStringFilteringOperand` defines all default filtering conditions for `string` types
            - `IgxDateFilteringOperand` defines all default filtering conditions for `Date` types
        - `IgxColumnComponent` now exposes a `filters` property, which takes an `IgxFilteringOperand` class reference
            - Custom filters can now be provided to grid columns by populating the `operations` property of the `IgxFilteringOperand` with operations of `IFilteringOperation` type
```
export class IgxCustomFilteringOperand extends IgxFilteringOperand {
    // Making the implementation singleton
    private static _instance: IgxCustomFilteringOperand = null;

    protected constructor() {
        super();
        this.operations = [{
            name: 'custom',
            logic: (target: string) => {
                return target === 'My custom filter';
            }
        }].concat(this.operations); // Keep the empty and notEmpty conditions from base
    }

    // singleton
    // Must implement this method, because the IgxColumnComponent expects it
    public static instance(): IgxCustomFilteringOperand {
        return this._instance || (this._instance = new this());
    }
}
```

- `igxGrid` now supports grouping of columns enabling users to create criteria for organizing data records. To explore the functionality start off by setting some columns as `groupable`:
    ```html
    <igx-grid [data]="data">
        <igx-column [field]="'ProductName'"></igx-column>
        <igx-column [field]="'ReleaseDate'" [groupable]="true"></igx-column>
    </igx-grid>
    ```
   For more information, please head over to `igxGrid`'s [ReadMe](https://github.com/IgniteUI/igniteui-angular/blob/master/src/grid/README.md) or the [official documentation](https://www.infragistics.com/products/ignite-ui-angular/angular/components/grid_groupby.html).

- `igxGrid` now supports multi-column headers allowing you to have multiple levels of columns in the header area of the grid.
    For more information, head over to [official documentation](https://www.infragistics.com/products/ignite-ui-angular/angular/components/grid_multi_column_headers.html)
- `igxGrid` theme now has support for alternating grid row background and text colors.
- `igxGrid` now has a toolbar (shown using the `showToolbar` property) which contains the following features:
  - title (specified using the `toolbarTitle` property)
  - column hiding feature (enabled using the `columnHiding` property)
  - column pinning feature (enabled using the `columnPinning` property)
  - export to excel (enabled using the `exportExcel` property)
  - export to CSV (enabled using the `exportCsv` property)
- `igxColumn` changes:
    - **Breaking change** filteringExpressions property is removed.
- `igxGrid` API is updated
    - **Breaking change** deleteRow(rowSelector: any) method will delete the specified row only if the primary key is defined. The method accept rowSelector as a parameter,  which is the rowID.
    - **Breaking change** updateRow(value: any, rowSelector: any) method will update the specified row only if the primary key is defined. The method accept value and rowSelector as a parameter, which is the rowID.
    - **Breaking change** updateCell(value: any, rowSelector: any, column: string) method will update the specified cell only if the primary key is defined. The method accept  value, rowSelector,which is the rowID and column name.
    - getCellByKey(rowSelector: any, columnField: string) method is added to grid's API. This method retuns a cell or undefined only if primary key is defined and search for the specified cell by the rowID and column name.
    - getCellByColumn(rowIndex: number, columnField: string) method is updated. This method returns a cell or undefined by using rowIndex and column name.
- `IgxGridRow` API is updated:
    - update(value: any) method is added. The method takes as a parameter the new value, which is to be set to the specidied row.
    - delete() method is added. The method removes the specified row from the grid's data source.

- `igxCell` default editing template is changed according column data type. For more information you can read the [specification](https://github.com/IgniteUI/igniteui-angular/wiki/Cell-Editing) or the [official documentation](https://www.infragistics.com/products/ignite-ui-angular/angular/components/grid_editing.html)
- `igxCombo` component added

    ```html
    <igx-combo #combo [data]="towns" [displayKey]="'townName'" [valueKey]="'postCode'" [groupKey]="'province'"
        [allowCustomValues]="true" placeholder="Town(s)" searchPlaceholder="Search town..."></igx-combo>
    ```

    igxCombo features:

        - Data Binding
        - Value Binding
        - Virtualized list
        - Multiple Selection
        - Filtering
        - Grouping
        - Custom values
        - Templates
        - Integration with Template Driven and Reactive Forms
        - Keyboard Navigation
        - Accessibility compliance

    For more detailed information see the [official igxCombo documentation](https://www.infragistics.com/products/ignite-ui-angular/angular/components/combo.html).
- `igxDropdown` component added

    ```html
    <igx-drop-down (onSelection)="onSelection($event)" (onOpening)="onOpening($event)">
        <igx-drop-down-item *ngFor="let item of items" disabled={{item.disabled}} isHeader={{item.header}}>
                {{ item.field }}
        </igx-drop-down-item>
    </igx-drop-down>
    ```

    **igxDropDown** displays a scrollable list of items which may be visually grouped and supports selection of a single item. Clicking or tapping an item selects it and closes the Drop Down.

    A walkthrough of how to get started can be found [here](https://www.infragistics.com/products/ignite-ui-angular/angular/components/drop_down.html)

    igxDropdown features:

        - Single Selection
        - Grouping
        - Keyboard Navigation
        - Accessibility compliance

- `igxChip` and `igxChipsArea` components added

    ```html
    <igx-chips-area>
        <igx-chip *ngFor="let chip of chipList" [id]="chip.id">
            <label igxLabel>{{chip.text}}</label>
        </igx-chip>
    </igx-chips-area>
    ```

    For more detailed information see the [official igxChip documentation](https://www.infragistics.com/products/ignite-ui-angular/angular/components/chip.html).

- `igxToggle` changes
    - `onOpening` event added.
    - `onClosing` event added.
- `igxToggleAction` new `overlaySettings` input controls how applicable targets display content. Provides defaults with positioning based on the host element. The `closeOnOutsideClick` input is deprecated in favor of the new settings and will be removed in the future.

- `igxList` now supports a 'loading' template which is shown when the list is empty and its new `isLoading` property is set to `true`. You can redefine the default loading template by adding an `ng-template` with the `igxDataLoading` directive:

    ```html
    <igx-list [isLoading]="true">
        <ng-template igxDataLoading>
            <p>Please wait, data is loading...</p>
        </ng-template>
    </igx-list>
    ```

- **Breaking changes**:
    - Removed submodule imports. All imports are now resolved from the top level `igniteui-angular` package.
    - `igxGrid` changes:
        - sort API now accepts params of type `ISortingExpression` or `Array<ISortingExpression>`.
    - `igxToggle` changes
        - `collapsed` now read-only, markup input is removed.
        - `onOpen` event renamed to `onOpened`.
        - `onClose` event renamed to `onClosed`.
        - `open` method does not accept fireEvents optional boolean parameter. Now it accepts only overlaySettings optional parameter of type `OverlaySettings`.
        - `close` method does not accept fireEvents optional boolean parameter.
        - `toggle` method does not accept fireEvents optional boolean parameter. Now it accepts only overlaySettings optional parameter of type `OverlaySettings`.
    - `igxDialog` changes
        - `open` method does not accept fireEvents boolean parameter. Now it accepts only overlaySettings optional parameter of type `OverlaySettings`.
- **Breaking change** All properties that were named `isDisabled` have been renamed to `disabled` in order to acheive consistency across our component suite. This affects: date-picker, input directive, input-group, dropdown-item, tabbar and time-picker.
- The **deprecated** `igxForRemote` input for the `igxFor` directive is now removed. Setting the required `totalItemCount` property after receiving the first data chunk is enough to trigger the required functionality.

## 6.0.4
- **igxRadioGroup** directive introduced. It allows better control over its child `igxRadio` components and support template-driven and reactive forms.
- Fixed ReactiveForms validations support for IgxInputGroup. Related [issue](https://github.com/IgniteUI/igniteui-angular/issues/1144).

## 6.0.3
- **igxGrid** exposing the `filteredSortedData` method publicly - returns the grid data with current filtering and sorting applied.

## 6.0.2
- **igxGrid** Improve scrolling on mac [#1563](https://github.com/IgniteUI/igniteui-angular/pull/1563)
- The `ng update igniteui-angular` migration schematics now also update the theme import path in SASS files. [#1582](https://github.com/IgniteUI/igniteui-angular/issues/1582)

## 6.0.1
- Introduced migration schematics to integrate with the Angular CLI update command. You can now run

  `ng update igniteui-angular`

  in existing projects to both update the package and apply any migrations needed to your project. Make sure to commit project state before proceeding.
  Currently these cover converting submodule imports as well as the deprecation of `igxForRemote` and rename of `igx-tab-bar` to `igx-bottom-nav` from 6.0.0.
- **Breaking changes**:
    - Removed submodule imports. All imports are now resolved from the top level `igniteui-angular` package. You can use `ng update igniteui-angular` when updating to automatically convert existing submodule imports in the project.
    - Summary functions for each IgxSummaryOperand class has been made `static`. So now you can use them in the following way:
    ```typescript
    import { IgxNumberSummaryOperand, IgxSummaryOperand } from "igniteui-angular";
    class CustomSummary extends IgxSummaryOperand {
    constructor() {
      super();
    }
    public operate(data?: any[]) {
      const result = super.operate(data);
      result.push({
        key: "Min",
        label: "Min",
        summaryResult: IgxNumberSummaryOperand.min(data)
      });
      return result;
    }
  }
    ```


## 6.0.0
- Theming - You can now use css variables to style the component instances you include in your project.
- Added `onDoubleClick` output to `igxGrid` to emit the double clicked cell.
- Added `findNext`, `findPrev` and `clearSearch` methods to the IgxGridComponent which allow easy search of the grid data, even when the grid is virtualized.
- Added `IgxTextHighlightDirective` which highlights parts of a DOM element and keeps and updates "active" highlight.
- Added `All` option to the filter UI select for boolean columns
- Update to Angular 6

## 5.3.1
- igx-dialog changes
    - Dialog title as well as dialog actions (buttons) can be customized. For more information navigate to the [ReadMe](https://github.com/IgniteUI/igniteui-angular/blob/master/src/dialog/README.md).
- Filtering a boolean column by `false` condition will return only the real `false` values, excluding `null` and `undefined`. Filtering by `Null` will return the `null` values and filtering by `Empty` will return the `undefined`.
- The `Filter` button in the filtering UI is replaced with a `Close` button that is always active and closes the UI.
- Filtering UI input displays a `X` icon that clears the input.

## 5.3.0
- Added `rowSelectable` property to `igxGrid`
    - Setting `rowSelectable` to `true` enables multiple row selection for the `igx-grid` component. Adds a checkbox column that allows (de)selection of one, multiple or all (via header checkbox) rows.
    - For more information about the `rowSelectable` property and working with grid row, please read the `igxGrid`'s [ReadMe](https://github.com/IgniteUI/igniteui-angular/blob/master/src/grid/README.md) about selection or see the [official documentation](https://www.infragistics.com/products/ignite-ui-angular/angular/components/grid-selection.html)
- Added `onContextMenu` output to `igxGrid` to emit the clicked cell.
- `igx-datePicker`: Added `onClose` event.
- `igxTextSelection` directive added
    - `igxTextSelection` directive allows you to select the whole text range for every element with text content it is applied.
- `igxFocus` directive added
    - `igxFocus` directive allows you to force focus for every element it is applied.
- `igx-time-picker` component added
    - `igx-time-picker` allows user to select time, from a dialog with spinners, which is presented into input field.
    - For more information navigate to the [ReadMe](https://github.com/IgniteUI/igniteui-angular/blob/master/src/time-piker/README.md).
- `igx-tab-bar` changes
    - **Breaking changes**: `IgxTabBarComponent` is renamed to `IgxBottomNavComponent` and `IgxTabBarModule` is renamed to `IgxBottomNavModule`.
    - `igx-tab-bar` selector is deprecated. Use `igx-bottom-nav` selector instead.
- `igx-tabs` component added
    - `igx-tabs` allows users to switch between different views. The `igx-tabs` component places the tabs headers at the top and allows scrolling when there are multiple tab items outside the visible area. Tabs are ordered in a single row above their associated content.
    - For more information navigate to [ReadMe](https://github.com/IgniteUI/igniteui-angular/blob/master/src/tabs/README.md).
- Added column pinning in the list of features available for `igxGrid`. Pinning is available though the API. Try the following:
   ```typescript
   const column = this.grid.getColumnByName(name);
   column.pin();
   ```
   For more information, please head over to `igxGrid`'s [ReadMe](https://github.com/IgniteUI/igniteui-angular/blob/master/src/grid/README.md) or the [official documentation](https://www.infragistics.com/products/ignite-ui-angular/angular/components/grid_column_pinning.html).
- Added `summaries` feature to `igxGrid`, enabled on a per-column level. **Grid summaries** gives you a predefined set of default summaries, depending on the type of data in the column.
    For more detailed information read `igxGrid`'s [ReadMe](https://github.com/IgniteUI/igniteui-angular/blob/master/src/grid/README.md) or see the [official documentation](https://www.infragistics.com/products/ignite-ui-angular/angular/components/grid_summaries.html).
- Added `columnWidth` option to `igxGrid`. The option sets the default width that will be applied to columns that have no explicit width set. For more detailed information read `igxGrid`'s [ReadMe](https://github.com/IgniteUI/igniteui-angular/blob/master/src/grid/README.md)
- Added API to `igxGrid` that allows for vertical remote virtualization. For guidance on how to implement such in your application, please refer to the [official documentation](https://www.infragistics.com/products/ignite-ui-angular/angular/components/grid_virtualization.html)
- Added smooth scrolling for the `igxForOf` directive making the scrolling experience both vertically and horizontally much more natural and similar to a native scroll.
- Added `onCellClick` event.
- `igxForOf` now requires that its parent container's `overflow` is set to `hidden` and `position` to `relative`. It is recommended that its height is set as well so that the display container of the virtualized content can be positioned with an offset inside without visually affecting other elements on the page.
    ```html
    <div style='position: relative; height: 500px; overflow: hidden'>
        <ng-template igxFor let-item [igxForOf]="data" #virtDirVertical
                [igxForScrollOrientation]="'vertical'"
                [igxForContainerSize]='"500px"'
                [igxForItemSize]='"50px"'
                let-rowIndex="index">
                <div style='height:50px;'>{{rowIndex}} : {{item.text}}</div>
        </ng-template>
    </div>
    ```
- Removed the `dirty` local template variable previously exposed by the `igxFor` directive.
- The `igxForRemote` input for the `igxFor` directive is now **deprecated**. Setting the required `totalItemCount` property after receiving the first data chunk is enough to trigger the required functionality.
- the `igx-icon` component can now work with both glyph and ligature-based icon font sets. We've also included a brand new Icon Service, which helps you create aliases for the icon fonts you've included in your project. The service also allows you to define the default icon set used throughout your app.
- Added the option to conditionally disable the `igx-ripple` directive through the `igxRippleDisabled` property.
- Updated styling and interaction animations of the `igx-checkbox`, `igx-switch`, and `igx-radio` components.
- Added `indeterminate` property and styling to the `igx-checkbox` component.
- Added `required` property to the `igx-checkbox`, `igx-radio`, and `igx-switch` components.
- Added `igx-ripple` effect to the `igx-checkbox`, `igx-switch`, and `igx-radio` components. The effect can be disabled through the `disableRipple` property.
- Added the ability to specify the label location in the `igx-checkbox`, `igx-switch`, and `igx-radio` components through the `labelPosition` property. It can either be `before` or `after`.
- You can now use any element as label on the `igx-checkbox`, `igx-switch`, and `igx-radio` components via the aria-labelledby property.
- You can now have invisible label on the `igx-checkbox`, `igx-switch`, and `igx-radio` components via the aria-label property.
- Added the ability to toggle the `igx-checkbox` and `igx-switch` checked state programmatically via `toggle` method on the component instance.
- Added the ability to select an `igx-radio` programmatically via `select` method on the component instance.
- Fixed a bug on the `igx-checkbox` and `igx-radio` components where the click event was being triggered twice on click.
- Fixed a bug where the `igx-checkbox`, `igx-switch`, and `igx-radio` change event was not being triggered on label click.
- `igxМask` directive added
    - `igxМask` provide means for controlling user input and formatting the visible value based on a configurable mask rules. For more detailed information see [`igxMask README file`](https://github.com/IgniteUI/igniteui-angular/blob/master/src/directives/mask/README.md)
- `igxInputGroup` component added - used as a container for the `igxLabel`, `igxInput`, `igxPrefix`, `igxSuffix` and `igxHint` directives.
- `igxPrefix` directive added - used for input prefixes.
- `igxSuffix` directive added - used for input suffixes.
- `igxHint` directive added - used for input hints.
- `igxInput` directive breaking changes:
    - the directive should be wrapped by `igxInputGroup` component
    - `IgxInputGroupModule` should be imported instead of `IgxInputModule`
- `igxExcelExportService` and `igxCSVExportService` added. They add export capabilities to the `igxGrid`. For more information, please visit the [igxExcelExportService specification](https://github.com/IgniteUI/igniteui-angular/wiki/IgxExcelExporterService-Specification) and the [igxCSVExportService specification](https://github.com/IgniteUI/igniteui-angular/wiki/CSV-Exporter-Service-Specification).
- **General**
    - Added event argument types to all `EventEmitter` `@Output`s. #798 #740
    - Reviewed and added missing argument types to the following `EventEmitter`s
        - The `igxGrid` `onEditDone` now exposes arguments of type `IGridEditEventArgs`. The arguments expose `row` and `cell` objects where if the editing is performed on a cell, the edited `cell` and the `row` the cell belongs to are exposed. If row editing is performed, the `cell` object is null. In addition the `currentValue` and `newValue` arguments are exposed. If you assign a value to the `newValue` in your handler, then the editing will conclude with the value you've supplied.
        - The `igxGrid` `onSelection` now correctly propagates the original `event` in the `IGridCellEventArgs`.
    - Added `jsZip` as a Peer Dependency.
- `primaryKey` attribute added to `igxGrid`
    - `primaryKey` allows for a property name from the data source to be specified. If specified, `primaryKey` can be used instead of `index` to indentify grid rows from the `igxGrid.rowList`. As such, `primaryKey` can be used for selecting rows for the following `igxGrid` methods - `deleteRow`, `updateRow`, `updateCell`, `getCellByColumn`, `getRowByKey`
    - `primaryKey` requires all of the data for the specified property name to have unique values in order to function as expected.
    - as it provides a unique identifier for each data member (and therefore row), `primaryKey` is best suited for addressing grid row entries. If DOM virtualization is in place for the grid data, the row `index` property can be reused (for instance, when filtering/sorting the data), whereas `primaryKey` remains unique. Ideally, when a persistent reference to a row has to be established, `primaryKey` should be used.
- **Theming**
    - Added a `utilities` module to the theming engine to allow for easier import of theming functions and mixins, such as igx-color, igx-palette, igx-elevation, etc. To import the utilities do ```@import '~igniteui-angular/core/styles/themes/utilities';```

## 5.2.1
- `hammerjs` and `@types/hammerjs` are removed from `peerDependencies` and were added as `dependencies`. So if you are using Igniteui-Angular version 5.2.1 or above it is enough to run `npm install igniteui-angular` in your project for getting started. For more detailed information see [`Ignite UI for Angular Getting Started`](https://www.infragistics.com/products/ignite-ui-angular/getting-started)
- `web-animations-js` is added as Peer Dependency.
- `Theming` bug fixes and improvements.
- Use the following command to generate `Ignite UI for Angular Themes` documentation - `npm run build:docs`. Navigate to `dist/docs/sass` and open `index.html` file.

## 5.2.0
- `igxForOf` directive added
    - `igxForOf` is now available as an alternative to `ngForOf` for templating large amounts of data. The `igxForOf` uses virtualization technology behind the scenes to optimize DOM rendering and memory consumption. Virtualization technology works similar to Paging by slicing the data into smaller chucks which are swapped from a container viewport while the user scrolls the data horizontally/vertically. The difference with the Paging is that virtualization mimics the natural behavior of the scrollbar.
- `igxToggle` and `igxToggleAction` directives added
    - `igxToggle` allows users to implement toggleable components/views (eg. dropdowns), while `igxToggleAction` can control the
      `igxToggle` directive. Refer to the official documentation for more information.
    - `igxToggle` requires `BrowserAnimationsModule` to be imported in your application.
- [`Ignite UI for Angular Theming`](https://www.infragistics.com/products/ignite-ui-angular/angular/components/themes.html) - comprehensive set of **Sass** functions and mixins will give the ability to easily style your entire application or only certain parts of it.
    - Previously bundled fonts, are now listed as external dependencies. You should supply both the [Material Icons](http://google.github.io/material-design-icons/) and [Titillium Web](https://fonts.google.com/selection?selection.family=Titillium+Web:300,400,600,700) fonts yourself by either hosting or using CDN.
- `igx-grid` changes
    - The component now uses the new `igxForOf` directive to virtualize its content both vertically and horizontally dramatically improving performance for applications displaying large amounts of data.
    - Data-bound Input property `filtering` changed to `filterable`:

    ```html
    <igx-grid [data]="data">
        <igx-column [field]="'ReleaseDate'" [header]="'ReleaseDate'"
            [filterable]="true" dataType="date">
        </igx-column>
    </igx-grid>
    ```

    - @HostBinding `min-width` added to `IgxGridCellComponent` and `IgxGridHeaderCell`
    - The IgxGridCellComponent no longer has a value setter, but instead has an `update` modifier.

    ```html
    <ng-template igxCell let-cell="cell">
        {{ cell.update("newValue") }}
    </ng-template>
    ```
    - Class `IgxGridFiltering` renamed to `IgxGridFilteringComponent `
    - The grid filtering UI dropdowns are now controlled by the `igxToggle` directive.
      - Make sure to import `BrowserAnimationsModule` inside your application module as `igxToggle` uses animations for state transition.
    - `state` input
        - filtering expressions and sorting expressions provided
    - Removed `onCellSelection` and `onRowSelection` event emitters, `onSelection` added instead.
    - Removed `onBeforeProcess` event emitter.
    - Removed `onMovingDone` event emitter.
    - Removed methods `focusCell` and `focusRow`.
    - Renamed method `filterData` to `filter`.
    - New methods `filterGlobal` and `clearFilter`.
    - New method `clearSort`.
    - Renamed method `sortColumn` to `sort`.
    - New Input `sortingIgnoreCase` - Ignore capitalization of words.
- `igx-navigation-drawer` changes
    - `NavigationDrawer` renamed to `IgxNavigationDrawerComponent`
    - `NavigationDrawerModule` renamed to `IgxNavigationDrawerModule`
    - `IgxNavigationDirectives` renamed to `IgxNavigationModule`
    - `NavigationService` renamed to `IgxNavigationService`
    - `NavigationToggle` renamed to `IgxNavigationToggleDirective`
    - `NavigationClose` renamed to `IgxNavigationCloseDirective`
    - Content selector `ig-drawer-content` replaced with `<ng-template igxDrawer>`
    - Content selector `ig-drawer-mini-content` replaced with `<ng-template igxDrawerMini>`
    - CSS class `ig-nav-drawer-overlay` renamed to `igx-nav-drawer__overlay`
    - CSS class `ig-nav-drawer` renamed to `igx-nav-drawer`
- `igxInput` changes
    - CSS class `ig-form-group` to `igx-form-group`
- `igxBadge` changes
    - From now on, the Badge position is set by css class, which specifies an absolute position as well as top/bottom/left/right properties. The Badge position input should not be used.
- `igx-avatar` changes
    - [Initials type avatar is using SVG element from now on](https://github.com/IgniteUI/igniteui-angular/issues/136)
- `igx-calendar` changes
    - `formatViews` - Controls whether the date parts in the different calendar views should be formatted according to the provided `locale` and `formatOptions`.
    - `templating` - The **igxCalendar** supports now templating of its header and subheader parts.
    - `vertical` input - Controls the layout of the calendar component. When vertical is set to `true` the calendar header will be rendered to the side of the calendar body.

- `igx-nav-bar` changes
    -   Currently `isActionButtonVisible` resolves to `false` if actionButtonIcon is not defined.
- `igx-tab-bar` changes
    - custom content can be added for tabs

    ```html
    <igx-bottom-nav>
        <igx-tab-panel>
            <ng-template igxTab>
                <igx-avatar initials="T1">
                </igx-avatar>
            </ng-template>
            <h1>Tab 1 Content</h1>
        </igx-tab-panel>
    </igx-bottom-nav>
    ```

- `igx-scroll` component deleted
    - `igx-scroll` component is not available anymore due newly implemented `igxForOf` directive.

- [`igx-list` changes](https://github.com/IgniteUI/igniteui-angular/issues/528)
    - `igxEmptyList` directive added
        The list no longer has `emptyListImage`, `emptyListMessage`, `emptyListButtonText`, `emptyListButtonClick` and `hasNoItemsTemplate` members.
        Instead of them, the `igxEmptyListTemplateDirective` can be used for templating the list when it is empty (or use the default empty template).
        ```html
        <igx-list>
            <ng-template igxEmptyList>
                <p>My custom empty list template</p>
            </ng-template>
        </igx-list>
        ```
    - `onItemClicked` event emitter added
        ```html
        <igx-list (onItemClicked)="itemClicked()">
            <igx-list-item>Item 1</igx-list-item>
            <igx-list-item>Item 2</igx-list-item>
            <igx-list-item>Item 3</igx-list-item>
        </igx-list>
        ```
    - Removed `emptyListImage` property from `IgxListComponent`.
    - Removed `emptyListMessage` property from `IgxListComponent`.
    - Removed `emptyListButtonText` property from `IgxListComponent`.
    - Removed `emptyListButtonClick` event emitter from `IgxListComponent`.
    - Removed `hasNoItemsTemplate` property from `IgxListComponent`.
    - Removed `options` property from `IgxListItemComponent`.
    - Removed `left` property from `IgxListItemComponent`.
    - Removed `href` property from `IgxListItemComponent`.
    - New `emptyListTemplate` input for `IgxListComponent`.
    - New `onItemClicked` event emitter for `IgxListComponent`.
    - New `role` property for `IgxListComponent`.
    - New `innerStyle` property for `IgxListComponent`.
    - New `role` property for `IgxListItemComponent`.
    - New `element` property for `IgxListItemComponent`.
    - New `list` property for `IgxListItemComponent`.
    - New `headerStyle` property for `IgxListItemComponent`.
    - New `innerStyle` property for `IgxListItemComponent`.

- [Renaming and restructuring directives and components](https://github.com/IgniteUI/igniteui-angular/issues/536) based on the [General Angular Naming Guidelines](https://angular.io/guide/styleguide#naming):
    - `IgxAvatar` renamed to `IgxAvatarComponent`
    - `IgxBadge` renamed to `IgxBadgeComponent`
    - `IgxButton` renamed to `IgxButtonDirective`
    - `IgxButtonGroup` renamed to `IgxButtonGroupComponent`
    - `IgxCardHeader` renamed to `IgxCardHeaderDirective`
    - `IgxCardContent` renamed to `IgxCardContentDirective`
    - `IgxCardActions` renamed to `IgxCardActionsDirective`
    - `IgxCardFooter` renamed to `IgxCardFooterDirective`
    - `IgxCarousel` renamed to `IgxCarouselComponent`
    - `IgxInput` renamed to `IgxInputModule`
    - `IgxInputClass` renamed to `IgxInputDirective`
    - `IgxCheckbox` renamed to `IgxCheckboxComponent`
    - `IgxLabel` renamed to `IgxLabelDirective`
    - `IgxIcon` renamed to `IgxIconComponent`
    - `IgxList` renamed to `IgxListComponent`
    - `IgxListItem` renamed to `IgxListItemComponent`
    - `IgxSlide` renamed to `IgxSlideComponent`
    - `IgxDialog` renamed to `IgxDialogComponent`
    - `IgxLayout` renamed to `IgxLayoutModule`
    - `IgxNavbar` renamed to `IgxNavbarComponent`
    - `IgxCircularProgressBar` renamed to `IgxCircularProgressBarComponent`
    - `IgxLinearProgressBar ` renamed to `IgxLinearProgressBarComponent`
    - `IgxRadio` renamed to `IgxRadioComponent`
    - `IgxSlider` renamed to `IgxSliderComponent`
    - `IgxSnackbar` renamed to `IgxSnackbarComponent`
    - `IgxSwitch ` renamed to `IgxSwitchComponent`
    - `IgxTabBar` renamed to `IgxBottomNavComponent`
    - `IgxTabPanel` renamed to `IgxTabPanelComponent`
    - `IgxTab` renamed to `IgxTabComponent`
    - `IgxToast` renamed to `IgxToastComponent`
    - `IgxLabelDirective` moved inside `../directives/label/` folder
    - `IgxInputDirective` moved inside `../directives/input/` folder
    - `IgxButtonDirective` moved inside `../directives/button/` folder
    - `IgxLayoutDirective` moved inside `../directives/layout/` folder
    - `IgxFilterDirective` moved inside `../directives/filter/` folder
    - `IgxDraggableDirective` moved inside `../directives/dragdrop/` folder
    - `IgxRippleDirective` moved inside `../directives/ripple/` folder
    - Folder `"./navigation/nav-service"` renamed to `"./navigation/nav.service"`
<|MERGE_RESOLUTION|>--- conflicted
+++ resolved
@@ -15,10 +15,7 @@
     - **Breaking Change** `igxExcelStyleSortingTemplate` directive is renamed to `igxExcelStyleSorting`.
     - **Breaking Change** `igxExcelStyleMovingTemplate` directive is renamed to `igxExcelStyleMoving`.
     - **Breaking Change** `igxExcelStyleHidingTemplate` directive is renamed to `igxExcelStyleHiding`.
-<<<<<<< HEAD
-    - **Breaking Change** `igxExcelStylePinningTemplate` directive is renamed to `igxExcelStylePinning`
     - **Breaking Change** `onRowSelectionChange` event arguments are changed. The `row` property has been removed and the priperties `added`, `removed` and `cancel` are newly added.
-=======
     - **Breaking Change** `igxExcelStylePinningTemplate` directive is renamed to `igxExcelStylePinning`.
 - `IgxCombo`
     - Combo selection is now consistent when `valueKey` is defined. When `valueKey` is specified, selection is based on the value keys of the items. For example:
@@ -40,7 +37,6 @@
    - **Breaking Change** When using `[valueKey]`, combo methods, events and outputs **cannot** be handled with *data item references*.
    - For more information, visit the component's [readme](https://github.com/IgniteUI/igniteui-angular/tree/master/projects/igniteui-angular/src/lib/combo/README.md)
 
->>>>>>> 671c36ec
 ## 8.1.4
 - `IgxDialog` new @Input `positionSettings` is now available. It provides the ability to get/set both position and animation settings of the Dialog component.
 
