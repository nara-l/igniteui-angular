# Ignite UI for Angular Change Log

All notable changes for each version of this project will be documented in this file.

## 9.0.0

### General
- Added support for the Ivy renderer.
- **Breaking Changes** The following classes have been renamed. Using `ng update` will apply automatically migrate your project to use the new names.
    - `IgxDropDownBase` -> `IgxDropDownBaseDirective`
    - `IgxDropDownItemBase` -> `IgxDropDownBaseDirective`
    - `IgxGridBaseComponent` -> `IgxGridBaseDirective`
    - `IgxRowComponent` -> `IgxRowDirective`
    - `IgxHierarchicalGridBaseComponent` -> `IgxHierarchicalGridBaseDirective`

- `IgxGrid`, `IgxTreeGrid`, `IgxHierarchicalGrid`
    - **Behavioral Change** - Pinning columns is no longer automatically prevented when the pinning area would exceed the size of the grid.

### New Features
<<<<<<< HEAD
- `IgxGrid`, `IgxTreeGrid`, `IgxHierarchicalGrid`
    - `sortStrategy` input is added, which can be used to set a global sorting strategy for the entire grid.
        (**NOTE**: The grid's `sortStrategy` is of different type compared to the column's `sortStrategy`.)
    - `NoopSortingStrategy` is added, which can be used to disable the default sorting of the grid by assigning its instance to the grid's `sortStrategy` input. (Useful for remote sorting.)
    - `NoopFilteringStrategy` is added, which can be used to disable the default filtering of the grid by assigning its instance to the grid's `filterStrategy` input. (Useful for remote filtering.)
    - `sortingExpressionsChange` event emitter is added, which is fired whenever a change to the UI sorting has occurred (prior to performing the actual sorting).
    - `filteringExpressionsTreeChange` event emitter is added, which is fired whenever a change to the UI filtering has occurred (prior to performing the actual filtering).
=======
- `IgxOverlayService`:
    - `setOffset` method added. It repositions the content in the horizontal and vertical directions.
- `IgxToggleDirective`:
    - `setOffset` method added. It repositions the content in the horizontal and vertical directions.
>>>>>>> 197313d8

## 8.2.6

### New Features
- `IgxSelectItem`
    - `text` input is added. By default, the Select component will display the selected item's element inner text. In cases with a more complex item template, where more than just text interpolation is used, set the text property to specify what to display in the select field when the item is selected.


## 8.2.4
- `IgxGrid`, `IgxTreeGrid`, `IgxHierarchicalGrid`
    - The header text of the columns and the column groups now has the `title` attribute set to it in order to expose a native browser tooltip.

### RTL Support
Most of the components in the framework now have full right-to-left (RTL) support via the newly included RTL themes.

For CSS-based projects add `node_modules/igniteui-angular/styles/igniteui-angular-rtl.css` to your angular.json styles collection.

For Sass-based projects pass `$direction` to the `igx-core` mixin in your root stylesheet.

Example:
```scss
// $direction defaults to ltr if it's omitted.
@include igx-core($direction: rtl);
```
Currently the following components have only partial RTL support:
 - Grid (igx-grid)
 - Slider (igx-slider)
 - Tabs (igx-tabs)
 - Circular Progress Indicator (igx-circular-bar)

 We plan on adding support for the aforementioned components in the upcoming releases.

### New Features

- Columns now expose the `cellStyles` property which allows conditional styling of the column cells. Similar to `cellClasses` it accepts an object literal where the keys are style properties and the values are expressions for evaluation.
```typescript
styles = {
    color: '#123456',
    'font-family': 'monospace'
    'font-weight': (_, __, value) => value.startsWith('!') : 'red' : 'inherit'
};
```
The callback signature for both `cellStyles` and `cellClasses` is now changed to

```typescript
(rowData: any, columnKey: string, cellValue: any, rowIndex: number) => boolean
```

## 8.2.3
- `IgxTextHighlightDirective` - The default highlight directive styles have been moved to a Sass theme - `igx-highlight-theme`; You can modify the resting and active background and text color styles of the directive by passing the respective properties to the Sass theme. You can still pass your own CSS classes to the highlight directive via the cssClass and activeCssClass inputs.

- `IgxChip`
    - **Breaking Change** The `originalEvent` property for the events `onMoveStart`, `onMoveEnd`, `onClick` and `onSelection` now provides the events, passed from the `igxDrag` directive. The passed original events are in other words the previous events that triggered the `igxChip` ones. They also have original events until a browser event is reached.
- `IgxGrid` - Now you can access all grid data inside the custom column summary. Two additional optional parameters are introduced in the IgxSummaryOperand `operate` method.

```typescript
class MySummary extends IgxNumberSummaryOperand {
    constructor() {
        super();
    }
    operate(columnData: any[], allGridData = [], fieldName?): IgxSummaryResult[] {
        const result = super.operate(allData.map(r => r[fieldName]));
        result.push({ key: 'test', label: 'Total Discounted', summaryResult: allData.filter((rec) => rec.Discontinued).length });
        return result;
    }
}
```

## 8.2.0
### New theme
Ignite UI for angular now have a new theme that mimics Microsoft "Fluent" design system.
Depending on your use case you can use one of the following mixins:
`igx-fluent-theme` and `igx-fluent-dark-theme`

We also added two new pallets that go with the new theme, `$fluent-word-palette` and `$fluent-excel-palette`.

Next example shows how you can use the Fluent theme.

```scss
// Light version
.fluent-word-theme {
    @include igx-fluent-theme($fluent-word-palette);
}

// Dark version
.fluent-excel-dark-theme {
    @include igx-fluent-dark-theme($fluent-excel-palette);
}
```

### Theme Changes
`igx-badge-theme` - Removed the `$disable-shadow` property to mitigate confusion when specifying `$shadow` explicitly.

For more information about the theming please read our [documentation](https://www.infragistics.com/products/ignite-ui-angular/angular/components/themes/index.html)

### New Features
- `IgxGrid`, `IgxTreeGrid`, `IgxHierarchicalGrid`
    - Advanced Filtering functionality is added. In the advanced filtering dialog, you could create groups of conditions across all grid columns. The advanced filtering button is shown in the grid's toolbar when `allowAdvancedFiltering` and `showToolbar` properties are set to `true`. You could also open/close the advanced filtering dialog using the `openAdvancedFilteringDialog` and `closeAdvancedFilteringDialog` methods.
    - `uniqueColumnValuesStrategy` input is added. This property provides a callback for loading unique column values on demand. If this property is provided, the unique values it generates will be used by the Excel Style Filtering (instead of using the unique values from the data that is bound to the grid).
    - `[filterStrategy] - input that allows you to override the default filtering strategy`
    - `igxExcelStyleLoading` directive is added, which can be used to provide a custom loading template for the Excel Style Filtering. If this property is not provided, a default loading template will be used instead.
    - introduced new properties `cellSelection` and `rowSelection` which accept GridSelection mode enumeration. Grid selection mode could be none, single or multiple. Also `hideRowSelectors` property is added, which allows you to show and hide row selectors when row selection is enabled.
    - introduced functionality for templating row and header selectors - [spec](https://github.com/IgniteUI/igniteui-angular/wiki/Row-Selection-Templating-(Grid-feature))
    ```html
    <igx-grid [data]="data", [rowSelection]="'multiple'" primaryKey="ID">
        <igx-column field="Name"></igx-column>
        <igx-column field="Age"></igx-column>

        <ng-template igxHeadSelector let-headSelector>
            <igx-icon>done_all</igx-icon>
        </ng-template>
        <ng-template igxRowSelector let-rowContext>
            <igx-switch [checked]="rowContext.selected"></igx-switch>
        </ng-template>
    </igx-grid>
    ```
- `IgxHierarchicalGrid`
    - Row Islands now emit child grid events with an additional argument - `owner`, which holds reference to the related child grid component instance.
- `IgxDrag`
    - Dragging without ghost. Now it is possible to drag the base element `igxDrag` is instanced on by setting the new input `ghost` to false.
    - Ghost template. A custom ghost template reference can be provided on the new `ghostTemplate` input.
    - Dragging using a single or multiple handles. New `igxDragHandle` directive is exposed to specify a handle by which an element can be interacted with instead of the whole element `igxDrag` is instanced on.
    - Linking of drag and drop elements. This can be achieved by using the new provided `dragChannel` input, specifying each element to which channel it corresponds.
    - Drag animation improvements. Three new methods have been exposed in place of the old `animateToOrigin` input in order to provide more flexibility when wanting to have transition animation to specific position when dropping. `setLocation`, `transitionToOrigin` and `transitionTo` are all methods that provide a various way to animate a transition to a specific location for the dragged element.
    - New getters - `location` and `originLocation` to aid in applying transition animations.
    - New outputs - `dragMove`, `ghostCreate` and `ghostDestroy`
- `IgxDrop`
    - Linking of drag and drop elements. This can be achieved by using the new provided `dropChannel` input, specifying each drop area to which channel it corresponds.
    - Drop strategies. Three new drop strategies have been provided - Append, Prepend and Insert.  Also an input `dropStrategy` to the `igxDrop` which specify which strategy should be used when dropping an element inside the drop area. Custom one can be specified as well.
- `IgxCheckbox`
    - introduced a new `readonly` property that doesn't allow user interaction to change the state, but keeps the default active style. Intended for integration in complex controls that handle the interaction and control the checkbox instead through binding.
- `IgxOverlay`
    - introduced a new `ContainerPositionStrategy`. The new strategy positions the element inside the containing outlet based on the directions passed in trough PositionSettings.
- `IgxChip`
    - add `onSelectionDone` event that is triggered after all animations and transitions related to selection have ended.

### General
- `IgxGrid`, `IgxTreeGrid`, `IgxHierarchicalGrid`
    - `isCellSelected` method has been deprecated. Now you can use `selected` property.
    - `rowSelectable` property has been deprecated. Now you can use `rowSelection` property to enable row selection and also you can show and hide the row selectors by setting `hideRowSelectors` property to true or false (which is the default value).
    - Removed deprecated event `OnFocusChange`
    - `IgxGridBaseComponent` exposes a new property, `dataView` that returns the currently transformed paged/filtered/sorted/grouped data, displayed in the grid
    - **Breaking Change** `igxExcelStyleSortingTemplate` directive is renamed to `igxExcelStyleSorting`.
    - **Breaking Change** `igxExcelStyleMovingTemplate` directive is renamed to `igxExcelStyleMoving`.
    - **Breaking Change** `igxExcelStyleHidingTemplate` directive is renamed to `igxExcelStyleHiding`.
    - **Breaking Change** `onRowSelectionChange` event arguments are changed. The `row` property has been removed and the properties `added`, `removed` and `cancel` are newly added.
    - **Breaking Change** `igxExcelStylePinningTemplate` directive is renamed to `igxExcelStylePinning`.
    - **Breaking Change** `onRowDragEnd` and `onRowDragStart` event arguments are changed - `owner` now holds reference to the grid component instance, while `dragDirective` hold reference to the drag directive.
    - **Behavioral Change** The behavior of the `isLoading` input no longer depends on the state of the data the grid binds to. Setting it to `true` now shows a loading indicator until it is disabled by the user.
- `IgxCombo`
    - Combo selection is now consistent when `valueKey` is defined. When `valueKey` is specified, selection is based on the value keys of the items. For example:
    ```html
    <igx-combo [data]="myCustomData" valueKey="id" displayKey="text"></igx-combo>
    ```
    ```typescript
    export class MyCombo {
        ...
        public combo: IgxComboComponent;
        public myCustomData: { id: number, text: string } = [{ id: 0, name: "One" }, ...];
        ...
        ngOnInit() {
            // Selection is done only by valueKey property value
            this.combo.selectItems([0, 1]);
        }
    }
    ```
   - **Breaking Change** When using `[valueKey]`, combo methods, events and outputs **cannot** be handled with *data item references*.
   - For more information, visit the component's [readme](https://github.com/IgniteUI/igniteui-angular/tree/master/projects/igniteui-angular/src/lib/combo/README.md)
- `IgxDrag`
    - Deprecated inputs - `hideBaseOnDrag`, `animateOnRelease`, `visible`.
    - Deprecated methods - `dropFinished`.
    - **Breaking Change** `ghostImageClass` input is renamed to `ghostClass`.
    - **Breaking Change** `dragGhostHost` input is renamed to `ghostHost`.
    - **Breaking Change** `returnMoveEnd` input is renamed to `transitioned`.
    - **Breaking Change** `onDragStart` output is renamed to `dragStart`.
    - **Breaking Change** `onDragEnd` output is renamed to `dragEnd`.

- `IgxDrop`
    - **Breaking Change** Default drop strategy is now changed to not perform any actions.
    - **Breaking Change** `onEnter` output is renamed to `enter`.
    - **Breaking Change** `onOver` output is renamed to `over`.
    - **Breaking Change** `onLeave` output is renamed to `leave`.
    - **Breaking Change** `onDrop` output is renamed to `dropped`.
    - **Breaking Change** Interfaces `IgxDropEnterEventArgs`, `IgxDropLeaveEventArgs` are both now called `IDropBaseEventArgs`.
    - **Breaking Change** Interfaces `IgxDropEventArgs` is renamed to `IDropDroppedEventArgs`.
    - **Breaking Change** Outputs `enter`, `over`, `leave`(former `onEnter`, `onOver`, `onLeave`) now have arguments of type `IDropBaseEventArgs`
    - **Breaking Change** Output `dropped` (former `onDrop`) now have arguments of type `IDropDroppedEventArgs`

## 8.1.4
- `IgxDialog` new @Input `positionSettings` is now available. It provides the ability to get/set both position and animation settings of the Dialog component.

## 8.1.3
- `IgxCombo`
    - Combo `onSelectionChange` events now emits the item(s) that were added to or removed from the collection:
    ```html
    <igx-combo (onSelectionChange)="handleChange($event)">
    ```
    ```typescript
        export class Example {
            ...
            handleChange(event: IComboSelectionChangeEventArgs) {
            console.log("Items added: ", [...event.added]); // the items added to the selection in this change
            console.log("Items removed: ", [...event.removed]); // the items removed from the selection in this change
            }
        }
    ```

## 8.1.2

### New Features
- `IgxDatePicker`
    - `valueChange` event is added.

## 8.1.0

### New Features
- `IgxBottomNav` now supports an `igx-tab` declaration mode. When in this mode, panels declarations are not accepted and tab items' content is not rendered.
    - You can use this mode to apply directives on the tab items - for example to achieve routing navigation.
    - You are allowed to customize tab items with labels, icons and even templates.
- `IgxTabs` now supports an `igx-tab-item` declaration mode. When in this mode, groups declarations are not accepted and tab items' content is not rendered.
    - You can use this mode to apply directives on the tab items - for example to achieve routing navigation.
    - You are allowed to customize tab items with labels, icons and even templates.
- `IgxGrid`
    - **Behavioral Change** - paging now includes the group rows in the page size. You may find more information about the change in the [GroupBy Specification](https://github.com/IgniteUI/igniteui-angular/wiki/Group-By-Specification)
    - `IgxColumnGroup`
        - Re-templating the column group header is now possible using the `headerTemplate` input property or the `igxHeader` directive.
    - `igx-grid-footer`
        - You can use this to insert a custom footer in the grids.
         ```html
        <igx-grid>
            <igx-grid-footer>
                Custom content
            </igx-grid-footer>
        </igx-grid>
        ```
- `igx-paginator`
    - Replaces the current paginator in all grids. Can be used as a standalone component.
      <br/>Have in mind that if you have set the `paginationTemplate`, you may have to modify your css to display the pagination correctly. The style should be something similar to:
      ```
      .pagination-container {
          display: flex;
          justify-content: center;
          align-items: center;
       }
       ```
- `IgxCombo`
    - Input `[overlaySettings]` - allows an object of type `OverlaySettings` to be passed. These custom overlay settings control how the drop-down list displays.
- `IgxForOf` now offers usage of local variables `even`, `odd`, `first` and `last` to help with the distinction of the currently iterated element.


## 8.0.2
- `igx-list-theme` now have some new parameters for styling.
    - $item-background-hover - Change The list item hover background
    - $item-text-color-hover - Change The list item hover text color.

    - $item-subtitle-color - Change The list item subtitle color.
    - $item-subtitle-color-hover - Change The list item hover subtitle color.
    - $item-subtitle-color-active - Change The active list item subtitle color.

    - $item-action-color - Change The list item actions color.
    - $item-action-color-hover - Change The list item hover actions color.
    - $item-action-color-active - Change The active list item actions color.

    - $item-thumbnail-color - Change The list item thumbnail color.
    - $item-thumbnail-color-hover - Change The list item hover thumbnail color.
    - $item-thumbnail-color-active - Change The active list item thumbnail color.

- **Behavioral Change** default min column width is changed according the grid display density property:
    - for `DisplayDensity.comfortable` defaultMinWidth is `80px`;
    - for `DisplayDensity.cosy` defaultMinWidth is `64px`;
    - for `DisplayDensity.compact` defaultMinWidth is `56px`;
Now you can set `minWindth` for a column to a value smaller than `defaultMinWidth` value.

## 8.0.1

- **General**
    - Importing ES7 polyfill for Object (`'core-js/es7/object'`) for IE is no longer required.

### New Features
- `IgxDropDown` now supports `DisplayDensity`.
    - `[displayDensity]` - `@Input()` added to the `igx-drop-down`. Takes prevelance over any other `DisplayDensity` provider (e.g. parent component or `DisplayDensityToken` provided in module)
    - The component can also get it's display density from Angular's DI engine (if the `DisplayDensityToken` is provided on a lower level)
    - Setting `[displayDensity]` affects the control's items' and inputs' css properties, most notably heights, padding, font-size
    - Available display densities are `compact`, `cosy` and `comfortable` (default)
    - **Behavioral Change** - default `igx-drop-down-item` height is now `40px` (down from `48px`)
- `IgxCombo` - Setting `[displayDensity]` now also affects the combo's items
    - **Behavioral Changes**
    - `[itemHeight]` defaults to `40` (`[displayDensity]` default is `comfortable`)
    - `[itemsMaxHeight]` defaults to `10 * itemHeight`.
    - Changing `[displayDensity]` or `[itemHeight]` affect the drop-down container height if `[itemsMaxHeight]` is not provided
    - Setting `[itemHeight]` overrides the height provided by the `[displayDensity]` input
- `IgxSelect`- Setting `[displayDensity]` now also affects the select's items
    - **Behavioral Change** - default `igx-select-item` height is now `40px` (down from `48px`)
- `IgxChip`
    - `hideBaseOnDrag` input is added that allow the chip base that stays at place to be visible while dragging it.
    - `animateOnRelease` input is added that allows to disable the animation that returns the chip when the chip is released somewhere.
- `IgxTransaction` - `getState` accepts one optional parameter `pending` of `boolean` type. When `true` is provided `getState` will return `state` from pending states. By default `getState` is set to `false`.

## 8.0.0
- `Theming`: Add component schemas for completely round and completely square variations. Can be mixed with the existing light and dark component schemas. For instance:
    ```scss
        $light-round-input: extend($_light-input-group, $_round-shape-input-group);
    ```
There are also prebuilt schema presets for all components (light-round/dark-round and light-square/dark-square), namely `$light-round-schema, $light-dark-schema, $light-square-schema, $dark-square-schema`;
- `IgxCombo`: Removed the following deprecated (since 6.2.0) template selectors:
    - `#emptyTemplate`
    - `#headerTemplate`
    - `#footerTemplate`
    - `#itemTemplate`
    - `#addItemTemplate`
    - `#headerItemTemplate`
- `igxTimePicker` and `igxDatePicker`
    - `openDialog()` now has an optional `[target: HTMLElement]` parameter. It's used in `mode="dropdown"` and the drop down container is positioned according to the provided target.
    - The custom drop down template target is no longer marked with `#dropDownTarget`, instead it's provided as an `HTMLElement` to the `openDialog()` method.
    - By default, the `igxDatePicker` drop down target is changed from the `igxInput` element to the `igxInputGroup` element.
    - `onClosing` event is added.
    - **Breaking Change** `onOpen` event is renamed to `onOpened`.
    - **Breaking Change** `onClose` event is renamed to `onClosed`.
    - **Behavioral Change** - action buttons are now available in the dropdown mode.
    - **Feature** `igxDatePicker` and `igxTimePicker` now provide the ability for adding custom action buttons. Read up more information in [igxDatePicker ReadMe](https://github.com/IgniteUI/igniteui-angular/tree/master/projects/igniteui-angular/src/lib/date-picker/README.md) or [igxTimePicker ReadMe](https://github.com/IgniteUI/igniteui-angular/tree/master/projects/igniteui-angular/src/lib/time-picker/README.md)
- `IgxToggleAction` / `IgxTooltip`: Removed the deprecated `closeOnOutsideClick` Input that has been superseded by `overlaySettings` in 6.2.0.

- `IgxList` - The list component has been refactored. It now includes several new supporting directives:
    - `igxListThumbnail` - Use it to mark the target as list thumbnail which will be automatically positioned as a first item in the list item;
    - `igxListAction` - Use it to mark the target as list action which will be automatically positioned as a last item in the list item;
    - `igxListLine` - Use it to mark the target as list content which will be automatically positioned between the thumbnail and action;
    - `igxListLineTitle` - Use it to mark the target as list title which will be automatically formatted as a list-item title;
    - `igxListLineSubTitle` - Use it to mark the target as list subtitle which will be automatically formatted as a list-item subtitle;

    ```html
        <igx-list>
            <igx-list-item [isHeader]="true">List items</igx-list-item>
            <igx-list-item>
              <igx-avatar igxListThumbnail></igx-avatar>
              <h1 igxListLineTitle>List item title</h1>
              <h3 igxListLineSubTitle>List item subtitle</h3>
              <igx-icon igxListAction>info</igx-icon>
            </igx-list-item>
        </igx-list>

        <igx-list>
          <igx-list-item [isHeader]="true">List items</igx-list-item>
          <igx-list-item>
            <igx-avatar igxListThumbnail></igx-avatar>
            <span igxListLine>Some content</span>
            <igx-icon igxListAction>info</igx-icon>
          </igx-list-item>
        </igx-list>
    ```
- `IgxGrid`, `IgxTreeGrid`, `IgxHierarchicalGrid`
    - **Breaking Change** The **condition** parameter of the `filterGlobal` method is no longer optional. When the filterGlobal method is called with an invalid condition, it will not clear the existing filters for all columns.


## 7.3.4
- `IgxGrid` - summaries
    - `clearSummaryCache()` and `recalculateSummaries()` methods are now removed from the IgxGrid API, beacause they are no longer needed; summaries are updated when some change is perform and the summary cache is cleared automatically when needed;
- `IgxGrid`, `IgxTreeGrid`, `IgxHierarchicalGrid`
    - **Breaking Change** The **condition** parameter of the `filterGlobal` method is no longer optional. When the filterGlobal method is called with an invalid condition, it will not clear the existing filters for all columns.

### New feature
- `igxSlider` - exposing new `labels` property accepting a collection of literal values that become equally spread over the slider, by placing each element as a thumb label.
- `igxSlider` - deprecate **isContiunous** property.
- `IgxChip`
    - `hideBaseOnDrag` input is added that allow the chip base that stays at place to be visible while dragging it.
    - `animateOnRelease` input is added that allows to disable the animation that returns the chip when the chip is released somewhere.

- `igxTimePicker` changes
    - `onClosing` event is added.
    - **Breaking Change** `onOpen` event is renamed to `onOpened`.
    - **Breaking Change** `onClose` event is renamed to `onClosed`.
    - **Behavioral Change** - action buttons are now available in the dropdown mode.
    - **Feature** `IgxTimePickerComponent` now provides the ability for adding custom action buttons. Read up more information in the [ReadMe](https://github.com/IgniteUI/igniteui-angular/tree/master/projects/igniteui-angular/src/lib/time-picker/README.md)

- `igxDatePicker` changes
    - `onClosing` event is added.
    - **Breaking Change** `onOpen` event is renamed to `onOpened`.
    - **Breaking Change** `onClose` event is renamed to `onClosed`.
    - **Behavioral Change** - action buttons are now available in the dropdown mode.
    - **Feature** `IgxDatePickerComponent` now provides the ability for adding custom action buttons. Read up more information in the [ReadMe](https://github.com/IgniteUI/igniteui-angular/tree/master/projects/igniteui-angular/src/lib/date-picker/README.md)

- Excel-Style Filtering and Quick Filtering user interfaces now display the date picker's calendar in a dropdown.
- `IgxCard` - The card component has been refactored. It now includes several new supporting components/directives:
    - `igxCardHeaderTitle` - tag your headings placed in the `igx-card-header` container to be displayed as a card title;
    - `igxCardHeaderSubtitle` - tag your headings placed in the `igx-card-header` container to be displayed as a card subtitle;
    - `igxCardThumbnail` - tag anything placed in the `igx-card-header` as a thumb to be placed to the left of your titles;
    - `igx-card-header` - the card header can now detect and automatically position `igx-avatar`s placed in it;
    - `igx-card-media` - wrap images or videos that will be automatically sized for you;
    - `igx-card-actions` - the card actions can now detect and automatically position all `igxButton`s placed in it;
    - The card has a new `type` property. It can be set to `outlined` to get the new outlined card look;
    - The card has a new `horizontal` property. When set to true, the layout will become horizontally aligned;
- New Directive `igx-divider` - The igx-divider is a thin, configurable line that groups content in lists and layouts.
- `IgxDropDown` now supports `DisplayDensity`.
    - `[displayDensity]` - `@Input()` added to the `igx-drop-down`. Takes prevalance over any other `DisplayDensity` provider (e.g. parent component or `DisplayDensityToken` provided in module)
    - The component can also get it's display density from Angular's DI engine (if the `DisplayDensityToken` is provided on a lower level)
    - Setting `[displayDensity]` affects the control's items' and inputs' css properties, most notably heights, padding, font-size
    - Available display densities are `compact`, `cosy` and `comfortable` (default)
    - **Behavioral Change** - default item `igx-drop-down-item` height is now `40px` (down from `48px`)
- `IgxCombo` - Setting `[displayDensity]` now also affects the combo's items
    - Setting `[itemHeight]` overrides the height provided by the `[displayDensity]` input
- `IgxSelect`- Setting `[displayDensity]` now also affects the select's items

### Bug Fixing
- igx-input: Top of Japanese characters get cut off in Density Compact mode #4752
- When no condition is provided, filter() method of grid throws undescriptive error #4897
- [IE11][igx-grid][MRL] header cell is not row-spanned. #4825
- Select's label is positioned incorrectly #4236
- [igx-grid] Filtering row's chips area is not resized when resizing window. #4906
- `hideGroupedColumns` hides the whole MRL group #4714
- An error is returned when changing rowEditable input and a cell is opened in edit mode #4950
- Row editing border style is not applied correctly for the first record when there is grouping #4968
- Cell navigation does not work along with Multi Row Layout group #4708
- When no condition is provided, filter() method of grid throws undescriptive error #4897
- In slider with type Range when change the lower value to be equal or greater than the upper the range is not correct #4562
- When change the slider type at run time the slider is not updated correctly #4559
- Range Slider Thumps collapsing #2622
- Angular httpinterceptor(jwt token header) not working after importing IgxTreeGridModule in lazy loaded module #4285
- [igx-grid] "quick clicking twice resizer " can sometimes lead to unable to sort. #4858
- TimePicker "hour mode" #4679

## 7.3.3

- `igx-core()` now includes some styles for printing layout.
In order to turn them off, you need to pass an argument and set it to `false`
    ```
        @include igx-core($print-layout: false);
    ```

- `Pager`
    - **Behavioral Change** - The pager is now hidden when there are no records in the grid.

### Bug fixes
- Row editing styles are not applied correctly within multi row layout grid #4859
- Provide a way to animate row drag, when it is released #4775
- There is lag on checking/unchecking an item in an Excel Style Filter with a lot of items #4862
- Make dragIndicatorIconTemplate @ContentChild in the igxHierarchicalGrid #4769
- Add PostDeploy.ps1 script into the repo #4887
- Provide a way to animate row drag, when it is released #4775
- Feature-request: IgxGrid improve Printing Experience #1995
- When column is scrolled and open excel filter, its position is not correct #4898
- IgxCombo is not properly clearing subscription #4928
- "(Blanks)" appears unchecked on reopening the ESF UI if the underlying value is an empty string. #4875
- [igx-tree-grid] loading indicator not shown in IE11 #4754
- Filtering conditions drop down does not behave consistently when the button that opens it is clicked multiple times #4470

## 7.3.2

### Bug Fixes
- Time picker component fails on dropdown mode in combination with igxTimePickerTemplate modifications #4656
- In IE11 when chips length is bigger then filter row scrolls position is not correct #4699
- Not able to change filter option in excel style filter. #4347
- [igx-grid] rendering performance becomes extremely poor when binding data after initialization. #4839
- Group comparer is not taken into consideration when column is dragged to grouped area #4663

## 7.3.1
`igx-core()` now includes some styles for printing layout. In order to turn them off, you need to pass an argument and set it to `false`

```
@include igx-core($print-layout: false);
```
- `IgxGrid` Custom keyboard navigation
    - `onFocusChange` event is deprecated.
    - `onGridKeydown` event is exposed which is emitted when `keydown` is triggered over element inside grid's body
    - `navigateTo` method allows you to navigate to a position in the grid based on provided `rowindex` and `visibleColumnIndex`, also to execute a custom logic over the target element through a callback function that accepts `{ targetType: GridKeydownTargetType, target: Object }`
    - `getNextCell` returns `ICellPosition` which defines the next cell, according to the current position, that match specific criteria. You can pass callback function as a third parameter of `getPreviousCell` method
    - `getPreviousCell` returns `ICellPosition` which defines the previous cell, according to the current position, that match specific criteria. You can pass callback function as a third parameter of `getPreviousCell` method.
    - `IgxTransactionService` now can `commit` and `clear` transaction(s) by record id with an optional parameter. The `commit` method will apply to the data all transactions for the provided `id`. The `clear` method will remove all transactions for the `id` from the transactions log. Additionally both will remove all actions from the undo stack matching the provided `id`.

### Bug fixes
- The ESF animations for opening and closing do not work #4834
- IgxButtonGroup does not respect compact styles #4840
- Not able to change filter option in excel style filter. #4347
- Broken links enhancements #4830
- rowDraggable is applied to grids from all hierarchical levels in hierarchical grid #4789
- [igx-grid][IE11] filtering problems with IME mode. #4636
- Filtering operation crashes when applying filter on a column with many unique values. #4723
- Emit onColumnVisibilityChanged when hiding a column through ESF UI. #4765 #4792
- onColumnVisibilityChanged event is not fired when hiding a column through ESF. #4765
- "Select All" should not be treated as a match when searching. #4020
- Opening the ESF dialog throws an error #4737
- Recalculate igxfor sizes for excel style search list on after view init #4804
- igx-grid: Incorrect height calculation when setting height in percent and binding empty data. #3950
- When grid width is less than 400px and open filter row the arrows for chips are previewed #4700
- Canceling onRowDragStart leaves the drag ghost in the DOM #4802

## 7.3.0

### Features
- `igxGrid`
    - **Feature** `igxGridComponent` now supports [Multi Row Layouts](https://github.com/IgniteUI/igniteui-angular/wiki/Grid---Multi-Row-Layout). It is configured with the newly added `IgxColumnLayoutComponent` and the columns in it. `IgxColumnComponent` now expose four new fields to determine the size and the location of the field into the layout:
        - [`colStart`](https://www.infragistics.com/products/ignite-ui-angular/docs/typescript/latest/classes/igxcolumncomponent.html#colstart) - column index from which the field is starting. This property is **mandatory**.
         - [`rowStart`](https://www.infragistics.com/products/ignite-ui-angular/docs/typescript/latest/classes/igxcolumncomponent.html#rowstart) - row index from which the field is starting. This property is **mandatory**.
         - [`colEnd`](https://www.infragistics.com/products/ignite-ui-angular/docs/typescript/latest/classes/igxcolumncomponent.html#colend) - column index where the current field should end. The amount of columns between colStart and colEnd will determine the amount of spanning columns to that field. This property is **optional**. If not set defaults to `colStart + 1`.
         - [`rowEnd`](https://www.infragistics.com/products/ignite-ui-angular/docs/typescript/latest/classes/igxcolumncomponent.html#rowend) - row index where the current field should end. The amount of rows between rowStart and rowEnd will determine the amount of spanning rows to that field. This property is **optional**. If not set defaults to `rowStart + 1`.
         ```html
        <igx-column-layout>
             <igx-column [rowStart]="1" [colStart]="1" field="Country"></igx-column>
             <igx-column [rowStart]="1" [colStart]="2" field="City"></igx-column>
             <igx-column [rowStart]="2" [colStart]="1" [colEnd]="3" field="Address"></igx-column>
        </igx-column-layout>
        ```
- `igxGrid`, `igxTreeGrid`, `igxHierarchicalGrid`
    - **Feature** Grid components now supports [Grid Row Dragging ](https://github.com/IgniteUI/igniteui-angular/wiki/Row-Dragging). It lets users pass the data of a grid record on to another surface, which has been configured to process/render this data. It can be enabled by using the `rowDraggable` input of the grid.

    - **Feature** The Excel Style Filter dialog and its sub-dialogs now have a display density based on the `displayDensity` input of their respective grid.
- `igxTreeGrid`
    - **Feature** The `IgxTreeGridComponent` now supports loading child rows on demand using the newly added `loadChildrenOnDemand` and `hasChildrenKey` input properties.
- `IgxListComponent`
    - **Feature** The `IgxListComponent` now provides the ability to choose a display density from a predefined set of options: **compact**, **cosy** and **comfortable** (default one). It can be set by using the `displayDensity` input of the list.
- `igxButton`
    - **Feature** The `igxButton` now provides the ability to choose a display density from a predefined set of options: **compact**, **cosy** and **comfortable** (default one). It can be set by using the `displayDensity` input of the button directive.
- `igxButtonGroup`
    - **Feature** The `igxButtonGroup` now provides the ability to choose a display density from a predefined set of options: **compact**, **cosy** and **comfortable** (default one). It can be set by using the `displayDensity` input of the button group. The buttons within the group will have the same density as the button group. If a button has the `displayDensity` set in the template, it is not changed by the density of the group where the button is placed.
- `igxGrid`, `igxTreeGrid`, `igxHierarchicalGrid`
    - **Feature** The Excel Style Filter dialog and its sub-dialogs now have a display density based on the `displayDensity` input of their respective grid.
- `IgxDropDown`
    - now supports virtualized items. Use in conjunction with `IgxForOf` directive, with the following syntax, to display very large list of data:
    ```html
    <igx-drop-down>
        <div class="wrapping-div">
            <igx-drop-down *igxFor="let item of localItems; index as index; scrollOrientation: 'vertical'; containerSize: itemsMaxHeight; itemSize: itemHeight;"
            [value]="item" [index]="index">
                {{ item.data }}
            </igx-drop-down>
        </div>
    </igx-drop-down>
    ```

### Bug Fixes
- Grid remains in pending state after commiting row edit w/o changes #4680
- Filter condition dropdown is not closed on tab navigation #4612
- When filter row is opened navigating with shift and tab on first cell does not selects the cancel button #4537
- Focus is not moved from the filter row to the summary row when the grid has no records #4613
- igx-carousel problem with lost focus #4292
- List items are shifted down on search if the list was scrolled down beforehand. #4645
- [igx-grid] some cells are not rendered when resizing window. #4568
- [igx-grid] after being grouped then resized, horizontal scrolling causes column header misalignment with data cell #4648
- Cells content is misaligned when group by a column and scroll horizontal #4720
- When hide/show columns the grid has empty space #4505

## 7.2.12

- `IgxGrid`, `IgxTreeGrid`, `IgxHierarchicalGrid`
    - **Breaking Change** The **condition** parameter of the `filterGlobal` method is no longer optional. When the filterGlobal method is called with an invalid condition, it will not clear the existing filters for all columns.

- `IgxGrid` - summaries
    - `clearSummaryCache()` and `recalculateSummaries()` methods are now removed from the IgxGrid API, beacause they are no longer needed; summaries are updated when some change is perform and the summary cache is cleared automatically when needed;

### New features
- **igxSlider** - exposing new `labels` property accepting a collection of literal values that become equally spread over the slider, by placing each element as a thumb label.
- **igxSlider** - deprecate **isContiunous** property.
- `IgxDropDown` now supports `DisplayDensity`.
    - `[displayDensity]` - `@Input()` added to the `igx-drop-down`. Takes prevelance over any other `DisplayDensity` provider (e.g. parent component or `DisplayDensityToken` provided in module)
    - The component can also get it's display density from Angular's DI engine (if the `DisplayDensityToken` is provided on a lower level)
    - Setting `[displayDensity]` affects the control's items' and inputs' css properties, most notably heights, padding, font-size
    - Available display densities are `compact`, `cosy` and `comfortable` (default)
    - **Behavioral Change** - default item `igx-drop-down-item` height is now `40px` (down from `48px`)
- `IgxCombo` - Setting `[displayDensity]` now also affects the combo's items
    - Setting `[itemHeight]` overrides the height provided by the `[displayDensity]` input
- `IgxSelect`- Setting `[displayDensity]` now also affects the select's items

### Bug Fixes
- In slider with type Range when change the lower value to be equal or greater than the upper the range is not correct #4562
- When change the slider type at run time the slider is not updated correctly #4559
- Range Slider Thumps collapsing #2622
- When no condition is provided, filter() method of grid throws undescriptive error #4897
- [igx-grid] Filtering row's chips area is not resized when resizing window. #4906
- Add PostDeploy.ps1 script into the repo #4887
- An error is returned when a row is opened in edit mode and click to search the next item #4902
- [igx-grid] "quick clicking twice resizer " can sometimes lead to unable to sort. #4858
- Child summaries disappears when edit a cell and press tab on click on cell in same row when rowEditable is true #4949
- When no condition is provided, filter() method of grid throws undescriptive error #4897

## 7.2.11

### Bug fixes
- When column is scrolled and open excel filter, its position is not correct #4898
- "(Blanks)" appears unchecked on reopening the ESF UI if the underlying value is an empty string. #4875
- There is lag on checking/unchecking an item in an Excel Style Filter with a lot of items #4862
- Group comparer is not taken into consideration when column is dragged to grouped area #4663
- Filtering conditions drop down does not behave consistently when the button that opens it is clicked multiple times #4470

## 7.2.10

### Features
- Condense grid summaries #4694

### Bug Fixes
- When grid width is less than 400px and open filter row the arrows for chips are previewed #4700
- Time picker component fails on dropdown mode in combination with igxTimePickerTemplate modifications #4656
- In IE11 when chips length is bigger then filter row scrolls position is not correct #4699
- The ESF animations for opening and closing do not work #4834
- Not able to change filter option in excel style filter. #4347
- [igx-grid] rendering performance becomes extremely poor when binding data after initialization. #4839

## 7.2.9
`igx-core()` now includes some styles for printing layout.
In order to turn them off, you need to pass an argument and set it to `false`

```
 @include igx-core($print-layout: false);
```

- `Pager`
    - **Behavioral Change** - The pager is now hidden when there are no records in the grid.

### Bug fixes
- ElasticPositionStrategy should resize shown element with Center/Middle directions #4564
- onColumnVisibilityChanged event is not fired when hiding a column through ESF. #4765
- Filtering operation crashes when applying filter on a column with many unique values. #4723
- "Select All" should not be treated as a match when searching. #4020
- igx-grid: Incorrect height calculation when setting height in percent and binding empty data. #3950
- Error is thrown when press escape in the filter row #4712
- Opening the ESF dialog throws an error #4737
- [igx-grid][IE11] "Error: ViewDestroyedError: Attempt to use a destroyed view: detectChanges" is thrown when closing filtering row. #4764
- [igx-grid] some cells don't go into edit state or selected state when resizing window. #4746
- igx-tree-grid when no data in grid pagination shows wrong #4666
- ElasticPositionStrategy should resize shown element with Center/Middle directions #4564
- ESF custom dialog new filter not fully visible #4639
- igx-grid: row virtualization doesn't work when setting height in percent if you fetch and bind data after initial rendering. #3949
- Grid height is calculated wrongly as grid width narrows #4745
- [igx-grid][IE11] filtering problems with IME mode. #4636

## 7.2.8
- `IgxGrid` Custom keyboard navigation
    - `onFocusChange` event is deprecated.
    - `onGridKeydown` is exposed. The event will emit
    `IGridKeydownEventArgs { targetType: GridKeydownTargetType; target: Object; event: Event; cancel: boolean; }`
    - `navigateTo(rowIndex: number, visibleColumnIndex: number, callback({targetType, target: Object }))` - this method allows you to navigate to a position in the grid based on provided `rowindex` and `visibleColumnIndex`;
    - `getNextCell(currentRowIndex, currentvisibleColumnIndex, callback(IgxColumnComponent))` - returns `{ rowIndex, visibleColumnIndex }` which defines the next cell, that match specific criteria according to the current position
    - `getPreviousCell(currentRowIndex, currentvisibleColumnIndex, callback(IgxColumnComponent))` - returns `{ rowIndex, visibleColumnIndex }` which defines the previous cell, that match specific criteria according to the current position

### Bug Fixes
- Grid remains in pending state after commiting row edit w/o changes #4680
- Filter condition dropdown is not closed on tab navigation #4612
- When filter row is opened navigating with shift and tab on first cell does not selects the cancel button #4537
- Focus is not moved from the filter row to the summary row when the grid has no records #4613
- igx-carousel problem with lost focus #4292
- List items are shifted down on search if the list was scrolled down beforehand. #4645
- [igx-grid] some cells are not rendered when resizing window. #4568
- [igx-grid] after being grouped then resized, horizontal scrolling causes column header misalignment with data cell #4648
- Cells content is misaligned when group by a column and scroll horizontal #4720
- When hide/show columns the grid has empty space #4505

## 7.2.7

### Bug fixes
- Custom filter dialog Excel-Style Filtering does not save the selected operand #4548
- Wrong endEdit call on data operation pipes subscribe #4313
- TreeGrid does not have default loading template #4624
- [igx-grid] Question about resizing behavioral change after v7.2.1. #4610
- [igx-grid] onSelection event comes to emit after ending edit mode. #4625
- Error is thrown when trying to open datepicker with Space key in IE #4495
- DatePicker dropdown overlaps the input when it appears top #4526
- Custom filter dialog of the Excel-style Filtering does not display the selected condition in the correct format #4525
- [igx-grid] group row is duplicated when collapsing all and then expanding a group row. #4650
- Fix scroll wheel tests due to creating wheel event with deltaY sets also wheelDeltaY (PR #4659)
- Update Canonical and HrefLang links for EN and JP environments #4674
- In the Drag and Drop dev sample the background color is not changed in IE and Edge #4597

## 7.2.6
- `igxGrid`
    - **Feature** The `groupsRecords` property now returns the full grouping tree as in 7.1 and also includes the grouping information for all pages.

### Bug Fixes
- Unreadable icon color when icon is used as a tooltip target with dark-theme #4477
- [igx-tabs] Selection indicator is not resized correctly #4420
- Faulty urls in Typescript #4546
- igx-list theme docs #4390
- Filtering conditions drop down does not behave consistently when the button that opens it is clicked multiple times #4470
- Message 'No records found.' is still previewed when reset filter #4484
- The text in the filter column textbox truncates in the igx-grid component #4496
- Excel style filter does not apply the filter when the value is 0 #4483
- When hold arrow up or down key on a month the focus changes to the year #4585
- Putting two circular progress bars results in duplicate IDs #4410
- igxGrid does not clear groupsRecords when all columns get ungrouped #4515

## 7.2.5
- `igxDrop`
    - `onEnter`, `onLeave` and `onDrop` events now have new arguments for `originalEvent`, `offsetX` and `offsetY` relative to the container the igxDrop is instanced.
- `IgxList`
    - **Feature** the `index` property is now an `@Input` and can be assigned by structural directives such as `*igxFor`.
    ```html
        <igx-list>
            <div [style.height]="'480px'" [style.overflow]="'hidden'" [style.position]="'relative'">
                <igx-list-item [index]="i" *igxFor="let item of data; index as i; scrollOrientation: 'vertical'; containerSize: '480px'; itemSize: '48px'">
                    <div>{{ item.key }}</div>
                    <div class="contact__info">
                        <span class="name">{{item.name}}</span>
                    </div>
                </igx-list-item>
            </div>
        </igx-list>
    ```
    - The `items` property now returns the collection of child items sorted by their index if one is assigned. This is useful when the `children` order cannot be guaranteed.
- Excel-Style Filtering and Quick Filtering user interfaces now display the date picker's calendar in a dropdown.
- `IgxCard` - The card component has been refactored. It now includes several new supporting components/directives:
    - `igxCardHeaderTitle` - tag your headings placed in the `igx-card-header` container to be displayed as a card title;
    - `igxCardHeaderSubtitle` - tag your headings placed in the `igx-card-header` container to be displayed as a card subtitle;
    - `igxCardThumbnail` - tag anything placed in the `igx-card-header` as a thumb to be placed to the left of your titles;
    - `igx-card-header` - the card header can now detect and automatically position `igx-avatar`s placed in it;
    - `igx-card-media` - wrap images or videos that will be automatically sized for you;
    - `igx-card-actions` - the card actions can now detect and automatically position all `igxButton`s placed in it;
    - The card has a new `type` property. It can be set to `outlined` to get the new outlined card look;
    - The card has a new `horizontal` property. When set to true, the layout will become horizontally aligned;
- New Directive `igx-divider` - The igx-divider is a thin, configurable line that groups content in lists and layouts.

### Bug Fixes
- Row editing overlay is not visible when grid has either 1 or 2 rows and height is not set. #4240
- Ctrl + Right Arrow is not working in an expanded child grid in 7.2.x #4414
- In EI11 and error is returned when filter by date #4434
- Calendar should be closed when scrolling is initiated #4099
- The sync service for the horizontal virtualization returns invalid cache values in certain scenarios #4460
- Unreadable icon color when icon is used as a tooltip target with dark-theme #4477
- When first tree grid column is with type date the calendar mode is not correct #4457
- When grid is grouped the search does not scroll to the find result #4327
- Calendar should be closed when scrolling is initiated #4099
- [igx-list] IgxListItem.index returns wrong index when igx-list is virtualized by igxForOf #4465
- [igx-grid] groupsRepcords is not updated correctly when grouping/ungrouping. #4479
- Exceptions are thrown by igxHGrid when columns don't have initial width, or it has been set as a percentage #4491
- Change date pickers' mode to 'dropdown' in all filtering UIs. #4493
- The radio-group display cannot be overridden #4402
- Filtered column header goes over the RowSelectors and groups when scroll horizontal #4366
- [igx-grid] description about onColumnMovingEnd is not correct. #4452
- IgxTabs removes custom added class #4508

## 7.2.4
### New feature
- [Multi-cell selection](https://github.com/IgniteUI/igniteui-angular/wiki/Grid-Multi-cell-selection-Specification) - Enables range selection of cells in the grid.

### Grids Performance improvements
- Grid rendering speed
- Grid grouping rendering speed
- Grid vertical scrolling using the scroll arrows
- Grid horizontal scrolling using the scroll arrows
- Grid cell focusing time
- Typing a character in an inline editor

### Bug fixes
- IgxForOf - Virtual item index with remote data #4455
- If grid has height in %(or no height) and filtering is enabled, then height is not calculated correctly. #4458
- 3rd level child does not scroll with keyboard nav #4447
- When in column group a column is hidden in the excel style filter LEFT and RIGHT buttons are enabled #4412
- Column Moving keydown.escape HostListener needs refactoring #4296
- Hierarchical Grid: scrolled child views remain after the root grid has been destroyed #4440
- When child grids have width in % (or no width) and there is horizontal scrollbar the vertical scrollbar is not visible. #4449
- Opening the Filtering dropdown twice in an igxHierarchicalGrid results in warning messages in the browser console #4436
- for-of init optimizations for grids #4374
- Changing columns dynamically in the Hierarchical Grid resets root column list to contain child columns. #4337
- Cell is not selected on click [IE] #1780
- igx-grid: Uncommitted IME text gets lost when Enter key is pressed in an edit cell template. #4314

## 7.2.3
### Improvements
- `IPinColumnEventArgs` new property - added a new property `isPinned` to the `IPinColumnEventArgs` interface. Now the `onColumnPinning` event emits information whether the column is pinned or unpinned.
- `igxGrid`
    - `igxFilterCellTemplate` directive added that allows retemplating of the filter cell.
    - `IgxColumnComponent` now has `filterCellTemplate` property that can be used to retemplate the filter cell.

### Bug fixes
- Fix auto-generate columns for TreeGrid #4399
- Emiting event when unpinning column #3833
- In Firefox when collapse all groups grid becomes empty #4304
- When transactions are enabled and update a filtered cell there is an error in console #4214
- In IE11 datePicker delete button is not in correct position when open a cell in edit mode #4116
- Refactoring filter cell navigation so that it is handled in the navigation service. Handling special scenarios for hierarchical grid in the hierarchical navigation service. #4267
- Grid: fix sorting in chrome #4397
- An error is returned when add a child for not committed row and summaries are enabled #4317
- Update child summaries correctly when CRUD operations are performed #4408
- Add igxQuickFilterTemplate directive #4377
- Resizing: move resize handle logic in a directive #4378
- No event emitted when column is unpinned #3799
- When update a cell in the grouped column the child summaries are not updated #4324
- Column Group border is misaligned with its children's in some cases #4387
- Expanding last row of HierarchicalGrid via keyboard(Alt + downArrow) leads to cell losing its focus. #4080
- fix(HierarchicalGrid): Moving onGridCreated to be emitted onInit #4370
- Virtualization of grid not working in tab #4329
- When you pin child column the whole group is not pinned #4278

## 7.2.2
### Features
- **Components' Display Type** - All components now have their CSS display property explicitly set on the host element to ensure width, padding, and margins are applied when set directly on the host selectors.
- **Themes**
    - Add support for gradients and images as values for component themes via the component theme functions.
    - `Palettes` - added surface color to the palette. The surface color is used by cards, pickers, dialog windows, etc. as the default background.

### Bug fixes
- fix(tabs): Fix for applying styles to tabs group #4371
- igxInput - add ability to toggle required dynamically #4361
- Select sort button only if default template is used #4372
- Public enumerations should not be constants #4364
- fix(hierarchicalGrid): Fix scrollbar not updated when data for children is loaded after initial load. #4334
- fix(date-picker): Fix for re-templating dropdown date-picker #4325
- Remove ngModel from datepicker #4333
- Scrollbar is not updated when load remote data #4209
- IgxGrid cell edit does not update values (onCellEdit) #4055
- Initial GroupBy performance is poor with many columns grouped #4309
- Components' display type #4316
- Including summary row cells in tab sequence for HierarchicalGrid navigation. #4293
- Surface color #4109
- `headerGroupClasses` is marked as hidden #4276
- Update AutoScrollStrategy to reposition elements outside NgZone #4250
- Optimizing post group pipe for 4309 - 7.2.x #4310
- IgxSelect does not close on Shift+Tab #4164
- clone method should have inheritdoc in all position strategies #4265
- Dialog does not emits close event the second time that is opened and closed #4222
- IgxLabelComponent is hidden #4237
- refactor(button-group): Fix the double borders between the buttons #4092
- Allow gradient/image values as backgrounds in component themes #4218
- Time Picker enhancements #4348

## 7.2.1
- `igxGrid`
    - **Breaking Change** The `groupsRecords` property now only returns the visible tree and does not include groups that are children of collapsed parents.
    - **Feature** Column Hiding and Column Pinning components now expose a `disableFilter` property which allows hiding the filter columns input from the UI.

### Improvements
- igxSelect - select-positioning-strategy code cleanup #4019

### Bug fixes
- Tooltip remains opened after clicking its target #4127
- Can not move a column to left if the previous column is column group #4114
- TextHighlight Directive makes the matching spans bold #4129
- IgxDropDownItem still uses deprecated accessors #4167
- Double click in editMode reverts the cell's value #3985
- Navigation with Ctrl+arrow keys does not work in child grids #4120
- In IE11 and Edge when scroll page the excel filter dialog is not moved #4112
- IgxCalendar overlay, rendered from cell in edit mode, goes outside the grid when scrolling #4205
- When using keyboard navigation the child grid does not scroll to next row when next child is empty. #4153
- selectedIndex doesn't switch tab. #4245
- When the last column is hidden button RIGHT for the last visible column should be disabled #4230
- When excel-style-filtering is enabled and press Shift+tab on first cell the scroll should not be moved #4219
- Can not navigate with tab in filtering row if grid has no horizontal scroll #4111
- ExcelFilterStyle , what is the name of the onClick methods for the apply and cancel button ? onFilteringDone doesnt work here #4248
- When you focus an element from the Excel-Style Filtering List in Chrome a blue boarder appears #4269
- Need ability to remove a column filter that was previously set in the grid #4305
- Keyboard navigation inside summaries for hierarchical grid is not working with Ctrl + arrow keys #4176
- ReadMe links are broken on 7.2.0. release note #4251
- Error when scrolling grid with mouse wheel after closing a dialog window in the page #4232
- Circular progress bar throws error on IE11 #3787
- Issue with export excel/csv from grid #3763
- Setting grid data property manually after initial rendering without binding it to the input is not detected. #4242
- When child grids does not have set height and expand a row in child grid scrollbars are not updated and there is empty space on the grid #4239
- [ng add]: Enabling polyfills step doesn't update properly polyfill.ts generated by Angular CLI v7.3.x. #3967
- When change sorting from the excel filter it is not applied for the grouped column #4119
- When grid is filtered and update a cell summaries are not updated #4211
- [igx-date-picker] igxCalendarHeader and igxCalendarSubheader don't work #4223
- [igx-date-picker] unnecessary suffix "日" to the date part of the calendar. #4224
- igxMonthPicker - arrowdown and arrow up not working correctly inside months view #4190
- In Edge resizing indicators are offset incorrectly #3908
- igx-column-group does not fire onColumnVisibilityChanged #4194

## 7.2.0
- `igxCalendar`
    - `igxCalendar` has been refactored to provide the ability to instantiate each view as a separate component.
    - **Feature** advanced keyboard navigation support has been added. Read up more information in the [ReadMe](https://github.com/IgniteUI/igniteui-angular/tree/master/projects/igniteui-angular/src/lib/calendar/README.md)

- **New component** `IgxMonthPicker`:
    - Provides the ability to pick a specific month. Read up more information in the [ReadMe](https://github.com/IgniteUI/igniteui-angular/tree/master/projects/igniteui-angular/src/lib/calendar/month-picker/README.md)

- **New component** `IgxHierarchicalGrid`:
    - Provides the ability to represent and manipulate hierarchical data in which each level has a different schema. Each level is represented by a component derived from **igx-grid** and supports most of its functionality. Read up more information about the IgxHierarchicalGrid in the official [documentation](https://www.infragistics.com/products/ignite-ui-angular/angular/components/hierarchicalgrid.html) or the [ReadMe](https://github.com/IgniteUI/igniteui-angular/tree/master/projects/igniteui-angular/src/lib/grids/hierarchical-grid/README.md)

- **New component** The `igxSelect` provides an input with dropdown list allowing selection of a single item.
    ```html
    <igx-select #select1 [placeholder]="'Pick One'">
        <label igxLabel>Sample Label</label>
        <igx-select-item *ngFor="let item of items" [value]="item.field">
            {{ item.field }}
        </igx-select-item>
    </igx-select>
    ```

[documentation](https://www.infragistics.com/products/ignite-ui-angular/angular/components/select.html) or the [ReadMe](https://github.com/IgniteUI/igniteui-angular/tree/master/projects/igniteui-angular/src/lib/select/README.md)

- **New directive** `igxAutocomplete` - new directive that provides a way to enhance a text input by showing a panel of suggested options, provided by the developer. More information about the IgxAutocomplete is available in the official [documentation](https://www.infragistics.com/products/ignite-ui-angular/angular/components/autocomplete.html) or the [ReadMe](https://github.com/IgniteUI/igniteui-angular/tree/master/projects/igniteui-angular/src/lib/directives/autocomplete/README.md).

    ```html
    <input igxInput type="text" [igxAutocomplete]="townsPanel" />
    <igx-drop-down #townsPanel>
        <igx-drop-down-item *ngFor="let town of towns" [value]="town">
            {{town}}
        </igx-drop-down-item>
    </igx-drop-down>
    ```

- `igxGrid` now has `isLoading` input property. When enabled will show loading indicator, until the data is available. It can be best utilized for remote scenarios. Another input property `loadingGridTemplate` allows customizing the loading indicator.

    ```html
    <!-- Example -->
    <igx-grid [isLoading]="true" ...>
    </igx-grid>
    ```

    - `Group By`
        - The collapse/expand icons have new orientantion to display the action that will be performed when clicked. When an icon points up clicking on it would result in collapsing the related group row and when it points down clicking on it would expand the group row.
        - The collapse/expand all icons have also been updated to reflect the new group row icons better.
        - Group rows now can be expanded/collapsed using Alt + Arrow Up/Down to reflect the new icons.
    - `filterMode` input added, which determines the filtering ui of the grid. The default value is `quickFilter`. Other possible value is `excelStyle`, which mimics the filtering in Excel with added functionality for column moving, sorting, hiding and pinning.
    - `IgxColumnComponent` now has `disablePinning` property, which determines wether the column can be pinned from
    the toolbar and whether the column pin will be available in the excel style filter menu. The `disableHiding` input will be used to show/hide the column hiding functionality in the menu.
- `igxTreeGrid`
    - The collapse/expand icons have new orientantion to display the action that will be performed when clicked. When an icon points up clicking on it would result in collapsing the related tree grid level and when it points down clicking on it would expand the tree grid level.
    - Expanding/collapsing tree levels can now be performed also by using Alt + Arrow Up/Down to reflect the new icons.
- `IgxColumnComponent`
    - **Breaking Change** the `gridID` property is now **deprecated**. Please, use `column.grid.id` instead.
- `igxCombo`
    - **Breaking Change** `combo.value` is now only a getter.
    - **Feature** added support for templating the default input group of the component. The `igx-combo` now allows for `igx-prefix`, `igx-suffix`,`igx-hint` and `[igxLabel]` components to be passed as `ng-content` and they will be renderer accordingly on the combo's input. Example:
    ```html
        <!-- customize combo input --->
        <igx-combo #myCombo [data]="myGenres">
            ...
            <label igxLabel>Genres</label>
            <igx-prefix><igx-icon>music_note</igx-icon></igx-prefix>
        </igx-combo>
     ```
    - **Feature** the default combo 'clear' and 'toggle' icons can now be templated. Two new directives are added (with selector `[igxComboClearIcon]` and `[igxComboToggleIcon]`). Passing an `ng-template` with one of the directives will overwrite the default conent of the respective icon. Functionality will remain unaffected. Expample:
    ```html
        <!-- customize combo input --->
        <igx-combo #myCombo [data]="myGenres">
            ...
            <ng-template igxComboToggleIcon let-collapsed>
                <igx-icon>{{ collapsed ? 'remove_circle' : 'remove_circle_outline'}}</igx-icon>
            </ng-template>
        </igx-combo>
    ```
- `igxDropDown`
    - `IgxDropDownItemBase` and it's descendants (of which `IgxDropDownItem`) have had their `isSelected` and `isFocused` properties **deprecated**. Instead, use `selected` and `focused` properties.
    - Added an `@Input` for the `index` property (such as the one coming from ngFor) of the `IgxDropDownItem` component. This **deprecates** the automatic index calculation.
    ```html
        <igx-drop-down>
            <igx-drop-down-item *ngFor="let item of items; let i = index" [index]="i">
                {{ item.field }}
            </igx-drop-down-item>
        </igx-drop-down>
    ```
    - **Feature** `IgxDropDownGroupComponent` has been added. It allows for easier grouping of multi-level data, without the need of flattening it. The `igx-drop-down-item-group` tag accepts `igx-drop-down-item`s and displays them in the appropriate grouped fashion.
        ```html
            <igx-drop-down>
                <igx-drop-down-item-group *ngFor="let country of contries" [label]="country.name">
                    <igx-drop-down-item *ngFor="let city of country.cities" [value]='city.refNo'>
                        {{ city.name }}
                    </igx-drop-down-item>
                </igx-drop-down-item-group>
            </igx-drop-down>
        ```
- `Theme Elevations & Shadows` - Components with shadows, set by an elevation level or otherwise, are now fully configurable by the user via schema and/or theme properties. User can also provide a custom elevations set to component themes that support them.
    - **Breaking Change** - The `$search-shadow-color` and `$search-disabled-shadow-color` properties on the `igx-input-group-theme` have been replaced with `$search-resting-shadow` and `$search-disabled-shadow` respectively. Use `ng update` to migrate automatically.
- `IgxTreeGridComponent`
    - We can now search in the treegrid's data by using the `findNext` and the `findPrev` methods and we can clear the search results with the `clearSearch` method.
- `IgxTextHighlightDirective`
    - `IgxTextHighlightDirective.page` input property is **deprecated**. `rowIndex`, `columnIndex` and `page` properties of the `IActiveHighlightInfo` interface are also **deprecated**. Instead, `row` and `column` optional properties are added.
- `igxDragDrop`
    - `dragGhostHost` input property added. Sets the element to which the dragged element will be appended. If not provided, the dragged element is appended to the body.
- `Column Hiding UI`
    - **Behavioral Change** - The UI now hides the columns whose `disableHiding` property is set to true instead of simply disabling them.
- `igxButton` - **New Button Style** - Include [outlined](https://material.io/design/components/buttons.html#outlined-button) button style to support the latest material spec.
- `igxOverlay`:
    - `igxOverlay.attach()` method added. Use this method to obtain an unique Id of the created overlay where the provided component will be shown. Then call `igxOverlay.show(id, settings?)` method to show the component in overlay. The new `attach` method has two overloads:
      - `attach(element: ElementRef, settings?: OverlaySettings): string` - This overload will create overlay where provided `element` will be shown.
      - `attach(component: Type<any>, settings?: OverlaySettings, moduleRef?: NgModuleRef<any>): string` - Creates a `ComponentRef` from the provided `component` class to show in an overlay. If `moduleRef` is provided the service will use the module's `ComponentFactoryResolver` and `Injector` when creating the `ComponentRef` instead of the root ones.
    - `igxOverlay.show(component, settings)` is **deprecated**. Use `igxOverlay.attach()` method to obtain an Id, and then call `igxOverlay.show(id, settings)` method to show a component in the overlay.
    - `IPositionStrategy` exposes new method `clone` that clones the strategy instance with its settings.

- `igx-date-picker`
    - **Feature** Added `dropdown` `mode` to enable the input field value editing and spinning of the date parts as well as displaying a drop down calendar to select a date. Example:
    ```html
      <igx-date-picker #editableDatePicker1 mode="dropdown" [value]="date" format="dd.MM.y" mask="M/d/y">
      </igx-date-picker>
     ```
 **Components roundness**
- Ignite UI for Angular now allows you to change the shape of components by changing their border-radius.

- Here is the list of all components that have roundness functionality:
* _igx-badge_
* _igx-buttongroup_
* _igx-calendar_
* _igx-card_
* _igx-carousel_
* _igx-chip_
* _igx-dialog_
* _igx-drop-down_
* _igx-expansion-panel_
* _igx-input-group_
* _igx-list_
  * _igx-list-item_
* *igx-navdrawe*r
* _igx-snackbar_
* _igx-toast_
* _igxTooltip_

- **Breaking Change**
- The `$button-roundness` property on the `igx-button-theme` have been replaced for each button type with: `$flat-border-radius`,`$raised-border-radius`,`$outline-border-radius`,`$fab-border-radius`, `$icon-border-radius`.
- The`$roundness` property on the `igx-chip-theme` have been replaced with `$border-radius`.
- The`$roundness` property on the `iigx-tooltip-theme` have been replaced with `$border-radius`.

### Bug Fixes
- All initially pinned columns get unpinned if the grid's width is set as a percentage of its parent #3774
- Expanding a group row while at the bottom of the grid throws error #4179
- Grouping expand/collapse all button is not aligned with the row selector checkbox. #4178
- IgxToggleAction logs deprecated message in the console #4126
- IgxCombo - Calling selectItems([]) incorrectly clears the combo selection #4106
- IgxCombo - Clearing item filter sometimes empties drop down list #4000
- IgxCombo - Keyboard navigation ArrowDown stutters on chunk load #3999
- Row editing overlay banner not shown when enter row editing #4117
- IgxToggle open method always tries to get id even when it has one #3971
- Last (right-aligned) column is cut off when no widths are set for the columns #3396
- The selection in the last grid column does not span in the whole cell. #1115
- Last column header is a bit wider than the cells #1230

## 7.1.11
### Improvements
- Row and Cell editing Docs improvements #4055

## 7.1.10
### Features
- Column Hiding and Column Pinning components now expose a `disableFilter` property which allows hiding the filter columns input from the UI.

### Bug Fixes
- Tooltip remains opened after clicking its target #4127
- TextHighlight Directive makes the matching spans bold #4129
- igx-grid: `pinned` property doesn't work when `width` property is set together. #4125
- Double click in editMode reverts the cell's value #3985
- Issue with export excel/csv from grid #3763
- Error when scrolling grid with mouse wheel after closing a dialog window in the page #4232
- Circular progress bar throws error on IE11 #3787
- Setting grid data property manually after initial rendering without binding it to the input is not detected. #4242
- `headerGroupClasses` is marked as hidden #4276
- When you pin child column the whole group is not pinned #4278
- igx-column-group does not fire onColumnVisibilityChanged #4194
- When grid is filtered and update a cell summaries are not updated #4211

## 7.1.9
### Bug Fixes
- igx-grid: Incorrect height calculation when setting height in percent and binding empty data. #3950
- Grid doesn't reflect the applied formatter immediately #3819
- Cannot set chip as selected through API if selectable is false #2383
- IgxCombo - Keyboard navigation in combo with remote data is incorrect #4049
- Setting groupingExpressions run-time has different result than using the UI/methods #3952
- Error on app-shell build in the icon module #4065
- Grid/TreeGrid toolbar dropdowns reopen when trying to close it every other time #4045
- When grid and columns have width in IE the columns are visible outside the grid #3716
- IgxGridToolbarComponent is hidden from the API docs #3974
- igx-grid: row virtualization doesn't work when setting height in percent if you fetch and bind data after initial rendering. #3949
- IgxToggleAction logs deprecated message in the console #4126

## 7.1.8
### Bug Fixes
- Required date picker bound to displayData is shown invalid initially. #3641
- If the columns don't fit the treeGrid viewport, horizontal scrollbar in TreeGrid is gone/disappears #3808
- igxGrid setting autogenerate and groupingExpressions inputs results in errors #3951

## 7.1.7
### Bug fixes
- refactor(card): apply the content color to any text element #3878
- style(linear-bar): Fix text alignment #3862

## 7.1.6
### Bug Fixes
- Calling open() on an already opened IgxDropDown replays the opening animation #3810

## 7.1.5
### Features
- `igxGrid`
    - `Group By`
        - The collapse/expand icons have new orientantion to display the action that will be performed when clicked. When an icon points up clicking on it would result in collapsing the related group row and when it points down clicking on it would expand the group row.
        - The collapse/expand all icons have also been updated to reflect the new group row icons better.
        - Group rows now can be expanded/collapsed using Alt + Arrow Up/Down to reflect the new icons.
- `igxTreeGrid`
    - The collapse/expand icons have new orientantion to display the action that will be performed when clicked. When an icon points up clicking on it would result in collapsing the related tree grid level and when it points down clicking on it would expand the tree grid level.
    - Expanding/collapsing tree levels can now be performed also by using Alt + Arrow Up/Down to reflect the new icons.
- `Remove CSS Normalization` - Some users were complaining we reset too many browser styles - lists and heading styles in particular. We no longer do CSS normalization on an application level. Users who depended on our CSS browser normalization will have to handle that on their own going forward.
- `igxOverlayService` - the height of the shown element/component is not cached anymore. The height will be calculated each time position method of position strategy is called.

- `igxOverlayService`
    - `onClosing` event arguments are of type `OverlayClosingEventArgs` that adds an optional `event` property with the original DOM event. The browser event is available when closing of the overlay is caused by an outside click. This also affects all components and directives that use `igxOverlay` service - `igxToggle`, `igxDropDown`, `igxCombo`, `igxSelect` and `igxAutocomplete`. When they emit their respective `onClosing` event, the arguments are of type `CancelableBrowserEventArgs`, including the optional browser event.

## 7.1.4
### Features
- `Column Hiding UI`
    - **Behavioral Change** - The UI now hides the columns whose `disableHiding` property is set to true instead of simply disabling them.

## 7.1.3
### Bug Fixes
- When search and hide and then show a column the cell values are not correct ([3631](https://github.com/IgniteUI/igniteui-angular/issues/3631))
- When press Ctrl+Arrow down key on a summary cell it should stay active ([3651](https://github.com/IgniteUI/igniteui-angular/issues/3651))
- When summary row is not fully visible and press Tab the last summary cell is not activated ([3652](https://github.com/IgniteUI/igniteui-angular/issues/3652))
- Choosing from a drop down inside a form in a drop down closes the outer drop down ([3673](https://github.com/IgniteUI/igniteui-angular/issues/3673))
- Banner - Calling close method on collapsed panel throws error ([3669](https://github.com/IgniteUI/igniteui-angular/issues/3669))
- Typedoc API task generates non-public exports ([2858](https://github.com/IgniteUI/igniteui-angular/issues/2858))
- column.pin and column.unpin API descriptions need improvement ([3660](https://github.com/IgniteUI/igniteui-angular/issues/3660))
- disabledDates for the calendar and date picker should be an @Input() ([3625](https://github.com/IgniteUI/igniteui-angular/issues/3625))
- There is no way to determinate if a list item was panned in the click event ([3629](https://github.com/IgniteUI/igniteui-angular/issues/3629))
- When search and hide and then show a column the cell values are not correct ([3631](https://github.com/IgniteUI/igniteui-angular/issues/3631))

## 7.1.2
### Features
- `igx-circular-bar` and `igx-linear-bar` now feature an indeterminate input property. When this property is set to true the indicator will be continually growing and shrinking along the track.
- `IgxTimePickerComponent`: in addition to the current dialog interaction mode, now the user can select or edit a time value, using an editable masked input with a dropdown.
- `IgxColumnComponent` now accepts its templates as input properties through the markup. This can reduce the amount of code one needs to write when applying a single template to multiple columns declaratively. The new exposed inputs are:
    + `cellTemplate` - the template for the column cells
    + `headerTemplate` - the template for the column header
    + `cellEditorTemplate` - the template for the column cells when a cell is in edit mode
      ```html
        <!-- Example -->

        <igx-grid ...>
            <igx-column *ngFor="let each of defs" [cellTemplate]="newTemplate" ...></igx-column>
        </igx-grid>

        <ng-template #newTemplate let-value>
            {{ value }}
        </ng-template>
        ```

### Bug Fixes

- When transactions are enabled and delete a row page is changed to first page ([3425](https://github.com/IgniteUI/igniteui-angular/issues/3425))
- Row selectors header is not updated when commit transactions ([3424](https://github.com/IgniteUI/igniteui-angular/issues/3424))
- When a column is sorted and change value in a cell after commit and press enter on selected cell the focus is not in the input ([2801](https://github.com/IgniteUI/igniteui-angular/issues/2801))
- Closing the filter UI cuts the grid on the left ([3451](https://github.com/IgniteUI/igniteui-angular/issues/3451))
- GroupedRecords class should be hidden for doc generation. ([3483](https://github.com/IgniteUI/igniteui-angular/issues/3483))
- Badly formatted table in the JP documentation ([3484](https://github.com/IgniteUI/igniteui-angular/issues/3484))
- Not setting width in percentage on one or more columns results in columns going out of view ([1245](https://github.com/IgniteUI/igniteui-angular/issues/1245))
- Feature Request : locale property on a grid level ([3455](https://github.com/IgniteUI/igniteui-angular/issues/3455))
- Excel cannot open the exported data ([3332](https://github.com/IgniteUI/igniteui-angular/issues/3332))
- API DOC header links on header nav in JP leads to EN product page ([3516](https://github.com/IgniteUI/igniteui-angular/issues/3516))
- IgxGridHeaderGroupComponent should have preset min width ([3071](https://github.com/IgniteUI/igniteui-angular/issues/3071))
- Adding a custom svg to snackbar ([3328](https://github.com/IgniteUI/igniteui-angular/issues/3328))
- Feature request: Using text field input for date and time picker ([2337](https://github.com/IgniteUI/igniteui-angular/issues/2337))
- Summaries Keyboard navigation issues ([3407](https://github.com/IgniteUI/igniteui-angular/issues/3407))
- IgxRipple - animate() function not supported in Safari ([3506](https://github.com/IgniteUI/igniteui-angular/issues/3506))
- Faulty link in Typedoc ([3531](https://github.com/IgniteUI/igniteui-angular/issues/3531))
- [IE11] igx-grid - Filtering is cleared when clicking filtering chip if resourceString.igx_grid_filter_row_placeholder is set to Japanese character. ([3504](https://github.com/IgniteUI/igniteui-angular/issues/3504))
- Setting required IgxInput's value not via typing does not clear the invalid style. ([3550](https://github.com/IgniteUI/igniteui-angular/issues/3550))
- Add bodyTemplate as @Input() for igx-column ([3562](https://github.com/IgniteUI/igniteui-angular/issues/3562))
- Horizontal scrollbar is not shown when column's width is set to a percentage value. ([3513](https://github.com/IgniteUI/igniteui-angular/issues/3513))
- When select a date filter the date is not previewed in the input ([3362](https://github.com/IgniteUI/igniteui-angular/issues/3362))
- Missing locale errors on a browser with non-en language ([3569](https://github.com/IgniteUI/igniteui-angular/issues/3569))
- igx-action-icon is not vertically aligned in IgxNavbar ([3584](https://github.com/IgniteUI/igniteui-angular/issues/3584))
- [IE11] igx-grid filtering condition is reverted when typing Japanese character in the filtering textbox. ([3577](https://github.com/IgniteUI/igniteui-angular/issues/3577))
- TreeGrid has empty space when Summaries are enabled and expand/collapse ([3409](https://github.com/IgniteUI/igniteui-angular/issues/3409))
- Filtering row: no chip is created while typing Japanese characters on Edge ([3599](https://github.com/IgniteUI/igniteui-angular/issues/3599))
- PowerShell script should be added in order to apply some rules for deployment of the API DOCS (sassdoc, typedoc) ([3618](https://github.com/IgniteUI/igniteui-angular/issues/3618))
- igx-grid isn't displayed properly in IE11 when it is inside an igx-tabs-group. ([3047](https://github.com/IgniteUI/igniteui-angular/issues/3047))
- Cells' content is shown twice when entering edit mode after searching. ([3637](https://github.com/IgniteUI/igniteui-angular/issues/3637))
- ng add improvements ([3528](https://github.com/IgniteUI/igniteui-angular/issues/3528))

## 7.1.1
### Bug Fixes
* onSortingDone is not fired when sorting indicator of a header in the group by area is clicked ([#3257](https://github.com/IgniteUI/igniteui-angular/issues/3257))
* igx-grid isn't displayed properly in IE11 when it is inside an igx-tabs-group ([#3047](https://github.com/IgniteUI/igniteui-angular/issues/3047))
* Preventing wrap-around for scrollNext and scrollPrev([#3365](https://github.com/IgniteUI/igniteui-angular/issues/3365))
* IgxTreeGrid does not respect its parent container height ([#3467](https://github.com/IgniteUI/igniteui-angular/issues/3467))
* Include grid's unpinnedWidth and totalWidth in cell width calculation ([#3465](https://github.com/IgniteUI/igniteui-angular/issues/3465))

### Other
* update typedoc-plugin-localization version to 1.4.1 ([#3440](https://github.com/IgniteUI/igniteui-angular/issues/3440))

## 7.1.0
### Features
- **New component** `IgxBannerComponent`:
    - Allows the developer to easily display a highly templateable message that requires minimal user interaction (1-2 actions) to be dismissed. Read up more information about the IgxBannerComponent in the official [documentation](https://www.infragistics.com/products/ignite-ui-angular/angular/components/banner.html) or the [ReadMe](https://github.com/IgniteUI/igniteui-angular/tree/master/projects/igniteui-angular/src/lib/banner/README.md)
- `igxGrid`
    - Added a new `igxToolbarCustomContent` directive which can be used to mark an `ng-template` which provides a custom content for the IgxGrid's toolbar ([#2983](https://github.com/IgniteUI/igniteui-angular/issues/2983))
    - Summary results are now calculated and displayed by default for each row group when 'Group By' feature is enabled.
    - `clearSummaryCache()` and `recalculateSummaries()` methods are deprecated. The grid will clear the cache and recalculate the summaries automatically when needed.
	- `locale` property added. Default value is `en`. All child components will use it as locale.
    - **Breaking change** `IgxSummaryOperand.operate()` method is called with empty data in order to calculate the necessary height for the summary row. For custom summary operands, the method should always return an array of `IgxSummaryResult` with proper length.
- `IgxIconModule`:
    - **Breaking change** `igxIconService` is now provided in root (providedIn: 'root') and `IgxIconModule.forRoot()` method is deprecated.
    - **Breaking change** `glyphName` property of the `igxIconComponent` is deprecated.
- `IgxColumnComponent`:
    - **Breaking change** the `filters` input now expects `IgxFilteringOperand` instance, instead of class ref. This way custom `IgxFilteringOperands` no longer need to be singleton, with defined `instance` method.
- `IgxMask`:
    - `placeholder` input property is added to allow developers to specify the placeholder attribute of the host input element that the `igxMask` is applied on;
    - `displayValuePipe` input property is provided that allows developers to additionally transform the value on blur;
    - `focusedValuePipe` input property is provided that allows developers to additionally transform the value on focus;
- `IgxTreeGrid`:
    - Batch editing - an injectable transaction provider accumulates pending changes, which are not directly applied to the grid's data source. Those can later be inspected, manipulated and submitted at once. Changes are collected for individual cells or rows, depending on editing mode, and accumulated per data row/record.
    - You can now export the tree grid both to CSV and Excel.
    - The hierarchy and the records' expanded states would be reflected in the exported Excel worksheet.
    - Summaries feature is now supported in the tree grid. Summary results are calculated and displayed for the root level and each child level by default.
- `IgxOverlayService`:
    - `ElasticPositioningStrategy` added. This strategy positions the element as in **Connected** positioning strategy and resize the element to fit in the view port in case the element is partially getting out of view.


## 7.0.5
### Bug Fixes

* igx-grid isn't displayed properly in IE11 when it is inside an igx-tabs-group. ([#3047](https://github.com/IgniteUI/igniteui-angular/issues/3047))
* igx-slider max-value defaults to min-value ([#3418](https://github.com/IgniteUI/igniteui-angular/issues/3418))
* Inconsistency in scrollNext and scrollPrev ([#3365](https://github.com/IgniteUI/igniteui-angular/issues/3365))
* The header link in the api docs page should be to the product page ([#3423](https://github.com/IgniteUI/igniteui-angular/issues/3423))
* Error thrown when edit primaryKey cell in Tree Grid ([#3329](https://github.com/IgniteUI/igniteui-angular/issues/3329))
* IgxGridHeaderGroupComponent should have preset min width ([#3071](https://github.com/IgniteUI/igniteui-angular/issues/3071))
* Pressing ESC on a cell in an editable column throws an error ([#3429](https://github.com/IgniteUI/igniteui-angular/issues/3429))
* Cell foreground is white on hover with the default theme ([#3384](https://github.com/IgniteUI/igniteui-angular/issues/3384))
* [IE] Grid toolbar's buttons and title are misaligned ([#3371](https://github.com/IgniteUI/igniteui-angular/issues/3371))
* Dialog window does not hold the focus when opened ([#3199](https://github.com/IgniteUI/igniteui-angular/issues/3199))
* refactor(themes): don't include contrast colors in the palettes ([#3166](https://github.com/IgniteUI/igniteui-angular/issues/3166))

### Other
* update typedoc-plugin-localization version to 1.4.1 ([#3440](https://github.com/IgniteUI/igniteui-angular/issues/3440))
* Move all keyboard navigation tests in a separate file ([#2975](https://github.com/IgniteUI/igniteui-angular/issues/2975))


## 7.0.4
### Bug fixes
- Fix(igx-grid): revert row editing styles ([#2672](https://github.com/IgniteUI/igniteui-angular/issues/2672))
- Revert "fix(grid): set min width to header groups programmatically"  status: verified version: 7.0.x
([#3357](https://github.com/IgniteUI/igniteui-angular/issues/3357))


## 7.0.3
### Bug fixes
- ng add igniteui-angular adds igniteui-cli package to both dependencies and devDependencies ([#3254](https://github.com/IgniteUI/igniteui-angular/issues/3254))
- Group column header is not styled correctly when moving that column ([#3072](https://github.com/IgniteUI/igniteui-angular/issues/3072))
- igx-grid: Filter row remains after disabling filtering feature ([#3255](https://github.com/IgniteUI/igniteui-angular/issues/3255))
- [igxGrid] Keyboard navigation between cells and filtering row with MCH ([#3179](https://github.com/IgniteUI/igniteui-angular/issues/3179))
- Argument $color of red($color) must be a color ([#3190](https://github.com/IgniteUI/igniteui-angular/issues/3190))
- Shell strings localization ([#3237](https://github.com/IgniteUI/igniteui-angular/issues/3237))
- Tabbing out of the combo search input not possible ([#3200](https://github.com/IgniteUI/igniteui-angular/issues/3200))
- Localization (i18n) not available for inputs/buttons on the grid filtering dialog ([#2517](https://github.com/IgniteUI/igniteui-angular/issues/2517))
- When in the tree grid are pinned columns and scroll horizontal the cells text is over the pinned text #3163
- Request for update of shell strings in Japanese ([#3163](https://github.com/IgniteUI/igniteui-angular/issues/3163))
- Refactor(themes): remove get-function calls ([#3327](https://github.com/IgniteUI/igniteui-angular/issues/3327))
- Fix(grid): recalculate grid body size when changing allowFiltering dynamically ([#3321](https://github.com/IgniteUI/igniteui-angular/issues/3321))
- Fix - Combo - Hide Search input when !filterable && !allowCustomValues - 7.0.x ([#3314](https://github.com/IgniteUI/igniteui-angular/issues/3314))
- Fixing column chooser column updating - 7.0.x ([#3235](https://github.com/IgniteUI/igniteui-angular/issues/3235))
- Disable combo checkbox animations on scroll ([#3303](https://github.com/IgniteUI/igniteui-angular/issues/3303))
- Added validation if last column collides with grid's scroll. ([#3028](https://github.com/IgniteUI/igniteui-angular/issues/3028)) ([#3100](https://github.com/IgniteUI/igniteui-angular/issues/3100))
- Use value instead of ngModel to update editValue for checkbox and calendar in igxCell ([#3225](https://github.com/IgniteUI/igniteui-angular/issues/3225))
- Add @inheritdoc, create ScrollStrategy abstract class and fix method signatures 7.0.x ([#3222](https://github.com/IgniteUI/igniteui-angular/issues/3222))
- When scroll with the mouse wheel the value in datePicker editor for edited cell is empty ([#2958](https://github.com/IgniteUI/igniteui-angular/issues/2958))
- igxToolbar should have the option to add custom template ([#2983](https://github.com/IgniteUI/igniteui-angular/issues/2983))
- fix(grid): mark grid for check inside NgZone when resizing ([#2792](https://github.com/IgniteUI/igniteui-angular/issues/2792)) ([#3277](https://github.com/IgniteUI/igniteui-angular/issues/3277))
- IgxGridHeaderGroupComponent should have preset min width ([#3071](https://github.com/IgniteUI/igniteui-angular/issues/3071))
- Tree grid selection ([#3334](https://github.com/IgniteUI/igniteui-angular/issues/3334))

## 7.0.2
### Features
- `ng add igniteui-angular` support :tada:
    - You can now add Ignite UI for Angular to existing Angular CLI projects - simply run `ng add igniteui-angular` in your project.
    This will install the package and all needed dependencies, add Ignite UI CLI so you can even quickly add components.
- **New component** `IgxBannerComponent`:
    - Allows the developer to easily display a highly templateable message that requires minimal user interaction (1-2 actions) to be dismissed. Read up more information about the IgxBannerComponent in the official [documentation](https://www.infragistics.com/products/ignite-ui-angular/angular/components/banner.html) or the [ReadMe](https://github.com/IgniteUI/igniteui-angular/tree/master/projects/igniteui-angular/src/lib/banner/README.md)
- `igxNavbar`:
    - Added a new `igx-action-icon` directive that can be used to provide a custom template to be used instead of the default action icon on the left-most part of the navbar.
    (If `igx-action-icon` is provided, the default action icon will not be used.)

### Bug fixes

- `igxGrid`
    - Filter row does not close when click button cancel, if the entered text is deleted ([#3198](https://github.com/IgniteUI/igniteui-angular/issues/3198))
    - Prevent a potential memory leak ([#3033](https://github.com/IgniteUI/igniteui-angular/issues/3033))
    - Filtering: Open dropdown on Alt+down, fixes input being populated on keyboard action ([#3202](https://github.com/IgniteUI/igniteui-angular/issues/3202))
    - Row Selection: selected checkboxes are flickering on vertical scrolling ([#2523](https://github.com/IgniteUI/igniteui-angular/issues/2523))
    - Row editing overlay animation should be bottom - top, when overlay is placed over the row ([#3184](https://github.com/IgniteUI/igniteui-angular/issues/3184))


## 7.0.1
### Bug fixes
- Removed the `GridHammerConfig` provider which broke touch events for other components. (Fixed #3185, Reopens #2538)


## 7.0.0
- Updated package dependencies to Angular 7 ([#3000](https://github.com/IgniteUI/igniteui-angular/pull/3000))
- Themes: Add dark schemas and mixins (PR [#3025](https://github.com/IgniteUI/igniteui-angular/pull/3025))

## 6.2.12
### Bug fixes
- igx-grid: `pinned` property doesn't work when `width` property is set together. #4125
- When you pin child column the whole group is not pinned #4278

## 6.2.11
### Bug Fixes
- igx-grid: Incorrect height calculation when setting height in percent and binding empty data. #3950
- Cannot set chip as selected through API if selectable is false #2383
- Setting groupingExpressions run-time has different result than using the UI/methods #3952
- igx-grid: row virtualization doesn't work when setting height in percent if you fetch and bind data after initial rendering. #3949

## 6.2.10
### Bug Fixes
- Cells position is changed when scroll vertical #3094
- igxGrid setting autogenerate and groupingExpressions inputs results in errors #3951

## 6.2.9
### Features
- `igxGrid`
    - `Group By`
        - The collapse/expand icons have new orientantion to display the action that will be performed when clicked. When an icon points up clicking on it would result in collapsing the related group row and when it points down clicking on it would expand the group row.
        - The collapse/expand all icons have also been updated to reflect the new group row icons better.
        - Group rows now can be expanded/collapsed using Alt + Arrow Up/Down to reflect the new icons.
- `igxTreeGrid`
    - The collapse/expand icons have new orientantion to display the action that will be performed when clicked. When an icon points up clicking on it would result in collapsing the related tree grid level and when it points down clicking on it would expand the tree grid level.
    - Expanding/collapsing tree levels can now be performed also by using Alt + Arrow Up/Down to reflect the new icons.

### Bug Fixes
- Add additional ways of expanding/collapsing in Tree Grid/Group By to reflect new icons #3841

## 6.2.8
### Bug Fixes
- Tree Grid collapse icon is updated to material standards #3780
- Change collapse/expand all icon on GroupBy #3298

## 6.2.7
### Bug Fixes
- igx-grid editing: Japanese inputs are not committed on enter or press key in edit mode #2525

## 6.2.6
### Bug Fixes/Other
- Add GA to API docs ([3596](https://github.com/IgniteUI/igniteui-angular/issues/3596))
- Modify gulp api docs tasks in order to follow the build steps ([3681](https://github.com/IgniteUI/igniteui-angular/issues/3681))

## 6.2.5
### Bug Fixes
- Setting required IgxInput's value not via typing does not clear the invalid style ([3550](https://github.com/IgniteUI/igniteui-angular/issues/3550))
- igx-grid isn't displayed properly in IE11 when it is inside an igx-tabs-group ([3047](https://github.com/IgniteUI/igniteui-angular/issues/3047))
- igxGrid minimal body height when no total height is set or inferred ([1693](https://github.com/IgniteUI/igniteui-angular/issues/1693))
- Horizontal scrollbar is not shown when column's width is set to a percentage value ([3513](https://github.com/IgniteUI/igniteui-angular/issues/3513))
- Visible @hidden tag due to comment structure ([3523](https://github.com/IgniteUI/igniteui-angular/issues/3523))
- Faulty link in Typedoc ([3531](https://github.com/IgniteUI/igniteui-angular/issues/3531))
- Several warnings on app launch 6.2.0 RC1 and now 7.0.2 ([2915](https://github.com/IgniteUI/igniteui-angular/issues/2915))
- For_of directive doesn't scroll to next elements in some cases ([3482](https://github.com/IgniteUI/igniteui-angular/issues/3482))
- Not setting width in percentage on one or more columns results in columns going out of view ([1245](https://github.com/IgniteUI/igniteui-angular/issues/1245))
- Calendar test is failing because of wrong selector ([3508](https://github.com/IgniteUI/igniteui-angular/issues/3508))
- When transactions are enabled and delete a row page is changed to first page ([3425](https://github.com/IgniteUI/igniteui-angular/issues/3425))
- When a column is sorted and change value in a cell after commit and press enter on selected cell the focus is not in the input ([2801](https://github.com/IgniteUI/igniteui-angular/issues/2801))
- igxFor with scrollOrientation: horizontal - Almost all the items are not rendered when they don't have width property ([3087](https://github.com/IgniteUI/igniteui-angular/issues/3087))
- Pressing ESC on a cell in an editable column throws an error ([3429](https://github.com/IgniteUI/igniteui-angular/issues/3429))

## 6.2.4
### Bug Fixes
* onSortingDone is not fired when sorting indicator of a header in the group by area is clicked ([#3257](https://github.com/IgniteUI/igniteui-angular/issues/3257))
* igx-grid isn't displayed properly in IE11 when it is inside an igx-tabs-group ([#3047](https://github.com/IgniteUI/igniteui-angular/issues/3047))
* Preventing wrap-around for scrollNext and scrollPrev([#3365](https://github.com/IgniteUI/igniteui-angular/issues/3365))
* IgxTreeGrid does not respect its parent container height ([#3467](https://github.com/IgniteUI/igniteui-angular/issues/3467))
* The header link in the api docs page should be to the product page ([#3423](https://github.com/IgniteUI/igniteui-angular/issues/3423))
* fix(dialog): dialog gets focus when is opened ([#3276](https://github.com/IgniteUI/igniteui-angular/issues/3276))
* IgxTreeGrid - Add row editing + transactions to tree grid ([#2908](https://github.com/IgniteUI/igniteui-angular/issues/2908))
* Regular highlight makes the highlighted text unreadable when the row is selected. ([#1852](https://github.com/IgniteUI/igniteui-angular/issues/1852))
* Use value instead of ngModel to update editValue for checkbox and calendar in igxCell ([#3224](https://github.com/IgniteUI/igniteui-angular/issues/3224))
* Disable combo checkbox animations on scroll ([#3300](https://github.com/IgniteUI/igniteui-angular/issues/3300))
* "Select/Unselect All" checkbox is checked after deleting all rows ([#3068](https://github.com/IgniteUI/igniteui-angular/issues/3068))
* Fixing column chooser column updating ([#3234](https://github.com/IgniteUI/igniteui-angular/issues/3234))
* Fix - Combo - Hide Search input when !filterable && !allowCustomValues ([#3315](https://github.com/IgniteUI/igniteui-angular/issues/3315))
* Add @inheritdoc ([#2943](https://github.com/IgniteUI/igniteui-angular/issues/2943))
* refactor(displayDensity): Code cleanup in display density base class #3280
* Calculating updated grid height when rebinding columns ([#3285](https://github.com/IgniteUI/igniteui-angular/issues/3285))
* Fix - Combo, Drop Down - Fix TAB key navigation ([#3206](https://github.com/IgniteUI/igniteui-angular/issues/3206))
* Added validation if last column collides with grid's scroll ([#3142](https://github.com/IgniteUI/igniteui-angular/issues/3142))
* When in the tree grid are pinned columns and scroll horizontal the cells text is over the pinned text ([#3163](https://github.com/IgniteUI/igniteui-angular/issues/3163))
* refactor(themes): don't include contrast colors in the palettes ([#3166](https://github.com/IgniteUI/igniteui-angular/issues/3166))

### Code enhancements
* Fix the logic calculating test results ([#3461](https://github.com/IgniteUI/igniteui-angular/issues/3461))
* Update typedoc version and localize some shell strings ([#3237](https://github.com/IgniteUI/igniteui-angular/issues/3237))
* fix(toolbar): including custom content in the show toolbar check ([#2983](https://github.com/IgniteUI/igniteui-angular/issues/2983))
* docs(toolbar): adding more API docs ([#2983](https://github.com/IgniteUI/igniteui-angular/issues/2983))

### Other
* update typedoc-plugin-localization version to 1.4.1 ([#3440](https://github.com/IgniteUI/igniteui-angular/issues/3440))
* Update contributing document with localization ([#3313](https://github.com/IgniteUI/igniteui-angular/issues/3313))
* docs(*): add 6.2.3 missing changes and bug fixes to changelog ([#3251](https://github.com/IgniteUI/igniteui-angular/issues/3251))
* Docs - Expansion Panel - Add comments and README([#3245](https://github.com/IgniteUI/igniteui-angular/issues/3245))
* Move all keyboard navigation tests in a separate file ([#2975](https://github.com/IgniteUI/igniteui-angular/issues/2975))


## 6.2.3
- `igxGrid`
    - `resourceStrings` property added, which allows changing/localizing strings for component. If a new instance is set,
    the changes will be applied to the particular instance of the component:
    ```typescript
        this.grid.resourceStrings = {
            igx_grid_filter: 'My filter',
            igx_grid_filter_row_close: 'My close'
        };
    ```
    If only a value is updated, all component instances will be updated:
    ```typescript
        this.grid.resourceStrings.igx_grid_filter = 'My filter';
    ```
- `igxTimePicker`:
    - `resourceStrings` property added, which allows changing/localizing strings for component.
- Localization
    - Added an util function `changei18n` that takes `IResourceStrings` object as parameter. Its values will be used as resource strings for all components
    in the application.
    - Added an util function `getCurrentResourceStrings` that returns current resource strings for all components.
- `ISortingEpression`:
    - The `ignoreCase` and `strategy` properties are moved back to optional, and the `DefaultSortingStrategy` is now injected by the `IgxSorting`, instead of being mandatory to pass to expressions.

### Bug fixes

- `igxGrid`
    - Filter row does not close when click button cancel, if the entered text is deleted ([#3198](https://github.com/IgniteUI/igniteui-angular/issues/3198))
    - Prevent a potential memory leak ([#3033](https://github.com/IgniteUI/igniteui-angular/issues/3033))
    - Filtering: Open dropdown on Alt+down, fixes input being populated on keyboard action ([#3202](https://github.com/IgniteUI/igniteui-angular/issues/3202))
    - Row Selection: selected checkboxes are flickering on vertical scrolling ([#2523](https://github.com/IgniteUI/igniteui-angular/issues/2523))
    - Row editing overlay animation should be bottom - top, when overlay is placed over the row ([#3184](https://github.com/IgniteUI/igniteui-angular/issues/3184))


## 6.2.2
- `igx-checkbox`:
    - Added a new input property - `disableTransitions`. It allows disabling all CSS transitions on the `igx-checkbox` component for performance optimization.
### Bug fixes
- Removed the `GridHammerConfig` provider which broke touch events for other components. (Fixed #3185, Reopens #2538)

## 6.2.1
### Features
- `igxGrid`, `igxChip`: Add display density DI token to igxGrid and igxChip ([#2804](https://github.com/IgniteUI/igniteui-angular/issues/2804))
- `igxGrid`
    - Quick filter auto close ([#2979](https://github.com/IgniteUI/igniteui-angular/issues/2979))
    - Group By: Added title to chip in Group By area ([#3035](https://github.com/IgniteUI/igniteui-angular/issues/3035))
    - Improve UX for boolean and date columns, ([#3092](https://github.com/IgniteUI/igniteui-angular/issues/3092))
- `igxCombo`:
    - Added a new input property - `displayDensity`. It allows configuring the `displayDensity` of the combo's `value` and `search` inputs. (PR [#3007](https://github.com/IgniteUI/igniteui-angular/pull/3007))
- `igxDropDown`
    - Added a new property `maxHeight`, defining the max height of the drop down. ([#3001](https://github.com/IgniteUI/igniteui-angular/issues/3001))
- Added migrations for Sass theme properties changes in 6.2.0 ([#2994](https://github.com/IgniteUI/igniteui-angular/issues/2994))
- Themes
    - Introducing schemas for easier bootstrapping of component themes.
    - **Breaking change** removed $variant from `igx-checkbox-theme`, `igx-ripple-theme`, `igx-switch-theme`, `igx-input-group-theme`, `igx-slider-theme`, and `igx-tooltip-theme`. Use the `$schema` prop, now available on all component themes to change the look for a specific theme. See the [Theming](https://www.infragistics.com/products/ignite-ui-angular/angular/components/themes/schemas.html) documentation to learn more.


### Bug fixes

- `igxGrid`
    - Filtering condition icon is not updated for boolean columns ([#2936](https://github.com/IgniteUI/igniteui-angular/issues/2936))
    - Batch editing: Updating a cell with a value that evaluates to false does not mark it as dirty ([#2940](https://github.com/IgniteUI/igniteui-angular/issues/2940))
    - Filtering input accepts value from calendar for unary conditions ([#2937](https://github.com/IgniteUI/igniteui-angular/issues/2937))
    - When a number filter's value is deleted the grid is not refreshed ([#2945](https://github.com/IgniteUI/igniteui-angular/issues/2945))
    - Improve keyboard navigation in filtering ([#2951](https://github.com/IgniteUI/igniteui-angular/issues/2951), [#2941](https://github.com/IgniteUI/igniteui-angular/issues/2941))
    - Group By: Alt+ Arrow left/Right keys should not toggle the group row ([#2950](https://github.com/IgniteUI/igniteui-angular/issues/2950))
    - Multi Column Header can be grouped ([#2944](https://github.com/IgniteUI/igniteui-angular/issues/2944))
    - Group By: groupsRecords is not updated yet at the time of onGroupingDone event. ([#2967](https://github.com/IgniteUI/igniteui-angular/issues/2967))
    - Paging: Blank space in rows area after vertical scrolling and navigating to next page ([#2957](https://github.com/IgniteUI/igniteui-angular/issues/2957))
    - When date or boolean cell is in edit mode and press arrowUp or arrowDown key the page is scrolled ([#2507](https://github.com/IgniteUI/igniteui-angular/issues/2507))
    - When deleting a row the Row Editing dialog should be closed ([#2977](https://github.com/IgniteUI/igniteui-angular/issues/2977))
    - Group header with columns which width is defined as number throws an exception ([#3020](https://github.com/IgniteUI/igniteui-angular/issues/3020))
    - Refactor header and filter cell components, Closes [#2972](https://github.com/IgniteUI/igniteui-angular/issues/2972), [#2926](https://github.com/IgniteUI/igniteui-angular/issues/2926), [#2923](https://github.com/IgniteUI/igniteui-angular/issues/2923), [#2917](https://github.com/IgniteUI/igniteui-angular/issues/2917), [#2783](https://github.com/IgniteUI/igniteui-angular/issues/2783), [#3027](https://github.com/IgniteUI/igniteui-angular/issues/3027), [#2938](https://github.com/IgniteUI/igniteui-angular/issues/2938)
    - Filter's UI dropdown is hidden under the bottom level of the grid ([#2928](https://github.com/IgniteUI/igniteui-angular/issues/2928))
    - Cell is not editable on iOS ([#2538](https://github.com/IgniteUI/igniteui-angular/issues/2538))
- `IgxTreeGrid`
    - Cell selection wrong behavior when collapsing rows ([#2935](https://github.com/IgniteUI/igniteui-angular/issues/2935))
- `igxCombo`
    - Keyboard doesn't scroll virtualized items ([#2999](https://github.com/IgniteUI/igniteui-angular/issues/2999))
- `igxDatePicker`
    - Error emitting when  value property is initialized with empty string. ([#3021](https://github.com/IgniteUI/igniteui-angular/issues/3021))
- `igxOverlay`
    - Drop-down flickers in IE and EDGE ([#2867](https://github.com/IgniteUI/igniteui-angular/issues/2867))
- `igxTabs`
    - Tabs don't not handle width change ([#3030](https://github.com/IgniteUI/igniteui-angular/issues/3030))
- `igxCalendar`
    - make all css class names unique ([#2287](https://github.com/IgniteUI/igniteui-angular/issues/2287))
- Fixed runtime errors when using the package in applications targeting es2015(es6) and newer ([#3011](https://github.com/IgniteUI/igniteui-angular/pull/3011))

## 6.2.0
- Updated typography following the Material guidelines. Type system is now also optional and can be applied via class to the desired containers. [#2112](https://github.com/IgniteUI/igniteui-angular/pull/2112)
  - **Breaking change:** Applications using Ignite UI for Angular now require the `igx-typography` class to be applied on wrapping element, like the body element for instance.

- Display density can be specified by using the injection token `DisplayDensityToken` and providing a value (comfortable, cosy or compact) on an application or a component level.

    Setting display density on a component level:
    ```typescript
    @Component({
    ...
    providers: [{ provide: DisplayDensityToken, useValue: { displayDensity: DisplayDensity.compact} }]
    })
    ```
- `igx-input-group`
    - The `igx-input-group` control's display density can be explicitly set by using the `displayDensity` input.
    ```html
    <igx-input-group [displayDensity]="'cosy'"> ... </igx-input-group>
    ```
- `igx-drop-down`:
    - Added a new boolean argument `cancel` to the `onSelection` `ISelectionEventArgs`. Its default value is false, in case it is set to true, the drop down selection is invalidated.
- `igxIcon`:
    - **Breaking change** `glyphName` property is removed from `IgxIconComponent`. For `Material` icons the icon name should be explicitly defined between the opening and closing tags. `Font Awesome` icons should use the `name` property now.
    - Added support for custom SVG icons. Register the SVG icons with the `IgxIconService` and use `IgxIconComponent`'s `name` and `fontSet` properties to visualize the icon.
- Transaction Provider - `TransactionService` is an injectable middleware that a component can use to accumulate changes without affecting the underlying data. The provider exposes API to access, manipulate changes (undo and redo) and discard or commit all to the data.
For more detailed information, see the [README](https://github.com/IgniteUI/igniteui-angular/blob/master/projects/igniteui-angular/src/lib/services/transaction/README.md).
- `igxTreeGrid`:
    - New `IgxTreeGridComponent` added.
    - The `igxTreeGrid` is used to display and manipulate hierarchical data with consistent schema, formatted as a table and provides a line of advanced features such as sorting, filtering, editing, column pinning, column moving, column hiding, paging and others.
    - The `igxTreeGrid` provides two ways of defining the relations among our data objects - by using a **child collection** for every data object or by using **primary and foreign keys** for every data object.
    - For more details on using the `igxTreeGrid`, take a look at the [official documentation](https://www.infragistics.com/products/ignite-ui-angular/angular/components/treegrid.html).
- `igxGrid`:
    - **Breaking change** `onGroupingDone` - The array of `ISortingExpression` can now be accessed through the `expressions` event property. Two new properties have been added to the event arguments - `groupedColumns` and `ungroupedColumns`. They provide references to arrays of `IgxColumnComponent` that hold the columns which have changed their state because of the **last** grouping/ungrouping operation.

    - **Breaking change** `onEditDone` event is renamed to `onCellEdit` and new cell editing events are introduced: `onCellEditEnter` and `onCellEditCancel`. When row editing is enabled, the corresponding events are emitted by the grid - `onRowEditEnter`, `onRowEdit`, `onRowEditCancel`. All these events have arguments that are using the `IGridEditEventArgs` interface.

    - Row editing - allows modification of several cells in the row, before submitting, at once, all those changes to the grid's data source. Leverages the pending changes functionality of the new transaction provider.

        ```html
        <igx-grid [data]="data" [rowEditable]="true">
            <igx-column field="ProductName"></igx-column>
            <igx-column field="ReleaseDate"></igx-column>
        </igx-grid>
        ```

    - Batch editing - an injectable transaction provider accumulates pending changes, which are not directly applied to the grid's data source. Those can later be inspected, manipulated and submitted at once. Changes are collected for individual cells or rows, depending on editing mode, and accumulated per data row/record.

        ```typescript
        @Component({
            providers: [{ provide: IgxGridTransaction, useClass: IgxTransactionService }],
            selector: "app-grid-with-transactions",
            template: "<ng-content></ng-content>"
        })
        export class GridWithTransactionsComponent { }
        ```
    - A new boolean `hideGroupedColumns` input controls whether the grouped columns should be hidden as well (defaults to false).
    - **Breaking change** `cellClasses` input on `IgxColumnComponent` now accepts an object literal to allow conditional cell styling.
    - Exposing a mechanism for cells to grow according to their content.
    - `sortStrategy` input exposed to provide custom sort strategy for the `IgxColumnComponent`. The custom strategy should implement the `ISortingStrategy` interface, or can extend the base `SortingStrategy` class and override all or some of its public/protected members.
    - New quick filtering functionality is implemented. Filtering icon is removed from column header and a filtering row is introduced in the grid's header.
- `igxFor`
    - Added support for variable heights.
- `igx-datePicker` selector is deprecated. Use `igx-date-picker` selector instead.
- `igxOverlay`:
    - `OverlaySettings` now also accepts an optional `outlet` to specify the container where the overlay should be attached.
    - when `show` and `hide` methods are called `onAnimation` event fires. In the arguments of this event there is a reference to the `animationPlayer`, `animationType` (either `open` or `close`) and to the overlay id.
    - if you call `show`/`hide` methods of overlay, while opening/closing animation is still ongoing, the animation will stop and respective open/close animation will start.
- `igxToggleAction` new `outlet` input controls the target overlay element should be attached. Provides a shortcut for `overlaySettings.outlet`.
- `IgxOverlayOutlet` directive introduced to mark an element as an `igxOverlay` outlet container. [ReadMe](https://github.com/IgniteUI/igniteui-angular/blob/master/projects/igniteui-angular/src/lib/directives/toggle/README.md)
- `igxButtonGroup`
    - Added the ability to define buttons directly in the template
- `igx-time-picker`:
    - `igxTimePickerTemplate` - new directive which should be applied on the child `<ng-template>` element when `IgxTimePickerComponent`'s input group is retemplated.
- `igx-datePicker`:
    - `igxDatePickerTemplate` - new directive which should be applied on the child `<ng-template>` element when `IgxDatePickerComponent`'s input group is retemplated.
    - Introduced `disabledDates`. This property is exposed from the `igx-calendar` component.
    - Introduced `specialDates`. This property is exposed from the `igx-calendar` component.
    - Introduced `deselectDate` method added that deselects the calendar date.
- `IgxTextHighlightDirective`: The `highlight` method now has a new optional parameter called `exactMatch` (defaults to false).
    - If its value is false, all occurrences of the search text will be highlighted in the group's value.
    - If its value is true, the entire group's value should equals the search text in order to be highlighted (caseSensitive argument is respected as well).
- `IgxGrid`: The `findNext` and `findPrev` methods now have a new optional parameter called `exactMatch` (defaults to false).
    - If its value is false, all occurrences of the search text will be highlighted in the grid's cells.
    - If its value is true, the entire value of each cell should equals the search text in order to be highlighted (caseSensitive argument is respected as well).
- `IgxChip`
    - Introduced event argument types to all `EventEmitter` `@Output`s.
    - **Breaking change** `onSelection`'s EventEmitter interface property `nextStatus` is renamed to `selected`.
    - **Breaking change** Move the location of where the chip `suffix` is positioned. Now it is between the content and the `remove button` making the button last element if visible by default.
    - **Breaking change** Remove the chip `connector` rendered when using the `igxConnector` directive that is also removed.
    - **Breaking change** The chip theme has been rewritten. Most theme input properties have been renamed for consistency
    and better legibility. New properties have been added. Please, refer to the updated igx-chip-theme documentation to see all updates.
    - Exposed original event that is responsible for triggering any of the events. If triggered by the API it is by default `null`.
    - Added `data` input for storing any data related to the chip itself.
    - Added `select icon` with show/hide animation to indicate when a chip is being selected with ability to customize it while retaining the chip Material Design styling.
    - Added `selectIcon` input to set custom template for the `select icon`.
    - Update chip styling to match Material Design guidelines.
    - Rework of the chip content styling so now by default text inside is styled to match the chip Material Design styling.
    - Rework of the `remove button` rendered and now has the ability to customize its icon while retaining the chip Material Design.
    - Added `removeIcon` input so a custom template cane be set for the remove button icon.
- `IgxChipArea`
    - Introduced event argument types to all `EventEmitter` `@Output`s.
    - Exposed original event that is responsible for triggering any of the events. If triggered by the API it is by default `null`.
- `IgxCombo`
    - Added the following directives for `TemplateRef` assignment for combo templates (item, footer, etc.):
        - Added `IgxComboItemDirective`. Use `[igxComboItem]` in markup to assing a TemplateRef to `combo.itemTemplate`.
        - Added `IgxComboHeaderDirective`. Use `[igxComboHeader]` in markup to assing a TemplateRef to `combo.headerTemplate`.
        - Added `IgxComboFooterDirective`. Use `[igxComboFooter]` in markup to assing a TemplateRef to `combo.footerTemplate`.
        - Added `IgxComboEmptyDirective`. Use `[igxComboEmpty]` in markup to assing a TemplateRef to `combo.emptyTemplate`.
        - Added `IgxComboAddItemirective`. Use `[igxComboAddItem]` in markup to assing a TemplateRef to `combo.addItemTemplate`.
        - Added `IgxComboHeaderItemDirective`. Use `[igxComboHeaderItem]` in markup to assing a TemplateRef to `combo.headerItemTemplate`.
    - **Breaking change** Assigning templates with the following template ref variables is now deprecated in favor of the new directives:
            `#itemTemplate`, `#headerTemplate`, `#footerTemplate`, `#emptyTemplate`, `#addItemTemplate`, `#headerItemTemplate`.
    - **Breaking change** `height` property is removed. In the future `IgxInputGroup` will expose an option that allows custom sizing and then `IgxCombo` will use the same functionality for proper styling and better consistency.

- `IgxDropDown`
    - **Breaking change** `allowItemsFocus` default value is changed to `false`.
    - Added `value` input to `IgxDropDownItemComponent` definition. The property allows data to be bound to a drop-down item so it can more easily be retrieved (e.g. on selection)
- `igx-calendar`:
    - Introduced `disabledDates` property which allows a user to disable dates based on various rules: before or after a date, weekends, workdays, specific dates and ranges. The disabled dates cannot be selected and have a distinguishable style.
    - Introduced `specialDates` property which allows a user to mark dates as special. They can be set by using various rules. Their style is distinguishable.
    - Introduced `deselectDate` method added that deselects date(s) (based on the selection type)
- `igxExpansionPanel`:
    - component added. `igxExpansionPanel` provides a way to display more information after expanding an item, respectively show less after collapsing it. For more detailed information see the [official documentation](https://www.infragistics.com/products/ignite-ui-angular/angular/components/expansion_panel.html).
- `IgxList`:
    - the control now supports **ng-templates** which are shown "under" a list item when it is left or right panned. The templates are distinguished using the `igxListItemLeftPanning` and `igxListItemRightPanning` directives set on the templates.
    - the IgxList's `onLeftPan` and `onRightPan` events now have an argument of type `IListItemPanningEventArgs` (instead of `IgxListItemComponent`). The event argument has the following fields:
        - **item** of type `IgxListItemComponent`
        - **direction** of type `IgxListPanState`
        - **keepItem** of type `boolean`
- `igxTooltip` and `igxTooltipTarget` directives:
    - Added `IgxTooltipDirective`.
        - An element that uses the `igxTooltip` directive is used as a tooltip for a specific target (anchor).
        - Extends `IgxToggleDirective`.
        - Exported with the name **tooltip**.
    - Added `IgxTooltipTargetDirective`.
        - An element that uses the `igxTooltipTarget` directive is used as a target (anchor) for a specific tooltip.
        - Extends `IgxToggleActionDirective`.
        - Exported with the name **tooltipTarget**.
    - Both new directives are used in combination to set a tooltip to an element. For more detailed information, see the [README](https://github.com/IgniteUI/igniteui-angular/blob/master/projects/igniteui-angular/src/lib/directives/tooltip/README.md).
- `igxToggle`:
    - Introduced reposition method which allows a user to force toggle to reposition according its position strategy.
- `IgxDrag` and `IgxDrop` directives available.
    - `IgxDrag` allows any kind of element to be moved/dragged around the page without changing its position in the DOM. Supports Desktop/Mixed/Touch environments.
    - `IgxDrop` allows any element to act as a drop area where any `igxDrag` element can be dragged into and dropped. Includes default logic that moves the dropped element from its original position to a child of the `igxDrop` element.
    - Combined they provide a way to move elements around the page by dragging them. For more detail see the [README](https://github.com/IgniteUI/igniteui-angular/blob/master/projects/igniteui-angular/src/lib/directives/dragdrop/README.md).
- `IgxGrid` keyboard navigation
When you focus a specific cell and press one of the following key combinations, the described behaviour is now performed:
    - `Ctrl + Arrow Key Up` - navigates to the first cell in the current column;
    - `Ctrl + Arrow Down` - navigates to the last cell in the current column;
    - `Home` - provide the same behavior as Ctrl + Arrow Left - navigates to the first cell from the current row;
    - `End` - provide the same behavior as Ctrl + Arrow Right - navigates to the last cell from the current row;
    - `Ctrl + Home` - navigates to the first cell in the grid;
    - `Ctrl + End` - navigates to the last cell in the grid;
    - `Tab` - sequentially move the focus over the next cell on the row and if the last cell is reached move to next row. If next row is group row the whole row is focused, if it is data row, move focus over the first cell;
    - `Shift + Tab` - sequentially move focus to the previous cell on the row, if the first cell is reached move the focus to the previous row. If previous row is group row focus the whole row or if it is data row, focus the last cell of the row;
    - `Space` over Cell - if the row is selectable, on keydown space triggers row selection
    - `Arrow Left` over GroupRow - collapse the group row content if the row is not already collapsed;
    - `Arrow Right` over GroupRow - expand the group row content if the row is not already expanded;
    - on mouse `wheel` the focused element is blurred;
    - **Breaking change**  `space` handler for the group row has been removed; so `Space` does not toggle the group row;
    - **Breaking change** cell selection is preserved when the focus is moved to group row.
    - Introduced `onFocusChange` event. The event is cancelable and output argument from type `IFocusChangeEventArgs`;
    - For more detailed information see the [official keyboard navigation specification](https://github.com/IgniteUI/igniteui-angular/wiki/igxGrid-Specification#kb-navigation).

## 6.1.9

### General

- `sortStrategy` input exposed to provide custom sort strategy for the `IgxColumnComponent`. The custom strategy should implement the `ISortingStrategy` interface, or can extend the base `DefaultSortingStrategy` class and override all or some of its public/protected members.
- The previously optional `ignoreCase` and `strategy` of the `ISortingExpression` interface are no longer optional. In order to use our default sorting strategy in expressions built programmatically, you need to pass `DefaultSortingStrategy.instance()` or any implementation of the `ISortingStrategy` interface.
- `groupingComparer` input exposed to provide custom grouping compare function for the `IgxColumnComponent`. The function receives two values and should return `0` if they are to considered members of the same group.

## 6.1.8

### Bug fixes

- Fix sorting and groupby expression not syncing when there are already sorted columns. #2786
- GroupBy Chip sorting direction indicator is not changed if sorting direction is changed #2765
- Failing tests caused by inconsistent behavior when sorting a column with equal values #2767
- IgxGridComponent.groupingExpressions is of type any #2758

## 6.1.7

### Bug Fixes
- IgxSelectionAPIService allows to add items with id which is undefined #2581
- FilteredSortedData collection holds the original data after first filtering operation is done #2611
- Calendar improvement of "selected" getter #2687
- Improve igxCalendar performance #2675
- Add Azure Pipelines CI and PR builds #2605
- The igxDatePicker changes the time portion of a provided date #2561
- IgxChip remove icon has wrong color #2573
- Chip has intrinsic margin #2662
- IgxChip remove icon has wrong color #2573
- ChipsArea's OnSelection output is not emitted on initialization #2640

## 6.1.6

### Bug Fixes
- IgxChip raises onSelection before onRemove #2612
- Summaries are shown on horizontal scrolling when Row Selectors are enabled #2522
- Bug - IgxCombo - Combo does not bind properly with [(ngModel)] and simple data (e.g. string[]) #2620
- Missing backtick in comment #2537
- IgxSelectionAPIService allows to add items with id which is undefined #2581
- Circular bar text is clipped #2370
- Update all angular async Calendar tests to await async #2582
- InvalidPipeArgument: 'inable to convert "" into a date for pipe 'DatePipe' #2520
- All cells in the row enter in edit mode if igx-columns are recreated. #2516

## 6.1.5
- **General**
    - `IgxChip`
        - Introduced event argument types to all `EventEmitter` `@Output`s.
        - A chip can now be selected with the API with the new `selected` input. The `selected` input overrides the `selectable` input value.
        - **Breaking change** `onSelection`'s EventEmitter interface property `nextStatus` is renamed to `selected`.
    - `IgxChipArea`
        - Introduced event argument types to all `EventEmitter` `@Output`s.
    - `igxFor`
        - Adding inertia scrolling for touch devices. This also affects the following components that virtualize their content via the igxFor - `igxGrid`, `igxCombo`.
    - `igxGrid`
        - Adding inertia scrolling for touch devices.
    - `igxCombo`
        - Adding inertia scrolling for touch devices.
    - `IgxCalendar` - `deselectDate` method added that deselects date(s) (based on the selection type)
    - `IgxDatePicker` - `deselectDate` method added that deselects the calendar date.

### Bug Fixes
- igx-tabs : When you move the tab key, the contents of other tabs are displayed. #2550
- Prevent default scroll behavior when using keyboard navigation. #2496
- Error is thrown on ng serve --prod #2540
- onSelection event is not fired when a cell in last visible row is row is selected and press arrow Down #2509
- Add deselect method to igxCalendar #2424
- Time starts from 03 minutes instead of 00 #2541
- Replace EventEmitter<any> with the respective interface for the event #2481
- Cannot scroll last item in view #2504
- Japanese character is redundantly inserted into textbox on filter dialog on Safari #2316
- Improve row selection performance #1258
- igxRipple - Mousedown event doesn't bubble up when igxRipple is attached to elements. #2473
- Add default formatting for numbers in igx-grid #1197
- An error is returned when update a filtered cell #2465
- Grid Keyboard navigation performance issue #1923
- Vertical scrolling performance is slower when grouping is applied. #2421

## 6.1.4

### Bug Fixes

- Bottom of letters fall of in the label of igx-tabs-group #1978
- The search highlight and info are not updated correctly after editing a cell value of the grid #2388
- Cannot set chip as selected through API if selectable is false #2383
- Pressing 'Home/End' keys is not moving the focus to the first/last item #2332
- Cannot set igxChip as selected #2378
- Scrolling using touch is not working on Edge and Internet Explorer 11 #1639
- IgxCombo - Selection - Cannot override combo selection through the onSelectionChange event #2440
- igx-grid - `updateCell` method doesn't update cells that are not rendered. #2350

## 6.1.3
- **General**
    - Added ES7 polyfill for Object for IE. This should be added to the polyfills in order for the igxGrid to render under IE.
        ```
        import 'core-js/es7/object';
        ```

- `igxTabs`
    - `selectedIndex` property has an `@Input` setter and can be set both in markup and in code behind.
- `igxDropDownItem`
    - `isSelected` has a public setter and is now an `@Input` property that can be used for template binding.
- `igxGrid`
    - **Breaking change** `applyNumberCSSClass` and `columnType` getters are removed.
    - `isUnary` property added to IFilteringOperation
    - `igxColumn`
        - The footerTemplate property is removed.
    - `igxColumnGroup`
        - The footerTemplate property is removed.
    - exposed `autosize()` method on `IgxColumnComponent`. It allows the user to programatically change the size of a column according to it's largest visible cell.
    - Initializing an `igxGrid` component without setting height, inside a container without height defined, now causes the grid to render 10 records from the data view or all of the records if there are fewer than 10 available.
- `igxCombo`
    - **Breaking change** igxCombo default `width` is set to 100%
    - **Breaking change** `itemsMaxWidth` is renamed to `itemsWidth`
- `igxLinearBar` and `igxCircularBar`
    - exposed `step` input which determines the update step of the progress indicator. By default it is one percent of the maximum value.
    - `IgxCircularBar` `text` input property exposed to set the text to be displayed inside the circular bar.

### Bug fixes

- igx-grid - cannot auto-size columns by double-clicking in IE11 #2025
- Animation for removing item from list is very quick, must be more smoothly. #2306
- circular and linear bars - prevent progress exceeding, smooth update when operate with big nums, allow floating point nums, expose step input #2163
- Blank space on the right of igxGrid when there is a hidden column and grid width is 100% #2249
- Igx Combo throws errors when data is set to null or undefined #2300
- Top cell is not positioned aligned to the header, after keyboard navigation #1185
- In carousel when call method remove for selected slide it is still previewed #2182
- In grid paging paginate and page should check if the page is greater than the totalPages #2288
- Typos and inaccuracies in IgxSnackbar's readme. #2250
- The grid enables all the columns to be declared as pinned in the template #1612
- Combo - Keyboard Navigation - Add Item button fires on Keydown.Space #2266
- Reduce the use of MutationObservers in the IgxTextHighlightDirective #2251
- Improve row selection performance #1258
- Filter UI dialog redraws #2038
- Can't navigate from first row cell to selection checkbox with key combination #1937
- Incorrect position pinning of Navigation Drawer #2013
- Keyboard navigation not working correctly whith column moving and cell selection #2086
- Grid Layout is broken when you hide column #2121
- IgxDateFilteringOperand's operation "doesNotEqual" doesn't work if the "equals" operation is localized(modified). #2202
- aside in igx-nav-drawer surpasses height of igx-nav-drawer #1981
- The button for collapse/expand all in groupby is not working correctly #2200
- IgxDropDown Item cannot be set as selected. #2061
- IgxBooleanFilteringOperand doesn't work if the operation 'all' is localized(modified). #2067
- columnMove doesn't work if no data is loaded. #2158
- Combo's clear button should be just an icon #2099
- Default combo width should be 100% #2097
- The combo list disappears after disabling Filtering at runtime #2108
- igx-slider - slider comes to not work well after changing maxValue. #920
- Search match highlight not always scrolled into view #1886
- When groupby row is focused and spacebar is pressed the browser scrolls down, everywhere except Chrome, although it should only collapse the group #1947
- Grid data bind fails initially until window resize #1614
- Localization (i18n) for grid grouping area string #2046
- When delete all records in the last page pager should be changed #2014
- Filter icon in the header changes its position #2036

## 6.1.2
- `igxCombo` improvements
    - Remote Data Binding fixes - selection preserving and keyboard navigation.

    For more detailed information see the [official igxCombo documentation](https://www.infragistics.com/products/ignite-ui-angular/angular/components/combo.html).

**General**
- Added `jsZip` as a Dependency.

### Bug Fixes

- Grid Layout is broken when you change displayDensity runtime #2005
- Add empty grid template #2035
- Page Up/Page Down buttons don't scroll the grid #606
- Icon component is not properly exported #2072
- Adding density to chip doesn't make the density style to apply when it is dragged #1846
- Update jszip as dependency #2043
- No message is displayed when there is empty grid data without filtering enabled. #2001
- The only possible range of setting minValue to igxSlider is between [0..99] #2033
- Bootstrap & IgniteUI issues #1548
- Remove tabs from collection -> TabCollectionChange Output #1972
- 6.1.1 error on npm install #2023
- Remote binding combo doesn't store the selected fields when scrolled or collapsed #1944
- Exception is thrown when hovering a chip with a column header #1813
- IgxCombo - Remote Virtualization Keyboard Navigation #1987

## 6.1.1
- `igxTimePicker` changes
    - `onClose` event added.

### Bug Fixes

- Exit edit mode when move column through grid API #1932
- IgxListItemComponent and the two template directives are missing from public_api.ts. #1939
- Add Item button disappears after adding same item twice successively. #1938
- onTabItemDeselected is called for every not selected tab item #1952
- Exit edit mode when pin/unpin column through grid API #1933
- Selected combo item doesn't have the proper focused styles #1948
- Time-picker does not open on button-press. #1949
- Custom cell not rendering with grid searching functionality #1931
- Regular highlight makes the highlighted text unreadable when the row is selected. #1852
- DatePicker focus is wrong on select date value #1965
- add sass docs, grid document updates and input-group theme-related fixes #1993
- DatePicker focus handler and AoT build #1994
- Change displayDensity runtime #1974
- Change IgxGrid display density runtime #1998
- Error is thrown when using igx-grid theme without $content-background #1996
- Update npm deploy token #2002

## 6.1.0
- `igxOverlay` service added. **igxOverlayService** allows you to show any component above all elements in page. For more detailed information see the [official documentation](https://www.infragistics.com/products/ignite-ui-angular/angular/components/overlay_main.html)
- Added **igxRadioGroup** directive. It allows better control over its child `igxRadio` components and support template-driven and reactive forms.
- Added `column moving` feature to `igxGrid`, enabled on a per-column level. **Column moving** allows you to reorder the `igxGrid` columns via standard drag/drop mouse or touch gestures.
    For more detailed information see the [official documentation](https://www.infragistics.com/products/ignite-ui-angular/angular/components/grid_column_moving.html).
- `igx-tab-bar` selector removed from `IgxBottomNavComponent`.
- `igxGrid` filtering operands
- `igxGrid`
    - **Breaking change** `filter_multiple` method is removed. `filter` method and `filteringExpressionsTree` property could be used instead.
    - **Breaking change** `filter` method has new signature. It now accepts the following parameters:
        - `name` - the name of the column to be filtered.
        - `value` - the value to be used for filtering.
        - `conditionOrExpressionTree` - (optional) this parameter accepts object of type `IFilteringOperation` or `IFilteringExpressionsTree`. If only a simple filtering is required a filtering operation could be passes (see bellow for more info). In case of advanced filtering an expressions tree containing complex filtering logic could be passed.
        - `ignoreCase` - (optional) - whether the filtering would be case sensitive or not.
    - **Breaking change** `onFilteringDone` event now have only one parameter - `IFilteringExpressionsTree` which contains the filtering state of the filtered column.
    - `filter_global` method clears all existing filters and applies the new filtering condition to all grid's columns.
    - filtering operands:
        - **Breaking change** `IFilteringExpression` condition property is no longer a direct reference to a filtering condition method, instead it's a reference to an `IFilteringOperation`
        - 5 filtering operand classes are now exposed
            - `IgxFilteringOperand` is a base filtering operand, which can be inherited when defining custom filtering conditions
            - `IgxBooleanFilteringOperand` defines all default filtering conditions for `boolean` types
            - `IgxNumberFilteringOperand` defines all default filtering conditions for `numeric` types
            - `IgxStringFilteringOperand` defines all default filtering conditions for `string` types
            - `IgxDateFilteringOperand` defines all default filtering conditions for `Date` types
        - `IgxColumnComponent` now exposes a `filters` property, which takes an `IgxFilteringOperand` class reference
            - Custom filters can now be provided to grid columns by populating the `operations` property of the `IgxFilteringOperand` with operations of `IFilteringOperation` type
```
export class IgxCustomFilteringOperand extends IgxFilteringOperand {
    // Making the implementation singleton
    private static _instance: IgxCustomFilteringOperand = null;

    protected constructor() {
        super();
        this.operations = [{
            name: 'custom',
            logic: (target: string) => {
                return target === 'My custom filter';
            }
        }].concat(this.operations); // Keep the empty and notEmpty conditions from base
    }

    // singleton
    // Must implement this method, because the IgxColumnComponent expects it
    public static instance(): IgxCustomFilteringOperand {
        return this._instance || (this._instance = new this());
    }
}
```

- `igxGrid` now supports grouping of columns enabling users to create criteria for organizing data records. To explore the functionality start off by setting some columns as `groupable`:
    ```html
    <igx-grid [data]="data">
        <igx-column [field]="'ProductName'"></igx-column>
        <igx-column [field]="'ReleaseDate'" [groupable]="true"></igx-column>
    </igx-grid>
    ```
   For more information, please head over to `igxGrid`'s [ReadMe](https://github.com/IgniteUI/igniteui-angular/blob/master/src/grid/README.md) or the [official documentation](https://www.infragistics.com/products/ignite-ui-angular/angular/components/grid_groupby.html).

- `igxGrid` now supports multi-column headers allowing you to have multiple levels of columns in the header area of the grid.
    For more information, head over to [official documentation](https://www.infragistics.com/products/ignite-ui-angular/angular/components/grid_multi_column_headers.html)
- `igxGrid` theme now has support for alternating grid row background and text colors.
- `igxGrid` now has a toolbar (shown using the `showToolbar` property) which contains the following features:
  - title (specified using the `toolbarTitle` property)
  - column hiding feature (enabled using the `columnHiding` property)
  - column pinning feature (enabled using the `columnPinning` property)
  - export to excel (enabled using the `exportExcel` property)
  - export to CSV (enabled using the `exportCsv` property)
- `igxColumn` changes:
    - **Breaking change** filteringExpressions property is removed.
- `igxGrid` API is updated
    - **Breaking change** deleteRow(rowSelector: any) method will delete the specified row only if the primary key is defined. The method accept rowSelector as a parameter,  which is the rowID.
    - **Breaking change** updateRow(value: any, rowSelector: any) method will update the specified row only if the primary key is defined. The method accept value and rowSelector as a parameter, which is the rowID.
    - **Breaking change** updateCell(value: any, rowSelector: any, column: string) method will update the specified cell only if the primary key is defined. The method accept  value, rowSelector,which is the rowID and column name.
    - getCellByKey(rowSelector: any, columnField: string) method is added to grid's API. This method retuns a cell or undefined only if primary key is defined and search for the specified cell by the rowID and column name.
    - getCellByColumn(rowIndex: number, columnField: string) method is updated. This method returns a cell or undefined by using rowIndex and column name.
- `IgxGridRow` API is updated:
    - update(value: any) method is added. The method takes as a parameter the new value, which is to be set to the specidied row.
    - delete() method is added. The method removes the specified row from the grid's data source.

- `igxCell` default editing template is changed according column data type. For more information you can read the [specification](https://github.com/IgniteUI/igniteui-angular/wiki/Cell-Editing) or the [official documentation](https://www.infragistics.com/products/ignite-ui-angular/angular/components/grid_editing.html)
- `igxCombo` component added

    ```html
    <igx-combo #combo [data]="towns" [displayKey]="'townName'" [valueKey]="'postCode'" [groupKey]="'province'"
        [allowCustomValues]="true" placeholder="Town(s)" searchPlaceholder="Search town..."></igx-combo>
    ```

    igxCombo features:

        - Data Binding
        - Value Binding
        - Virtualized list
        - Multiple Selection
        - Filtering
        - Grouping
        - Custom values
        - Templates
        - Integration with Template Driven and Reactive Forms
        - Keyboard Navigation
        - Accessibility compliance

    For more detailed information see the [official igxCombo documentation](https://www.infragistics.com/products/ignite-ui-angular/angular/components/combo.html).
- `igxDropdown` component added

    ```html
    <igx-drop-down (onSelection)="onSelection($event)" (onOpening)="onOpening($event)">
        <igx-drop-down-item *ngFor="let item of items" disabled={{item.disabled}} isHeader={{item.header}}>
                {{ item.field }}
        </igx-drop-down-item>
    </igx-drop-down>
    ```

    **igxDropDown** displays a scrollable list of items which may be visually grouped and supports selection of a single item. Clicking or tapping an item selects it and closes the Drop Down.

    A walkthrough of how to get started can be found [here](https://www.infragistics.com/products/ignite-ui-angular/angular/components/drop_down.html)

    igxDropdown features:

        - Single Selection
        - Grouping
        - Keyboard Navigation
        - Accessibility compliance

- `igxChip` and `igxChipsArea` components added

    ```html
    <igx-chips-area>
        <igx-chip *ngFor="let chip of chipList" [id]="chip.id">
            <label igxLabel>{{chip.text}}</label>
        </igx-chip>
    </igx-chips-area>
    ```

    For more detailed information see the [official igxChip documentation](https://www.infragistics.com/products/ignite-ui-angular/angular/components/chip.html).

- `igxToggle` changes
    - `onOpening` event added.
    - `onClosing` event added.
- `igxToggleAction` new `overlaySettings` input controls how applicable targets display content. Provides defaults with positioning based on the host element. The `closeOnOutsideClick` input is deprecated in favor of the new settings and will be removed in the future.

- `igxList` now supports a 'loading' template which is shown when the list is empty and its new `isLoading` property is set to `true`. You can redefine the default loading template by adding an `ng-template` with the `igxDataLoading` directive:

    ```html
    <igx-list [isLoading]="true">
        <ng-template igxDataLoading>
            <p>Please wait, data is loading...</p>
        </ng-template>
    </igx-list>
    ```

- **Breaking changes**:
    - Removed submodule imports. All imports are now resolved from the top level `igniteui-angular` package.
    - `igxGrid` changes:
        - sort API now accepts params of type `ISortingExpression` or `Array<ISortingExpression>`.
    - `igxToggle` changes
        - `collapsed` now read-only, markup input is removed.
        - `onOpen` event renamed to `onOpened`.
        - `onClose` event renamed to `onClosed`.
        - `open` method does not accept fireEvents optional boolean parameter. Now it accepts only overlaySettings optional parameter of type `OverlaySettings`.
        - `close` method does not accept fireEvents optional boolean parameter.
        - `toggle` method does not accept fireEvents optional boolean parameter. Now it accepts only overlaySettings optional parameter of type `OverlaySettings`.
    - `igxDialog` changes
        - `open` method does not accept fireEvents boolean parameter. Now it accepts only overlaySettings optional parameter of type `OverlaySettings`.
- **Breaking change** All properties that were named `isDisabled` have been renamed to `disabled` in order to acheive consistency across our component suite. This affects: date-picker, input directive, input-group, dropdown-item, tabbar and time-picker.
- The **deprecated** `igxForRemote` input for the `igxFor` directive is now removed. Setting the required `totalItemCount` property after receiving the first data chunk is enough to trigger the required functionality.

## 6.0.4
- **igxRadioGroup** directive introduced. It allows better control over its child `igxRadio` components and support template-driven and reactive forms.
- Fixed ReactiveForms validations support for IgxInputGroup. Related [issue](https://github.com/IgniteUI/igniteui-angular/issues/1144).

## 6.0.3
- **igxGrid** exposing the `filteredSortedData` method publicly - returns the grid data with current filtering and sorting applied.

## 6.0.2
- **igxGrid** Improve scrolling on mac [#1563](https://github.com/IgniteUI/igniteui-angular/pull/1563)
- The `ng update igniteui-angular` migration schematics now also update the theme import path in SASS files. [#1582](https://github.com/IgniteUI/igniteui-angular/issues/1582)

## 6.0.1
- Introduced migration schematics to integrate with the Angular CLI update command. You can now run

  `ng update igniteui-angular`

  in existing projects to both update the package and apply any migrations needed to your project. Make sure to commit project state before proceeding.
  Currently these cover converting submodule imports as well as the deprecation of `igxForRemote` and rename of `igx-tab-bar` to `igx-bottom-nav` from 6.0.0.
- **Breaking changes**:
    - Removed submodule imports. All imports are now resolved from the top level `igniteui-angular` package. You can use `ng update igniteui-angular` when updating to automatically convert existing submodule imports in the project.
    - Summary functions for each IgxSummaryOperand class has been made `static`. So now you can use them in the following way:
    ```typescript
    import { IgxNumberSummaryOperand, IgxSummaryOperand } from "igniteui-angular";
    class CustomSummary extends IgxSummaryOperand {
    constructor() {
      super();
    }
    public operate(data?: any[]) {
      const result = super.operate(data);
      result.push({
        key: "Min",
        label: "Min",
        summaryResult: IgxNumberSummaryOperand.min(data)
      });
      return result;
    }
  }
    ```


## 6.0.0
- Theming - You can now use css variables to style the component instances you include in your project.
- Added `onDoubleClick` output to `igxGrid` to emit the double clicked cell.
- Added `findNext`, `findPrev` and `clearSearch` methods to the IgxGridComponent which allow easy search of the grid data, even when the grid is virtualized.
- Added `IgxTextHighlightDirective` which highlights parts of a DOM element and keeps and updates "active" highlight.
- Added `All` option to the filter UI select for boolean columns
- Update to Angular 6

## 5.3.1
- igx-dialog changes
    - Dialog title as well as dialog actions (buttons) can be customized. For more information navigate to the [ReadMe](https://github.com/IgniteUI/igniteui-angular/blob/master/src/dialog/README.md).
- Filtering a boolean column by `false` condition will return only the real `false` values, excluding `null` and `undefined`. Filtering by `Null` will return the `null` values and filtering by `Empty` will return the `undefined`.
- The `Filter` button in the filtering UI is replaced with a `Close` button that is always active and closes the UI.
- Filtering UI input displays a `X` icon that clears the input.

## 5.3.0
- Added `rowSelectable` property to `igxGrid`
    - Setting `rowSelectable` to `true` enables multiple row selection for the `igx-grid` component. Adds a checkbox column that allows (de)selection of one, multiple or all (via header checkbox) rows.
    - For more information about the `rowSelectable` property and working with grid row, please read the `igxGrid`'s [ReadMe](https://github.com/IgniteUI/igniteui-angular/blob/master/src/grid/README.md) about selection or see the [official documentation](https://www.infragistics.com/products/ignite-ui-angular/angular/components/grid-selection.html)
- Added `onContextMenu` output to `igxGrid` to emit the clicked cell.
- `igx-datePicker`: Added `onClose` event.
- `igxTextSelection` directive added
    - `igxTextSelection` directive allows you to select the whole text range for every element with text content it is applied.
- `igxFocus` directive added
    - `igxFocus` directive allows you to force focus for every element it is applied.
- `igx-time-picker` component added
    - `igx-time-picker` allows user to select time, from a dialog with spinners, which is presented into input field.
    - For more information navigate to the [ReadMe](https://github.com/IgniteUI/igniteui-angular/blob/master/src/time-piker/README.md).
- `igx-tab-bar` changes
    - **Breaking changes**: `IgxTabBarComponent` is renamed to `IgxBottomNavComponent` and `IgxTabBarModule` is renamed to `IgxBottomNavModule`.
    - `igx-tab-bar` selector is deprecated. Use `igx-bottom-nav` selector instead.
- `igx-tabs` component added
    - `igx-tabs` allows users to switch between different views. The `igx-tabs` component places the tabs headers at the top and allows scrolling when there are multiple tab items outside the visible area. Tabs are ordered in a single row above their associated content.
    - For more information navigate to [ReadMe](https://github.com/IgniteUI/igniteui-angular/blob/master/src/tabs/README.md).
- Added column pinning in the list of features available for `igxGrid`. Pinning is available though the API. Try the following:
   ```typescript
   const column = this.grid.getColumnByName(name);
   column.pin();
   ```
   For more information, please head over to `igxGrid`'s [ReadMe](https://github.com/IgniteUI/igniteui-angular/blob/master/src/grid/README.md) or the [official documentation](https://www.infragistics.com/products/ignite-ui-angular/angular/components/grid_column_pinning.html).
- Added `summaries` feature to `igxGrid`, enabled on a per-column level. **Grid summaries** gives you a predefined set of default summaries, depending on the type of data in the column.
    For more detailed information read `igxGrid`'s [ReadMe](https://github.com/IgniteUI/igniteui-angular/blob/master/src/grid/README.md) or see the [official documentation](https://www.infragistics.com/products/ignite-ui-angular/angular/components/grid_summaries.html).
- Added `columnWidth` option to `igxGrid`. The option sets the default width that will be applied to columns that have no explicit width set. For more detailed information read `igxGrid`'s [ReadMe](https://github.com/IgniteUI/igniteui-angular/blob/master/src/grid/README.md)
- Added API to `igxGrid` that allows for vertical remote virtualization. For guidance on how to implement such in your application, please refer to the [official documentation](https://www.infragistics.com/products/ignite-ui-angular/angular/components/grid_virtualization.html)
- Added smooth scrolling for the `igxForOf` directive making the scrolling experience both vertically and horizontally much more natural and similar to a native scroll.
- Added `onCellClick` event.
- `igxForOf` now requires that its parent container's `overflow` is set to `hidden` and `position` to `relative`. It is recommended that its height is set as well so that the display container of the virtualized content can be positioned with an offset inside without visually affecting other elements on the page.
    ```html
    <div style='position: relative; height: 500px; overflow: hidden'>
        <ng-template igxFor let-item [igxForOf]="data" #virtDirVertical
                [igxForScrollOrientation]="'vertical'"
                [igxForContainerSize]='"500px"'
                [igxForItemSize]='"50px"'
                let-rowIndex="index">
                <div style='height:50px;'>{{rowIndex}} : {{item.text}}</div>
        </ng-template>
    </div>
    ```
- Removed the `dirty` local template variable previously exposed by the `igxFor` directive.
- The `igxForRemote` input for the `igxFor` directive is now **deprecated**. Setting the required `totalItemCount` property after receiving the first data chunk is enough to trigger the required functionality.
- the `igx-icon` component can now work with both glyph and ligature-based icon font sets. We've also included a brand new Icon Service, which helps you create aliases for the icon fonts you've included in your project. The service also allows you to define the default icon set used throughout your app.
- Added the option to conditionally disable the `igx-ripple` directive through the `igxRippleDisabled` property.
- Updated styling and interaction animations of the `igx-checkbox`, `igx-switch`, and `igx-radio` components.
- Added `indeterminate` property and styling to the `igx-checkbox` component.
- Added `required` property to the `igx-checkbox`, `igx-radio`, and `igx-switch` components.
- Added `igx-ripple` effect to the `igx-checkbox`, `igx-switch`, and `igx-radio` components. The effect can be disabled through the `disableRipple` property.
- Added the ability to specify the label location in the `igx-checkbox`, `igx-switch`, and `igx-radio` components through the `labelPosition` property. It can either be `before` or `after`.
- You can now use any element as label on the `igx-checkbox`, `igx-switch`, and `igx-radio` components via the aria-labelledby property.
- You can now have invisible label on the `igx-checkbox`, `igx-switch`, and `igx-radio` components via the aria-label property.
- Added the ability to toggle the `igx-checkbox` and `igx-switch` checked state programmatically via `toggle` method on the component instance.
- Added the ability to select an `igx-radio` programmatically via `select` method on the component instance.
- Fixed a bug on the `igx-checkbox` and `igx-radio` components where the click event was being triggered twice on click.
- Fixed a bug where the `igx-checkbox`, `igx-switch`, and `igx-radio` change event was not being triggered on label click.
- `igxМask` directive added
    - `igxМask` provide means for controlling user input and formatting the visible value based on a configurable mask rules. For more detailed information see [`igxMask README file`](https://github.com/IgniteUI/igniteui-angular/blob/master/src/directives/mask/README.md)
- `igxInputGroup` component added - used as a container for the `igxLabel`, `igxInput`, `igxPrefix`, `igxSuffix` and `igxHint` directives.
- `igxPrefix` directive added - used for input prefixes.
- `igxSuffix` directive added - used for input suffixes.
- `igxHint` directive added - used for input hints.
- `igxInput` directive breaking changes:
    - the directive should be wrapped by `igxInputGroup` component
    - `IgxInputGroupModule` should be imported instead of `IgxInputModule`
- `igxExcelExportService` and `igxCSVExportService` added. They add export capabilities to the `igxGrid`. For more information, please visit the [igxExcelExportService specification](https://github.com/IgniteUI/igniteui-angular/wiki/IgxExcelExporterService-Specification) and the [igxCSVExportService specification](https://github.com/IgniteUI/igniteui-angular/wiki/CSV-Exporter-Service-Specification).
- **General**
    - Added event argument types to all `EventEmitter` `@Output`s. #798 #740
    - Reviewed and added missing argument types to the following `EventEmitter`s
        - The `igxGrid` `onEditDone` now exposes arguments of type `IGridEditEventArgs`. The arguments expose `row` and `cell` objects where if the editing is performed on a cell, the edited `cell` and the `row` the cell belongs to are exposed. If row editing is performed, the `cell` object is null. In addition the `currentValue` and `newValue` arguments are exposed. If you assign a value to the `newValue` in your handler, then the editing will conclude with the value you've supplied.
        - The `igxGrid` `onSelection` now correctly propagates the original `event` in the `IGridCellEventArgs`.
    - Added `jsZip` as a Peer Dependency.
- `primaryKey` attribute added to `igxGrid`
    - `primaryKey` allows for a property name from the data source to be specified. If specified, `primaryKey` can be used instead of `index` to indentify grid rows from the `igxGrid.rowList`. As such, `primaryKey` can be used for selecting rows for the following `igxGrid` methods - `deleteRow`, `updateRow`, `updateCell`, `getCellByColumn`, `getRowByKey`
    - `primaryKey` requires all of the data for the specified property name to have unique values in order to function as expected.
    - as it provides a unique identifier for each data member (and therefore row), `primaryKey` is best suited for addressing grid row entries. If DOM virtualization is in place for the grid data, the row `index` property can be reused (for instance, when filtering/sorting the data), whereas `primaryKey` remains unique. Ideally, when a persistent reference to a row has to be established, `primaryKey` should be used.
- **Theming**
    - Added a `utilities` module to the theming engine to allow for easier import of theming functions and mixins, such as igx-color, igx-palette, igx-elevation, etc. To import the utilities do ```@import '~igniteui-angular/core/styles/themes/utilities';```

## 5.2.1
- `hammerjs` and `@types/hammerjs` are removed from `peerDependencies` and were added as `dependencies`. So if you are using Igniteui-Angular version 5.2.1 or above it is enough to run `npm install igniteui-angular` in your project for getting started. For more detailed information see [`Ignite UI for Angular Getting Started`](https://www.infragistics.com/products/ignite-ui-angular/getting-started)
- `web-animations-js` is added as Peer Dependency.
- `Theming` bug fixes and improvements.
- Use the following command to generate `Ignite UI for Angular Themes` documentation - `npm run build:docs`. Navigate to `dist/docs/sass` and open `index.html` file.

## 5.2.0
- `igxForOf` directive added
    - `igxForOf` is now available as an alternative to `ngForOf` for templating large amounts of data. The `igxForOf` uses virtualization technology behind the scenes to optimize DOM rendering and memory consumption. Virtualization technology works similar to Paging by slicing the data into smaller chucks which are swapped from a container viewport while the user scrolls the data horizontally/vertically. The difference with the Paging is that virtualization mimics the natural behavior of the scrollbar.
- `igxToggle` and `igxToggleAction` directives added
    - `igxToggle` allows users to implement toggleable components/views (eg. dropdowns), while `igxToggleAction` can control the
      `igxToggle` directive. Refer to the official documentation for more information.
    - `igxToggle` requires `BrowserAnimationsModule` to be imported in your application.
- [`Ignite UI for Angular Theming`](https://www.infragistics.com/products/ignite-ui-angular/angular/components/themes.html) - comprehensive set of **Sass** functions and mixins will give the ability to easily style your entire application or only certain parts of it.
    - Previously bundled fonts, are now listed as external dependencies. You should supply both the [Material Icons](http://google.github.io/material-design-icons/) and [Titillium Web](https://fonts.google.com/selection?selection.family=Titillium+Web:300,400,600,700) fonts yourself by either hosting or using CDN.
- `igx-grid` changes
    - The component now uses the new `igxForOf` directive to virtualize its content both vertically and horizontally dramatically improving performance for applications displaying large amounts of data.
    - Data-bound Input property `filtering` changed to `filterable`:

    ```html
    <igx-grid [data]="data">
        <igx-column [field]="'ReleaseDate'" [header]="'ReleaseDate'"
            [filterable]="true" dataType="date">
        </igx-column>
    </igx-grid>
    ```

    - @HostBinding `min-width` added to `IgxGridCellComponent` and `IgxGridHeaderCell`
    - The IgxGridCellComponent no longer has a value setter, but instead has an `update` modifier.

    ```html
    <ng-template igxCell let-cell="cell">
        {{ cell.update("newValue") }}
    </ng-template>
    ```
    - Class `IgxGridFiltering` renamed to `IgxGridFilteringComponent `
    - The grid filtering UI dropdowns are now controlled by the `igxToggle` directive.
      - Make sure to import `BrowserAnimationsModule` inside your application module as `igxToggle` uses animations for state transition.
    - `state` input
        - filtering expressions and sorting expressions provided
    - Removed `onCellSelection` and `onRowSelection` event emitters, `onSelection` added instead.
    - Removed `onBeforeProcess` event emitter.
    - Removed `onMovingDone` event emitter.
    - Removed methods `focusCell` and `focusRow`.
    - Renamed method `filterData` to `filter`.
    - New methods `filterGlobal` and `clearFilter`.
    - New method `clearSort`.
    - Renamed method `sortColumn` to `sort`.
    - New Input `sortingIgnoreCase` - Ignore capitalization of words.
- `igx-navigation-drawer` changes
    - `NavigationDrawer` renamed to `IgxNavigationDrawerComponent`
    - `NavigationDrawerModule` renamed to `IgxNavigationDrawerModule`
    - `IgxNavigationDirectives` renamed to `IgxNavigationModule`
    - `NavigationService` renamed to `IgxNavigationService`
    - `NavigationToggle` renamed to `IgxNavigationToggleDirective`
    - `NavigationClose` renamed to `IgxNavigationCloseDirective`
    - Content selector `ig-drawer-content` replaced with `<ng-template igxDrawer>`
    - Content selector `ig-drawer-mini-content` replaced with `<ng-template igxDrawerMini>`
    - CSS class `ig-nav-drawer-overlay` renamed to `igx-nav-drawer__overlay`
    - CSS class `ig-nav-drawer` renamed to `igx-nav-drawer`
- `igxInput` changes
    - CSS class `ig-form-group` to `igx-form-group`
- `igxBadge` changes
    - From now on, the Badge position is set by css class, which specifies an absolute position as well as top/bottom/left/right properties. The Badge position input should not be used.
- `igx-avatar` changes
    - [Initials type avatar is using SVG element from now on](https://github.com/IgniteUI/igniteui-angular/issues/136)
- `igx-calendar` changes
    - `formatViews` - Controls whether the date parts in the different calendar views should be formatted according to the provided `locale` and `formatOptions`.
    - `templating` - The **igxCalendar** supports now templating of its header and subheader parts.
    - `vertical` input - Controls the layout of the calendar component. When vertical is set to `true` the calendar header will be rendered to the side of the calendar body.

- `igx-nav-bar` changes
    -   Currently `isActionButtonVisible` resolves to `false` if actionButtonIcon is not defined.
- `igx-tab-bar` changes
    - custom content can be added for tabs

    ```html
    <igx-bottom-nav>
        <igx-tab-panel>
            <ng-template igxTab>
                <igx-avatar initials="T1">
                </igx-avatar>
            </ng-template>
            <h1>Tab 1 Content</h1>
        </igx-tab-panel>
    </igx-bottom-nav>
    ```

- `igx-scroll` component deleted
    - `igx-scroll` component is not available anymore due newly implemented `igxForOf` directive.

- [`igx-list` changes](https://github.com/IgniteUI/igniteui-angular/issues/528)
    - `igxEmptyList` directive added
        The list no longer has `emptyListImage`, `emptyListMessage`, `emptyListButtonText`, `emptyListButtonClick` and `hasNoItemsTemplate` members.
        Instead of them, the `igxEmptyListTemplateDirective` can be used for templating the list when it is empty (or use the default empty template).
        ```html
        <igx-list>
            <ng-template igxEmptyList>
                <p>My custom empty list template</p>
            </ng-template>
        </igx-list>
        ```
    - `onItemClicked` event emitter added
        ```html
        <igx-list (onItemClicked)="itemClicked()">
            <igx-list-item>Item 1</igx-list-item>
            <igx-list-item>Item 2</igx-list-item>
            <igx-list-item>Item 3</igx-list-item>
        </igx-list>
        ```
    - Removed `emptyListImage` property from `IgxListComponent`.
    - Removed `emptyListMessage` property from `IgxListComponent`.
    - Removed `emptyListButtonText` property from `IgxListComponent`.
    - Removed `emptyListButtonClick` event emitter from `IgxListComponent`.
    - Removed `hasNoItemsTemplate` property from `IgxListComponent`.
    - Removed `options` property from `IgxListItemComponent`.
    - Removed `left` property from `IgxListItemComponent`.
    - Removed `href` property from `IgxListItemComponent`.
    - New `emptyListTemplate` input for `IgxListComponent`.
    - New `onItemClicked` event emitter for `IgxListComponent`.
    - New `role` property for `IgxListComponent`.
    - New `innerStyle` property for `IgxListComponent`.
    - New `role` property for `IgxListItemComponent`.
    - New `element` property for `IgxListItemComponent`.
    - New `list` property for `IgxListItemComponent`.
    - New `headerStyle` property for `IgxListItemComponent`.
    - New `innerStyle` property for `IgxListItemComponent`.

- [Renaming and restructuring directives and components](https://github.com/IgniteUI/igniteui-angular/issues/536) based on the [General Angular Naming Guidelines](https://angular.io/guide/styleguide#naming):
    - `IgxAvatar` renamed to `IgxAvatarComponent`
    - `IgxBadge` renamed to `IgxBadgeComponent`
    - `IgxButton` renamed to `IgxButtonDirective`
    - `IgxButtonGroup` renamed to `IgxButtonGroupComponent`
    - `IgxCardHeader` renamed to `IgxCardHeaderDirective`
    - `IgxCardContent` renamed to `IgxCardContentDirective`
    - `IgxCardActions` renamed to `IgxCardActionsDirective`
    - `IgxCardFooter` renamed to `IgxCardFooterDirective`
    - `IgxCarousel` renamed to `IgxCarouselComponent`
    - `IgxInput` renamed to `IgxInputModule`
    - `IgxInputClass` renamed to `IgxInputDirective`
    - `IgxCheckbox` renamed to `IgxCheckboxComponent`
    - `IgxLabel` renamed to `IgxLabelDirective`
    - `IgxIcon` renamed to `IgxIconComponent`
    - `IgxList` renamed to `IgxListComponent`
    - `IgxListItem` renamed to `IgxListItemComponent`
    - `IgxSlide` renamed to `IgxSlideComponent`
    - `IgxDialog` renamed to `IgxDialogComponent`
    - `IgxLayout` renamed to `IgxLayoutModule`
    - `IgxNavbar` renamed to `IgxNavbarComponent`
    - `IgxCircularProgressBar` renamed to `IgxCircularProgressBarComponent`
    - `IgxLinearProgressBar ` renamed to `IgxLinearProgressBarComponent`
    - `IgxRadio` renamed to `IgxRadioComponent`
    - `IgxSlider` renamed to `IgxSliderComponent`
    - `IgxSnackbar` renamed to `IgxSnackbarComponent`
    - `IgxSwitch ` renamed to `IgxSwitchComponent`
    - `IgxTabBar` renamed to `IgxBottomNavComponent`
    - `IgxTabPanel` renamed to `IgxTabPanelComponent`
    - `IgxTab` renamed to `IgxTabComponent`
    - `IgxToast` renamed to `IgxToastComponent`
    - `IgxLabelDirective` moved inside `../directives/label/` folder
    - `IgxInputDirective` moved inside `../directives/input/` folder
    - `IgxButtonDirective` moved inside `../directives/button/` folder
    - `IgxLayoutDirective` moved inside `../directives/layout/` folder
    - `IgxFilterDirective` moved inside `../directives/filter/` folder
    - `IgxDraggableDirective` moved inside `../directives/dragdrop/` folder
    - `IgxRippleDirective` moved inside `../directives/ripple/` folder
    - Folder `"./navigation/nav-service"` renamed to `"./navigation/nav.service"`
<|MERGE_RESOLUTION|>--- conflicted
+++ resolved
@@ -17,20 +17,17 @@
     - **Behavioral Change** - Pinning columns is no longer automatically prevented when the pinning area would exceed the size of the grid.
 
 ### New Features
-<<<<<<< HEAD
-- `IgxGrid`, `IgxTreeGrid`, `IgxHierarchicalGrid`
+- `IgxGrid`, `IgxTreeGrid`, `IgxHierarchicalGrid`:
     - `sortStrategy` input is added, which can be used to set a global sorting strategy for the entire grid.
         (**NOTE**: The grid's `sortStrategy` is of different type compared to the column's `sortStrategy`.)
     - `NoopSortingStrategy` is added, which can be used to disable the default sorting of the grid by assigning its instance to the grid's `sortStrategy` input. (Useful for remote sorting.)
     - `NoopFilteringStrategy` is added, which can be used to disable the default filtering of the grid by assigning its instance to the grid's `filterStrategy` input. (Useful for remote filtering.)
     - `sortingExpressionsChange` event emitter is added, which is fired whenever a change to the UI sorting has occurred (prior to performing the actual sorting).
     - `filteringExpressionsTreeChange` event emitter is added, which is fired whenever a change to the UI filtering has occurred (prior to performing the actual filtering).
-=======
 - `IgxOverlayService`:
     - `setOffset` method added. It repositions the content in the horizontal and vertical directions.
 - `IgxToggleDirective`:
     - `setOffset` method added. It repositions the content in the horizontal and vertical directions.
->>>>>>> 197313d8
 
 ## 8.2.6
 
