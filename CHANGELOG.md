--- conflicted
+++ resolved
@@ -29,21 +29,12 @@
     - `sortingExpressionsChange` event emitter is added, which is fired whenever a change to the sorting expressions has occurred (prior to performing the actual sorting).
     - `filteringExpressionsTreeChange` event emitter is added, which is fired whenever a change to the filtering expressions has occurred (prior to performing the actual filtering).
     - `advancedFilteringExpressionsTreeChange` event emitter is added, which is fired whenever a change to the advanced filtering expressions has occurred (prior to performing the actual filtering).
-<<<<<<< HEAD
     - `collapsible` and `expanded` properties are added to the IgxColumnGroupComponent; `collapsible` property identifies that certain column group is collapsible; `expanded` identifies whether the group is expanded or collapsed initially;
     - `collapsibleChange` and `expandedChange` events are added to the IgxColumnGroupComponent which are emited whenever `collapsible` and `expanded` properties are changed accordingly;
     - `visibleWhenCollapsed` property has been added to the IgxColumnComponent; Allows you to set whether the column stay visible when its parrent is collapsed.
     - `visibleWhenCollapsedChange` events is added to the IgxColumnComponent which are emited whenever `visibleWhenCollapsed`  property is changed;
     - `collapsibleIndicatorTemplate` property is introduced to IgxColumnGroupComponent, which allows you to set a custom template for the expand collapse indicator;
     - `igxCollapsibleIndicator` directive has been introduced, which allows you to set a custom template for the expand collapse indicator;
-- `IgxGridExcelStyleFilteringComponent` and `IgxAdvancedFilteringDialogComponent` can now be hosted outside of the grid in order to provide the same experience as the built-in filtering UI.
-- `IgxOverlayService`:
-    - `setOffset` method added. It offsets the content along the corresponding axis by the provided amount.
-- `IgxToggleDirective`:
-    - `setOffset` method added. It offsets the content along the corresponding axis by the provided amount.
-- `IgxRowDragGhost` directive is added. It allows providing a custom template for the drag ghost when dragging a row.
-```html
-=======
     - `IgxGridExcelStyleFilteringComponent` and `IgxAdvancedFilteringDialogComponent` can now be hosted outside of the grid in order to provide the same experience as the built-in filtering UI.
     - `IgxOverlayService`:
         - `setOffset` method added. It offsets the content along the corresponding axis by the provided amount.
@@ -51,7 +42,6 @@
         - `setOffset` method added. It offsets the content along the corresponding axis by the provided amount.
     - `IgxRowDragGhost` directive is added. It allows providing a custom template for the drag ghost when dragging a row.
     ```html
->>>>>>> 74dbab43
     <igx-grid #grid1 [data]="remote | async" primaryKey="ProductID"
         [rowDraggable]="true">
         <igx-column field="ProductName"></igx-column>
