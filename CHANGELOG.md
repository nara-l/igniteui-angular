# Ignite UI for Angular Change Log

All notable changes for each version of this project will be documented in this file.

## 6.2.0
- `igx-datePicker` selector is deprecated. Use `igx-date-picker` selector instead.
- `igxOverlay`: `OverlaySettings` now also accepts an optional `outlet` to specify the container where the overlay should be attached.
- `igxToggleAction` new `outlet` input controls the target overlay element should be attached. Provides a shortcut for `overlaySettings.outlet`.
- `IgxOverlayOutlet` directive introduced to mark an element as an `igxOverlay` outlet container. [ReadMe](https://github.com/IgniteUI/igniteui-angular/blob/master/projects/igniteui-angular/src/lib/directives/toggle/README.md)
- `igxButtonGroup`
    - Added the ability to define buttons directly in the template
- `igx-time-picker`:
    - `igxTimePickerTemplate` - new directive which should be applied on the child `<ng-template>` element when `IgxTimePickerComponent`'s input group is retemplated. 
- `igx-datePicker`:
    - `igxDatePickerTemplate` - new directive which should be applied on the child `<ng-template>` element when `IgxDatePickerComponent`'s input group is retemplated.
    - Introduced `disabledDates`. This property is exposed from the `igx-calendar` component.
    - Introduced `specialDates`. This property is exposed from the `igx-calendar` component.
- `IgxTextHighlightDirective`: The `highlight` method now has a new optional parameter called `exactMatch` (defaults to false).
    - If its value is false, all occurrences of the search text will be highlighted in the group's value.
    - If its value is true, the entire group's value should equals the search text in order to be highlighted (caseSensitive argument is respected as well).
- `IgxGrid`: The `findNext` and `findPrev` methods now have a new optional parameter called `exactMatch` (defaults to false).
    - If its value is false, all occurrences of the search text will be highlighted in the grid's cells.
    - If its value is true, the entire value of each cell should equals the search text in order to be highlighted (caseSensitive argument is respected as well).
- `IgxChip`
    - Introduced event argument types to all `EventEmitter` `@Output`s.
    - **Breaking change** `onSelection`'s EventEmitter interface property `nextStatus` is renamed to `selected`.
- `IgxChipArea`
    - Introduced event argument types to all `EventEmitter` `@Output`s.
- `IgxDropDown`
    - Added `value` input to `IgxDropDownItemComponent` definition. The property allows data to be bound to a drop-down item so it can more easily be retrieved (e.g. on selection)
- `IgxCombo`
    - Added the following directives for `TemplateRef` assignment for combo templates (item, footer, etc.):
        - Added `IgxComboItemDirective`. Use `[igxComboItem]` in markup to assing a TemplateRef to `combo.itemTemplate`.
        - Added `IgxComboHeaderDirective`. Use `[igxComboHeader]` in markup to assing a TemplateRef to `combo.headerTemplate`.
        - Added `IgxComboFooterDirective`. Use `[igxComboFooter]` in markup to assing a TemplateRef to `combo.footerTemplate`.
        - Added `IgxComboEmptyDirective`. Use `[igxComboEmpty]` in markup to assing a TemplateRef to `combo.emptyTemplate`.
        - Added `IgxComboAddItemirective`. Use `[igxComboAddItem]` in markup to assing a TemplateRef to `combo.addItemTemplate`.
        - Added `IgxComboHeaderItemDirective`. Use `[igxComboHeaderItem]` in markup to assing a TemplateRef to `combo.headerItemTemplate`.
    - **Breaking change** Assigning templates with the following template ref variables is now deprecated in favor of the new directives:
            `#itemTemplate`, `#headerTemplate`, `#footerTemplate`, `#emptyTemplate`, `#addItemTemplate`, `#headerItemTemplate`.
- `IgxDropDown`
    - **Breaking change** `allowItemsFocus` default value is changed to `false`.
- `igx-calendar`:
    - Introduced `disabledDates` property which allows a user to disable dates based on various rules: before or after a date, weekends, workdays, specific dates and ranges. The disabled dates cannot be selected and have a distinguishable style.
    - Introduced `specialDates` property which allows a user to mark dates as special. They can be set by using various rules. Their style is distinguishable.
<<<<<<< HEAD
   
=======

>>>>>>> ed6b3d6e
## 6.1.3
- **General**
    - Added ES7 polyfill for Object for IE. This should be added to the polyfills in order for the igxGrid to render under IE.
        ```
        import 'core-js/es7/object';
        ```
- `igxTabs`
    - `selectedIndex` property has an `@Input` setter and can be set both in markup and in code behind.
- `igxDropDownItem`
    - `isSelected` has a public setter and is now an `@Input` property that can be used for template binding.
- `igxGrid`
    - **Breaking change** `applyNumberCSSClass` and `columnType` getters are removed.
    - `isUnary` property added to IFilteringOperation
    - `igxColumn`
        - The footerTemplate property is removed.
    - `igxColumnGroup`
        - The footerTemplate property is removed.
    - exposed `autosize()` method on `IgxColumnComponent`. It allows the user to programatically change the size of a column according to it's largest visible cell.
    - Initializing an `igxGrid` component without setting height, inside a container without height defined, now causes the grid to render 10 records from the data view or all of the records if there are fewer than 10 available.
- `igxCombo`
    - **Breaking change** igxCombo default `width` is set to 100%
    - **Breaking change** `itemsMaxWidth` is renamed to `itemsWidth`
- `igxLinearBar` and `igxCircularBar`
    - exposed `step` input which determines the update step of the progress indicator. By default it is one percent of the maximum value.
    - `IgxCircularBar` `text` input property exposed to set the text to be displayed inside the circular bar.
## 6.1.2
- `igxCombo` improvements
    - Remote Data Binding fixes - selection preserving and keyboard navigation.

    For more detailed information see the [official igxCombo documentation](https://www.infragistics.com/products/ignite-ui-angular/angular/components/combo.html).

**General**
- Added `jsZip` as a Dependency.
## 6.1.1
- `igxTimePicker` changes
    - `onClose` event added.

## 6.1.0
- `igxOverlay` service added. **igxOverlayService** allows you to show any component above all elements in page. For more detailed information see the [official documentation](https://www.infragistics.com/products/ignite-ui-angular/angular/components/overlay_main.html)
- Added **igxRadioGroup** directive. It allows better control over its child `igxRadio` components and support template-driven and reactive forms.
- Added `column moving` feature to `igxGrid`, enabled on a per-column level. **Column moving** allows you to reorder the `igxGrid` columns via standard drag/drop mouse or touch gestures.
    For more detailed information see the [official documentation](https://www.infragistics.com/products/ignite-ui-angular/angular/components/grid_column_moving.html).
- `igx-tab-bar` selector removed from `IgxBottomNavComponent`.
- `igxGrid` filtering operands
- `igxGrid`
    - **Breaking change** `filter_multiple` method is removed. `filter` method and `filteringExpressionsTree` property could be used instead.
    - **Breaking change** `filter` method has new signature. It now accepts the following parameters:
        - `name` - the name of the column to be filtered.
        - `value` - the value to be used for filtering.
        - `conditionOrExpressionTree` - (optional) this parameter accepts object of type `IFilteringOperation` or `IFilteringExpressionsTree`. If only a simple filtering is required a filtering operation could be passes (see bellow for more info). In case of advanced filtering an expressions tree containing complex filtering logic could be passed.
        - `ignoreCase` - (optional) - whether the filtering would be case sensitive or not.
    - **Breaking change** `onFilteringDone` event now have only one parameter - `IFilteringExpressionsTree` which contains the filtering state of the filtered column.
    - `filter_global` method clears all existing filters and applies the new filtering condition to all grid's columns.
    - filtering operands:
        - **Breaking change** `IFilteringExpression` condition property is no longer a direct reference to a filtering condition method, instead it's a reference to an `IFilteringOperation`
        - 5 filtering operand classes are now exposed
            - `IgxFilteringOperand` is a base filtering operand, which can be inherited when defining custom filtering conditions
            - `IgxBooleanFilteringOperand` defines all default filtering conditions for `boolean` types
            - `IgxNumberFilteringOperand` defines all default filtering conditions for `numeric` types
            - `IgxStringFilteringOperand` defines all default filtering conditions for `string` types
            - `IgxDateFilteringOperand` defines all default filtering conditions for `Date` types
        - `IgxColumnComponent` now exposes a `filters` property, which takes an `IgxFilteringOperand` class reference
            - Custom filters can now be provided to grid columns by populating the `operations` property of the `IgxFilteringOperand` with operations of `IFilteringOperation` type
```
export class IgxCustomFilteringOperand extends IgxFilteringOperand {
    // Making the implementation singleton
    private static _instance: IgxCustomFilteringOperand = null;

    protected constructor() {
        super();
        this.operations = [{
            name: 'custom',
            logic: (target: string) => {
                return target === 'My custom filter';
            }
        }].concat(this.operations); // Keep the empty and notEmpty conditions from base
    }

    // singleton
    // Must implement this method, because the IgxColumnComponent expects it
    public static instance(): IgxCustomFilteringOperand {
        return this._instance || (this._instance = new this());
    }
}
```

- `igxGrid` now supports grouping of columns enabling users to create criteria for organizing data records. To explore the functionality start off by setting some columns as `groupable`:
    ```html
    <igx-grid [data]="data">
        <igx-column [field]="'ProductName'"></igx-column>
        <igx-column [field]="'ReleaseDate'" [groupable]="true"></igx-column>
    </igx-grid>
    ```
   For more information, please head over to `igxGrid`'s [ReadMe](https://github.com/IgniteUI/igniteui-angular/blob/master/src/grid/README.md) or the [official documentation](https://www.infragistics.com/products/ignite-ui-angular/angular/components/grid_groupby.html).

- `igxGrid` now supports multi-column headers allowing you to have multiple levels of columns in the header area of the grid.
    For more information, head over to [official documentation](https://www.infragistics.com/products/ignite-ui-angular/angular/components/grid_multi_column_headers.html)
- `igxGrid` theme now has support for alternating grid row background and text colors.
- `igxGrid` now has a toolbar (shown using the `showToolbar` property) which contains the following features:
  - title (specified using the `toolbarTitle` property)
  - column hiding feature (enabled using the `columnHiding` property)
  - column pinning feature (enabled using the `columnPinning` property)
  - export to excel (enabled using the `exportExcel` property)
  - export to CSV (enabled using the `exportCsv` property)
- `igxColumn` changes:
    - **Breaking change** filteringExpressions property is removed.
- `igxGrid` API is updated
    - **Breaking change** deleteRow(rowSelector: any) method will delete the specified row only if the primary key is defined. The method accept rowSelector as a parameter,  which is the rowID.
    - **Breaking change** updateRow(value: any, rowSelector: any) method will update the specified row only if the primary key is defined. The method accept value and rowSelector as a parameter, which is the rowID.
    - **Breaking change** updateCell(value: any, rowSelector: any, column: string) method will update the specified cell only if the primary key is defined. The method accept  value, rowSelector,which is the rowID and column name.
    - getCellByKey(rowSelector: any, columnField: string) method is added to grid's API. This method retuns a cell or undefined only if primary key is defined and search for the specified cell by the rowID and column name.
    - getCellByColumn(rowIndex: number, columnField: string) method is updated. This method returns a cell or undefined by using rowIndex and column name.
- `IgxGridRow` API is updated:
    - update(value: any) method is added. The method takes as a parameter the new value, which is to be set to the specidied row.
    - delete() method is added. The method removes the specified row from the grid's data source.

- `igxCell` default editing template is changed according column data type. For more information you can read the [specification](https://github.com/IgniteUI/igniteui-angular/wiki/Cell-Editing) or the [official documentation](https://www.infragistics.com/products/ignite-ui-angular/angular/components/grid_editing.html)
- `igxCombo` component added

    ```html
    <igx-combo #combo [data]="towns" [displayKey]="'townName'" [valueKey]="'postCode'" [groupKey]="'province'"
        [allowCustomValues]="true" placeholder="Town(s)" searchPlaceholder="Search town..."></igx-combo>
    ```

    igxCombo features:

        - Data Binding
        - Value Binding
        - Virtualized list
        - Multiple Selection
        - Filtering
        - Grouping
        - Custom values
        - Templates
        - Integration with Template Driven and Reactive Forms
        - Keyboard Navigation
        - Accessibility compliance

    For more detailed information see the [official igxCombo documentation](https://www.infragistics.com/products/ignite-ui-angular/angular/components/combo.html).
- `igxDropdown` component added

    ```html
    <igx-drop-down igxDropDownItemNavigation (onSelection)="onSelection($event)" (onOpening)="onOpening($event)">
        <igx-drop-down-item *ngFor="let item of items" disabled={{item.disabled}} isHeader={{item.header}}>
                {{ item.field }}
        </igx-drop-down-item>
    </igx-drop-down>
    ```

    **igxDropDown** displays a scrollable list of items which may be visually grouped and supports selection of a single item. Clicking or tapping an item selects it and closes the Drop Down.

    A walkthrough of how to get started can be found [here](https://www.infragistics.com/products/ignite-ui-angular/angular/components/drop_down.html)

    igxDropdown features:

        - Single Selection
        - Grouping
        - Keyboard Navigation
        - Accessibility compliance

- `igxChip` and `igxChipsArea` components added

    ```html
    <igx-chips-area>
        <igx-chip *ngFor="let chip of chipList" [id]="chip.id">
            <label igxLabel>{{chip.text}}</label>
        </igx-chip>
    </igx-chips-area>
    ```

    For more detailed information see the [official igxChip documentation](https://www.infragistics.com/products/ignite-ui-angular/angular/components/chip.html).

- `igxToggle` changes
    - `onOpening` event added.
    - `onClosing` event added.
- `igxToggleAction` new `overlaySettings` input controls how applicable targets display content. Provides defaults with positioning based on the host element. The `closeOnOutsideClick` input is deprecated in favor of the new settings and will be removed in the future.

- `igxList` now supports a 'loading' template which is shown when the list is empty and its new `isLoading` property is set to `true`. You can redefine the default loading template by adding an `ng-template` with the `igxDataLoading` directive:

    ```html
    <igx-list [isLoading]="true">
        <ng-template igxDataLoading>
            <p>Please wait, data is loading...</p>
        </ng-template>
    </igx-list>
    ```

- **Breaking changes**:
    - Removed submodule imports. All imports are now resolved from the top level `igniteui-angular` package.
    - `igxGrid` changes:
        - sort API now accepts params of type `ISortingExpression` or `Array<ISortingExpression>`.
    - `igxToggle` changes
        - `collapsed` now read-only, markup input is removed.
        - `onOpen` event renamed to `onOpened`.
        - `onClose` event renamed to `onClosed`.
        - `open` method does not accept fireEvents optional boolean parameter. Now it accepts only overlaySettings optional parameter of type `OverlaySettings`.
        - `close` method does not accept fireEvents optional boolean parameter.
        - `toggle` method does not accept fireEvents optional boolean parameter. Now it accepts only overlaySettings optional parameter of type `OverlaySettings`.
    - `igxDialog` changes
        - `open` method does not accept fireEvents boolean parameter. Now it accepts only overlaySettings optional parameter of type `OverlaySettings`.
- **Breaking change** All properties that were named `isDisabled` have been renamed to `disabled` in order to acheive consistency across our component suite. This affects: date-picker, input directive, input-group, dropdown-item, tabbar and time-picker.
- The **deprecated** `igxForRemote` input for the `igxFor` directive is now removed. Setting the required `totalItemCount` property after receiving the first data chunk is enough to trigger the required functionality.

## 6.0.4
- **igxRadioGroup** directive introduced. It allows better control over its child `igxRadio` components and support template-driven and reactive forms.
- Fixed ReactiveForms validations support for IgxInputGroup. Related [issue](https://github.com/IgniteUI/igniteui-angular/issues/1144).

## 6.0.3
- **igxGrid** exposing the `filteredSortedData` method publicly - returns the grid data with current filtering and sorting applied.

## 6.0.2
- **igxGrid** Improve scrolling on mac [#1563](https://github.com/IgniteUI/igniteui-angular/pull/1563)
- The `ng update igniteui-angular` migration schematics now also update the theme import path in SASS files. [#1582](https://github.com/IgniteUI/igniteui-angular/issues/1582)

## 6.0.1
- Introduced migration schematics to integrate with the Angular CLI update command. You can now run

  `ng update igniteui-angular`

  in existing projects to both update the package and apply any migrations needed to your project. Make sure to commit project state before proceeding.
  Currently these cover converting submodule imports as well as the deprecation of `igxForRemote` and rename of `igx-tab-bar` to `igx-bottom-nav` from 6.0.0.
- **Breaking changes**:
    - Removed submodule imports. All imports are now resolved from the top level `igniteui-angular` package. You can use `ng update igniteui-angular` when updating to automatically convert existing submodule imports in the project.
    - Summary functions for each IgxSummaryOperand class has been made `static`. So now you can use them in the following way:
    ```typescript
    import { IgxNumberSummaryOperand, IgxSummaryOperand } from "igniteui-angular";
    class CustomSummary extends IgxSummaryOperand {
    constructor() {
      super();
    }
    public operate(data?: any[]) {
      const result = super.operate(data);
      result.push({
        key: "Min",
        label: "Min",
        summaryResult: IgxNumberSummaryOperand.min(data)
      });
      return result;
    }
  }
    ```


## 6.0.0
- Theming - You can now use css variables to style the component instances you include in your project.
- Added `onDoubleClick` output to `igxGrid` to emit the double clicked cell.
- Added `findNext`, `findPrev` and `clearSearch` methods to the IgxGridComponent which allow easy search of the grid data, even when the grid is virtualized.
- Added `IgxTextHighlightDirective` which highlights parts of a DOM element and keeps and updates "active" highlight.
- Added `All` option to the filter UI select for boolean columns
- Update to Angular 6

## 5.3.1
- igx-dialog changes
    - Dialog title as well as dialog actions (buttons) can be customized. For more information navigate to the [ReadMe](https://github.com/IgniteUI/igniteui-angular/blob/master/src/dialog/README.md).
- Filtering a boolean column by `false` condition will return only the real `false` values, excluding `null` and `undefined`. Filtering by `Null` will return the `null` values and filtering by `Empty` will return the `undefined`.
- The `Filter` button in the filtering UI is replaced with a `Close` button that is always active and closes the UI.
- Filtering UI input displays a `X` icon that clears the input.

## 5.3.0
- Added `rowSelectable` property to `igxGrid`
    - Setting `rowSelectable` to `true` enables multiple row selection for the `igx-grid` component. Adds a checkbox column that allows (de)selection of one, multiple or all (via header checkbox) rows.
    - For more information about the `rowSelectable` property and working with grid row, please read the `igxGrid`'s [ReadMe](https://github.com/IgniteUI/igniteui-angular/blob/master/src/grid/README.md) about selection or see the [official documentation](https://www.infragistics.com/products/ignite-ui-angular/angular/components/grid-selection.html)
- Added `onContextMenu` output to `igxGrid` to emit the clicked cell.
- `igx-datePicker`: Added `onClose` event.
- `igxTextSelection` directive added
    - `igxTextSelection` directive allows you to select the whole text range for every element with text content it is applied.
- `igxFocus` directive added
    - `igxFocus` directive allows you to force focus for every element it is applied.
- `igx-time-picker` component added
    - `igx-time-picker` allows user to select time, from a dialog with spinners, which is presented into input field.
    - For more information navigate to the [ReadMe](https://github.com/IgniteUI/igniteui-angular/blob/master/src/time-piker/README.md).
- `igx-tab-bar` changes
    - **Breaking changes**: `IgxTabBarComponent` is renamed to `IgxBottomNavComponent` and `IgxTabBarModule` is renamed to `IgxBottomNavModule`.
    - `igx-tab-bar` selector is deprecated. Use `igx-bottom-nav` selector instead.
- `igx-tabs` component added
    - `igx-tabs` allows users to switch between different views. The `igx-tabs` component places the tabs headers at the top and allows scrolling when there are multiple tab items outside the visible area. Tabs are ordered in a single row above their associated content.
    - For more information navigate to [ReadMe](https://github.com/IgniteUI/igniteui-angular/blob/master/src/tabs/README.md).
- Added column pinning in the list of features available for `igxGrid`. Pinning is available though the API. Try the following:
   ```typescript
   const column = this.grid.getColumnByName(name);
   column.pin();
   ```
   For more information, please head over to `igxGrid`'s [ReadMe](https://github.com/IgniteUI/igniteui-angular/blob/master/src/grid/README.md) or the [official documentation](https://www.infragistics.com/products/ignite-ui-angular/angular/components/grid_column_pinning.html).
- Added `summaries` feature to `igxGrid`, enabled on a per-column level. **Grid summaries** gives you a predefined set of default summaries, depending on the type of data in the column.
    For more detailed information read `igxGrid`'s [ReadMe](https://github.com/IgniteUI/igniteui-angular/blob/master/src/grid/README.md) or see the [official documentation](https://www.infragistics.com/products/ignite-ui-angular/angular/components/grid_summaries.html).
- Added `columnWidth` option to `igxGrid`. The option sets the default width that will be applied to columns that have no explicit width set. For more detailed information read `igxGrid`'s [ReadMe](https://github.com/IgniteUI/igniteui-angular/blob/master/src/grid/README.md)
- Added API to `igxGrid` that allows for vertical remote virtualization. For guidance on how to implement such in your application, please refer to the [official documentation](https://www.infragistics.com/products/ignite-ui-angular/angular/components/grid_virtualization.html)
- Added smooth scrolling for the `igxForOf` directive making the scrolling experience both vertically and horizontally much more natural and similar to a native scroll.
- Added `onCellClick` event.
- `igxForOf` now requires that its parent container's `overflow` is set to `hidden` and `position` to `relative`. It is recommended that its height is set as well so that the display container of the virtualized content can be positioned with an offset inside without visually affecting other elements on the page.
    ```html
    <div style='position: relative; height: 500px; overflow: hidden'>
        <ng-template igxFor let-item [igxForOf]="data" #virtDirVertical
                [igxForScrollOrientation]="'vertical'"
                [igxForContainerSize]='"500px"'
                [igxForItemSize]='"50px"'
                let-rowIndex="index">
                <div style='height:50px;'>{{rowIndex}} : {{item.text}}</div>
        </ng-template>
    </div>
    ```
- Removed the `dirty` local template variable previously exposed by the `igxFor` directive.
- The `igxForRemote` input for the `igxFor` directive is now **deprecated**. Setting the required `totalItemCount` property after receiving the first data chunk is enough to trigger the required functionality.
- the `igx-icon` component can now work with both glyph and ligature-based icon font sets. We've also included a brand new Icon Service, which helps you create aliases for the icon fonts you've included in your project. The service also allows you to define the default icon set used throughout your app.
- Added the option to conditionally disable the `igx-ripple` directive through the `igxRippleDisabled` property.
- Updated styling and interaction animations of the `igx-checkbox`, `igx-switch`, and `igx-radio` components.
- Added `indeterminate` property and styling to the `igx-checkbox` component.
- Added `required` property to the `igx-checkbox`, `igx-radio`, and `igx-switch` components.
- Added `igx-ripple` effect to the `igx-checkbox`, `igx-switch`, and `igx-radio` components. The effect can be disabled through the `disableRipple` property.
- Added the ability to specify the label location in the `igx-checkbox`, `igx-switch`, and `igx-radio` components through the `labelPosition` property. It can either be `before` or `after`.
- You can now use any element as label on the `igx-checkbox`, `igx-switch`, and `igx-radio` components via the aria-labelledby property.
- You can now have invisible label on the `igx-checkbox`, `igx-switch`, and `igx-radio` components via the aria-label property.
- Added the ability to toggle the `igx-checkbox` and `igx-switch` checked state programmatically via `toggle` method on the component instance.
- Added the ability to select an `igx-radio` programmatically via `select` method on the component instance.
- Fixed a bug on the `igx-checkbox` and `igx-radio` components where the click event was being triggered twice on click.
- Fixed a bug where the `igx-checkbox`, `igx-switch`, and `igx-radio` change event was not being triggered on label click.
- `igxМask` directive added
    - `igxМask` provide means for controlling user input and formatting the visible value based on a configurable mask rules. For more detailed information see [`igxMask README file`](https://github.com/IgniteUI/igniteui-angular/blob/master/src/directives/mask/README.md)
- `igxInputGroup` component added - used as a container for the `igxLabel`, `igxInput`, `igxPrefix`, `igxSuffix` and `igxHint` directives.
- `igxPrefix` directive added - used for input prefixes.
- `igxSuffix` directive added - used for input suffixes.
- `igxHint` directive added - used for input hints.
- `igxInput` directive breaking changes:
    - the directive should be wrapped by `igxInputGroup` component
    - `IgxInputGroupModule` should be imported instead of `IgxInputModule`
- `igxExcelExportService` and `igxCSVExportService` added. They add export capabilities to the `igxGrid`. For more information, please visit the [igxExcelExportService specification](https://github.com/IgniteUI/igniteui-angular/wiki/IgxExcelExporterService-Specification) and the [igxCSVExportService specification](https://github.com/IgniteUI/igniteui-angular/wiki/CSV-Exporter-Service-Specification).
- **General**
    - Added event argument types to all `EventEmitter` `@Output`s. #798 #740
    - Reviewed and added missing argument types to the following `EventEmitter`s
        - The `igxGrid` `onEditDone` now exposes arguments of type `IGridEditEventArgs`. The arguments expose `row` and `cell` objects where if the editing is performed on a cell, the edited `cell` and the `row` the cell belongs to are exposed. If row editing is performed, the `cell` object is null. In addition the `currentValue` and `newValue` arguments are exposed. If you assign a value to the `newValue` in your handler, then the editing will conclude with the value you've supplied.
        - The `igxGrid` `onSelection` now correctly propagates the original `event` in the `IGridCellEventArgs`.
    - Added `jsZip` as a Peer Dependency.
- `primaryKey` attribute added to `igxGrid`
    - `primaryKey` allows for a property name from the data source to be specified. If specified, `primaryKey` can be used instead of `index` to indentify grid rows from the `igxGrid.rowList`. As such, `primaryKey` can be used for selecting rows for the following `igxGrid` methods - `deleteRow`, `updateRow`, `updateCell`, `getCellByColumn`, `getRowByKey`
    - `primaryKey` requires all of the data for the specified property name to have unique values in order to function as expected.
    - as it provides a unique identifier for each data member (and therefore row), `primaryKey` is best suited for addressing grid row entries. If DOM virtualization is in place for the grid data, the row `index` property can be reused (for instance, when filtering/sorting the data), whereas `primaryKey` remains unique. Ideally, when a persistent reference to a row has to be established, `primaryKey` should be used.
- **Theming**
    - Added a `utilities` module to the theming engine to allow for easier import of theming functions and mixins, such as igx-color, igx-palette, igx-elevation, etc. To import the utilities do ```@import '~igniteui-angular/core/styles/themes/utilities';```

## 5.2.1
- `hammerjs` and `@types/hammerjs` are removed from `peerDependencies` and were added as `dependencies`. So if you are using Igniteui-Angular version 5.2.1 or above it is enough to run `npm install igniteui-angular` in your project for getting started. For more detailed information see [`Ignite UI for Angular Getting Started`](https://www.infragistics.com/products/ignite-ui-angular/getting-started)
- `web-animations-js` is added as Peer Dependency.
- `Theming` bug fixes and improvements.
- Use the following command to generate `Ignite UI for Angular Themes` documentation - `npm run build:docs`. Navigate to `dist/docs/sass` and open `index.html` file.

## 5.2.0
- `igxForOf` directive added
    - `igxForOf` is now available as an alternative to `ngForOf` for templating large amounts of data. The `igxForOf` uses virtualization technology behind the scenes to optimize DOM rendering and memory consumption. Virtualization technology works similar to Paging by slicing the data into smaller chucks which are swapped from a container viewport while the user scrolls the data horizontally/vertically. The difference with the Paging is that virtualization mimics the natural behavior of the scrollbar.
- `igxToggle` and `igxToggleAction` directives added
    - `igxToggle` allows users to implement toggleable components/views (eg. dropdowns), while `igxToggleAction` can control the
      `igxToggle` directive. Refer to the official documentation for more information.
    - `igxToggle` requires `BrowserAnimationsModule` to be imported in your application.
- [`Ignite UI for Angular Theming`](https://www.infragistics.com/products/ignite-ui-angular/angular/components/themes.html) - comprehensive set of **Sass** functions and mixins will give the ability to easily style your entire application or only certain parts of it.
    - Previously bundled fonts, are now listed as external dependencies. You should supply both the [Material Icons](http://google.github.io/material-design-icons/) and [Titillium Web](https://fonts.google.com/selection?selection.family=Titillium+Web:300,400,600,700) fonts yourself by either hosting or using CDN.
- `igx-grid` changes
    - The component now uses the new `igxForOf` directive to virtualize its content both vertically and horizontally dramatically improving performance for applications displaying large amounts of data.
    - Data-bound Input property `filtering` changed to `filterable`:

    ```html
    <igx-grid [data]="data">
        <igx-column [field]="'ReleaseDate'" [header]="'ReleaseDate'"
            [filterable]="true" dataType="date">
        </igx-column>
    </igx-grid>
    ```

    - @HostBinding `min-width` added to `IgxGridCellComponent` and `IgxGridHeaderCell`
    - The IgxGridCellComponent no longer has a value setter, but instead has an `update` modifier.

    ```html
    <ng-template igxCell let-cell="cell">
        {{ cell.update("newValue") }}
    </ng-template>
    ```
    - Class `IgxGridFiltering` renamed to `IgxGridFilteringComponent `
    - The grid filtering UI dropdowns are now controlled by the `igxToggle` directive.
      - Make sure to import `BrowserAnimationsModule` inside your application module as `igxToggle` uses animations for state transition.
    - `state` input
        - filtering expressions and sorting expressions provided
    - Removed `onCellSelection` and `onRowSelection` event emitters, `onSelection` added instead.
    - Removed `onBeforeProcess` event emitter.
    - Removed `onMovingDone` event emitter.
    - Removed methods `focusCell` and `focusRow`.
    - Renamed method `filterData` to `filter`.
    - New methods `filterGlobal` and `clearFilter`.
    - New method `clearSort`.
    - Renamed method `sortColumn` to `sort`.
    - New Input `sortingIgnoreCase` - Ignore capitalization of words.
- `igx-navigation-drawer` changes
    - `NavigationDrawer` renamed to `IgxNavigationDrawerComponent`
    - `NavigationDrawerModule` renamed to `IgxNavigationDrawerModule`
    - `IgxNavigationDirectives` renamed to `IgxNavigationModule`
    - `NavigationService` renamed to `IgxNavigationService`
    - `NavigationToggle` renamed to `IgxNavigationToggleDirective`
    - `NavigationClose` renamed to `IgxNavigationCloseDirective`
    - Content selector `ig-drawer-content` replaced with `<ng-template igxDrawer>`
    - Content selector `ig-drawer-mini-content` replaced with `<ng-template igxDrawerMini>`
    - CSS class `ig-nav-drawer-overlay` renamed to `igx-nav-drawer__overlay`
    - CSS class `ig-nav-drawer` renamed to `igx-nav-drawer`
- `igxInput` changes
    - CSS class `ig-form-group` to `igx-form-group`
- `igxBadge` changes
    - From now on, the Badge position is set by css class, which specifies an absolute position as well as top/bottom/left/right properties. The Badge position input should not be used.
- `igx-avatar` changes
    - [Initials type avatar is using SVG element from now on](https://github.com/IgniteUI/igniteui-angular/issues/136)
- `igx-calendar` changes
    - `formatViews` - Controls whether the date parts in the different calendar views should be formatted according to the provided `locale` and `formatOptions`.
    - `templating` - The **igxCalendar** supports now templating of its header and subheader parts.
    - `vertical` input - Controls the layout of the calendar component. When vertical is set to `true` the calendar header will be rendered to the side of the calendar body.

- `igx-nav-bar` changes
    -   Currently `isActionButtonVisible` resolves to `false` if actionButtonIcon is not defined.
- `igx-tab-bar` changes
    - custom content can be added for tabs

    ```html
    <igx-bottom-nav>
        <igx-tab-panel>
            <ng-template igxTab>
                <igx-avatar initials="T1">
                </igx-avatar>
            </ng-template>
            <h1>Tab 1 Content</h1>
        </igx-tab-panel>
    </igx-bottom-nav>
    ```

- `igx-scroll` component deleted
    - `igx-scroll` component is not available anymore due newly implemented `igxForOf` directive.

- [`igx-list` changes](https://github.com/IgniteUI/igniteui-angular/issues/528)
    - `igxEmptyList` directive added
        The list no longer has `emptyListImage`, `emptyListMessage`, `emptyListButtonText`, `emptyListButtonClick` and `hasNoItemsTemplate` members.
        Instead of them, the `igxEmptyListTemplateDirective` can be used for templating the list when it is empty (or use the default empty template).
        ```html
        <igx-list>
            <ng-template igxEmptyList>
                <p>My custom empty list template</p>
            </ng-template>
        </igx-list>
        ```
    - `onItemClicked` event emitter added
        ```html
        <igx-list (onItemClicked)="itemClicked()">
            <igx-list-item>Item 1</igx-list-item>
            <igx-list-item>Item 2</igx-list-item>
            <igx-list-item>Item 3</igx-list-item>
        </igx-list>
        ```
    - Removed `emptyListImage` property from `IgxListComponent`.
    - Removed `emptyListMessage` property from `IgxListComponent`.
    - Removed `emptyListButtonText` property from `IgxListComponent`.
    - Removed `emptyListButtonClick` event emitter from `IgxListComponent`.
    - Removed `hasNoItemsTemplate` property from `IgxListComponent`.
    - Removed `options` property from `IgxListItemComponent`.
    - Removed `left` property from `IgxListItemComponent`.
    - Removed `href` property from `IgxListItemComponent`.
    - New `emptyListTemplate` input for `IgxListComponent`.
    - New `onItemClicked` event emitter for `IgxListComponent`.
    - New `role` property for `IgxListComponent`.
    - New `innerStyle` property for `IgxListComponent`.
    - New `role` property for `IgxListItemComponent`.
    - New `element` property for `IgxListItemComponent`.
    - New `list` property for `IgxListItemComponent`.
    - New `headerStyle` property for `IgxListItemComponent`.
    - New `innerStyle` property for `IgxListItemComponent`.

- [Renaming and restructuring directives and components](https://github.com/IgniteUI/igniteui-angular/issues/536) based on the [General Angular Naming Guidelines](https://angular.io/guide/styleguide#naming):
    - `IgxAvatar` renamed to `IgxAvatarComponent`
    - `IgxBadge` renamed to `IgxBadgeComponent`
    - `IgxButton` renamed to `IgxButtonDirective`
    - `IgxButtonGroup` renamed to `IgxButtonGroupComponent`
    - `IgxCardHeader` renamed to `IgxCardHeaderDirective`
    - `IgxCardContent` renamed to `IgxCardContentDirective`
    - `IgxCardActions` renamed to `IgxCardActionsDirective`
    - `IgxCardFooter` renamed to `IgxCardFooterDirective`
    - `IgxCarousel` renamed to `IgxCarouselComponent`
    - `IgxInput` renamed to `IgxInputModule`
    - `IgxInputClass` renamed to `IgxInputDirective`
    - `IgxCheckbox` renamed to `IgxCheckboxComponent`
    - `IgxLabel` renamed to `IgxLabelDirective`
    - `IgxIcon` renamed to `IgxIconComponent`
    - `IgxList` renamed to `IgxListComponent`
    - `IgxListItem` renamed to `IgxListItemComponent`
    - `IgxSlide` renamed to `IgxSlideComponent`
    - `IgxDialog` renamed to `IgxDialogComponent`
    - `IgxLayout` renamed to `IgxLayoutModule`
    - `IgxNavbar` renamed to `IgxNavbarComponent`
    - `IgxCircularProgressBar` renamed to `IgxCircularProgressBarComponent`
    - `IgxLinearProgressBar ` renamed to `IgxLinearProgressBarComponent`
    - `IgxRadio` renamed to `IgxRadioComponent`
    - `IgxSlider` renamed to `IgxSliderComponent`
    - `IgxSnackbar` renamed to `IgxSnackbarComponent`
    - `IgxSwitch ` renamed to `IgxSwitchComponent`
    - `IgxTabBar` renamed to `IgxBottomNavComponent`
    - `IgxTabPanel` renamed to `IgxTabPanelComponent`
    - `IgxTab` renamed to `IgxTabComponent`
    - `IgxToast` renamed to `IgxToastComponent`
    - `IgxLabelDirective` moved inside `../directives/label/` folder
    - `IgxInputDirective` moved inside `../directives/input/` folder
    - `IgxButtonDirective` moved inside `../directives/button/` folder
    - `IgxLayoutDirective` moved inside `../directives/layout/` folder
    - `IgxFilterDirective` moved inside `../directives/filter/` folder
    - `IgxDraggableDirective` moved inside `../directives/dragdrop/` folder
    - `IgxRippleDirective` moved inside `../directives/ripple/` folder
    - Folder `"./navigation/nav-service"` renamed to `"./navigation/nav.service"`
<|MERGE_RESOLUTION|>--- conflicted
+++ resolved
@@ -26,8 +26,6 @@
     - **Breaking change** `onSelection`'s EventEmitter interface property `nextStatus` is renamed to `selected`.
 - `IgxChipArea`
     - Introduced event argument types to all `EventEmitter` `@Output`s.
-- `IgxDropDown`
-    - Added `value` input to `IgxDropDownItemComponent` definition. The property allows data to be bound to a drop-down item so it can more easily be retrieved (e.g. on selection)
 - `IgxCombo`
     - Added the following directives for `TemplateRef` assignment for combo templates (item, footer, etc.):
         - Added `IgxComboItemDirective`. Use `[igxComboItem]` in markup to assing a TemplateRef to `combo.itemTemplate`.
@@ -40,14 +38,11 @@
             `#itemTemplate`, `#headerTemplate`, `#footerTemplate`, `#emptyTemplate`, `#addItemTemplate`, `#headerItemTemplate`.
 - `IgxDropDown`
     - **Breaking change** `allowItemsFocus` default value is changed to `false`.
+    - Added `value` input to `IgxDropDownItemComponent` definition. The property allows data to be bound to a drop-down item so it can more easily be retrieved (e.g. on selection)
 - `igx-calendar`:
     - Introduced `disabledDates` property which allows a user to disable dates based on various rules: before or after a date, weekends, workdays, specific dates and ranges. The disabled dates cannot be selected and have a distinguishable style.
     - Introduced `specialDates` property which allows a user to mark dates as special. They can be set by using various rules. Their style is distinguishable.
-<<<<<<< HEAD
-   
-=======
-
->>>>>>> ed6b3d6e
+
 ## 6.1.3
 - **General**
     - Added ES7 polyfill for Object for IE. This should be added to the polyfills in order for the igxGrid to render under IE.
