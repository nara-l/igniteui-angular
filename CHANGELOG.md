--- conflicted
+++ resolved
@@ -11,10 +11,8 @@
 - `IgxIconModule`:
     - **Breaking change** `igxIconService` is now provided in root (providedIn: 'root') and `IgxIconModule.forRoot()` method is deprecated.
     - **Breaking change** `glyphName` property of the `igxIconComponent` is deprecated.
-<<<<<<< HEAD
 - `IgxColumnComponent`:
     - **Breaking change** the `filters` input now expects `IgxFilteringOperand` instance, instead of class ref. This way custom `IgxFilteringOperands` no longer need to be singleton, with defined `instance` method.
-=======
 - `IgxMask`:
     - `placeholder` input property is added to allow developers to specify the placeholder attribute of the host input element that the `igxMask` is applied on;
     - `displayValuePipe` input property is provided that allows developers to additionally transform the value on blur;
@@ -49,7 +47,6 @@
 - fix(grid): mark grid for check inside NgZone when resizing ([#2792](https://github.com/IgniteUI/igniteui-angular/issues/2792)) ([#3277](https://github.com/IgniteUI/igniteui-angular/issues/3277))
 - IgxGridHeaderGroupComponent should have preset min width ([#3071](https://github.com/IgniteUI/igniteui-angular/issues/3071))
 - Tree grid selection ([#3334](https://github.com/IgniteUI/igniteui-angular/issues/3334))
->>>>>>> 5b826642
 
 ## 7.0.2
 ### Features
