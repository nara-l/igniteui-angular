# Ignite UI for Angular Change Log

All notable changes for each version of this project will be documented in this file.

## 7.2.12
<<<<<<< HEAD
- `IgxGrid`, `IgxTreeGrid`, `IgxHierarchicalGrid`
    - **Breaking Change** The **condition** parameter of the `filterGlobal` method is no longer optional. When the filterGlobal method is called with an invalid condition, it will not clear the existing filters for all columns.

=======
- `IgxGrid` - summaries
    - `clearSummaryCache()` and `recalculateSummaries()` methods are now removed from the IgxGrid API, beacause they are no longer needed; summaries are updated when some change is perform and the summary cache is cleared automatically when needed;
>>>>>>> 0791d3f4
### New feature
- **igxSlider** - exposing new `labels` property accepting a collection of literal values that become equally spread over the slider, by placing each element as a thumb label.
- **igxSlider** - deprecate **isContiunous** property.

## 7.2.9
- `Pager`
    - **Behavioral Change** - The pager is now hidden when there are no records in the grid.

## 7.2.8
- `IgxGrid` Custom keyboard navigation
    - `onFocusChange` event is deprecated.
    - `onGridKeydown` is exposed. The event will emit
    `IGridKeydownEventArgs { targetType: GridKeydownTargetType; target: Object; event: Event; cancel: boolean; }`
    - `navigateTo(rowIndex: number, visibleColumnIndex: number, callback({targetType, target: Object }))` - this method allows you to navigate to a position in the grid based on provided `rowindex` and `visibleColumnIndex`;
    - `getNextCell(currentRowIndex, currentvisibleColumnIndex, callback(IgxColumnComponent))` - returns `{ rowIndex, visibleColumnIndex }` which defines the next cell, that match specific criteria according to the current position
    - `getPreviousCell(currentRowIndex, currentvisibleColumnIndex, callback(IgxColumnComponent))` - returns `{ rowIndex, visibleColumnIndex }` which defines the previous cell, that match specific criteria according to the current position

## 7.2.6
- `igxGrid`
    - **Feature** The `groupsRecords` property now returns the full grouping tree as in 7.1 and also includes the grouping information for all pages.

## 7.2.5
- `igxDrop`
    - `onEnter`, `onLeave` and `onDrop` events now have new arguments for `originalEvent`, `offsetX` and `offsetY` relative to the container the igxDrop is instanced.
- `IgxList`
    - **Feature** the `index` property is now an `@Input` and can be assigned by structural directives such as `*igxFor`.
    ```html
        <igx-list>
            <div [style.height]="'480px'" [style.overflow]="'hidden'" [style.position]="'relative'">
                <igx-list-item [index]="i" *igxFor="let item of data; index as i; scrollOrientation: 'vertical'; containerSize: '480px'; itemSize: '48px'">
                    <div>{{ item.key }}</div>
                    <div class="contact__info">
                        <span class="name">{{item.name}}</span>
                    </div>
                </igx-list-item>
            </div>
        </igx-list>
    ```
    - The `items` property now returns the collection of child items sorted by their index if one is assigned. This is useful when the `children` order cannot be guaranteed.
- Excel-Style Filtering and Quick Filtering user interfaces now display the date picker's calendar in a dropdown.
- `IgxCard` - The card component has been refactored. It now includes several new supporting components/directives:
    - `igxCardHeaderTitle` - tag your headings placed in the `igx-card-header` container to be displayed as a card title;
    - `igxCardHeaderSubtitle` - tag your headings placed in the `igx-card-header` container to be displayed as a card subtitle;
    - `igxCardThumbnail` - tag anything placed in the `igx-card-header` as a thumb to be placed to the left of your titles;
    - `igx-card-header` - the card header can now detect and automatically position `igx-avatar`s placed in it;
    - `igx-card-media` - wrap images or videos that will be automatically sized for you;
    - `igx-card-actions` - the card actions can now detect and automatically position all `igxButton`s placed in it;
    - The card has a new `type` property. It can be set to `outlined` to get the new outlined card look;
    - The card has a new `horizontal` property. When set to true, the layout will become horizontally aligned;
- New Directive `igx-divider` - The igx-divider is a thin, configurable line that groups content in lists and layouts.

## 7.2.4
### New feature
- [Multi-cell selection](https://github.com/IgniteUI/igniteui-angular/wiki/Grid-Multi-cell-selection-Specification) - Enables range selection of cells in the grid.

### Grids Performance improvements
- Grid rendering speed
- Grid grouping rendering speed
- Grid vertical scrolling using the scroll arrows
- Grid horizontal scrolling using the scroll arrows
- Grid cell focusing time
- Typing a character in an inline editor

### Bug fixes
- IgxForOf - Virtual item index with remote data #4455
- If grid has height in %(or no height) and filtering is enabled, then height is not calculated correctly. #4458
- 3rd level child does not scroll with keyboard nav #4447
- When in column group a column is hidden in the excel style filter LEFT and RIGHT buttons are enabled #4412
- Column Moving keydown.escape HostListener needs refactoring #4296
- Hierarchical Grid: scrolled child views remain after the root grid has been destroyed #4440
- When child grids have width in % (or no width) and there is horizontal scrollbar the vertical scrollbar is not visible. #4449
- Opening the Filtering dropdown twice in an igxHierarchicalGrid results in warning messages in the browser console #4436
- for-of init optimizations for grids #4374
- Changing columns dynamically in the Hierarchical Grid resets root column list to contain child columns. #4337
- Cell is not selected on click [IE] #1780
- igx-grid: Uncommitted IME text gets lost when Enter key is pressed in an edit cell template. #4314

## 7.2.3
### Improvements
- `IPinColumnEventArgs` new property - added a new property `isPinned` to the `IPinColumnEventArgs` interface. Now the `onColumnPinning` event emits information whether the column is pinned or unpinned.
- `igxGrid`
    - `igxFilterCellTemplate` directive added that allows retemplating of the filter cell.
    - `IgxColumnComponent` now has `filterCellTemplate` property that can be used to retemplate the filter cell.

### Bug fixes
- Fix auto-generate columns for TreeGrid #4399
- Emiting event when unpinning column #3833
- In Firefox when collapse all groups grid becomes empty #4304
- When transactions are enabled and update a filtered cell there is an error in console #4214
- In IE11 datePicker delete button is not in correct position when open a cell in edit mode #4116
- Refactoring filter cell navigation so that it is handled in the navigation service. Handling special scenarios for hierarchical grid in the hierarchical navigation service. #4267
- Grid: fix sorting in chrome #4397
- An error is returned when add a child for not committed row and summaries are enabled #4317
- Update child summaries correctly when CRUD operations are performed #4408
- Add igxQuickFilterTemplate directive #4377
- Resizing: move resize handle logic in a directive #4378
- No event emitted when column is unpinned #3799
- When update a cell in the grouped column the child summaries are not updated #4324
- Column Group border is misaligned with its children's in some cases #4387
- Expanding last row of HierarchicalGrid via keyboard(Alt + downArrow) leads to cell losing its focus. #4080
- fix(HierarchicalGrid): Moving onGridCreated to be emitted onInit #4370
- Virtualization of grid not working in tab #4329
- When you pin child column the whole group is not pinned #4278

## 7.2.2
### Features
- **Components' Display Type** - All components now have their CSS display property explicitly set on the host element to ensure width, padding, and margins are applied when set directly on the host selectors.
- **Themes**
    - Add support for gradients and images as values for component themes via the component theme functions.
    - `Palettes` - added surface color to the palette. The surface color is used by cards, pickers, dialog windows, etc. as the default background.

### Bug fixes
- fix(tabs): Fix for applying styles to tabs group #4371
- igxInput - add ability to toggle required dynamically #4361
- Select sort button only if default template is used #4372
- Public enumerations should not be constants #4364
- fix(hierarchicalGrid): Fix scrollbar not updated when data for children is loaded after initial load. #4334
- fix(date-picker): Fix for re-templating dropdown date-picker #4325
- Remove ngModel from datepicker #4333
- Scrollbar is not updated when load remote data #4209
- IgxGrid cell edit does not update values (onCellEdit) #4055
- Initial GroupBy performance is poor with many columns grouped #4309
- Components' display type #4316
- Including summary row cells in tab sequence for HierarchicalGrid navigation. #4293
- Surface color #4109
- `headerGroupClasses` is marked as hidden #4276
- Update AutoScrollStrategy to reposition elements outside NgZone #4250
- Optimizing post group pipe for 4309 - 7.2.x #4310
- IgxSelect does not close on Shift+Tab #4164
- clone method should have inheritdoc in all position strategies #4265
- Dialog does not emits close event the second time that is opened and closed #4222
- IgxLabelComponent is hidden #4237
- refactor(button-group): Fix the double borders between the buttons #4092
- Allow gradient/image values as backgrounds in component themes #4218
- Time Picker enhancements #4348

## 7.2.1
- `igxGrid`
    - **Breaking Change** The `groupsRecords` property now only returns the visible tree and does not include groups that are children of collapsed parents.
    - **Feature** Column Hiding and Column Pinning components now expose a `disableFilter` property which allows hiding the filter columns input from the UI.

### Improvements
- igxSelect - select-positioning-strategy code cleanup #4019

### Bug fixes
- Tooltip remains opened after clicking its target #4127
- Can not move a column to left if the previous column is column group #4114
- TextHighlight Directive makes the matching spans bold #4129
- IgxDropDownItem still uses deprecated accessors #4167
- Double click in editMode reverts the cell's value #3985
- Navigation with Ctrl+arrow keys does not work in child grids #4120
- In IE11 and Edge when scroll page the excel filter dialog is not moved #4112
- IgxCalendar overlay, rendered from cell in edit mode, goes outside the grid when scrolling #4205
- When using keyboard navigation the child grid does not scroll to next row when next child is empty. #4153
- selectedIndex doesn't switch tab. #4245
- When the last column is hidden button RIGHT for the last visible column should be disabled #4230
- When excel-style-filtering is enabled and press Shift+tab on first cell the scroll should not be moved #4219
- Can not navigate with tab in filtering row if grid has no horizontal scroll #4111
- ExcelFilterStyle , what is the name of the onClick methods for the apply and cancel button ? onFilteringDone doesnt work here #4248
- When you focus an element from the Excel-Style Filtering List in Chrome a blue boarder appears #4269
- Need ability to remove a column filter that was previously set in the grid #4305
- Keyboard navigation inside summaries for hierarchical grid is not working with Ctrl + arrow keys #4176
- ReadMe links are broken on 7.2.0. release note #4251
- Error when scrolling grid with mouse wheel after closing a dialog window in the page #4232
- Circular progress bar throws error on IE11 #3787
- Issue with export excel/csv from grid #3763
- Setting grid data property manually after initial rendering without binding it to the input is not detected. #4242
- When child grids does not have set height and expand a row in child grid scrollbars are not updated and there is empty space on the grid #4239
- [ng add]: Enabling polyfills step doesn't update properly polyfill.ts generated by Angular CLI v7.3.x. #3967
- When change sorting from the excel filter it is not applied for the grouped column #4119
- When grid is filtered and update a cell summaries are not updated #4211
- [igx-date-picker] igxCalendarHeader and igxCalendarSubheader don't work #4223
- [igx-date-picker] unnecessary suffix "日" to the date part of the calendar. #4224
- igxMonthPicker - arrowdown and arrow up not working correctly inside months view #4190
- In Edge resizing indicators are offset incorrectly #3908
- igx-column-group does not fire onColumnVisibilityChanged #4194

## 7.2.0
- `igxCalendar`
    - `igxCalendar` has been refactored to provide the ability to instantiate each view as a separate component.
    - **Feature** advanced keyboard navigation support has been added. Read up more information in the [ReadMe](https://github.com/IgniteUI/igniteui-angular/tree/master/projects/igniteui-angular/src/lib/calendar/README.md)

- **New component** `IgxMonthPicker`:
    - Provides the ability to pick a specific month. Read up more information in the [ReadMe](https://github.com/IgniteUI/igniteui-angular/tree/master/projects/igniteui-angular/src/lib/calendar/month-picker/README.md)

- **New component** `IgxHierarchicalGrid`:
    - Provides the ability to represent and manipulate hierarchical data in which each level has a different schema. Each level is represented by a component derived from **igx-grid** and supports most of its functionality. Read up more information about the IgxHierarchicalGrid in the official [documentation](https://www.infragistics.com/products/ignite-ui-angular/angular/components/hierarchicalgrid.html) or the [ReadMe](https://github.com/IgniteUI/igniteui-angular/tree/master/projects/igniteui-angular/src/lib/grids/hierarchical-grid/README.md)

- **New component** The `igxSelect` provides an input with dropdown list allowing selection of a single item.
    ```html
    <igx-select #select1 [placeholder]="'Pick One'">
        <label igxLabel>Sample Label</label>
        <igx-select-item *ngFor="let item of items" [value]="item.field">
            {{ item.field }}
        </igx-select-item>
    </igx-select>
    ```

[documentation](https://www.infragistics.com/products/ignite-ui-angular/angular/components/select.html) or the [ReadMe](https://github.com/IgniteUI/igniteui-angular/tree/master/projects/igniteui-angular/src/lib/select/README.md)

- **New directive** `igxAutocomplete` - new directive that provides a way to enhance a text input by showing a panel of suggested options, provided by the developer. More information about the IgxAutocomplete is available in the official [documentation](https://www.infragistics.com/products/ignite-ui-angular/angular/components/autocomplete.html) or the [ReadMe](https://github.com/IgniteUI/igniteui-angular/tree/master/projects/igniteui-angular/src/lib/directives/autocomplete/README.md).

    ```html
    <input igxInput type="text" [igxAutocomplete]="townsPanel" />
    <igx-drop-down #townsPanel>
        <igx-drop-down-item *ngFor="let town of towns" [value]="town">
            {{town}}
        </igx-drop-down-item>
    </igx-drop-down>
    ```

- `igxGrid` now has `isLoading` input property. When enabled will show loading indicator, until the data is available. It can be best utilized for remote scenarios. Another input property `loadingGridTemplate` allows customizing the loading indicator.

    ```html
    <!-- Example -->
    <igx-grid [isLoading]="true" ...>
    </igx-grid>
    ```

    - `Group By`
        - The collapse/expand icons have new orientantion to display the action that will be performed when clicked. When an icon points up clicking on it would result in collapsing the related group row and when it points down clicking on it would expand the group row.
        - The collapse/expand all icons have also been updated to reflect the new group row icons better.
        - Group rows now can be expanded/collapsed using Alt + Arrow Up/Down to reflect the new icons.
    - `filterMode` input added, which determines the filtering ui of the grid. The default value is `quickFilter`. Other possible value is `excelStyle`, which mimics the filtering in Excel with added functionality for column moving, sorting, hiding and pinning.
    - `IgxColumnComponent` now has `disablePinning` property, which determines wether the column can be pinned from
    the toolbar and whether the column pin will be available in the excel style filter menu. The `disableHiding` input will be used to show/hide the column hiding functionality in the menu.
- `igxTreeGrid`
    - The collapse/expand icons have new orientantion to display the action that will be performed when clicked. When an icon points up clicking on it would result in collapsing the related tree grid level and when it points down clicking on it would expand the tree grid level.
    - Expanding/collapsing tree levels can now be performed also by using Alt + Arrow Up/Down to reflect the new icons.
- `IgxColumnComponent`
    - **Breaking Change** the `gridID` property is now **deprecated**. Please, use `column.grid.id` instead.
- `igxCombo`
    - **Breaking Change** `combo.value` is now only a getter.
    - **Feature** added support for templating the default input group of the component. The `igx-combo` now allows for `igx-prefix`, `igx-suffix`,`igx-hint` and `[igxLabel]` components to be passed as `ng-content` and they will be renderer accordingly on the combo's input. Example:
    ```html
        <!-- customize combo input --->
        <igx-combo #myCombo [data]="myGenres">
            ...
            <label igxLabel>Genres</label>
            <igx-prefix><igx-icon>music_note</igx-icon></igx-prefix>
        </igx-combo>
     ```
    - **Feature** the default combo 'clear' and 'toggle' icons can now be templated. Two new directives are added (with selector `[igxComboClearIcon]` and `[igxComboToggleIcon]`). Passing an `ng-template` with one of the directives will overwrite the default conent of the respective icon. Functionality will remain unaffected. Expample:
    ```html
        <!-- customize combo input --->
        <igx-combo #myCombo [data]="myGenres">
            ...
            <ng-template igxComboToggleIcon let-collapsed>
                <igx-icon>{{ collapsed ? 'remove_circle' : 'remove_circle_outline'}}</igx-icon>
            </ng-template>
        </igx-combo>
    ```
- `igxDropDown`
    - `IgxDropDownItemBase` and it's descendants (of which `IgxDropDownItem`) have had their `isSelected` and `isFocused` properties **deprecated**. Instead, use `selected` and `focused` properties.
    - Added an `@Input` for the `index` property (such as the one coming from ngFor) of the `IgxDropDownItem` component. This **deprecates** the automatic index calculation.
    ```html
        <igx-drop-down>
            <igx-drop-down-item *ngFor="let item of items; let i = index" [index]="i">
                {{ item.field }}
            </igx-drop-down-item>
        </igx-drop-down>
    ```
    - **Feature** `IgxDropDownGroupComponent` has been added. It allows for easier grouping of multi-level data, without the need of flattening it. The `igx-drop-down-item-group` tag accepts `igx-drop-down-item`s and displays them in the appropriate grouped fashion.
        ```html
            <igx-drop-down>
                <igx-drop-down-item-group *ngFor="let country of contries" [label]="country.name">
                    <igx-drop-down-item *ngFor="let city of country.cities" [value]='city.refNo'>
                        {{ city.name }}
                    </igx-drop-down-item>
                </igx-drop-down-item-group>
            </igx-drop-down>
        ```
- `Theme Elevations & Shadows` - Components with shadows, set by an elevation level or otherwise, are now fully configurable by the user via schema and/or theme properties. User can also provide a custom elevations set to component themes that support them.
    - **Breaking Change** - The `$search-shadow-color` and `$search-disabled-shadow-color` properties on the `igx-input-group-theme` have been replaced with `$search-resting-shadow` and `$search-disabled-shadow` respectively. Use `ng update` to migrate automatically.
- `IgxTreeGridComponent`
    - We can now search in the treegrid's data by using the `findNext` and the `findPrev` methods and we can clear the search results with the `clearSearch` method.
- `IgxTextHighlightDirective`
    - `IgxTextHighlightDirective.page` input property is **deprecated**. `rowIndex`, `columnIndex` and `page` properties of the `IActiveHighlightInfo` interface are also **deprecated**. Instead, `row` and `column` optional properties are added.
- `igxDragDrop`
    - `dragGhostHost` input property added. Sets the element to which the dragged element will be appended. If not provided, the dragged element is appended to the body.
- `Column Hiding UI`
    - **Behavioral Change** - The UI now hides the columns whose `disableHiding` property is set to true instead of simply disabling them.
- `igxButton` - **New Button Style** - Include [outlined](https://material.io/design/components/buttons.html#outlined-button) button style to support the latest material spec.
- `igxOverlay`:
    - `igxOverlay.attach()` method added. Use this method to obtain an unique Id of the created overlay where the provided component will be shown. Then call `igxOverlay.show(id, settings?)` method to show the component in overlay. The new `attach` method has two overloads:
      - `attach(element: ElementRef, settings?: OverlaySettings): string` - This overload will create overlay where provided `element` will be shown.
      - `attach(component: Type<any>, settings?: OverlaySettings, moduleRef?: NgModuleRef<any>): string` - Creates a `ComponentRef` from the provided `component` class to show in an overlay. If `moduleRef` is provided the service will use the module's `ComponentFactoryResolver` and `Injector` when creating the `ComponentRef` instead of the root ones.
    - `igxOverlay.show(component, settings)` is **deprecated**. Use `igxOverlay.attach()` method to obtain an Id, and then call `igxOverlay.show(id, settings)` method to show a component in the overlay.
    - `IPositionStrategy` exposes new method `clone` that clones the strategy instance with its settings.

- `igx-date-picker`
    - **Feature** Added `dropdown` `mode` to enable the input field value editing and spinning of the date parts as well as displaying a drop down calendar to select a date. Example:
    ```html
      <igx-date-picker #editableDatePicker1 mode="dropdown" [value]="date" format="dd.MM.y" mask="M/d/y">
      </igx-date-picker>
     ```
 **Components roundness**
- Ignite UI for Angular now allows you to change the shape of components by changing their border-radius.

- Here is the list of all components that have roundness functionality:
* _igx-badge_
* _igx-buttongroup_
* _igx-calendar_
* _igx-card_
* _igx-carousel_
* _igx-chip_
* _igx-dialog_
* _igx-drop-down_
* _igx-expansion-panel_
* _igx-input-group_
* _igx-list_
  * _igx-list-item_
* *igx-navdrawe*r
* _igx-snackbar_
* _igx-toast_
* _igxTooltip_

- **Breaking Change**
- The `$button-roundness` property on the `igx-button-theme` have been replaced for each button type with: `$flat-border-radius`,`$raised-border-radius`,`$outline-border-radius`,`$fab-border-radius`, `$icon-border-radius`.
- The`$roundness` property on the `igx-chip-theme` have been replaced with `$border-radius`.
- The`$roundness` property on the `iigx-tooltip-theme` have been replaced with `$border-radius`.

### Bug Fixes
- All initially pinned columns get unpinned if the grid's width is set as a percentage of its parent #3774
- Expanding a group row while at the bottom of the grid throws error #4179
- Grouping expand/collapse all button is not aligned with the row selector checkbox. #4178
- IgxToggleAction logs deprecated message in the console #4126
- IgxCombo - Calling selectItems([]) incorrectly clears the combo selection #4106
- IgxCombo - Clearing item filter sometimes empties drop down list #4000
- IgxCombo - Keyboard navigation ArrowDown stutters on chunk load #3999
- Row editing overlay banner not shown when enter row editing #4117
- IgxToggle open method always tries to get id even when it has one #3971
- Last (right-aligned) column is cut off when no widths are set for the columns #3396
- The selection in the last grid column does not span in the whole cell. #1115
- Last column header is a bit wider than the cells #1230

## 7.1.11
### Improvements
- Row and Cell editing Docs improvements #4055

## 7.1.10
### Features
- Column Hiding and Column Pinning components now expose a `disableFilter` property which allows hiding the filter columns input from the UI.

### Bug Fixes
- Tooltip remains opened after clicking its target #4127
- TextHighlight Directive makes the matching spans bold #4129
- igx-grid: `pinned` property doesn't work when `width` property is set together. #4125
- Double click in editMode reverts the cell's value #3985
- Issue with export excel/csv from grid #3763
- Error when scrolling grid with mouse wheel after closing a dialog window in the page #4232
- Circular progress bar throws error on IE11 #3787
- Setting grid data property manually after initial rendering without binding it to the input is not detected. #4242
- `headerGroupClasses` is marked as hidden #4276
- When you pin child column the whole group is not pinned #4278
- igx-column-group does not fire onColumnVisibilityChanged #4194
- When grid is filtered and update a cell summaries are not updated #4211

## 7.1.9
### Bug Fixes
- igx-grid: Incorrect height calculation when setting height in percent and binding empty data. #3950
- Grid doesn't reflect the applied formatter immediately #3819
- Cannot set chip as selected through API if selectable is false #2383
- IgxCombo - Keyboard navigation in combo with remote data is incorrect #4049
- Setting groupingExpressions run-time has different result than using the UI/methods #3952
- Error on app-shell build in the icon module #4065
- Grid/TreeGrid toolbar dropdowns reopen when trying to close it every other time #4045
- When grid and columns have width in IE the columns are visible outside the grid #3716
- IgxGridToolbarComponent is hidden from the API docs #3974
- igx-grid: row virtualization doesn't work when setting height in percent if you fetch and bind data after initial rendering. #3949
- IgxToggleAction logs deprecated message in the console #4126

## 7.1.8
### Bug Fixes
- Required date picker bound to displayData is shown invalid initially. #3641
- If the columns don't fit the treeGrid viewport, horizontal scrollbar in TreeGrid is gone/disappears #3808
- igxGrid setting autogenerate and groupingExpressions inputs results in errors #3951

## 7.1.7
### Bug fixes
- refactor(card): apply the content color to any text element #3878
- style(linear-bar): Fix text alignment #3862

## 7.1.6
### Bug Fixes
- Calling open() on an already opened IgxDropDown replays the opening animation #3810

## 7.1.5
### Features
- `igxGrid`
    - `Group By`
        - The collapse/expand icons have new orientantion to display the action that will be performed when clicked. When an icon points up clicking on it would result in collapsing the related group row and when it points down clicking on it would expand the group row.
        - The collapse/expand all icons have also been updated to reflect the new group row icons better.
        - Group rows now can be expanded/collapsed using Alt + Arrow Up/Down to reflect the new icons.
- `igxTreeGrid`
    - The collapse/expand icons have new orientantion to display the action that will be performed when clicked. When an icon points up clicking on it would result in collapsing the related tree grid level and when it points down clicking on it would expand the tree grid level.
    - Expanding/collapsing tree levels can now be performed also by using Alt + Arrow Up/Down to reflect the new icons.
- `Remove CSS Normalization` - Some users were complaining we reset too many browser styles - lists and heading styles in particular. We no longer do CSS normalization on an application level. Users who depended on our CSS browser normalization will have to handle that on their own going forward.
- `igxOverlayService` - the height of the shown element/component is not cached anymore. The height will be calculated each time position method of position strategy is called.

- `igxOverlayService`
    - `onClosing` event arguments are of type `OverlayClosingEventArgs` that adds an optional `event` property with the original DOM event. The browser event is available when closing of the overlay is caused by an outside click. This also affects all components and directives that use `igxOverlay` service - `igxToggle`, `igxDropDown`, `igxCombo`, `igxSelect` and `igxAutocomplete`. When they emit their respective `onClosing` event, the arguments are of type `CancelableBrowserEventArgs`, including the optional browser event.

## 7.1.4
### Features
- `Column Hiding UI`
    - **Behavioral Change** - The UI now hides the columns whose `disableHiding` property is set to true instead of simply disabling them.

## 7.1.3
### Bug Fixes
- When search and hide and then show a column the cell values are not correct ([3631](https://github.com/IgniteUI/igniteui-angular/issues/3631))
- When press Ctrl+Arrow down key on a summary cell it should stay active ([3651](https://github.com/IgniteUI/igniteui-angular/issues/3651))
- When summary row is not fully visible and press Tab the last summary cell is not activated ([3652](https://github.com/IgniteUI/igniteui-angular/issues/3652))
- Choosing from a drop down inside a form in a drop down closes the outer drop down ([3673](https://github.com/IgniteUI/igniteui-angular/issues/3673))
- Banner - Calling close method on collapsed panel throws error ([3669](https://github.com/IgniteUI/igniteui-angular/issues/3669))
- Typedoc API task generates non-public exports ([2858](https://github.com/IgniteUI/igniteui-angular/issues/2858))
- column.pin and column.unpin API descriptions need improvement ([3660](https://github.com/IgniteUI/igniteui-angular/issues/3660))
- disabledDates for the calendar and date picker should be an @Input() ([3625](https://github.com/IgniteUI/igniteui-angular/issues/3625))
- There is no way to determinate if a list item was panned in the click event ([3629](https://github.com/IgniteUI/igniteui-angular/issues/3629))
- When search and hide and then show a column the cell values are not correct ([3631](https://github.com/IgniteUI/igniteui-angular/issues/3631))

## 7.1.2
### Features
- `igx-circular-bar` and `igx-linear-bar` now feature an indeterminate input property. When this property is set to true the indicator will be continually growing and shrinking along the track.
- `IgxTimePickerComponent`: in addition to the current dialog interaction mode, now the user can select or edit a time value, using an editable masked input with a dropdown.
- `IgxColumnComponent` now accepts its templates as input properties through the markup. This can reduce the amount of code one needs to write when applying a single template to multiple columns declaratively. The new exposed inputs are:
    + `cellTemplate` - the template for the column cells
    + `headerTemplate` - the template for the column header
    + `cellEditorTemplate` - the template for the column cells when a cell is in edit mode
      ```html
        <!-- Example -->

        <igx-grid ...>
            <igx-column *ngFor="let each of defs" [cellTemplate]="newTemplate" ...></igx-column>
        </igx-grid>

        <ng-template #newTemplate let-value>
            {{ value }}
        </ng-template>
        ```

### Bug Fixes

- When transactions are enabled and delete a row page is changed to first page ([3425](https://github.com/IgniteUI/igniteui-angular/issues/3425))
- Row selectors header is not updated when commit transactions ([3424](https://github.com/IgniteUI/igniteui-angular/issues/3424))
- When a column is sorted and change value in a cell after commit and press enter on selected cell the focus is not in the input ([2801](https://github.com/IgniteUI/igniteui-angular/issues/2801))
- Closing the filter UI cuts the grid on the left ([3451](https://github.com/IgniteUI/igniteui-angular/issues/3451))
- GroupedRecords class should be hidden for doc generation. ([3483](https://github.com/IgniteUI/igniteui-angular/issues/3483))
- Badly formatted table in the JP documentation ([3484](https://github.com/IgniteUI/igniteui-angular/issues/3484))
- Not setting width in percentage on one or more columns results in columns going out of view ([1245](https://github.com/IgniteUI/igniteui-angular/issues/1245))
- Feature Request : locale property on a grid level ([3455](https://github.com/IgniteUI/igniteui-angular/issues/3455))
- Excel cannot open the exported data ([3332](https://github.com/IgniteUI/igniteui-angular/issues/3332))
- API DOC header links on header nav in JP leads to EN product page ([3516](https://github.com/IgniteUI/igniteui-angular/issues/3516))
- IgxGridHeaderGroupComponent should have preset min width ([3071](https://github.com/IgniteUI/igniteui-angular/issues/3071))
- Adding a custom svg to snackbar ([3328](https://github.com/IgniteUI/igniteui-angular/issues/3328))
- Feature request: Using text field input for date and time picker ([2337](https://github.com/IgniteUI/igniteui-angular/issues/2337))
- Summaries Keyboard navigation issues ([3407](https://github.com/IgniteUI/igniteui-angular/issues/3407))
- IgxRipple - animate() function not supported in Safari ([3506](https://github.com/IgniteUI/igniteui-angular/issues/3506))
- Faulty link in Typedoc ([3531](https://github.com/IgniteUI/igniteui-angular/issues/3531))
- [IE11] igx-grid - Filtering is cleared when clicking filtering chip if resourceString.igx_grid_filter_row_placeholder is set to Japanese character. ([3504](https://github.com/IgniteUI/igniteui-angular/issues/3504))
- Setting required IgxInput's value not via typing does not clear the invalid style. ([3550](https://github.com/IgniteUI/igniteui-angular/issues/3550))
- Add bodyTemplate as @Input() for igx-column ([3562](https://github.com/IgniteUI/igniteui-angular/issues/3562))
- Horizontal scrollbar is not shown when column's width is set to a percentage value. ([3513](https://github.com/IgniteUI/igniteui-angular/issues/3513))
- When select a date filter the date is not previewed in the input ([3362](https://github.com/IgniteUI/igniteui-angular/issues/3362))
- Missing locale errors on a browser with non-en language ([3569](https://github.com/IgniteUI/igniteui-angular/issues/3569))
- igx-action-icon is not vertically aligned in IgxNavbar ([3584](https://github.com/IgniteUI/igniteui-angular/issues/3584))
- [IE11] igx-grid filtering condition is reverted when typing Japanese character in the filtering textbox. ([3577](https://github.com/IgniteUI/igniteui-angular/issues/3577))
- TreeGrid has empty space when Summaries are enabled and expand/collapse ([3409](https://github.com/IgniteUI/igniteui-angular/issues/3409))
- Filtering row: no chip is created while typing Japanese characters on Edge ([3599](https://github.com/IgniteUI/igniteui-angular/issues/3599))
- PowerShell script should be added in order to apply some rules for deployment of the API DOCS (sassdoc, typedoc) ([3618](https://github.com/IgniteUI/igniteui-angular/issues/3618))
- igx-grid isn't displayed properly in IE11 when it is inside an igx-tabs-group. ([3047](https://github.com/IgniteUI/igniteui-angular/issues/3047))
- Cells' content is shown twice when entering edit mode after searching. ([3637](https://github.com/IgniteUI/igniteui-angular/issues/3637))
- ng add improvements ([3528](https://github.com/IgniteUI/igniteui-angular/issues/3528))

## 7.1.1
### Bug Fixes
* onSortingDone is not fired when sorting indicator of a header in the group by area is clicked ([#3257](https://github.com/IgniteUI/igniteui-angular/issues/3257))
* igx-grid isn't displayed properly in IE11 when it is inside an igx-tabs-group ([#3047](https://github.com/IgniteUI/igniteui-angular/issues/3047))
* Preventing wrap-around for scrollNext and scrollPrev([#3365](https://github.com/IgniteUI/igniteui-angular/issues/3365))
* IgxTreeGrid does not respect its parent container height ([#3467](https://github.com/IgniteUI/igniteui-angular/issues/3467))
* Include grid's unpinnedWidth and totalWidth in cell width calculation ([#3465](https://github.com/IgniteUI/igniteui-angular/issues/3465))

### Other
* update typedoc-plugin-localization version to 1.4.1 ([#3440](https://github.com/IgniteUI/igniteui-angular/issues/3440))

## 7.1.0
### Features
- **New component** `IgxBannerComponent`:
    - Allows the developer to easily display a highly templateable message that requires minimal user interaction (1-2 actions) to be dismissed. Read up more information about the IgxBannerComponent in the official [documentation](https://www.infragistics.com/products/ignite-ui-angular/angular/components/banner.html) or the [ReadMe](https://github.com/IgniteUI/igniteui-angular/tree/master/projects/igniteui-angular/src/lib/banner/README.md)
- `igxGrid`
    - Added a new `igxToolbarCustomContent` directive which can be used to mark an `ng-template` which provides a custom content for the IgxGrid's toolbar ([#2983](https://github.com/IgniteUI/igniteui-angular/issues/2983))
    - Summary results are now calculated and displayed by default for each row group when 'Group By' feature is enabled.
    - `clearSummaryCache()` and `recalculateSummaries()` methods are deprecated. The grid will clear the cache and recalculate the summaries automatically when needed.
	- `locale` property added. Default value is `en`. All child components will use it as locale.
    - **Breaking change** `IgxSummaryOperand.operate()` method is called with empty data in order to calculate the necessary height for the summary row. For custom summary operands, the method should always return an array of `IgxSummaryResult` with proper length.
- `IgxIconModule`:
    - **Breaking change** `igxIconService` is now provided in root (providedIn: 'root') and `IgxIconModule.forRoot()` method is deprecated.
    - **Breaking change** `glyphName` property of the `igxIconComponent` is deprecated.
- `IgxColumnComponent`:
    - **Breaking change** the `filters` input now expects `IgxFilteringOperand` instance, instead of class ref. This way custom `IgxFilteringOperands` no longer need to be singleton, with defined `instance` method.
- `IgxMask`:
    - `placeholder` input property is added to allow developers to specify the placeholder attribute of the host input element that the `igxMask` is applied on;
    - `displayValuePipe` input property is provided that allows developers to additionally transform the value on blur;
    - `focusedValuePipe` input property is provided that allows developers to additionally transform the value on focus;
- `IgxTreeGrid`:
    - Batch editing - an injectable transaction provider accumulates pending changes, which are not directly applied to the grid's data source. Those can later be inspected, manipulated and submitted at once. Changes are collected for individual cells or rows, depending on editing mode, and accumulated per data row/record.
    - You can now export the tree grid both to CSV and Excel.
    - The hierarchy and the records' expanded states would be reflected in the exported Excel worksheet.
    - Summaries feature is now supported in the tree grid. Summary results are calculated and displayed for the root level and each child level by default.
- `IgxOverlayService`:
    - `ElasticPositioningStrategy` added. This strategy positions the element as in **Connected** positioning strategy and resize the element to fit in the view port in case the element is partially getting out of view.


## 7.0.5
### Bug Fixes

* igx-grid isn't displayed properly in IE11 when it is inside an igx-tabs-group. ([#3047](https://github.com/IgniteUI/igniteui-angular/issues/3047))
* igx-slider max-value defaults to min-value ([#3418](https://github.com/IgniteUI/igniteui-angular/issues/3418))
* Inconsistency in scrollNext and scrollPrev ([#3365](https://github.com/IgniteUI/igniteui-angular/issues/3365))
* The header link in the api docs page should be to the product page ([#3423](https://github.com/IgniteUI/igniteui-angular/issues/3423))
* Error thrown when edit primaryKey cell in Tree Grid ([#3329](https://github.com/IgniteUI/igniteui-angular/issues/3329))
* IgxGridHeaderGroupComponent should have preset min width ([#3071](https://github.com/IgniteUI/igniteui-angular/issues/3071))
* Pressing ESC on a cell in an editable column throws an error ([#3429](https://github.com/IgniteUI/igniteui-angular/issues/3429))
* Cell foreground is white on hover with the default theme ([#3384](https://github.com/IgniteUI/igniteui-angular/issues/3384))
* [IE] Grid toolbar's buttons and title are misaligned ([#3371](https://github.com/IgniteUI/igniteui-angular/issues/3371))
* Dialog window does not hold the focus when opened ([#3199](https://github.com/IgniteUI/igniteui-angular/issues/3199))
* refactor(themes): don't include contrast colors in the palettes ([#3166](https://github.com/IgniteUI/igniteui-angular/issues/3166))

### Other
* update typedoc-plugin-localization version to 1.4.1 ([#3440](https://github.com/IgniteUI/igniteui-angular/issues/3440))
* Move all keyboard navigation tests in a separate file ([#2975](https://github.com/IgniteUI/igniteui-angular/issues/2975))


## 7.0.4
### Bug fixes
- Fix(igx-grid): revert row editing styles ([#2672](https://github.com/IgniteUI/igniteui-angular/issues/2672))
- Revert "fix(grid): set min width to header groups programmatically"  status: verified version: 7.0.x
([#3357](https://github.com/IgniteUI/igniteui-angular/issues/3357))


## 7.0.3
### Bug fixes
- ng add igniteui-angular adds igniteui-cli package to both dependencies and devDependencies ([#3254](https://github.com/IgniteUI/igniteui-angular/issues/3254))
- Group column header is not styled correctly when moving that column ([#3072](https://github.com/IgniteUI/igniteui-angular/issues/3072))
- igx-grid: Filter row remains after disabling filtering feature ([#3255](https://github.com/IgniteUI/igniteui-angular/issues/3255))
- [igxGrid] Keyboard navigation between cells and filtering row with MCH ([#3179](https://github.com/IgniteUI/igniteui-angular/issues/3179))
- Argument $color of red($color) must be a color ([#3190](https://github.com/IgniteUI/igniteui-angular/issues/3190))
- Shell strings localization ([#3237](https://github.com/IgniteUI/igniteui-angular/issues/3237))
- Tabbing out of the combo search input not possible ([#3200](https://github.com/IgniteUI/igniteui-angular/issues/3200))
- Localization (i18n) not available for inputs/buttons on the grid filtering dialog ([#2517](https://github.com/IgniteUI/igniteui-angular/issues/2517))
- When in the tree grid are pinned columns and scroll horizontal the cells text is over the pinned text #3163
- Request for update of shell strings in Japanese ([#3163](https://github.com/IgniteUI/igniteui-angular/issues/3163))
- Refactor(themes): remove get-function calls ([#3327](https://github.com/IgniteUI/igniteui-angular/issues/3327))
- Fix(grid): recalculate grid body size when changing allowFiltering dynamically ([#3321](https://github.com/IgniteUI/igniteui-angular/issues/3321))
- Fix - Combo - Hide Search input when !filterable && !allowCustomValues - 7.0.x ([#3314](https://github.com/IgniteUI/igniteui-angular/issues/3314))
- Fixing column chooser column updating - 7.0.x ([#3235](https://github.com/IgniteUI/igniteui-angular/issues/3235))
- Disable combo checkbox animations on scroll ([#3303](https://github.com/IgniteUI/igniteui-angular/issues/3303))
- Added validation if last column collides with grid's scroll. ([#3028](https://github.com/IgniteUI/igniteui-angular/issues/3028)) ([#3100](https://github.com/IgniteUI/igniteui-angular/issues/3100))
- Use value instead of ngModel to update editValue for checkbox and calendar in igxCell ([#3225](https://github.com/IgniteUI/igniteui-angular/issues/3225))
- Add @inheritdoc, create ScrollStrategy abstract class and fix method signatures 7.0.x ([#3222](https://github.com/IgniteUI/igniteui-angular/issues/3222))
- When scroll with the mouse wheel the value in datePicker editor for edited cell is empty ([#2958](https://github.com/IgniteUI/igniteui-angular/issues/2958))
- igxToolbar should have the option to add custom template ([#2983](https://github.com/IgniteUI/igniteui-angular/issues/2983))
- fix(grid): mark grid for check inside NgZone when resizing ([#2792](https://github.com/IgniteUI/igniteui-angular/issues/2792)) ([#3277](https://github.com/IgniteUI/igniteui-angular/issues/3277))
- IgxGridHeaderGroupComponent should have preset min width ([#3071](https://github.com/IgniteUI/igniteui-angular/issues/3071))
- Tree grid selection ([#3334](https://github.com/IgniteUI/igniteui-angular/issues/3334))

## 7.0.2
### Features
- `ng add igniteui-angular` support :tada:
    - You can now add Ignite UI for Angular to existing Angular CLI projects - simply run `ng add igniteui-angular` in your project.
    This will install the package and all needed dependencies, add Ignite UI CLI so you can even quickly add components.
- **New component** `IgxBannerComponent`:
    - Allows the developer to easily display a highly templateable message that requires minimal user interaction (1-2 actions) to be dismissed. Read up more information about the IgxBannerComponent in the official [documentation](https://www.infragistics.com/products/ignite-ui-angular/angular/components/banner.html) or the [ReadMe](https://github.com/IgniteUI/igniteui-angular/tree/master/projects/igniteui-angular/src/lib/banner/README.md)
- `igxNavbar`:
    - Added a new `igx-action-icon` directive that can be used to provide a custom template to be used instead of the default action icon on the left-most part of the navbar.
    (If `igx-action-icon` is provided, the default action icon will not be used.)

### Bug fixes

- `igxGrid`
    - Filter row does not close when click button cancel, if the entered text is deleted ([#3198](https://github.com/IgniteUI/igniteui-angular/issues/3198))
    - Prevent a potential memory leak ([#3033](https://github.com/IgniteUI/igniteui-angular/issues/3033))
    - Filtering: Open dropdown on Alt+down, fixes input being populated on keyboard action ([#3202](https://github.com/IgniteUI/igniteui-angular/issues/3202))
    - Row Selection: selected checkboxes are flickering on vertical scrolling ([#2523](https://github.com/IgniteUI/igniteui-angular/issues/2523))
    - Row editing overlay animation should be bottom - top, when overlay is placed over the row ([#3184](https://github.com/IgniteUI/igniteui-angular/issues/3184))


## 7.0.1
### Bug fixes
- Removed the `GridHammerConfig` provider which broke touch events for other components. (Fixed #3185, Reopens #2538)


## 7.0.0
- Updated package dependencies to Angular 7 ([#3000](https://github.com/IgniteUI/igniteui-angular/pull/3000))
- Themes: Add dark schemas and mixins (PR [#3025](https://github.com/IgniteUI/igniteui-angular/pull/3025))

## 6.2.12
### Bug fixes
- igx-grid: `pinned` property doesn't work when `width` property is set together. #4125
- When you pin child column the whole group is not pinned #4278

## 6.2.11
### Bug Fixes
- igx-grid: Incorrect height calculation when setting height in percent and binding empty data. #3950
- Cannot set chip as selected through API if selectable is false #2383
- Setting groupingExpressions run-time has different result than using the UI/methods #3952
- igx-grid: row virtualization doesn't work when setting height in percent if you fetch and bind data after initial rendering. #3949

## 6.2.10
### Bug Fixes
- Cells position is changed when scroll vertical #3094
- igxGrid setting autogenerate and groupingExpressions inputs results in errors #3951

## 6.2.9
### Features
- `igxGrid`
    - `Group By`
        - The collapse/expand icons have new orientantion to display the action that will be performed when clicked. When an icon points up clicking on it would result in collapsing the related group row and when it points down clicking on it would expand the group row.
        - The collapse/expand all icons have also been updated to reflect the new group row icons better.
        - Group rows now can be expanded/collapsed using Alt + Arrow Up/Down to reflect the new icons.
- `igxTreeGrid`
    - The collapse/expand icons have new orientantion to display the action that will be performed when clicked. When an icon points up clicking on it would result in collapsing the related tree grid level and when it points down clicking on it would expand the tree grid level.
    - Expanding/collapsing tree levels can now be performed also by using Alt + Arrow Up/Down to reflect the new icons.

### Bug Fixes
- Add additional ways of expanding/collapsing in Tree Grid/Group By to reflect new icons #3841

## 6.2.8
### Bug Fixes
- Tree Grid collapse icon is updated to material standards #3780
- Change collapse/expand all icon on GroupBy #3298

## 6.2.7
### Bug Fixes
- igx-grid editing: Japanese inputs are not committed on enter or press key in edit mode #2525

## 6.2.6
### Bug Fixes/Other
- Add GA to API docs ([3596](https://github.com/IgniteUI/igniteui-angular/issues/3596))
- Modify gulp api docs tasks in order to follow the build steps ([3681](https://github.com/IgniteUI/igniteui-angular/issues/3681))

## 6.2.5
### Bug Fixes
- Setting required IgxInput's value not via typing does not clear the invalid style ([3550](https://github.com/IgniteUI/igniteui-angular/issues/3550))
- igx-grid isn't displayed properly in IE11 when it is inside an igx-tabs-group ([3047](https://github.com/IgniteUI/igniteui-angular/issues/3047))
- igxGrid minimal body height when no total height is set or inferred ([1693](https://github.com/IgniteUI/igniteui-angular/issues/1693))
- Horizontal scrollbar is not shown when column's width is set to a percentage value ([3513](https://github.com/IgniteUI/igniteui-angular/issues/3513))
- Visible @hidden tag due to comment structure ([3523](https://github.com/IgniteUI/igniteui-angular/issues/3523))
- Faulty link in Typedoc ([3531](https://github.com/IgniteUI/igniteui-angular/issues/3531))
- Several warnings on app launch 6.2.0 RC1 and now 7.0.2 ([2915](https://github.com/IgniteUI/igniteui-angular/issues/2915))
- For_of directive doesn't scroll to next elements in some cases ([3482](https://github.com/IgniteUI/igniteui-angular/issues/3482))
- Not setting width in percentage on one or more columns results in columns going out of view ([1245](https://github.com/IgniteUI/igniteui-angular/issues/1245))
- Calendar test is failing because of wrong selector ([3508](https://github.com/IgniteUI/igniteui-angular/issues/3508))
- When transactions are enabled and delete a row page is changed to first page ([3425](https://github.com/IgniteUI/igniteui-angular/issues/3425))
- When a column is sorted and change value in a cell after commit and press enter on selected cell the focus is not in the input ([2801](https://github.com/IgniteUI/igniteui-angular/issues/2801))
- igxFor with scrollOrientation: horizontal - Almost all the items are not rendered when they don't have width property ([3087](https://github.com/IgniteUI/igniteui-angular/issues/3087))
- Pressing ESC on a cell in an editable column throws an error ([3429](https://github.com/IgniteUI/igniteui-angular/issues/3429))

## 6.2.4
### Bug Fixes
* onSortingDone is not fired when sorting indicator of a header in the group by area is clicked ([#3257](https://github.com/IgniteUI/igniteui-angular/issues/3257))
* igx-grid isn't displayed properly in IE11 when it is inside an igx-tabs-group ([#3047](https://github.com/IgniteUI/igniteui-angular/issues/3047))
* Preventing wrap-around for scrollNext and scrollPrev([#3365](https://github.com/IgniteUI/igniteui-angular/issues/3365))
* IgxTreeGrid does not respect its parent container height ([#3467](https://github.com/IgniteUI/igniteui-angular/issues/3467))
* The header link in the api docs page should be to the product page ([#3423](https://github.com/IgniteUI/igniteui-angular/issues/3423))
* fix(dialog): dialog gets focus when is opened ([#3276](https://github.com/IgniteUI/igniteui-angular/issues/3276))
* IgxTreeGrid - Add row editing + transactions to tree grid ([#2908](https://github.com/IgniteUI/igniteui-angular/issues/2908))
* Regular highlight makes the highlighted text unreadable when the row is selected. ([#1852](https://github.com/IgniteUI/igniteui-angular/issues/1852))
* Use value instead of ngModel to update editValue for checkbox and calendar in igxCell ([#3224](https://github.com/IgniteUI/igniteui-angular/issues/3224))
* Disable combo checkbox animations on scroll ([#3300](https://github.com/IgniteUI/igniteui-angular/issues/3300))
* "Select/Unselect All" checkbox is checked after deleting all rows ([#3068](https://github.com/IgniteUI/igniteui-angular/issues/3068))
* Fixing column chooser column updating ([#3234](https://github.com/IgniteUI/igniteui-angular/issues/3234))
* Fix - Combo - Hide Search input when !filterable && !allowCustomValues ([#3315](https://github.com/IgniteUI/igniteui-angular/issues/3315))
* Add @inheritdoc ([#2943](https://github.com/IgniteUI/igniteui-angular/issues/2943))
* refactor(displayDensity): Code cleanup in display density base class #3280
* Calculating updated grid height when rebinding columns ([#3285](https://github.com/IgniteUI/igniteui-angular/issues/3285))
* Fix - Combo, Drop Down - Fix TAB key navigation ([#3206](https://github.com/IgniteUI/igniteui-angular/issues/3206))
* Added validation if last column collides with grid's scroll ([#3142](https://github.com/IgniteUI/igniteui-angular/issues/3142))
* When in the tree grid are pinned columns and scroll horizontal the cells text is over the pinned text ([#3163](https://github.com/IgniteUI/igniteui-angular/issues/3163))
* refactor(themes): don't include contrast colors in the palettes ([#3166](https://github.com/IgniteUI/igniteui-angular/issues/3166))

### Code enhancements
* Fix the logic calculating test results ([#3461](https://github.com/IgniteUI/igniteui-angular/issues/3461))
* Update typedoc version and localize some shell strings ([#3237](https://github.com/IgniteUI/igniteui-angular/issues/3237))
* fix(toolbar): including custom content in the show toolbar check ([#2983](https://github.com/IgniteUI/igniteui-angular/issues/2983))
* docs(toolbar): adding more API docs ([#2983](https://github.com/IgniteUI/igniteui-angular/issues/2983))

### Other
* update typedoc-plugin-localization version to 1.4.1 ([#3440](https://github.com/IgniteUI/igniteui-angular/issues/3440))
* Update contributing document with localization ([#3313](https://github.com/IgniteUI/igniteui-angular/issues/3313))
* docs(*): add 6.2.3 missing changes and bug fixes to changelog ([#3251](https://github.com/IgniteUI/igniteui-angular/issues/3251))
* Docs - Expansion Panel - Add comments and README([#3245](https://github.com/IgniteUI/igniteui-angular/issues/3245))
* Move all keyboard navigation tests in a separate file ([#2975](https://github.com/IgniteUI/igniteui-angular/issues/2975))


## 6.2.3
- `igxGrid`
    - `resourceStrings` property added, which allows changing/localizing strings for component. If a new instance is set,
    the changes will be applied to the particular instance of the component:
    ```typescript
        this.grid.resourceStrings = {
            igx_grid_filter: 'My filter',
            igx_grid_filter_row_close: 'My close'
        };
    ```
    If only a value is updated, all component instances will be updated:
    ```typescript
        this.grid.resourceStrings.igx_grid_filter = 'My filter';
    ```
- `igxTimePicker`:
    - `resourceStrings` property added, which allows changing/localizing strings for component.
- Localization
    - Added an util function `changei18n` that takes `IResourceStrings` object as parameter. Its values will be used as resource strings for all components
    in the application.
    - Added an util function `getCurrentResourceStrings` that returns current resource strings for all components.
- `ISortingEpression`:
    - The `ignoreCase` and `strategy` properties are moved back to optional, and the `DefaultSortingStrategy` is now injected by the `IgxSorting`, instead of being mandatory to pass to expressions.

### Bug fixes

- `igxGrid`
    - Filter row does not close when click button cancel, if the entered text is deleted ([#3198](https://github.com/IgniteUI/igniteui-angular/issues/3198))
    - Prevent a potential memory leak ([#3033](https://github.com/IgniteUI/igniteui-angular/issues/3033))
    - Filtering: Open dropdown on Alt+down, fixes input being populated on keyboard action ([#3202](https://github.com/IgniteUI/igniteui-angular/issues/3202))
    - Row Selection: selected checkboxes are flickering on vertical scrolling ([#2523](https://github.com/IgniteUI/igniteui-angular/issues/2523))
    - Row editing overlay animation should be bottom - top, when overlay is placed over the row ([#3184](https://github.com/IgniteUI/igniteui-angular/issues/3184))


## 6.2.2
- `igx-checkbox`:
    - Added a new input property - `disableTransitions`. It allows disabling all CSS transitions on the `igx-checkbox` component for performance optimization.
### Bug fixes
- Removed the `GridHammerConfig` provider which broke touch events for other components. (Fixed #3185, Reopens #2538)

## 6.2.1
### Features
- `igxGrid`, `igxChip`: Add display density DI token to igxGrid and igxChip ([#2804](https://github.com/IgniteUI/igniteui-angular/issues/2804))
- `igxGrid`
    - Quick filter auto close ([#2979](https://github.com/IgniteUI/igniteui-angular/issues/2979))
    - Group By: Added title to chip in Group By area ([#3035](https://github.com/IgniteUI/igniteui-angular/issues/3035))
    - Improve UX for boolean and date columns, ([#3092](https://github.com/IgniteUI/igniteui-angular/issues/3092))
- `igxCombo`:
    - Added a new input property - `displayDensity`. It allows configuring the `displayDensity` of the combo's `value` and `search` inputs. (PR [#3007](https://github.com/IgniteUI/igniteui-angular/pull/3007))
- `igxDropDown`
    - Added a new property `maxHeight`, defining the max height of the drop down. ([#3001](https://github.com/IgniteUI/igniteui-angular/issues/3001))
- Added migrations for Sass theme properties changes in 6.2.0 ([#2994](https://github.com/IgniteUI/igniteui-angular/issues/2994))
- Themes
    - Introducing schemas for easier bootstrapping of component themes.
    - **Breaking change** removed $variant from `igx-checkbox-theme`, `igx-ripple-theme`, `igx-switch-theme`, `igx-input-group-theme`, `igx-slider-theme`, and `igx-tooltip-theme`. Use the `$schema` prop, now available on all component themes to change the look for a specific theme. See the [Theming](https://www.infragistics.com/products/ignite-ui-angular/angular/components/themes/schemas.html) documentation to learn more.


### Bug fixes

- `igxGrid`
    - Filtering condition icon is not updated for boolean columns ([#2936](https://github.com/IgniteUI/igniteui-angular/issues/2936))
    - Batch editing: Updating a cell with a value that evaluates to false does not mark it as dirty ([#2940](https://github.com/IgniteUI/igniteui-angular/issues/2940))
    - Filtering input accepts value from calendar for unary conditions ([#2937](https://github.com/IgniteUI/igniteui-angular/issues/2937))
    - When a number filter's value is deleted the grid is not refreshed ([#2945](https://github.com/IgniteUI/igniteui-angular/issues/2945))
    - Improve keyboard navigation in filtering ([#2951](https://github.com/IgniteUI/igniteui-angular/issues/2951), [#2941](https://github.com/IgniteUI/igniteui-angular/issues/2941))
    - Group By: Alt+ Arrow left/Right keys should not toggle the group row ([#2950](https://github.com/IgniteUI/igniteui-angular/issues/2950))
    - Multi Column Header can be grouped ([#2944](https://github.com/IgniteUI/igniteui-angular/issues/2944))
    - Group By: groupsRecords is not updated yet at the time of onGroupingDone event. ([#2967](https://github.com/IgniteUI/igniteui-angular/issues/2967))
    - Paging: Blank space in rows area after vertical scrolling and navigating to next page ([#2957](https://github.com/IgniteUI/igniteui-angular/issues/2957))
    - When date or boolean cell is in edit mode and press arrowUp or arrowDown key the page is scrolled ([#2507](https://github.com/IgniteUI/igniteui-angular/issues/2507))
    - When deleting a row the Row Editing dialog should be closed ([#2977](https://github.com/IgniteUI/igniteui-angular/issues/2977))
    - Group header with columns which width is defined as number throws an exception ([#3020](https://github.com/IgniteUI/igniteui-angular/issues/3020))
    - Refactor header and filter cell components, Closes [#2972](https://github.com/IgniteUI/igniteui-angular/issues/2972), [#2926](https://github.com/IgniteUI/igniteui-angular/issues/2926), [#2923](https://github.com/IgniteUI/igniteui-angular/issues/2923), [#2917](https://github.com/IgniteUI/igniteui-angular/issues/2917), [#2783](https://github.com/IgniteUI/igniteui-angular/issues/2783), [#3027](https://github.com/IgniteUI/igniteui-angular/issues/3027), [#2938](https://github.com/IgniteUI/igniteui-angular/issues/2938)
    - Filter's UI dropdown is hidden under the bottom level of the grid ([#2928](https://github.com/IgniteUI/igniteui-angular/issues/2928))
    - Cell is not editable on iOS ([#2538](https://github.com/IgniteUI/igniteui-angular/issues/2538))
- `IgxTreeGrid`
    - Cell selection wrong behavior when collapsing rows ([#2935](https://github.com/IgniteUI/igniteui-angular/issues/2935))
- `igxCombo`
    - Keyboard doesn't scroll virtualized items ([#2999](https://github.com/IgniteUI/igniteui-angular/issues/2999))
- `igxDatePicker`
    - Error emitting when  value property is initialized with empty string. ([#3021](https://github.com/IgniteUI/igniteui-angular/issues/3021))
- `igxOverlay`
    - Drop-down flickers in IE and EDGE ([#2867](https://github.com/IgniteUI/igniteui-angular/issues/2867))
- `igxTabs`
    - Tabs don't not handle width change ([#3030](https://github.com/IgniteUI/igniteui-angular/issues/3030))
- `igxCalendar`
    - make all css class names unique ([#2287](https://github.com/IgniteUI/igniteui-angular/issues/2287))
- Fixed runtime errors when using the package in applications targeting es2015(es6) and newer ([#3011](https://github.com/IgniteUI/igniteui-angular/pull/3011))

## 6.2.0
- Updated typography following the Material guidelines. Type system is now also optional and can be applied via class to the desired containers. [#2112](https://github.com/IgniteUI/igniteui-angular/pull/2112)
  - **Breaking change:** Applications using Ignite UI for Angular now require the `igx-typography` class to be applied on wrapping element, like the body element for instance.

- Display density can be specified by using the injection token `DisplayDensityToken` and providing a value (comfortable, cosy or compact) on an application or a component level.

    Setting display density on a component level:
    ```typescript
    @Component({
    ...
    providers: [{ provide: DisplayDensityToken, useValue: { displayDensity: DisplayDensity.compact} }]
    })
    ```
- `igx-input-group`
    - The `igx-input-group` control's display density can be explicitly set by using the `displayDensity` input.
    ```html
    <igx-input-group [displayDensity]="'cosy'"> ... </igx-input-group>
    ```
- `igx-drop-down`:
    - Added a new boolean argument `cancel` to the `onSelection` `ISelectionEventArgs`. Its default value is false, in case it is set to true, the drop down selection is invalidated.
- `igxIcon`:
    - **Breaking change** `glyphName` property is removed from `IgxIconComponent`. For `Material` icons the icon name should be explicitly defined between the opening and closing tags. `Font Awesome` icons should use the `name` property now.
    - Added support for custom SVG icons. Register the SVG icons with the `IgxIconService` and use `IgxIconComponent`'s `name` and `fontSet` properties to visualize the icon.
- Transaction Provider - `TransactionService` is an injectable middleware that a component can use to accumulate changes without affecting the underlying data. The provider exposes API to access, manipulate changes (undo and redo) and discard or commit all to the data.
For more detailed information, see the [README](https://github.com/IgniteUI/igniteui-angular/blob/master/projects/igniteui-angular/src/lib/services/transaction/README.md).
- `igxTreeGrid`:
    - New `IgxTreeGridComponent` added.
    - The `igxTreeGrid` is used to display and manipulate hierarchical data with consistent schema, formatted as a table and provides a line of advanced features such as sorting, filtering, editing, column pinning, column moving, column hiding, paging and others.
    - The `igxTreeGrid` provides two ways of defining the relations among our data objects - by using a **child collection** for every data object or by using **primary and foreign keys** for every data object.
    - For more details on using the `igxTreeGrid`, take a look at the [official documentation](https://www.infragistics.com/products/ignite-ui-angular/angular/components/treegrid.html).
- `igxGrid`:
    - **Breaking change** `onGroupingDone` - The array of `ISortingExpression` can now be accessed through the `expressions` event property. Two new properties have been added to the event arguments - `groupedColumns` and `ungroupedColumns`. They provide references to arrays of `IgxColumnComponent` that hold the columns which have changed their state because of the **last** grouping/ungrouping operation.

    - **Breaking change** `onEditDone` event is renamed to `onCellEdit` and new cell editing events are introduced: `onCellEditEnter` and `onCellEditCancel`. When row editing is enabled, the corresponding events are emitted by the grid - `onRowEditEnter`, `onRowEdit`, `onRowEditCancel`. All these events have arguments that are using the `IGridEditEventArgs` interface.

    - Row editing - allows modification of several cells in the row, before submitting, at once, all those changes to the grid's data source. Leverages the pending changes functionality of the new transaction provider.

        ```html
        <igx-grid [data]="data" [rowEditable]="true">
            <igx-column field="ProductName"></igx-column>
            <igx-column field="ReleaseDate"></igx-column>
        </igx-grid>
        ```

    - Batch editing - an injectable transaction provider accumulates pending changes, which are not directly applied to the grid's data source. Those can later be inspected, manipulated and submitted at once. Changes are collected for individual cells or rows, depending on editing mode, and accumulated per data row/record.

        ```typescript
        @Component({
            providers: [{ provide: IgxGridTransaction, useClass: IgxTransactionService }],
            selector: "app-grid-with-transactions",
            template: "<ng-content></ng-content>"
        })
        export class GridWithTransactionsComponent { }
        ```
    - A new boolean `hideGroupedColumns` input controls whether the grouped columns should be hidden as well (defaults to false).
    - **Breaking change** `cellClasses` input on `IgxColumnComponent` now accepts an object literal to allow conditional cell styling.
    - Exposing a mechanism for cells to grow according to their content.
    - `sortStrategy` input exposed to provide custom sort strategy for the `IgxColumnComponent`. The custom strategy should implement the `ISortingStrategy` interface, or can extend the base `SortingStrategy` class and override all or some of its public/protected members.
    - New quick filtering functionality is implemented. Filtering icon is removed from column header and a filtering row is introduced in the grid's header.
- `igxFor`
    - Added support for variable heights.
- `igx-datePicker` selector is deprecated. Use `igx-date-picker` selector instead.
- `igxOverlay`:
    - `OverlaySettings` now also accepts an optional `outlet` to specify the container where the overlay should be attached.
    - when `show` and `hide` methods are called `onAnimation` event fires. In the arguments of this event there is a reference to the `animationPlayer`, `animationType` (either `open` or `close`) and to the overlay id.
    - if you call `show`/`hide` methods of overlay, while opening/closing animation is still ongoing, the animation will stop and respective open/close animation will start.
- `igxToggleAction` new `outlet` input controls the target overlay element should be attached. Provides a shortcut for `overlaySettings.outlet`.
- `IgxOverlayOutlet` directive introduced to mark an element as an `igxOverlay` outlet container. [ReadMe](https://github.com/IgniteUI/igniteui-angular/blob/master/projects/igniteui-angular/src/lib/directives/toggle/README.md)
- `igxButtonGroup`
    - Added the ability to define buttons directly in the template
- `igx-time-picker`:
    - `igxTimePickerTemplate` - new directive which should be applied on the child `<ng-template>` element when `IgxTimePickerComponent`'s input group is retemplated.
- `igx-datePicker`:
    - `igxDatePickerTemplate` - new directive which should be applied on the child `<ng-template>` element when `IgxDatePickerComponent`'s input group is retemplated.
    - Introduced `disabledDates`. This property is exposed from the `igx-calendar` component.
    - Introduced `specialDates`. This property is exposed from the `igx-calendar` component.
    - Introduced `deselectDate` method added that deselects the calendar date.
- `IgxTextHighlightDirective`: The `highlight` method now has a new optional parameter called `exactMatch` (defaults to false).
    - If its value is false, all occurrences of the search text will be highlighted in the group's value.
    - If its value is true, the entire group's value should equals the search text in order to be highlighted (caseSensitive argument is respected as well).
- `IgxGrid`: The `findNext` and `findPrev` methods now have a new optional parameter called `exactMatch` (defaults to false).
    - If its value is false, all occurrences of the search text will be highlighted in the grid's cells.
    - If its value is true, the entire value of each cell should equals the search text in order to be highlighted (caseSensitive argument is respected as well).
- `IgxChip`
    - Introduced event argument types to all `EventEmitter` `@Output`s.
    - **Breaking change** `onSelection`'s EventEmitter interface property `nextStatus` is renamed to `selected`.
    - **Breaking change** Move the location of where the chip `suffix` is positioned. Now it is between the content and the `remove button` making the button last element if visible by default.
    - **Breaking change** Remove the chip `connector` rendered when using the `igxConnector` directive that is also removed.
    - **Breaking change** The chip theme has been rewritten. Most theme input properties have been renamed for consistency
    and better legibility. New properties have been added. Please, refer to the updated igx-chip-theme documentation to see all updates.
    - Exposed original event that is responsible for triggering any of the events. If triggered by the API it is by default `null`.
    - Added `data` input for storing any data related to the chip itself.
    - Added `select icon` with show/hide animation to indicate when a chip is being selected with ability to customize it while retaining the chip Material Design styling.
    - Added `selectIcon` input to set custom template for the `select icon`.
    - Update chip styling to match Material Design guidelines.
    - Rework of the chip content styling so now by default text inside is styled to match the chip Material Design styling.
    - Rework of the `remove button` rendered and now has the ability to customize its icon while retaining the chip Material Design.
    - Added `removeIcon` input so a custom template cane be set for the remove button icon.
- `IgxChipArea`
    - Introduced event argument types to all `EventEmitter` `@Output`s.
    - Exposed original event that is responsible for triggering any of the events. If triggered by the API it is by default `null`.
- `IgxCombo`
    - Added the following directives for `TemplateRef` assignment for combo templates (item, footer, etc.):
        - Added `IgxComboItemDirective`. Use `[igxComboItem]` in markup to assing a TemplateRef to `combo.itemTemplate`.
        - Added `IgxComboHeaderDirective`. Use `[igxComboHeader]` in markup to assing a TemplateRef to `combo.headerTemplate`.
        - Added `IgxComboFooterDirective`. Use `[igxComboFooter]` in markup to assing a TemplateRef to `combo.footerTemplate`.
        - Added `IgxComboEmptyDirective`. Use `[igxComboEmpty]` in markup to assing a TemplateRef to `combo.emptyTemplate`.
        - Added `IgxComboAddItemirective`. Use `[igxComboAddItem]` in markup to assing a TemplateRef to `combo.addItemTemplate`.
        - Added `IgxComboHeaderItemDirective`. Use `[igxComboHeaderItem]` in markup to assing a TemplateRef to `combo.headerItemTemplate`.
    - **Breaking change** Assigning templates with the following template ref variables is now deprecated in favor of the new directives:
            `#itemTemplate`, `#headerTemplate`, `#footerTemplate`, `#emptyTemplate`, `#addItemTemplate`, `#headerItemTemplate`.
    - **Breaking change** `height` property is removed. In the future `IgxInputGroup` will expose an option that allows custom sizing and then `IgxCombo` will use the same functionality for proper styling and better consistency.

- `IgxDropDown`
    - **Breaking change** `allowItemsFocus` default value is changed to `false`.
    - Added `value` input to `IgxDropDownItemComponent` definition. The property allows data to be bound to a drop-down item so it can more easily be retrieved (e.g. on selection)
- `igx-calendar`:
    - Introduced `disabledDates` property which allows a user to disable dates based on various rules: before or after a date, weekends, workdays, specific dates and ranges. The disabled dates cannot be selected and have a distinguishable style.
    - Introduced `specialDates` property which allows a user to mark dates as special. They can be set by using various rules. Their style is distinguishable.
    - Introduced `deselectDate` method added that deselects date(s) (based on the selection type)
- `igxExpansionPanel`:
    - component added. `igxExpansionPanel` provides a way to display more information after expanding an item, respectively show less after collapsing it. For more detailed information see the [official documentation](https://www.infragistics.com/products/ignite-ui-angular/angular/components/expansion_panel.html).
- `IgxList`:
    - the control now supports **ng-templates** which are shown "under" a list item when it is left or right panned. The templates are distinguished using the `igxListItemLeftPanning` and `igxListItemRightPanning` directives set on the templates.
    - the IgxList's `onLeftPan` and `onRightPan` events now have an argument of type `IListItemPanningEventArgs` (instead of `IgxListItemComponent`). The event argument has the following fields:
        - **item** of type `IgxListItemComponent`
        - **direction** of type `IgxListPanState`
        - **keepItem** of type `boolean`
- `igxTooltip` and `igxTooltipTarget` directives:
    - Added `IgxTooltipDirective`.
        - An element that uses the `igxTooltip` directive is used as a tooltip for a specific target (anchor).
        - Extends `IgxToggleDirective`.
        - Exported with the name **tooltip**.
    - Added `IgxTooltipTargetDirective`.
        - An element that uses the `igxTooltipTarget` directive is used as a target (anchor) for a specific tooltip.
        - Extends `IgxToggleActionDirective`.
        - Exported with the name **tooltipTarget**.
    - Both new directives are used in combination to set a tooltip to an element. For more detailed information, see the [README](https://github.com/IgniteUI/igniteui-angular/blob/master/projects/igniteui-angular/src/lib/directives/tooltip/README.md).
- `igxToggle`:
    - Introduced reposition method which allows a user to force toggle to reposition according its position strategy.
- `IgxDrag` and `IgxDrop` directives available.
    - `IgxDrag` allows any kind of element to be moved/dragged around the page without changing its position in the DOM. Supports Desktop/Mixed/Touch environments.
    - `IgxDrop` allows any element to act as a drop area where any `igxDrag` element can be dragged into and dropped. Includes default logic that moves the dropped element from its original position to a child of the `igxDrop` element.
    - Combined they provide a way to move elements around the page by dragging them. For more detail see the [README](https://github.com/IgniteUI/igniteui-angular/blob/master/projects/igniteui-angular/src/lib/directives/dragdrop/README.md).
- `IgxGrid` keyboard navigation
When you focus a specific cell and press one of the following key combinations, the described behaviour is now performed:
    - `Ctrl + Arrow Key Up` - navigates to the first cell in the current column;
    - `Ctrl + Arrow Down` - navigates to the last cell in the current column;
    - `Home` - provide the same behavior as Ctrl + Arrow Left - navigates to the first cell from the current row;
    - `End` - provide the same behavior as Ctrl + Arrow Right - navigates to the last cell from the current row;
    - `Ctrl + Home` - navigates to the first cell in the grid;
    - `Ctrl + End` - navigates to the last cell in the grid;
    - `Tab` - sequentially move the focus over the next cell on the row and if the last cell is reached move to next row. If next row is group row the whole row is focused, if it is data row, move focus over the first cell;
    - `Shift + Tab` - sequentially move focus to the previous cell on the row, if the first cell is reached move the focus to the previous row. If previous row is group row focus the whole row or if it is data row, focus the last cell of the row;
    - `Space` over Cell - if the row is selectable, on keydown space triggers row selection
    - `Arrow Left` over GroupRow - collapse the group row content if the row is not already collapsed;
    - `Arrow Right` over GroupRow - expand the group row content if the row is not already expanded;
    - on mouse `wheel` the focused element is blurred;
    - **Breaking change**  `space` handler for the group row has been removed; so `Space` does not toggle the group row;
    - **Breaking change** cell selection is preserved when the focus is moved to group row.
    - Introduced `onFocusChange` event. The event is cancelable and output argument from type `IFocusChangeEventArgs`;
    - For more detailed information see the [official keyboard navigation specification](https://github.com/IgniteUI/igniteui-angular/wiki/igxGrid-Specification#kb-navigation).

## 6.1.9

### General

- `sortStrategy` input exposed to provide custom sort strategy for the `IgxColumnComponent`. The custom strategy should implement the `ISortingStrategy` interface, or can extend the base `DefaultSortingStrategy` class and override all or some of its public/protected members.
- The previously optional `ignoreCase` and `strategy` of the `ISortingExpression` interface are no longer optional. In order to use our default sorting strategy in expressions built programmatically, you need to pass `DefaultSortingStrategy.instance()` or any implementation of the `ISortingStrategy` interface.
- `groupingComparer` input exposed to provide custom grouping compare function for the `IgxColumnComponent`. The function receives two values and should return `0` if they are to considered members of the same group.

## 6.1.8

### Bug fixes

- Fix sorting and groupby expression not syncing when there are already sorted columns. #2786
- GroupBy Chip sorting direction indicator is not changed if sorting direction is changed #2765
- Failing tests caused by inconsistent behavior when sorting a column with equal values #2767
- IgxGridComponent.groupingExpressions is of type any #2758

## 6.1.7

### Bug Fixes
- IgxSelectionAPIService allows to add items with id which is undefined #2581
- FilteredSortedData collection holds the original data after first filtering operation is done #2611
- Calendar improvement of "selected" getter #2687
- Improve igxCalendar performance #2675
- Add Azure Pipelines CI and PR builds #2605
- The igxDatePicker changes the time portion of a provided date #2561
- IgxChip remove icon has wrong color #2573
- Chip has intrinsic margin #2662
- IgxChip remove icon has wrong color #2573
- ChipsArea's OnSelection output is not emitted on initialization #2640

## 6.1.6

### Bug Fixes
- IgxChip raises onSelection before onRemove #2612
- Summaries are shown on horizontal scrolling when Row Selectors are enabled #2522
- Bug - IgxCombo - Combo does not bind properly with [(ngModel)] and simple data (e.g. string[]) #2620
- Missing backtick in comment #2537
- IgxSelectionAPIService allows to add items with id which is undefined #2581
- Circular bar text is clipped #2370
- Update all angular async Calendar tests to await async #2582
- InvalidPipeArgument: 'inable to convert "" into a date for pipe 'DatePipe' #2520
- All cells in the row enter in edit mode if igx-columns are recreated. #2516

## 6.1.5
- **General**
    - `IgxChip`
        - Introduced event argument types to all `EventEmitter` `@Output`s.
        - A chip can now be selected with the API with the new `selected` input. The `selected` input overrides the `selectable` input value.
        - **Breaking change** `onSelection`'s EventEmitter interface property `nextStatus` is renamed to `selected`.
    - `IgxChipArea`
        - Introduced event argument types to all `EventEmitter` `@Output`s.
    - `igxFor`
        - Adding inertia scrolling for touch devices. This also affects the following components that virtualize their content via the igxFor - `igxGrid`, `igxCombo`.
    - `igxGrid`
        - Adding inertia scrolling for touch devices.
    - `igxCombo`
        - Adding inertia scrolling for touch devices.
    - `IgxCalendar` - `deselectDate` method added that deselects date(s) (based on the selection type)
    - `IgxDatePicker` - `deselectDate` method added that deselects the calendar date.

### Bug Fixes
- igx-tabs : When you move the tab key, the contents of other tabs are displayed. #2550
- Prevent default scroll behavior when using keyboard navigation. #2496
- Error is thrown on ng serve --prod #2540
- onSelection event is not fired when a cell in last visible row is row is selected and press arrow Down #2509
- Add deselect method to igxCalendar #2424
- Time starts from 03 minutes instead of 00 #2541
- Replace EventEmitter<any> with the respective interface for the event #2481
- Cannot scroll last item in view #2504
- Japanese character is redundantly inserted into textbox on filter dialog on Safari #2316
- Improve row selection performance #1258
- igxRipple - Mousedown event doesn't bubble up when igxRipple is attached to elements. #2473
- Add default formatting for numbers in igx-grid #1197
- An error is returned when update a filtered cell #2465
- Grid Keyboard navigation performance issue #1923
- Vertical scrolling performance is slower when grouping is applied. #2421

## 6.1.4

### Bug Fixes

- Bottom of letters fall of in the label of igx-tabs-group #1978
- The search highlight and info are not updated correctly after editing a cell value of the grid #2388
- Cannot set chip as selected through API if selectable is false #2383
- Pressing 'Home/End' keys is not moving the focus to the first/last item #2332
- Cannot set igxChip as selected #2378
- Scrolling using touch is not working on Edge and Internet Explorer 11 #1639
- IgxCombo - Selection - Cannot override combo selection through the onSelectionChange event #2440
- igx-grid - `updateCell` method doesn't update cells that are not rendered. #2350

## 6.1.3
- **General**
    - Added ES7 polyfill for Object for IE. This should be added to the polyfills in order for the igxGrid to render under IE.
        ```
        import 'core-js/es7/object';
        ```

- `igxTabs`
    - `selectedIndex` property has an `@Input` setter and can be set both in markup and in code behind.
- `igxDropDownItem`
    - `isSelected` has a public setter and is now an `@Input` property that can be used for template binding.
- `igxGrid`
    - **Breaking change** `applyNumberCSSClass` and `columnType` getters are removed.
    - `isUnary` property added to IFilteringOperation
    - `igxColumn`
        - The footerTemplate property is removed.
    - `igxColumnGroup`
        - The footerTemplate property is removed.
    - exposed `autosize()` method on `IgxColumnComponent`. It allows the user to programatically change the size of a column according to it's largest visible cell.
    - Initializing an `igxGrid` component without setting height, inside a container without height defined, now causes the grid to render 10 records from the data view or all of the records if there are fewer than 10 available.
- `igxCombo`
    - **Breaking change** igxCombo default `width` is set to 100%
    - **Breaking change** `itemsMaxWidth` is renamed to `itemsWidth`
- `igxLinearBar` and `igxCircularBar`
    - exposed `step` input which determines the update step of the progress indicator. By default it is one percent of the maximum value.
    - `IgxCircularBar` `text` input property exposed to set the text to be displayed inside the circular bar.

### Bug fixes

- igx-grid - cannot auto-size columns by double-clicking in IE11 #2025
- Animation for removing item from list is very quick, must be more smoothly. #2306
- circular and linear bars - prevent progress exceeding, smooth update when operate with big nums, allow floating point nums, expose step input #2163
- Blank space on the right of igxGrid when there is a hidden column and grid width is 100% #2249
- Igx Combo throws errors when data is set to null or undefined #2300
- Top cell is not positioned aligned to the header, after keyboard navigation #1185
- In carousel when call method remove for selected slide it is still previewed #2182
- In grid paging paginate and page should check if the page is greater than the totalPages #2288
- Typos and inaccuracies in IgxSnackbar's readme. #2250
- The grid enables all the columns to be declared as pinned in the template #1612
- Combo - Keyboard Navigation - Add Item button fires on Keydown.Space #2266
- Reduce the use of MutationObservers in the IgxTextHighlightDirective #2251
- Improve row selection performance #1258
- Filter UI dialog redraws #2038
- Can't navigate from first row cell to selection checkbox with key combination #1937
- Incorrect position pinning of Navigation Drawer #2013
- Keyboard navigation not working correctly whith column moving and cell selection #2086
- Grid Layout is broken when you hide column #2121
- IgxDateFilteringOperand's operation "doesNotEqual" doesn't work if the "equals" operation is localized(modified). #2202
- aside in igx-nav-drawer surpasses height of igx-nav-drawer #1981
- The button for collapse/expand all in groupby is not working correctly #2200
- IgxDropDown Item cannot be set as selected. #2061
- IgxBooleanFilteringOperand doesn't work if the operation 'all' is localized(modified). #2067
- columnMove doesn't work if no data is loaded. #2158
- Combo's clear button should be just an icon #2099
- Default combo width should be 100% #2097
- The combo list disappears after disabling Filtering at runtime #2108
- igx-slider - slider comes to not work well after changing maxValue. #920
- Search match highlight not always scrolled into view #1886
- When groupby row is focused and spacebar is pressed the browser scrolls down, everywhere except Chrome, although it should only collapse the group #1947
- Grid data bind fails initially until window resize #1614
- Localization (i18n) for grid grouping area string #2046
- When delete all records in the last page pager should be changed #2014
- Filter icon in the header changes its position #2036

## 6.1.2
- `igxCombo` improvements
    - Remote Data Binding fixes - selection preserving and keyboard navigation.

    For more detailed information see the [official igxCombo documentation](https://www.infragistics.com/products/ignite-ui-angular/angular/components/combo.html).

**General**
- Added `jsZip` as a Dependency.

### Bug Fixes

- Grid Layout is broken when you change displayDensity runtime #2005
- Add empty grid template #2035
- Page Up/Page Down buttons don't scroll the grid #606
- Icon component is not properly exported #2072
- Adding density to chip doesn't make the density style to apply when it is dragged #1846
- Update jszip as dependency #2043
- No message is displayed when there is empty grid data without filtering enabled. #2001
- The only possible range of setting minValue to igxSlider is between [0..99] #2033
- Bootstrap & IgniteUI issues #1548
- Remove tabs from collection -> TabCollectionChange Output #1972
- 6.1.1 error on npm install #2023
- Remote binding combo doesn't store the selected fields when scrolled or collapsed #1944
- Exception is thrown when hovering a chip with a column header #1813
- IgxCombo - Remote Virtualization Keyboard Navigation #1987

## 6.1.1
- `igxTimePicker` changes
    - `onClose` event added.

### Bug Fixes

- Exit edit mode when move column through grid API #1932
- IgxListItemComponent and the two template directives are missing from public_api.ts. #1939
- Add Item button disappears after adding same item twice successively. #1938
- onTabItemDeselected is called for every not selected tab item #1952
- Exit edit mode when pin/unpin column through grid API #1933
- Selected combo item doesn't have the proper focused styles #1948
- Time-picker does not open on button-press. #1949
- Custom cell not rendering with grid searching functionality #1931
- Regular highlight makes the highlighted text unreadable when the row is selected. #1852
- DatePicker focus is wrong on select date value #1965
- add sass docs, grid document updates and input-group theme-related fixes #1993
- DatePicker focus handler and AoT build #1994
- Change displayDensity runtime #1974
- Change IgxGrid display density runtime #1998
- Error is thrown when using igx-grid theme without $content-background #1996
- Update npm deploy token #2002

## 6.1.0
- `igxOverlay` service added. **igxOverlayService** allows you to show any component above all elements in page. For more detailed information see the [official documentation](https://www.infragistics.com/products/ignite-ui-angular/angular/components/overlay_main.html)
- Added **igxRadioGroup** directive. It allows better control over its child `igxRadio` components and support template-driven and reactive forms.
- Added `column moving` feature to `igxGrid`, enabled on a per-column level. **Column moving** allows you to reorder the `igxGrid` columns via standard drag/drop mouse or touch gestures.
    For more detailed information see the [official documentation](https://www.infragistics.com/products/ignite-ui-angular/angular/components/grid_column_moving.html).
- `igx-tab-bar` selector removed from `IgxBottomNavComponent`.
- `igxGrid` filtering operands
- `igxGrid`
    - **Breaking change** `filter_multiple` method is removed. `filter` method and `filteringExpressionsTree` property could be used instead.
    - **Breaking change** `filter` method has new signature. It now accepts the following parameters:
        - `name` - the name of the column to be filtered.
        - `value` - the value to be used for filtering.
        - `conditionOrExpressionTree` - (optional) this parameter accepts object of type `IFilteringOperation` or `IFilteringExpressionsTree`. If only a simple filtering is required a filtering operation could be passes (see bellow for more info). In case of advanced filtering an expressions tree containing complex filtering logic could be passed.
        - `ignoreCase` - (optional) - whether the filtering would be case sensitive or not.
    - **Breaking change** `onFilteringDone` event now have only one parameter - `IFilteringExpressionsTree` which contains the filtering state of the filtered column.
    - `filter_global` method clears all existing filters and applies the new filtering condition to all grid's columns.
    - filtering operands:
        - **Breaking change** `IFilteringExpression` condition property is no longer a direct reference to a filtering condition method, instead it's a reference to an `IFilteringOperation`
        - 5 filtering operand classes are now exposed
            - `IgxFilteringOperand` is a base filtering operand, which can be inherited when defining custom filtering conditions
            - `IgxBooleanFilteringOperand` defines all default filtering conditions for `boolean` types
            - `IgxNumberFilteringOperand` defines all default filtering conditions for `numeric` types
            - `IgxStringFilteringOperand` defines all default filtering conditions for `string` types
            - `IgxDateFilteringOperand` defines all default filtering conditions for `Date` types
        - `IgxColumnComponent` now exposes a `filters` property, which takes an `IgxFilteringOperand` class reference
            - Custom filters can now be provided to grid columns by populating the `operations` property of the `IgxFilteringOperand` with operations of `IFilteringOperation` type
```
export class IgxCustomFilteringOperand extends IgxFilteringOperand {
    // Making the implementation singleton
    private static _instance: IgxCustomFilteringOperand = null;

    protected constructor() {
        super();
        this.operations = [{
            name: 'custom',
            logic: (target: string) => {
                return target === 'My custom filter';
            }
        }].concat(this.operations); // Keep the empty and notEmpty conditions from base
    }

    // singleton
    // Must implement this method, because the IgxColumnComponent expects it
    public static instance(): IgxCustomFilteringOperand {
        return this._instance || (this._instance = new this());
    }
}
```

- `igxGrid` now supports grouping of columns enabling users to create criteria for organizing data records. To explore the functionality start off by setting some columns as `groupable`:
    ```html
    <igx-grid [data]="data">
        <igx-column [field]="'ProductName'"></igx-column>
        <igx-column [field]="'ReleaseDate'" [groupable]="true"></igx-column>
    </igx-grid>
    ```
   For more information, please head over to `igxGrid`'s [ReadMe](https://github.com/IgniteUI/igniteui-angular/blob/master/src/grid/README.md) or the [official documentation](https://www.infragistics.com/products/ignite-ui-angular/angular/components/grid_groupby.html).

- `igxGrid` now supports multi-column headers allowing you to have multiple levels of columns in the header area of the grid.
    For more information, head over to [official documentation](https://www.infragistics.com/products/ignite-ui-angular/angular/components/grid_multi_column_headers.html)
- `igxGrid` theme now has support for alternating grid row background and text colors.
- `igxGrid` now has a toolbar (shown using the `showToolbar` property) which contains the following features:
  - title (specified using the `toolbarTitle` property)
  - column hiding feature (enabled using the `columnHiding` property)
  - column pinning feature (enabled using the `columnPinning` property)
  - export to excel (enabled using the `exportExcel` property)
  - export to CSV (enabled using the `exportCsv` property)
- `igxColumn` changes:
    - **Breaking change** filteringExpressions property is removed.
- `igxGrid` API is updated
    - **Breaking change** deleteRow(rowSelector: any) method will delete the specified row only if the primary key is defined. The method accept rowSelector as a parameter,  which is the rowID.
    - **Breaking change** updateRow(value: any, rowSelector: any) method will update the specified row only if the primary key is defined. The method accept value and rowSelector as a parameter, which is the rowID.
    - **Breaking change** updateCell(value: any, rowSelector: any, column: string) method will update the specified cell only if the primary key is defined. The method accept  value, rowSelector,which is the rowID and column name.
    - getCellByKey(rowSelector: any, columnField: string) method is added to grid's API. This method retuns a cell or undefined only if primary key is defined and search for the specified cell by the rowID and column name.
    - getCellByColumn(rowIndex: number, columnField: string) method is updated. This method returns a cell or undefined by using rowIndex and column name.
- `IgxGridRow` API is updated:
    - update(value: any) method is added. The method takes as a parameter the new value, which is to be set to the specidied row.
    - delete() method is added. The method removes the specified row from the grid's data source.

- `igxCell` default editing template is changed according column data type. For more information you can read the [specification](https://github.com/IgniteUI/igniteui-angular/wiki/Cell-Editing) or the [official documentation](https://www.infragistics.com/products/ignite-ui-angular/angular/components/grid_editing.html)
- `igxCombo` component added

    ```html
    <igx-combo #combo [data]="towns" [displayKey]="'townName'" [valueKey]="'postCode'" [groupKey]="'province'"
        [allowCustomValues]="true" placeholder="Town(s)" searchPlaceholder="Search town..."></igx-combo>
    ```

    igxCombo features:

        - Data Binding
        - Value Binding
        - Virtualized list
        - Multiple Selection
        - Filtering
        - Grouping
        - Custom values
        - Templates
        - Integration with Template Driven and Reactive Forms
        - Keyboard Navigation
        - Accessibility compliance

    For more detailed information see the [official igxCombo documentation](https://www.infragistics.com/products/ignite-ui-angular/angular/components/combo.html).
- `igxDropdown` component added

    ```html
    <igx-drop-down (onSelection)="onSelection($event)" (onOpening)="onOpening($event)">
        <igx-drop-down-item *ngFor="let item of items" disabled={{item.disabled}} isHeader={{item.header}}>
                {{ item.field }}
        </igx-drop-down-item>
    </igx-drop-down>
    ```

    **igxDropDown** displays a scrollable list of items which may be visually grouped and supports selection of a single item. Clicking or tapping an item selects it and closes the Drop Down.

    A walkthrough of how to get started can be found [here](https://www.infragistics.com/products/ignite-ui-angular/angular/components/drop_down.html)

    igxDropdown features:

        - Single Selection
        - Grouping
        - Keyboard Navigation
        - Accessibility compliance

- `igxChip` and `igxChipsArea` components added

    ```html
    <igx-chips-area>
        <igx-chip *ngFor="let chip of chipList" [id]="chip.id">
            <label igxLabel>{{chip.text}}</label>
        </igx-chip>
    </igx-chips-area>
    ```

    For more detailed information see the [official igxChip documentation](https://www.infragistics.com/products/ignite-ui-angular/angular/components/chip.html).

- `igxToggle` changes
    - `onOpening` event added.
    - `onClosing` event added.
- `igxToggleAction` new `overlaySettings` input controls how applicable targets display content. Provides defaults with positioning based on the host element. The `closeOnOutsideClick` input is deprecated in favor of the new settings and will be removed in the future.

- `igxList` now supports a 'loading' template which is shown when the list is empty and its new `isLoading` property is set to `true`. You can redefine the default loading template by adding an `ng-template` with the `igxDataLoading` directive:

    ```html
    <igx-list [isLoading]="true">
        <ng-template igxDataLoading>
            <p>Please wait, data is loading...</p>
        </ng-template>
    </igx-list>
    ```

- **Breaking changes**:
    - Removed submodule imports. All imports are now resolved from the top level `igniteui-angular` package.
    - `igxGrid` changes:
        - sort API now accepts params of type `ISortingExpression` or `Array<ISortingExpression>`.
    - `igxToggle` changes
        - `collapsed` now read-only, markup input is removed.
        - `onOpen` event renamed to `onOpened`.
        - `onClose` event renamed to `onClosed`.
        - `open` method does not accept fireEvents optional boolean parameter. Now it accepts only overlaySettings optional parameter of type `OverlaySettings`.
        - `close` method does not accept fireEvents optional boolean parameter.
        - `toggle` method does not accept fireEvents optional boolean parameter. Now it accepts only overlaySettings optional parameter of type `OverlaySettings`.
    - `igxDialog` changes
        - `open` method does not accept fireEvents boolean parameter. Now it accepts only overlaySettings optional parameter of type `OverlaySettings`.
- **Breaking change** All properties that were named `isDisabled` have been renamed to `disabled` in order to acheive consistency across our component suite. This affects: date-picker, input directive, input-group, dropdown-item, tabbar and time-picker.
- The **deprecated** `igxForRemote` input for the `igxFor` directive is now removed. Setting the required `totalItemCount` property after receiving the first data chunk is enough to trigger the required functionality.

## 6.0.4
- **igxRadioGroup** directive introduced. It allows better control over its child `igxRadio` components and support template-driven and reactive forms.
- Fixed ReactiveForms validations support for IgxInputGroup. Related [issue](https://github.com/IgniteUI/igniteui-angular/issues/1144).

## 6.0.3
- **igxGrid** exposing the `filteredSortedData` method publicly - returns the grid data with current filtering and sorting applied.

## 6.0.2
- **igxGrid** Improve scrolling on mac [#1563](https://github.com/IgniteUI/igniteui-angular/pull/1563)
- The `ng update igniteui-angular` migration schematics now also update the theme import path in SASS files. [#1582](https://github.com/IgniteUI/igniteui-angular/issues/1582)

## 6.0.1
- Introduced migration schematics to integrate with the Angular CLI update command. You can now run

  `ng update igniteui-angular`

  in existing projects to both update the package and apply any migrations needed to your project. Make sure to commit project state before proceeding.
  Currently these cover converting submodule imports as well as the deprecation of `igxForRemote` and rename of `igx-tab-bar` to `igx-bottom-nav` from 6.0.0.
- **Breaking changes**:
    - Removed submodule imports. All imports are now resolved from the top level `igniteui-angular` package. You can use `ng update igniteui-angular` when updating to automatically convert existing submodule imports in the project.
    - Summary functions for each IgxSummaryOperand class has been made `static`. So now you can use them in the following way:
    ```typescript
    import { IgxNumberSummaryOperand, IgxSummaryOperand } from "igniteui-angular";
    class CustomSummary extends IgxSummaryOperand {
    constructor() {
      super();
    }
    public operate(data?: any[]) {
      const result = super.operate(data);
      result.push({
        key: "Min",
        label: "Min",
        summaryResult: IgxNumberSummaryOperand.min(data)
      });
      return result;
    }
  }
    ```


## 6.0.0
- Theming - You can now use css variables to style the component instances you include in your project.
- Added `onDoubleClick` output to `igxGrid` to emit the double clicked cell.
- Added `findNext`, `findPrev` and `clearSearch` methods to the IgxGridComponent which allow easy search of the grid data, even when the grid is virtualized.
- Added `IgxTextHighlightDirective` which highlights parts of a DOM element and keeps and updates "active" highlight.
- Added `All` option to the filter UI select for boolean columns
- Update to Angular 6

## 5.3.1
- igx-dialog changes
    - Dialog title as well as dialog actions (buttons) can be customized. For more information navigate to the [ReadMe](https://github.com/IgniteUI/igniteui-angular/blob/master/src/dialog/README.md).
- Filtering a boolean column by `false` condition will return only the real `false` values, excluding `null` and `undefined`. Filtering by `Null` will return the `null` values and filtering by `Empty` will return the `undefined`.
- The `Filter` button in the filtering UI is replaced with a `Close` button that is always active and closes the UI.
- Filtering UI input displays a `X` icon that clears the input.

## 5.3.0
- Added `rowSelectable` property to `igxGrid`
    - Setting `rowSelectable` to `true` enables multiple row selection for the `igx-grid` component. Adds a checkbox column that allows (de)selection of one, multiple or all (via header checkbox) rows.
    - For more information about the `rowSelectable` property and working with grid row, please read the `igxGrid`'s [ReadMe](https://github.com/IgniteUI/igniteui-angular/blob/master/src/grid/README.md) about selection or see the [official documentation](https://www.infragistics.com/products/ignite-ui-angular/angular/components/grid-selection.html)
- Added `onContextMenu` output to `igxGrid` to emit the clicked cell.
- `igx-datePicker`: Added `onClose` event.
- `igxTextSelection` directive added
    - `igxTextSelection` directive allows you to select the whole text range for every element with text content it is applied.
- `igxFocus` directive added
    - `igxFocus` directive allows you to force focus for every element it is applied.
- `igx-time-picker` component added
    - `igx-time-picker` allows user to select time, from a dialog with spinners, which is presented into input field.
    - For more information navigate to the [ReadMe](https://github.com/IgniteUI/igniteui-angular/blob/master/src/time-piker/README.md).
- `igx-tab-bar` changes
    - **Breaking changes**: `IgxTabBarComponent` is renamed to `IgxBottomNavComponent` and `IgxTabBarModule` is renamed to `IgxBottomNavModule`.
    - `igx-tab-bar` selector is deprecated. Use `igx-bottom-nav` selector instead.
- `igx-tabs` component added
    - `igx-tabs` allows users to switch between different views. The `igx-tabs` component places the tabs headers at the top and allows scrolling when there are multiple tab items outside the visible area. Tabs are ordered in a single row above their associated content.
    - For more information navigate to [ReadMe](https://github.com/IgniteUI/igniteui-angular/blob/master/src/tabs/README.md).
- Added column pinning in the list of features available for `igxGrid`. Pinning is available though the API. Try the following:
   ```typescript
   const column = this.grid.getColumnByName(name);
   column.pin();
   ```
   For more information, please head over to `igxGrid`'s [ReadMe](https://github.com/IgniteUI/igniteui-angular/blob/master/src/grid/README.md) or the [official documentation](https://www.infragistics.com/products/ignite-ui-angular/angular/components/grid_column_pinning.html).
- Added `summaries` feature to `igxGrid`, enabled on a per-column level. **Grid summaries** gives you a predefined set of default summaries, depending on the type of data in the column.
    For more detailed information read `igxGrid`'s [ReadMe](https://github.com/IgniteUI/igniteui-angular/blob/master/src/grid/README.md) or see the [official documentation](https://www.infragistics.com/products/ignite-ui-angular/angular/components/grid_summaries.html).
- Added `columnWidth` option to `igxGrid`. The option sets the default width that will be applied to columns that have no explicit width set. For more detailed information read `igxGrid`'s [ReadMe](https://github.com/IgniteUI/igniteui-angular/blob/master/src/grid/README.md)
- Added API to `igxGrid` that allows for vertical remote virtualization. For guidance on how to implement such in your application, please refer to the [official documentation](https://www.infragistics.com/products/ignite-ui-angular/angular/components/grid_virtualization.html)
- Added smooth scrolling for the `igxForOf` directive making the scrolling experience both vertically and horizontally much more natural and similar to a native scroll.
- Added `onCellClick` event.
- `igxForOf` now requires that its parent container's `overflow` is set to `hidden` and `position` to `relative`. It is recommended that its height is set as well so that the display container of the virtualized content can be positioned with an offset inside without visually affecting other elements on the page.
    ```html
    <div style='position: relative; height: 500px; overflow: hidden'>
        <ng-template igxFor let-item [igxForOf]="data" #virtDirVertical
                [igxForScrollOrientation]="'vertical'"
                [igxForContainerSize]='"500px"'
                [igxForItemSize]='"50px"'
                let-rowIndex="index">
                <div style='height:50px;'>{{rowIndex}} : {{item.text}}</div>
        </ng-template>
    </div>
    ```
- Removed the `dirty` local template variable previously exposed by the `igxFor` directive.
- The `igxForRemote` input for the `igxFor` directive is now **deprecated**. Setting the required `totalItemCount` property after receiving the first data chunk is enough to trigger the required functionality.
- the `igx-icon` component can now work with both glyph and ligature-based icon font sets. We've also included a brand new Icon Service, which helps you create aliases for the icon fonts you've included in your project. The service also allows you to define the default icon set used throughout your app.
- Added the option to conditionally disable the `igx-ripple` directive through the `igxRippleDisabled` property.
- Updated styling and interaction animations of the `igx-checkbox`, `igx-switch`, and `igx-radio` components.
- Added `indeterminate` property and styling to the `igx-checkbox` component.
- Added `required` property to the `igx-checkbox`, `igx-radio`, and `igx-switch` components.
- Added `igx-ripple` effect to the `igx-checkbox`, `igx-switch`, and `igx-radio` components. The effect can be disabled through the `disableRipple` property.
- Added the ability to specify the label location in the `igx-checkbox`, `igx-switch`, and `igx-radio` components through the `labelPosition` property. It can either be `before` or `after`.
- You can now use any element as label on the `igx-checkbox`, `igx-switch`, and `igx-radio` components via the aria-labelledby property.
- You can now have invisible label on the `igx-checkbox`, `igx-switch`, and `igx-radio` components via the aria-label property.
- Added the ability to toggle the `igx-checkbox` and `igx-switch` checked state programmatically via `toggle` method on the component instance.
- Added the ability to select an `igx-radio` programmatically via `select` method on the component instance.
- Fixed a bug on the `igx-checkbox` and `igx-radio` components where the click event was being triggered twice on click.
- Fixed a bug where the `igx-checkbox`, `igx-switch`, and `igx-radio` change event was not being triggered on label click.
- `igxМask` directive added
    - `igxМask` provide means for controlling user input and formatting the visible value based on a configurable mask rules. For more detailed information see [`igxMask README file`](https://github.com/IgniteUI/igniteui-angular/blob/master/src/directives/mask/README.md)
- `igxInputGroup` component added - used as a container for the `igxLabel`, `igxInput`, `igxPrefix`, `igxSuffix` and `igxHint` directives.
- `igxPrefix` directive added - used for input prefixes.
- `igxSuffix` directive added - used for input suffixes.
- `igxHint` directive added - used for input hints.
- `igxInput` directive breaking changes:
    - the directive should be wrapped by `igxInputGroup` component
    - `IgxInputGroupModule` should be imported instead of `IgxInputModule`
- `igxExcelExportService` and `igxCSVExportService` added. They add export capabilities to the `igxGrid`. For more information, please visit the [igxExcelExportService specification](https://github.com/IgniteUI/igniteui-angular/wiki/IgxExcelExporterService-Specification) and the [igxCSVExportService specification](https://github.com/IgniteUI/igniteui-angular/wiki/CSV-Exporter-Service-Specification).
- **General**
    - Added event argument types to all `EventEmitter` `@Output`s. #798 #740
    - Reviewed and added missing argument types to the following `EventEmitter`s
        - The `igxGrid` `onEditDone` now exposes arguments of type `IGridEditEventArgs`. The arguments expose `row` and `cell` objects where if the editing is performed on a cell, the edited `cell` and the `row` the cell belongs to are exposed. If row editing is performed, the `cell` object is null. In addition the `currentValue` and `newValue` arguments are exposed. If you assign a value to the `newValue` in your handler, then the editing will conclude with the value you've supplied.
        - The `igxGrid` `onSelection` now correctly propagates the original `event` in the `IGridCellEventArgs`.
    - Added `jsZip` as a Peer Dependency.
- `primaryKey` attribute added to `igxGrid`
    - `primaryKey` allows for a property name from the data source to be specified. If specified, `primaryKey` can be used instead of `index` to indentify grid rows from the `igxGrid.rowList`. As such, `primaryKey` can be used for selecting rows for the following `igxGrid` methods - `deleteRow`, `updateRow`, `updateCell`, `getCellByColumn`, `getRowByKey`
    - `primaryKey` requires all of the data for the specified property name to have unique values in order to function as expected.
    - as it provides a unique identifier for each data member (and therefore row), `primaryKey` is best suited for addressing grid row entries. If DOM virtualization is in place for the grid data, the row `index` property can be reused (for instance, when filtering/sorting the data), whereas `primaryKey` remains unique. Ideally, when a persistent reference to a row has to be established, `primaryKey` should be used.
- **Theming**
    - Added a `utilities` module to the theming engine to allow for easier import of theming functions and mixins, such as igx-color, igx-palette, igx-elevation, etc. To import the utilities do ```@import '~igniteui-angular/core/styles/themes/utilities';```

## 5.2.1
- `hammerjs` and `@types/hammerjs` are removed from `peerDependencies` and were added as `dependencies`. So if you are using Igniteui-Angular version 5.2.1 or above it is enough to run `npm install igniteui-angular` in your project for getting started. For more detailed information see [`Ignite UI for Angular Getting Started`](https://www.infragistics.com/products/ignite-ui-angular/getting-started)
- `web-animations-js` is added as Peer Dependency.
- `Theming` bug fixes and improvements.
- Use the following command to generate `Ignite UI for Angular Themes` documentation - `npm run build:docs`. Navigate to `dist/docs/sass` and open `index.html` file.

## 5.2.0
- `igxForOf` directive added
    - `igxForOf` is now available as an alternative to `ngForOf` for templating large amounts of data. The `igxForOf` uses virtualization technology behind the scenes to optimize DOM rendering and memory consumption. Virtualization technology works similar to Paging by slicing the data into smaller chucks which are swapped from a container viewport while the user scrolls the data horizontally/vertically. The difference with the Paging is that virtualization mimics the natural behavior of the scrollbar.
- `igxToggle` and `igxToggleAction` directives added
    - `igxToggle` allows users to implement toggleable components/views (eg. dropdowns), while `igxToggleAction` can control the
      `igxToggle` directive. Refer to the official documentation for more information.
    - `igxToggle` requires `BrowserAnimationsModule` to be imported in your application.
- [`Ignite UI for Angular Theming`](https://www.infragistics.com/products/ignite-ui-angular/angular/components/themes.html) - comprehensive set of **Sass** functions and mixins will give the ability to easily style your entire application or only certain parts of it.
    - Previously bundled fonts, are now listed as external dependencies. You should supply both the [Material Icons](http://google.github.io/material-design-icons/) and [Titillium Web](https://fonts.google.com/selection?selection.family=Titillium+Web:300,400,600,700) fonts yourself by either hosting or using CDN.
- `igx-grid` changes
    - The component now uses the new `igxForOf` directive to virtualize its content both vertically and horizontally dramatically improving performance for applications displaying large amounts of data.
    - Data-bound Input property `filtering` changed to `filterable`:

    ```html
    <igx-grid [data]="data">
        <igx-column [field]="'ReleaseDate'" [header]="'ReleaseDate'"
            [filterable]="true" dataType="date">
        </igx-column>
    </igx-grid>
    ```

    - @HostBinding `min-width` added to `IgxGridCellComponent` and `IgxGridHeaderCell`
    - The IgxGridCellComponent no longer has a value setter, but instead has an `update` modifier.

    ```html
    <ng-template igxCell let-cell="cell">
        {{ cell.update("newValue") }}
    </ng-template>
    ```
    - Class `IgxGridFiltering` renamed to `IgxGridFilteringComponent `
    - The grid filtering UI dropdowns are now controlled by the `igxToggle` directive.
      - Make sure to import `BrowserAnimationsModule` inside your application module as `igxToggle` uses animations for state transition.
    - `state` input
        - filtering expressions and sorting expressions provided
    - Removed `onCellSelection` and `onRowSelection` event emitters, `onSelection` added instead.
    - Removed `onBeforeProcess` event emitter.
    - Removed `onMovingDone` event emitter.
    - Removed methods `focusCell` and `focusRow`.
    - Renamed method `filterData` to `filter`.
    - New methods `filterGlobal` and `clearFilter`.
    - New method `clearSort`.
    - Renamed method `sortColumn` to `sort`.
    - New Input `sortingIgnoreCase` - Ignore capitalization of words.
- `igx-navigation-drawer` changes
    - `NavigationDrawer` renamed to `IgxNavigationDrawerComponent`
    - `NavigationDrawerModule` renamed to `IgxNavigationDrawerModule`
    - `IgxNavigationDirectives` renamed to `IgxNavigationModule`
    - `NavigationService` renamed to `IgxNavigationService`
    - `NavigationToggle` renamed to `IgxNavigationToggleDirective`
    - `NavigationClose` renamed to `IgxNavigationCloseDirective`
    - Content selector `ig-drawer-content` replaced with `<ng-template igxDrawer>`
    - Content selector `ig-drawer-mini-content` replaced with `<ng-template igxDrawerMini>`
    - CSS class `ig-nav-drawer-overlay` renamed to `igx-nav-drawer__overlay`
    - CSS class `ig-nav-drawer` renamed to `igx-nav-drawer`
- `igxInput` changes
    - CSS class `ig-form-group` to `igx-form-group`
- `igxBadge` changes
    - From now on, the Badge position is set by css class, which specifies an absolute position as well as top/bottom/left/right properties. The Badge position input should not be used.
- `igx-avatar` changes
    - [Initials type avatar is using SVG element from now on](https://github.com/IgniteUI/igniteui-angular/issues/136)
- `igx-calendar` changes
    - `formatViews` - Controls whether the date parts in the different calendar views should be formatted according to the provided `locale` and `formatOptions`.
    - `templating` - The **igxCalendar** supports now templating of its header and subheader parts.
    - `vertical` input - Controls the layout of the calendar component. When vertical is set to `true` the calendar header will be rendered to the side of the calendar body.

- `igx-nav-bar` changes
    -   Currently `isActionButtonVisible` resolves to `false` if actionButtonIcon is not defined.
- `igx-tab-bar` changes
    - custom content can be added for tabs

    ```html
    <igx-bottom-nav>
        <igx-tab-panel>
            <ng-template igxTab>
                <igx-avatar initials="T1">
                </igx-avatar>
            </ng-template>
            <h1>Tab 1 Content</h1>
        </igx-tab-panel>
    </igx-bottom-nav>
    ```

- `igx-scroll` component deleted
    - `igx-scroll` component is not available anymore due newly implemented `igxForOf` directive.

- [`igx-list` changes](https://github.com/IgniteUI/igniteui-angular/issues/528)
    - `igxEmptyList` directive added
        The list no longer has `emptyListImage`, `emptyListMessage`, `emptyListButtonText`, `emptyListButtonClick` and `hasNoItemsTemplate` members.
        Instead of them, the `igxEmptyListTemplateDirective` can be used for templating the list when it is empty (or use the default empty template).
        ```html
        <igx-list>
            <ng-template igxEmptyList>
                <p>My custom empty list template</p>
            </ng-template>
        </igx-list>
        ```
    - `onItemClicked` event emitter added
        ```html
        <igx-list (onItemClicked)="itemClicked()">
            <igx-list-item>Item 1</igx-list-item>
            <igx-list-item>Item 2</igx-list-item>
            <igx-list-item>Item 3</igx-list-item>
        </igx-list>
        ```
    - Removed `emptyListImage` property from `IgxListComponent`.
    - Removed `emptyListMessage` property from `IgxListComponent`.
    - Removed `emptyListButtonText` property from `IgxListComponent`.
    - Removed `emptyListButtonClick` event emitter from `IgxListComponent`.
    - Removed `hasNoItemsTemplate` property from `IgxListComponent`.
    - Removed `options` property from `IgxListItemComponent`.
    - Removed `left` property from `IgxListItemComponent`.
    - Removed `href` property from `IgxListItemComponent`.
    - New `emptyListTemplate` input for `IgxListComponent`.
    - New `onItemClicked` event emitter for `IgxListComponent`.
    - New `role` property for `IgxListComponent`.
    - New `innerStyle` property for `IgxListComponent`.
    - New `role` property for `IgxListItemComponent`.
    - New `element` property for `IgxListItemComponent`.
    - New `list` property for `IgxListItemComponent`.
    - New `headerStyle` property for `IgxListItemComponent`.
    - New `innerStyle` property for `IgxListItemComponent`.

- [Renaming and restructuring directives and components](https://github.com/IgniteUI/igniteui-angular/issues/536) based on the [General Angular Naming Guidelines](https://angular.io/guide/styleguide#naming):
    - `IgxAvatar` renamed to `IgxAvatarComponent`
    - `IgxBadge` renamed to `IgxBadgeComponent`
    - `IgxButton` renamed to `IgxButtonDirective`
    - `IgxButtonGroup` renamed to `IgxButtonGroupComponent`
    - `IgxCardHeader` renamed to `IgxCardHeaderDirective`
    - `IgxCardContent` renamed to `IgxCardContentDirective`
    - `IgxCardActions` renamed to `IgxCardActionsDirective`
    - `IgxCardFooter` renamed to `IgxCardFooterDirective`
    - `IgxCarousel` renamed to `IgxCarouselComponent`
    - `IgxInput` renamed to `IgxInputModule`
    - `IgxInputClass` renamed to `IgxInputDirective`
    - `IgxCheckbox` renamed to `IgxCheckboxComponent`
    - `IgxLabel` renamed to `IgxLabelDirective`
    - `IgxIcon` renamed to `IgxIconComponent`
    - `IgxList` renamed to `IgxListComponent`
    - `IgxListItem` renamed to `IgxListItemComponent`
    - `IgxSlide` renamed to `IgxSlideComponent`
    - `IgxDialog` renamed to `IgxDialogComponent`
    - `IgxLayout` renamed to `IgxLayoutModule`
    - `IgxNavbar` renamed to `IgxNavbarComponent`
    - `IgxCircularProgressBar` renamed to `IgxCircularProgressBarComponent`
    - `IgxLinearProgressBar ` renamed to `IgxLinearProgressBarComponent`
    - `IgxRadio` renamed to `IgxRadioComponent`
    - `IgxSlider` renamed to `IgxSliderComponent`
    - `IgxSnackbar` renamed to `IgxSnackbarComponent`
    - `IgxSwitch ` renamed to `IgxSwitchComponent`
    - `IgxTabBar` renamed to `IgxBottomNavComponent`
    - `IgxTabPanel` renamed to `IgxTabPanelComponent`
    - `IgxTab` renamed to `IgxTabComponent`
    - `IgxToast` renamed to `IgxToastComponent`
    - `IgxLabelDirective` moved inside `../directives/label/` folder
    - `IgxInputDirective` moved inside `../directives/input/` folder
    - `IgxButtonDirective` moved inside `../directives/button/` folder
    - `IgxLayoutDirective` moved inside `../directives/layout/` folder
    - `IgxFilterDirective` moved inside `../directives/filter/` folder
    - `IgxDraggableDirective` moved inside `../directives/dragdrop/` folder
    - `IgxRippleDirective` moved inside `../directives/ripple/` folder
    - Folder `"./navigation/nav-service"` renamed to `"./navigation/nav.service"`
<|MERGE_RESOLUTION|>--- conflicted
+++ resolved
@@ -3,14 +3,13 @@
 All notable changes for each version of this project will be documented in this file.
 
 ## 7.2.12
-<<<<<<< HEAD
+
 - `IgxGrid`, `IgxTreeGrid`, `IgxHierarchicalGrid`
     - **Breaking Change** The **condition** parameter of the `filterGlobal` method is no longer optional. When the filterGlobal method is called with an invalid condition, it will not clear the existing filters for all columns.
 
-=======
 - `IgxGrid` - summaries
     - `clearSummaryCache()` and `recalculateSummaries()` methods are now removed from the IgxGrid API, beacause they are no longer needed; summaries are updated when some change is perform and the summary cache is cleared automatically when needed;
->>>>>>> 0791d3f4
+
 ### New feature
 - **igxSlider** - exposing new `labels` property accepting a collection of literal values that become equally spread over the slider, by placing each element as a thumb label.
 - **igxSlider** - deprecate **isContiunous** property.
