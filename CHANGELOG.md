# Ignite UI for Angular Change Log

All notable changes for each version of this project will be documented in this file.

## 7.0.1
### Bug fixes
- Removed the `GridHammerConfig` provider which broke touch events for other components.

## 7.0.0
- Updated package dependencies to Angular 7 ([#3000](https://github.com/IgniteUI/igniteui-angular/pull/3000))
- Themes: Add dark schemas and mixins (PR [#3025](https://github.com/IgniteUI/igniteui-angular/pull/3025))

## 6.2.2
- `igx-checkbox`:
    - Added a new input property - `disableTransitions`. It allows disabling all CSS transitions on the `igx-checkbox` component for performance optimization.
### Bug fixes
- Removed the `GridHammerConfig` provider which broke touch events for other components.


## 6.2.1
### Features
- `igxGrid`, `igxChip`: Add display density DI token to igxGrid and igxChip ([#2804](https://github.com/IgniteUI/igniteui-angular/issues/2804))
- `igxGrid`
    - Quick filter auto close ([#2979](https://github.com/IgniteUI/igniteui-angular/issues/2979))
    - Group By: Added title to chip in Group By area ([#3035](https://github.com/IgniteUI/igniteui-angular/issues/3035))
    - Improve UX for boolean and date columns, ([#3092](https://github.com/IgniteUI/igniteui-angular/issues/3092))
- `igxCombo`:
    - Added a new input property - `displayDensity`. It allows configuring the `displayDensity` of the combo's `value` and `search` inputs. (PR [#3007](https://github.com/IgniteUI/igniteui-angular/pull/3007))
- `igxDropDown`
    - Added a new property `maxHeight`, defining the max height of the drop down. ([#3001](https://github.com/IgniteUI/igniteui-angular/issues/3001))
- Added migrations for Sass theme properties changes in 6.2.0 ([#2994](https://github.com/IgniteUI/igniteui-angular/issues/2994))
<<<<<<< HEAD
- `igxNavbar`:
    - Added a new `igx-action-icon` directive that can be used to provide a custom template to be used instead of the default action icon on the left-most part of the navbar.
    (If `igx-action-icon` is provided, the default action icon will not be used.)
- Themes 
=======
- Themes
>>>>>>> 57b525ff
    - Introducing schemas for easier bootstrapping of component themes.
    - **Breaking change** removed $variant from `igx-checkbox-theme`, `igx-ripple-theme`, `igx-switch-theme`, `igx-input-group-theme`, `igx-slider-theme`, and `igx-tooltip-theme`. Use the `$schema` prop, now available on all component themes to change the look for a specific theme. See the [Theming](https://www.infragistics.com/products/ignite-ui-angular/angular/components/themes/schemas.html) documentation to learn more.


### Bug fixes

- `igxGrid`
    - Filtering condition icon is not updated for boolean columns ([#2936](https://github.com/IgniteUI/igniteui-angular/issues/2936))
    - Batch editing: Updating a cell with a value that evaluates to false does not mark it as dirty ([#2940](https://github.com/IgniteUI/igniteui-angular/issues/2940))
    - Filtering input accepts value from calendar for unary conditions ([#2937](https://github.com/IgniteUI/igniteui-angular/issues/2937))
    - When a number filter's value is deleted the grid is not refreshed ([#2945](https://github.com/IgniteUI/igniteui-angular/issues/2945))
    - Improve keyboard navigation in filtering ([#2951](https://github.com/IgniteUI/igniteui-angular/issues/2951), [#2941](https://github.com/IgniteUI/igniteui-angular/issues/2941))
    - Group By: Alt+ Arrow left/Right keys should not toggle the group row ([#2950](https://github.com/IgniteUI/igniteui-angular/issues/2950))
    - Multi Column Header can be grouped ([#2944](https://github.com/IgniteUI/igniteui-angular/issues/2944))
    - Group By: groupsRecords is not updated yet at the time of onGroupingDone event. ([#2967](https://github.com/IgniteUI/igniteui-angular/issues/2967))
    - Paging: Blank space in rows area after vertical scrolling and navigating to next page ([#2957](https://github.com/IgniteUI/igniteui-angular/issues/2957))
    - When date or boolean cell is in edit mode and press arrowUp or arrowDown key the page is scrolled ([#2507](https://github.com/IgniteUI/igniteui-angular/issues/2507))
    - When deleting a row the Row Editing dialog should be closed ([#2977](https://github.com/IgniteUI/igniteui-angular/issues/2977))
    - Group header with columns which width is defined as number throws an exception ([#3020](https://github.com/IgniteUI/igniteui-angular/issues/3020))
    - Refactor header and filter cell components, Closes [#2972](https://github.com/IgniteUI/igniteui-angular/issues/2972), [#2926](https://github.com/IgniteUI/igniteui-angular/issues/2926), [#2923](https://github.com/IgniteUI/igniteui-angular/issues/2923), [#2917](https://github.com/IgniteUI/igniteui-angular/issues/2917), [#2783](https://github.com/IgniteUI/igniteui-angular/issues/2783), [#3027](https://github.com/IgniteUI/igniteui-angular/issues/3027), [#2938](https://github.com/IgniteUI/igniteui-angular/issues/2938)
    - Filter's UI dropdown is hidden under the bottom level of the grid ([#2928](https://github.com/IgniteUI/igniteui-angular/issues/2928))
    - Cell is not editable on iOS ([#2538](https://github.com/IgniteUI/igniteui-angular/issues/2538))
- `IgxTreeGrid`
    - Cell selection wrong behavior when collapsing rows ([#2935](https://github.com/IgniteUI/igniteui-angular/issues/2935))
- `igxCombo`
    - Keyboard doesn't scroll virtualized items ([#2999](https://github.com/IgniteUI/igniteui-angular/issues/2999))
- `igxDatePicker`
    - Error emitting when  value property is initialized with empty string. ([#3021](https://github.com/IgniteUI/igniteui-angular/issues/3021))
- `igxOverlay`
    - Drop-down flickers in IE and EDGE ([#2867](https://github.com/IgniteUI/igniteui-angular/issues/2867))
- `igxTabs`
    - Tabs don't not handle width change ([#3030](https://github.com/IgniteUI/igniteui-angular/issues/3030))
- `igxCalendar`
    - make all css class names unique ([#2287](https://github.com/IgniteUI/igniteui-angular/issues/2287))
- Fixed runtime errors when using the package in applications targeting es2015(es6) and newer ([#3011](https://github.com/IgniteUI/igniteui-angular/pull/3011))


## 6.2.0
- Updated typography following the Material guidelines. Type system is now also optional and can be applied via class to the desired containers. [#2112](https://github.com/IgniteUI/igniteui-angular/pull/2112)
  - **Breaking change:** Applications using Ignite UI for Angular now require the `igx-typography` class to be applied on wrapping element, like the body element for instance.

- Display density can be specified by using the injection token `DisplayDensityToken` and providing a value (comfortable, cosy or compact) on an application or a component level.

    Setting display density on a component level:
    ```typescript
    @Component({
    ...
    providers: [{ provide: DisplayDensityToken, useValue: { displayDensity: DisplayDensity.compact} }]
    })
    ```
- `igx-input-group`
    - The `igx-input-group` control's display density can be explicitly set by using the `displayDensity` input.
    ```html
    <igx-input-group [displayDensity]="'cosy'"> ... </igx-input-group>
    ```
- `igx-drop-down`:
    - Added a new boolean argument `cancel` to the `onSelection` `ISelectionEventArgs`. Its default value is false, in case it is set to true, the drop down selection is invalidated.
- `igxIcon`:
    - **Breaking change** `glyphName` property is removed from `IgxIconComponent`. For `Material` icons the icon name should be explicitly defined between the opening and closing tags. `Font Awesome` icons should use the `name` property now.
    - Added support for custom SVG icons. Register the SVG icons with the `IgxIconService` and use `IgxIconComponent`'s `name` and `fontSet` properties to visualize the icon.
- Transaction Provider - `TransactionService` is an injectable middleware that a component can use to accumulate changes without affecting the underlying data. The provider exposes API to access, manipulate changes (undo and redo) and discard or commit all to the data.
For more detailed information, see the [README](https://github.com/IgniteUI/igniteui-angular/blob/master/projects/igniteui-angular/src/lib/services/transaction/README.md).
- `igxTreeGrid`:
    - New `IgxTreeGridComponent` added.
    - The `igxTreeGrid` is used to display and manipulate hierarchical data with consistent schema, formatted as a table and provides a line of advanced features such as sorting, filtering, editing, column pinning, column moving, column hiding, paging and others.
    - The `igxTreeGrid` provides two ways of defining the relations among our data objects - by using a **child collection** for every data object or by using **primary and foreign keys** for every data object.
    - For more details on using the `igxTreeGrid`, take a look at the [official documentation](https://www.infragistics.com/products/ignite-ui-angular/angular/components/treegrid.html).
- `igxGrid`:
    - **Breaking change** `onGroupingDone` - The array of `ISortingExpression` can now be accessed through the `expressions` event property. Two new properties have been added to the event arguments - `groupedColumns` and `ungroupedColumns`. They provide references to arrays of `IgxColumnComponent` that hold the columns which have changed their state because of the **last** grouping/ungrouping operation.

    - **Breaking change** `onEditDone` event is renamed to `onCellEdit` and new cell editing events are introduced: `onCellEditEnter` and `onCellEditCancel`. When row editing is enabled, the corresponding events are emitted by the grid - `onRowEditEnter`, `onRowEdit`, `onRowEditCancel`. All these events have arguments that are using the `IGridEditEventArgs` interface.

    - Row editing - allows modification of several cells in the row, before submitting, at once, all those changes to the grid's data source. Leverages the pending changes functionality of the new transaction provider.

        ```html
        <igx-grid [data]="data" [rowEditable]="true">
            <igx-column field="ProductName"></igx-column>
            <igx-column field="ReleaseDate"></igx-column>
        </igx-grid>
        ```

    - Batch editing - an injectable transaction provider accumulates pending changes, which are not directly applied to the grid's data source. Those can later be inspected, manipulated and submitted at once. Changes are collected for individual cells or rows, depending on editing mode, and accumulated per data row/record.

        ```typescript
        @Component({
            providers: [{ provide: IgxGridTransaction, useClass: IgxTransactionService }],
            selector: "app-grid-with-transactions",
            template: "<ng-content></ng-content>"
        })
        export class GridWithTransactionsComponent { }
        ```
    - A new boolean `hideGroupedColumns` input controls whether the grouped columns should be hidden as well (defaults to false).
    - **Breaking change** `cellClasses` input on `IgxColumnComponent` now accepts an object literal to allow conditional cell styling.
    - Exposing a mechanism for cells to grow according to their content.
    - `sortStrategy` input exposed to provide custom sort strategy for the `IgxColumnComponent`. The custom strategy should implement the `ISortingStrategy` interface, or can extend the base `SortingStrategy` class and override all or some of its public/protected members.
    - New quick filtering functionality is implemented. Filtering icon is removed from column header and a filtering row is introduced in the grid's header.
- `igxFor`
    - Added support for variable heights.
- `igx-datePicker` selector is deprecated. Use `igx-date-picker` selector instead.
- `igxOverlay`:
    - `OverlaySettings` now also accepts an optional `outlet` to specify the container where the overlay should be attached.
    - when `show` and `hide` methods are called `onAnimation` event fires. In the arguments of this event there is a reference to the `animationPlayer`, `animationType` (either `open` or `close`) and to the overlay id.
    - if you call `show`/`hide` methods of overlay, while opening/closing animation is still ongoing, the animation will stop and respective open/close animation will start.
- `igxToggleAction` new `outlet` input controls the target overlay element should be attached. Provides a shortcut for `overlaySettings.outlet`.
- `IgxOverlayOutlet` directive introduced to mark an element as an `igxOverlay` outlet container. [ReadMe](https://github.com/IgniteUI/igniteui-angular/blob/master/projects/igniteui-angular/src/lib/directives/toggle/README.md)
- `igxButtonGroup`
    - Added the ability to define buttons directly in the template
- `igx-time-picker`:
    - `igxTimePickerTemplate` - new directive which should be applied on the child `<ng-template>` element when `IgxTimePickerComponent`'s input group is retemplated.
- `igx-datePicker`:
    - `igxDatePickerTemplate` - new directive which should be applied on the child `<ng-template>` element when `IgxDatePickerComponent`'s input group is retemplated.
    - Introduced `disabledDates`. This property is exposed from the `igx-calendar` component.
    - Introduced `specialDates`. This property is exposed from the `igx-calendar` component.
    - Introduced `deselectDate` method added that deselects the calendar date.
- `IgxTextHighlightDirective`: The `highlight` method now has a new optional parameter called `exactMatch` (defaults to false).
    - If its value is false, all occurrences of the search text will be highlighted in the group's value.
    - If its value is true, the entire group's value should equals the search text in order to be highlighted (caseSensitive argument is respected as well).
- `IgxGrid`: The `findNext` and `findPrev` methods now have a new optional parameter called `exactMatch` (defaults to false).
    - If its value is false, all occurrences of the search text will be highlighted in the grid's cells.
    - If its value is true, the entire value of each cell should equals the search text in order to be highlighted (caseSensitive argument is respected as well).
- `IgxChip`
    - Introduced event argument types to all `EventEmitter` `@Output`s.
    - **Breaking change** `onSelection`'s EventEmitter interface property `nextStatus` is renamed to `selected`.
    - **Breaking change** Move the location of where the chip `suffix` is positioned. Now it is between the content and the `remove button` making the button last element if visible by default.
    - **Breaking change** Remove the chip `connector` rendered when using the `igxConnector` directive that is also removed.
    - **Breaking change** The chip theme has been rewritten. Most theme input properties have been renamed for consistency
    and better legibility. New properties have been added. Please, refer to the updated igx-chip-theme documentation to see all updates.
    - Exposed original event that is responsible for triggering any of the events. If triggered by the API it is by default `null`.
    - Added `data` input for storing any data related to the chip itself.
    - Added `select icon` with show/hide animation to indicate when a chip is being selected with ability to customize it while retaining the chip Material Design styling.
    - Added `selectIcon` input to set custom template for the `select icon`.
    - Update chip styling to match Material Design guidelines.
    - Rework of the chip content styling so now by default text inside is styled to match the chip Material Design styling.
    - Rework of the `remove button` rendered and now has the ability to customize its icon while retaining the chip Material Design.
    - Added `removeIcon` input so a custom template cane be set for the remove button icon.
- `IgxChipArea`
    - Introduced event argument types to all `EventEmitter` `@Output`s.
    - Exposed original event that is responsible for triggering any of the events. If triggered by the API it is by default `null`.
- `IgxCombo`
    - Added the following directives for `TemplateRef` assignment for combo templates (item, footer, etc.):
        - Added `IgxComboItemDirective`. Use `[igxComboItem]` in markup to assing a TemplateRef to `combo.itemTemplate`.
        - Added `IgxComboHeaderDirective`. Use `[igxComboHeader]` in markup to assing a TemplateRef to `combo.headerTemplate`.
        - Added `IgxComboFooterDirective`. Use `[igxComboFooter]` in markup to assing a TemplateRef to `combo.footerTemplate`.
        - Added `IgxComboEmptyDirective`. Use `[igxComboEmpty]` in markup to assing a TemplateRef to `combo.emptyTemplate`.
        - Added `IgxComboAddItemirective`. Use `[igxComboAddItem]` in markup to assing a TemplateRef to `combo.addItemTemplate`.
        - Added `IgxComboHeaderItemDirective`. Use `[igxComboHeaderItem]` in markup to assing a TemplateRef to `combo.headerItemTemplate`.
    - **Breaking change** Assigning templates with the following template ref variables is now deprecated in favor of the new directives:
            `#itemTemplate`, `#headerTemplate`, `#footerTemplate`, `#emptyTemplate`, `#addItemTemplate`, `#headerItemTemplate`.
    - **Breaking change** `height` property is removed. In the future `IgxInputGroup` will expose an option that allows custom sizing and then `IgxCombo` will use the same functionality for proper styling and better consistency.

- `IgxDropDown`
    - **Breaking change** `allowItemsFocus` default value is changed to `false`.
    - Added `value` input to `IgxDropDownItemComponent` definition. The property allows data to be bound to a drop-down item so it can more easily be retrieved (e.g. on selection)
- `igx-calendar`:
    - Introduced `disabledDates` property which allows a user to disable dates based on various rules: before or after a date, weekends, workdays, specific dates and ranges. The disabled dates cannot be selected and have a distinguishable style.
    - Introduced `specialDates` property which allows a user to mark dates as special. They can be set by using various rules. Their style is distinguishable.
    - Introduced `deselectDate` method added that deselects date(s) (based on the selection type)
- `igxExpansionPanel`:
    - component added. `igxExpansionPanel` provides a way to display more information after expanding an item, respectively show less after collapsing it. For more detailed information see the [official documentation](https://www.infragistics.com/products/ignite-ui-angular/angular/components/expansion_panel.html).
- `IgxList`:
    - the control now supports **ng-templates** which are shown "under" a list item when it is left or right panned. The templates are distinguished using the `igxListItemLeftPanning` and `igxListItemRightPanning` directives set on the templates.
    - the IgxList's `onLeftPan` and `onRightPan` events now have an argument of type `IListItemPanningEventArgs` (instead of `IgxListItemComponent`). The event argument has the following fields:
        - **item** of type `IgxListItemComponent`
        - **direction** of type `IgxListPanState`
        - **keepItem** of type `boolean`
- `igxTooltip` and `igxTooltipTarget` directives:
    - Added `IgxTooltipDirective`.
        - An element that uses the `igxTooltip` directive is used as a tooltip for a specific target (anchor).
        - Extends `IgxToggleDirective`.
        - Exported with the name **tooltip**.
    - Added `IgxTooltipTargetDirective`.
        - An element that uses the `igxTooltipTarget` directive is used as a target (anchor) for a specific tooltip.
        - Extends `IgxToggleActionDirective`.
        - Exported with the name **tooltipTarget**.
    - Both new directives are used in combination to set a tooltip to an element. For more detailed information, see the [README](https://github.com/IgniteUI/igniteui-angular/blob/master/projects/igniteui-angular/src/lib/directives/tooltip/README.md).
- `igxToggle`:
    - Introduced reposition method which allows a user to force toggle to reposition according its position strategy.
- `IgxDrag` and `IgxDrop` directives available.
    - `IgxDrag` allows any kind of element to be moved/dragged around the page without changing its position in the DOM. Supports Desktop/Mixed/Touch environments.
    - `IgxDrop` allows any element to act as a drop area where any `igxDrag` element can be dragged into and dropped. Includes default logic that moves the dropped element from its original position to a child of the `igxDrop` element.
    - Combined they provide a way to move elements around the page by dragging them. For more detail see the [README](https://github.com/IgniteUI/igniteui-angular/blob/master/projects/igniteui-angular/src/lib/directives/dragdrop/README.md).
- `IgxGrid` keyboard navigation
When you focus a specific cell and press one of the following key combinations, the described behaviour is now performed:
    - `Ctrl + Arrow Key Up` - navigates to the first cell in the current column;
    - `Ctrl + Arrow Down` - navigates to the last cell in the current column;
    - `Home` - provide the same behavior as Ctrl + Arrow Left - navigates to the first cell from the current row;
    - `End` - provide the same behavior as Ctrl + Arrow Right - navigates to the last cell from the current row;
    - `Ctrl + Home` - navigates to the first cell in the grid;
    - `Ctrl + End` - navigates to the last cell in the grid;
    - `Tab` - sequentially move the focus over the next cell on the row and if the last cell is reached move to next row. If next row is group row the whole row is focused, if it is data row, move focus over the first cell;
    - `Shift + Tab` - sequentially move focus to the previous cell on the row, if the first cell is reached move the focus to the previous row. If previous row is group row focus the whole row or if it is data row, focus the last cell of the row;
    - `Space` over Cell - if the row is selectable, on keydown space triggers row selection
    - `Arrow Left` over GroupRow - collapse the group row content if the row is not already collapsed;
    - `Arrow Right` over GroupRow - expand the group row content if the row is not already expanded;
    - on mouse `wheel` the focused element is blurred;
    - **Breaking change**  `space` handler for the group row has been removed; so `Space` does not toggle the group row;
    - **Breaking change** cell selection is preserved when the focus is moved to group row.
    - Introduced `onFocusChange` event. The event is cancelable and output argument from type `IFocusChangeEventArgs`;
    - For more detailed information see the [official keyboard navigation specification](https://github.com/IgniteUI/igniteui-angular/wiki/igxGrid-Specification#kb-navigation).

## 6.1.9

### General

- `sortStrategy` input exposed to provide custom sort strategy for the `IgxColumnComponent`. The custom strategy should implement the `ISortingStrategy` interface, or can extend the base `DefaultSortingStrategy` class and override all or some of its public/protected members.
- The previously optional `ignoreCase` and `strategy` of the `ISortingExpression` interface are no longer optional. In order to use our default sorting strategy in expressions built programmatically, you need to pass `DefaultSortingStrategy.instance()` or any implementation of the `ISortingStrategy` interface.
- `groupingComparer` input exposed to provide custom grouping compare function for the `IgxColumnComponent`. The function receives two values and should return `0` if they are to considered members of the same group.

## 6.1.8

### Bug fixes

- Fix sorting and groupby expression not syncing when there are already sorted columns. #2786
- GroupBy Chip sorting direction indicator is not changed if sorting direction is changed #2765
- Failing tests caused by inconsistent behavior when sorting a column with equal values #2767
- IgxGridComponent.groupingExpressions is of type any #2758

## 6.1.7

### Bug Fixes
- IgxSelectionAPIService allows to add items with id which is undefined #2581
- FilteredSortedData collection holds the original data after first filtering operation is done #2611
- Calendar improvement of "selected" getter #2687
- Improve igxCalendar performance #2675
- Add Azure Pipelines CI and PR builds #2605
- The igxDatePicker changes the time portion of a provided date #2561
- IgxChip remove icon has wrong color #2573
- Chip has intrinsic margin #2662
- IgxChip remove icon has wrong color #2573
- ChipsArea's OnSelection output is not emitted on initialization #2640

## 6.1.6

## Bug Fixes
- IgxChip raises onSelection before onRemove #2612
- Summaries are shown on horizontal scrolling when Row Selectors are enabled #2522
- Bug - IgxCombo - Combo does not bind properly with [(ngModel)] and simple data (e.g. string[]) #2620
- Missing backtick in comment #2537
- IgxSelectionAPIService allows to add items with id which is undefined #2581
- Circular bar text is clipped #2370
- Update all angular async Calendar tests to await async #2582
- InvalidPipeArgument: 'inable to convert "" into a date for pipe 'DatePipe' #2520
- All cells in the row enter in edit mode if igx-columns are recreated. #2516

## 6.1.5
- **General**
    - `IgxChip`
        - Introduced event argument types to all `EventEmitter` `@Output`s.
        - A chip can now be selected with the API with the new `selected` input. The `selected` input overrides the `selectable` input value.
        - **Breaking change** `onSelection`'s EventEmitter interface property `nextStatus` is renamed to `selected`.
    - `IgxChipArea`
        - Introduced event argument types to all `EventEmitter` `@Output`s.
    - `igxFor`
        - Adding inertia scrolling for touch devices. This also affects the following components that virtualize their content via the igxFor - `igxGrid`, `igxCombo`.
    - `igxGrid`
        - Adding inertia scrolling for touch devices.
    - `igxCombo`
        - Adding inertia scrolling for touch devices.
    - `IgxCalendar` - `deselectDate` method added that deselects date(s) (based on the selection type)
    - `IgxDatePicker` - `deselectDate` method added that deselects the calendar date.

### Bug Fixes
- igx-tabs : When you move the tab key, the contents of other tabs are displayed. #2550
- Prevent default scroll behavior when using keyboard navigation. #2496
- Error is thrown on ng serve --prod #2540
- onSelection event is not fired when a cell in last visible row is row is selected and press arrow Down #2509
- Add deselect method to igxCalendar #2424
- Time starts from 03 minutes instead of 00 #2541
- Replace EventEmitter<any> with the respective interface for the event #2481
- Cannot scroll last item in view #2504
- Japanese character is redundantly inserted into textbox on filter dialog on Safari #2316
- Improve row selection performance #1258
- igxRipple - Mousedown event doesn't bubble up when igxRipple is attached to elements. #2473
- Add default formatting for numbers in igx-grid #1197
- An error is returned when update a filtered cell #2465
- Grid Keyboard navigation performance issue #1923
- Vertical scrolling performance is slower when grouping is applied. #2421

## 6.1.4

### Bug Fixes

- Bottom of letters fall of in the label of igx-tabs-group #1978
- The search highlight and info are not updated correctly after editing a cell value of the grid #2388
- Cannot set chip as selected through API if selectable is false #2383
- Pressing 'Home/End' keys is not moving the focus to the first/last item #2332
- Cannot set igxChip as selected #2378
- Scrolling using touch is not working on Edge and Internet Explorer 11 #1639
- IgxCombo - Selection - Cannot override combo selection through the onSelectionChange event #2440
- igx-grid - `updateCell` method doesn't update cells that are not rendered. #2350

## 6.1.3
- **General**
    - Added ES7 polyfill for Object for IE. This should be added to the polyfills in order for the igxGrid to render under IE.
        ```
        import 'core-js/es7/object';
        ```

- `igxTabs`
    - `selectedIndex` property has an `@Input` setter and can be set both in markup and in code behind.
- `igxDropDownItem`
    - `isSelected` has a public setter and is now an `@Input` property that can be used for template binding.
- `igxGrid`
    - **Breaking change** `applyNumberCSSClass` and `columnType` getters are removed.
    - `isUnary` property added to IFilteringOperation
    - `igxColumn`
        - The footerTemplate property is removed.
    - `igxColumnGroup`
        - The footerTemplate property is removed.
    - exposed `autosize()` method on `IgxColumnComponent`. It allows the user to programatically change the size of a column according to it's largest visible cell.
    - Initializing an `igxGrid` component without setting height, inside a container without height defined, now causes the grid to render 10 records from the data view or all of the records if there are fewer than 10 available.
- `igxCombo`
    - **Breaking change** igxCombo default `width` is set to 100%
    - **Breaking change** `itemsMaxWidth` is renamed to `itemsWidth`
- `igxLinearBar` and `igxCircularBar`
    - exposed `step` input which determines the update step of the progress indicator. By default it is one percent of the maximum value.
    - `IgxCircularBar` `text` input property exposed to set the text to be displayed inside the circular bar.

### Bug fixes

- igx-grid - cannot auto-size columns by double-clicking in IE11 #2025
- Animation for removing item from list is very quick, must be more smoothly. #2306
- circular and linear bars - prevent progress exceeding, smooth update when operate with big nums, allow floating point nums, expose step input #2163
- Blank space on the right of igxGrid when there is a hidden column and grid width is 100% #2249
- Igx Combo throws errors when data is set to null or undefined #2300
- Top cell is not positioned aligned to the header, after keyboard navigation #1185
- In carousel when call method remove for selected slide it is still previewed #2182
- In grid paging paginate and page should check if the page is greater than the totalPages #2288
- Typos and inaccuracies in IgxSnackbar's readme. #2250
- The grid enables all the columns to be declared as pinned in the template #1612
- Combo - Keyboard Navigation - Add Item button fires on Keydown.Space #2266
- Reduce the use of MutationObservers in the IgxTextHighlightDirective #2251
- Improve row selection performance #1258
- Filter UI dialog redraws #2038
- Can't navigate from first row cell to selection checkbox with key combination #1937
- Incorrect position pinning of Navigation Drawer #2013
- Keyboard navigation not working correctly whith column moving and cell selection #2086
- Grid Layout is broken when you hide column #2121
- IgxDateFilteringOperand's operation "doesNotEqual" doesn't work if the "equals" operation is localized(modified). #2202
- aside in igx-nav-drawer surpasses height of igx-nav-drawer #1981
- The button for collapse/expand all in groupby is not working correctly #2200
- IgxDropDown Item cannot be set as selected. #2061
- IgxBooleanFilteringOperand doesn't work if the operation 'all' is localized(modified). #2067
- columnMove doesn't work if no data is loaded. #2158
- Combo's clear button should be just an icon #2099
- Default combo width should be 100% #2097
- The combo list disappears after disabling Filtering at runtime #2108
- igx-slider - slider comes to not work well after changing maxValue. #920
- Search match highlight not always scrolled into view #1886
- When groupby row is focused and spacebar is pressed the browser scrolls down, everywhere except Chrome, although it should only collapse the group #1947
- Grid data bind fails initially until window resize #1614
- Localization (i18n) for grid grouping area string #2046
- When delete all records in the last page pager should be changed #2014
- Filter icon in the header changes its position #2036

## 6.1.2
- `igxCombo` improvements
    - Remote Data Binding fixes - selection preserving and keyboard navigation.

    For more detailed information see the [official igxCombo documentation](https://www.infragistics.com/products/ignite-ui-angular/angular/components/combo.html).

**General**
- Added `jsZip` as a Dependency.

### Bug Fixes

- Grid Layout is broken when you change displayDensity runtime #2005
- Add empty grid template #2035
- Page Up/Page Down buttons don't scroll the grid #606
- Icon component is not properly exported #2072
- Adding density to chip doesn't make the density style to apply when it is dragged #1846
- Update jszip as dependency #2043
- No message is displayed when there is empty grid data without filtering enabled. #2001
- The only possible range of setting minValue to igxSlider is between [0..99] #2033
- Bootstrap & IgniteUI issues #1548
- Remove tabs from collection -> TabCollectionChange Output #1972
- 6.1.1 error on npm install #2023
- Remote binding combo doesn't store the selected fields when scrolled or collapsed #1944
- Exception is thrown when hovering a chip with a column header #1813
- IgxCombo - Remote Virtualization Keyboard Navigation #1987

## 6.1.1
- `igxTimePicker` changes
    - `onClose` event added.

## Bug Fixes

- Exit edit mode when move column through grid API #1932
- IgxListItemComponent and the two template directives are missing from public_api.ts. #1939
- Add Item button disappears after adding same item twice successively. #1938
- onTabItemDeselected is called for every not selected tab item #1952
- Exit edit mode when pin/unpin column through grid API #1933
- Selected combo item doesn't have the proper focused styles #1948
- Time-picker does not open on button-press. #1949
- Custom cell not rendering with grid searching functionality #1931
- Regular highlight makes the highlighted text unreadable when the row is selected. #1852
- DatePicker focus is wrong on select date value #1965
- add sass docs, grid document updates and input-group theme-related fixes #1993
- DatePicker focus handler and AoT build #1994
- Change displayDensity runtime #1974
- Change IgxGrid display density runtime #1998
- Error is thrown when using igx-grid theme without $content-background #1996
- Update npm deploy token #2002

## 6.1.0
- `igxOverlay` service added. **igxOverlayService** allows you to show any component above all elements in page. For more detailed information see the [official documentation](https://www.infragistics.com/products/ignite-ui-angular/angular/components/overlay_main.html)
- Added **igxRadioGroup** directive. It allows better control over its child `igxRadio` components and support template-driven and reactive forms.
- Added `column moving` feature to `igxGrid`, enabled on a per-column level. **Column moving** allows you to reorder the `igxGrid` columns via standard drag/drop mouse or touch gestures.
    For more detailed information see the [official documentation](https://www.infragistics.com/products/ignite-ui-angular/angular/components/grid_column_moving.html).
- `igx-tab-bar` selector removed from `IgxBottomNavComponent`.
- `igxGrid` filtering operands
- `igxGrid`
    - **Breaking change** `filter_multiple` method is removed. `filter` method and `filteringExpressionsTree` property could be used instead.
    - **Breaking change** `filter` method has new signature. It now accepts the following parameters:
        - `name` - the name of the column to be filtered.
        - `value` - the value to be used for filtering.
        - `conditionOrExpressionTree` - (optional) this parameter accepts object of type `IFilteringOperation` or `IFilteringExpressionsTree`. If only a simple filtering is required a filtering operation could be passes (see bellow for more info). In case of advanced filtering an expressions tree containing complex filtering logic could be passed.
        - `ignoreCase` - (optional) - whether the filtering would be case sensitive or not.
    - **Breaking change** `onFilteringDone` event now have only one parameter - `IFilteringExpressionsTree` which contains the filtering state of the filtered column.
    - `filter_global` method clears all existing filters and applies the new filtering condition to all grid's columns.
    - filtering operands:
        - **Breaking change** `IFilteringExpression` condition property is no longer a direct reference to a filtering condition method, instead it's a reference to an `IFilteringOperation`
        - 5 filtering operand classes are now exposed
            - `IgxFilteringOperand` is a base filtering operand, which can be inherited when defining custom filtering conditions
            - `IgxBooleanFilteringOperand` defines all default filtering conditions for `boolean` types
            - `IgxNumberFilteringOperand` defines all default filtering conditions for `numeric` types
            - `IgxStringFilteringOperand` defines all default filtering conditions for `string` types
            - `IgxDateFilteringOperand` defines all default filtering conditions for `Date` types
        - `IgxColumnComponent` now exposes a `filters` property, which takes an `IgxFilteringOperand` class reference
            - Custom filters can now be provided to grid columns by populating the `operations` property of the `IgxFilteringOperand` with operations of `IFilteringOperation` type
```
export class IgxCustomFilteringOperand extends IgxFilteringOperand {
    // Making the implementation singleton
    private static _instance: IgxCustomFilteringOperand = null;

    protected constructor() {
        super();
        this.operations = [{
            name: 'custom',
            logic: (target: string) => {
                return target === 'My custom filter';
            }
        }].concat(this.operations); // Keep the empty and notEmpty conditions from base
    }

    // singleton
    // Must implement this method, because the IgxColumnComponent expects it
    public static instance(): IgxCustomFilteringOperand {
        return this._instance || (this._instance = new this());
    }
}
```

- `igxGrid` now supports grouping of columns enabling users to create criteria for organizing data records. To explore the functionality start off by setting some columns as `groupable`:
    ```html
    <igx-grid [data]="data">
        <igx-column [field]="'ProductName'"></igx-column>
        <igx-column [field]="'ReleaseDate'" [groupable]="true"></igx-column>
    </igx-grid>
    ```
   For more information, please head over to `igxGrid`'s [ReadMe](https://github.com/IgniteUI/igniteui-angular/blob/master/src/grid/README.md) or the [official documentation](https://www.infragistics.com/products/ignite-ui-angular/angular/components/grid_groupby.html).

- `igxGrid` now supports multi-column headers allowing you to have multiple levels of columns in the header area of the grid.
    For more information, head over to [official documentation](https://www.infragistics.com/products/ignite-ui-angular/angular/components/grid_multi_column_headers.html)
- `igxGrid` theme now has support for alternating grid row background and text colors.
- `igxGrid` now has a toolbar (shown using the `showToolbar` property) which contains the following features:
  - title (specified using the `toolbarTitle` property)
  - column hiding feature (enabled using the `columnHiding` property)
  - column pinning feature (enabled using the `columnPinning` property)
  - export to excel (enabled using the `exportExcel` property)
  - export to CSV (enabled using the `exportCsv` property)
- `igxColumn` changes:
    - **Breaking change** filteringExpressions property is removed.
- `igxGrid` API is updated
    - **Breaking change** deleteRow(rowSelector: any) method will delete the specified row only if the primary key is defined. The method accept rowSelector as a parameter,  which is the rowID.
    - **Breaking change** updateRow(value: any, rowSelector: any) method will update the specified row only if the primary key is defined. The method accept value and rowSelector as a parameter, which is the rowID.
    - **Breaking change** updateCell(value: any, rowSelector: any, column: string) method will update the specified cell only if the primary key is defined. The method accept  value, rowSelector,which is the rowID and column name.
    - getCellByKey(rowSelector: any, columnField: string) method is added to grid's API. This method retuns a cell or undefined only if primary key is defined and search for the specified cell by the rowID and column name.
    - getCellByColumn(rowIndex: number, columnField: string) method is updated. This method returns a cell or undefined by using rowIndex and column name.
- `IgxGridRow` API is updated:
    - update(value: any) method is added. The method takes as a parameter the new value, which is to be set to the specidied row.
    - delete() method is added. The method removes the specified row from the grid's data source.

- `igxCell` default editing template is changed according column data type. For more information you can read the [specification](https://github.com/IgniteUI/igniteui-angular/wiki/Cell-Editing) or the [official documentation](https://www.infragistics.com/products/ignite-ui-angular/angular/components/grid_editing.html)
- `igxCombo` component added

    ```html
    <igx-combo #combo [data]="towns" [displayKey]="'townName'" [valueKey]="'postCode'" [groupKey]="'province'"
        [allowCustomValues]="true" placeholder="Town(s)" searchPlaceholder="Search town..."></igx-combo>
    ```

    igxCombo features:

        - Data Binding
        - Value Binding
        - Virtualized list
        - Multiple Selection
        - Filtering
        - Grouping
        - Custom values
        - Templates
        - Integration with Template Driven and Reactive Forms
        - Keyboard Navigation
        - Accessibility compliance

    For more detailed information see the [official igxCombo documentation](https://www.infragistics.com/products/ignite-ui-angular/angular/components/combo.html).
- `igxDropdown` component added

    ```html
    <igx-drop-down (onSelection)="onSelection($event)" (onOpening)="onOpening($event)">
        <igx-drop-down-item *ngFor="let item of items" disabled={{item.disabled}} isHeader={{item.header}}>
                {{ item.field }}
        </igx-drop-down-item>
    </igx-drop-down>
    ```

    **igxDropDown** displays a scrollable list of items which may be visually grouped and supports selection of a single item. Clicking or tapping an item selects it and closes the Drop Down.

    A walkthrough of how to get started can be found [here](https://www.infragistics.com/products/ignite-ui-angular/angular/components/drop_down.html)

    igxDropdown features:

        - Single Selection
        - Grouping
        - Keyboard Navigation
        - Accessibility compliance

- `igxChip` and `igxChipsArea` components added

    ```html
    <igx-chips-area>
        <igx-chip *ngFor="let chip of chipList" [id]="chip.id">
            <label igxLabel>{{chip.text}}</label>
        </igx-chip>
    </igx-chips-area>
    ```

    For more detailed information see the [official igxChip documentation](https://www.infragistics.com/products/ignite-ui-angular/angular/components/chip.html).

- `igxToggle` changes
    - `onOpening` event added.
    - `onClosing` event added.
- `igxToggleAction` new `overlaySettings` input controls how applicable targets display content. Provides defaults with positioning based on the host element. The `closeOnOutsideClick` input is deprecated in favor of the new settings and will be removed in the future.

- `igxList` now supports a 'loading' template which is shown when the list is empty and its new `isLoading` property is set to `true`. You can redefine the default loading template by adding an `ng-template` with the `igxDataLoading` directive:

    ```html
    <igx-list [isLoading]="true">
        <ng-template igxDataLoading>
            <p>Please wait, data is loading...</p>
        </ng-template>
    </igx-list>
    ```

- **Breaking changes**:
    - Removed submodule imports. All imports are now resolved from the top level `igniteui-angular` package.
    - `igxGrid` changes:
        - sort API now accepts params of type `ISortingExpression` or `Array<ISortingExpression>`.
    - `igxToggle` changes
        - `collapsed` now read-only, markup input is removed.
        - `onOpen` event renamed to `onOpened`.
        - `onClose` event renamed to `onClosed`.
        - `open` method does not accept fireEvents optional boolean parameter. Now it accepts only overlaySettings optional parameter of type `OverlaySettings`.
        - `close` method does not accept fireEvents optional boolean parameter.
        - `toggle` method does not accept fireEvents optional boolean parameter. Now it accepts only overlaySettings optional parameter of type `OverlaySettings`.
    - `igxDialog` changes
        - `open` method does not accept fireEvents boolean parameter. Now it accepts only overlaySettings optional parameter of type `OverlaySettings`.
- **Breaking change** All properties that were named `isDisabled` have been renamed to `disabled` in order to acheive consistency across our component suite. This affects: date-picker, input directive, input-group, dropdown-item, tabbar and time-picker.
- The **deprecated** `igxForRemote` input for the `igxFor` directive is now removed. Setting the required `totalItemCount` property after receiving the first data chunk is enough to trigger the required functionality.

## 6.0.4
- **igxRadioGroup** directive introduced. It allows better control over its child `igxRadio` components and support template-driven and reactive forms.
- Fixed ReactiveForms validations support for IgxInputGroup. Related [issue](https://github.com/IgniteUI/igniteui-angular/issues/1144).

## 6.0.3
- **igxGrid** exposing the `filteredSortedData` method publicly - returns the grid data with current filtering and sorting applied.

## 6.0.2
- **igxGrid** Improve scrolling on mac [#1563](https://github.com/IgniteUI/igniteui-angular/pull/1563)
- The `ng update igniteui-angular` migration schematics now also update the theme import path in SASS files. [#1582](https://github.com/IgniteUI/igniteui-angular/issues/1582)

## 6.0.1
- Introduced migration schematics to integrate with the Angular CLI update command. You can now run

  `ng update igniteui-angular`

  in existing projects to both update the package and apply any migrations needed to your project. Make sure to commit project state before proceeding.
  Currently these cover converting submodule imports as well as the deprecation of `igxForRemote` and rename of `igx-tab-bar` to `igx-bottom-nav` from 6.0.0.
- **Breaking changes**:
    - Removed submodule imports. All imports are now resolved from the top level `igniteui-angular` package. You can use `ng update igniteui-angular` when updating to automatically convert existing submodule imports in the project.
    - Summary functions for each IgxSummaryOperand class has been made `static`. So now you can use them in the following way:
    ```typescript
    import { IgxNumberSummaryOperand, IgxSummaryOperand } from "igniteui-angular";
    class CustomSummary extends IgxSummaryOperand {
    constructor() {
      super();
    }
    public operate(data?: any[]) {
      const result = super.operate(data);
      result.push({
        key: "Min",
        label: "Min",
        summaryResult: IgxNumberSummaryOperand.min(data)
      });
      return result;
    }
  }
    ```


## 6.0.0
- Theming - You can now use css variables to style the component instances you include in your project.
- Added `onDoubleClick` output to `igxGrid` to emit the double clicked cell.
- Added `findNext`, `findPrev` and `clearSearch` methods to the IgxGridComponent which allow easy search of the grid data, even when the grid is virtualized.
- Added `IgxTextHighlightDirective` which highlights parts of a DOM element and keeps and updates "active" highlight.
- Added `All` option to the filter UI select for boolean columns
- Update to Angular 6

## 5.3.1
- igx-dialog changes
    - Dialog title as well as dialog actions (buttons) can be customized. For more information navigate to the [ReadMe](https://github.com/IgniteUI/igniteui-angular/blob/master/src/dialog/README.md).
- Filtering a boolean column by `false` condition will return only the real `false` values, excluding `null` and `undefined`. Filtering by `Null` will return the `null` values and filtering by `Empty` will return the `undefined`.
- The `Filter` button in the filtering UI is replaced with a `Close` button that is always active and closes the UI.
- Filtering UI input displays a `X` icon that clears the input.

## 5.3.0
- Added `rowSelectable` property to `igxGrid`
    - Setting `rowSelectable` to `true` enables multiple row selection for the `igx-grid` component. Adds a checkbox column that allows (de)selection of one, multiple or all (via header checkbox) rows.
    - For more information about the `rowSelectable` property and working with grid row, please read the `igxGrid`'s [ReadMe](https://github.com/IgniteUI/igniteui-angular/blob/master/src/grid/README.md) about selection or see the [official documentation](https://www.infragistics.com/products/ignite-ui-angular/angular/components/grid-selection.html)
- Added `onContextMenu` output to `igxGrid` to emit the clicked cell.
- `igx-datePicker`: Added `onClose` event.
- `igxTextSelection` directive added
    - `igxTextSelection` directive allows you to select the whole text range for every element with text content it is applied.
- `igxFocus` directive added
    - `igxFocus` directive allows you to force focus for every element it is applied.
- `igx-time-picker` component added
    - `igx-time-picker` allows user to select time, from a dialog with spinners, which is presented into input field.
    - For more information navigate to the [ReadMe](https://github.com/IgniteUI/igniteui-angular/blob/master/src/time-piker/README.md).
- `igx-tab-bar` changes
    - **Breaking changes**: `IgxTabBarComponent` is renamed to `IgxBottomNavComponent` and `IgxTabBarModule` is renamed to `IgxBottomNavModule`.
    - `igx-tab-bar` selector is deprecated. Use `igx-bottom-nav` selector instead.
- `igx-tabs` component added
    - `igx-tabs` allows users to switch between different views. The `igx-tabs` component places the tabs headers at the top and allows scrolling when there are multiple tab items outside the visible area. Tabs are ordered in a single row above their associated content.
    - For more information navigate to [ReadMe](https://github.com/IgniteUI/igniteui-angular/blob/master/src/tabs/README.md).
- Added column pinning in the list of features available for `igxGrid`. Pinning is available though the API. Try the following:
   ```typescript
   const column = this.grid.getColumnByName(name);
   column.pin();
   ```
   For more information, please head over to `igxGrid`'s [ReadMe](https://github.com/IgniteUI/igniteui-angular/blob/master/src/grid/README.md) or the [official documentation](https://www.infragistics.com/products/ignite-ui-angular/angular/components/grid_column_pinning.html).
- Added `summaries` feature to `igxGrid`, enabled on a per-column level. **Grid summaries** gives you a predefined set of default summaries, depending on the type of data in the column.
    For more detailed information read `igxGrid`'s [ReadMe](https://github.com/IgniteUI/igniteui-angular/blob/master/src/grid/README.md) or see the [official documentation](https://www.infragistics.com/products/ignite-ui-angular/angular/components/grid_summaries.html).
- Added `columnWidth` option to `igxGrid`. The option sets the default width that will be applied to columns that have no explicit width set. For more detailed information read `igxGrid`'s [ReadMe](https://github.com/IgniteUI/igniteui-angular/blob/master/src/grid/README.md)
- Added API to `igxGrid` that allows for vertical remote virtualization. For guidance on how to implement such in your application, please refer to the [official documentation](https://www.infragistics.com/products/ignite-ui-angular/angular/components/grid_virtualization.html)
- Added smooth scrolling for the `igxForOf` directive making the scrolling experience both vertically and horizontally much more natural and similar to a native scroll.
- Added `onCellClick` event.
- `igxForOf` now requires that its parent container's `overflow` is set to `hidden` and `position` to `relative`. It is recommended that its height is set as well so that the display container of the virtualized content can be positioned with an offset inside without visually affecting other elements on the page.
    ```html
    <div style='position: relative; height: 500px; overflow: hidden'>
        <ng-template igxFor let-item [igxForOf]="data" #virtDirVertical
                [igxForScrollOrientation]="'vertical'"
                [igxForContainerSize]='"500px"'
                [igxForItemSize]='"50px"'
                let-rowIndex="index">
                <div style='height:50px;'>{{rowIndex}} : {{item.text}}</div>
        </ng-template>
    </div>
    ```
- Removed the `dirty` local template variable previously exposed by the `igxFor` directive.
- The `igxForRemote` input for the `igxFor` directive is now **deprecated**. Setting the required `totalItemCount` property after receiving the first data chunk is enough to trigger the required functionality.
- the `igx-icon` component can now work with both glyph and ligature-based icon font sets. We've also included a brand new Icon Service, which helps you create aliases for the icon fonts you've included in your project. The service also allows you to define the default icon set used throughout your app.
- Added the option to conditionally disable the `igx-ripple` directive through the `igxRippleDisabled` property.
- Updated styling and interaction animations of the `igx-checkbox`, `igx-switch`, and `igx-radio` components.
- Added `indeterminate` property and styling to the `igx-checkbox` component.
- Added `required` property to the `igx-checkbox`, `igx-radio`, and `igx-switch` components.
- Added `igx-ripple` effect to the `igx-checkbox`, `igx-switch`, and `igx-radio` components. The effect can be disabled through the `disableRipple` property.
- Added the ability to specify the label location in the `igx-checkbox`, `igx-switch`, and `igx-radio` components through the `labelPosition` property. It can either be `before` or `after`.
- You can now use any element as label on the `igx-checkbox`, `igx-switch`, and `igx-radio` components via the aria-labelledby property.
- You can now have invisible label on the `igx-checkbox`, `igx-switch`, and `igx-radio` components via the aria-label property.
- Added the ability to toggle the `igx-checkbox` and `igx-switch` checked state programmatically via `toggle` method on the component instance.
- Added the ability to select an `igx-radio` programmatically via `select` method on the component instance.
- Fixed a bug on the `igx-checkbox` and `igx-radio` components where the click event was being triggered twice on click.
- Fixed a bug where the `igx-checkbox`, `igx-switch`, and `igx-radio` change event was not being triggered on label click.
- `igxМask` directive added
    - `igxМask` provide means for controlling user input and formatting the visible value based on a configurable mask rules. For more detailed information see [`igxMask README file`](https://github.com/IgniteUI/igniteui-angular/blob/master/src/directives/mask/README.md)
- `igxInputGroup` component added - used as a container for the `igxLabel`, `igxInput`, `igxPrefix`, `igxSuffix` and `igxHint` directives.
- `igxPrefix` directive added - used for input prefixes.
- `igxSuffix` directive added - used for input suffixes.
- `igxHint` directive added - used for input hints.
- `igxInput` directive breaking changes:
    - the directive should be wrapped by `igxInputGroup` component
    - `IgxInputGroupModule` should be imported instead of `IgxInputModule`
- `igxExcelExportService` and `igxCSVExportService` added. They add export capabilities to the `igxGrid`. For more information, please visit the [igxExcelExportService specification](https://github.com/IgniteUI/igniteui-angular/wiki/IgxExcelExporterService-Specification) and the [igxCSVExportService specification](https://github.com/IgniteUI/igniteui-angular/wiki/CSV-Exporter-Service-Specification).
- **General**
    - Added event argument types to all `EventEmitter` `@Output`s. #798 #740
    - Reviewed and added missing argument types to the following `EventEmitter`s
        - The `igxGrid` `onEditDone` now exposes arguments of type `IGridEditEventArgs`. The arguments expose `row` and `cell` objects where if the editing is performed on a cell, the edited `cell` and the `row` the cell belongs to are exposed. If row editing is performed, the `cell` object is null. In addition the `currentValue` and `newValue` arguments are exposed. If you assign a value to the `newValue` in your handler, then the editing will conclude with the value you've supplied.
        - The `igxGrid` `onSelection` now correctly propagates the original `event` in the `IGridCellEventArgs`.
    - Added `jsZip` as a Peer Dependency.
- `primaryKey` attribute added to `igxGrid`
    - `primaryKey` allows for a property name from the data source to be specified. If specified, `primaryKey` can be used instead of `index` to indentify grid rows from the `igxGrid.rowList`. As such, `primaryKey` can be used for selecting rows for the following `igxGrid` methods - `deleteRow`, `updateRow`, `updateCell`, `getCellByColumn`, `getRowByKey`
    - `primaryKey` requires all of the data for the specified property name to have unique values in order to function as expected.
    - as it provides a unique identifier for each data member (and therefore row), `primaryKey` is best suited for addressing grid row entries. If DOM virtualization is in place for the grid data, the row `index` property can be reused (for instance, when filtering/sorting the data), whereas `primaryKey` remains unique. Ideally, when a persistent reference to a row has to be established, `primaryKey` should be used.
- **Theming**
    - Added a `utilities` module to the theming engine to allow for easier import of theming functions and mixins, such as igx-color, igx-palette, igx-elevation, etc. To import the utilities do ```@import '~igniteui-angular/core/styles/themes/utilities';```

## 5.2.1
- `hammerjs` and `@types/hammerjs` are removed from `peerDependencies` and were added as `dependencies`. So if you are using Igniteui-Angular version 5.2.1 or above it is enough to run `npm install igniteui-angular` in your project for getting started. For more detailed information see [`Ignite UI for Angular Getting Started`](https://www.infragistics.com/products/ignite-ui-angular/getting-started)
- `web-animations-js` is added as Peer Dependency.
- `Theming` bug fixes and improvements.
- Use the following command to generate `Ignite UI for Angular Themes` documentation - `npm run build:docs`. Navigate to `dist/docs/sass` and open `index.html` file.

## 5.2.0
- `igxForOf` directive added
    - `igxForOf` is now available as an alternative to `ngForOf` for templating large amounts of data. The `igxForOf` uses virtualization technology behind the scenes to optimize DOM rendering and memory consumption. Virtualization technology works similar to Paging by slicing the data into smaller chucks which are swapped from a container viewport while the user scrolls the data horizontally/vertically. The difference with the Paging is that virtualization mimics the natural behavior of the scrollbar.
- `igxToggle` and `igxToggleAction` directives added
    - `igxToggle` allows users to implement toggleable components/views (eg. dropdowns), while `igxToggleAction` can control the
      `igxToggle` directive. Refer to the official documentation for more information.
    - `igxToggle` requires `BrowserAnimationsModule` to be imported in your application.
- [`Ignite UI for Angular Theming`](https://www.infragistics.com/products/ignite-ui-angular/angular/components/themes.html) - comprehensive set of **Sass** functions and mixins will give the ability to easily style your entire application or only certain parts of it.
    - Previously bundled fonts, are now listed as external dependencies. You should supply both the [Material Icons](http://google.github.io/material-design-icons/) and [Titillium Web](https://fonts.google.com/selection?selection.family=Titillium+Web:300,400,600,700) fonts yourself by either hosting or using CDN.
- `igx-grid` changes
    - The component now uses the new `igxForOf` directive to virtualize its content both vertically and horizontally dramatically improving performance for applications displaying large amounts of data.
    - Data-bound Input property `filtering` changed to `filterable`:

    ```html
    <igx-grid [data]="data">
        <igx-column [field]="'ReleaseDate'" [header]="'ReleaseDate'"
            [filterable]="true" dataType="date">
        </igx-column>
    </igx-grid>
    ```

    - @HostBinding `min-width` added to `IgxGridCellComponent` and `IgxGridHeaderCell`
    - The IgxGridCellComponent no longer has a value setter, but instead has an `update` modifier.

    ```html
    <ng-template igxCell let-cell="cell">
        {{ cell.update("newValue") }}
    </ng-template>
    ```
    - Class `IgxGridFiltering` renamed to `IgxGridFilteringComponent `
    - The grid filtering UI dropdowns are now controlled by the `igxToggle` directive.
      - Make sure to import `BrowserAnimationsModule` inside your application module as `igxToggle` uses animations for state transition.
    - `state` input
        - filtering expressions and sorting expressions provided
    - Removed `onCellSelection` and `onRowSelection` event emitters, `onSelection` added instead.
    - Removed `onBeforeProcess` event emitter.
    - Removed `onMovingDone` event emitter.
    - Removed methods `focusCell` and `focusRow`.
    - Renamed method `filterData` to `filter`.
    - New methods `filterGlobal` and `clearFilter`.
    - New method `clearSort`.
    - Renamed method `sortColumn` to `sort`.
    - New Input `sortingIgnoreCase` - Ignore capitalization of words.
- `igx-navigation-drawer` changes
    - `NavigationDrawer` renamed to `IgxNavigationDrawerComponent`
    - `NavigationDrawerModule` renamed to `IgxNavigationDrawerModule`
    - `IgxNavigationDirectives` renamed to `IgxNavigationModule`
    - `NavigationService` renamed to `IgxNavigationService`
    - `NavigationToggle` renamed to `IgxNavigationToggleDirective`
    - `NavigationClose` renamed to `IgxNavigationCloseDirective`
    - Content selector `ig-drawer-content` replaced with `<ng-template igxDrawer>`
    - Content selector `ig-drawer-mini-content` replaced with `<ng-template igxDrawerMini>`
    - CSS class `ig-nav-drawer-overlay` renamed to `igx-nav-drawer__overlay`
    - CSS class `ig-nav-drawer` renamed to `igx-nav-drawer`
- `igxInput` changes
    - CSS class `ig-form-group` to `igx-form-group`
- `igxBadge` changes
    - From now on, the Badge position is set by css class, which specifies an absolute position as well as top/bottom/left/right properties. The Badge position input should not be used.
- `igx-avatar` changes
    - [Initials type avatar is using SVG element from now on](https://github.com/IgniteUI/igniteui-angular/issues/136)
- `igx-calendar` changes
    - `formatViews` - Controls whether the date parts in the different calendar views should be formatted according to the provided `locale` and `formatOptions`.
    - `templating` - The **igxCalendar** supports now templating of its header and subheader parts.
    - `vertical` input - Controls the layout of the calendar component. When vertical is set to `true` the calendar header will be rendered to the side of the calendar body.

- `igx-nav-bar` changes
    -   Currently `isActionButtonVisible` resolves to `false` if actionButtonIcon is not defined.
- `igx-tab-bar` changes
    - custom content can be added for tabs

    ```html
    <igx-bottom-nav>
        <igx-tab-panel>
            <ng-template igxTab>
                <igx-avatar initials="T1">
                </igx-avatar>
            </ng-template>
            <h1>Tab 1 Content</h1>
        </igx-tab-panel>
    </igx-bottom-nav>
    ```

- `igx-scroll` component deleted
    - `igx-scroll` component is not available anymore due newly implemented `igxForOf` directive.

- [`igx-list` changes](https://github.com/IgniteUI/igniteui-angular/issues/528)
    - `igxEmptyList` directive added
        The list no longer has `emptyListImage`, `emptyListMessage`, `emptyListButtonText`, `emptyListButtonClick` and `hasNoItemsTemplate` members.
        Instead of them, the `igxEmptyListTemplateDirective` can be used for templating the list when it is empty (or use the default empty template).
        ```html
        <igx-list>
            <ng-template igxEmptyList>
                <p>My custom empty list template</p>
            </ng-template>
        </igx-list>
        ```
    - `onItemClicked` event emitter added
        ```html
        <igx-list (onItemClicked)="itemClicked()">
            <igx-list-item>Item 1</igx-list-item>
            <igx-list-item>Item 2</igx-list-item>
            <igx-list-item>Item 3</igx-list-item>
        </igx-list>
        ```
    - Removed `emptyListImage` property from `IgxListComponent`.
    - Removed `emptyListMessage` property from `IgxListComponent`.
    - Removed `emptyListButtonText` property from `IgxListComponent`.
    - Removed `emptyListButtonClick` event emitter from `IgxListComponent`.
    - Removed `hasNoItemsTemplate` property from `IgxListComponent`.
    - Removed `options` property from `IgxListItemComponent`.
    - Removed `left` property from `IgxListItemComponent`.
    - Removed `href` property from `IgxListItemComponent`.
    - New `emptyListTemplate` input for `IgxListComponent`.
    - New `onItemClicked` event emitter for `IgxListComponent`.
    - New `role` property for `IgxListComponent`.
    - New `innerStyle` property for `IgxListComponent`.
    - New `role` property for `IgxListItemComponent`.
    - New `element` property for `IgxListItemComponent`.
    - New `list` property for `IgxListItemComponent`.
    - New `headerStyle` property for `IgxListItemComponent`.
    - New `innerStyle` property for `IgxListItemComponent`.

- [Renaming and restructuring directives and components](https://github.com/IgniteUI/igniteui-angular/issues/536) based on the [General Angular Naming Guidelines](https://angular.io/guide/styleguide#naming):
    - `IgxAvatar` renamed to `IgxAvatarComponent`
    - `IgxBadge` renamed to `IgxBadgeComponent`
    - `IgxButton` renamed to `IgxButtonDirective`
    - `IgxButtonGroup` renamed to `IgxButtonGroupComponent`
    - `IgxCardHeader` renamed to `IgxCardHeaderDirective`
    - `IgxCardContent` renamed to `IgxCardContentDirective`
    - `IgxCardActions` renamed to `IgxCardActionsDirective`
    - `IgxCardFooter` renamed to `IgxCardFooterDirective`
    - `IgxCarousel` renamed to `IgxCarouselComponent`
    - `IgxInput` renamed to `IgxInputModule`
    - `IgxInputClass` renamed to `IgxInputDirective`
    - `IgxCheckbox` renamed to `IgxCheckboxComponent`
    - `IgxLabel` renamed to `IgxLabelDirective`
    - `IgxIcon` renamed to `IgxIconComponent`
    - `IgxList` renamed to `IgxListComponent`
    - `IgxListItem` renamed to `IgxListItemComponent`
    - `IgxSlide` renamed to `IgxSlideComponent`
    - `IgxDialog` renamed to `IgxDialogComponent`
    - `IgxLayout` renamed to `IgxLayoutModule`
    - `IgxNavbar` renamed to `IgxNavbarComponent`
    - `IgxCircularProgressBar` renamed to `IgxCircularProgressBarComponent`
    - `IgxLinearProgressBar ` renamed to `IgxLinearProgressBarComponent`
    - `IgxRadio` renamed to `IgxRadioComponent`
    - `IgxSlider` renamed to `IgxSliderComponent`
    - `IgxSnackbar` renamed to `IgxSnackbarComponent`
    - `IgxSwitch ` renamed to `IgxSwitchComponent`
    - `IgxTabBar` renamed to `IgxBottomNavComponent`
    - `IgxTabPanel` renamed to `IgxTabPanelComponent`
    - `IgxTab` renamed to `IgxTabComponent`
    - `IgxToast` renamed to `IgxToastComponent`
    - `IgxLabelDirective` moved inside `../directives/label/` folder
    - `IgxInputDirective` moved inside `../directives/input/` folder
    - `IgxButtonDirective` moved inside `../directives/button/` folder
    - `IgxLayoutDirective` moved inside `../directives/layout/` folder
    - `IgxFilterDirective` moved inside `../directives/filter/` folder
    - `IgxDraggableDirective` moved inside `../directives/dragdrop/` folder
    - `IgxRippleDirective` moved inside `../directives/ripple/` folder
    - Folder `"./navigation/nav-service"` renamed to `"./navigation/nav.service"`
<|MERGE_RESOLUTION|>--- conflicted
+++ resolved
@@ -29,14 +29,10 @@
 - `igxDropDown`
     - Added a new property `maxHeight`, defining the max height of the drop down. ([#3001](https://github.com/IgniteUI/igniteui-angular/issues/3001))
 - Added migrations for Sass theme properties changes in 6.2.0 ([#2994](https://github.com/IgniteUI/igniteui-angular/issues/2994))
-<<<<<<< HEAD
 - `igxNavbar`:
     - Added a new `igx-action-icon` directive that can be used to provide a custom template to be used instead of the default action icon on the left-most part of the navbar.
     (If `igx-action-icon` is provided, the default action icon will not be used.)
 - Themes 
-=======
-- Themes
->>>>>>> 57b525ff
     - Introducing schemas for easier bootstrapping of component themes.
     - **Breaking change** removed $variant from `igx-checkbox-theme`, `igx-ripple-theme`, `igx-switch-theme`, `igx-input-group-theme`, `igx-slider-theme`, and `igx-tooltip-theme`. Use the `$schema` prop, now available on all component themes to change the look for a specific theme. See the [Theming](https://www.infragistics.com/products/ignite-ui-angular/angular/components/themes/schemas.html) documentation to learn more.
 
