--- conflicted
+++ resolved
@@ -34,9 +34,7 @@
     - Quick filter auto close ([#2979](https://github.com/IgniteUI/igniteui-angular/issues/2979))
     - Group By: Added title to chip in Group By area ([#3035](https://github.com/IgniteUI/igniteui-angular/issues/3035))
     - Improve UX for boolean and date columns, ([#3092](https://github.com/IgniteUI/igniteui-angular/issues/3092))
-<<<<<<< HEAD
     - Added a new `igxToolbarCustomContent` directive which can be used to mark an `ng-template` which provides a custom content for the IgxGrid's toolbar ([#2983](https://github.com/IgniteUI/igniteui-angular/issues/2983))
-=======
     - `resourceStrings` property added, which allows changing/localizing strings for component. If a new instance is set, 
     the changes will be applied to the particular instance of the component:
     ```typescript
@@ -51,7 +49,6 @@
     ```
 - `igxTimePicker`:
     - `resourceStrings` property added, which allows changing/localizing strings for component.
->>>>>>> bdfe709c
 - `igxCombo`:
     - Added a new input property - `displayDensity`. It allows configuring the `displayDensity` of the combo's `value` and `search` inputs. (PR [#3007](https://github.com/IgniteUI/igniteui-angular/pull/3007))
 - `igxDropDown`
