--- conflicted
+++ resolved
@@ -8,9 +8,7 @@
 - `IgxGrid`, `IgxTreeGrid`, `IgxHierarchicalGrid`
     - `uniqueColumnValuesStrategy` input is added. This property provides a callback for loading unique column values on demand. If this property is provided, the unique values it generates will be used by the Excel Style Filtering (instead of using the unique values from the data that is bound to the grid).
     - `igxExcelStyleLoading` directive is added, which can be used to provide a custom loading template for the Excel Style Filtering. If this property is not provided, a default loading template will be used instead.
-<<<<<<< HEAD
     - introduced new properties `cellSelection` and `rowSelection` which accept GridSelection mode enumeration. Grid selection mode could be none, single or multiple. Also `hideRowSelectors` property is added, which allows you to show and hide row selectors when row selection is enabled.
-=======
 - `IgxHierarchicalGrid`
     - Row Islands now emit child grid events with an additional argument - `owner`, which holds reference to the related child grid component instance.
 - `IgxDrag`
@@ -25,7 +23,6 @@
     - Linking of drag and drop elements. This can be achieved by using the new provided `dropChannel` input, specifying each drop area to which channel it corresponds.
     - Drop strategies. Three new drop strategies have been provided - Append, Prepend and Insert.  Also an input `dropStrategy` to the `igxDrop` which specify which strategy should be used when dropping an element inside the drop area. Custom one can be specified as well.
 
->>>>>>> c1f71c2d
 ### General
 - `IgxGrid`, `IgxTreeGrid`, `IgxHierarchicalGrid`
     - `isCellSelected` method has been deprecated. Now you can use `selected` property.
