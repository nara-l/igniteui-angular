--- conflicted
+++ resolved
@@ -70,9 +70,7 @@
     - `IgxTextHighlightDirective.page` input property is **deprecated**. `rowIndex`, `columnIndex` and `page` properties of the `IActiveHighlightInfo` interface are also **deprecated**. Instead, `row` and `column` optional properties are added.
 - `Column Hiding UI`
     - **Behavioral Change** - The UI now hides the columns whose `disableHiding` property is set to true instead of simply disabling them.
-<<<<<<< HEAD
 - `igxButton` - **New Button Style** - Include [outlined](https://material.io/design/components/buttons.html#outlined-button) button style to support the latest material spec.
-=======
 
 ## 7.1.5
 ### Features
@@ -84,7 +82,6 @@
 - `igxTreeGrid`
     - The collapse/expand icons have new orientantion to display the action that will be performed when clicked. When an icon points up clicking on it would result in collapsing the related tree grid level and when it points down clicking on it would expand the tree grid level.
     - Expanding/collapsing tree levels can now be performed also by using Alt + Arrow Up/Down to reflect the new icons.
->>>>>>> 29e96da9
 - `Remove CSS Normalization` - Some users were complaining we reset too many browser styles - lists and heading styles in particular. We no longer do CSS normalization on an application level. Users who depended on our CSS browser normalization will have to handle that on their own going forward.
 - `igxOverlayService` - the height of the shown element/component is not cached anymore. The height will be calculated each time position method of position strategy is called.
 
