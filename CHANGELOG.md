# Ignite UI for Angular Change Log

All notable changes for each version of this project will be documented in this file.
## 6.0.0
- Theming - You can now use css variables to style the component instances you include in your project.
- Added `onDoubleClick` output to `igxGrid` to emit the double clicked cell.
<<<<<<< HEAD
- Added `findNext`, `findPrev` and `clearSearch` methods to the IgxGridComponent which allow easy search of the grid data, even when the grid is virtualized.
- Added `IgxTextHighlightDirective` which highlights parts of a DOM element and keeps and updates "active" highlight.
=======

>>>>>>> 854e5946
## 5.3.1
- igx-dialog changes
    - Dialog title as well as dialog actions (buttons) can be customized. For more information navigate to the [ReadMe](https://github.com/IgniteUI/igniteui-angular/blob/master/src/dialog/README.md).
- Filtering a boolean column by `false` condition will return only the real `false` values, excluding `null` and `undefined`. Filtering by `Null` will return the `null` values and filtering by `Empty` will return the `undefined`.
- The `Filter` button in the filtering UI is replaced with a `Close` button that is always active and closes the UI.
- Filtering UI input displays a `X` icon that clears the input.

## 5.3.0
- Added `rowSelectable` property to `igxGrid`
    - Setting `rowSelectable` to `true` enables multiple row selection for the `igx-grid` component. Adds a checkbox column that allows (de)selection of one, multiple or all (via header checkbox) rows.
    - For more information about the `rowSelectable` property and working with grid row, please read the `igxGrid`'s [ReadMe](https://github.com/IgniteUI/igniteui-angular/blob/master/src/grid/README.md) about selection or see the [official documentation](https://www.infragistics.com/products/ignite-ui-angular/angular/components/grid-selection.html)
- Added `onContextMenu` output to `igxGrid` to emit the clicked cell.
- `igx-datePicker`: Added `onClose` event.
- `igxTextSelection` directive added
    - `igxTextSelection` directive allows you to select the whole text range for every element with text content it is applied.
- `igxFocus` directive added
    - `igxFocus` directive allows you to force focus for every element it is applied.
- `igx-time-picker` component added
    - `igx-time-picker` allows user to select time, from a dialog with spinners, which is presented into input field.
    - For more information navigate to the [ReadMe](https://github.com/IgniteUI/igniteui-angular/blob/master/src/time-piker/README.md).
- `igx-tab-bar` changes
    - **Breaking changes**: `IgxTabBarComponent` is renamed to `IgxBottomNavComponent` and `IgxTabBarModule` is renamed to `IgxBottomNavModule`.
    - `igx-tab-bar` selector is deprecated. Use `igx-bottom-nav` selector instead.
- `igx-tabs` component added
    - `igx-tabs` allows users to switch between different views. The `igx-tabs` component places the tabs headers at the top and allows scrolling when there are multiple tab items outside the visible area. Tabs are ordered in a single row above their associated content.
    - For more information navigate to [ReadMe](https://github.com/IgniteUI/igniteui-angular/blob/master/src/tabs/README.md).
- Added column pinning in the list of features available for `igxGrid`. Pinning is available though the API. Try the following:
   ```typescript
   const column = this.grid.getColumnByName(name);
   column.pin();
   ```
   For more information, please head over to `igxGrid`'s [ReadMe](https://github.com/IgniteUI/igniteui-angular/blob/master/src/grid/README.md) or the [official documentation](https://www.infragistics.com/products/ignite-ui-angular/angular/components/grid_column_pinning.html).
- Added `summaries` feature to `igxGrid`, enabled on a per-column level. **Grid summaries** gives you a predefined set of default summaries, depending on the type of data in the column.
    For more detailed information read `igxGrid`'s [ReadMe](https://github.com/IgniteUI/igniteui-angular/blob/master/src/grid/README.md) or see the [official documentation](https://www.infragistics.com/products/ignite-ui-angular/angular/components/grid_summaries.html).
- Added `columnWidth` option to `igxGrid`. The option sets the default width that will be applied to columns that have no explicit width set. For more detailed information read `igxGrid`'s [ReadMe](https://github.com/IgniteUI/igniteui-angular/blob/master/src/grid/README.md)
- Added API to `igxGrid` that allows for vertical remote virtualization. For guidance on how to implement such in your application, please refer to the [official documentation](https://www.infragistics.com/products/ignite-ui-angular/angular/components/grid_virtualization.html)
- Added smooth scrolling for the `igxForOf` directive making the scrolling experience both vertically and horizontally much more natural and similar to a native scroll.
- Added `onCellClick` event.
- `igxForOf` now requires that its parent container's `overflow` is set to `hidden` and `position` to `relative`. It is recommended that its height is set as well so that the display container of the virtualized content can be positioned with an offset inside without visually affecting other elements on the page.
    ```html
    <div style='position: relative; height: 500px; overflow: hidden'>
        <ng-template igxFor let-item [igxForOf]="data" #virtDirVertical
                [igxForScrollOrientation]="'vertical'"
                [igxForContainerSize]='"500px"'
                [igxForItemSize]='"50px"'
                let-rowIndex="index">
                <div style='height:50px;'>{{rowIndex}} : {{item.text}}</div>
        </ng-template>
    </div>
    ```
- Removed the `dirty` local template variable previously exposed by the `igxFor` directive.
- The `igxForRemote` input for the `igxFor` directive is now **deprecated**. Setting the required `totalItemCount` property after receiving the first data chunk is enough to trigger the required functionality.
- the `igx-icon` component can now work with both glyph and ligature-based icon font sets. We've also included a brand new Icon Service, which helps you create aliases for the icon fonts you've included in your project. The service also allows you to define the default icon set used throughout your app.
- Added the option to conditionally disable the `igx-ripple` directive through the `igxRippleDisabled` property.
- Updated styling and interaction animations of the `igx-checkbox`, `igx-switch`, and `igx-radio` components.
- Added `indeterminate` property and styling to the `igx-checkbox` component.
- Added `required` property to the `igx-checkbox`, `igx-radio`, and `igx-switch` components.
- Added `igx-ripple` effect to the `igx-checkbox`, `igx-switch`, and `igx-radio` components. The effect can be disabled through the `disableRipple` property.
- Added the ability to specify the label location in the `igx-checkbox`, `igx-switch`, and `igx-radio` components through the `labelPosition` property. It can either be `before` or `after`.
- You can now use any element as label on the `igx-checkbox`, `igx-switch`, and `igx-radio` components via the aria-labelledby property.
- You can now have invisible label on the `igx-checkbox`, `igx-switch`, and `igx-radio` components via the aria-label property.
- Added the ability to toggle the `igx-checkbox` and `igx-switch` checked state programmatically via `toggle` method on the component instance.
- Added the ability to select an `igx-radio` programmatically via `select` method on the component instance.
- Fixed a bug on the `igx-checkbox` and `igx-radio` components where the click event was being triggered twice on click.
- Fixed a bug where the `igx-checkbox`, `igx-switch`, and `igx-radio` change event was not being triggered on label click.
- `igxМask` directive added
    - `igxМask` provide means for controlling user input and formatting the visible value based on a configurable mask rules. For more detailed information see [`igxMask README file`](https://github.com/IgniteUI/igniteui-angular/blob/master/src/directives/mask/README.md)
- `igxInputGroup` component added - used as a container for the `igxLabel`, `igxInput`, `igxPrefix`, `igxSuffix` and `igxHint` directives.
- `igxPrefix` directive added - used for input prefixes.
- `igxSuffix` directive added - used for input suffixes.
- `igxHint` directive added - used for input hints.
- `igxInput` directive breaking changes:
    - the directive should be wrapped by `igxInputGroup` component
    - `IgxInputGroupModule` should be imported instead of `IgxInputModule`
- `igxExcelExportService` and `igxCSVExportService` added. They add export capabilities to the `igxGrid`. For more information, please visit the [igxExcelExportService specification](https://github.com/IgniteUI/igniteui-angular/wiki/IgxExcelExporterService-Specification) and the [igxCSVExportService specification](https://github.com/IgniteUI/igniteui-angular/wiki/CSV-Exporter-Service-Specification).
- **General**
    - Added event argument types to all `EventEmitter` `@Output`s. #798 #740
    - Reviewed and added missing argument types to the following `EventEmitter`s
        - The `igxGrid` `onEditDone` now exposes arguments of type `IGridEditEventArgs`. The arguments expose `row` and `cell` objects where if the editing is performed on a cell, the edited `cell` and the `row` the cell belongs to are exposed. If row editing is performed, the `cell` object is null. In addition the `currentValue` and `newValue` arguments are exposed. If you assign a value to the `newValue` in your handler, then the editing will conclude with the value you've supplied.
        - The `igxGrid` `onSelection` now correctly propagates the original `event` in the `IGridCellEventArgs`.
    - Added `jsZip` as a Peer Dependency.
- `primaryKey` attribute added to `igxGrid`
    - `primaryKey` allows for a property name from the data source to be specified. If specified, `primaryKey` can be used instead of `index` to indentify grid rows from the `igxGrid.rowList`. As such, `primaryKey` can be used for selecting rows for the following `igxGrid` methods - `deleteRow`, `updateRow`, `updateCell`, `getCellByColumn`, `getRowByKey`
    - `primaryKey` requires all of the data for the specified property name to have unique values in order to function as expected.
    - as it provides a unique identifier for each data member (and therefore row), `primaryKey` is best suited for addressing grid row entries. If DOM virtualization is in place for the grid data, the row `index` property can be reused (for instance, when filtering/sorting the data), whereas `primaryKey` remains unique. Ideally, when a persistent reference to a row has to be established, `primaryKey` should be used.
- **Theming**
    - Added a `utilities` module to the theming engine to allow for easier import of theming functions and mixins, such as igx-color, igx-palette, igx-elevation, etc. To import the utilities do ```@import '~igniteui-angular/core/styles/themes/utilities';```

## 5.2.1
- `hammerjs` and `@types/hammerjs` are removed from `peerDependencies` and were added as `dependencies`. So if you are using Igniteui-Angular version 5.2.1 or above it is enough to run `npm install igniteui-angular` in your project for getting started. For more detailed information see [`Ignite UI for Angular Getting Started`](https://www.infragistics.com/products/ignite-ui-angular/getting-started)
- `web-animations-js` is added as Peer Dependency.
- `Theming` bug fixes and improvements.
- Use the following command to generate `Ignite UI for Angular Themes` documentation - `npm run build:docs`. Navigate to `dist/docs/sass` and open `index.html` file.

## 5.2.0
- `igxForOf` directive added
    - `igxForOf` is now available as an alternative to `ngForOf` for templating large amounts of data. The `igxForOf` uses virtualization technology behind the scenes to optimize DOM rendering and memory consumption. Virtualization technology works similar to Paging by slicing the data into smaller chucks which are swapped from a container viewport while the user scrolls the data horizontally/vertically. The difference with the Paging is that virtualization mimics the natural behavior of the scrollbar.
- `igxToggle` and `igxToggleAction` directives added
    - `igxToggle` allows users to implement toggleable components/views (eg. dropdowns), while `igxToggleAction` can control the
      `igxToggle` directive. Refer to the official documenation for more information.
    - `igxToggle` requires `BrowserAnimationsModule` to be imported in your application.
- [`Ignite UI for Angular Theming`](https://www.infragistics.com/products/ignite-ui-angular/angular/components/themes.html) - comprehensive set of **Sass** functions and mixins will give the ability to easily style your entire application or only certain parts of it.
    - Previously bundled fonts, are now listed as external dependencies. You should supply both the [Material Icons](http://google.github.io/material-design-icons/) and [Titillium Web](https://fonts.google.com/selection?selection.family=Titillium+Web:300,400,600,700) fonts yourself by either hosting or using CDN.
- `igx-grid` changes
    - The component now uses the new `igxForOf` directive to virtualize its content both vertically and horizontally dramatically improving performance for applications displaying large amounts of data.
    - Data-bound Input property `filtering` changed to `filterable`:

    ```html
    <igx-grid [data]="data">
        <igx-column [field]="'ReleaseDate'" [header]="'ReleaseDate'"
            [filterable]="true" dataType="date">
        </igx-column>
    </igx-grid>
    ```

    - @HostBinding `min-width` added to `IgxGridCellComponent` and `IgxGridHeaderCell`
    - The IgxGridCellComponent no longer has a value setter, but instead has an `update` modifier.

    ```html
    <ng-template igxCell let-cell="cell">
        {{ cell.update("newValue") }}
    </ng-template>
    ```
    - Class `IgxGridFiltering` renamed to `IgxGridFilteringComponent `
    - The grid filtering UI dropdowns are now controlled by the `igxToggle` directive.
      - Make sure to import `BrowserAnimationsModule` inside your application module as `igxToggle` uses animations for state transition.
    - `state` input
        - filtering expressions and sortin expressions provided
    - Removed `onCellSelection` and `onRowSelection` event emitters, `onSelection` added instead.
    - Removed `onBeforeProcess` event emitter.
    - Removed `onMovingDone` event emitter.
    - Removed methods `focusCell` and `focusRow`.
    - Renamed method `filderData` to `filter`.
    - New methods `filterGlobal` and `clearFilter`.
    - New method `clearSort`.
    - Renamed method `sortColumn` to `sort`.
    - New Input `sortingIgnoreCase` - Ignore capitalization of words.
- `igx-navigation-drawer` changes
    - `NavigationDrawer` renamed to `IgxNavigationDrawerComponent`
    - `NavigationDrawerModule` renamed to `IgxNavigationDrawerModule`
    - `IgxNavigationDirectives` renamed to `IgxNavigationModule`
    - `NavigationService` renamed to `IgxNavigationService`
    - `NavigationToggle` renamed to `IgxNavigationToggleDirective`
    - `NavigationClose` renamed to `IgxNavigationCloseDirective`
    - Content selector `ig-drawer-content` replaced with `<ng-template igxDrawer>`
    - Content selector `ig-drawer-mini-content` replaced with `<ng-template igxDrawerMini>`
    - CSS class `ig-nav-drawer-overlay` renamed to `igx-nav-drawer__overlay`
    - CSS class `ig-nav-drawer` renamed to `igx-nav-drawer`
- `igxInput` changes
    - CSS class `ig-form-group` to `igx-form-group`
- `igxBadge` changes
    - From now on, the Badge position is set by css class, which specifies an absolute position as well as top/bottom/left/right properties. The Badge position input should not be used.
- `igx-avatar` changes
    - [Initials type avatar is using SVG element from now on](https://github.com/IgniteUI/igniteui-angular/issues/136)
- `igx-calendar` changes
    - `formatViews` - Controls whether the date parts in the different calendar views should be formatted according to the provided `locale` and `formatOptions`.
    - `templating` - The **igxCalendar** supports now templating of its header and subheader parts.
    - `vertical` input - Controls the layout of the calendar component. When vertical is set to `true` the calendar header will be rendered to the side of the calendar body.

- `igx-nav-bar` changes
    -   Currently `isActionButtonVisible` resolves to `false` if actionButtonIcon is not defined.
- `igx-tab-bar` changes
    - custom content can be added for tabs

    ```html
    <igx-bottom-nav>
        <igx-tab-panel>
            <ng-template igxTab>
                <igx-avatar initials="T1">
                </igx-avatar>
            </ng-template>
            <h1>Tab 1 Content</h1>
        </igx-tab-panel>
    </igx-bottom-nav>
    ```

- `igx-scroll` component deleted
    - `igx-scroll` component is not available anymore due newly implemented `igxForOf` directive.

- [`igx-list` changes](https://github.com/IgniteUI/igniteui-angular/issues/528)
    - `igxEmptyList` directive added
        The list no longer has `emptyListImage`, `emptyListMessage`, `emptyListButtonText`, `emptyListButtonClick` and `hasNoItemsTemplate` members.
        Instead of them, the `igxEmptyListTemplateDirective` can be used for templating the list when it is empty (or use the default empty template).
        ```html
        <igx-list>
            <ng-template igxEmptyList>
                <p>My custom empty list template</p>
            </ng-template>
        </igx-list>
        ```
    - `onItemClicked` event emitter added
        ```html
        <igx-list (onItemClicked)="itemClicked()">
            <igx-list-item>Item 1</igx-list-item>
            <igx-list-item>Item 2</igx-list-item>
            <igx-list-item>Item 3</igx-list-item>
        </igx-list>
        ```
    - Removed `emptyListImage` property from `IgxListComponent`.
    - Removed `emptyListMessage` property from `IgxListComponent`.
    - Removed `emptyListButtonText` property from `IgxListComponent`.
    - Removed `emptyListButtonClick` event emitter from `IgxListComponent`.
    - Removed `hasNoItemsTemplate` property from `IgxListComponent`.
    - Removed `options` property from `IgxListItemComponent`.
    - Removed `left` property from `IgxListItemComponent`.
    - Removed `href` property from `IgxListItemComponent`.
    - New `emptyListTemplate` input for `IgxListComponent`.
    - New `onItemClicked` event emitter for `IgxListComponent`.
    - New `role` property for `IgxListComponent`.
    - New `innerStyle` property for `IgxListComponent`.
    - New `role` property for `IgxListItemComponent`.
    - New `element` property for `IgxListItemComponent`.
    - New `list` property for `IgxListItemComponent`.
    - New `headerStyle` property for `IgxListItemComponent`.
    - New `innerStyle` property for `IgxListItemComponent`.

- [Renaming and restructuring directives and components](https://github.com/IgniteUI/igniteui-angular/issues/536) based on the [General Angular Naming Guidelines](https://angular.io/guide/styleguide#naming):
    - `IgxAvatar` renamed to `IgxAvatarComponent`
    - `IgxBadge` renamed to `IgxBadgeComponent`
    - `IgxButton` renamed to `IgxButtonDirective`
    - `IgxButtonGroup` renamed to `IgxButtonGroupComponent`
    - `IgxCardHeader` renamed to `IgxCardHeaderDirective`
    - `IgxCardContent` renamed to `IgxCardContentDirective`
    - `IgxCardActions` renamed to `IgxCardActionsDirective`
    - `IgxCardFooter` renamed to `IgxCardFooterDirective`
    - `IgxCarousel` renamed to `IgxCarouselComponent`
    - `IgxInput` renamed to `IgxInputModule`
    - `IgxInputClass` renamed to `IgxInputDirective`
    - `IgxCheckbox` renamed to `IgxCheckboxComponent`
    - `IgxLabel` renamed to `IgxLabelDirective`
    - `IgxIcon` renamed to `IgxIconComponent`
    - `IgxList` renamed to `IgxListComponent`
    - `IgxListItem` renamed to `IgxListItemComponent`
    - `IgxSlide` renamed to `IgxSlideComponent`
    - `IgxDialog` renamed to `IgxDialogComponent`
    - `IgxLayout` renamed to `IgxLayoutModule`
    - `IgxNavbar` renamed to `IgxNavbarComponent`
    - `IgxCircularProgressBar` renamed to `IgxCircularProgressBarComponent`
    - `IgxLinearProgressBar ` renamed to `IgxLinearProgressBarComponent`
    - `IgxRadio` renamed to `IgxRadioComponent`
    - `IgxSlider` renamed to `IgxSliderComponent`
    - `IgxSnackbar` renamed to `IgxSnackbarComponent`
    - `IgxSwitch ` renamed to `IgxSwitchComponent`
    - `IgxTabBar` renamed to `IgxBottomNavComponent`
    - `IgxTabPanel` renamed to `IgxTabPanelComponent`
    - `IgxTab` renamed to `IgxTabComponent`
    - `IgxToast` renamed to `IgxToastComponent`
    - `IgxLabelDirective` moved inside `../directives/label/` folder
    - `IgxInputDirective` moved inside `../directives/input/` folder
    - `IgxButtonDirective` moved inside `../directives/button/` folder
    - `IgxLayoutDirective` moved inside `../directives/layout/` folder
    - `IgxFilterDirective` moved inside `../directives/filter/` folder
    - `IgxDraggableDirective` moved inside `../directives/dragdrop/` folder
    - `IgxRippleDirective` moved inside `../directives/ripple/` folder
    - Folder `"./navigation/nav-service"` renamed to `"./navigation/nav.service"`
<|MERGE_RESOLUTION|>--- conflicted
+++ resolved
@@ -4,12 +4,8 @@
 ## 6.0.0
 - Theming - You can now use css variables to style the component instances you include in your project.
 - Added `onDoubleClick` output to `igxGrid` to emit the double clicked cell.
-<<<<<<< HEAD
 - Added `findNext`, `findPrev` and `clearSearch` methods to the IgxGridComponent which allow easy search of the grid data, even when the grid is virtualized.
 - Added `IgxTextHighlightDirective` which highlights parts of a DOM element and keeps and updates "active" highlight.
-=======
-
->>>>>>> 854e5946
 ## 5.3.1
 - igx-dialog changes
     - Dialog title as well as dialog actions (buttons) can be customized. For more information navigate to the [ReadMe](https://github.com/IgniteUI/igniteui-angular/blob/master/src/dialog/README.md).
