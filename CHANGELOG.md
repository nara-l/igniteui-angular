# Ignite UI for Angular Change Log

All notable changes for each version of this project will be documented in this file.
## 6.1.0
- Added `column moving` feature to `igxGrid`, enabled on a per-column level. **Column moving** allows you to reorder the `igxGrid` columns via standard drag/drop mouse or touch gestures.
    For more detailed information see the [official documentation](https://www.infragistics.com/products/ignite-ui-angular/angular/components/grid_column_moving.html).
- `igxGrid` filtering operands
- `igxGrid`
    - **Breaking change** `filter_multiple` method is removed. `filter` method and `filteringExpressionsTree` property could be used instead.
    - **Breaking change** `filter` method has new signature. It now accepts the following parameters:
        - `name` - the name of the column to be filtered.
        - `value` - the value to be used for filtering.
        - `conditionOrExpressionTree` - (optional) this parameter accepts object of type `IFilteringOperation` or `IFilteringExpressionsTree`. If only a simple filtering is required a filtering operation could be passes (see bellow for more info). In case of advanced filtering an expressions tree containing complex filtering logic could be passed.
        - `ignoreCase` - (optional) - whether the filtering would be case sensitive or not.
    - **Breaking change** `onFilteringDone` event now have only one parameter - `IFilteringExpressionsTree` which contains the filtering state of the filtered column.
    - `filter_global` method clears all existing filters and applies the new filtering condition to all grid's columns.
    - filtering operands:
        - **Breaking change** `IFilteringExpression` condition property is no longer a direct reference to a filtering condition method, instead it's a reference to an `IFilteringOperation`
        - 5 filtering operand classes are now exposed
            - `IgxFilteringOperand` is a base filtering operand, which can be inherited when defining custom filtering conditions
            - `IgxBooleanFilteringOperand` defines all default filtering conditions for `boolean` types
            - `IgxNumberFilteringOperand` defines all default filtering conditions for `numeric` types
            - `IgxStringFilteringOperand` defines all default filtering conditions for `string` types
            - `IgxDateFilteringOperand` defines all default filtering conditions for `Date` types
        - `IgxColumnComponent` now exposes a `filters` property, which takes an `IgxFilteringOperand` class reference
            - Custom filters can now be provided to grid columns by populating the `operations` property of the `IgxFilteringOperand` with operations of `IFilteringOperation` type
```
export class IgxCustomFilteringOperand extends IgxFilteringOperand {
    // Making the implementation singleton
    private static _instance: IgxCustomFilteringOperand = null;

    protected constructor() {
        super();
        this.operations = [{
            name: 'custom',
            logic: (target: string) => {
                return target === 'My custom filter';
            }
        }].concat(this.operations); // Keep the empty and notEmpty conditions from base
    }

    // singleton
    // Must implement this method, because the IgxColumnComponent expects it
    public static instance(): IgxCustomFilteringOperand {
        return this._instance || (this._instance = new this());
    }
}
```

<<<<<<< HEAD
- `igxGrid` now supports grouping of columns enabling users to create critera for organizing data records. To explore the functionality start off by setting some columns as `groupable`:
    ```html
    <igx-grid [data]="data">
        <igx-column [field]="'ProductName'"></igx-column>
        <igx-column [field]="'ReleaseDate'" [groupable]="true"></igx-column>
    </igx-grid>
    ```
   For more information, please head over to `igxGrid`'s [ReadMe](https://github.com/IgniteUI/igniteui-angular/blob/master/src/grid/README.md) or the [official documentation](https://www.infragistics.com/products/ignite-ui-angular/angular/components/grid_groupby.html).
=======
- `igxColumn` changes:
    - **Breaking change** filteringExpressions property is removed.
>>>>>>> 6a9bb3b7

- `igxToggle` changes
    - `onOpening` event added.
    - `onClosing` event added.

- **Breaking changes**:
    - Removed submodule imports. All imports are now resolved from the top level `igniteui-angular` package.
    - `igxGrid` changes:
        - sort API now accepts params of type `ISortingExpression` or `Array<ISortingExpression>`.
    - `igxToggle` changes
        - `onOpen` event renamed to `onOpened`.
        - `onClose` event renamed to `onClosed`.
- **Breaking change** All properties that were named `isDisabled` have been renamed to `disabled` in order to acheive consistency across our component suite. This affects: date-picker, input directive, input-group, dropdown-item, tabbar and time-picker.

## 6.0.2
- The `ng update igniteui-angular` migration schematics now also update the theme import path in SASS files. [#1582](https://github.com/IgniteUI/igniteui-angular/issues/1582)

## 6.0.1
- Introduced migration schematics to integrate with the Angular CLI update command. You can now run
  
  `ng update igniteui-angular`
  
  in existing projects to both update the package and apply any migrations needed to your project. Make sure to commit project state before proceeding.
  Currently these cover converting submodule imports as well as the deprecation of `igxForRemote` and rename of `igx-tab-bar` to `igx-bottom-nav` from 6.0.0.
- **Breaking changes**:
    - Removed submodule imports. All imports are now resolved from the top level `igniteui-angular` package. You can use `ng update igniteui-angular` when updating to automatically convert existing submodule imports in the project.

## 6.0.0
- Theming - You can now use css variables to style the component instances you include in your project.
- Added `onDoubleClick` output to `igxGrid` to emit the double clicked cell.
- Added `findNext`, `findPrev` and `clearSearch` methods to the IgxGridComponent which allow easy search of the grid data, even when the grid is virtualized.
- Added `IgxTextHighlightDirective` which highlights parts of a DOM element and keeps and updates "active" highlight.
- Added `All` option to the filter UI select for boolean columns
- Update to Angular 6

## 5.3.1
- igx-dialog changes
    - Dialog title as well as dialog actions (buttons) can be customized. For more information navigate to the [ReadMe](https://github.com/IgniteUI/igniteui-angular/blob/master/src/dialog/README.md).
- Filtering a boolean column by `false` condition will return only the real `false` values, excluding `null` and `undefined`. Filtering by `Null` will return the `null` values and filtering by `Empty` will return the `undefined`.
- The `Filter` button in the filtering UI is replaced with a `Close` button that is always active and closes the UI.
- Filtering UI input displays a `X` icon that clears the input.

## 5.3.0
- Added `rowSelectable` property to `igxGrid`
    - Setting `rowSelectable` to `true` enables multiple row selection for the `igx-grid` component. Adds a checkbox column that allows (de)selection of one, multiple or all (via header checkbox) rows.
    - For more information about the `rowSelectable` property and working with grid row, please read the `igxGrid`'s [ReadMe](https://github.com/IgniteUI/igniteui-angular/blob/master/src/grid/README.md) about selection or see the [official documentation](https://www.infragistics.com/products/ignite-ui-angular/angular/components/grid-selection.html)
- Added `onContextMenu` output to `igxGrid` to emit the clicked cell.
- `igx-datePicker`: Added `onClose` event.
- `igxTextSelection` directive added
    - `igxTextSelection` directive allows you to select the whole text range for every element with text content it is applied.
- `igxFocus` directive added
    - `igxFocus` directive allows you to force focus for every element it is applied.
- `igx-time-picker` component added
    - `igx-time-picker` allows user to select time, from a dialog with spinners, which is presented into input field.
    - For more information navigate to the [ReadMe](https://github.com/IgniteUI/igniteui-angular/blob/master/src/time-piker/README.md).
- `igx-tab-bar` changes
    - **Breaking changes**: `IgxTabBarComponent` is renamed to `IgxBottomNavComponent` and `IgxTabBarModule` is renamed to `IgxBottomNavModule`.
    - `igx-tab-bar` selector is deprecated. Use `igx-bottom-nav` selector instead.
- `igx-tabs` component added
    - `igx-tabs` allows users to switch between different views. The `igx-tabs` component places the tabs headers at the top and allows scrolling when there are multiple tab items outside the visible area. Tabs are ordered in a single row above their associated content.
    - For more information navigate to [ReadMe](https://github.com/IgniteUI/igniteui-angular/blob/master/src/tabs/README.md).
- Added column pinning in the list of features available for `igxGrid`. Pinning is available though the API. Try the following:
   ```typescript
   const column = this.grid.getColumnByName(name);
   column.pin();
   ```
   For more information, please head over to `igxGrid`'s [ReadMe](https://github.com/IgniteUI/igniteui-angular/blob/master/src/grid/README.md) or the [official documentation](https://www.infragistics.com/products/ignite-ui-angular/angular/components/grid_column_pinning.html).
- Added `summaries` feature to `igxGrid`, enabled on a per-column level. **Grid summaries** gives you a predefined set of default summaries, depending on the type of data in the column.
    For more detailed information read `igxGrid`'s [ReadMe](https://github.com/IgniteUI/igniteui-angular/blob/master/src/grid/README.md) or see the [official documentation](https://www.infragistics.com/products/ignite-ui-angular/angular/components/grid_summaries.html).
- Added `columnWidth` option to `igxGrid`. The option sets the default width that will be applied to columns that have no explicit width set. For more detailed information read `igxGrid`'s [ReadMe](https://github.com/IgniteUI/igniteui-angular/blob/master/src/grid/README.md)
- Added API to `igxGrid` that allows for vertical remote virtualization. For guidance on how to implement such in your application, please refer to the [official documentation](https://www.infragistics.com/products/ignite-ui-angular/angular/components/grid_virtualization.html)
- Added smooth scrolling for the `igxForOf` directive making the scrolling experience both vertically and horizontally much more natural and similar to a native scroll.
- Added `onCellClick` event.
- `igxForOf` now requires that its parent container's `overflow` is set to `hidden` and `position` to `relative`. It is recommended that its height is set as well so that the display container of the virtualized content can be positioned with an offset inside without visually affecting other elements on the page.
    ```html
    <div style='position: relative; height: 500px; overflow: hidden'>
        <ng-template igxFor let-item [igxForOf]="data" #virtDirVertical
                [igxForScrollOrientation]="'vertical'"
                [igxForContainerSize]='"500px"'
                [igxForItemSize]='"50px"'
                let-rowIndex="index">
                <div style='height:50px;'>{{rowIndex}} : {{item.text}}</div>
        </ng-template>
    </div>
    ```
- Removed the `dirty` local template variable previously exposed by the `igxFor` directive.
- The `igxForRemote` input for the `igxFor` directive is now **deprecated**. Setting the required `totalItemCount` property after receiving the first data chunk is enough to trigger the required functionality.
- the `igx-icon` component can now work with both glyph and ligature-based icon font sets. We've also included a brand new Icon Service, which helps you create aliases for the icon fonts you've included in your project. The service also allows you to define the default icon set used throughout your app.
- Added the option to conditionally disable the `igx-ripple` directive through the `igxRippleDisabled` property.
- Updated styling and interaction animations of the `igx-checkbox`, `igx-switch`, and `igx-radio` components.
- Added `indeterminate` property and styling to the `igx-checkbox` component.
- Added `required` property to the `igx-checkbox`, `igx-radio`, and `igx-switch` components.
- Added `igx-ripple` effect to the `igx-checkbox`, `igx-switch`, and `igx-radio` components. The effect can be disabled through the `disableRipple` property.
- Added the ability to specify the label location in the `igx-checkbox`, `igx-switch`, and `igx-radio` components through the `labelPosition` property. It can either be `before` or `after`.
- You can now use any element as label on the `igx-checkbox`, `igx-switch`, and `igx-radio` components via the aria-labelledby property.
- You can now have invisible label on the `igx-checkbox`, `igx-switch`, and `igx-radio` components via the aria-label property.
- Added the ability to toggle the `igx-checkbox` and `igx-switch` checked state programmatically via `toggle` method on the component instance.
- Added the ability to select an `igx-radio` programmatically via `select` method on the component instance.
- Fixed a bug on the `igx-checkbox` and `igx-radio` components where the click event was being triggered twice on click.
- Fixed a bug where the `igx-checkbox`, `igx-switch`, and `igx-radio` change event was not being triggered on label click.
- `igxМask` directive added
    - `igxМask` provide means for controlling user input and formatting the visible value based on a configurable mask rules. For more detailed information see [`igxMask README file`](https://github.com/IgniteUI/igniteui-angular/blob/master/src/directives/mask/README.md)
- `igxInputGroup` component added - used as a container for the `igxLabel`, `igxInput`, `igxPrefix`, `igxSuffix` and `igxHint` directives.
- `igxPrefix` directive added - used for input prefixes.
- `igxSuffix` directive added - used for input suffixes.
- `igxHint` directive added - used for input hints.
- `igxInput` directive breaking changes:
    - the directive should be wrapped by `igxInputGroup` component
    - `IgxInputGroupModule` should be imported instead of `IgxInputModule`
- `igxExcelExportService` and `igxCSVExportService` added. They add export capabilities to the `igxGrid`. For more information, please visit the [igxExcelExportService specification](https://github.com/IgniteUI/igniteui-angular/wiki/IgxExcelExporterService-Specification) and the [igxCSVExportService specification](https://github.com/IgniteUI/igniteui-angular/wiki/CSV-Exporter-Service-Specification).
- **General**
    - Added event argument types to all `EventEmitter` `@Output`s. #798 #740
    - Reviewed and added missing argument types to the following `EventEmitter`s
        - The `igxGrid` `onEditDone` now exposes arguments of type `IGridEditEventArgs`. The arguments expose `row` and `cell` objects where if the editing is performed on a cell, the edited `cell` and the `row` the cell belongs to are exposed. If row editing is performed, the `cell` object is null. In addition the `currentValue` and `newValue` arguments are exposed. If you assign a value to the `newValue` in your handler, then the editing will conclude with the value you've supplied.
        - The `igxGrid` `onSelection` now correctly propagates the original `event` in the `IGridCellEventArgs`.
    - Added `jsZip` as a Peer Dependency.
- `primaryKey` attribute added to `igxGrid`
    - `primaryKey` allows for a property name from the data source to be specified. If specified, `primaryKey` can be used instead of `index` to indentify grid rows from the `igxGrid.rowList`. As such, `primaryKey` can be used for selecting rows for the following `igxGrid` methods - `deleteRow`, `updateRow`, `updateCell`, `getCellByColumn`, `getRowByKey`
    - `primaryKey` requires all of the data for the specified property name to have unique values in order to function as expected.
    - as it provides a unique identifier for each data member (and therefore row), `primaryKey` is best suited for addressing grid row entries. If DOM virtualization is in place for the grid data, the row `index` property can be reused (for instance, when filtering/sorting the data), whereas `primaryKey` remains unique. Ideally, when a persistent reference to a row has to be established, `primaryKey` should be used.
- **Theming**
    - Added a `utilities` module to the theming engine to allow for easier import of theming functions and mixins, such as igx-color, igx-palette, igx-elevation, etc. To import the utilities do ```@import '~igniteui-angular/core/styles/themes/utilities';```

## 5.2.1
- `hammerjs` and `@types/hammerjs` are removed from `peerDependencies` and were added as `dependencies`. So if you are using Igniteui-Angular version 5.2.1 or above it is enough to run `npm install igniteui-angular` in your project for getting started. For more detailed information see [`Ignite UI for Angular Getting Started`](https://www.infragistics.com/products/ignite-ui-angular/getting-started)
- `web-animations-js` is added as Peer Dependency.
- `Theming` bug fixes and improvements.
- Use the following command to generate `Ignite UI for Angular Themes` documentation - `npm run build:docs`. Navigate to `dist/docs/sass` and open `index.html` file.

## 5.2.0
- `igxForOf` directive added
    - `igxForOf` is now available as an alternative to `ngForOf` for templating large amounts of data. The `igxForOf` uses virtualization technology behind the scenes to optimize DOM rendering and memory consumption. Virtualization technology works similar to Paging by slicing the data into smaller chucks which are swapped from a container viewport while the user scrolls the data horizontally/vertically. The difference with the Paging is that virtualization mimics the natural behavior of the scrollbar.
- `igxToggle` and `igxToggleAction` directives added
    - `igxToggle` allows users to implement toggleable components/views (eg. dropdowns), while `igxToggleAction` can control the
      `igxToggle` directive. Refer to the official documenation for more information.
    - `igxToggle` requires `BrowserAnimationsModule` to be imported in your application.
- [`Ignite UI for Angular Theming`](https://www.infragistics.com/products/ignite-ui-angular/angular/components/themes.html) - comprehensive set of **Sass** functions and mixins will give the ability to easily style your entire application or only certain parts of it.
    - Previously bundled fonts, are now listed as external dependencies. You should supply both the [Material Icons](http://google.github.io/material-design-icons/) and [Titillium Web](https://fonts.google.com/selection?selection.family=Titillium+Web:300,400,600,700) fonts yourself by either hosting or using CDN.
- `igx-grid` changes
    - The component now uses the new `igxForOf` directive to virtualize its content both vertically and horizontally dramatically improving performance for applications displaying large amounts of data.
    - Data-bound Input property `filtering` changed to `filterable`:

    ```html
    <igx-grid [data]="data">
        <igx-column [field]="'ReleaseDate'" [header]="'ReleaseDate'"
            [filterable]="true" dataType="date">
        </igx-column>
    </igx-grid>
    ```

    - @HostBinding `min-width` added to `IgxGridCellComponent` and `IgxGridHeaderCell`
    - The IgxGridCellComponent no longer has a value setter, but instead has an `update` modifier.

    ```html
    <ng-template igxCell let-cell="cell">
        {{ cell.update("newValue") }}
    </ng-template>
    ```
    - Class `IgxGridFiltering` renamed to `IgxGridFilteringComponent `
    - The grid filtering UI dropdowns are now controlled by the `igxToggle` directive.
      - Make sure to import `BrowserAnimationsModule` inside your application module as `igxToggle` uses animations for state transition.
    - `state` input
        - filtering expressions and sortin expressions provided
    - Removed `onCellSelection` and `onRowSelection` event emitters, `onSelection` added instead.
    - Removed `onBeforeProcess` event emitter.
    - Removed `onMovingDone` event emitter.
    - Removed methods `focusCell` and `focusRow`.
    - Renamed method `filderData` to `filter`.
    - New methods `filterGlobal` and `clearFilter`.
    - New method `clearSort`.
    - Renamed method `sortColumn` to `sort`.
    - New Input `sortingIgnoreCase` - Ignore capitalization of words.
- `igx-navigation-drawer` changes
    - `NavigationDrawer` renamed to `IgxNavigationDrawerComponent`
    - `NavigationDrawerModule` renamed to `IgxNavigationDrawerModule`
    - `IgxNavigationDirectives` renamed to `IgxNavigationModule`
    - `NavigationService` renamed to `IgxNavigationService`
    - `NavigationToggle` renamed to `IgxNavigationToggleDirective`
    - `NavigationClose` renamed to `IgxNavigationCloseDirective`
    - Content selector `ig-drawer-content` replaced with `<ng-template igxDrawer>`
    - Content selector `ig-drawer-mini-content` replaced with `<ng-template igxDrawerMini>`
    - CSS class `ig-nav-drawer-overlay` renamed to `igx-nav-drawer__overlay`
    - CSS class `ig-nav-drawer` renamed to `igx-nav-drawer`
- `igxInput` changes
    - CSS class `ig-form-group` to `igx-form-group`
- `igxBadge` changes
    - From now on, the Badge position is set by css class, which specifies an absolute position as well as top/bottom/left/right properties. The Badge position input should not be used.
- `igx-avatar` changes
    - [Initials type avatar is using SVG element from now on](https://github.com/IgniteUI/igniteui-angular/issues/136)
- `igx-calendar` changes
    - `formatViews` - Controls whether the date parts in the different calendar views should be formatted according to the provided `locale` and `formatOptions`.
    - `templating` - The **igxCalendar** supports now templating of its header and subheader parts.
    - `vertical` input - Controls the layout of the calendar component. When vertical is set to `true` the calendar header will be rendered to the side of the calendar body.

- `igx-nav-bar` changes
    -   Currently `isActionButtonVisible` resolves to `false` if actionButtonIcon is not defined.
- `igx-tab-bar` changes
    - custom content can be added for tabs

    ```html
    <igx-bottom-nav>
        <igx-tab-panel>
            <ng-template igxTab>
                <igx-avatar initials="T1">
                </igx-avatar>
            </ng-template>
            <h1>Tab 1 Content</h1>
        </igx-tab-panel>
    </igx-bottom-nav>
    ```

- `igx-scroll` component deleted
    - `igx-scroll` component is not available anymore due newly implemented `igxForOf` directive.

- [`igx-list` changes](https://github.com/IgniteUI/igniteui-angular/issues/528)
    - `igxEmptyList` directive added
        The list no longer has `emptyListImage`, `emptyListMessage`, `emptyListButtonText`, `emptyListButtonClick` and `hasNoItemsTemplate` members.
        Instead of them, the `igxEmptyListTemplateDirective` can be used for templating the list when it is empty (or use the default empty template).
        ```html
        <igx-list>
            <ng-template igxEmptyList>
                <p>My custom empty list template</p>
            </ng-template>
        </igx-list>
        ```
    - `onItemClicked` event emitter added
        ```html
        <igx-list (onItemClicked)="itemClicked()">
            <igx-list-item>Item 1</igx-list-item>
            <igx-list-item>Item 2</igx-list-item>
            <igx-list-item>Item 3</igx-list-item>
        </igx-list>
        ```
    - Removed `emptyListImage` property from `IgxListComponent`.
    - Removed `emptyListMessage` property from `IgxListComponent`.
    - Removed `emptyListButtonText` property from `IgxListComponent`.
    - Removed `emptyListButtonClick` event emitter from `IgxListComponent`.
    - Removed `hasNoItemsTemplate` property from `IgxListComponent`.
    - Removed `options` property from `IgxListItemComponent`.
    - Removed `left` property from `IgxListItemComponent`.
    - Removed `href` property from `IgxListItemComponent`.
    - New `emptyListTemplate` input for `IgxListComponent`.
    - New `onItemClicked` event emitter for `IgxListComponent`.
    - New `role` property for `IgxListComponent`.
    - New `innerStyle` property for `IgxListComponent`.
    - New `role` property for `IgxListItemComponent`.
    - New `element` property for `IgxListItemComponent`.
    - New `list` property for `IgxListItemComponent`.
    - New `headerStyle` property for `IgxListItemComponent`.
    - New `innerStyle` property for `IgxListItemComponent`.

- [Renaming and restructuring directives and components](https://github.com/IgniteUI/igniteui-angular/issues/536) based on the [General Angular Naming Guidelines](https://angular.io/guide/styleguide#naming):
    - `IgxAvatar` renamed to `IgxAvatarComponent`
    - `IgxBadge` renamed to `IgxBadgeComponent`
    - `IgxButton` renamed to `IgxButtonDirective`
    - `IgxButtonGroup` renamed to `IgxButtonGroupComponent`
    - `IgxCardHeader` renamed to `IgxCardHeaderDirective`
    - `IgxCardContent` renamed to `IgxCardContentDirective`
    - `IgxCardActions` renamed to `IgxCardActionsDirective`
    - `IgxCardFooter` renamed to `IgxCardFooterDirective`
    - `IgxCarousel` renamed to `IgxCarouselComponent`
    - `IgxInput` renamed to `IgxInputModule`
    - `IgxInputClass` renamed to `IgxInputDirective`
    - `IgxCheckbox` renamed to `IgxCheckboxComponent`
    - `IgxLabel` renamed to `IgxLabelDirective`
    - `IgxIcon` renamed to `IgxIconComponent`
    - `IgxList` renamed to `IgxListComponent`
    - `IgxListItem` renamed to `IgxListItemComponent`
    - `IgxSlide` renamed to `IgxSlideComponent`
    - `IgxDialog` renamed to `IgxDialogComponent`
    - `IgxLayout` renamed to `IgxLayoutModule`
    - `IgxNavbar` renamed to `IgxNavbarComponent`
    - `IgxCircularProgressBar` renamed to `IgxCircularProgressBarComponent`
    - `IgxLinearProgressBar ` renamed to `IgxLinearProgressBarComponent`
    - `IgxRadio` renamed to `IgxRadioComponent`
    - `IgxSlider` renamed to `IgxSliderComponent`
    - `IgxSnackbar` renamed to `IgxSnackbarComponent`
    - `IgxSwitch ` renamed to `IgxSwitchComponent`
    - `IgxTabBar` renamed to `IgxBottomNavComponent`
    - `IgxTabPanel` renamed to `IgxTabPanelComponent`
    - `IgxTab` renamed to `IgxTabComponent`
    - `IgxToast` renamed to `IgxToastComponent`
    - `IgxLabelDirective` moved inside `../directives/label/` folder
    - `IgxInputDirective` moved inside `../directives/input/` folder
    - `IgxButtonDirective` moved inside `../directives/button/` folder
    - `IgxLayoutDirective` moved inside `../directives/layout/` folder
    - `IgxFilterDirective` moved inside `../directives/filter/` folder
    - `IgxDraggableDirective` moved inside `../directives/dragdrop/` folder
    - `IgxRippleDirective` moved inside `../directives/ripple/` folder
    - Folder `"./navigation/nav-service"` renamed to `"./navigation/nav.service"`
<|MERGE_RESOLUTION|>--- conflicted
+++ resolved
@@ -47,7 +47,6 @@
 }
 ```
 
-<<<<<<< HEAD
 - `igxGrid` now supports grouping of columns enabling users to create critera for organizing data records. To explore the functionality start off by setting some columns as `groupable`:
     ```html
     <igx-grid [data]="data">
@@ -56,10 +55,9 @@
     </igx-grid>
     ```
    For more information, please head over to `igxGrid`'s [ReadMe](https://github.com/IgniteUI/igniteui-angular/blob/master/src/grid/README.md) or the [official documentation](https://www.infragistics.com/products/ignite-ui-angular/angular/components/grid_groupby.html).
-=======
+
 - `igxColumn` changes:
     - **Breaking change** filteringExpressions property is removed.
->>>>>>> 6a9bb3b7
 
 - `igxToggle` changes
     - `onOpening` event added.
