--- conflicted
+++ resolved
@@ -97,10 +97,9 @@
     - New `igxDragIgnore` directive that allows children of the `igxDrag` element to be interactable and receive mouse events. Dragging cannot be performed from those elements that are ignored.
     - New `dragDirection` input that can specify only one direction of dragging or both.
 
-<<<<<<< HEAD
 - `IgxHighlightDirective`
     - New `metadata` property was introduced, which allows adding additional, custom logic to the activation condition of a highlighted element.
-=======
+
 - `IgxDateTimeEditor` directive added.
     - Allows the user to set and edit `date` and `time` in a chosen input element.
     - Can edit `date` or `time` portion, using an editable masked input.
@@ -118,7 +117,6 @@
         <input type="text" igxInput igxDateTimeEditor [(ngModel)]="date"/>
     </igx-input-group>
     ```
->>>>>>> a3817561
 
 ### RTL Support
 - `igxSlider` have full right-to-left (RTL) support.
