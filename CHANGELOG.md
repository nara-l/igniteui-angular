--- conflicted
+++ resolved
@@ -41,17 +41,13 @@
 - `igx-calendar`:
     - Introduced `disabledDates` property which allows a user to disable dates based on various rules: before or after a date, weekends, workdays, specific dates and ranges. The disabled dates cannot be selected and have a distinguishable style.
     - Introduced `specialDates` property which allows a user to mark dates as special. They can be set by using various rules. Their style is distinguishable.
-<<<<<<< HEAD
 - `IgxList`:
     - the control now supports **ng-templates** which are shown "under" a list item when it is left or right panned. The templates are distinguished using the `igxListItemLeftPanning` and `igxListItemRightPanning` directives set on the templates.
     - the IgxList's `onLeftPan` and `onRightPan` events now have an argument of type `IListItemPanningEventArgs` (instead of `IgxListItemComponent`). The event argument has the following fields:
         - **item** of type `IgxListItemComponent`
         - **direction** of type `IgxListPanState`
         - **keepItem** of type `boolean`
-        
-=======
-
->>>>>>> 641ee9ab
+
 ## 6.1.3
 - **General**
     - Added ES7 polyfill for Object for IE. This should be added to the polyfills in order for the igxGrid to render under IE.
