--- conflicted
+++ resolved
@@ -58,11 +58,7 @@
     - `IgxTextHighlightDirective.page` input property is **deprecated**. `rowIndex`, `columnIndex` and `page` properties of the `IActiveHighlightInfo` interface are also **deprecated**. Instead, `row` and `column` optional properties are added.
 - `Column Hiding UI`
     - **Behavioral Change** - The UI now hides the columns whose `disableHiding` property is set to true instead of simply disabling them.
-<<<<<<< HEAD
 - `igxButton` - **New Button Style** - Include [outlined](https://material.io/design/components/buttons.html#outlined-button) button style to support the latest material spec.
-
-=======
->>>>>>> 7b533830
 - `Remove CSS Normalization` - Some users were complaining we reset too many browser styles - lists and heading styles in particular. We no longer do CSS normalization on an application level. Users who depended on our CSS browser normalization will have to handle that on their own going forward.
 - `igxOverlayService` - the height of the shown element/component is not cached anymore. The height will be calculated each time position method of position strategy is called.
 
