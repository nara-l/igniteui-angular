--- conflicted
+++ resolved
@@ -2,7 +2,6 @@
 
 All notable changes for each version of this project will be documented in this file.
 
-<<<<<<< HEAD
 ## 8.0.0
 - `IgxCombo`: Removed the following deprecated (since 6.2.0) template selectors:
     - `#emptyTemplate`
@@ -17,8 +16,6 @@
     - By default, the `igxDatePicker` drop down target is changed from the `igxInput` element to the `igxInputGroup` element.
 
 
-=======
->>>>>>> c63243e2
 ## 7.3.4
 
 - `IgxGrid`, `IgxTreeGrid`, `IgxHierarchicalGrid`
