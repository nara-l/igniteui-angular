# Ignite UI for Angular Change Log

All notable changes for each version of this project will be documented in this file.

## 7.1.0
### Features
- **New component** `IgxBannerComponent`:
    - Allows the developer to easily display a highly templateable message that requires minimal user interaction (1-2 actions) to be dismissed. Read up more information about the IgxBannerComponent in the official [documentation](https://www.infragistics.com/products/ignite-ui-angular/angular/components/banner.html) or the [ReadMe](https://github.com/IgniteUI/igniteui-angular/tree/master/projects/igniteui-angular/src/lib/banner/README.md)
- `igxGrid`
    - Added a new `igxToolbarCustomContent` directive which can be used to mark an `ng-template` which provides a custom content for the IgxGrid's toolbar ([#2983](https://github.com/IgniteUI/igniteui-angular/issues/2983))
    - Summary results are now calculated and displayed by default for each row group when 'Group By' feature is enabled.
    - `clearSummaryCache()` and `recalculateSummaries()` methods are deprecated. The grid will clear the cache and recalculate the summaries automatically when needed.
    - **Breaking change** `IgxSummaryOperand.operate()` method is called with empty data in order to calculate the necessary height for the summary row. For custom summary operands, the method should always return an array of `IgxSummaryResult` with proper length.
- `IgxIconModule`:
    - **Breaking change** `igxIconService` is now provided in root (providedIn: 'root') and `IgxIconModule.forRoot()` method is deprecated.
    - **Breaking change** `glyphName` property of the `igxIconComponent` is deprecated.
- `IgxColumnComponent`:
    - **Breaking change** the `filters` input now expects `IgxFilteringOperand` instance, instead of class ref. This way custom `IgxFilteringOperands` no longer need to be singleton, with defined `instance` method.
- `IgxMask`:
    - `placeholder` input property is added to allow developers to specify the placeholder attribute of the host input element that the `igxMask` is applied on;
    - `displayValuePipe` input property is provided that allows developers to additionally transform the value on blur;
    - `focusedValuePipe` input property is provided that allows developers to additionally transform the value on focus;
- `IgxTreeGrid`:
    - Batch editing - an injectable transaction provider accumulates pending changes, which are not directly applied to the grid's data source. Those can later be inspected, manipulated and submitted at once. Changes are collected for individual cells or rows, depending on editing mode, and accumulated per data row/record.
<<<<<<< HEAD
    - You can now export the tree grid both to CSV and Excel.
    - The hierarchy and the records' expanded states would be reflected in the exported Excel worksheet.
- `IgxOverlayService`:
    - `ElasticPositioningStrategy` added. This strategy positions the element as in **Connected** positioning strategy and resize the element to fit in the view port in case the element is partially getting out of view.
=======
    - You can now export the tree grid both to CSV and Excel. The hierarchy and the records' expanded states would be reflected in the exported Excel worksheet.
    - Summaries feature is now supported in the tree grid. Summary results are calculated and displayed for the root level and each child level by default.
>>>>>>> a593332e

## 7.0.4
### Bug fixes
- Fix(igx-grid): revert row editing styles ([#2672](https://github.com/IgniteUI/igniteui-angular/issues/2672))
- Revert "fix(grid): set min width to header groups programmatically"  status: verified version: 7.0.x
([#3357](https://github.com/IgniteUI/igniteui-angular/issues/3357))


## 7.0.3
### Bug fixes
- ng add igniteui-angular adds igniteui-cli package to both dependencies and devDependencies ([#3254](https://github.com/IgniteUI/igniteui-angular/issues/3254))
- Group column header is not styled correctly when moving that column ([#3072](https://github.com/IgniteUI/igniteui-angular/issues/3072))
- igx-grid: Filter row remains after disabling filtering feature ([#3255](https://github.com/IgniteUI/igniteui-angular/issues/3255))
- [igxGrid] Keyboard navigation between cells and filtering row with MCH ([#3179](https://github.com/IgniteUI/igniteui-angular/issues/3179))
- Argument $color of red($color) must be a color ([#3190](https://github.com/IgniteUI/igniteui-angular/issues/3190))
- Shell strings localization ([#3237](https://github.com/IgniteUI/igniteui-angular/issues/3237))
- Tabbing out of the combo search input not possible ([#3200](https://github.com/IgniteUI/igniteui-angular/issues/3200))
- Localization (i18n) not available for inputs/buttons on the grid filtering dialog ([#2517](https://github.com/IgniteUI/igniteui-angular/issues/2517))
- When in the tree grid are pinned columns and scroll horizontal the cells text is over the pinned text #3163
- Request for update of shell strings in Japanese ([#3163](https://github.com/IgniteUI/igniteui-angular/issues/3163))
- Refactor(themes): remove get-function calls ([#3327](https://github.com/IgniteUI/igniteui-angular/issues/3327))
- Fix(grid): recalculate grid body size when changing allowFiltering dynamically ([#3321](https://github.com/IgniteUI/igniteui-angular/issues/3321))
- Fix - Combo - Hide Search input when !filterable && !allowCustomValues - 7.0.x ([#3314](https://github.com/IgniteUI/igniteui-angular/issues/3314))
- Fixing column chooser column updating - 7.0.x ([#3235](https://github.com/IgniteUI/igniteui-angular/issues/3235))
- Disable combo checkbox animations on scroll ([#3303](https://github.com/IgniteUI/igniteui-angular/issues/3303))
- Added validation if last column collides with grid's scroll. ([#3028](https://github.com/IgniteUI/igniteui-angular/issues/3028)) ([#3100](https://github.com/IgniteUI/igniteui-angular/issues/3100))
- Use value instead of ngModel to update editValue for checkbox and calendar in igxCell ([#3225](https://github.com/IgniteUI/igniteui-angular/issues/3225))
- Add @inheritdoc, create ScrollStrategy abstract class and fix method signatures 7.0.x ([#3222](https://github.com/IgniteUI/igniteui-angular/issues/3222))
- When scroll with the mouse wheel the value in datePicker editor for edited cell is empty ([#2958](https://github.com/IgniteUI/igniteui-angular/issues/2958))
- igxToolbar should have the option to add custom template ([#2983](https://github.com/IgniteUI/igniteui-angular/issues/2983))
- fix(grid): mark grid for check inside NgZone when resizing ([#2792](https://github.com/IgniteUI/igniteui-angular/issues/2792)) ([#3277](https://github.com/IgniteUI/igniteui-angular/issues/3277))
- IgxGridHeaderGroupComponent should have preset min width ([#3071](https://github.com/IgniteUI/igniteui-angular/issues/3071))
- Tree grid selection ([#3334](https://github.com/IgniteUI/igniteui-angular/issues/3334))

## 7.0.2
### Features
- `ng add igniteui-angular` support :tada:
    - You can now add Ignite UI for Angular to existing Angular CLI projects - simply run `ng add igniteui-angular` in your project.
    This will install the package and all needed dependencies, add Ignite UI CLI so you can even quickly add components.
- **New component** `IgxBannerComponent`:
    - Allows the developer to easily display a highly templateable message that requires minimal user interaction (1-2 actions) to be dismissed. Read up more information about the IgxBannerComponent in the official [documentation](https://www.infragistics.com/products/ignite-ui-angular/angular/components/banner.html) or the [ReadMe](https://github.com/IgniteUI/igniteui-angular/tree/master/projects/igniteui-angular/src/lib/banner/README.md)
- `igxNavbar`:
    - Added a new `igx-action-icon` directive that can be used to provide a custom template to be used instead of the default action icon on the left-most part of the navbar.
    (If `igx-action-icon` is provided, the default action icon will not be used.)

### Bug fixes

- `igxGrid`
    - Filter row does not close when click button cancel, if the entered text is deleted ([#3198](https://github.com/IgniteUI/igniteui-angular/issues/3198))
    - Prevent a potential memory leak ([#3033](https://github.com/IgniteUI/igniteui-angular/issues/3033))
    - Filtering: Open dropdown on Alt+down, fixes input being populated on keyboard action ([#3202](https://github.com/IgniteUI/igniteui-angular/issues/3202))
    - Row Selection: selected checkboxes are flickering on vertical scrolling ([#2523](https://github.com/IgniteUI/igniteui-angular/issues/2523))
    - Row editing overlay animation should be bottom - top, when overlay is placed over the row ([#3184](https://github.com/IgniteUI/igniteui-angular/issues/3184))


## 7.0.1
### Bug fixes
- Removed the `GridHammerConfig` provider which broke touch events for other components. (Fixed #3185, Reopens #2538)


## 7.0.0
- Updated package dependencies to Angular 7 ([#3000](https://github.com/IgniteUI/igniteui-angular/pull/3000))
- Themes: Add dark schemas and mixins (PR [#3025](https://github.com/IgniteUI/igniteui-angular/pull/3025))

## 6.2.3
- `igxGrid`
    - `resourceStrings` property added, which allows changing/localizing strings for component. If a new instance is set,
    the changes will be applied to the particular instance of the component:
    ```typescript
        this.grid.resourceStrings = {
            igx_grid_filter: 'My filter',
            igx_grid_filter_row_close: 'My close'
        };
    ```
    If only a value is updated, all component instances will be updated:
    ```typescript
        this.grid.resourceStrings.igx_grid_filter = 'My filter';
    ```
- `igxTimePicker`:
    - `resourceStrings` property added, which allows changing/localizing strings for component.
- Localization
    - Added an util function `changei18n` that takes `IResourceStrings` object as parameter. Its values will be used as resource strings for all components
    in the application.
    - Added an util function `getCurrentResourceStrings` that returns current resource strings for all components.
- `ISortingEpression`:
    - The `ignoreCase` and `strategy` properties are moved back to optional, and the `DefaultSortingStrategy` is now injected by the `IgxSorting`, instead of being mandatory to pass to expressions.

### Bug fixes

- `igxGrid`
    - Filter row does not close when click button cancel, if the entered text is deleted ([#3198](https://github.com/IgniteUI/igniteui-angular/issues/3198))
    - Prevent a potential memory leak ([#3033](https://github.com/IgniteUI/igniteui-angular/issues/3033))
    - Filtering: Open dropdown on Alt+down, fixes input being populated on keyboard action ([#3202](https://github.com/IgniteUI/igniteui-angular/issues/3202))
    - Row Selection: selected checkboxes are flickering on vertical scrolling ([#2523](https://github.com/IgniteUI/igniteui-angular/issues/2523))
    - Row editing overlay animation should be bottom - top, when overlay is placed over the row ([#3184](https://github.com/IgniteUI/igniteui-angular/issues/3184))


## 6.2.2
- `igx-checkbox`:
    - Added a new input property - `disableTransitions`. It allows disabling all CSS transitions on the `igx-checkbox` component for performance optimization.
### Bug fixes
- Removed the `GridHammerConfig` provider which broke touch events for other components. (Fixed #3185, Reopens #2538)


## 6.2.1
### Features
- `igxGrid`, `igxChip`: Add display density DI token to igxGrid and igxChip ([#2804](https://github.com/IgniteUI/igniteui-angular/issues/2804))
- `igxGrid`
    - Quick filter auto close ([#2979](https://github.com/IgniteUI/igniteui-angular/issues/2979))
    - Group By: Added title to chip in Group By area ([#3035](https://github.com/IgniteUI/igniteui-angular/issues/3035))
    - Improve UX for boolean and date columns, ([#3092](https://github.com/IgniteUI/igniteui-angular/issues/3092))
- `igxCombo`:
    - Added a new input property - `displayDensity`. It allows configuring the `displayDensity` of the combo's `value` and `search` inputs. (PR [#3007](https://github.com/IgniteUI/igniteui-angular/pull/3007))
- `igxDropDown`
    - Added a new property `maxHeight`, defining the max height of the drop down. ([#3001](https://github.com/IgniteUI/igniteui-angular/issues/3001))
- Added migrations for Sass theme properties changes in 6.2.0 ([#2994](https://github.com/IgniteUI/igniteui-angular/issues/2994))
- Themes
    - Introducing schemas for easier bootstrapping of component themes.
    - **Breaking change** removed $variant from `igx-checkbox-theme`, `igx-ripple-theme`, `igx-switch-theme`, `igx-input-group-theme`, `igx-slider-theme`, and `igx-tooltip-theme`. Use the `$schema` prop, now available on all component themes to change the look for a specific theme. See the [Theming](https://www.infragistics.com/products/ignite-ui-angular/angular/components/themes/schemas.html) documentation to learn more.


### Bug fixes

- `igxGrid`
    - Filtering condition icon is not updated for boolean columns ([#2936](https://github.com/IgniteUI/igniteui-angular/issues/2936))
    - Batch editing: Updating a cell with a value that evaluates to false does not mark it as dirty ([#2940](https://github.com/IgniteUI/igniteui-angular/issues/2940))
    - Filtering input accepts value from calendar for unary conditions ([#2937](https://github.com/IgniteUI/igniteui-angular/issues/2937))
    - When a number filter's value is deleted the grid is not refreshed ([#2945](https://github.com/IgniteUI/igniteui-angular/issues/2945))
    - Improve keyboard navigation in filtering ([#2951](https://github.com/IgniteUI/igniteui-angular/issues/2951), [#2941](https://github.com/IgniteUI/igniteui-angular/issues/2941))
    - Group By: Alt+ Arrow left/Right keys should not toggle the group row ([#2950](https://github.com/IgniteUI/igniteui-angular/issues/2950))
    - Multi Column Header can be grouped ([#2944](https://github.com/IgniteUI/igniteui-angular/issues/2944))
    - Group By: groupsRecords is not updated yet at the time of onGroupingDone event. ([#2967](https://github.com/IgniteUI/igniteui-angular/issues/2967))
    - Paging: Blank space in rows area after vertical scrolling and navigating to next page ([#2957](https://github.com/IgniteUI/igniteui-angular/issues/2957))
    - When date or boolean cell is in edit mode and press arrowUp or arrowDown key the page is scrolled ([#2507](https://github.com/IgniteUI/igniteui-angular/issues/2507))
    - When deleting a row the Row Editing dialog should be closed ([#2977](https://github.com/IgniteUI/igniteui-angular/issues/2977))
    - Group header with columns which width is defined as number throws an exception ([#3020](https://github.com/IgniteUI/igniteui-angular/issues/3020))
    - Refactor header and filter cell components, Closes [#2972](https://github.com/IgniteUI/igniteui-angular/issues/2972), [#2926](https://github.com/IgniteUI/igniteui-angular/issues/2926), [#2923](https://github.com/IgniteUI/igniteui-angular/issues/2923), [#2917](https://github.com/IgniteUI/igniteui-angular/issues/2917), [#2783](https://github.com/IgniteUI/igniteui-angular/issues/2783), [#3027](https://github.com/IgniteUI/igniteui-angular/issues/3027), [#2938](https://github.com/IgniteUI/igniteui-angular/issues/2938)
    - Filter's UI dropdown is hidden under the bottom level of the grid ([#2928](https://github.com/IgniteUI/igniteui-angular/issues/2928))
    - Cell is not editable on iOS ([#2538](https://github.com/IgniteUI/igniteui-angular/issues/2538))
- `IgxTreeGrid`
    - Cell selection wrong behavior when collapsing rows ([#2935](https://github.com/IgniteUI/igniteui-angular/issues/2935))
- `igxCombo`
    - Keyboard doesn't scroll virtualized items ([#2999](https://github.com/IgniteUI/igniteui-angular/issues/2999))
- `igxDatePicker`
    - Error emitting when  value property is initialized with empty string. ([#3021](https://github.com/IgniteUI/igniteui-angular/issues/3021))
- `igxOverlay`
    - Drop-down flickers in IE and EDGE ([#2867](https://github.com/IgniteUI/igniteui-angular/issues/2867))
- `igxTabs`
    - Tabs don't not handle width change ([#3030](https://github.com/IgniteUI/igniteui-angular/issues/3030))
- `igxCalendar`
    - make all css class names unique ([#2287](https://github.com/IgniteUI/igniteui-angular/issues/2287))
- Fixed runtime errors when using the package in applications targeting es2015(es6) and newer ([#3011](https://github.com/IgniteUI/igniteui-angular/pull/3011))


## 6.2.0
- Updated typography following the Material guidelines. Type system is now also optional and can be applied via class to the desired containers. [#2112](https://github.com/IgniteUI/igniteui-angular/pull/2112)
  - **Breaking change:** Applications using Ignite UI for Angular now require the `igx-typography` class to be applied on wrapping element, like the body element for instance.

- Display density can be specified by using the injection token `DisplayDensityToken` and providing a value (comfortable, cosy or compact) on an application or a component level.

    Setting display density on a component level:
    ```typescript
    @Component({
    ...
    providers: [{ provide: DisplayDensityToken, useValue: { displayDensity: DisplayDensity.compact} }]
    })
    ```
- `igx-input-group`
    - The `igx-input-group` control's display density can be explicitly set by using the `displayDensity` input.
    ```html
    <igx-input-group [displayDensity]="'cosy'"> ... </igx-input-group>
    ```
- `igx-drop-down`:
    - Added a new boolean argument `cancel` to the `onSelection` `ISelectionEventArgs`. Its default value is false, in case it is set to true, the drop down selection is invalidated.
- `igxIcon`:
    - **Breaking change** `glyphName` property is removed from `IgxIconComponent`. For `Material` icons the icon name should be explicitly defined between the opening and closing tags. `Font Awesome` icons should use the `name` property now.
    - Added support for custom SVG icons. Register the SVG icons with the `IgxIconService` and use `IgxIconComponent`'s `name` and `fontSet` properties to visualize the icon.
- Transaction Provider - `TransactionService` is an injectable middleware that a component can use to accumulate changes without affecting the underlying data. The provider exposes API to access, manipulate changes (undo and redo) and discard or commit all to the data.
For more detailed information, see the [README](https://github.com/IgniteUI/igniteui-angular/blob/master/projects/igniteui-angular/src/lib/services/transaction/README.md).
- `igxTreeGrid`:
    - New `IgxTreeGridComponent` added.
    - The `igxTreeGrid` is used to display and manipulate hierarchical data with consistent schema, formatted as a table and provides a line of advanced features such as sorting, filtering, editing, column pinning, column moving, column hiding, paging and others.
    - The `igxTreeGrid` provides two ways of defining the relations among our data objects - by using a **child collection** for every data object or by using **primary and foreign keys** for every data object.
    - For more details on using the `igxTreeGrid`, take a look at the [official documentation](https://www.infragistics.com/products/ignite-ui-angular/angular/components/treegrid.html).
- `igxGrid`:
    - **Breaking change** `onGroupingDone` - The array of `ISortingExpression` can now be accessed through the `expressions` event property. Two new properties have been added to the event arguments - `groupedColumns` and `ungroupedColumns`. They provide references to arrays of `IgxColumnComponent` that hold the columns which have changed their state because of the **last** grouping/ungrouping operation.

    - **Breaking change** `onEditDone` event is renamed to `onCellEdit` and new cell editing events are introduced: `onCellEditEnter` and `onCellEditCancel`. When row editing is enabled, the corresponding events are emitted by the grid - `onRowEditEnter`, `onRowEdit`, `onRowEditCancel`. All these events have arguments that are using the `IGridEditEventArgs` interface.

    - Row editing - allows modification of several cells in the row, before submitting, at once, all those changes to the grid's data source. Leverages the pending changes functionality of the new transaction provider.

        ```html
        <igx-grid [data]="data" [rowEditable]="true">
            <igx-column field="ProductName"></igx-column>
            <igx-column field="ReleaseDate"></igx-column>
        </igx-grid>
        ```

    - Batch editing - an injectable transaction provider accumulates pending changes, which are not directly applied to the grid's data source. Those can later be inspected, manipulated and submitted at once. Changes are collected for individual cells or rows, depending on editing mode, and accumulated per data row/record.

        ```typescript
        @Component({
            providers: [{ provide: IgxGridTransaction, useClass: IgxTransactionService }],
            selector: "app-grid-with-transactions",
            template: "<ng-content></ng-content>"
        })
        export class GridWithTransactionsComponent { }
        ```
    - A new boolean `hideGroupedColumns` input controls whether the grouped columns should be hidden as well (defaults to false).
    - **Breaking change** `cellClasses` input on `IgxColumnComponent` now accepts an object literal to allow conditional cell styling.
    - Exposing a mechanism for cells to grow according to their content.
    - `sortStrategy` input exposed to provide custom sort strategy for the `IgxColumnComponent`. The custom strategy should implement the `ISortingStrategy` interface, or can extend the base `SortingStrategy` class and override all or some of its public/protected members.
    - New quick filtering functionality is implemented. Filtering icon is removed from column header and a filtering row is introduced in the grid's header.
- `igxFor`
    - Added support for variable heights.
- `igx-datePicker` selector is deprecated. Use `igx-date-picker` selector instead.
- `igxOverlay`:
    - `OverlaySettings` now also accepts an optional `outlet` to specify the container where the overlay should be attached.
    - when `show` and `hide` methods are called `onAnimation` event fires. In the arguments of this event there is a reference to the `animationPlayer`, `animationType` (either `open` or `close`) and to the overlay id.
    - if you call `show`/`hide` methods of overlay, while opening/closing animation is still ongoing, the animation will stop and respective open/close animation will start.
- `igxToggleAction` new `outlet` input controls the target overlay element should be attached. Provides a shortcut for `overlaySettings.outlet`.
- `IgxOverlayOutlet` directive introduced to mark an element as an `igxOverlay` outlet container. [ReadMe](https://github.com/IgniteUI/igniteui-angular/blob/master/projects/igniteui-angular/src/lib/directives/toggle/README.md)
- `igxButtonGroup`
    - Added the ability to define buttons directly in the template
- `igx-time-picker`:
    - `igxTimePickerTemplate` - new directive which should be applied on the child `<ng-template>` element when `IgxTimePickerComponent`'s input group is retemplated.
- `igx-datePicker`:
    - `igxDatePickerTemplate` - new directive which should be applied on the child `<ng-template>` element when `IgxDatePickerComponent`'s input group is retemplated.
    - Introduced `disabledDates`. This property is exposed from the `igx-calendar` component.
    - Introduced `specialDates`. This property is exposed from the `igx-calendar` component.
    - Introduced `deselectDate` method added that deselects the calendar date.
- `IgxTextHighlightDirective`: The `highlight` method now has a new optional parameter called `exactMatch` (defaults to false).
    - If its value is false, all occurrences of the search text will be highlighted in the group's value.
    - If its value is true, the entire group's value should equals the search text in order to be highlighted (caseSensitive argument is respected as well).
- `IgxGrid`: The `findNext` and `findPrev` methods now have a new optional parameter called `exactMatch` (defaults to false).
    - If its value is false, all occurrences of the search text will be highlighted in the grid's cells.
    - If its value is true, the entire value of each cell should equals the search text in order to be highlighted (caseSensitive argument is respected as well).
- `IgxChip`
    - Introduced event argument types to all `EventEmitter` `@Output`s.
    - **Breaking change** `onSelection`'s EventEmitter interface property `nextStatus` is renamed to `selected`.
    - **Breaking change** Move the location of where the chip `suffix` is positioned. Now it is between the content and the `remove button` making the button last element if visible by default.
    - **Breaking change** Remove the chip `connector` rendered when using the `igxConnector` directive that is also removed.
    - **Breaking change** The chip theme has been rewritten. Most theme input properties have been renamed for consistency
    and better legibility. New properties have been added. Please, refer to the updated igx-chip-theme documentation to see all updates.
    - Exposed original event that is responsible for triggering any of the events. If triggered by the API it is by default `null`.
    - Added `data` input for storing any data related to the chip itself.
    - Added `select icon` with show/hide animation to indicate when a chip is being selected with ability to customize it while retaining the chip Material Design styling.
    - Added `selectIcon` input to set custom template for the `select icon`.
    - Update chip styling to match Material Design guidelines.
    - Rework of the chip content styling so now by default text inside is styled to match the chip Material Design styling.
    - Rework of the `remove button` rendered and now has the ability to customize its icon while retaining the chip Material Design.
    - Added `removeIcon` input so a custom template cane be set for the remove button icon.
- `IgxChipArea`
    - Introduced event argument types to all `EventEmitter` `@Output`s.
    - Exposed original event that is responsible for triggering any of the events. If triggered by the API it is by default `null`.
- `IgxCombo`
    - Added the following directives for `TemplateRef` assignment for combo templates (item, footer, etc.):
        - Added `IgxComboItemDirective`. Use `[igxComboItem]` in markup to assing a TemplateRef to `combo.itemTemplate`.
        - Added `IgxComboHeaderDirective`. Use `[igxComboHeader]` in markup to assing a TemplateRef to `combo.headerTemplate`.
        - Added `IgxComboFooterDirective`. Use `[igxComboFooter]` in markup to assing a TemplateRef to `combo.footerTemplate`.
        - Added `IgxComboEmptyDirective`. Use `[igxComboEmpty]` in markup to assing a TemplateRef to `combo.emptyTemplate`.
        - Added `IgxComboAddItemirective`. Use `[igxComboAddItem]` in markup to assing a TemplateRef to `combo.addItemTemplate`.
        - Added `IgxComboHeaderItemDirective`. Use `[igxComboHeaderItem]` in markup to assing a TemplateRef to `combo.headerItemTemplate`.
    - **Breaking change** Assigning templates with the following template ref variables is now deprecated in favor of the new directives:
            `#itemTemplate`, `#headerTemplate`, `#footerTemplate`, `#emptyTemplate`, `#addItemTemplate`, `#headerItemTemplate`.
    - **Breaking change** `height` property is removed. In the future `IgxInputGroup` will expose an option that allows custom sizing and then `IgxCombo` will use the same functionality for proper styling and better consistency.

- `IgxDropDown`
    - **Breaking change** `allowItemsFocus` default value is changed to `false`.
    - Added `value` input to `IgxDropDownItemComponent` definition. The property allows data to be bound to a drop-down item so it can more easily be retrieved (e.g. on selection)
- `igx-calendar`:
    - Introduced `disabledDates` property which allows a user to disable dates based on various rules: before or after a date, weekends, workdays, specific dates and ranges. The disabled dates cannot be selected and have a distinguishable style.
    - Introduced `specialDates` property which allows a user to mark dates as special. They can be set by using various rules. Their style is distinguishable.
    - Introduced `deselectDate` method added that deselects date(s) (based on the selection type)
- `igxExpansionPanel`:
    - component added. `igxExpansionPanel` provides a way to display more information after expanding an item, respectively show less after collapsing it. For more detailed information see the [official documentation](https://www.infragistics.com/products/ignite-ui-angular/angular/components/expansion_panel.html).
- `IgxList`:
    - the control now supports **ng-templates** which are shown "under" a list item when it is left or right panned. The templates are distinguished using the `igxListItemLeftPanning` and `igxListItemRightPanning` directives set on the templates.
    - the IgxList's `onLeftPan` and `onRightPan` events now have an argument of type `IListItemPanningEventArgs` (instead of `IgxListItemComponent`). The event argument has the following fields:
        - **item** of type `IgxListItemComponent`
        - **direction** of type `IgxListPanState`
        - **keepItem** of type `boolean`
- `igxTooltip` and `igxTooltipTarget` directives:
    - Added `IgxTooltipDirective`.
        - An element that uses the `igxTooltip` directive is used as a tooltip for a specific target (anchor).
        - Extends `IgxToggleDirective`.
        - Exported with the name **tooltip**.
    - Added `IgxTooltipTargetDirective`.
        - An element that uses the `igxTooltipTarget` directive is used as a target (anchor) for a specific tooltip.
        - Extends `IgxToggleActionDirective`.
        - Exported with the name **tooltipTarget**.
    - Both new directives are used in combination to set a tooltip to an element. For more detailed information, see the [README](https://github.com/IgniteUI/igniteui-angular/blob/master/projects/igniteui-angular/src/lib/directives/tooltip/README.md).
- `igxToggle`:
    - Introduced reposition method which allows a user to force toggle to reposition according its position strategy.
- `IgxDrag` and `IgxDrop` directives available.
    - `IgxDrag` allows any kind of element to be moved/dragged around the page without changing its position in the DOM. Supports Desktop/Mixed/Touch environments.
    - `IgxDrop` allows any element to act as a drop area where any `igxDrag` element can be dragged into and dropped. Includes default logic that moves the dropped element from its original position to a child of the `igxDrop` element.
    - Combined they provide a way to move elements around the page by dragging them. For more detail see the [README](https://github.com/IgniteUI/igniteui-angular/blob/master/projects/igniteui-angular/src/lib/directives/dragdrop/README.md).
- `IgxGrid` keyboard navigation
When you focus a specific cell and press one of the following key combinations, the described behaviour is now performed:
    - `Ctrl + Arrow Key Up` - navigates to the first cell in the current column;
    - `Ctrl + Arrow Down` - navigates to the last cell in the current column;
    - `Home` - provide the same behavior as Ctrl + Arrow Left - navigates to the first cell from the current row;
    - `End` - provide the same behavior as Ctrl + Arrow Right - navigates to the last cell from the current row;
    - `Ctrl + Home` - navigates to the first cell in the grid;
    - `Ctrl + End` - navigates to the last cell in the grid;
    - `Tab` - sequentially move the focus over the next cell on the row and if the last cell is reached move to next row. If next row is group row the whole row is focused, if it is data row, move focus over the first cell;
    - `Shift + Tab` - sequentially move focus to the previous cell on the row, if the first cell is reached move the focus to the previous row. If previous row is group row focus the whole row or if it is data row, focus the last cell of the row;
    - `Space` over Cell - if the row is selectable, on keydown space triggers row selection
    - `Arrow Left` over GroupRow - collapse the group row content if the row is not already collapsed;
    - `Arrow Right` over GroupRow - expand the group row content if the row is not already expanded;
    - on mouse `wheel` the focused element is blurred;
    - **Breaking change**  `space` handler for the group row has been removed; so `Space` does not toggle the group row;
    - **Breaking change** cell selection is preserved when the focus is moved to group row.
    - Introduced `onFocusChange` event. The event is cancelable and output argument from type `IFocusChangeEventArgs`;
    - For more detailed information see the [official keyboard navigation specification](https://github.com/IgniteUI/igniteui-angular/wiki/igxGrid-Specification#kb-navigation).

## 6.1.9

### General

- `sortStrategy` input exposed to provide custom sort strategy for the `IgxColumnComponent`. The custom strategy should implement the `ISortingStrategy` interface, or can extend the base `DefaultSortingStrategy` class and override all or some of its public/protected members.
- The previously optional `ignoreCase` and `strategy` of the `ISortingExpression` interface are no longer optional. In order to use our default sorting strategy in expressions built programmatically, you need to pass `DefaultSortingStrategy.instance()` or any implementation of the `ISortingStrategy` interface.
- `groupingComparer` input exposed to provide custom grouping compare function for the `IgxColumnComponent`. The function receives two values and should return `0` if they are to considered members of the same group.

## 6.1.8

### Bug fixes

- Fix sorting and groupby expression not syncing when there are already sorted columns. #2786
- GroupBy Chip sorting direction indicator is not changed if sorting direction is changed #2765
- Failing tests caused by inconsistent behavior when sorting a column with equal values #2767
- IgxGridComponent.groupingExpressions is of type any #2758

## 6.1.7

### Bug Fixes
- IgxSelectionAPIService allows to add items with id which is undefined #2581
- FilteredSortedData collection holds the original data after first filtering operation is done #2611
- Calendar improvement of "selected" getter #2687
- Improve igxCalendar performance #2675
- Add Azure Pipelines CI and PR builds #2605
- The igxDatePicker changes the time portion of a provided date #2561
- IgxChip remove icon has wrong color #2573
- Chip has intrinsic margin #2662
- IgxChip remove icon has wrong color #2573
- ChipsArea's OnSelection output is not emitted on initialization #2640

## 6.1.6

## Bug Fixes
- IgxChip raises onSelection before onRemove #2612
- Summaries are shown on horizontal scrolling when Row Selectors are enabled #2522
- Bug - IgxCombo - Combo does not bind properly with [(ngModel)] and simple data (e.g. string[]) #2620
- Missing backtick in comment #2537
- IgxSelectionAPIService allows to add items with id which is undefined #2581
- Circular bar text is clipped #2370
- Update all angular async Calendar tests to await async #2582
- InvalidPipeArgument: 'inable to convert "" into a date for pipe 'DatePipe' #2520
- All cells in the row enter in edit mode if igx-columns are recreated. #2516

## 6.1.5
- **General**
    - `IgxChip`
        - Introduced event argument types to all `EventEmitter` `@Output`s.
        - A chip can now be selected with the API with the new `selected` input. The `selected` input overrides the `selectable` input value.
        - **Breaking change** `onSelection`'s EventEmitter interface property `nextStatus` is renamed to `selected`.
    - `IgxChipArea`
        - Introduced event argument types to all `EventEmitter` `@Output`s.
    - `igxFor`
        - Adding inertia scrolling for touch devices. This also affects the following components that virtualize their content via the igxFor - `igxGrid`, `igxCombo`.
    - `igxGrid`
        - Adding inertia scrolling for touch devices.
    - `igxCombo`
        - Adding inertia scrolling for touch devices.
    - `IgxCalendar` - `deselectDate` method added that deselects date(s) (based on the selection type)
    - `IgxDatePicker` - `deselectDate` method added that deselects the calendar date.

### Bug Fixes
- igx-tabs : When you move the tab key, the contents of other tabs are displayed. #2550
- Prevent default scroll behavior when using keyboard navigation. #2496
- Error is thrown on ng serve --prod #2540
- onSelection event is not fired when a cell in last visible row is row is selected and press arrow Down #2509
- Add deselect method to igxCalendar #2424
- Time starts from 03 minutes instead of 00 #2541
- Replace EventEmitter<any> with the respective interface for the event #2481
- Cannot scroll last item in view #2504
- Japanese character is redundantly inserted into textbox on filter dialog on Safari #2316
- Improve row selection performance #1258
- igxRipple - Mousedown event doesn't bubble up when igxRipple is attached to elements. #2473
- Add default formatting for numbers in igx-grid #1197
- An error is returned when update a filtered cell #2465
- Grid Keyboard navigation performance issue #1923
- Vertical scrolling performance is slower when grouping is applied. #2421

## 6.1.4

### Bug Fixes

- Bottom of letters fall of in the label of igx-tabs-group #1978
- The search highlight and info are not updated correctly after editing a cell value of the grid #2388
- Cannot set chip as selected through API if selectable is false #2383
- Pressing 'Home/End' keys is not moving the focus to the first/last item #2332
- Cannot set igxChip as selected #2378
- Scrolling using touch is not working on Edge and Internet Explorer 11 #1639
- IgxCombo - Selection - Cannot override combo selection through the onSelectionChange event #2440
- igx-grid - `updateCell` method doesn't update cells that are not rendered. #2350

## 6.1.3
- **General**
    - Added ES7 polyfill for Object for IE. This should be added to the polyfills in order for the igxGrid to render under IE.
        ```
        import 'core-js/es7/object';
        ```

- `igxTabs`
    - `selectedIndex` property has an `@Input` setter and can be set both in markup and in code behind.
- `igxDropDownItem`
    - `isSelected` has a public setter and is now an `@Input` property that can be used for template binding.
- `igxGrid`
    - **Breaking change** `applyNumberCSSClass` and `columnType` getters are removed.
    - `isUnary` property added to IFilteringOperation
    - `igxColumn`
        - The footerTemplate property is removed.
    - `igxColumnGroup`
        - The footerTemplate property is removed.
    - exposed `autosize()` method on `IgxColumnComponent`. It allows the user to programatically change the size of a column according to it's largest visible cell.
    - Initializing an `igxGrid` component without setting height, inside a container without height defined, now causes the grid to render 10 records from the data view or all of the records if there are fewer than 10 available.
- `igxCombo`
    - **Breaking change** igxCombo default `width` is set to 100%
    - **Breaking change** `itemsMaxWidth` is renamed to `itemsWidth`
- `igxLinearBar` and `igxCircularBar`
    - exposed `step` input which determines the update step of the progress indicator. By default it is one percent of the maximum value.
    - `IgxCircularBar` `text` input property exposed to set the text to be displayed inside the circular bar.

### Bug fixes

- igx-grid - cannot auto-size columns by double-clicking in IE11 #2025
- Animation for removing item from list is very quick, must be more smoothly. #2306
- circular and linear bars - prevent progress exceeding, smooth update when operate with big nums, allow floating point nums, expose step input #2163
- Blank space on the right of igxGrid when there is a hidden column and grid width is 100% #2249
- Igx Combo throws errors when data is set to null or undefined #2300
- Top cell is not positioned aligned to the header, after keyboard navigation #1185
- In carousel when call method remove for selected slide it is still previewed #2182
- In grid paging paginate and page should check if the page is greater than the totalPages #2288
- Typos and inaccuracies in IgxSnackbar's readme. #2250
- The grid enables all the columns to be declared as pinned in the template #1612
- Combo - Keyboard Navigation - Add Item button fires on Keydown.Space #2266
- Reduce the use of MutationObservers in the IgxTextHighlightDirective #2251
- Improve row selection performance #1258
- Filter UI dialog redraws #2038
- Can't navigate from first row cell to selection checkbox with key combination #1937
- Incorrect position pinning of Navigation Drawer #2013
- Keyboard navigation not working correctly whith column moving and cell selection #2086
- Grid Layout is broken when you hide column #2121
- IgxDateFilteringOperand's operation "doesNotEqual" doesn't work if the "equals" operation is localized(modified). #2202
- aside in igx-nav-drawer surpasses height of igx-nav-drawer #1981
- The button for collapse/expand all in groupby is not working correctly #2200
- IgxDropDown Item cannot be set as selected. #2061
- IgxBooleanFilteringOperand doesn't work if the operation 'all' is localized(modified). #2067
- columnMove doesn't work if no data is loaded. #2158
- Combo's clear button should be just an icon #2099
- Default combo width should be 100% #2097
- The combo list disappears after disabling Filtering at runtime #2108
- igx-slider - slider comes to not work well after changing maxValue. #920
- Search match highlight not always scrolled into view #1886
- When groupby row is focused and spacebar is pressed the browser scrolls down, everywhere except Chrome, although it should only collapse the group #1947
- Grid data bind fails initially until window resize #1614
- Localization (i18n) for grid grouping area string #2046
- When delete all records in the last page pager should be changed #2014
- Filter icon in the header changes its position #2036

## 6.1.2
- `igxCombo` improvements
    - Remote Data Binding fixes - selection preserving and keyboard navigation.

    For more detailed information see the [official igxCombo documentation](https://www.infragistics.com/products/ignite-ui-angular/angular/components/combo.html).

**General**
- Added `jsZip` as a Dependency.

### Bug Fixes

- Grid Layout is broken when you change displayDensity runtime #2005
- Add empty grid template #2035
- Page Up/Page Down buttons don't scroll the grid #606
- Icon component is not properly exported #2072
- Adding density to chip doesn't make the density style to apply when it is dragged #1846
- Update jszip as dependency #2043
- No message is displayed when there is empty grid data without filtering enabled. #2001
- The only possible range of setting minValue to igxSlider is between [0..99] #2033
- Bootstrap & IgniteUI issues #1548
- Remove tabs from collection -> TabCollectionChange Output #1972
- 6.1.1 error on npm install #2023
- Remote binding combo doesn't store the selected fields when scrolled or collapsed #1944
- Exception is thrown when hovering a chip with a column header #1813
- IgxCombo - Remote Virtualization Keyboard Navigation #1987

## 6.1.1
- `igxTimePicker` changes
    - `onClose` event added.

## Bug Fixes

- Exit edit mode when move column through grid API #1932
- IgxListItemComponent and the two template directives are missing from public_api.ts. #1939
- Add Item button disappears after adding same item twice successively. #1938
- onTabItemDeselected is called for every not selected tab item #1952
- Exit edit mode when pin/unpin column through grid API #1933
- Selected combo item doesn't have the proper focused styles #1948
- Time-picker does not open on button-press. #1949
- Custom cell not rendering with grid searching functionality #1931
- Regular highlight makes the highlighted text unreadable when the row is selected. #1852
- DatePicker focus is wrong on select date value #1965
- add sass docs, grid document updates and input-group theme-related fixes #1993
- DatePicker focus handler and AoT build #1994
- Change displayDensity runtime #1974
- Change IgxGrid display density runtime #1998
- Error is thrown when using igx-grid theme without $content-background #1996
- Update npm deploy token #2002

## 6.1.0
- `igxOverlay` service added. **igxOverlayService** allows you to show any component above all elements in page. For more detailed information see the [official documentation](https://www.infragistics.com/products/ignite-ui-angular/angular/components/overlay_main.html)
- Added **igxRadioGroup** directive. It allows better control over its child `igxRadio` components and support template-driven and reactive forms.
- Added `column moving` feature to `igxGrid`, enabled on a per-column level. **Column moving** allows you to reorder the `igxGrid` columns via standard drag/drop mouse or touch gestures.
    For more detailed information see the [official documentation](https://www.infragistics.com/products/ignite-ui-angular/angular/components/grid_column_moving.html).
- `igx-tab-bar` selector removed from `IgxBottomNavComponent`.
- `igxGrid` filtering operands
- `igxGrid`
    - **Breaking change** `filter_multiple` method is removed. `filter` method and `filteringExpressionsTree` property could be used instead.
    - **Breaking change** `filter` method has new signature. It now accepts the following parameters:
        - `name` - the name of the column to be filtered.
        - `value` - the value to be used for filtering.
        - `conditionOrExpressionTree` - (optional) this parameter accepts object of type `IFilteringOperation` or `IFilteringExpressionsTree`. If only a simple filtering is required a filtering operation could be passes (see bellow for more info). In case of advanced filtering an expressions tree containing complex filtering logic could be passed.
        - `ignoreCase` - (optional) - whether the filtering would be case sensitive or not.
    - **Breaking change** `onFilteringDone` event now have only one parameter - `IFilteringExpressionsTree` which contains the filtering state of the filtered column.
    - `filter_global` method clears all existing filters and applies the new filtering condition to all grid's columns.
    - filtering operands:
        - **Breaking change** `IFilteringExpression` condition property is no longer a direct reference to a filtering condition method, instead it's a reference to an `IFilteringOperation`
        - 5 filtering operand classes are now exposed
            - `IgxFilteringOperand` is a base filtering operand, which can be inherited when defining custom filtering conditions
            - `IgxBooleanFilteringOperand` defines all default filtering conditions for `boolean` types
            - `IgxNumberFilteringOperand` defines all default filtering conditions for `numeric` types
            - `IgxStringFilteringOperand` defines all default filtering conditions for `string` types
            - `IgxDateFilteringOperand` defines all default filtering conditions for `Date` types
        - `IgxColumnComponent` now exposes a `filters` property, which takes an `IgxFilteringOperand` class reference
            - Custom filters can now be provided to grid columns by populating the `operations` property of the `IgxFilteringOperand` with operations of `IFilteringOperation` type
```
export class IgxCustomFilteringOperand extends IgxFilteringOperand {
    // Making the implementation singleton
    private static _instance: IgxCustomFilteringOperand = null;

    protected constructor() {
        super();
        this.operations = [{
            name: 'custom',
            logic: (target: string) => {
                return target === 'My custom filter';
            }
        }].concat(this.operations); // Keep the empty and notEmpty conditions from base
    }

    // singleton
    // Must implement this method, because the IgxColumnComponent expects it
    public static instance(): IgxCustomFilteringOperand {
        return this._instance || (this._instance = new this());
    }
}
```

- `igxGrid` now supports grouping of columns enabling users to create criteria for organizing data records. To explore the functionality start off by setting some columns as `groupable`:
    ```html
    <igx-grid [data]="data">
        <igx-column [field]="'ProductName'"></igx-column>
        <igx-column [field]="'ReleaseDate'" [groupable]="true"></igx-column>
    </igx-grid>
    ```
   For more information, please head over to `igxGrid`'s [ReadMe](https://github.com/IgniteUI/igniteui-angular/blob/master/src/grid/README.md) or the [official documentation](https://www.infragistics.com/products/ignite-ui-angular/angular/components/grid_groupby.html).

- `igxGrid` now supports multi-column headers allowing you to have multiple levels of columns in the header area of the grid.
    For more information, head over to [official documentation](https://www.infragistics.com/products/ignite-ui-angular/angular/components/grid_multi_column_headers.html)
- `igxGrid` theme now has support for alternating grid row background and text colors.
- `igxGrid` now has a toolbar (shown using the `showToolbar` property) which contains the following features:
  - title (specified using the `toolbarTitle` property)
  - column hiding feature (enabled using the `columnHiding` property)
  - column pinning feature (enabled using the `columnPinning` property)
  - export to excel (enabled using the `exportExcel` property)
  - export to CSV (enabled using the `exportCsv` property)
- `igxColumn` changes:
    - **Breaking change** filteringExpressions property is removed.
- `igxGrid` API is updated
    - **Breaking change** deleteRow(rowSelector: any) method will delete the specified row only if the primary key is defined. The method accept rowSelector as a parameter,  which is the rowID.
    - **Breaking change** updateRow(value: any, rowSelector: any) method will update the specified row only if the primary key is defined. The method accept value and rowSelector as a parameter, which is the rowID.
    - **Breaking change** updateCell(value: any, rowSelector: any, column: string) method will update the specified cell only if the primary key is defined. The method accept  value, rowSelector,which is the rowID and column name.
    - getCellByKey(rowSelector: any, columnField: string) method is added to grid's API. This method retuns a cell or undefined only if primary key is defined and search for the specified cell by the rowID and column name.
    - getCellByColumn(rowIndex: number, columnField: string) method is updated. This method returns a cell or undefined by using rowIndex and column name.
- `IgxGridRow` API is updated:
    - update(value: any) method is added. The method takes as a parameter the new value, which is to be set to the specidied row.
    - delete() method is added. The method removes the specified row from the grid's data source.

- `igxCell` default editing template is changed according column data type. For more information you can read the [specification](https://github.com/IgniteUI/igniteui-angular/wiki/Cell-Editing) or the [official documentation](https://www.infragistics.com/products/ignite-ui-angular/angular/components/grid_editing.html)
- `igxCombo` component added

    ```html
    <igx-combo #combo [data]="towns" [displayKey]="'townName'" [valueKey]="'postCode'" [groupKey]="'province'"
        [allowCustomValues]="true" placeholder="Town(s)" searchPlaceholder="Search town..."></igx-combo>
    ```

    igxCombo features:

        - Data Binding
        - Value Binding
        - Virtualized list
        - Multiple Selection
        - Filtering
        - Grouping
        - Custom values
        - Templates
        - Integration with Template Driven and Reactive Forms
        - Keyboard Navigation
        - Accessibility compliance

    For more detailed information see the [official igxCombo documentation](https://www.infragistics.com/products/ignite-ui-angular/angular/components/combo.html).
- `igxDropdown` component added

    ```html
    <igx-drop-down (onSelection)="onSelection($event)" (onOpening)="onOpening($event)">
        <igx-drop-down-item *ngFor="let item of items" disabled={{item.disabled}} isHeader={{item.header}}>
                {{ item.field }}
        </igx-drop-down-item>
    </igx-drop-down>
    ```

    **igxDropDown** displays a scrollable list of items which may be visually grouped and supports selection of a single item. Clicking or tapping an item selects it and closes the Drop Down.

    A walkthrough of how to get started can be found [here](https://www.infragistics.com/products/ignite-ui-angular/angular/components/drop_down.html)

    igxDropdown features:

        - Single Selection
        - Grouping
        - Keyboard Navigation
        - Accessibility compliance

- `igxChip` and `igxChipsArea` components added

    ```html
    <igx-chips-area>
        <igx-chip *ngFor="let chip of chipList" [id]="chip.id">
            <label igxLabel>{{chip.text}}</label>
        </igx-chip>
    </igx-chips-area>
    ```

    For more detailed information see the [official igxChip documentation](https://www.infragistics.com/products/ignite-ui-angular/angular/components/chip.html).

- `igxToggle` changes
    - `onOpening` event added.
    - `onClosing` event added.
- `igxToggleAction` new `overlaySettings` input controls how applicable targets display content. Provides defaults with positioning based on the host element. The `closeOnOutsideClick` input is deprecated in favor of the new settings and will be removed in the future.

- `igxList` now supports a 'loading' template which is shown when the list is empty and its new `isLoading` property is set to `true`. You can redefine the default loading template by adding an `ng-template` with the `igxDataLoading` directive:

    ```html
    <igx-list [isLoading]="true">
        <ng-template igxDataLoading>
            <p>Please wait, data is loading...</p>
        </ng-template>
    </igx-list>
    ```

- **Breaking changes**:
    - Removed submodule imports. All imports are now resolved from the top level `igniteui-angular` package.
    - `igxGrid` changes:
        - sort API now accepts params of type `ISortingExpression` or `Array<ISortingExpression>`.
    - `igxToggle` changes
        - `collapsed` now read-only, markup input is removed.
        - `onOpen` event renamed to `onOpened`.
        - `onClose` event renamed to `onClosed`.
        - `open` method does not accept fireEvents optional boolean parameter. Now it accepts only overlaySettings optional parameter of type `OverlaySettings`.
        - `close` method does not accept fireEvents optional boolean parameter.
        - `toggle` method does not accept fireEvents optional boolean parameter. Now it accepts only overlaySettings optional parameter of type `OverlaySettings`.
    - `igxDialog` changes
        - `open` method does not accept fireEvents boolean parameter. Now it accepts only overlaySettings optional parameter of type `OverlaySettings`.
- **Breaking change** All properties that were named `isDisabled` have been renamed to `disabled` in order to acheive consistency across our component suite. This affects: date-picker, input directive, input-group, dropdown-item, tabbar and time-picker.
- The **deprecated** `igxForRemote` input for the `igxFor` directive is now removed. Setting the required `totalItemCount` property after receiving the first data chunk is enough to trigger the required functionality.

## 6.0.4
- **igxRadioGroup** directive introduced. It allows better control over its child `igxRadio` components and support template-driven and reactive forms.
- Fixed ReactiveForms validations support for IgxInputGroup. Related [issue](https://github.com/IgniteUI/igniteui-angular/issues/1144).

## 6.0.3
- **igxGrid** exposing the `filteredSortedData` method publicly - returns the grid data with current filtering and sorting applied.

## 6.0.2
- **igxGrid** Improve scrolling on mac [#1563](https://github.com/IgniteUI/igniteui-angular/pull/1563)
- The `ng update igniteui-angular` migration schematics now also update the theme import path in SASS files. [#1582](https://github.com/IgniteUI/igniteui-angular/issues/1582)

## 6.0.1
- Introduced migration schematics to integrate with the Angular CLI update command. You can now run

  `ng update igniteui-angular`

  in existing projects to both update the package and apply any migrations needed to your project. Make sure to commit project state before proceeding.
  Currently these cover converting submodule imports as well as the deprecation of `igxForRemote` and rename of `igx-tab-bar` to `igx-bottom-nav` from 6.0.0.
- **Breaking changes**:
    - Removed submodule imports. All imports are now resolved from the top level `igniteui-angular` package. You can use `ng update igniteui-angular` when updating to automatically convert existing submodule imports in the project.
    - Summary functions for each IgxSummaryOperand class has been made `static`. So now you can use them in the following way:
    ```typescript
    import { IgxNumberSummaryOperand, IgxSummaryOperand } from "igniteui-angular";
    class CustomSummary extends IgxSummaryOperand {
    constructor() {
      super();
    }
    public operate(data?: any[]) {
      const result = super.operate(data);
      result.push({
        key: "Min",
        label: "Min",
        summaryResult: IgxNumberSummaryOperand.min(data)
      });
      return result;
    }
  }
    ```


## 6.0.0
- Theming - You can now use css variables to style the component instances you include in your project.
- Added `onDoubleClick` output to `igxGrid` to emit the double clicked cell.
- Added `findNext`, `findPrev` and `clearSearch` methods to the IgxGridComponent which allow easy search of the grid data, even when the grid is virtualized.
- Added `IgxTextHighlightDirective` which highlights parts of a DOM element and keeps and updates "active" highlight.
- Added `All` option to the filter UI select for boolean columns
- Update to Angular 6

## 5.3.1
- igx-dialog changes
    - Dialog title as well as dialog actions (buttons) can be customized. For more information navigate to the [ReadMe](https://github.com/IgniteUI/igniteui-angular/blob/master/src/dialog/README.md).
- Filtering a boolean column by `false` condition will return only the real `false` values, excluding `null` and `undefined`. Filtering by `Null` will return the `null` values and filtering by `Empty` will return the `undefined`.
- The `Filter` button in the filtering UI is replaced with a `Close` button that is always active and closes the UI.
- Filtering UI input displays a `X` icon that clears the input.

## 5.3.0
- Added `rowSelectable` property to `igxGrid`
    - Setting `rowSelectable` to `true` enables multiple row selection for the `igx-grid` component. Adds a checkbox column that allows (de)selection of one, multiple or all (via header checkbox) rows.
    - For more information about the `rowSelectable` property and working with grid row, please read the `igxGrid`'s [ReadMe](https://github.com/IgniteUI/igniteui-angular/blob/master/src/grid/README.md) about selection or see the [official documentation](https://www.infragistics.com/products/ignite-ui-angular/angular/components/grid-selection.html)
- Added `onContextMenu` output to `igxGrid` to emit the clicked cell.
- `igx-datePicker`: Added `onClose` event.
- `igxTextSelection` directive added
    - `igxTextSelection` directive allows you to select the whole text range for every element with text content it is applied.
- `igxFocus` directive added
    - `igxFocus` directive allows you to force focus for every element it is applied.
- `igx-time-picker` component added
    - `igx-time-picker` allows user to select time, from a dialog with spinners, which is presented into input field.
    - For more information navigate to the [ReadMe](https://github.com/IgniteUI/igniteui-angular/blob/master/src/time-piker/README.md).
- `igx-tab-bar` changes
    - **Breaking changes**: `IgxTabBarComponent` is renamed to `IgxBottomNavComponent` and `IgxTabBarModule` is renamed to `IgxBottomNavModule`.
    - `igx-tab-bar` selector is deprecated. Use `igx-bottom-nav` selector instead.
- `igx-tabs` component added
    - `igx-tabs` allows users to switch between different views. The `igx-tabs` component places the tabs headers at the top and allows scrolling when there are multiple tab items outside the visible area. Tabs are ordered in a single row above their associated content.
    - For more information navigate to [ReadMe](https://github.com/IgniteUI/igniteui-angular/blob/master/src/tabs/README.md).
- Added column pinning in the list of features available for `igxGrid`. Pinning is available though the API. Try the following:
   ```typescript
   const column = this.grid.getColumnByName(name);
   column.pin();
   ```
   For more information, please head over to `igxGrid`'s [ReadMe](https://github.com/IgniteUI/igniteui-angular/blob/master/src/grid/README.md) or the [official documentation](https://www.infragistics.com/products/ignite-ui-angular/angular/components/grid_column_pinning.html).
- Added `summaries` feature to `igxGrid`, enabled on a per-column level. **Grid summaries** gives you a predefined set of default summaries, depending on the type of data in the column.
    For more detailed information read `igxGrid`'s [ReadMe](https://github.com/IgniteUI/igniteui-angular/blob/master/src/grid/README.md) or see the [official documentation](https://www.infragistics.com/products/ignite-ui-angular/angular/components/grid_summaries.html).
- Added `columnWidth` option to `igxGrid`. The option sets the default width that will be applied to columns that have no explicit width set. For more detailed information read `igxGrid`'s [ReadMe](https://github.com/IgniteUI/igniteui-angular/blob/master/src/grid/README.md)
- Added API to `igxGrid` that allows for vertical remote virtualization. For guidance on how to implement such in your application, please refer to the [official documentation](https://www.infragistics.com/products/ignite-ui-angular/angular/components/grid_virtualization.html)
- Added smooth scrolling for the `igxForOf` directive making the scrolling experience both vertically and horizontally much more natural and similar to a native scroll.
- Added `onCellClick` event.
- `igxForOf` now requires that its parent container's `overflow` is set to `hidden` and `position` to `relative`. It is recommended that its height is set as well so that the display container of the virtualized content can be positioned with an offset inside without visually affecting other elements on the page.
    ```html
    <div style='position: relative; height: 500px; overflow: hidden'>
        <ng-template igxFor let-item [igxForOf]="data" #virtDirVertical
                [igxForScrollOrientation]="'vertical'"
                [igxForContainerSize]='"500px"'
                [igxForItemSize]='"50px"'
                let-rowIndex="index">
                <div style='height:50px;'>{{rowIndex}} : {{item.text}}</div>
        </ng-template>
    </div>
    ```
- Removed the `dirty` local template variable previously exposed by the `igxFor` directive.
- The `igxForRemote` input for the `igxFor` directive is now **deprecated**. Setting the required `totalItemCount` property after receiving the first data chunk is enough to trigger the required functionality.
- the `igx-icon` component can now work with both glyph and ligature-based icon font sets. We've also included a brand new Icon Service, which helps you create aliases for the icon fonts you've included in your project. The service also allows you to define the default icon set used throughout your app.
- Added the option to conditionally disable the `igx-ripple` directive through the `igxRippleDisabled` property.
- Updated styling and interaction animations of the `igx-checkbox`, `igx-switch`, and `igx-radio` components.
- Added `indeterminate` property and styling to the `igx-checkbox` component.
- Added `required` property to the `igx-checkbox`, `igx-radio`, and `igx-switch` components.
- Added `igx-ripple` effect to the `igx-checkbox`, `igx-switch`, and `igx-radio` components. The effect can be disabled through the `disableRipple` property.
- Added the ability to specify the label location in the `igx-checkbox`, `igx-switch`, and `igx-radio` components through the `labelPosition` property. It can either be `before` or `after`.
- You can now use any element as label on the `igx-checkbox`, `igx-switch`, and `igx-radio` components via the aria-labelledby property.
- You can now have invisible label on the `igx-checkbox`, `igx-switch`, and `igx-radio` components via the aria-label property.
- Added the ability to toggle the `igx-checkbox` and `igx-switch` checked state programmatically via `toggle` method on the component instance.
- Added the ability to select an `igx-radio` programmatically via `select` method on the component instance.
- Fixed a bug on the `igx-checkbox` and `igx-radio` components where the click event was being triggered twice on click.
- Fixed a bug where the `igx-checkbox`, `igx-switch`, and `igx-radio` change event was not being triggered on label click.
- `igxМask` directive added
    - `igxМask` provide means for controlling user input and formatting the visible value based on a configurable mask rules. For more detailed information see [`igxMask README file`](https://github.com/IgniteUI/igniteui-angular/blob/master/src/directives/mask/README.md)
- `igxInputGroup` component added - used as a container for the `igxLabel`, `igxInput`, `igxPrefix`, `igxSuffix` and `igxHint` directives.
- `igxPrefix` directive added - used for input prefixes.
- `igxSuffix` directive added - used for input suffixes.
- `igxHint` directive added - used for input hints.
- `igxInput` directive breaking changes:
    - the directive should be wrapped by `igxInputGroup` component
    - `IgxInputGroupModule` should be imported instead of `IgxInputModule`
- `igxExcelExportService` and `igxCSVExportService` added. They add export capabilities to the `igxGrid`. For more information, please visit the [igxExcelExportService specification](https://github.com/IgniteUI/igniteui-angular/wiki/IgxExcelExporterService-Specification) and the [igxCSVExportService specification](https://github.com/IgniteUI/igniteui-angular/wiki/CSV-Exporter-Service-Specification).
- **General**
    - Added event argument types to all `EventEmitter` `@Output`s. #798 #740
    - Reviewed and added missing argument types to the following `EventEmitter`s
        - The `igxGrid` `onEditDone` now exposes arguments of type `IGridEditEventArgs`. The arguments expose `row` and `cell` objects where if the editing is performed on a cell, the edited `cell` and the `row` the cell belongs to are exposed. If row editing is performed, the `cell` object is null. In addition the `currentValue` and `newValue` arguments are exposed. If you assign a value to the `newValue` in your handler, then the editing will conclude with the value you've supplied.
        - The `igxGrid` `onSelection` now correctly propagates the original `event` in the `IGridCellEventArgs`.
    - Added `jsZip` as a Peer Dependency.
- `primaryKey` attribute added to `igxGrid`
    - `primaryKey` allows for a property name from the data source to be specified. If specified, `primaryKey` can be used instead of `index` to indentify grid rows from the `igxGrid.rowList`. As such, `primaryKey` can be used for selecting rows for the following `igxGrid` methods - `deleteRow`, `updateRow`, `updateCell`, `getCellByColumn`, `getRowByKey`
    - `primaryKey` requires all of the data for the specified property name to have unique values in order to function as expected.
    - as it provides a unique identifier for each data member (and therefore row), `primaryKey` is best suited for addressing grid row entries. If DOM virtualization is in place for the grid data, the row `index` property can be reused (for instance, when filtering/sorting the data), whereas `primaryKey` remains unique. Ideally, when a persistent reference to a row has to be established, `primaryKey` should be used.
- **Theming**
    - Added a `utilities` module to the theming engine to allow for easier import of theming functions and mixins, such as igx-color, igx-palette, igx-elevation, etc. To import the utilities do ```@import '~igniteui-angular/core/styles/themes/utilities';```

## 5.2.1
- `hammerjs` and `@types/hammerjs` are removed from `peerDependencies` and were added as `dependencies`. So if you are using Igniteui-Angular version 5.2.1 or above it is enough to run `npm install igniteui-angular` in your project for getting started. For more detailed information see [`Ignite UI for Angular Getting Started`](https://www.infragistics.com/products/ignite-ui-angular/getting-started)
- `web-animations-js` is added as Peer Dependency.
- `Theming` bug fixes and improvements.
- Use the following command to generate `Ignite UI for Angular Themes` documentation - `npm run build:docs`. Navigate to `dist/docs/sass` and open `index.html` file.

## 5.2.0
- `igxForOf` directive added
    - `igxForOf` is now available as an alternative to `ngForOf` for templating large amounts of data. The `igxForOf` uses virtualization technology behind the scenes to optimize DOM rendering and memory consumption. Virtualization technology works similar to Paging by slicing the data into smaller chucks which are swapped from a container viewport while the user scrolls the data horizontally/vertically. The difference with the Paging is that virtualization mimics the natural behavior of the scrollbar.
- `igxToggle` and `igxToggleAction` directives added
    - `igxToggle` allows users to implement toggleable components/views (eg. dropdowns), while `igxToggleAction` can control the
      `igxToggle` directive. Refer to the official documentation for more information.
    - `igxToggle` requires `BrowserAnimationsModule` to be imported in your application.
- [`Ignite UI for Angular Theming`](https://www.infragistics.com/products/ignite-ui-angular/angular/components/themes.html) - comprehensive set of **Sass** functions and mixins will give the ability to easily style your entire application or only certain parts of it.
    - Previously bundled fonts, are now listed as external dependencies. You should supply both the [Material Icons](http://google.github.io/material-design-icons/) and [Titillium Web](https://fonts.google.com/selection?selection.family=Titillium+Web:300,400,600,700) fonts yourself by either hosting or using CDN.
- `igx-grid` changes
    - The component now uses the new `igxForOf` directive to virtualize its content both vertically and horizontally dramatically improving performance for applications displaying large amounts of data.
    - Data-bound Input property `filtering` changed to `filterable`:

    ```html
    <igx-grid [data]="data">
        <igx-column [field]="'ReleaseDate'" [header]="'ReleaseDate'"
            [filterable]="true" dataType="date">
        </igx-column>
    </igx-grid>
    ```

    - @HostBinding `min-width` added to `IgxGridCellComponent` and `IgxGridHeaderCell`
    - The IgxGridCellComponent no longer has a value setter, but instead has an `update` modifier.

    ```html
    <ng-template igxCell let-cell="cell">
        {{ cell.update("newValue") }}
    </ng-template>
    ```
    - Class `IgxGridFiltering` renamed to `IgxGridFilteringComponent `
    - The grid filtering UI dropdowns are now controlled by the `igxToggle` directive.
      - Make sure to import `BrowserAnimationsModule` inside your application module as `igxToggle` uses animations for state transition.
    - `state` input
        - filtering expressions and sorting expressions provided
    - Removed `onCellSelection` and `onRowSelection` event emitters, `onSelection` added instead.
    - Removed `onBeforeProcess` event emitter.
    - Removed `onMovingDone` event emitter.
    - Removed methods `focusCell` and `focusRow`.
    - Renamed method `filterData` to `filter`.
    - New methods `filterGlobal` and `clearFilter`.
    - New method `clearSort`.
    - Renamed method `sortColumn` to `sort`.
    - New Input `sortingIgnoreCase` - Ignore capitalization of words.
- `igx-navigation-drawer` changes
    - `NavigationDrawer` renamed to `IgxNavigationDrawerComponent`
    - `NavigationDrawerModule` renamed to `IgxNavigationDrawerModule`
    - `IgxNavigationDirectives` renamed to `IgxNavigationModule`
    - `NavigationService` renamed to `IgxNavigationService`
    - `NavigationToggle` renamed to `IgxNavigationToggleDirective`
    - `NavigationClose` renamed to `IgxNavigationCloseDirective`
    - Content selector `ig-drawer-content` replaced with `<ng-template igxDrawer>`
    - Content selector `ig-drawer-mini-content` replaced with `<ng-template igxDrawerMini>`
    - CSS class `ig-nav-drawer-overlay` renamed to `igx-nav-drawer__overlay`
    - CSS class `ig-nav-drawer` renamed to `igx-nav-drawer`
- `igxInput` changes
    - CSS class `ig-form-group` to `igx-form-group`
- `igxBadge` changes
    - From now on, the Badge position is set by css class, which specifies an absolute position as well as top/bottom/left/right properties. The Badge position input should not be used.
- `igx-avatar` changes
    - [Initials type avatar is using SVG element from now on](https://github.com/IgniteUI/igniteui-angular/issues/136)
- `igx-calendar` changes
    - `formatViews` - Controls whether the date parts in the different calendar views should be formatted according to the provided `locale` and `formatOptions`.
    - `templating` - The **igxCalendar** supports now templating of its header and subheader parts.
    - `vertical` input - Controls the layout of the calendar component. When vertical is set to `true` the calendar header will be rendered to the side of the calendar body.

- `igx-nav-bar` changes
    -   Currently `isActionButtonVisible` resolves to `false` if actionButtonIcon is not defined.
- `igx-tab-bar` changes
    - custom content can be added for tabs

    ```html
    <igx-bottom-nav>
        <igx-tab-panel>
            <ng-template igxTab>
                <igx-avatar initials="T1">
                </igx-avatar>
            </ng-template>
            <h1>Tab 1 Content</h1>
        </igx-tab-panel>
    </igx-bottom-nav>
    ```

- `igx-scroll` component deleted
    - `igx-scroll` component is not available anymore due newly implemented `igxForOf` directive.

- [`igx-list` changes](https://github.com/IgniteUI/igniteui-angular/issues/528)
    - `igxEmptyList` directive added
        The list no longer has `emptyListImage`, `emptyListMessage`, `emptyListButtonText`, `emptyListButtonClick` and `hasNoItemsTemplate` members.
        Instead of them, the `igxEmptyListTemplateDirective` can be used for templating the list when it is empty (or use the default empty template).
        ```html
        <igx-list>
            <ng-template igxEmptyList>
                <p>My custom empty list template</p>
            </ng-template>
        </igx-list>
        ```
    - `onItemClicked` event emitter added
        ```html
        <igx-list (onItemClicked)="itemClicked()">
            <igx-list-item>Item 1</igx-list-item>
            <igx-list-item>Item 2</igx-list-item>
            <igx-list-item>Item 3</igx-list-item>
        </igx-list>
        ```
    - Removed `emptyListImage` property from `IgxListComponent`.
    - Removed `emptyListMessage` property from `IgxListComponent`.
    - Removed `emptyListButtonText` property from `IgxListComponent`.
    - Removed `emptyListButtonClick` event emitter from `IgxListComponent`.
    - Removed `hasNoItemsTemplate` property from `IgxListComponent`.
    - Removed `options` property from `IgxListItemComponent`.
    - Removed `left` property from `IgxListItemComponent`.
    - Removed `href` property from `IgxListItemComponent`.
    - New `emptyListTemplate` input for `IgxListComponent`.
    - New `onItemClicked` event emitter for `IgxListComponent`.
    - New `role` property for `IgxListComponent`.
    - New `innerStyle` property for `IgxListComponent`.
    - New `role` property for `IgxListItemComponent`.
    - New `element` property for `IgxListItemComponent`.
    - New `list` property for `IgxListItemComponent`.
    - New `headerStyle` property for `IgxListItemComponent`.
    - New `innerStyle` property for `IgxListItemComponent`.

- [Renaming and restructuring directives and components](https://github.com/IgniteUI/igniteui-angular/issues/536) based on the [General Angular Naming Guidelines](https://angular.io/guide/styleguide#naming):
    - `IgxAvatar` renamed to `IgxAvatarComponent`
    - `IgxBadge` renamed to `IgxBadgeComponent`
    - `IgxButton` renamed to `IgxButtonDirective`
    - `IgxButtonGroup` renamed to `IgxButtonGroupComponent`
    - `IgxCardHeader` renamed to `IgxCardHeaderDirective`
    - `IgxCardContent` renamed to `IgxCardContentDirective`
    - `IgxCardActions` renamed to `IgxCardActionsDirective`
    - `IgxCardFooter` renamed to `IgxCardFooterDirective`
    - `IgxCarousel` renamed to `IgxCarouselComponent`
    - `IgxInput` renamed to `IgxInputModule`
    - `IgxInputClass` renamed to `IgxInputDirective`
    - `IgxCheckbox` renamed to `IgxCheckboxComponent`
    - `IgxLabel` renamed to `IgxLabelDirective`
    - `IgxIcon` renamed to `IgxIconComponent`
    - `IgxList` renamed to `IgxListComponent`
    - `IgxListItem` renamed to `IgxListItemComponent`
    - `IgxSlide` renamed to `IgxSlideComponent`
    - `IgxDialog` renamed to `IgxDialogComponent`
    - `IgxLayout` renamed to `IgxLayoutModule`
    - `IgxNavbar` renamed to `IgxNavbarComponent`
    - `IgxCircularProgressBar` renamed to `IgxCircularProgressBarComponent`
    - `IgxLinearProgressBar ` renamed to `IgxLinearProgressBarComponent`
    - `IgxRadio` renamed to `IgxRadioComponent`
    - `IgxSlider` renamed to `IgxSliderComponent`
    - `IgxSnackbar` renamed to `IgxSnackbarComponent`
    - `IgxSwitch ` renamed to `IgxSwitchComponent`
    - `IgxTabBar` renamed to `IgxBottomNavComponent`
    - `IgxTabPanel` renamed to `IgxTabPanelComponent`
    - `IgxTab` renamed to `IgxTabComponent`
    - `IgxToast` renamed to `IgxToastComponent`
    - `IgxLabelDirective` moved inside `../directives/label/` folder
    - `IgxInputDirective` moved inside `../directives/input/` folder
    - `IgxButtonDirective` moved inside `../directives/button/` folder
    - `IgxLayoutDirective` moved inside `../directives/layout/` folder
    - `IgxFilterDirective` moved inside `../directives/filter/` folder
    - `IgxDraggableDirective` moved inside `../directives/dragdrop/` folder
    - `IgxRippleDirective` moved inside `../directives/ripple/` folder
    - Folder `"./navigation/nav-service"` renamed to `"./navigation/nav.service"`
<|MERGE_RESOLUTION|>--- conflicted
+++ resolved
@@ -22,15 +22,11 @@
     - `focusedValuePipe` input property is provided that allows developers to additionally transform the value on focus;
 - `IgxTreeGrid`:
     - Batch editing - an injectable transaction provider accumulates pending changes, which are not directly applied to the grid's data source. Those can later be inspected, manipulated and submitted at once. Changes are collected for individual cells or rows, depending on editing mode, and accumulated per data row/record.
-<<<<<<< HEAD
     - You can now export the tree grid both to CSV and Excel.
     - The hierarchy and the records' expanded states would be reflected in the exported Excel worksheet.
+    - Summaries feature is now supported in the tree grid. Summary results are calculated and displayed for the root level and each child level by default.
 - `IgxOverlayService`:
     - `ElasticPositioningStrategy` added. This strategy positions the element as in **Connected** positioning strategy and resize the element to fit in the view port in case the element is partially getting out of view.
-=======
-    - You can now export the tree grid both to CSV and Excel. The hierarchy and the records' expanded states would be reflected in the exported Excel worksheet.
-    - Summaries feature is now supported in the tree grid. Summary results are calculated and displayed for the root level and each child level by default.
->>>>>>> a593332e
 
 ## 7.0.4
 ### Bug fixes
