# Ignite UI for Angular Change Log

All notable changes for each version of this project will be documented in this file.

## 9.0.0

### General
- Added support for the Ivy renderer.
- **Breaking Changes** The following classes have been renamed. Using `ng update` will apply automatically migrate your project to use the new names.
    - `IgxDropDownBase` -> `IgxDropDownBaseDirective`
    - `IgxDropDownItemBase` -> `IgxDropDownItemBaseDirective`
    - `IgxGridBaseComponent` -> `IgxGridBaseDirective`
    - `IgxRowComponent` -> `IgxRowDirective`
    - `IgxHierarchicalGridBaseComponent` -> `IgxHierarchicalGridBaseDirective`
    - `IgxMonthPickerBase` -> `IgxMonthPickerBaseDirective`
    - `IgxBaseExporter` -> `IgxBaseExporterDirective`

- `IgxGrid`, `IgxTreeGrid`, `IgxHierarchicalGrid`
    - **Behavioral Change** - Pinning columns is no longer automatically prevented when the pinning area would exceed the size of the grid.
- `IgxCarousel`:
    - **Breaking Changes** -The carousel slides are no longer array, they are changed to QueryList.
    - **Behavioural change** - When slides are more than 5, a label is shown instead of the indicators. The count limit of visible indicators can be changed with the input `maximumIndicatorsCount`


### New Features
- `IgxGrid`, `IgxTreeGrid`, `IgxHierarchicalGrid`:
    - `sortStrategy` input is added, which can be used to set a global sorting strategy for the entire grid.
        (**NOTE**: The grid's `sortStrategy` is of different type compared to the column's `sortStrategy`.)
    - `NoopSortingStrategy` is added, which can be used to disable the default sorting of the grid by assigning its instance to the grid's `sortStrategy` input. (Useful for remote sorting.)
    - `NoopFilteringStrategy` is added, which can be used to disable the default filtering of the grid by assigning its instance to the grid's `filterStrategy` input. (Useful for remote filtering.)
    - `sortingExpressionsChange` event emitter is added, which is fired whenever a change to the sorting expressions has occurred (prior to performing the actual sorting).
    - `filteringExpressionsTreeChange` event emitter is added, which is fired whenever a change to the filtering expressions has occurred (prior to performing the actual filtering).
    - `advancedFilteringExpressionsTreeChange` event emitter is added, which is fired whenever a change to the advanced filtering expressions has occurred (prior to performing the actual filtering).
    - `collapsible` and `expanded` properties are added to the IgxColumnGroupComponent; `collapsible` property identifies that certain column group is collapsible; `expanded` identifies whether the group is expanded or collapsed initially;
    - `collapsibleChange` and `expandedChange` events are added to the IgxColumnGroupComponent which are emited whenever `collapsible` and `expanded` properties are changed accordingly;
    - `visibleWhenCollapsed` property has been added to the IgxColumnComponent; Allows you to set whether the column stay visible when its parrent is collapsed.
    - `visibleWhenCollapsedChange` events is added to the IgxColumnComponent which are emited whenever `visibleWhenCollapsed`  property is changed;
    - `collapsibleIndicatorTemplate` property is introduced to IgxColumnGroupComponent, which allows you to set a custom template for the expand collapse indicator;
    - `igxCollapsibleIndicator` directive has been introduced, which allows you to set a custom template for the expand collapse indicator;
    - `IgxGridExcelStyleFilteringComponent` and `IgxAdvancedFilteringDialogComponent` can now be hosted outside of the grid in order to provide the same experience as the built-in filtering UI.
    - `IgxOverlayService`:
        - `setOffset` method added. It offsets the content along the corresponding axis by the provided amount.
    - `IgxToggleDirective`:
        - `setOffset` method added. It offsets the content along the corresponding axis by the provided amount.
    - `IgxRowDragGhost` directive is added. It allows providing a custom template for the drag ghost when dragging a row.
    ```html
    <igx-grid #grid1 [data]="remote | async" primaryKey="ProductID"
        [rowDraggable]="true">
        <igx-column field="ProductName"></igx-column>
        <igx-column field="ProductID"></igx-column>
        <igx-column field="UnitsInStock"></igx-column>
        <ng-template let-data igxRowDragGhost>
            <div>
                Moving {{data.ProductName}}!
            </div>
        </ng-template>
    </igx-grid>
    ```
<<<<<<< HEAD
- `IgxCarousel`:
    - `keyboardSupport` input is added, which can be used to enable and disable keyboard navigation
    - `maximumIndicatorsCount` input is added, which can be used to set the number of visible indicators
    - `indicatorsOrientation` input is added, which can be used to set the position of indicators it can be top or bottom
    - `animationType` input is added, which can be used to set animation when changing slides
    - `indicatorTemplate` directive is added, which can be used to provide a custom indicator for carousel. If this property is not provided, a default indicator template will be used instead.
    - `nextButtonTemplate` directive is added, which is used to provide a custom next button template. If not provided, a default next button is used.
    - `prevButtonTemplate` directive is added, which is used to provide a custom previous button template. If not provided, a default previous button is used.

- `IgxSlider`:
    - `primaryTicks` input was added. Which sets the number of primary ticks
    - `secondaryTicks` input was added. Which sets the number of secondary ticks.
    - `showTicks` input was added. Which show/hide all slider ticks and tick labels.
    - `primaryTickLabels` input was added. Which shows/hides all primary tick labels.
    - `secondaryTickLabels` input was added. Shows/hides all secondary tick labels.
    - `ticksOrientation` input was added. Allows to change ticks orientation to top|bottom|mirror.
    - `tickLabelsOrientation` input was added. Allows you to change the rotation of all tick labels from horizontal to vertical(toptobottom, bottomtotop).
    - `igxSliderTickLabel` directive has been introduced. Allows you to set a custom template for all tick labels.
=======
    - `IgxCarousel`:
        - `keyboardSupport` input is added, which can be used to enable and disable keyboard navigation
        - `gesturesSupport` input is added, which can be used to enable and disable gestures
        - `maximumIndicatorsCount` input is added, which can be used to set the number of visible indicators
        - `indicatorsOrientation` input is added, which can be used to set the position of indicators it can be top or bottom
        - `animationType` input is added, which can be used to set animation when changing slides
        - `indicatorTemplate` directive is added, which can be used to provide a custom indicator for carousel. If this property is not provided, a default indicator template will be used instead.
        - `nextButtonTemplate` directive is added, which is used to provide a custom next button template. If not provided, a default next button is used.
        - `prevButtonTemplate` directive is added, which is used to provide a custom previous button template. If not provided, a default previous button is used.
>>>>>>> eae44e92

- `IgxSelect`: 
    - adding `IgxSelectHeaderDirective` and `IgxSelectFooterDirective`. These can be used to provide a custom header, respectively footer templates for the `igxSelect` drop-down list. If there are no templates marked with these directives - no default templates will be used so the drop-down list will not have header nor footer.

## 8.2.6

### New Features
- `IgxSelectItem`
    - `text` input is added. By default, the Select component will display the selected item's element inner text. In cases with a more complex item template, where more than just text interpolation is used, set the text property to specify what to display in the select field when the item is selected.


## 8.2.4
- `IgxGrid`, `IgxTreeGrid`, `IgxHierarchicalGrid`
    - The header text of the columns and the column groups now has the `title` attribute set to it in order to expose a native browser tooltip.

### RTL Support
Most of the components in the framework now have full right-to-left (RTL) support via the newly included RTL themes.

For CSS-based projects add `node_modules/igniteui-angular/styles/igniteui-angular-rtl.css` to your angular.json styles collection.

For Sass-based projects pass `$direction` to the `igx-core` mixin in your root stylesheet.

Example:
```scss
// $direction defaults to ltr if it's omitted.
@include igx-core($direction: rtl);
```
Currently the following components have only partial RTL support:
 - Grid (igx-grid)
 - Slider (igx-slider)
 - Tabs (igx-tabs)
 - Circular Progress Indicator (igx-circular-bar)

 We plan on adding support for the aforementioned components in the upcoming releases.

### New Features

- Columns now expose the `cellStyles` property which allows conditional styling of the column cells. Similar to `cellClasses` it accepts an object literal where the keys are style properties and the values are expressions for evaluation.
```typescript
styles = {
    color: '#123456',
    'font-family': 'monospace'
    'font-weight': (_, __, value) => value.startsWith('!') : 'red' : 'inherit'
};
```
The callback signature for both `cellStyles` and `cellClasses` is now changed to

```typescript
(rowData: any, columnKey: string, cellValue: any, rowIndex: number) => boolean
```

## 8.2.3
- `IgxTextHighlightDirective` - The default highlight directive styles have been moved to a Sass theme - `igx-highlight-theme`; You can modify the resting and active background and text color styles of the directive by passing the respective properties to the Sass theme. You can still pass your own CSS classes to the highlight directive via the cssClass and activeCssClass inputs.

- `IgxChip`
    - **Breaking Change** The `originalEvent` property for the events `onMoveStart`, `onMoveEnd`, `onClick` and `onSelection` now provides the events, passed from the `igxDrag` directive. The passed original events are in other words the previous events that triggered the `igxChip` ones. They also have original events until a browser event is reached.
- `IgxGrid` - Now you can access all grid data inside the custom column summary. Two additional optional parameters are introduced in the IgxSummaryOperand `operate` method.

```typescript
class MySummary extends IgxNumberSummaryOperand {
    constructor() {
        super();
    }
    operate(columnData: any[], allGridData = [], fieldName?): IgxSummaryResult[] {
        const result = super.operate(allData.map(r => r[fieldName]));
        result.push({ key: 'test', label: 'Total Discounted', summaryResult: allData.filter((rec) => rec.Discontinued).length });
        return result;
    }
}
```

## 8.2.0
### New theme
Ignite UI for angular now have a new theme that mimics Microsoft "Fluent" design system.
Depending on your use case you can use one of the following mixins:
`igx-fluent-theme` and `igx-fluent-dark-theme`

We also added two new pallets that go with the new theme, `$fluent-word-palette` and `$fluent-excel-palette`.

Next example shows how you can use the Fluent theme.

```scss
// Light version
.fluent-word-theme {
    @include igx-fluent-theme($fluent-word-palette);
}

// Dark version
.fluent-excel-dark-theme {
    @include igx-fluent-dark-theme($fluent-excel-palette);
}
```

### Theme Changes
`igx-badge-theme` - Removed the `$disable-shadow` property to mitigate confusion when specifying `$shadow` explicitly.

For more information about the theming please read our [documentation](https://www.infragistics.com/products/ignite-ui-angular/angular/components/themes/index.html)

### New Features
- `IgxGrid`, `IgxTreeGrid`, `IgxHierarchicalGrid`
    - Advanced Filtering functionality is added. In the advanced filtering dialog, you could create groups of conditions across all grid columns. The advanced filtering button is shown in the grid's toolbar when `allowAdvancedFiltering` and `showToolbar` properties are set to `true`. You could also open/close the advanced filtering dialog using the `openAdvancedFilteringDialog` and `closeAdvancedFilteringDialog` methods.
    - `uniqueColumnValuesStrategy` input is added. This property provides a callback for loading unique column values on demand. If this property is provided, the unique values it generates will be used by the Excel Style Filtering (instead of using the unique values from the data that is bound to the grid).
    - `[filterStrategy] - input that allows you to override the default filtering strategy`
    - `igxExcelStyleLoading` directive is added, which can be used to provide a custom loading template for the Excel Style Filtering. If this property is not provided, a default loading template will be used instead.
    - introduced new properties `cellSelection` and `rowSelection` which accept GridSelection mode enumeration. Grid selection mode could be none, single or multiple. Also `hideRowSelectors` property is added, which allows you to show and hide row selectors when row selection is enabled.
    - introduced functionality for templating row and header selectors - [spec](https://github.com/IgniteUI/igniteui-angular/wiki/Row-Selection-Templating-(Grid-feature))
    ```html
    <igx-grid [data]="data", [rowSelection]="'multiple'" primaryKey="ID">
        <igx-column field="Name"></igx-column>
        <igx-column field="Age"></igx-column>

        <ng-template igxHeadSelector let-headSelector>
            <igx-icon>done_all</igx-icon>
        </ng-template>
        <ng-template igxRowSelector let-rowContext>
            <igx-switch [checked]="rowContext.selected"></igx-switch>
        </ng-template>
    </igx-grid>
    ```
- `IgxHierarchicalGrid`
    - Row Islands now emit child grid events with an additional argument - `owner`, which holds reference to the related child grid component instance.
- `IgxDrag`
    - Dragging without ghost. Now it is possible to drag the base element `igxDrag` is instanced on by setting the new input `ghost` to false.
    - Ghost template. A custom ghost template reference can be provided on the new `ghostTemplate` input.
    - Dragging using a single or multiple handles. New `igxDragHandle` directive is exposed to specify a handle by which an element can be interacted with instead of the whole element `igxDrag` is instanced on.
    - Linking of drag and drop elements. This can be achieved by using the new provided `dragChannel` input, specifying each element to which channel it corresponds.
    - Drag animation improvements. Three new methods have been exposed in place of the old `animateToOrigin` input in order to provide more flexibility when wanting to have transition animation to specific position when dropping. `setLocation`, `transitionToOrigin` and `transitionTo` are all methods that provide a various way to animate a transition to a specific location for the dragged element.
    - New getters - `location` and `originLocation` to aid in applying transition animations.
    - New outputs - `dragMove`, `ghostCreate` and `ghostDestroy`
- `IgxDrop`
    - Linking of drag and drop elements. This can be achieved by using the new provided `dropChannel` input, specifying each drop area to which channel it corresponds.
    - Drop strategies. Three new drop strategies have been provided - Append, Prepend and Insert.  Also an input `dropStrategy` to the `igxDrop` which specify which strategy should be used when dropping an element inside the drop area. Custom one can be specified as well.
- `IgxCheckbox`
    - introduced a new `readonly` property that doesn't allow user interaction to change the state, but keeps the default active style. Intended for integration in complex controls that handle the interaction and control the checkbox instead through binding.
- `IgxOverlay`
    - introduced a new `ContainerPositionStrategy`. The new strategy positions the element inside the containing outlet based on the directions passed in trough PositionSettings.
- `IgxChip`
    - add `onSelectionDone` event that is triggered after all animations and transitions related to selection have ended.

### General
- `IgxGrid`, `IgxTreeGrid`, `IgxHierarchicalGrid`
    - `isCellSelected` method has been deprecated. Now you can use `selected` property.
    - `rowSelectable` property has been deprecated. Now you can use `rowSelection` property to enable row selection and also you can show and hide the row selectors by setting `hideRowSelectors` property to true or false (which is the default value).
    - Removed deprecated event `OnFocusChange`
    - `IgxGridBaseComponent` exposes a new property, `dataView` that returns the currently transformed paged/filtered/sorted/grouped data, displayed in the grid
    - **Breaking Change** `igxExcelStyleSortingTemplate` directive is renamed to `igxExcelStyleSorting`.
    - **Breaking Change** `igxExcelStyleMovingTemplate` directive is renamed to `igxExcelStyleMoving`.
    - **Breaking Change** `igxExcelStyleHidingTemplate` directive is renamed to `igxExcelStyleHiding`.
    - **Breaking Change** `onRowSelectionChange` event arguments are changed. The `row` property has been removed and the properties `added`, `removed` and `cancel` are newly added.
    - **Breaking Change** `igxExcelStylePinningTemplate` directive is renamed to `igxExcelStylePinning`.
    - **Breaking Change** `onRowDragEnd` and `onRowDragStart` event arguments are changed - `owner` now holds reference to the grid component instance, while `dragDirective` hold reference to the drag directive.
    - **Behavioral Change** The behavior of the `isLoading` input no longer depends on the state of the data the grid binds to. Setting it to `true` now shows a loading indicator until it is disabled by the user.
- `IgxCombo`
    - Combo selection is now consistent when `valueKey` is defined. When `valueKey` is specified, selection is based on the value keys of the items. For example:
    ```html
    <igx-combo [data]="myCustomData" valueKey="id" displayKey="text"></igx-combo>
    ```
    ```typescript
    export class MyCombo {
        ...
        public combo: IgxComboComponent;
        public myCustomData: { id: number, text: string } = [{ id: 0, name: "One" }, ...];
        ...
        ngOnInit() {
            // Selection is done only by valueKey property value
            this.combo.selectItems([0, 1]);
        }
    }
    ```
   - **Breaking Change** When using `[valueKey]`, combo methods, events and outputs **cannot** be handled with *data item references*.
   - For more information, visit the component's [readme](https://github.com/IgniteUI/igniteui-angular/tree/master/projects/igniteui-angular/src/lib/combo/README.md)
- `IgxDrag`
    - Deprecated inputs - `hideBaseOnDrag`, `animateOnRelease`, `visible`.
    - Deprecated methods - `dropFinished`.
    - **Breaking Change** `ghostImageClass` input is renamed to `ghostClass`.
    - **Breaking Change** `dragGhostHost` input is renamed to `ghostHost`.
    - **Breaking Change** `returnMoveEnd` input is renamed to `transitioned`.
    - **Breaking Change** `onDragStart` output is renamed to `dragStart`.
    - **Breaking Change** `onDragEnd` output is renamed to `dragEnd`.

- `IgxDrop`
    - **Breaking Change** Default drop strategy is now changed to not perform any actions.
    - **Breaking Change** `onEnter` output is renamed to `enter`.
    - **Breaking Change** `onOver` output is renamed to `over`.
    - **Breaking Change** `onLeave` output is renamed to `leave`.
    - **Breaking Change** `onDrop` output is renamed to `dropped`.
    - **Breaking Change** Interfaces `IgxDropEnterEventArgs`, `IgxDropLeaveEventArgs` are both now called `IDropBaseEventArgs`.
    - **Breaking Change** Interfaces `IgxDropEventArgs` is renamed to `IDropDroppedEventArgs`.
    - **Breaking Change** Outputs `enter`, `over`, `leave`(former `onEnter`, `onOver`, `onLeave`) now have arguments of type `IDropBaseEventArgs`
    - **Breaking Change** Output `dropped` (former `onDrop`) now have arguments of type `IDropDroppedEventArgs`

## 8.1.4
- `IgxDialog` new @Input `positionSettings` is now available. It provides the ability to get/set both position and animation settings of the Dialog component.

## 8.1.3
- `IgxCombo`
    - Combo `onSelectionChange` events now emits the item(s) that were added to or removed from the collection:
    ```html
    <igx-combo (onSelectionChange)="handleChange($event)">
    ```
    ```typescript
        export class Example {
            ...
            handleChange(event: IComboSelectionChangeEventArgs) {
            console.log("Items added: ", [...event.added]); // the items added to the selection in this change
            console.log("Items removed: ", [...event.removed]); // the items removed from the selection in this change
            }
        }
    ```

## 8.1.2

### New Features
- `IgxDatePicker`
    - `valueChange` event is added.

## 8.1.0

### New Features
- `IgxBottomNav` now supports an `igx-tab` declaration mode. When in this mode, panels declarations are not accepted and tab items' content is not rendered.
    - You can use this mode to apply directives on the tab items - for example to achieve routing navigation.
    - You are allowed to customize tab items with labels, icons and even templates.
- `IgxTabs` now supports an `igx-tab-item` declaration mode. When in this mode, groups declarations are not accepted and tab items' content is not rendered.
    - You can use this mode to apply directives on the tab items - for example to achieve routing navigation.
    - You are allowed to customize tab items with labels, icons and even templates.
- `IgxGrid`
    - **Behavioral Change** - paging now includes the group rows in the page size. You may find more information about the change in the [GroupBy Specification](https://github.com/IgniteUI/igniteui-angular/wiki/Group-By-Specification)
    - `IgxColumnGroup`
        - Re-templating the column group header is now possible using the `headerTemplate` input property or the `igxHeader` directive.
    - `igx-grid-footer`
        - You can use this to insert a custom footer in the grids.
         ```html
        <igx-grid>
            <igx-grid-footer>
                Custom content
            </igx-grid-footer>
        </igx-grid>
        ```
- `igx-paginator`
    - Replaces the current paginator in all grids. Can be used as a standalone component.
      <br/>Have in mind that if you have set the `paginationTemplate`, you may have to modify your css to display the pagination correctly. The style should be something similar to:
      ```
      .pagination-container {
          display: flex;
          justify-content: center;
          align-items: center;
       }
       ```
- `IgxCombo`
    - Input `[overlaySettings]` - allows an object of type `OverlaySettings` to be passed. These custom overlay settings control how the drop-down list displays.
- `IgxForOf` now offers usage of local variables `even`, `odd`, `first` and `last` to help with the distinction of the currently iterated element.


## 8.0.2
- `igx-list-theme` now have some new parameters for styling.
    - $item-background-hover - Change The list item hover background
    - $item-text-color-hover - Change The list item hover text color.

    - $item-subtitle-color - Change The list item subtitle color.
    - $item-subtitle-color-hover - Change The list item hover subtitle color.
    - $item-subtitle-color-active - Change The active list item subtitle color.

    - $item-action-color - Change The list item actions color.
    - $item-action-color-hover - Change The list item hover actions color.
    - $item-action-color-active - Change The active list item actions color.

    - $item-thumbnail-color - Change The list item thumbnail color.
    - $item-thumbnail-color-hover - Change The list item hover thumbnail color.
    - $item-thumbnail-color-active - Change The active list item thumbnail color.

- **Behavioral Change** default min column width is changed according the grid display density property:
    - for `DisplayDensity.comfortable` defaultMinWidth is `80px`;
    - for `DisplayDensity.cosy` defaultMinWidth is `64px`;
    - for `DisplayDensity.compact` defaultMinWidth is `56px`;
Now you can set `minWindth` for a column to a value smaller than `defaultMinWidth` value.

## 8.0.1

- **General**
    - Importing ES7 polyfill for Object (`'core-js/es7/object'`) for IE is no longer required.

### New Features
- `IgxDropDown` now supports `DisplayDensity`.
    - `[displayDensity]` - `@Input()` added to the `igx-drop-down`. Takes prevelance over any other `DisplayDensity` provider (e.g. parent component or `DisplayDensityToken` provided in module)
    - The component can also get it's display density from Angular's DI engine (if the `DisplayDensityToken` is provided on a lower level)
    - Setting `[displayDensity]` affects the control's items' and inputs' css properties, most notably heights, padding, font-size
    - Available display densities are `compact`, `cosy` and `comfortable` (default)
    - **Behavioral Change** - default `igx-drop-down-item` height is now `40px` (down from `48px`)
- `IgxCombo` - Setting `[displayDensity]` now also affects the combo's items
    - **Behavioral Changes**
    - `[itemHeight]` defaults to `40` (`[displayDensity]` default is `comfortable`)
    - `[itemsMaxHeight]` defaults to `10 * itemHeight`.
    - Changing `[displayDensity]` or `[itemHeight]` affect the drop-down container height if `[itemsMaxHeight]` is not provided
    - Setting `[itemHeight]` overrides the height provided by the `[displayDensity]` input
- `IgxSelect`- Setting `[displayDensity]` now also affects the select's items
    - **Behavioral Change** - default `igx-select-item` height is now `40px` (down from `48px`)
- `IgxChip`
    - `hideBaseOnDrag` input is added that allow the chip base that stays at place to be visible while dragging it.
    - `animateOnRelease` input is added that allows to disable the animation that returns the chip when the chip is released somewhere.
- `IgxTransaction` - `getState` accepts one optional parameter `pending` of `boolean` type. When `true` is provided `getState` will return `state` from pending states. By default `getState` is set to `false`.

## 8.0.0
- `Theming`: Add component schemas for completely round and completely square variations. Can be mixed with the existing light and dark component schemas. For instance:
    ```scss
        $light-round-input: extend($_light-input-group, $_round-shape-input-group);
    ```
There are also prebuilt schema presets for all components (light-round/dark-round and light-square/dark-square), namely `$light-round-schema, $light-dark-schema, $light-square-schema, $dark-square-schema`;
- `IgxCombo`: Removed the following deprecated (since 6.2.0) template selectors:
    - `#emptyTemplate`
    - `#headerTemplate`
    - `#footerTemplate`
    - `#itemTemplate`
    - `#addItemTemplate`
    - `#headerItemTemplate`
- `igxTimePicker` and `igxDatePicker`
    - `openDialog()` now has an optional `[target: HTMLElement]` parameter. It's used in `mode="dropdown"` and the drop down container is positioned according to the provided target.
    - The custom drop down template target is no longer marked with `#dropDownTarget`, instead it's provided as an `HTMLElement` to the `openDialog()` method.
    - By default, the `igxDatePicker` drop down target is changed from the `igxInput` element to the `igxInputGroup` element.
    - `onClosing` event is added.
    - **Breaking Change** `onOpen` event is renamed to `onOpened`.
    - **Breaking Change** `onClose` event is renamed to `onClosed`.
    - **Behavioral Change** - action buttons are now available in the dropdown mode.
    - **Feature** `igxDatePicker` and `igxTimePicker` now provide the ability for adding custom action buttons. Read up more information in [igxDatePicker ReadMe](https://github.com/IgniteUI/igniteui-angular/tree/master/projects/igniteui-angular/src/lib/date-picker/README.md) or [igxTimePicker ReadMe](https://github.com/IgniteUI/igniteui-angular/tree/master/projects/igniteui-angular/src/lib/time-picker/README.md)
- `IgxToggleAction` / `IgxTooltip`: Removed the deprecated `closeOnOutsideClick` Input that has been superseded by `overlaySettings` in 6.2.0.

- `IgxList` - The list component has been refactored. It now includes several new supporting directives:
    - `igxListThumbnail` - Use it to mark the target as list thumbnail which will be automatically positioned as a first item in the list item;
    - `igxListAction` - Use it to mark the target as list action which will be automatically positioned as a last item in the list item;
    - `igxListLine` - Use it to mark the target as list content which will be automatically positioned between the thumbnail and action;
    - `igxListLineTitle` - Use it to mark the target as list title which will be automatically formatted as a list-item title;
    - `igxListLineSubTitle` - Use it to mark the target as list subtitle which will be automatically formatted as a list-item subtitle;

    ```html
        <igx-list>
            <igx-list-item [isHeader]="true">List items</igx-list-item>
            <igx-list-item>
              <igx-avatar igxListThumbnail></igx-avatar>
              <h1 igxListLineTitle>List item title</h1>
              <h3 igxListLineSubTitle>List item subtitle</h3>
              <igx-icon igxListAction>info</igx-icon>
            </igx-list-item>
        </igx-list>

        <igx-list>
          <igx-list-item [isHeader]="true">List items</igx-list-item>
          <igx-list-item>
            <igx-avatar igxListThumbnail></igx-avatar>
            <span igxListLine>Some content</span>
            <igx-icon igxListAction>info</igx-icon>
          </igx-list-item>
        </igx-list>
    ```
- `IgxGrid`, `IgxTreeGrid`, `IgxHierarchicalGrid`
    - **Breaking Change** The **condition** parameter of the `filterGlobal` method is no longer optional. When the filterGlobal method is called with an invalid condition, it will not clear the existing filters for all columns.


## 7.3.4
- `IgxGrid` - summaries
    - `clearSummaryCache()` and `recalculateSummaries()` methods are now removed from the IgxGrid API, beacause they are no longer needed; summaries are updated when some change is perform and the summary cache is cleared automatically when needed;
- `IgxGrid`, `IgxTreeGrid`, `IgxHierarchicalGrid`
    - **Breaking Change** The **condition** parameter of the `filterGlobal` method is no longer optional. When the filterGlobal method is called with an invalid condition, it will not clear the existing filters for all columns.

### New feature
- `igxSlider` - exposing new `labels` property accepting a collection of literal values that become equally spread over the slider, by placing each element as a thumb label.
- `igxSlider` - deprecate **isContiunous** property.
- `IgxChip`
    - `hideBaseOnDrag` input is added that allow the chip base that stays at place to be visible while dragging it.
    - `animateOnRelease` input is added that allows to disable the animation that returns the chip when the chip is released somewhere.

- `igxTimePicker` changes
    - `onClosing` event is added.
    - **Breaking Change** `onOpen` event is renamed to `onOpened`.
    - **Breaking Change** `onClose` event is renamed to `onClosed`.
    - **Behavioral Change** - action buttons are now available in the dropdown mode.
    - **Feature** `IgxTimePickerComponent` now provides the ability for adding custom action buttons. Read up more information in the [ReadMe](https://github.com/IgniteUI/igniteui-angular/tree/master/projects/igniteui-angular/src/lib/time-picker/README.md)

- `igxDatePicker` changes
    - `onClosing` event is added.
    - **Breaking Change** `onOpen` event is renamed to `onOpened`.
    - **Breaking Change** `onClose` event is renamed to `onClosed`.
    - **Behavioral Change** - action buttons are now available in the dropdown mode.
    - **Feature** `IgxDatePickerComponent` now provides the ability for adding custom action buttons. Read up more information in the [ReadMe](https://github.com/IgniteUI/igniteui-angular/tree/master/projects/igniteui-angular/src/lib/date-picker/README.md)

- Excel-Style Filtering and Quick Filtering user interfaces now display the date picker's calendar in a dropdown.
- `IgxCard` - The card component has been refactored. It now includes several new supporting components/directives:
    - `igxCardHeaderTitle` - tag your headings placed in the `igx-card-header` container to be displayed as a card title;
    - `igxCardHeaderSubtitle` - tag your headings placed in the `igx-card-header` container to be displayed as a card subtitle;
    - `igxCardThumbnail` - tag anything placed in the `igx-card-header` as a thumb to be placed to the left of your titles;
    - `igx-card-header` - the card header can now detect and automatically position `igx-avatar`s placed in it;
    - `igx-card-media` - wrap images or videos that will be automatically sized for you;
    - `igx-card-actions` - the card actions can now detect and automatically position all `igxButton`s placed in it;
    - The card has a new `type` property. It can be set to `outlined` to get the new outlined card look;
    - The card has a new `horizontal` property. When set to true, the layout will become horizontally aligned;
- New Directive `igx-divider` - The igx-divider is a thin, configurable line that groups content in lists and layouts.
- `IgxDropDown` now supports `DisplayDensity`.
    - `[displayDensity]` - `@Input()` added to the `igx-drop-down`. Takes prevalance over any other `DisplayDensity` provider (e.g. parent component or `DisplayDensityToken` provided in module)
    - The component can also get it's display density from Angular's DI engine (if the `DisplayDensityToken` is provided on a lower level)
    - Setting `[displayDensity]` affects the control's items' and inputs' css properties, most notably heights, padding, font-size
    - Available display densities are `compact`, `cosy` and `comfortable` (default)
    - **Behavioral Change** - default item `igx-drop-down-item` height is now `40px` (down from `48px`)
- `IgxCombo` - Setting `[displayDensity]` now also affects the combo's items
    - Setting `[itemHeight]` overrides the height provided by the `[displayDensity]` input
- `IgxSelect`- Setting `[displayDensity]` now also affects the select's items

### Bug Fixing
- igx-input: Top of Japanese characters get cut off in Density Compact mode #4752
- When no condition is provided, filter() method of grid throws undescriptive error #4897
- [IE11][igx-grid][MRL] header cell is not row-spanned. #4825
- Select's label is positioned incorrectly #4236
- [igx-grid] Filtering row's chips area is not resized when resizing window. #4906
- `hideGroupedColumns` hides the whole MRL group #4714
- An error is returned when changing rowEditable input and a cell is opened in edit mode #4950
- Row editing border style is not applied correctly for the first record when there is grouping #4968
- Cell navigation does not work along with Multi Row Layout group #4708
- When no condition is provided, filter() method of grid throws undescriptive error #4897
- In slider with type Range when change the lower value to be equal or greater than the upper the range is not correct #4562
- When change the slider type at run time the slider is not updated correctly #4559
- Range Slider Thumps collapsing #2622
- Angular httpinterceptor(jwt token header) not working after importing IgxTreeGridModule in lazy loaded module #4285
- [igx-grid] "quick clicking twice resizer " can sometimes lead to unable to sort. #4858
- TimePicker "hour mode" #4679

## 7.3.3

- `igx-core()` now includes some styles for printing layout.
In order to turn them off, you need to pass an argument and set it to `false`
    ```
        @include igx-core($print-layout: false);
    ```

- `Pager`
    - **Behavioral Change** - The pager is now hidden when there are no records in the grid.

### Bug fixes
- Row editing styles are not applied correctly within multi row layout grid #4859
- Provide a way to animate row drag, when it is released #4775
- There is lag on checking/unchecking an item in an Excel Style Filter with a lot of items #4862
- Make dragIndicatorIconTemplate @ContentChild in the igxHierarchicalGrid #4769
- Add PostDeploy.ps1 script into the repo #4887
- Provide a way to animate row drag, when it is released #4775
- Feature-request: IgxGrid improve Printing Experience #1995
- When column is scrolled and open excel filter, its position is not correct #4898
- IgxCombo is not properly clearing subscription #4928
- "(Blanks)" appears unchecked on reopening the ESF UI if the underlying value is an empty string. #4875
- [igx-tree-grid] loading indicator not shown in IE11 #4754
- Filtering conditions drop down does not behave consistently when the button that opens it is clicked multiple times #4470

## 7.3.2

### Bug Fixes
- Time picker component fails on dropdown mode in combination with igxTimePickerTemplate modifications #4656
- In IE11 when chips length is bigger then filter row scrolls position is not correct #4699
- Not able to change filter option in excel style filter. #4347
- [igx-grid] rendering performance becomes extremely poor when binding data after initialization. #4839
- Group comparer is not taken into consideration when column is dragged to grouped area #4663

## 7.3.1
`igx-core()` now includes some styles for printing layout. In order to turn them off, you need to pass an argument and set it to `false`

```
@include igx-core($print-layout: false);
```
- `IgxGrid` Custom keyboard navigation
    - `onFocusChange` event is deprecated.
    - `onGridKeydown` event is exposed which is emitted when `keydown` is triggered over element inside grid's body
    - `navigateTo` method allows you to navigate to a position in the grid based on provided `rowindex` and `visibleColumnIndex`, also to execute a custom logic over the target element through a callback function that accepts `{ targetType: GridKeydownTargetType, target: Object }`
    - `getNextCell` returns `ICellPosition` which defines the next cell, according to the current position, that match specific criteria. You can pass callback function as a third parameter of `getPreviousCell` method
    - `getPreviousCell` returns `ICellPosition` which defines the previous cell, according to the current position, that match specific criteria. You can pass callback function as a third parameter of `getPreviousCell` method.
    - `IgxTransactionService` now can `commit` and `clear` transaction(s) by record id with an optional parameter. The `commit` method will apply to the data all transactions for the provided `id`. The `clear` method will remove all transactions for the `id` from the transactions log. Additionally both will remove all actions from the undo stack matching the provided `id`.

### Bug fixes
- The ESF animations for opening and closing do not work #4834
- IgxButtonGroup does not respect compact styles #4840
- Not able to change filter option in excel style filter. #4347
- Broken links enhancements #4830
- rowDraggable is applied to grids from all hierarchical levels in hierarchical grid #4789
- [igx-grid][IE11] filtering problems with IME mode. #4636
- Filtering operation crashes when applying filter on a column with many unique values. #4723
- Emit onColumnVisibilityChanged when hiding a column through ESF UI. #4765 #4792
- onColumnVisibilityChanged event is not fired when hiding a column through ESF. #4765
- "Select All" should not be treated as a match when searching. #4020
- Opening the ESF dialog throws an error #4737
- Recalculate igxfor sizes for excel style search list on after view init #4804
- igx-grid: Incorrect height calculation when setting height in percent and binding empty data. #3950
- When grid width is less than 400px and open filter row the arrows for chips are previewed #4700
- Canceling onRowDragStart leaves the drag ghost in the DOM #4802

## 7.3.0

### Features
- `igxGrid`
    - **Feature** `igxGridComponent` now supports [Multi Row Layouts](https://github.com/IgniteUI/igniteui-angular/wiki/Grid---Multi-Row-Layout). It is configured with the newly added `IgxColumnLayoutComponent` and the columns in it. `IgxColumnComponent` now expose four new fields to determine the size and the location of the field into the layout:
        - [`colStart`](https://www.infragistics.com/products/ignite-ui-angular/docs/typescript/latest/classes/igxcolumncomponent.html#colstart) - column index from which the field is starting. This property is **mandatory**.
         - [`rowStart`](https://www.infragistics.com/products/ignite-ui-angular/docs/typescript/latest/classes/igxcolumncomponent.html#rowstart) - row index from which the field is starting. This property is **mandatory**.
         - [`colEnd`](https://www.infragistics.com/products/ignite-ui-angular/docs/typescript/latest/classes/igxcolumncomponent.html#colend) - column index where the current field should end. The amount of columns between colStart and colEnd will determine the amount of spanning columns to that field. This property is **optional**. If not set defaults to `colStart + 1`.
         - [`rowEnd`](https://www.infragistics.com/products/ignite-ui-angular/docs/typescript/latest/classes/igxcolumncomponent.html#rowend) - row index where the current field should end. The amount of rows between rowStart and rowEnd will determine the amount of spanning rows to that field. This property is **optional**. If not set defaults to `rowStart + 1`.
         ```html
        <igx-column-layout>
             <igx-column [rowStart]="1" [colStart]="1" field="Country"></igx-column>
             <igx-column [rowStart]="1" [colStart]="2" field="City"></igx-column>
             <igx-column [rowStart]="2" [colStart]="1" [colEnd]="3" field="Address"></igx-column>
        </igx-column-layout>
        ```
- `igxGrid`, `igxTreeGrid`, `igxHierarchicalGrid`
    - **Feature** Grid components now supports [Grid Row Dragging ](https://github.com/IgniteUI/igniteui-angular/wiki/Row-Dragging). It lets users pass the data of a grid record on to another surface, which has been configured to process/render this data. It can be enabled by using the `rowDraggable` input of the grid.

    - **Feature** The Excel Style Filter dialog and its sub-dialogs now have a display density based on the `displayDensity` input of their respective grid.
- `igxTreeGrid`
    - **Feature** The `IgxTreeGridComponent` now supports loading child rows on demand using the newly added `loadChildrenOnDemand` and `hasChildrenKey` input properties.
- `IgxListComponent`
    - **Feature** The `IgxListComponent` now provides the ability to choose a display density from a predefined set of options: **compact**, **cosy** and **comfortable** (default one). It can be set by using the `displayDensity` input of the list.
- `igxButton`
    - **Feature** The `igxButton` now provides the ability to choose a display density from a predefined set of options: **compact**, **cosy** and **comfortable** (default one). It can be set by using the `displayDensity` input of the button directive.
- `igxButtonGroup`
    - **Feature** The `igxButtonGroup` now provides the ability to choose a display density from a predefined set of options: **compact**, **cosy** and **comfortable** (default one). It can be set by using the `displayDensity` input of the button group. The buttons within the group will have the same density as the button group. If a button has the `displayDensity` set in the template, it is not changed by the density of the group where the button is placed.
- `igxGrid`, `igxTreeGrid`, `igxHierarchicalGrid`
    - **Feature** The Excel Style Filter dialog and its sub-dialogs now have a display density based on the `displayDensity` input of their respective grid.
- `IgxDropDown`
    - now supports virtualized items. Use in conjunction with `IgxForOf` directive, with the following syntax, to display very large list of data:
    ```html
    <igx-drop-down>
        <div class="wrapping-div">
            <igx-drop-down *igxFor="let item of localItems; index as index; scrollOrientation: 'vertical'; containerSize: itemsMaxHeight; itemSize: itemHeight;"
            [value]="item" [index]="index">
                {{ item.data }}
            </igx-drop-down>
        </div>
    </igx-drop-down>
    ```

### Bug Fixes
- Grid remains in pending state after commiting row edit w/o changes #4680
- Filter condition dropdown is not closed on tab navigation #4612
- When filter row is opened navigating with shift and tab on first cell does not selects the cancel button #4537
- Focus is not moved from the filter row to the summary row when the grid has no records #4613
- igx-carousel problem with lost focus #4292
- List items are shifted down on search if the list was scrolled down beforehand. #4645
- [igx-grid] some cells are not rendered when resizing window. #4568
- [igx-grid] after being grouped then resized, horizontal scrolling causes column header misalignment with data cell #4648
- Cells content is misaligned when group by a column and scroll horizontal #4720
- When hide/show columns the grid has empty space #4505

## 7.2.12

- `IgxGrid`, `IgxTreeGrid`, `IgxHierarchicalGrid`
    - **Breaking Change** The **condition** parameter of the `filterGlobal` method is no longer optional. When the filterGlobal method is called with an invalid condition, it will not clear the existing filters for all columns.

- `IgxGrid` - summaries
    - `clearSummaryCache()` and `recalculateSummaries()` methods are now removed from the IgxGrid API, beacause they are no longer needed; summaries are updated when some change is perform and the summary cache is cleared automatically when needed;

### New features
- **igxSlider** - exposing new `labels` property accepting a collection of literal values that become equally spread over the slider, by placing each element as a thumb label.
- **igxSlider** - deprecate **isContiunous** property.
- `IgxDropDown` now supports `DisplayDensity`.
    - `[displayDensity]` - `@Input()` added to the `igx-drop-down`. Takes prevelance over any other `DisplayDensity` provider (e.g. parent component or `DisplayDensityToken` provided in module)
    - The component can also get it's display density from Angular's DI engine (if the `DisplayDensityToken` is provided on a lower level)
    - Setting `[displayDensity]` affects the control's items' and inputs' css properties, most notably heights, padding, font-size
    - Available display densities are `compact`, `cosy` and `comfortable` (default)
    - **Behavioral Change** - default item `igx-drop-down-item` height is now `40px` (down from `48px`)
- `IgxCombo` - Setting `[displayDensity]` now also affects the combo's items
    - Setting `[itemHeight]` overrides the height provided by the `[displayDensity]` input
- `IgxSelect`- Setting `[displayDensity]` now also affects the select's items

### Bug Fixes
- In slider with type Range when change the lower value to be equal or greater than the upper the range is not correct #4562
- When change the slider type at run time the slider is not updated correctly #4559
- Range Slider Thumps collapsing #2622
- When no condition is provided, filter() method of grid throws undescriptive error #4897
- [igx-grid] Filtering row's chips area is not resized when resizing window. #4906
- Add PostDeploy.ps1 script into the repo #4887
- An error is returned when a row is opened in edit mode and click to search the next item #4902
- [igx-grid] "quick clicking twice resizer " can sometimes lead to unable to sort. #4858
- Child summaries disappears when edit a cell and press tab on click on cell in same row when rowEditable is true #4949
- When no condition is provided, filter() method of grid throws undescriptive error #4897

## 7.2.11

### Bug fixes
- When column is scrolled and open excel filter, its position is not correct #4898
- "(Blanks)" appears unchecked on reopening the ESF UI if the underlying value is an empty string. #4875
- There is lag on checking/unchecking an item in an Excel Style Filter with a lot of items #4862
- Group comparer is not taken into consideration when column is dragged to grouped area #4663
- Filtering conditions drop down does not behave consistently when the button that opens it is clicked multiple times #4470

## 7.2.10

### Features
- Condense grid summaries #4694

### Bug Fixes
- When grid width is less than 400px and open filter row the arrows for chips are previewed #4700
- Time picker component fails on dropdown mode in combination with igxTimePickerTemplate modifications #4656
- In IE11 when chips length is bigger then filter row scrolls position is not correct #4699
- The ESF animations for opening and closing do not work #4834
- Not able to change filter option in excel style filter. #4347
- [igx-grid] rendering performance becomes extremely poor when binding data after initialization. #4839

## 7.2.9
`igx-core()` now includes some styles for printing layout.
In order to turn them off, you need to pass an argument and set it to `false`

```
 @include igx-core($print-layout: false);
```

- `Pager`
    - **Behavioral Change** - The pager is now hidden when there are no records in the grid.

### Bug fixes
- ElasticPositionStrategy should resize shown element with Center/Middle directions #4564
- onColumnVisibilityChanged event is not fired when hiding a column through ESF. #4765
- Filtering operation crashes when applying filter on a column with many unique values. #4723
- "Select All" should not be treated as a match when searching. #4020
- igx-grid: Incorrect height calculation when setting height in percent and binding empty data. #3950
- Error is thrown when press escape in the filter row #4712
- Opening the ESF dialog throws an error #4737
- [igx-grid][IE11] "Error: ViewDestroyedError: Attempt to use a destroyed view: detectChanges" is thrown when closing filtering row. #4764
- [igx-grid] some cells don't go into edit state or selected state when resizing window. #4746
- igx-tree-grid when no data in grid pagination shows wrong #4666
- ElasticPositionStrategy should resize shown element with Center/Middle directions #4564
- ESF custom dialog new filter not fully visible #4639
- igx-grid: row virtualization doesn't work when setting height in percent if you fetch and bind data after initial rendering. #3949
- Grid height is calculated wrongly as grid width narrows #4745
- [igx-grid][IE11] filtering problems with IME mode. #4636

## 7.2.8
- `IgxGrid` Custom keyboard navigation
    - `onFocusChange` event is deprecated.
    - `onGridKeydown` is exposed. The event will emit
    `IGridKeydownEventArgs { targetType: GridKeydownTargetType; target: Object; event: Event; cancel: boolean; }`
    - `navigateTo(rowIndex: number, visibleColumnIndex: number, callback({targetType, target: Object }))` - this method allows you to navigate to a position in the grid based on provided `rowindex` and `visibleColumnIndex`;
    - `getNextCell(currentRowIndex, currentvisibleColumnIndex, callback(IgxColumnComponent))` - returns `{ rowIndex, visibleColumnIndex }` which defines the next cell, that match specific criteria according to the current position
    - `getPreviousCell(currentRowIndex, currentvisibleColumnIndex, callback(IgxColumnComponent))` - returns `{ rowIndex, visibleColumnIndex }` which defines the previous cell, that match specific criteria according to the current position

### Bug Fixes
- Grid remains in pending state after commiting row edit w/o changes #4680
- Filter condition dropdown is not closed on tab navigation #4612
- When filter row is opened navigating with shift and tab on first cell does not selects the cancel button #4537
- Focus is not moved from the filter row to the summary row when the grid has no records #4613
- igx-carousel problem with lost focus #4292
- List items are shifted down on search if the list was scrolled down beforehand. #4645
- [igx-grid] some cells are not rendered when resizing window. #4568
- [igx-grid] after being grouped then resized, horizontal scrolling causes column header misalignment with data cell #4648
- Cells content is misaligned when group by a column and scroll horizontal #4720
- When hide/show columns the grid has empty space #4505

## 7.2.7

### Bug fixes
- Custom filter dialog Excel-Style Filtering does not save the selected operand #4548
- Wrong endEdit call on data operation pipes subscribe #4313
- TreeGrid does not have default loading template #4624
- [igx-grid] Question about resizing behavioral change after v7.2.1. #4610
- [igx-grid] onSelection event comes to emit after ending edit mode. #4625
- Error is thrown when trying to open datepicker with Space key in IE #4495
- DatePicker dropdown overlaps the input when it appears top #4526
- Custom filter dialog of the Excel-style Filtering does not display the selected condition in the correct format #4525
- [igx-grid] group row is duplicated when collapsing all and then expanding a group row. #4650
- Fix scroll wheel tests due to creating wheel event with deltaY sets also wheelDeltaY (PR #4659)
- Update Canonical and HrefLang links for EN and JP environments #4674
- In the Drag and Drop dev sample the background color is not changed in IE and Edge #4597

## 7.2.6
- `igxGrid`
    - **Feature** The `groupsRecords` property now returns the full grouping tree as in 7.1 and also includes the grouping information for all pages.

### Bug Fixes
- Unreadable icon color when icon is used as a tooltip target with dark-theme #4477
- [igx-tabs] Selection indicator is not resized correctly #4420
- Faulty urls in Typescript #4546
- igx-list theme docs #4390
- Filtering conditions drop down does not behave consistently when the button that opens it is clicked multiple times #4470
- Message 'No records found.' is still previewed when reset filter #4484
- The text in the filter column textbox truncates in the igx-grid component #4496
- Excel style filter does not apply the filter when the value is 0 #4483
- When hold arrow up or down key on a month the focus changes to the year #4585
- Putting two circular progress bars results in duplicate IDs #4410
- igxGrid does not clear groupsRecords when all columns get ungrouped #4515

## 7.2.5
- `igxDrop`
    - `onEnter`, `onLeave` and `onDrop` events now have new arguments for `originalEvent`, `offsetX` and `offsetY` relative to the container the igxDrop is instanced.
- `IgxList`
    - **Feature** the `index` property is now an `@Input` and can be assigned by structural directives such as `*igxFor`.
    ```html
        <igx-list>
            <div [style.height]="'480px'" [style.overflow]="'hidden'" [style.position]="'relative'">
                <igx-list-item [index]="i" *igxFor="let item of data; index as i; scrollOrientation: 'vertical'; containerSize: '480px'; itemSize: '48px'">
                    <div>{{ item.key }}</div>
                    <div class="contact__info">
                        <span class="name">{{item.name}}</span>
                    </div>
                </igx-list-item>
            </div>
        </igx-list>
    ```
    - The `items` property now returns the collection of child items sorted by their index if one is assigned. This is useful when the `children` order cannot be guaranteed.
- Excel-Style Filtering and Quick Filtering user interfaces now display the date picker's calendar in a dropdown.
- `IgxCard` - The card component has been refactored. It now includes several new supporting components/directives:
    - `igxCardHeaderTitle` - tag your headings placed in the `igx-card-header` container to be displayed as a card title;
    - `igxCardHeaderSubtitle` - tag your headings placed in the `igx-card-header` container to be displayed as a card subtitle;
    - `igxCardThumbnail` - tag anything placed in the `igx-card-header` as a thumb to be placed to the left of your titles;
    - `igx-card-header` - the card header can now detect and automatically position `igx-avatar`s placed in it;
    - `igx-card-media` - wrap images or videos that will be automatically sized for you;
    - `igx-card-actions` - the card actions can now detect and automatically position all `igxButton`s placed in it;
    - The card has a new `type` property. It can be set to `outlined` to get the new outlined card look;
    - The card has a new `horizontal` property. When set to true, the layout will become horizontally aligned;
- New Directive `igx-divider` - The igx-divider is a thin, configurable line that groups content in lists and layouts.

### Bug Fixes
- Row editing overlay is not visible when grid has either 1 or 2 rows and height is not set. #4240
- Ctrl + Right Arrow is not working in an expanded child grid in 7.2.x #4414
- In EI11 and error is returned when filter by date #4434
- Calendar should be closed when scrolling is initiated #4099
- The sync service for the horizontal virtualization returns invalid cache values in certain scenarios #4460
- Unreadable icon color when icon is used as a tooltip target with dark-theme #4477
- When first tree grid column is with type date the calendar mode is not correct #4457
- When grid is grouped the search does not scroll to the find result #4327
- Calendar should be closed when scrolling is initiated #4099
- [igx-list] IgxListItem.index returns wrong index when igx-list is virtualized by igxForOf #4465
- [igx-grid] groupsRepcords is not updated correctly when grouping/ungrouping. #4479
- Exceptions are thrown by igxHGrid when columns don't have initial width, or it has been set as a percentage #4491
- Change date pickers' mode to 'dropdown' in all filtering UIs. #4493
- The radio-group display cannot be overridden #4402
- Filtered column header goes over the RowSelectors and groups when scroll horizontal #4366
- [igx-grid] description about onColumnMovingEnd is not correct. #4452
- IgxTabs removes custom added class #4508

## 7.2.4
### New feature
- [Multi-cell selection](https://github.com/IgniteUI/igniteui-angular/wiki/Grid-Multi-cell-selection-Specification) - Enables range selection of cells in the grid.

### Grids Performance improvements
- Grid rendering speed
- Grid grouping rendering speed
- Grid vertical scrolling using the scroll arrows
- Grid horizontal scrolling using the scroll arrows
- Grid cell focusing time
- Typing a character in an inline editor

### Bug fixes
- IgxForOf - Virtual item index with remote data #4455
- If grid has height in %(or no height) and filtering is enabled, then height is not calculated correctly. #4458
- 3rd level child does not scroll with keyboard nav #4447
- When in column group a column is hidden in the excel style filter LEFT and RIGHT buttons are enabled #4412
- Column Moving keydown.escape HostListener needs refactoring #4296
- Hierarchical Grid: scrolled child views remain after the root grid has been destroyed #4440
- When child grids have width in % (or no width) and there is horizontal scrollbar the vertical scrollbar is not visible. #4449
- Opening the Filtering dropdown twice in an igxHierarchicalGrid results in warning messages in the browser console #4436
- for-of init optimizations for grids #4374
- Changing columns dynamically in the Hierarchical Grid resets root column list to contain child columns. #4337
- Cell is not selected on click [IE] #1780
- igx-grid: Uncommitted IME text gets lost when Enter key is pressed in an edit cell template. #4314

## 7.2.3
### Improvements
- `IPinColumnEventArgs` new property - added a new property `isPinned` to the `IPinColumnEventArgs` interface. Now the `onColumnPinning` event emits information whether the column is pinned or unpinned.
- `igxGrid`
    - `igxFilterCellTemplate` directive added that allows retemplating of the filter cell.
    - `IgxColumnComponent` now has `filterCellTemplate` property that can be used to retemplate the filter cell.

### Bug fixes
- Fix auto-generate columns for TreeGrid #4399
- Emiting event when unpinning column #3833
- In Firefox when collapse all groups grid becomes empty #4304
- When transactions are enabled and update a filtered cell there is an error in console #4214
- In IE11 datePicker delete button is not in correct position when open a cell in edit mode #4116
- Refactoring filter cell navigation so that it is handled in the navigation service. Handling special scenarios for hierarchical grid in the hierarchical navigation service. #4267
- Grid: fix sorting in chrome #4397
- An error is returned when add a child for not committed row and summaries are enabled #4317
- Update child summaries correctly when CRUD operations are performed #4408
- Add igxQuickFilterTemplate directive #4377
- Resizing: move resize handle logic in a directive #4378
- No event emitted when column is unpinned #3799
- When update a cell in the grouped column the child summaries are not updated #4324
- Column Group border is misaligned with its children's in some cases #4387
- Expanding last row of HierarchicalGrid via keyboard(Alt + downArrow) leads to cell losing its focus. #4080
- fix(HierarchicalGrid): Moving onGridCreated to be emitted onInit #4370
- Virtualization of grid not working in tab #4329
- When you pin child column the whole group is not pinned #4278

## 7.2.2
### Features
- **Components' Display Type** - All components now have their CSS display property explicitly set on the host element to ensure width, padding, and margins are applied when set directly on the host selectors.
- **Themes**
    - Add support for gradients and images as values for component themes via the component theme functions.
    - `Palettes` - added surface color to the palette. The surface color is used by cards, pickers, dialog windows, etc. as the default background.

### Bug fixes
- fix(tabs): Fix for applying styles to tabs group #4371
- igxInput - add ability to toggle required dynamically #4361
- Select sort button only if default template is used #4372
- Public enumerations should not be constants #4364
- fix(hierarchicalGrid): Fix scrollbar not updated when data for children is loaded after initial load. #4334
- fix(date-picker): Fix for re-templating dropdown date-picker #4325
- Remove ngModel from datepicker #4333
- Scrollbar is not updated when load remote data #4209
- IgxGrid cell edit does not update values (onCellEdit) #4055
- Initial GroupBy performance is poor with many columns grouped #4309
- Components' display type #4316
- Including summary row cells in tab sequence for HierarchicalGrid navigation. #4293
- Surface color #4109
- `headerGroupClasses` is marked as hidden #4276
- Update AutoScrollStrategy to reposition elements outside NgZone #4250
- Optimizing post group pipe for 4309 - 7.2.x #4310
- IgxSelect does not close on Shift+Tab #4164
- clone method should have inheritdoc in all position strategies #4265
- Dialog does not emits close event the second time that is opened and closed #4222
- IgxLabelComponent is hidden #4237
- refactor(button-group): Fix the double borders between the buttons #4092
- Allow gradient/image values as backgrounds in component themes #4218
- Time Picker enhancements #4348

## 7.2.1
- `igxGrid`
    - **Breaking Change** The `groupsRecords` property now only returns the visible tree and does not include groups that are children of collapsed parents.
    - **Feature** Column Hiding and Column Pinning components now expose a `disableFilter` property which allows hiding the filter columns input from the UI.

### Improvements
- igxSelect - select-positioning-strategy code cleanup #4019

### Bug fixes
- Tooltip remains opened after clicking its target #4127
- Can not move a column to left if the previous column is column group #4114
- TextHighlight Directive makes the matching spans bold #4129
- IgxDropDownItem still uses deprecated accessors #4167
- Double click in editMode reverts the cell's value #3985
- Navigation with Ctrl+arrow keys does not work in child grids #4120
- In IE11 and Edge when scroll page the excel filter dialog is not moved #4112
- IgxCalendar overlay, rendered from cell in edit mode, goes outside the grid when scrolling #4205
- When using keyboard navigation the child grid does not scroll to next row when next child is empty. #4153
- selectedIndex doesn't switch tab. #4245
- When the last column is hidden button RIGHT for the last visible column should be disabled #4230
- When excel-style-filtering is enabled and press Shift+tab on first cell the scroll should not be moved #4219
- Can not navigate with tab in filtering row if grid has no horizontal scroll #4111
- ExcelFilterStyle , what is the name of the onClick methods for the apply and cancel button ? onFilteringDone doesnt work here #4248
- When you focus an element from the Excel-Style Filtering List in Chrome a blue boarder appears #4269
- Need ability to remove a column filter that was previously set in the grid #4305
- Keyboard navigation inside summaries for hierarchical grid is not working with Ctrl + arrow keys #4176
- ReadMe links are broken on 7.2.0. release note #4251
- Error when scrolling grid with mouse wheel after closing a dialog window in the page #4232
- Circular progress bar throws error on IE11 #3787
- Issue with export excel/csv from grid #3763
- Setting grid data property manually after initial rendering without binding it to the input is not detected. #4242
- When child grids does not have set height and expand a row in child grid scrollbars are not updated and there is empty space on the grid #4239
- [ng add]: Enabling polyfills step doesn't update properly polyfill.ts generated by Angular CLI v7.3.x. #3967
- When change sorting from the excel filter it is not applied for the grouped column #4119
- When grid is filtered and update a cell summaries are not updated #4211
- [igx-date-picker] igxCalendarHeader and igxCalendarSubheader don't work #4223
- [igx-date-picker] unnecessary suffix "日" to the date part of the calendar. #4224
- igxMonthPicker - arrowdown and arrow up not working correctly inside months view #4190
- In Edge resizing indicators are offset incorrectly #3908
- igx-column-group does not fire onColumnVisibilityChanged #4194

## 7.2.0
- `igxCalendar`
    - `igxCalendar` has been refactored to provide the ability to instantiate each view as a separate component.
    - **Feature** advanced keyboard navigation support has been added. Read up more information in the [ReadMe](https://github.com/IgniteUI/igniteui-angular/tree/master/projects/igniteui-angular/src/lib/calendar/README.md)

- **New component** `IgxMonthPicker`:
    - Provides the ability to pick a specific month. Read up more information in the [ReadMe](https://github.com/IgniteUI/igniteui-angular/tree/master/projects/igniteui-angular/src/lib/calendar/month-picker/README.md)

- **New component** `IgxHierarchicalGrid`:
    - Provides the ability to represent and manipulate hierarchical data in which each level has a different schema. Each level is represented by a component derived from **igx-grid** and supports most of its functionality. Read up more information about the IgxHierarchicalGrid in the official [documentation](https://www.infragistics.com/products/ignite-ui-angular/angular/components/hierarchicalgrid.html) or the [ReadMe](https://github.com/IgniteUI/igniteui-angular/tree/master/projects/igniteui-angular/src/lib/grids/hierarchical-grid/README.md)

- **New component** The `igxSelect` provides an input with dropdown list allowing selection of a single item.
    ```html
    <igx-select #select1 [placeholder]="'Pick One'">
        <label igxLabel>Sample Label</label>
        <igx-select-item *ngFor="let item of items" [value]="item.field">
            {{ item.field }}
        </igx-select-item>
    </igx-select>
    ```

[documentation](https://www.infragistics.com/products/ignite-ui-angular/angular/components/select.html) or the [ReadMe](https://github.com/IgniteUI/igniteui-angular/tree/master/projects/igniteui-angular/src/lib/select/README.md)

- **New directive** `igxAutocomplete` - new directive that provides a way to enhance a text input by showing a panel of suggested options, provided by the developer. More information about the IgxAutocomplete is available in the official [documentation](https://www.infragistics.com/products/ignite-ui-angular/angular/components/autocomplete.html) or the [ReadMe](https://github.com/IgniteUI/igniteui-angular/tree/master/projects/igniteui-angular/src/lib/directives/autocomplete/README.md).

    ```html
    <input igxInput type="text" [igxAutocomplete]="townsPanel" />
    <igx-drop-down #townsPanel>
        <igx-drop-down-item *ngFor="let town of towns" [value]="town">
            {{town}}
        </igx-drop-down-item>
    </igx-drop-down>
    ```

- `igxGrid` now has `isLoading` input property. When enabled will show loading indicator, until the data is available. It can be best utilized for remote scenarios. Another input property `loadingGridTemplate` allows customizing the loading indicator.

    ```html
    <!-- Example -->
    <igx-grid [isLoading]="true" ...>
    </igx-grid>
    ```

    - `Group By`
        - The collapse/expand icons have new orientantion to display the action that will be performed when clicked. When an icon points up clicking on it would result in collapsing the related group row and when it points down clicking on it would expand the group row.
        - The collapse/expand all icons have also been updated to reflect the new group row icons better.
        - Group rows now can be expanded/collapsed using Alt + Arrow Up/Down to reflect the new icons.
    - `filterMode` input added, which determines the filtering ui of the grid. The default value is `quickFilter`. Other possible value is `excelStyle`, which mimics the filtering in Excel with added functionality for column moving, sorting, hiding and pinning.
    - `IgxColumnComponent` now has `disablePinning` property, which determines wether the column can be pinned from
    the toolbar and whether the column pin will be available in the excel style filter menu. The `disableHiding` input will be used to show/hide the column hiding functionality in the menu.
- `igxTreeGrid`
    - The collapse/expand icons have new orientantion to display the action that will be performed when clicked. When an icon points up clicking on it would result in collapsing the related tree grid level and when it points down clicking on it would expand the tree grid level.
    - Expanding/collapsing tree levels can now be performed also by using Alt + Arrow Up/Down to reflect the new icons.
- `IgxColumnComponent`
    - **Breaking Change** the `gridID` property is now **deprecated**. Please, use `column.grid.id` instead.
- `igxCombo`
    - **Breaking Change** `combo.value` is now only a getter.
    - **Feature** added support for templating the default input group of the component. The `igx-combo` now allows for `igx-prefix`, `igx-suffix`,`igx-hint` and `[igxLabel]` components to be passed as `ng-content` and they will be renderer accordingly on the combo's input. Example:
    ```html
        <!-- customize combo input --->
        <igx-combo #myCombo [data]="myGenres">
            ...
            <label igxLabel>Genres</label>
            <igx-prefix><igx-icon>music_note</igx-icon></igx-prefix>
        </igx-combo>
     ```
    - **Feature** the default combo 'clear' and 'toggle' icons can now be templated. Two new directives are added (with selector `[igxComboClearIcon]` and `[igxComboToggleIcon]`). Passing an `ng-template` with one of the directives will overwrite the default conent of the respective icon. Functionality will remain unaffected. Expample:
    ```html
        <!-- customize combo input --->
        <igx-combo #myCombo [data]="myGenres">
            ...
            <ng-template igxComboToggleIcon let-collapsed>
                <igx-icon>{{ collapsed ? 'remove_circle' : 'remove_circle_outline'}}</igx-icon>
            </ng-template>
        </igx-combo>
    ```
- `igxDropDown`
    - `IgxDropDownItemBase` and it's descendants (of which `IgxDropDownItem`) have had their `isSelected` and `isFocused` properties **deprecated**. Instead, use `selected` and `focused` properties.
    - Added an `@Input` for the `index` property (such as the one coming from ngFor) of the `IgxDropDownItem` component. This **deprecates** the automatic index calculation.
    ```html
        <igx-drop-down>
            <igx-drop-down-item *ngFor="let item of items; let i = index" [index]="i">
                {{ item.field }}
            </igx-drop-down-item>
        </igx-drop-down>
    ```
    - **Feature** `IgxDropDownGroupComponent` has been added. It allows for easier grouping of multi-level data, without the need of flattening it. The `igx-drop-down-item-group` tag accepts `igx-drop-down-item`s and displays them in the appropriate grouped fashion.
        ```html
            <igx-drop-down>
                <igx-drop-down-item-group *ngFor="let country of contries" [label]="country.name">
                    <igx-drop-down-item *ngFor="let city of country.cities" [value]='city.refNo'>
                        {{ city.name }}
                    </igx-drop-down-item>
                </igx-drop-down-item-group>
            </igx-drop-down>
        ```
- `Theme Elevations & Shadows` - Components with shadows, set by an elevation level or otherwise, are now fully configurable by the user via schema and/or theme properties. User can also provide a custom elevations set to component themes that support them.
    - **Breaking Change** - The `$search-shadow-color` and `$search-disabled-shadow-color` properties on the `igx-input-group-theme` have been replaced with `$search-resting-shadow` and `$search-disabled-shadow` respectively. Use `ng update` to migrate automatically.
- `IgxTreeGridComponent`
    - We can now search in the treegrid's data by using the `findNext` and the `findPrev` methods and we can clear the search results with the `clearSearch` method.
- `IgxTextHighlightDirective`
    - `IgxTextHighlightDirective.page` input property is **deprecated**. `rowIndex`, `columnIndex` and `page` properties of the `IActiveHighlightInfo` interface are also **deprecated**. Instead, `row` and `column` optional properties are added.
- `igxDragDrop`
    - `dragGhostHost` input property added. Sets the element to which the dragged element will be appended. If not provided, the dragged element is appended to the body.
- `Column Hiding UI`
    - **Behavioral Change** - The UI now hides the columns whose `disableHiding` property is set to true instead of simply disabling them.
- `igxButton` - **New Button Style** - Include [outlined](https://material.io/design/components/buttons.html#outlined-button) button style to support the latest material spec.
- `igxOverlay`:
    - `igxOverlay.attach()` method added. Use this method to obtain an unique Id of the created overlay where the provided component will be shown. Then call `igxOverlay.show(id, settings?)` method to show the component in overlay. The new `attach` method has two overloads:
      - `attach(element: ElementRef, settings?: OverlaySettings): string` - This overload will create overlay where provided `element` will be shown.
      - `attach(component: Type<any>, settings?: OverlaySettings, moduleRef?: NgModuleRef<any>): string` - Creates a `ComponentRef` from the provided `component` class to show in an overlay. If `moduleRef` is provided the service will use the module's `ComponentFactoryResolver` and `Injector` when creating the `ComponentRef` instead of the root ones.
    - `igxOverlay.show(component, settings)` is **deprecated**. Use `igxOverlay.attach()` method to obtain an Id, and then call `igxOverlay.show(id, settings)` method to show a component in the overlay.
    - `IPositionStrategy` exposes new method `clone` that clones the strategy instance with its settings.

- `igx-date-picker`
    - **Feature** Added `dropdown` `mode` to enable the input field value editing and spinning of the date parts as well as displaying a drop down calendar to select a date. Example:
    ```html
      <igx-date-picker #editableDatePicker1 mode="dropdown" [value]="date" format="dd.MM.y" mask="M/d/y">
      </igx-date-picker>
     ```
 **Components roundness**
- Ignite UI for Angular now allows you to change the shape of components by changing their border-radius.

- Here is the list of all components that have roundness functionality:
* _igx-badge_
* _igx-buttongroup_
* _igx-calendar_
* _igx-card_
* _igx-carousel_
* _igx-chip_
* _igx-dialog_
* _igx-drop-down_
* _igx-expansion-panel_
* _igx-input-group_
* _igx-list_
  * _igx-list-item_
* *igx-navdrawe*r
* _igx-snackbar_
* _igx-toast_
* _igxTooltip_

- **Breaking Change**
- The `$button-roundness` property on the `igx-button-theme` have been replaced for each button type with: `$flat-border-radius`,`$raised-border-radius`,`$outline-border-radius`,`$fab-border-radius`, `$icon-border-radius`.
- The`$roundness` property on the `igx-chip-theme` have been replaced with `$border-radius`.
- The`$roundness` property on the `iigx-tooltip-theme` have been replaced with `$border-radius`.

### Bug Fixes
- All initially pinned columns get unpinned if the grid's width is set as a percentage of its parent #3774
- Expanding a group row while at the bottom of the grid throws error #4179
- Grouping expand/collapse all button is not aligned with the row selector checkbox. #4178
- IgxToggleAction logs deprecated message in the console #4126
- IgxCombo - Calling selectItems([]) incorrectly clears the combo selection #4106
- IgxCombo - Clearing item filter sometimes empties drop down list #4000
- IgxCombo - Keyboard navigation ArrowDown stutters on chunk load #3999
- Row editing overlay banner not shown when enter row editing #4117
- IgxToggle open method always tries to get id even when it has one #3971
- Last (right-aligned) column is cut off when no widths are set for the columns #3396
- The selection in the last grid column does not span in the whole cell. #1115
- Last column header is a bit wider than the cells #1230

## 7.1.11
### Improvements
- Row and Cell editing Docs improvements #4055

## 7.1.10
### Features
- Column Hiding and Column Pinning components now expose a `disableFilter` property which allows hiding the filter columns input from the UI.

### Bug Fixes
- Tooltip remains opened after clicking its target #4127
- TextHighlight Directive makes the matching spans bold #4129
- igx-grid: `pinned` property doesn't work when `width` property is set together. #4125
- Double click in editMode reverts the cell's value #3985
- Issue with export excel/csv from grid #3763
- Error when scrolling grid with mouse wheel after closing a dialog window in the page #4232
- Circular progress bar throws error on IE11 #3787
- Setting grid data property manually after initial rendering without binding it to the input is not detected. #4242
- `headerGroupClasses` is marked as hidden #4276
- When you pin child column the whole group is not pinned #4278
- igx-column-group does not fire onColumnVisibilityChanged #4194
- When grid is filtered and update a cell summaries are not updated #4211

## 7.1.9
### Bug Fixes
- igx-grid: Incorrect height calculation when setting height in percent and binding empty data. #3950
- Grid doesn't reflect the applied formatter immediately #3819
- Cannot set chip as selected through API if selectable is false #2383
- IgxCombo - Keyboard navigation in combo with remote data is incorrect #4049
- Setting groupingExpressions run-time has different result than using the UI/methods #3952
- Error on app-shell build in the icon module #4065
- Grid/TreeGrid toolbar dropdowns reopen when trying to close it every other time #4045
- When grid and columns have width in IE the columns are visible outside the grid #3716
- IgxGridToolbarComponent is hidden from the API docs #3974
- igx-grid: row virtualization doesn't work when setting height in percent if you fetch and bind data after initial rendering. #3949
- IgxToggleAction logs deprecated message in the console #4126

## 7.1.8
### Bug Fixes
- Required date picker bound to displayData is shown invalid initially. #3641
- If the columns don't fit the treeGrid viewport, horizontal scrollbar in TreeGrid is gone/disappears #3808
- igxGrid setting autogenerate and groupingExpressions inputs results in errors #3951

## 7.1.7
### Bug fixes
- refactor(card): apply the content color to any text element #3878
- style(linear-bar): Fix text alignment #3862

## 7.1.6
### Bug Fixes
- Calling open() on an already opened IgxDropDown replays the opening animation #3810

## 7.1.5
### Features
- `igxGrid`
    - `Group By`
        - The collapse/expand icons have new orientantion to display the action that will be performed when clicked. When an icon points up clicking on it would result in collapsing the related group row and when it points down clicking on it would expand the group row.
        - The collapse/expand all icons have also been updated to reflect the new group row icons better.
        - Group rows now can be expanded/collapsed using Alt + Arrow Up/Down to reflect the new icons.
- `igxTreeGrid`
    - The collapse/expand icons have new orientantion to display the action that will be performed when clicked. When an icon points up clicking on it would result in collapsing the related tree grid level and when it points down clicking on it would expand the tree grid level.
    - Expanding/collapsing tree levels can now be performed also by using Alt + Arrow Up/Down to reflect the new icons.
- `Remove CSS Normalization` - Some users were complaining we reset too many browser styles - lists and heading styles in particular. We no longer do CSS normalization on an application level. Users who depended on our CSS browser normalization will have to handle that on their own going forward.
- `igxOverlayService` - the height of the shown element/component is not cached anymore. The height will be calculated each time position method of position strategy is called.

- `igxOverlayService`
    - `onClosing` event arguments are of type `OverlayClosingEventArgs` that adds an optional `event` property with the original DOM event. The browser event is available when closing of the overlay is caused by an outside click. This also affects all components and directives that use `igxOverlay` service - `igxToggle`, `igxDropDown`, `igxCombo`, `igxSelect` and `igxAutocomplete`. When they emit their respective `onClosing` event, the arguments are of type `CancelableBrowserEventArgs`, including the optional browser event.

## 7.1.4
### Features
- `Column Hiding UI`
    - **Behavioral Change** - The UI now hides the columns whose `disableHiding` property is set to true instead of simply disabling them.

## 7.1.3
### Bug Fixes
- When search and hide and then show a column the cell values are not correct ([3631](https://github.com/IgniteUI/igniteui-angular/issues/3631))
- When press Ctrl+Arrow down key on a summary cell it should stay active ([3651](https://github.com/IgniteUI/igniteui-angular/issues/3651))
- When summary row is not fully visible and press Tab the last summary cell is not activated ([3652](https://github.com/IgniteUI/igniteui-angular/issues/3652))
- Choosing from a drop down inside a form in a drop down closes the outer drop down ([3673](https://github.com/IgniteUI/igniteui-angular/issues/3673))
- Banner - Calling close method on collapsed panel throws error ([3669](https://github.com/IgniteUI/igniteui-angular/issues/3669))
- Typedoc API task generates non-public exports ([2858](https://github.com/IgniteUI/igniteui-angular/issues/2858))
- column.pin and column.unpin API descriptions need improvement ([3660](https://github.com/IgniteUI/igniteui-angular/issues/3660))
- disabledDates for the calendar and date picker should be an @Input() ([3625](https://github.com/IgniteUI/igniteui-angular/issues/3625))
- There is no way to determinate if a list item was panned in the click event ([3629](https://github.com/IgniteUI/igniteui-angular/issues/3629))
- When search and hide and then show a column the cell values are not correct ([3631](https://github.com/IgniteUI/igniteui-angular/issues/3631))

## 7.1.2
### Features
- `igx-circular-bar` and `igx-linear-bar` now feature an indeterminate input property. When this property is set to true the indicator will be continually growing and shrinking along the track.
- `IgxTimePickerComponent`: in addition to the current dialog interaction mode, now the user can select or edit a time value, using an editable masked input with a dropdown.
- `IgxColumnComponent` now accepts its templates as input properties through the markup. This can reduce the amount of code one needs to write when applying a single template to multiple columns declaratively. The new exposed inputs are:
    + `cellTemplate` - the template for the column cells
    + `headerTemplate` - the template for the column header
    + `cellEditorTemplate` - the template for the column cells when a cell is in edit mode
      ```html
        <!-- Example -->

        <igx-grid ...>
            <igx-column *ngFor="let each of defs" [cellTemplate]="newTemplate" ...></igx-column>
        </igx-grid>

        <ng-template #newTemplate let-value>
            {{ value }}
        </ng-template>
        ```

### Bug Fixes

- When transactions are enabled and delete a row page is changed to first page ([3425](https://github.com/IgniteUI/igniteui-angular/issues/3425))
- Row selectors header is not updated when commit transactions ([3424](https://github.com/IgniteUI/igniteui-angular/issues/3424))
- When a column is sorted and change value in a cell after commit and press enter on selected cell the focus is not in the input ([2801](https://github.com/IgniteUI/igniteui-angular/issues/2801))
- Closing the filter UI cuts the grid on the left ([3451](https://github.com/IgniteUI/igniteui-angular/issues/3451))
- GroupedRecords class should be hidden for doc generation. ([3483](https://github.com/IgniteUI/igniteui-angular/issues/3483))
- Badly formatted table in the JP documentation ([3484](https://github.com/IgniteUI/igniteui-angular/issues/3484))
- Not setting width in percentage on one or more columns results in columns going out of view ([1245](https://github.com/IgniteUI/igniteui-angular/issues/1245))
- Feature Request : locale property on a grid level ([3455](https://github.com/IgniteUI/igniteui-angular/issues/3455))
- Excel cannot open the exported data ([3332](https://github.com/IgniteUI/igniteui-angular/issues/3332))
- API DOC header links on header nav in JP leads to EN product page ([3516](https://github.com/IgniteUI/igniteui-angular/issues/3516))
- IgxGridHeaderGroupComponent should have preset min width ([3071](https://github.com/IgniteUI/igniteui-angular/issues/3071))
- Adding a custom svg to snackbar ([3328](https://github.com/IgniteUI/igniteui-angular/issues/3328))
- Feature request: Using text field input for date and time picker ([2337](https://github.com/IgniteUI/igniteui-angular/issues/2337))
- Summaries Keyboard navigation issues ([3407](https://github.com/IgniteUI/igniteui-angular/issues/3407))
- IgxRipple - animate() function not supported in Safari ([3506](https://github.com/IgniteUI/igniteui-angular/issues/3506))
- Faulty link in Typedoc ([3531](https://github.com/IgniteUI/igniteui-angular/issues/3531))
- [IE11] igx-grid - Filtering is cleared when clicking filtering chip if resourceString.igx_grid_filter_row_placeholder is set to Japanese character. ([3504](https://github.com/IgniteUI/igniteui-angular/issues/3504))
- Setting required IgxInput's value not via typing does not clear the invalid style. ([3550](https://github.com/IgniteUI/igniteui-angular/issues/3550))
- Add bodyTemplate as @Input() for igx-column ([3562](https://github.com/IgniteUI/igniteui-angular/issues/3562))
- Horizontal scrollbar is not shown when column's width is set to a percentage value. ([3513](https://github.com/IgniteUI/igniteui-angular/issues/3513))
- When select a date filter the date is not previewed in the input ([3362](https://github.com/IgniteUI/igniteui-angular/issues/3362))
- Missing locale errors on a browser with non-en language ([3569](https://github.com/IgniteUI/igniteui-angular/issues/3569))
- igx-action-icon is not vertically aligned in IgxNavbar ([3584](https://github.com/IgniteUI/igniteui-angular/issues/3584))
- [IE11] igx-grid filtering condition is reverted when typing Japanese character in the filtering textbox. ([3577](https://github.com/IgniteUI/igniteui-angular/issues/3577))
- TreeGrid has empty space when Summaries are enabled and expand/collapse ([3409](https://github.com/IgniteUI/igniteui-angular/issues/3409))
- Filtering row: no chip is created while typing Japanese characters on Edge ([3599](https://github.com/IgniteUI/igniteui-angular/issues/3599))
- PowerShell script should be added in order to apply some rules for deployment of the API DOCS (sassdoc, typedoc) ([3618](https://github.com/IgniteUI/igniteui-angular/issues/3618))
- igx-grid isn't displayed properly in IE11 when it is inside an igx-tabs-group. ([3047](https://github.com/IgniteUI/igniteui-angular/issues/3047))
- Cells' content is shown twice when entering edit mode after searching. ([3637](https://github.com/IgniteUI/igniteui-angular/issues/3637))
- ng add improvements ([3528](https://github.com/IgniteUI/igniteui-angular/issues/3528))

## 7.1.1
### Bug Fixes
* onSortingDone is not fired when sorting indicator of a header in the group by area is clicked ([#3257](https://github.com/IgniteUI/igniteui-angular/issues/3257))
* igx-grid isn't displayed properly in IE11 when it is inside an igx-tabs-group ([#3047](https://github.com/IgniteUI/igniteui-angular/issues/3047))
* Preventing wrap-around for scrollNext and scrollPrev([#3365](https://github.com/IgniteUI/igniteui-angular/issues/3365))
* IgxTreeGrid does not respect its parent container height ([#3467](https://github.com/IgniteUI/igniteui-angular/issues/3467))
* Include grid's unpinnedWidth and totalWidth in cell width calculation ([#3465](https://github.com/IgniteUI/igniteui-angular/issues/3465))

### Other
* update typedoc-plugin-localization version to 1.4.1 ([#3440](https://github.com/IgniteUI/igniteui-angular/issues/3440))

## 7.1.0
### Features
- **New component** `IgxBannerComponent`:
    - Allows the developer to easily display a highly templateable message that requires minimal user interaction (1-2 actions) to be dismissed. Read up more information about the IgxBannerComponent in the official [documentation](https://www.infragistics.com/products/ignite-ui-angular/angular/components/banner.html) or the [ReadMe](https://github.com/IgniteUI/igniteui-angular/tree/master/projects/igniteui-angular/src/lib/banner/README.md)
- `igxGrid`
    - Added a new `igxToolbarCustomContent` directive which can be used to mark an `ng-template` which provides a custom content for the IgxGrid's toolbar ([#2983](https://github.com/IgniteUI/igniteui-angular/issues/2983))
    - Summary results are now calculated and displayed by default for each row group when 'Group By' feature is enabled.
    - `clearSummaryCache()` and `recalculateSummaries()` methods are deprecated. The grid will clear the cache and recalculate the summaries automatically when needed.
	- `locale` property added. Default value is `en`. All child components will use it as locale.
    - **Breaking change** `IgxSummaryOperand.operate()` method is called with empty data in order to calculate the necessary height for the summary row. For custom summary operands, the method should always return an array of `IgxSummaryResult` with proper length.
- `IgxIconModule`:
    - **Breaking change** `igxIconService` is now provided in root (providedIn: 'root') and `IgxIconModule.forRoot()` method is deprecated.
    - **Breaking change** `glyphName` property of the `igxIconComponent` is deprecated.
- `IgxColumnComponent`:
    - **Breaking change** the `filters` input now expects `IgxFilteringOperand` instance, instead of class ref. This way custom `IgxFilteringOperands` no longer need to be singleton, with defined `instance` method.
- `IgxMask`:
    - `placeholder` input property is added to allow developers to specify the placeholder attribute of the host input element that the `igxMask` is applied on;
    - `displayValuePipe` input property is provided that allows developers to additionally transform the value on blur;
    - `focusedValuePipe` input property is provided that allows developers to additionally transform the value on focus;
- `IgxTreeGrid`:
    - Batch editing - an injectable transaction provider accumulates pending changes, which are not directly applied to the grid's data source. Those can later be inspected, manipulated and submitted at once. Changes are collected for individual cells or rows, depending on editing mode, and accumulated per data row/record.
    - You can now export the tree grid both to CSV and Excel.
    - The hierarchy and the records' expanded states would be reflected in the exported Excel worksheet.
    - Summaries feature is now supported in the tree grid. Summary results are calculated and displayed for the root level and each child level by default.
- `IgxOverlayService`:
    - `ElasticPositioningStrategy` added. This strategy positions the element as in **Connected** positioning strategy and resize the element to fit in the view port in case the element is partially getting out of view.


## 7.0.5
### Bug Fixes

* igx-grid isn't displayed properly in IE11 when it is inside an igx-tabs-group. ([#3047](https://github.com/IgniteUI/igniteui-angular/issues/3047))
* igx-slider max-value defaults to min-value ([#3418](https://github.com/IgniteUI/igniteui-angular/issues/3418))
* Inconsistency in scrollNext and scrollPrev ([#3365](https://github.com/IgniteUI/igniteui-angular/issues/3365))
* The header link in the api docs page should be to the product page ([#3423](https://github.com/IgniteUI/igniteui-angular/issues/3423))
* Error thrown when edit primaryKey cell in Tree Grid ([#3329](https://github.com/IgniteUI/igniteui-angular/issues/3329))
* IgxGridHeaderGroupComponent should have preset min width ([#3071](https://github.com/IgniteUI/igniteui-angular/issues/3071))
* Pressing ESC on a cell in an editable column throws an error ([#3429](https://github.com/IgniteUI/igniteui-angular/issues/3429))
* Cell foreground is white on hover with the default theme ([#3384](https://github.com/IgniteUI/igniteui-angular/issues/3384))
* [IE] Grid toolbar's buttons and title are misaligned ([#3371](https://github.com/IgniteUI/igniteui-angular/issues/3371))
* Dialog window does not hold the focus when opened ([#3199](https://github.com/IgniteUI/igniteui-angular/issues/3199))
* refactor(themes): don't include contrast colors in the palettes ([#3166](https://github.com/IgniteUI/igniteui-angular/issues/3166))

### Other
* update typedoc-plugin-localization version to 1.4.1 ([#3440](https://github.com/IgniteUI/igniteui-angular/issues/3440))
* Move all keyboard navigation tests in a separate file ([#2975](https://github.com/IgniteUI/igniteui-angular/issues/2975))


## 7.0.4
### Bug fixes
- Fix(igx-grid): revert row editing styles ([#2672](https://github.com/IgniteUI/igniteui-angular/issues/2672))
- Revert "fix(grid): set min width to header groups programmatically"  status: verified version: 7.0.x
([#3357](https://github.com/IgniteUI/igniteui-angular/issues/3357))


## 7.0.3
### Bug fixes
- ng add igniteui-angular adds igniteui-cli package to both dependencies and devDependencies ([#3254](https://github.com/IgniteUI/igniteui-angular/issues/3254))
- Group column header is not styled correctly when moving that column ([#3072](https://github.com/IgniteUI/igniteui-angular/issues/3072))
- igx-grid: Filter row remains after disabling filtering feature ([#3255](https://github.com/IgniteUI/igniteui-angular/issues/3255))
- [igxGrid] Keyboard navigation between cells and filtering row with MCH ([#3179](https://github.com/IgniteUI/igniteui-angular/issues/3179))
- Argument $color of red($color) must be a color ([#3190](https://github.com/IgniteUI/igniteui-angular/issues/3190))
- Shell strings localization ([#3237](https://github.com/IgniteUI/igniteui-angular/issues/3237))
- Tabbing out of the combo search input not possible ([#3200](https://github.com/IgniteUI/igniteui-angular/issues/3200))
- Localization (i18n) not available for inputs/buttons on the grid filtering dialog ([#2517](https://github.com/IgniteUI/igniteui-angular/issues/2517))
- When in the tree grid are pinned columns and scroll horizontal the cells text is over the pinned text #3163
- Request for update of shell strings in Japanese ([#3163](https://github.com/IgniteUI/igniteui-angular/issues/3163))
- Refactor(themes): remove get-function calls ([#3327](https://github.com/IgniteUI/igniteui-angular/issues/3327))
- Fix(grid): recalculate grid body size when changing allowFiltering dynamically ([#3321](https://github.com/IgniteUI/igniteui-angular/issues/3321))
- Fix - Combo - Hide Search input when !filterable && !allowCustomValues - 7.0.x ([#3314](https://github.com/IgniteUI/igniteui-angular/issues/3314))
- Fixing column chooser column updating - 7.0.x ([#3235](https://github.com/IgniteUI/igniteui-angular/issues/3235))
- Disable combo checkbox animations on scroll ([#3303](https://github.com/IgniteUI/igniteui-angular/issues/3303))
- Added validation if last column collides with grid's scroll. ([#3028](https://github.com/IgniteUI/igniteui-angular/issues/3028)) ([#3100](https://github.com/IgniteUI/igniteui-angular/issues/3100))
- Use value instead of ngModel to update editValue for checkbox and calendar in igxCell ([#3225](https://github.com/IgniteUI/igniteui-angular/issues/3225))
- Add @inheritdoc, create ScrollStrategy abstract class and fix method signatures 7.0.x ([#3222](https://github.com/IgniteUI/igniteui-angular/issues/3222))
- When scroll with the mouse wheel the value in datePicker editor for edited cell is empty ([#2958](https://github.com/IgniteUI/igniteui-angular/issues/2958))
- igxToolbar should have the option to add custom template ([#2983](https://github.com/IgniteUI/igniteui-angular/issues/2983))
- fix(grid): mark grid for check inside NgZone when resizing ([#2792](https://github.com/IgniteUI/igniteui-angular/issues/2792)) ([#3277](https://github.com/IgniteUI/igniteui-angular/issues/3277))
- IgxGridHeaderGroupComponent should have preset min width ([#3071](https://github.com/IgniteUI/igniteui-angular/issues/3071))
- Tree grid selection ([#3334](https://github.com/IgniteUI/igniteui-angular/issues/3334))

## 7.0.2
### Features
- `ng add igniteui-angular` support :tada:
    - You can now add Ignite UI for Angular to existing Angular CLI projects - simply run `ng add igniteui-angular` in your project.
    This will install the package and all needed dependencies, add Ignite UI CLI so you can even quickly add components.
- **New component** `IgxBannerComponent`:
    - Allows the developer to easily display a highly templateable message that requires minimal user interaction (1-2 actions) to be dismissed. Read up more information about the IgxBannerComponent in the official [documentation](https://www.infragistics.com/products/ignite-ui-angular/angular/components/banner.html) or the [ReadMe](https://github.com/IgniteUI/igniteui-angular/tree/master/projects/igniteui-angular/src/lib/banner/README.md)
- `igxNavbar`:
    - Added a new `igx-action-icon` directive that can be used to provide a custom template to be used instead of the default action icon on the left-most part of the navbar.
    (If `igx-action-icon` is provided, the default action icon will not be used.)

### Bug fixes

- `igxGrid`
    - Filter row does not close when click button cancel, if the entered text is deleted ([#3198](https://github.com/IgniteUI/igniteui-angular/issues/3198))
    - Prevent a potential memory leak ([#3033](https://github.com/IgniteUI/igniteui-angular/issues/3033))
    - Filtering: Open dropdown on Alt+down, fixes input being populated on keyboard action ([#3202](https://github.com/IgniteUI/igniteui-angular/issues/3202))
    - Row Selection: selected checkboxes are flickering on vertical scrolling ([#2523](https://github.com/IgniteUI/igniteui-angular/issues/2523))
    - Row editing overlay animation should be bottom - top, when overlay is placed over the row ([#3184](https://github.com/IgniteUI/igniteui-angular/issues/3184))


## 7.0.1
### Bug fixes
- Removed the `GridHammerConfig` provider which broke touch events for other components. (Fixed #3185, Reopens #2538)


## 7.0.0
- Updated package dependencies to Angular 7 ([#3000](https://github.com/IgniteUI/igniteui-angular/pull/3000))
- Themes: Add dark schemas and mixins (PR [#3025](https://github.com/IgniteUI/igniteui-angular/pull/3025))

## 6.2.12
### Bug fixes
- igx-grid: `pinned` property doesn't work when `width` property is set together. #4125
- When you pin child column the whole group is not pinned #4278

## 6.2.11
### Bug Fixes
- igx-grid: Incorrect height calculation when setting height in percent and binding empty data. #3950
- Cannot set chip as selected through API if selectable is false #2383
- Setting groupingExpressions run-time has different result than using the UI/methods #3952
- igx-grid: row virtualization doesn't work when setting height in percent if you fetch and bind data after initial rendering. #3949

## 6.2.10
### Bug Fixes
- Cells position is changed when scroll vertical #3094
- igxGrid setting autogenerate and groupingExpressions inputs results in errors #3951

## 6.2.9
### Features
- `igxGrid`
    - `Group By`
        - The collapse/expand icons have new orientantion to display the action that will be performed when clicked. When an icon points up clicking on it would result in collapsing the related group row and when it points down clicking on it would expand the group row.
        - The collapse/expand all icons have also been updated to reflect the new group row icons better.
        - Group rows now can be expanded/collapsed using Alt + Arrow Up/Down to reflect the new icons.
- `igxTreeGrid`
    - The collapse/expand icons have new orientantion to display the action that will be performed when clicked. When an icon points up clicking on it would result in collapsing the related tree grid level and when it points down clicking on it would expand the tree grid level.
    - Expanding/collapsing tree levels can now be performed also by using Alt + Arrow Up/Down to reflect the new icons.

### Bug Fixes
- Add additional ways of expanding/collapsing in Tree Grid/Group By to reflect new icons #3841

## 6.2.8
### Bug Fixes
- Tree Grid collapse icon is updated to material standards #3780
- Change collapse/expand all icon on GroupBy #3298

## 6.2.7
### Bug Fixes
- igx-grid editing: Japanese inputs are not committed on enter or press key in edit mode #2525

## 6.2.6
### Bug Fixes/Other
- Add GA to API docs ([3596](https://github.com/IgniteUI/igniteui-angular/issues/3596))
- Modify gulp api docs tasks in order to follow the build steps ([3681](https://github.com/IgniteUI/igniteui-angular/issues/3681))

## 6.2.5
### Bug Fixes
- Setting required IgxInput's value not via typing does not clear the invalid style ([3550](https://github.com/IgniteUI/igniteui-angular/issues/3550))
- igx-grid isn't displayed properly in IE11 when it is inside an igx-tabs-group ([3047](https://github.com/IgniteUI/igniteui-angular/issues/3047))
- igxGrid minimal body height when no total height is set or inferred ([1693](https://github.com/IgniteUI/igniteui-angular/issues/1693))
- Horizontal scrollbar is not shown when column's width is set to a percentage value ([3513](https://github.com/IgniteUI/igniteui-angular/issues/3513))
- Visible @hidden tag due to comment structure ([3523](https://github.com/IgniteUI/igniteui-angular/issues/3523))
- Faulty link in Typedoc ([3531](https://github.com/IgniteUI/igniteui-angular/issues/3531))
- Several warnings on app launch 6.2.0 RC1 and now 7.0.2 ([2915](https://github.com/IgniteUI/igniteui-angular/issues/2915))
- For_of directive doesn't scroll to next elements in some cases ([3482](https://github.com/IgniteUI/igniteui-angular/issues/3482))
- Not setting width in percentage on one or more columns results in columns going out of view ([1245](https://github.com/IgniteUI/igniteui-angular/issues/1245))
- Calendar test is failing because of wrong selector ([3508](https://github.com/IgniteUI/igniteui-angular/issues/3508))
- When transactions are enabled and delete a row page is changed to first page ([3425](https://github.com/IgniteUI/igniteui-angular/issues/3425))
- When a column is sorted and change value in a cell after commit and press enter on selected cell the focus is not in the input ([2801](https://github.com/IgniteUI/igniteui-angular/issues/2801))
- igxFor with scrollOrientation: horizontal - Almost all the items are not rendered when they don't have width property ([3087](https://github.com/IgniteUI/igniteui-angular/issues/3087))
- Pressing ESC on a cell in an editable column throws an error ([3429](https://github.com/IgniteUI/igniteui-angular/issues/3429))

## 6.2.4
### Bug Fixes
* onSortingDone is not fired when sorting indicator of a header in the group by area is clicked ([#3257](https://github.com/IgniteUI/igniteui-angular/issues/3257))
* igx-grid isn't displayed properly in IE11 when it is inside an igx-tabs-group ([#3047](https://github.com/IgniteUI/igniteui-angular/issues/3047))
* Preventing wrap-around for scrollNext and scrollPrev([#3365](https://github.com/IgniteUI/igniteui-angular/issues/3365))
* IgxTreeGrid does not respect its parent container height ([#3467](https://github.com/IgniteUI/igniteui-angular/issues/3467))
* The header link in the api docs page should be to the product page ([#3423](https://github.com/IgniteUI/igniteui-angular/issues/3423))
* fix(dialog): dialog gets focus when is opened ([#3276](https://github.com/IgniteUI/igniteui-angular/issues/3276))
* IgxTreeGrid - Add row editing + transactions to tree grid ([#2908](https://github.com/IgniteUI/igniteui-angular/issues/2908))
* Regular highlight makes the highlighted text unreadable when the row is selected. ([#1852](https://github.com/IgniteUI/igniteui-angular/issues/1852))
* Use value instead of ngModel to update editValue for checkbox and calendar in igxCell ([#3224](https://github.com/IgniteUI/igniteui-angular/issues/3224))
* Disable combo checkbox animations on scroll ([#3300](https://github.com/IgniteUI/igniteui-angular/issues/3300))
* "Select/Unselect All" checkbox is checked after deleting all rows ([#3068](https://github.com/IgniteUI/igniteui-angular/issues/3068))
* Fixing column chooser column updating ([#3234](https://github.com/IgniteUI/igniteui-angular/issues/3234))
* Fix - Combo - Hide Search input when !filterable && !allowCustomValues ([#3315](https://github.com/IgniteUI/igniteui-angular/issues/3315))
* Add @inheritdoc ([#2943](https://github.com/IgniteUI/igniteui-angular/issues/2943))
* refactor(displayDensity): Code cleanup in display density base class #3280
* Calculating updated grid height when rebinding columns ([#3285](https://github.com/IgniteUI/igniteui-angular/issues/3285))
* Fix - Combo, Drop Down - Fix TAB key navigation ([#3206](https://github.com/IgniteUI/igniteui-angular/issues/3206))
* Added validation if last column collides with grid's scroll ([#3142](https://github.com/IgniteUI/igniteui-angular/issues/3142))
* When in the tree grid are pinned columns and scroll horizontal the cells text is over the pinned text ([#3163](https://github.com/IgniteUI/igniteui-angular/issues/3163))
* refactor(themes): don't include contrast colors in the palettes ([#3166](https://github.com/IgniteUI/igniteui-angular/issues/3166))

### Code enhancements
* Fix the logic calculating test results ([#3461](https://github.com/IgniteUI/igniteui-angular/issues/3461))
* Update typedoc version and localize some shell strings ([#3237](https://github.com/IgniteUI/igniteui-angular/issues/3237))
* fix(toolbar): including custom content in the show toolbar check ([#2983](https://github.com/IgniteUI/igniteui-angular/issues/2983))
* docs(toolbar): adding more API docs ([#2983](https://github.com/IgniteUI/igniteui-angular/issues/2983))

### Other
* update typedoc-plugin-localization version to 1.4.1 ([#3440](https://github.com/IgniteUI/igniteui-angular/issues/3440))
* Update contributing document with localization ([#3313](https://github.com/IgniteUI/igniteui-angular/issues/3313))
* docs(*): add 6.2.3 missing changes and bug fixes to changelog ([#3251](https://github.com/IgniteUI/igniteui-angular/issues/3251))
* Docs - Expansion Panel - Add comments and README([#3245](https://github.com/IgniteUI/igniteui-angular/issues/3245))
* Move all keyboard navigation tests in a separate file ([#2975](https://github.com/IgniteUI/igniteui-angular/issues/2975))


## 6.2.3
- `igxGrid`
    - `resourceStrings` property added, which allows changing/localizing strings for component. If a new instance is set,
    the changes will be applied to the particular instance of the component:
    ```typescript
        this.grid.resourceStrings = {
            igx_grid_filter: 'My filter',
            igx_grid_filter_row_close: 'My close'
        };
    ```
    If only a value is updated, all component instances will be updated:
    ```typescript
        this.grid.resourceStrings.igx_grid_filter = 'My filter';
    ```
- `igxTimePicker`:
    - `resourceStrings` property added, which allows changing/localizing strings for component.
- Localization
    - Added an util function `changei18n` that takes `IResourceStrings` object as parameter. Its values will be used as resource strings for all components
    in the application.
    - Added an util function `getCurrentResourceStrings` that returns current resource strings for all components.
- `ISortingEpression`:
    - The `ignoreCase` and `strategy` properties are moved back to optional, and the `DefaultSortingStrategy` is now injected by the `IgxSorting`, instead of being mandatory to pass to expressions.

### Bug fixes

- `igxGrid`
    - Filter row does not close when click button cancel, if the entered text is deleted ([#3198](https://github.com/IgniteUI/igniteui-angular/issues/3198))
    - Prevent a potential memory leak ([#3033](https://github.com/IgniteUI/igniteui-angular/issues/3033))
    - Filtering: Open dropdown on Alt+down, fixes input being populated on keyboard action ([#3202](https://github.com/IgniteUI/igniteui-angular/issues/3202))
    - Row Selection: selected checkboxes are flickering on vertical scrolling ([#2523](https://github.com/IgniteUI/igniteui-angular/issues/2523))
    - Row editing overlay animation should be bottom - top, when overlay is placed over the row ([#3184](https://github.com/IgniteUI/igniteui-angular/issues/3184))


## 6.2.2
- `igx-checkbox`:
    - Added a new input property - `disableTransitions`. It allows disabling all CSS transitions on the `igx-checkbox` component for performance optimization.
### Bug fixes
- Removed the `GridHammerConfig` provider which broke touch events for other components. (Fixed #3185, Reopens #2538)

## 6.2.1
### Features
- `igxGrid`, `igxChip`: Add display density DI token to igxGrid and igxChip ([#2804](https://github.com/IgniteUI/igniteui-angular/issues/2804))
- `igxGrid`
    - Quick filter auto close ([#2979](https://github.com/IgniteUI/igniteui-angular/issues/2979))
    - Group By: Added title to chip in Group By area ([#3035](https://github.com/IgniteUI/igniteui-angular/issues/3035))
    - Improve UX for boolean and date columns, ([#3092](https://github.com/IgniteUI/igniteui-angular/issues/3092))
- `igxCombo`:
    - Added a new input property - `displayDensity`. It allows configuring the `displayDensity` of the combo's `value` and `search` inputs. (PR [#3007](https://github.com/IgniteUI/igniteui-angular/pull/3007))
- `igxDropDown`
    - Added a new property `maxHeight`, defining the max height of the drop down. ([#3001](https://github.com/IgniteUI/igniteui-angular/issues/3001))
- Added migrations for Sass theme properties changes in 6.2.0 ([#2994](https://github.com/IgniteUI/igniteui-angular/issues/2994))
- Themes
    - Introducing schemas for easier bootstrapping of component themes.
    - **Breaking change** removed $variant from `igx-checkbox-theme`, `igx-ripple-theme`, `igx-switch-theme`, `igx-input-group-theme`, `igx-slider-theme`, and `igx-tooltip-theme`. Use the `$schema` prop, now available on all component themes to change the look for a specific theme. See the [Theming](https://www.infragistics.com/products/ignite-ui-angular/angular/components/themes/schemas.html) documentation to learn more.


### Bug fixes

- `igxGrid`
    - Filtering condition icon is not updated for boolean columns ([#2936](https://github.com/IgniteUI/igniteui-angular/issues/2936))
    - Batch editing: Updating a cell with a value that evaluates to false does not mark it as dirty ([#2940](https://github.com/IgniteUI/igniteui-angular/issues/2940))
    - Filtering input accepts value from calendar for unary conditions ([#2937](https://github.com/IgniteUI/igniteui-angular/issues/2937))
    - When a number filter's value is deleted the grid is not refreshed ([#2945](https://github.com/IgniteUI/igniteui-angular/issues/2945))
    - Improve keyboard navigation in filtering ([#2951](https://github.com/IgniteUI/igniteui-angular/issues/2951), [#2941](https://github.com/IgniteUI/igniteui-angular/issues/2941))
    - Group By: Alt+ Arrow left/Right keys should not toggle the group row ([#2950](https://github.com/IgniteUI/igniteui-angular/issues/2950))
    - Multi Column Header can be grouped ([#2944](https://github.com/IgniteUI/igniteui-angular/issues/2944))
    - Group By: groupsRecords is not updated yet at the time of onGroupingDone event. ([#2967](https://github.com/IgniteUI/igniteui-angular/issues/2967))
    - Paging: Blank space in rows area after vertical scrolling and navigating to next page ([#2957](https://github.com/IgniteUI/igniteui-angular/issues/2957))
    - When date or boolean cell is in edit mode and press arrowUp or arrowDown key the page is scrolled ([#2507](https://github.com/IgniteUI/igniteui-angular/issues/2507))
    - When deleting a row the Row Editing dialog should be closed ([#2977](https://github.com/IgniteUI/igniteui-angular/issues/2977))
    - Group header with columns which width is defined as number throws an exception ([#3020](https://github.com/IgniteUI/igniteui-angular/issues/3020))
    - Refactor header and filter cell components, Closes [#2972](https://github.com/IgniteUI/igniteui-angular/issues/2972), [#2926](https://github.com/IgniteUI/igniteui-angular/issues/2926), [#2923](https://github.com/IgniteUI/igniteui-angular/issues/2923), [#2917](https://github.com/IgniteUI/igniteui-angular/issues/2917), [#2783](https://github.com/IgniteUI/igniteui-angular/issues/2783), [#3027](https://github.com/IgniteUI/igniteui-angular/issues/3027), [#2938](https://github.com/IgniteUI/igniteui-angular/issues/2938)
    - Filter's UI dropdown is hidden under the bottom level of the grid ([#2928](https://github.com/IgniteUI/igniteui-angular/issues/2928))
    - Cell is not editable on iOS ([#2538](https://github.com/IgniteUI/igniteui-angular/issues/2538))
- `IgxTreeGrid`
    - Cell selection wrong behavior when collapsing rows ([#2935](https://github.com/IgniteUI/igniteui-angular/issues/2935))
- `igxCombo`
    - Keyboard doesn't scroll virtualized items ([#2999](https://github.com/IgniteUI/igniteui-angular/issues/2999))
- `igxDatePicker`
    - Error emitting when  value property is initialized with empty string. ([#3021](https://github.com/IgniteUI/igniteui-angular/issues/3021))
- `igxOverlay`
    - Drop-down flickers in IE and EDGE ([#2867](https://github.com/IgniteUI/igniteui-angular/issues/2867))
- `igxTabs`
    - Tabs don't not handle width change ([#3030](https://github.com/IgniteUI/igniteui-angular/issues/3030))
- `igxCalendar`
    - make all css class names unique ([#2287](https://github.com/IgniteUI/igniteui-angular/issues/2287))
- Fixed runtime errors when using the package in applications targeting es2015(es6) and newer ([#3011](https://github.com/IgniteUI/igniteui-angular/pull/3011))

## 6.2.0
- Updated typography following the Material guidelines. Type system is now also optional and can be applied via class to the desired containers. [#2112](https://github.com/IgniteUI/igniteui-angular/pull/2112)
  - **Breaking change:** Applications using Ignite UI for Angular now require the `igx-typography` class to be applied on wrapping element, like the body element for instance.

- Display density can be specified by using the injection token `DisplayDensityToken` and providing a value (comfortable, cosy or compact) on an application or a component level.

    Setting display density on a component level:
    ```typescript
    @Component({
    ...
    providers: [{ provide: DisplayDensityToken, useValue: { displayDensity: DisplayDensity.compact} }]
    })
    ```
- `igx-input-group`
    - The `igx-input-group` control's display density can be explicitly set by using the `displayDensity` input.
    ```html
    <igx-input-group [displayDensity]="'cosy'"> ... </igx-input-group>
    ```
- `igx-drop-down`:
    - Added a new boolean argument `cancel` to the `onSelection` `ISelectionEventArgs`. Its default value is false, in case it is set to true, the drop down selection is invalidated.
- `igxIcon`:
    - **Breaking change** `glyphName` property is removed from `IgxIconComponent`. For `Material` icons the icon name should be explicitly defined between the opening and closing tags. `Font Awesome` icons should use the `name` property now.
    - Added support for custom SVG icons. Register the SVG icons with the `IgxIconService` and use `IgxIconComponent`'s `name` and `fontSet` properties to visualize the icon.
- Transaction Provider - `TransactionService` is an injectable middleware that a component can use to accumulate changes without affecting the underlying data. The provider exposes API to access, manipulate changes (undo and redo) and discard or commit all to the data.
For more detailed information, see the [README](https://github.com/IgniteUI/igniteui-angular/blob/master/projects/igniteui-angular/src/lib/services/transaction/README.md).
- `igxTreeGrid`:
    - New `IgxTreeGridComponent` added.
    - The `igxTreeGrid` is used to display and manipulate hierarchical data with consistent schema, formatted as a table and provides a line of advanced features such as sorting, filtering, editing, column pinning, column moving, column hiding, paging and others.
    - The `igxTreeGrid` provides two ways of defining the relations among our data objects - by using a **child collection** for every data object or by using **primary and foreign keys** for every data object.
    - For more details on using the `igxTreeGrid`, take a look at the [official documentation](https://www.infragistics.com/products/ignite-ui-angular/angular/components/treegrid.html).
- `igxGrid`:
    - **Breaking change** `onGroupingDone` - The array of `ISortingExpression` can now be accessed through the `expressions` event property. Two new properties have been added to the event arguments - `groupedColumns` and `ungroupedColumns`. They provide references to arrays of `IgxColumnComponent` that hold the columns which have changed their state because of the **last** grouping/ungrouping operation.

    - **Breaking change** `onEditDone` event is renamed to `onCellEdit` and new cell editing events are introduced: `onCellEditEnter` and `onCellEditCancel`. When row editing is enabled, the corresponding events are emitted by the grid - `onRowEditEnter`, `onRowEdit`, `onRowEditCancel`. All these events have arguments that are using the `IGridEditEventArgs` interface.

    - Row editing - allows modification of several cells in the row, before submitting, at once, all those changes to the grid's data source. Leverages the pending changes functionality of the new transaction provider.

        ```html
        <igx-grid [data]="data" [rowEditable]="true">
            <igx-column field="ProductName"></igx-column>
            <igx-column field="ReleaseDate"></igx-column>
        </igx-grid>
        ```

    - Batch editing - an injectable transaction provider accumulates pending changes, which are not directly applied to the grid's data source. Those can later be inspected, manipulated and submitted at once. Changes are collected for individual cells or rows, depending on editing mode, and accumulated per data row/record.

        ```typescript
        @Component({
            providers: [{ provide: IgxGridTransaction, useClass: IgxTransactionService }],
            selector: "app-grid-with-transactions",
            template: "<ng-content></ng-content>"
        })
        export class GridWithTransactionsComponent { }
        ```
    - A new boolean `hideGroupedColumns` input controls whether the grouped columns should be hidden as well (defaults to false).
    - **Breaking change** `cellClasses` input on `IgxColumnComponent` now accepts an object literal to allow conditional cell styling.
    - Exposing a mechanism for cells to grow according to their content.
    - `sortStrategy` input exposed to provide custom sort strategy for the `IgxColumnComponent`. The custom strategy should implement the `ISortingStrategy` interface, or can extend the base `SortingStrategy` class and override all or some of its public/protected members.
    - New quick filtering functionality is implemented. Filtering icon is removed from column header and a filtering row is introduced in the grid's header.
- `igxFor`
    - Added support for variable heights.
- `igx-datePicker` selector is deprecated. Use `igx-date-picker` selector instead.
- `igxOverlay`:
    - `OverlaySettings` now also accepts an optional `outlet` to specify the container where the overlay should be attached.
    - when `show` and `hide` methods are called `onAnimation` event fires. In the arguments of this event there is a reference to the `animationPlayer`, `animationType` (either `open` or `close`) and to the overlay id.
    - if you call `show`/`hide` methods of overlay, while opening/closing animation is still ongoing, the animation will stop and respective open/close animation will start.
- `igxToggleAction` new `outlet` input controls the target overlay element should be attached. Provides a shortcut for `overlaySettings.outlet`.
- `IgxOverlayOutlet` directive introduced to mark an element as an `igxOverlay` outlet container. [ReadMe](https://github.com/IgniteUI/igniteui-angular/blob/master/projects/igniteui-angular/src/lib/directives/toggle/README.md)
- `igxButtonGroup`
    - Added the ability to define buttons directly in the template
- `igx-time-picker`:
    - `igxTimePickerTemplate` - new directive which should be applied on the child `<ng-template>` element when `IgxTimePickerComponent`'s input group is retemplated.
- `igx-datePicker`:
    - `igxDatePickerTemplate` - new directive which should be applied on the child `<ng-template>` element when `IgxDatePickerComponent`'s input group is retemplated.
    - Introduced `disabledDates`. This property is exposed from the `igx-calendar` component.
    - Introduced `specialDates`. This property is exposed from the `igx-calendar` component.
    - Introduced `deselectDate` method added that deselects the calendar date.
- `IgxTextHighlightDirective`: The `highlight` method now has a new optional parameter called `exactMatch` (defaults to false).
    - If its value is false, all occurrences of the search text will be highlighted in the group's value.
    - If its value is true, the entire group's value should equals the search text in order to be highlighted (caseSensitive argument is respected as well).
- `IgxGrid`: The `findNext` and `findPrev` methods now have a new optional parameter called `exactMatch` (defaults to false).
    - If its value is false, all occurrences of the search text will be highlighted in the grid's cells.
    - If its value is true, the entire value of each cell should equals the search text in order to be highlighted (caseSensitive argument is respected as well).
- `IgxChip`
    - Introduced event argument types to all `EventEmitter` `@Output`s.
    - **Breaking change** `onSelection`'s EventEmitter interface property `nextStatus` is renamed to `selected`.
    - **Breaking change** Move the location of where the chip `suffix` is positioned. Now it is between the content and the `remove button` making the button last element if visible by default.
    - **Breaking change** Remove the chip `connector` rendered when using the `igxConnector` directive that is also removed.
    - **Breaking change** The chip theme has been rewritten. Most theme input properties have been renamed for consistency
    and better legibility. New properties have been added. Please, refer to the updated igx-chip-theme documentation to see all updates.
    - Exposed original event that is responsible for triggering any of the events. If triggered by the API it is by default `null`.
    - Added `data` input for storing any data related to the chip itself.
    - Added `select icon` with show/hide animation to indicate when a chip is being selected with ability to customize it while retaining the chip Material Design styling.
    - Added `selectIcon` input to set custom template for the `select icon`.
    - Update chip styling to match Material Design guidelines.
    - Rework of the chip content styling so now by default text inside is styled to match the chip Material Design styling.
    - Rework of the `remove button` rendered and now has the ability to customize its icon while retaining the chip Material Design.
    - Added `removeIcon` input so a custom template cane be set for the remove button icon.
- `IgxChipArea`
    - Introduced event argument types to all `EventEmitter` `@Output`s.
    - Exposed original event that is responsible for triggering any of the events. If triggered by the API it is by default `null`.
- `IgxCombo`
    - Added the following directives for `TemplateRef` assignment for combo templates (item, footer, etc.):
        - Added `IgxComboItemDirective`. Use `[igxComboItem]` in markup to assing a TemplateRef to `combo.itemTemplate`.
        - Added `IgxComboHeaderDirective`. Use `[igxComboHeader]` in markup to assing a TemplateRef to `combo.headerTemplate`.
        - Added `IgxComboFooterDirective`. Use `[igxComboFooter]` in markup to assing a TemplateRef to `combo.footerTemplate`.
        - Added `IgxComboEmptyDirective`. Use `[igxComboEmpty]` in markup to assing a TemplateRef to `combo.emptyTemplate`.
        - Added `IgxComboAddItemirective`. Use `[igxComboAddItem]` in markup to assing a TemplateRef to `combo.addItemTemplate`.
        - Added `IgxComboHeaderItemDirective`. Use `[igxComboHeaderItem]` in markup to assing a TemplateRef to `combo.headerItemTemplate`.
    - **Breaking change** Assigning templates with the following template ref variables is now deprecated in favor of the new directives:
            `#itemTemplate`, `#headerTemplate`, `#footerTemplate`, `#emptyTemplate`, `#addItemTemplate`, `#headerItemTemplate`.
    - **Breaking change** `height` property is removed. In the future `IgxInputGroup` will expose an option that allows custom sizing and then `IgxCombo` will use the same functionality for proper styling and better consistency.

- `IgxDropDown`
    - **Breaking change** `allowItemsFocus` default value is changed to `false`.
    - Added `value` input to `IgxDropDownItemComponent` definition. The property allows data to be bound to a drop-down item so it can more easily be retrieved (e.g. on selection)
- `igx-calendar`:
    - Introduced `disabledDates` property which allows a user to disable dates based on various rules: before or after a date, weekends, workdays, specific dates and ranges. The disabled dates cannot be selected and have a distinguishable style.
    - Introduced `specialDates` property which allows a user to mark dates as special. They can be set by using various rules. Their style is distinguishable.
    - Introduced `deselectDate` method added that deselects date(s) (based on the selection type)
- `igxExpansionPanel`:
    - component added. `igxExpansionPanel` provides a way to display more information after expanding an item, respectively show less after collapsing it. For more detailed information see the [official documentation](https://www.infragistics.com/products/ignite-ui-angular/angular/components/expansion_panel.html).
- `IgxList`:
    - the control now supports **ng-templates** which are shown "under" a list item when it is left or right panned. The templates are distinguished using the `igxListItemLeftPanning` and `igxListItemRightPanning` directives set on the templates.
    - the IgxList's `onLeftPan` and `onRightPan` events now have an argument of type `IListItemPanningEventArgs` (instead of `IgxListItemComponent`). The event argument has the following fields:
        - **item** of type `IgxListItemComponent`
        - **direction** of type `IgxListPanState`
        - **keepItem** of type `boolean`
- `igxTooltip` and `igxTooltipTarget` directives:
    - Added `IgxTooltipDirective`.
        - An element that uses the `igxTooltip` directive is used as a tooltip for a specific target (anchor).
        - Extends `IgxToggleDirective`.
        - Exported with the name **tooltip**.
    - Added `IgxTooltipTargetDirective`.
        - An element that uses the `igxTooltipTarget` directive is used as a target (anchor) for a specific tooltip.
        - Extends `IgxToggleActionDirective`.
        - Exported with the name **tooltipTarget**.
    - Both new directives are used in combination to set a tooltip to an element. For more detailed information, see the [README](https://github.com/IgniteUI/igniteui-angular/blob/master/projects/igniteui-angular/src/lib/directives/tooltip/README.md).
- `igxToggle`:
    - Introduced reposition method which allows a user to force toggle to reposition according its position strategy.
- `IgxDrag` and `IgxDrop` directives available.
    - `IgxDrag` allows any kind of element to be moved/dragged around the page without changing its position in the DOM. Supports Desktop/Mixed/Touch environments.
    - `IgxDrop` allows any element to act as a drop area where any `igxDrag` element can be dragged into and dropped. Includes default logic that moves the dropped element from its original position to a child of the `igxDrop` element.
    - Combined they provide a way to move elements around the page by dragging them. For more detail see the [README](https://github.com/IgniteUI/igniteui-angular/blob/master/projects/igniteui-angular/src/lib/directives/dragdrop/README.md).
- `IgxGrid` keyboard navigation
When you focus a specific cell and press one of the following key combinations, the described behaviour is now performed:
    - `Ctrl + Arrow Key Up` - navigates to the first cell in the current column;
    - `Ctrl + Arrow Down` - navigates to the last cell in the current column;
    - `Home` - provide the same behavior as Ctrl + Arrow Left - navigates to the first cell from the current row;
    - `End` - provide the same behavior as Ctrl + Arrow Right - navigates to the last cell from the current row;
    - `Ctrl + Home` - navigates to the first cell in the grid;
    - `Ctrl + End` - navigates to the last cell in the grid;
    - `Tab` - sequentially move the focus over the next cell on the row and if the last cell is reached move to next row. If next row is group row the whole row is focused, if it is data row, move focus over the first cell;
    - `Shift + Tab` - sequentially move focus to the previous cell on the row, if the first cell is reached move the focus to the previous row. If previous row is group row focus the whole row or if it is data row, focus the last cell of the row;
    - `Space` over Cell - if the row is selectable, on keydown space triggers row selection
    - `Arrow Left` over GroupRow - collapse the group row content if the row is not already collapsed;
    - `Arrow Right` over GroupRow - expand the group row content if the row is not already expanded;
    - on mouse `wheel` the focused element is blurred;
    - **Breaking change**  `space` handler for the group row has been removed; so `Space` does not toggle the group row;
    - **Breaking change** cell selection is preserved when the focus is moved to group row.
    - Introduced `onFocusChange` event. The event is cancelable and output argument from type `IFocusChangeEventArgs`;
    - For more detailed information see the [official keyboard navigation specification](https://github.com/IgniteUI/igniteui-angular/wiki/igxGrid-Specification#kb-navigation).

## 6.1.9

### General

- `sortStrategy` input exposed to provide custom sort strategy for the `IgxColumnComponent`. The custom strategy should implement the `ISortingStrategy` interface, or can extend the base `DefaultSortingStrategy` class and override all or some of its public/protected members.
- The previously optional `ignoreCase` and `strategy` of the `ISortingExpression` interface are no longer optional. In order to use our default sorting strategy in expressions built programmatically, you need to pass `DefaultSortingStrategy.instance()` or any implementation of the `ISortingStrategy` interface.
- `groupingComparer` input exposed to provide custom grouping compare function for the `IgxColumnComponent`. The function receives two values and should return `0` if they are to considered members of the same group.

## 6.1.8

### Bug fixes

- Fix sorting and groupby expression not syncing when there are already sorted columns. #2786
- GroupBy Chip sorting direction indicator is not changed if sorting direction is changed #2765
- Failing tests caused by inconsistent behavior when sorting a column with equal values #2767
- IgxGridComponent.groupingExpressions is of type any #2758

## 6.1.7

### Bug Fixes
- IgxSelectionAPIService allows to add items with id which is undefined #2581
- FilteredSortedData collection holds the original data after first filtering operation is done #2611
- Calendar improvement of "selected" getter #2687
- Improve igxCalendar performance #2675
- Add Azure Pipelines CI and PR builds #2605
- The igxDatePicker changes the time portion of a provided date #2561
- IgxChip remove icon has wrong color #2573
- Chip has intrinsic margin #2662
- IgxChip remove icon has wrong color #2573
- ChipsArea's OnSelection output is not emitted on initialization #2640

## 6.1.6

### Bug Fixes
- IgxChip raises onSelection before onRemove #2612
- Summaries are shown on horizontal scrolling when Row Selectors are enabled #2522
- Bug - IgxCombo - Combo does not bind properly with [(ngModel)] and simple data (e.g. string[]) #2620
- Missing backtick in comment #2537
- IgxSelectionAPIService allows to add items with id which is undefined #2581
- Circular bar text is clipped #2370
- Update all angular async Calendar tests to await async #2582
- InvalidPipeArgument: 'inable to convert "" into a date for pipe 'DatePipe' #2520
- All cells in the row enter in edit mode if igx-columns are recreated. #2516

## 6.1.5
- **General**
    - `IgxChip`
        - Introduced event argument types to all `EventEmitter` `@Output`s.
        - A chip can now be selected with the API with the new `selected` input. The `selected` input overrides the `selectable` input value.
        - **Breaking change** `onSelection`'s EventEmitter interface property `nextStatus` is renamed to `selected`.
    - `IgxChipArea`
        - Introduced event argument types to all `EventEmitter` `@Output`s.
    - `igxFor`
        - Adding inertia scrolling for touch devices. This also affects the following components that virtualize their content via the igxFor - `igxGrid`, `igxCombo`.
    - `igxGrid`
        - Adding inertia scrolling for touch devices.
    - `igxCombo`
        - Adding inertia scrolling for touch devices.
    - `IgxCalendar` - `deselectDate` method added that deselects date(s) (based on the selection type)
    - `IgxDatePicker` - `deselectDate` method added that deselects the calendar date.

### Bug Fixes
- igx-tabs : When you move the tab key, the contents of other tabs are displayed. #2550
- Prevent default scroll behavior when using keyboard navigation. #2496
- Error is thrown on ng serve --prod #2540
- onSelection event is not fired when a cell in last visible row is row is selected and press arrow Down #2509
- Add deselect method to igxCalendar #2424
- Time starts from 03 minutes instead of 00 #2541
- Replace EventEmitter<any> with the respective interface for the event #2481
- Cannot scroll last item in view #2504
- Japanese character is redundantly inserted into textbox on filter dialog on Safari #2316
- Improve row selection performance #1258
- igxRipple - Mousedown event doesn't bubble up when igxRipple is attached to elements. #2473
- Add default formatting for numbers in igx-grid #1197
- An error is returned when update a filtered cell #2465
- Grid Keyboard navigation performance issue #1923
- Vertical scrolling performance is slower when grouping is applied. #2421

## 6.1.4

### Bug Fixes

- Bottom of letters fall of in the label of igx-tabs-group #1978
- The search highlight and info are not updated correctly after editing a cell value of the grid #2388
- Cannot set chip as selected through API if selectable is false #2383
- Pressing 'Home/End' keys is not moving the focus to the first/last item #2332
- Cannot set igxChip as selected #2378
- Scrolling using touch is not working on Edge and Internet Explorer 11 #1639
- IgxCombo - Selection - Cannot override combo selection through the onSelectionChange event #2440
- igx-grid - `updateCell` method doesn't update cells that are not rendered. #2350

## 6.1.3
- **General**
    - Added ES7 polyfill for Object for IE. This should be added to the polyfills in order for the igxGrid to render under IE.
        ```
        import 'core-js/es7/object';
        ```

- `igxTabs`
    - `selectedIndex` property has an `@Input` setter and can be set both in markup and in code behind.
- `igxDropDownItem`
    - `isSelected` has a public setter and is now an `@Input` property that can be used for template binding.
- `igxGrid`
    - **Breaking change** `applyNumberCSSClass` and `columnType` getters are removed.
    - `isUnary` property added to IFilteringOperation
    - `igxColumn`
        - The footerTemplate property is removed.
    - `igxColumnGroup`
        - The footerTemplate property is removed.
    - exposed `autosize()` method on `IgxColumnComponent`. It allows the user to programatically change the size of a column according to it's largest visible cell.
    - Initializing an `igxGrid` component without setting height, inside a container without height defined, now causes the grid to render 10 records from the data view or all of the records if there are fewer than 10 available.
- `igxCombo`
    - **Breaking change** igxCombo default `width` is set to 100%
    - **Breaking change** `itemsMaxWidth` is renamed to `itemsWidth`
- `igxLinearBar` and `igxCircularBar`
    - exposed `step` input which determines the update step of the progress indicator. By default it is one percent of the maximum value.
    - `IgxCircularBar` `text` input property exposed to set the text to be displayed inside the circular bar.

### Bug fixes

- igx-grid - cannot auto-size columns by double-clicking in IE11 #2025
- Animation for removing item from list is very quick, must be more smoothly. #2306
- circular and linear bars - prevent progress exceeding, smooth update when operate with big nums, allow floating point nums, expose step input #2163
- Blank space on the right of igxGrid when there is a hidden column and grid width is 100% #2249
- Igx Combo throws errors when data is set to null or undefined #2300
- Top cell is not positioned aligned to the header, after keyboard navigation #1185
- In carousel when call method remove for selected slide it is still previewed #2182
- In grid paging paginate and page should check if the page is greater than the totalPages #2288
- Typos and inaccuracies in IgxSnackbar's readme. #2250
- The grid enables all the columns to be declared as pinned in the template #1612
- Combo - Keyboard Navigation - Add Item button fires on Keydown.Space #2266
- Reduce the use of MutationObservers in the IgxTextHighlightDirective #2251
- Improve row selection performance #1258
- Filter UI dialog redraws #2038
- Can't navigate from first row cell to selection checkbox with key combination #1937
- Incorrect position pinning of Navigation Drawer #2013
- Keyboard navigation not working correctly whith column moving and cell selection #2086
- Grid Layout is broken when you hide column #2121
- IgxDateFilteringOperand's operation "doesNotEqual" doesn't work if the "equals" operation is localized(modified). #2202
- aside in igx-nav-drawer surpasses height of igx-nav-drawer #1981
- The button for collapse/expand all in groupby is not working correctly #2200
- IgxDropDown Item cannot be set as selected. #2061
- IgxBooleanFilteringOperand doesn't work if the operation 'all' is localized(modified). #2067
- columnMove doesn't work if no data is loaded. #2158
- Combo's clear button should be just an icon #2099
- Default combo width should be 100% #2097
- The combo list disappears after disabling Filtering at runtime #2108
- igx-slider - slider comes to not work well after changing maxValue. #920
- Search match highlight not always scrolled into view #1886
- When groupby row is focused and spacebar is pressed the browser scrolls down, everywhere except Chrome, although it should only collapse the group #1947
- Grid data bind fails initially until window resize #1614
- Localization (i18n) for grid grouping area string #2046
- When delete all records in the last page pager should be changed #2014
- Filter icon in the header changes its position #2036

## 6.1.2
- `igxCombo` improvements
    - Remote Data Binding fixes - selection preserving and keyboard navigation.

    For more detailed information see the [official igxCombo documentation](https://www.infragistics.com/products/ignite-ui-angular/angular/components/combo.html).

**General**
- Added `jsZip` as a Dependency.

### Bug Fixes

- Grid Layout is broken when you change displayDensity runtime #2005
- Add empty grid template #2035
- Page Up/Page Down buttons don't scroll the grid #606
- Icon component is not properly exported #2072
- Adding density to chip doesn't make the density style to apply when it is dragged #1846
- Update jszip as dependency #2043
- No message is displayed when there is empty grid data without filtering enabled. #2001
- The only possible range of setting minValue to igxSlider is between [0..99] #2033
- Bootstrap & IgniteUI issues #1548
- Remove tabs from collection -> TabCollectionChange Output #1972
- 6.1.1 error on npm install #2023
- Remote binding combo doesn't store the selected fields when scrolled or collapsed #1944
- Exception is thrown when hovering a chip with a column header #1813
- IgxCombo - Remote Virtualization Keyboard Navigation #1987

## 6.1.1
- `igxTimePicker` changes
    - `onClose` event added.

### Bug Fixes

- Exit edit mode when move column through grid API #1932
- IgxListItemComponent and the two template directives are missing from public_api.ts. #1939
- Add Item button disappears after adding same item twice successively. #1938
- onTabItemDeselected is called for every not selected tab item #1952
- Exit edit mode when pin/unpin column through grid API #1933
- Selected combo item doesn't have the proper focused styles #1948
- Time-picker does not open on button-press. #1949
- Custom cell not rendering with grid searching functionality #1931
- Regular highlight makes the highlighted text unreadable when the row is selected. #1852
- DatePicker focus is wrong on select date value #1965
- add sass docs, grid document updates and input-group theme-related fixes #1993
- DatePicker focus handler and AoT build #1994
- Change displayDensity runtime #1974
- Change IgxGrid display density runtime #1998
- Error is thrown when using igx-grid theme without $content-background #1996
- Update npm deploy token #2002

## 6.1.0
- `igxOverlay` service added. **igxOverlayService** allows you to show any component above all elements in page. For more detailed information see the [official documentation](https://www.infragistics.com/products/ignite-ui-angular/angular/components/overlay_main.html)
- Added **igxRadioGroup** directive. It allows better control over its child `igxRadio` components and support template-driven and reactive forms.
- Added `column moving` feature to `igxGrid`, enabled on a per-column level. **Column moving** allows you to reorder the `igxGrid` columns via standard drag/drop mouse or touch gestures.
    For more detailed information see the [official documentation](https://www.infragistics.com/products/ignite-ui-angular/angular/components/grid_column_moving.html).
- `igx-tab-bar` selector removed from `IgxBottomNavComponent`.
- `igxGrid` filtering operands
- `igxGrid`
    - **Breaking change** `filter_multiple` method is removed. `filter` method and `filteringExpressionsTree` property could be used instead.
    - **Breaking change** `filter` method has new signature. It now accepts the following parameters:
        - `name` - the name of the column to be filtered.
        - `value` - the value to be used for filtering.
        - `conditionOrExpressionTree` - (optional) this parameter accepts object of type `IFilteringOperation` or `IFilteringExpressionsTree`. If only a simple filtering is required a filtering operation could be passes (see bellow for more info). In case of advanced filtering an expressions tree containing complex filtering logic could be passed.
        - `ignoreCase` - (optional) - whether the filtering would be case sensitive or not.
    - **Breaking change** `onFilteringDone` event now have only one parameter - `IFilteringExpressionsTree` which contains the filtering state of the filtered column.
    - `filter_global` method clears all existing filters and applies the new filtering condition to all grid's columns.
    - filtering operands:
        - **Breaking change** `IFilteringExpression` condition property is no longer a direct reference to a filtering condition method, instead it's a reference to an `IFilteringOperation`
        - 5 filtering operand classes are now exposed
            - `IgxFilteringOperand` is a base filtering operand, which can be inherited when defining custom filtering conditions
            - `IgxBooleanFilteringOperand` defines all default filtering conditions for `boolean` types
            - `IgxNumberFilteringOperand` defines all default filtering conditions for `numeric` types
            - `IgxStringFilteringOperand` defines all default filtering conditions for `string` types
            - `IgxDateFilteringOperand` defines all default filtering conditions for `Date` types
        - `IgxColumnComponent` now exposes a `filters` property, which takes an `IgxFilteringOperand` class reference
            - Custom filters can now be provided to grid columns by populating the `operations` property of the `IgxFilteringOperand` with operations of `IFilteringOperation` type
```
export class IgxCustomFilteringOperand extends IgxFilteringOperand {
    // Making the implementation singleton
    private static _instance: IgxCustomFilteringOperand = null;

    protected constructor() {
        super();
        this.operations = [{
            name: 'custom',
            logic: (target: string) => {
                return target === 'My custom filter';
            }
        }].concat(this.operations); // Keep the empty and notEmpty conditions from base
    }

    // singleton
    // Must implement this method, because the IgxColumnComponent expects it
    public static instance(): IgxCustomFilteringOperand {
        return this._instance || (this._instance = new this());
    }
}
```

- `igxGrid` now supports grouping of columns enabling users to create criteria for organizing data records. To explore the functionality start off by setting some columns as `groupable`:
    ```html
    <igx-grid [data]="data">
        <igx-column [field]="'ProductName'"></igx-column>
        <igx-column [field]="'ReleaseDate'" [groupable]="true"></igx-column>
    </igx-grid>
    ```
   For more information, please head over to `igxGrid`'s [ReadMe](https://github.com/IgniteUI/igniteui-angular/blob/master/src/grid/README.md) or the [official documentation](https://www.infragistics.com/products/ignite-ui-angular/angular/components/grid_groupby.html).

- `igxGrid` now supports multi-column headers allowing you to have multiple levels of columns in the header area of the grid.
    For more information, head over to [official documentation](https://www.infragistics.com/products/ignite-ui-angular/angular/components/grid_multi_column_headers.html)
- `igxGrid` theme now has support for alternating grid row background and text colors.
- `igxGrid` now has a toolbar (shown using the `showToolbar` property) which contains the following features:
  - title (specified using the `toolbarTitle` property)
  - column hiding feature (enabled using the `columnHiding` property)
  - column pinning feature (enabled using the `columnPinning` property)
  - export to excel (enabled using the `exportExcel` property)
  - export to CSV (enabled using the `exportCsv` property)
- `igxColumn` changes:
    - **Breaking change** filteringExpressions property is removed.
- `igxGrid` API is updated
    - **Breaking change** deleteRow(rowSelector: any) method will delete the specified row only if the primary key is defined. The method accept rowSelector as a parameter,  which is the rowID.
    - **Breaking change** updateRow(value: any, rowSelector: any) method will update the specified row only if the primary key is defined. The method accept value and rowSelector as a parameter, which is the rowID.
    - **Breaking change** updateCell(value: any, rowSelector: any, column: string) method will update the specified cell only if the primary key is defined. The method accept  value, rowSelector,which is the rowID and column name.
    - getCellByKey(rowSelector: any, columnField: string) method is added to grid's API. This method retuns a cell or undefined only if primary key is defined and search for the specified cell by the rowID and column name.
    - getCellByColumn(rowIndex: number, columnField: string) method is updated. This method returns a cell or undefined by using rowIndex and column name.
- `IgxGridRow` API is updated:
    - update(value: any) method is added. The method takes as a parameter the new value, which is to be set to the specidied row.
    - delete() method is added. The method removes the specified row from the grid's data source.

- `igxCell` default editing template is changed according column data type. For more information you can read the [specification](https://github.com/IgniteUI/igniteui-angular/wiki/Cell-Editing) or the [official documentation](https://www.infragistics.com/products/ignite-ui-angular/angular/components/grid_editing.html)
- `igxCombo` component added

    ```html
    <igx-combo #combo [data]="towns" [displayKey]="'townName'" [valueKey]="'postCode'" [groupKey]="'province'"
        [allowCustomValues]="true" placeholder="Town(s)" searchPlaceholder="Search town..."></igx-combo>
    ```

    igxCombo features:

        - Data Binding
        - Value Binding
        - Virtualized list
        - Multiple Selection
        - Filtering
        - Grouping
        - Custom values
        - Templates
        - Integration with Template Driven and Reactive Forms
        - Keyboard Navigation
        - Accessibility compliance

    For more detailed information see the [official igxCombo documentation](https://www.infragistics.com/products/ignite-ui-angular/angular/components/combo.html).
- `igxDropdown` component added

    ```html
    <igx-drop-down (onSelection)="onSelection($event)" (onOpening)="onOpening($event)">
        <igx-drop-down-item *ngFor="let item of items" disabled={{item.disabled}} isHeader={{item.header}}>
                {{ item.field }}
        </igx-drop-down-item>
    </igx-drop-down>
    ```

    **igxDropDown** displays a scrollable list of items which may be visually grouped and supports selection of a single item. Clicking or tapping an item selects it and closes the Drop Down.

    A walkthrough of how to get started can be found [here](https://www.infragistics.com/products/ignite-ui-angular/angular/components/drop_down.html)

    igxDropdown features:

        - Single Selection
        - Grouping
        - Keyboard Navigation
        - Accessibility compliance

- `igxChip` and `igxChipsArea` components added

    ```html
    <igx-chips-area>
        <igx-chip *ngFor="let chip of chipList" [id]="chip.id">
            <label igxLabel>{{chip.text}}</label>
        </igx-chip>
    </igx-chips-area>
    ```

    For more detailed information see the [official igxChip documentation](https://www.infragistics.com/products/ignite-ui-angular/angular/components/chip.html).

- `igxToggle` changes
    - `onOpening` event added.
    - `onClosing` event added.
- `igxToggleAction` new `overlaySettings` input controls how applicable targets display content. Provides defaults with positioning based on the host element. The `closeOnOutsideClick` input is deprecated in favor of the new settings and will be removed in the future.

- `igxList` now supports a 'loading' template which is shown when the list is empty and its new `isLoading` property is set to `true`. You can redefine the default loading template by adding an `ng-template` with the `igxDataLoading` directive:

    ```html
    <igx-list [isLoading]="true">
        <ng-template igxDataLoading>
            <p>Please wait, data is loading...</p>
        </ng-template>
    </igx-list>
    ```

- **Breaking changes**:
    - Removed submodule imports. All imports are now resolved from the top level `igniteui-angular` package.
    - `igxGrid` changes:
        - sort API now accepts params of type `ISortingExpression` or `Array<ISortingExpression>`.
    - `igxToggle` changes
        - `collapsed` now read-only, markup input is removed.
        - `onOpen` event renamed to `onOpened`.
        - `onClose` event renamed to `onClosed`.
        - `open` method does not accept fireEvents optional boolean parameter. Now it accepts only overlaySettings optional parameter of type `OverlaySettings`.
        - `close` method does not accept fireEvents optional boolean parameter.
        - `toggle` method does not accept fireEvents optional boolean parameter. Now it accepts only overlaySettings optional parameter of type `OverlaySettings`.
    - `igxDialog` changes
        - `open` method does not accept fireEvents boolean parameter. Now it accepts only overlaySettings optional parameter of type `OverlaySettings`.
- **Breaking change** All properties that were named `isDisabled` have been renamed to `disabled` in order to acheive consistency across our component suite. This affects: date-picker, input directive, input-group, dropdown-item, tabbar and time-picker.
- The **deprecated** `igxForRemote` input for the `igxFor` directive is now removed. Setting the required `totalItemCount` property after receiving the first data chunk is enough to trigger the required functionality.

## 6.0.4
- **igxRadioGroup** directive introduced. It allows better control over its child `igxRadio` components and support template-driven and reactive forms.
- Fixed ReactiveForms validations support for IgxInputGroup. Related [issue](https://github.com/IgniteUI/igniteui-angular/issues/1144).

## 6.0.3
- **igxGrid** exposing the `filteredSortedData` method publicly - returns the grid data with current filtering and sorting applied.

## 6.0.2
- **igxGrid** Improve scrolling on mac [#1563](https://github.com/IgniteUI/igniteui-angular/pull/1563)
- The `ng update igniteui-angular` migration schematics now also update the theme import path in SASS files. [#1582](https://github.com/IgniteUI/igniteui-angular/issues/1582)

## 6.0.1
- Introduced migration schematics to integrate with the Angular CLI update command. You can now run

  `ng update igniteui-angular`

  in existing projects to both update the package and apply any migrations needed to your project. Make sure to commit project state before proceeding.
  Currently these cover converting submodule imports as well as the deprecation of `igxForRemote` and rename of `igx-tab-bar` to `igx-bottom-nav` from 6.0.0.
- **Breaking changes**:
    - Removed submodule imports. All imports are now resolved from the top level `igniteui-angular` package. You can use `ng update igniteui-angular` when updating to automatically convert existing submodule imports in the project.
    - Summary functions for each IgxSummaryOperand class has been made `static`. So now you can use them in the following way:
    ```typescript
    import { IgxNumberSummaryOperand, IgxSummaryOperand } from "igniteui-angular";
    class CustomSummary extends IgxSummaryOperand {
    constructor() {
      super();
    }
    public operate(data?: any[]) {
      const result = super.operate(data);
      result.push({
        key: "Min",
        label: "Min",
        summaryResult: IgxNumberSummaryOperand.min(data)
      });
      return result;
    }
  }
    ```


## 6.0.0
- Theming - You can now use css variables to style the component instances you include in your project.
- Added `onDoubleClick` output to `igxGrid` to emit the double clicked cell.
- Added `findNext`, `findPrev` and `clearSearch` methods to the IgxGridComponent which allow easy search of the grid data, even when the grid is virtualized.
- Added `IgxTextHighlightDirective` which highlights parts of a DOM element and keeps and updates "active" highlight.
- Added `All` option to the filter UI select for boolean columns
- Update to Angular 6

## 5.3.1
- igx-dialog changes
    - Dialog title as well as dialog actions (buttons) can be customized. For more information navigate to the [ReadMe](https://github.com/IgniteUI/igniteui-angular/blob/master/src/dialog/README.md).
- Filtering a boolean column by `false` condition will return only the real `false` values, excluding `null` and `undefined`. Filtering by `Null` will return the `null` values and filtering by `Empty` will return the `undefined`.
- The `Filter` button in the filtering UI is replaced with a `Close` button that is always active and closes the UI.
- Filtering UI input displays a `X` icon that clears the input.

## 5.3.0
- Added `rowSelectable` property to `igxGrid`
    - Setting `rowSelectable` to `true` enables multiple row selection for the `igx-grid` component. Adds a checkbox column that allows (de)selection of one, multiple or all (via header checkbox) rows.
    - For more information about the `rowSelectable` property and working with grid row, please read the `igxGrid`'s [ReadMe](https://github.com/IgniteUI/igniteui-angular/blob/master/src/grid/README.md) about selection or see the [official documentation](https://www.infragistics.com/products/ignite-ui-angular/angular/components/grid-selection.html)
- Added `onContextMenu` output to `igxGrid` to emit the clicked cell.
- `igx-datePicker`: Added `onClose` event.
- `igxTextSelection` directive added
    - `igxTextSelection` directive allows you to select the whole text range for every element with text content it is applied.
- `igxFocus` directive added
    - `igxFocus` directive allows you to force focus for every element it is applied.
- `igx-time-picker` component added
    - `igx-time-picker` allows user to select time, from a dialog with spinners, which is presented into input field.
    - For more information navigate to the [ReadMe](https://github.com/IgniteUI/igniteui-angular/blob/master/src/time-piker/README.md).
- `igx-tab-bar` changes
    - **Breaking changes**: `IgxTabBarComponent` is renamed to `IgxBottomNavComponent` and `IgxTabBarModule` is renamed to `IgxBottomNavModule`.
    - `igx-tab-bar` selector is deprecated. Use `igx-bottom-nav` selector instead.
- `igx-tabs` component added
    - `igx-tabs` allows users to switch between different views. The `igx-tabs` component places the tabs headers at the top and allows scrolling when there are multiple tab items outside the visible area. Tabs are ordered in a single row above their associated content.
    - For more information navigate to [ReadMe](https://github.com/IgniteUI/igniteui-angular/blob/master/src/tabs/README.md).
- Added column pinning in the list of features available for `igxGrid`. Pinning is available though the API. Try the following:
   ```typescript
   const column = this.grid.getColumnByName(name);
   column.pin();
   ```
   For more information, please head over to `igxGrid`'s [ReadMe](https://github.com/IgniteUI/igniteui-angular/blob/master/src/grid/README.md) or the [official documentation](https://www.infragistics.com/products/ignite-ui-angular/angular/components/grid_column_pinning.html).
- Added `summaries` feature to `igxGrid`, enabled on a per-column level. **Grid summaries** gives you a predefined set of default summaries, depending on the type of data in the column.
    For more detailed information read `igxGrid`'s [ReadMe](https://github.com/IgniteUI/igniteui-angular/blob/master/src/grid/README.md) or see the [official documentation](https://www.infragistics.com/products/ignite-ui-angular/angular/components/grid_summaries.html).
- Added `columnWidth` option to `igxGrid`. The option sets the default width that will be applied to columns that have no explicit width set. For more detailed information read `igxGrid`'s [ReadMe](https://github.com/IgniteUI/igniteui-angular/blob/master/src/grid/README.md)
- Added API to `igxGrid` that allows for vertical remote virtualization. For guidance on how to implement such in your application, please refer to the [official documentation](https://www.infragistics.com/products/ignite-ui-angular/angular/components/grid_virtualization.html)
- Added smooth scrolling for the `igxForOf` directive making the scrolling experience both vertically and horizontally much more natural and similar to a native scroll.
- Added `onCellClick` event.
- `igxForOf` now requires that its parent container's `overflow` is set to `hidden` and `position` to `relative`. It is recommended that its height is set as well so that the display container of the virtualized content can be positioned with an offset inside without visually affecting other elements on the page.
    ```html
    <div style='position: relative; height: 500px; overflow: hidden'>
        <ng-template igxFor let-item [igxForOf]="data" #virtDirVertical
                [igxForScrollOrientation]="'vertical'"
                [igxForContainerSize]='"500px"'
                [igxForItemSize]='"50px"'
                let-rowIndex="index">
                <div style='height:50px;'>{{rowIndex}} : {{item.text}}</div>
        </ng-template>
    </div>
    ```
- Removed the `dirty` local template variable previously exposed by the `igxFor` directive.
- The `igxForRemote` input for the `igxFor` directive is now **deprecated**. Setting the required `totalItemCount` property after receiving the first data chunk is enough to trigger the required functionality.
- the `igx-icon` component can now work with both glyph and ligature-based icon font sets. We've also included a brand new Icon Service, which helps you create aliases for the icon fonts you've included in your project. The service also allows you to define the default icon set used throughout your app.
- Added the option to conditionally disable the `igx-ripple` directive through the `igxRippleDisabled` property.
- Updated styling and interaction animations of the `igx-checkbox`, `igx-switch`, and `igx-radio` components.
- Added `indeterminate` property and styling to the `igx-checkbox` component.
- Added `required` property to the `igx-checkbox`, `igx-radio`, and `igx-switch` components.
- Added `igx-ripple` effect to the `igx-checkbox`, `igx-switch`, and `igx-radio` components. The effect can be disabled through the `disableRipple` property.
- Added the ability to specify the label location in the `igx-checkbox`, `igx-switch`, and `igx-radio` components through the `labelPosition` property. It can either be `before` or `after`.
- You can now use any element as label on the `igx-checkbox`, `igx-switch`, and `igx-radio` components via the aria-labelledby property.
- You can now have invisible label on the `igx-checkbox`, `igx-switch`, and `igx-radio` components via the aria-label property.
- Added the ability to toggle the `igx-checkbox` and `igx-switch` checked state programmatically via `toggle` method on the component instance.
- Added the ability to select an `igx-radio` programmatically via `select` method on the component instance.
- Fixed a bug on the `igx-checkbox` and `igx-radio` components where the click event was being triggered twice on click.
- Fixed a bug where the `igx-checkbox`, `igx-switch`, and `igx-radio` change event was not being triggered on label click.
- `igxМask` directive added
    - `igxМask` provide means for controlling user input and formatting the visible value based on a configurable mask rules. For more detailed information see [`igxMask README file`](https://github.com/IgniteUI/igniteui-angular/blob/master/src/directives/mask/README.md)
- `igxInputGroup` component added - used as a container for the `igxLabel`, `igxInput`, `igxPrefix`, `igxSuffix` and `igxHint` directives.
- `igxPrefix` directive added - used for input prefixes.
- `igxSuffix` directive added - used for input suffixes.
- `igxHint` directive added - used for input hints.
- `igxInput` directive breaking changes:
    - the directive should be wrapped by `igxInputGroup` component
    - `IgxInputGroupModule` should be imported instead of `IgxInputModule`
- `igxExcelExportService` and `igxCSVExportService` added. They add export capabilities to the `igxGrid`. For more information, please visit the [igxExcelExportService specification](https://github.com/IgniteUI/igniteui-angular/wiki/IgxExcelExporterService-Specification) and the [igxCSVExportService specification](https://github.com/IgniteUI/igniteui-angular/wiki/CSV-Exporter-Service-Specification).
- **General**
    - Added event argument types to all `EventEmitter` `@Output`s. #798 #740
    - Reviewed and added missing argument types to the following `EventEmitter`s
        - The `igxGrid` `onEditDone` now exposes arguments of type `IGridEditEventArgs`. The arguments expose `row` and `cell` objects where if the editing is performed on a cell, the edited `cell` and the `row` the cell belongs to are exposed. If row editing is performed, the `cell` object is null. In addition the `currentValue` and `newValue` arguments are exposed. If you assign a value to the `newValue` in your handler, then the editing will conclude with the value you've supplied.
        - The `igxGrid` `onSelection` now correctly propagates the original `event` in the `IGridCellEventArgs`.
    - Added `jsZip` as a Peer Dependency.
- `primaryKey` attribute added to `igxGrid`
    - `primaryKey` allows for a property name from the data source to be specified. If specified, `primaryKey` can be used instead of `index` to indentify grid rows from the `igxGrid.rowList`. As such, `primaryKey` can be used for selecting rows for the following `igxGrid` methods - `deleteRow`, `updateRow`, `updateCell`, `getCellByColumn`, `getRowByKey`
    - `primaryKey` requires all of the data for the specified property name to have unique values in order to function as expected.
    - as it provides a unique identifier for each data member (and therefore row), `primaryKey` is best suited for addressing grid row entries. If DOM virtualization is in place for the grid data, the row `index` property can be reused (for instance, when filtering/sorting the data), whereas `primaryKey` remains unique. Ideally, when a persistent reference to a row has to be established, `primaryKey` should be used.
- **Theming**
    - Added a `utilities` module to the theming engine to allow for easier import of theming functions and mixins, such as igx-color, igx-palette, igx-elevation, etc. To import the utilities do ```@import '~igniteui-angular/core/styles/themes/utilities';```

## 5.2.1
- `hammerjs` and `@types/hammerjs` are removed from `peerDependencies` and were added as `dependencies`. So if you are using Igniteui-Angular version 5.2.1 or above it is enough to run `npm install igniteui-angular` in your project for getting started. For more detailed information see [`Ignite UI for Angular Getting Started`](https://www.infragistics.com/products/ignite-ui-angular/getting-started)
- `web-animations-js` is added as Peer Dependency.
- `Theming` bug fixes and improvements.
- Use the following command to generate `Ignite UI for Angular Themes` documentation - `npm run build:docs`. Navigate to `dist/docs/sass` and open `index.html` file.

## 5.2.0
- `igxForOf` directive added
    - `igxForOf` is now available as an alternative to `ngForOf` for templating large amounts of data. The `igxForOf` uses virtualization technology behind the scenes to optimize DOM rendering and memory consumption. Virtualization technology works similar to Paging by slicing the data into smaller chucks which are swapped from a container viewport while the user scrolls the data horizontally/vertically. The difference with the Paging is that virtualization mimics the natural behavior of the scrollbar.
- `igxToggle` and `igxToggleAction` directives added
    - `igxToggle` allows users to implement toggleable components/views (eg. dropdowns), while `igxToggleAction` can control the
      `igxToggle` directive. Refer to the official documentation for more information.
    - `igxToggle` requires `BrowserAnimationsModule` to be imported in your application.
- [`Ignite UI for Angular Theming`](https://www.infragistics.com/products/ignite-ui-angular/angular/components/themes.html) - comprehensive set of **Sass** functions and mixins will give the ability to easily style your entire application or only certain parts of it.
    - Previously bundled fonts, are now listed as external dependencies. You should supply both the [Material Icons](http://google.github.io/material-design-icons/) and [Titillium Web](https://fonts.google.com/selection?selection.family=Titillium+Web:300,400,600,700) fonts yourself by either hosting or using CDN.
- `igx-grid` changes
    - The component now uses the new `igxForOf` directive to virtualize its content both vertically and horizontally dramatically improving performance for applications displaying large amounts of data.
    - Data-bound Input property `filtering` changed to `filterable`:

    ```html
    <igx-grid [data]="data">
        <igx-column [field]="'ReleaseDate'" [header]="'ReleaseDate'"
            [filterable]="true" dataType="date">
        </igx-column>
    </igx-grid>
    ```

    - @HostBinding `min-width` added to `IgxGridCellComponent` and `IgxGridHeaderCell`
    - The IgxGridCellComponent no longer has a value setter, but instead has an `update` modifier.

    ```html
    <ng-template igxCell let-cell="cell">
        {{ cell.update("newValue") }}
    </ng-template>
    ```
    - Class `IgxGridFiltering` renamed to `IgxGridFilteringComponent `
    - The grid filtering UI dropdowns are now controlled by the `igxToggle` directive.
      - Make sure to import `BrowserAnimationsModule` inside your application module as `igxToggle` uses animations for state transition.
    - `state` input
        - filtering expressions and sorting expressions provided
    - Removed `onCellSelection` and `onRowSelection` event emitters, `onSelection` added instead.
    - Removed `onBeforeProcess` event emitter.
    - Removed `onMovingDone` event emitter.
    - Removed methods `focusCell` and `focusRow`.
    - Renamed method `filterData` to `filter`.
    - New methods `filterGlobal` and `clearFilter`.
    - New method `clearSort`.
    - Renamed method `sortColumn` to `sort`.
    - New Input `sortingIgnoreCase` - Ignore capitalization of words.
- `igx-navigation-drawer` changes
    - `NavigationDrawer` renamed to `IgxNavigationDrawerComponent`
    - `NavigationDrawerModule` renamed to `IgxNavigationDrawerModule`
    - `IgxNavigationDirectives` renamed to `IgxNavigationModule`
    - `NavigationService` renamed to `IgxNavigationService`
    - `NavigationToggle` renamed to `IgxNavigationToggleDirective`
    - `NavigationClose` renamed to `IgxNavigationCloseDirective`
    - Content selector `ig-drawer-content` replaced with `<ng-template igxDrawer>`
    - Content selector `ig-drawer-mini-content` replaced with `<ng-template igxDrawerMini>`
    - CSS class `ig-nav-drawer-overlay` renamed to `igx-nav-drawer__overlay`
    - CSS class `ig-nav-drawer` renamed to `igx-nav-drawer`
- `igxInput` changes
    - CSS class `ig-form-group` to `igx-form-group`
- `igxBadge` changes
    - From now on, the Badge position is set by css class, which specifies an absolute position as well as top/bottom/left/right properties. The Badge position input should not be used.
- `igx-avatar` changes
    - [Initials type avatar is using SVG element from now on](https://github.com/IgniteUI/igniteui-angular/issues/136)
- `igx-calendar` changes
    - `formatViews` - Controls whether the date parts in the different calendar views should be formatted according to the provided `locale` and `formatOptions`.
    - `templating` - The **igxCalendar** supports now templating of its header and subheader parts.
    - `vertical` input - Controls the layout of the calendar component. When vertical is set to `true` the calendar header will be rendered to the side of the calendar body.

- `igx-nav-bar` changes
    -   Currently `isActionButtonVisible` resolves to `false` if actionButtonIcon is not defined.
- `igx-tab-bar` changes
    - custom content can be added for tabs

    ```html
    <igx-bottom-nav>
        <igx-tab-panel>
            <ng-template igxTab>
                <igx-avatar initials="T1">
                </igx-avatar>
            </ng-template>
            <h1>Tab 1 Content</h1>
        </igx-tab-panel>
    </igx-bottom-nav>
    ```

- `igx-scroll` component deleted
    - `igx-scroll` component is not available anymore due newly implemented `igxForOf` directive.

- [`igx-list` changes](https://github.com/IgniteUI/igniteui-angular/issues/528)
    - `igxEmptyList` directive added
        The list no longer has `emptyListImage`, `emptyListMessage`, `emptyListButtonText`, `emptyListButtonClick` and `hasNoItemsTemplate` members.
        Instead of them, the `igxEmptyListTemplateDirective` can be used for templating the list when it is empty (or use the default empty template).
        ```html
        <igx-list>
            <ng-template igxEmptyList>
                <p>My custom empty list template</p>
            </ng-template>
        </igx-list>
        ```
    - `onItemClicked` event emitter added
        ```html
        <igx-list (onItemClicked)="itemClicked()">
            <igx-list-item>Item 1</igx-list-item>
            <igx-list-item>Item 2</igx-list-item>
            <igx-list-item>Item 3</igx-list-item>
        </igx-list>
        ```
    - Removed `emptyListImage` property from `IgxListComponent`.
    - Removed `emptyListMessage` property from `IgxListComponent`.
    - Removed `emptyListButtonText` property from `IgxListComponent`.
    - Removed `emptyListButtonClick` event emitter from `IgxListComponent`.
    - Removed `hasNoItemsTemplate` property from `IgxListComponent`.
    - Removed `options` property from `IgxListItemComponent`.
    - Removed `left` property from `IgxListItemComponent`.
    - Removed `href` property from `IgxListItemComponent`.
    - New `emptyListTemplate` input for `IgxListComponent`.
    - New `onItemClicked` event emitter for `IgxListComponent`.
    - New `role` property for `IgxListComponent`.
    - New `innerStyle` property for `IgxListComponent`.
    - New `role` property for `IgxListItemComponent`.
    - New `element` property for `IgxListItemComponent`.
    - New `list` property for `IgxListItemComponent`.
    - New `headerStyle` property for `IgxListItemComponent`.
    - New `innerStyle` property for `IgxListItemComponent`.

- [Renaming and restructuring directives and components](https://github.com/IgniteUI/igniteui-angular/issues/536) based on the [General Angular Naming Guidelines](https://angular.io/guide/styleguide#naming):
    - `IgxAvatar` renamed to `IgxAvatarComponent`
    - `IgxBadge` renamed to `IgxBadgeComponent`
    - `IgxButton` renamed to `IgxButtonDirective`
    - `IgxButtonGroup` renamed to `IgxButtonGroupComponent`
    - `IgxCardHeader` renamed to `IgxCardHeaderDirective`
    - `IgxCardContent` renamed to `IgxCardContentDirective`
    - `IgxCardActions` renamed to `IgxCardActionsDirective`
    - `IgxCardFooter` renamed to `IgxCardFooterDirective`
    - `IgxCarousel` renamed to `IgxCarouselComponent`
    - `IgxInput` renamed to `IgxInputModule`
    - `IgxInputClass` renamed to `IgxInputDirective`
    - `IgxCheckbox` renamed to `IgxCheckboxComponent`
    - `IgxLabel` renamed to `IgxLabelDirective`
    - `IgxIcon` renamed to `IgxIconComponent`
    - `IgxList` renamed to `IgxListComponent`
    - `IgxListItem` renamed to `IgxListItemComponent`
    - `IgxSlide` renamed to `IgxSlideComponent`
    - `IgxDialog` renamed to `IgxDialogComponent`
    - `IgxLayout` renamed to `IgxLayoutModule`
    - `IgxNavbar` renamed to `IgxNavbarComponent`
    - `IgxCircularProgressBar` renamed to `IgxCircularProgressBarComponent`
    - `IgxLinearProgressBar ` renamed to `IgxLinearProgressBarComponent`
    - `IgxRadio` renamed to `IgxRadioComponent`
    - `IgxSlider` renamed to `IgxSliderComponent`
    - `IgxSnackbar` renamed to `IgxSnackbarComponent`
    - `IgxSwitch ` renamed to `IgxSwitchComponent`
    - `IgxTabBar` renamed to `IgxBottomNavComponent`
    - `IgxTabPanel` renamed to `IgxTabPanelComponent`
    - `IgxTab` renamed to `IgxTabComponent`
    - `IgxToast` renamed to `IgxToastComponent`
    - `IgxLabelDirective` moved inside `../directives/label/` folder
    - `IgxInputDirective` moved inside `../directives/input/` folder
    - `IgxButtonDirective` moved inside `../directives/button/` folder
    - `IgxLayoutDirective` moved inside `../directives/layout/` folder
    - `IgxFilterDirective` moved inside `../directives/filter/` folder
    - `IgxDraggableDirective` moved inside `../directives/dragdrop/` folder
    - `IgxRippleDirective` moved inside `../directives/ripple/` folder
    - Folder `"./navigation/nav-service"` renamed to `"./navigation/nav.service"`
<|MERGE_RESOLUTION|>--- conflicted
+++ resolved
@@ -56,16 +56,6 @@
         </ng-template>
     </igx-grid>
     ```
-<<<<<<< HEAD
-- `IgxCarousel`:
-    - `keyboardSupport` input is added, which can be used to enable and disable keyboard navigation
-    - `maximumIndicatorsCount` input is added, which can be used to set the number of visible indicators
-    - `indicatorsOrientation` input is added, which can be used to set the position of indicators it can be top or bottom
-    - `animationType` input is added, which can be used to set animation when changing slides
-    - `indicatorTemplate` directive is added, which can be used to provide a custom indicator for carousel. If this property is not provided, a default indicator template will be used instead.
-    - `nextButtonTemplate` directive is added, which is used to provide a custom next button template. If not provided, a default next button is used.
-    - `prevButtonTemplate` directive is added, which is used to provide a custom previous button template. If not provided, a default previous button is used.
-
 - `IgxSlider`:
     - `primaryTicks` input was added. Which sets the number of primary ticks
     - `secondaryTicks` input was added. Which sets the number of secondary ticks.
@@ -75,17 +65,16 @@
     - `ticksOrientation` input was added. Allows to change ticks orientation to top|bottom|mirror.
     - `tickLabelsOrientation` input was added. Allows you to change the rotation of all tick labels from horizontal to vertical(toptobottom, bottomtotop).
     - `igxSliderTickLabel` directive has been introduced. Allows you to set a custom template for all tick labels.
-=======
-    - `IgxCarousel`:
-        - `keyboardSupport` input is added, which can be used to enable and disable keyboard navigation
-        - `gesturesSupport` input is added, which can be used to enable and disable gestures
-        - `maximumIndicatorsCount` input is added, which can be used to set the number of visible indicators
-        - `indicatorsOrientation` input is added, which can be used to set the position of indicators it can be top or bottom
-        - `animationType` input is added, which can be used to set animation when changing slides
-        - `indicatorTemplate` directive is added, which can be used to provide a custom indicator for carousel. If this property is not provided, a default indicator template will be used instead.
-        - `nextButtonTemplate` directive is added, which is used to provide a custom next button template. If not provided, a default next button is used.
-        - `prevButtonTemplate` directive is added, which is used to provide a custom previous button template. If not provided, a default previous button is used.
->>>>>>> eae44e92
+   
+- `IgxCarousel`:
+    - `keyboardSupport` input is added, which can be used to enable and disable keyboard navigation
+    - `gesturesSupport` input is added, which can be used to enable and disable gestures
+    - `maximumIndicatorsCount` input is added, which can be used to set the number of visible indicators
+    - `indicatorsOrientation` input is added, which can be used to set the position of indicators it can be top or bottom
+    - `animationType` input is added, which can be used to set animation when changing slides
+    - `indicatorTemplate` directive is added, which can be used to provide a custom indicator for carousel. If this property is not provided, a default indicator template will be used instead.
+    - `nextButtonTemplate` directive is added, which is used to provide a custom next button template. If not provided, a default next button is used.
+    - `prevButtonTemplate` directive is added, which is used to provide a custom previous button template. If not provided, a default previous button is used.
 
 - `IgxSelect`: 
     - adding `IgxSelectHeaderDirective` and `IgxSelectFooterDirective`. These can be used to provide a custom header, respectively footer templates for the `igxSelect` drop-down list. If there are no templates marked with these directives - no default templates will be used so the drop-down list will not have header nor footer.
