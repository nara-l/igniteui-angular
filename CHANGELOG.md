# Ignite UI for Angular Change Log

All notable changes for each version of this project will be documented in this file.

<<<<<<< HEAD
## 7.3.5
- `IgxList` - The list component has been refactored. It now includes several new supporting directives:
    - `igxListThumbnail` - Use it to mark the target as list thumbnail which will be automatically positioned as a first item in the list item;
    - `igxListAction` - Use it to mark the target as list action which will be automatically positioned as a last item in the list item;
    - `igxListLine` - Use it to mark the target as list content which will be automatically positioned between the thumbnail and action;
    - `igxListLineTitle` - Use it to mark the target as list title which will be automatically formatted as a list-item title;
    - `igxListLineSubTitle` - Use it to mark the target as list subtitle which will be automatically formatted as a list-item subtitle;

    ```html
        <igx-list>
            <igx-list-item [isHeader]="true">List items</igx-list-item>
            <igx-list-item>
              <igx-avatar igxListThumbnail></igx-avatar>
              <h1 igxListLineTitle>List item title</h1>
              <h3 igxListLineSubTitle>List item subtitle</h3>
              <igx-icon igxListAction>info</igx-icon>
            </igx-list-item>
        </igx-list>
        
        <igx-list>
          <igx-list-item [isHeader]="true">List items</igx-list-item>
          <igx-list-item>
            <igx-avatar igxListThumbnail></igx-avatar>
            <span igxListLine>Some content</span>
            <igx-icon igxListAction>info</igx-icon>
          </igx-list-item>
        </igx-list>
    ```

## 7.3.4

### New feature
- **igxSlider** - exposing new `labels` property accepting a collection of literal values that become equally spread over the slider, by placing each element as a thumb label.
- **igxSlider** - deprecate **isContiunous** property.
=======
## 7.3.4

- `IgxGrid`, `IgxTreeGrid`, `IgxHierarchicalGrid`
    - **Breaking Change** The **condition** parameter of the `filterGlobal` method is no longer optional. When the filterGlobal method is called with an invalid condition, it will not clear the existing filters for all columns.

### New feature
- `igxSlider` - exposing new `labels` property accepting a collection of literal values that become equally spread over the slider, by placing each element as a thumb label.
- `igxSlider` - deprecate **isContiunous** property.
- `IgxChip`
    - `hideBaseOnDrag` input is added that allow the chip base that stays at place to be visible while dragging it.
    - `animateOnRelease` input is added that allows to disable the animation that returns the chip when the chip is released somewhere.
>>>>>>> c63243e2

- `igxTimePicker` changes
    - `onClosing` event is added.
    - **Breaking Change** `onOpen` event is renamed to `onOpened`.
    - **Breaking Change** `onClose` event is renamed to `onClosed`.
    - **Behavioral Change** - action buttons are now available in the dropdown mode.
    - **Feature** `IgxTimePickerComponent` now provides the ability for adding custom action buttons. Read up more information in the [ReadMe](https://github.com/IgniteUI/igniteui-angular/tree/master/projects/igniteui-angular/src/lib/time-picker/README.md)

- `igxDatePicker` changes
    - `onClosing` event is added.
    - **Breaking Change** `onOpen` event is renamed to `onOpened`.
    - **Breaking Change** `onClose` event is renamed to `onClosed`.
    - **Behavioral Change** - action buttons are now available in the dropdown mode.
    - **Feature** `IgxDatePickerComponent` now provides the ability for adding custom action buttons. Read up more information in the [ReadMe](https://github.com/IgniteUI/igniteui-angular/tree/master/projects/igniteui-angular/src/lib/date-picker/README.md)
<<<<<<< HEAD
- `IgxList`
    - **Feature** the `index` property is now an `@Input` and can be assigned by structural directives such as `*igxFor`.
    ```html
        <igx-list>
            <div [style.height]="'480px'" [style.overflow]="'hidden'" [style.position]="'relative'">
                <igx-list-item [index]="i" *igxFor="let item of data; index as i; scrollOrientation: 'vertical'; containerSize: '480px'; itemSize: '48px'">
                    <div>{{ item.key }}</div>
                    <div class="contact__info">
                        <span class="name">{{item.name}}</span>
                    </div>
                </igx-list-item>
            </div>
        </igx-list>
    ```
    - The `items` property now returns the collection of child items sorted by their index if one is assigned. This is useful when the `children` order cannot be guaranteed.
- Excel-Style Filtering and Quick Filtering user interfaces now display the date picker's calendar in a dropdown.
- `IgxCard` - The card component has been refactored. It now includes several new supporting components/directives:
    - `igxCardHeaderTitle` - tag your headings placed in the `igx-card-header` container to be displayed as a card title;
    - `igxCardHeaderSubtitle` - tag your headings placed in the `igx-card-header` container to be displayed as a card subtitle;
    - `igxCardThumbnail` - tag anything placed in the `igx-card-header` as a thumb to be placed to the left of your titles;
    - `igx-card-header` - the card header can now detect and automatically position `igx-avatar`s placed in it;
    - `igx-card-media` - wrap images or videos that will be automatically sized for you;
    - `igx-card-actions` - the card actions can now detect and automatically position all `igxButton`s placed in it;
    - The card has a new `type` property. It can be set to `outlined` to get the new outlined card look;
    - The card has a new `horizontal` property. When set to true, the layout will become horizontally aligned;
- New Directive `igx-divider` - The igx-divider is a thin, configurable line that groups content in lists and layouts.
    
=======

### Bug Fixing
- igx-input: Top of Japanese characters get cut off in Density Compact mode #4752
- When no condition is provided, filter() method of grid throws undescriptive error #4897
- [IE11][igx-grid][MRL] header cell is not row-spanned. #4825
- Select's label is positioned incorrectly #4236
- [igx-grid] Filtering row's chips area is not resized when resizing window. #4906
- `hideGroupedColumns` hides the whole MRL group #4714
- An error is returned when changing rowEditable input and a cell is opened in edit mode #4950
- Row editing border style is not applied correctly for the first record when there is grouping #4968
- Cell navigation does not work along with Multi Row Layout group #4708
- When no condition is provided, filter() method of grid throws undescriptive error #4897
- In slider with type Range when change the lower value to be equal or greater than the upper the range is not correct #4562
- When change the slider type at run time the slider is not updated correctly #4559
- Range Slider Thumps collapsing #2622
- Angular httpinterceptor(jwt token header) not working after importing IgxTreeGridModule in lazy loaded module #4285
- [igx-grid] "quick clicking twice resizer " can sometimes lead to unable to sort. #4858
- TimePicker "hour mode" #4679

>>>>>>> c63243e2
## 7.3.3

- `igx-core()` now includes some styles for printing layout.
In order to turn them off, you need to pass an argument and set it to `false`
    ```
        @include igx-core($print-layout: false); 
    ```
    
- `Pager`
    - **Behavioral Change** - The pager is now hidden when there are no records in the grid.

### Bug fixes
- Row editing styles are not applied correctly within multi row layout grid #4859
- Provide a way to animate row drag, when it is released #4775
- There is lag on checking/unchecking an item in an Excel Style Filter with a lot of items #4862
- Make dragIndicatorIconTemplate @ContentChild in the igxHierarchicalGrid #4769
- Add PostDeploy.ps1 script into the repo #4887
- Provide a way to animate row drag, when it is released #4775
- Feature-request: IgxGrid improve Printing Experience #1995
- When column is scrolled and open excel filter, its position is not correct #4898
- IgxCombo is not properly clearing subscription #4928
- "(Blanks)" appears unchecked on reopening the ESF UI if the underlying value is an empty string. #4875
- [igx-tree-grid] loading indicator not shown in IE11 #4754
- Filtering conditions drop down does not behave consistently when the button that opens it is clicked multiple times #4470

## 7.3.2

### Bug Fixes
- Time picker component fails on dropdown mode in combination with igxTimePickerTemplate modifications #4656
- In IE11 when chips length is bigger then filter row scrolls position is not correct #4699
- Not able to change filter option in excel style filter. #4347
- [igx-grid] rendering performance becomes extremely poor when binding data after initialization. #4839
- Group comparer is not taken into consideration when column is dragged to grouped area #4663

## 7.3.1
- `IgxGrid` Custom keyboard navigation
    - `onFocusChange` event is deprecated.
    - `onGridKeydown` event is exposed which is emitted when `keydown` is triggered over element inside grid's body
    - `navigateTo` method allows you to navigate to a position in the grid based on provided `rowindex` and `visibleColumnIndex`, also to execute a custom logic over the target element through a callback function that accepts `{ targetType: GridKeydownTargetType, target: Object }`
    - `getNextCell` returns `ICellPosition` which defines the next cell, according to the current position, that match specific criteria. You can pass callback function as a third parameter of `getPreviousCell` method
    - `getPreviousCell` returns `ICellPosition` which defines the previous cell, according to the current position, that match specific criteria. You can pass callback function as a third parameter of `getPreviousCell` method.
<<<<<<< HEAD
    
=======

### Bug fixes
- The ESF animations for opening and closing do not work #4834
- IgxButtonGroup does not respect compact styles #4840
- Not able to change filter option in excel style filter. #4347
- Broken links enhancements #4830
- rowDraggable is applied to grids from all hierarchical levels in hierarchical grid #4789
- [igx-grid][IE11] filtering problems with IME mode. #4636
- Filtering operation crashes when applying filter on a column with many unique values. #4723
- Emit onColumnVisibilityChanged when hiding a column through ESF UI. #4765 #4792
- onColumnVisibilityChanged event is not fired when hiding a column through ESF. #4765
- "Select All" should not be treated as a match when searching. #4020
- Opening the ESF dialog throws an error #4737
- Recalculate igxfor sizes for excel style search list on after view init #4804
- igx-grid: Incorrect height calculation when setting height in percent and binding empty data. #3950
- When grid width is less than 400px and open filter row the arrows for chips are previewed #4700
- Canceling onRowDragStart leaves the drag ghost in the DOM #4802

>>>>>>> c63243e2
## 7.3.0

### Features
- `igxGrid`
    - **Feature** `igxGridComponent` now supports [Multi Row Layouts](https://github.com/IgniteUI/igniteui-angular/wiki/Grid---Multi-Row-Layout). It is configured with the newly added `IgxColumnLayoutComponent` and the columns in it. `IgxColumnComponent` now expose four new fields to determine the size and the location of the field into the layout:
        - [`colStart`](https://www.infragistics.com/products/ignite-ui-angular/docs/typescript/latest/classes/igxcolumncomponent.html#colstart) - column index from which the field is starting. This property is **mandatory**.
         - [`rowStart`](https://www.infragistics.com/products/ignite-ui-angular/docs/typescript/latest/classes/igxcolumncomponent.html#rowstart) - row index from which the field is starting. This property is **mandatory**.
         - [`colEnd`](https://www.infragistics.com/products/ignite-ui-angular/docs/typescript/latest/classes/igxcolumncomponent.html#colend) - column index where the current field should end. The amount of columns between colStart and colEnd will determine the amount of spanning columns to that field. This property is **optional**. If not set defaults to `colStart + 1`.
         - [`rowEnd`](https://www.infragistics.com/products/ignite-ui-angular/docs/typescript/latest/classes/igxcolumncomponent.html#rowend) - row index where the current field should end. The amount of rows between rowStart and rowEnd will determine the amount of spanning rows to that field. This property is **optional**. If not set defaults to `rowStart + 1`.
         ```html
        <igx-column-layout>
             <igx-column [rowStart]="1" [colStart]="1" field="Country"></igx-column>
             <igx-column [rowStart]="1" [colStart]="2" field="City"></igx-column>
             <igx-column [rowStart]="2" [colStart]="1" [colEnd]="3" field="Address"></igx-column>
        </igx-column-layout>
        ```
- `igxGrid`, `igxTreeGrid`, `igxHierarchicalGrid`
    - **Feature** Grid components now supports [Grid Row Dragging ](https://github.com/IgniteUI/igniteui-angular/wiki/Row-Dragging). It lets users pass the data of a grid record on to another surface, which has been configured to process/render this data. It can be enabled by using the `rowDraggable` input of the grid.

    - **Feature** The Excel Style Filter dialog and its sub-dialogs now have a display density based on the `displayDensity` input of their respective grid.
- `igxTreeGrid` 
    - **Feature** The `IgxTreeGridComponent` now supports loading child rows on demand using the newly added `loadChildrenOnDemand` and `hasChildrenKey` input properties.
- `IgxListComponent`
    - **Feature** The `IgxListComponent` now provides the ability to choose a display density from a predefined set of options: **compact**, **cosy** and **comfortable** (default one). It can be set by using the `displayDensity` input of the list.
- `igxButton`
    - **Feature** The `igxButton` now provides the ability to choose a display density from a predefined set of options: **compact**, **cosy** and **comfortable** (default one). It can be set by using the `displayDensity` input of the button directive.
- `igxButtonGroup`
    - **Feature** The `igxButtonGroup` now provides the ability to choose a display density from a predefined set of options: **compact**, **cosy** and **comfortable** (default one). It can be set by using the `displayDensity` input of the button group. The buttons within the group will have the same density as the button group. If a button has the `displayDensity` set in the template, it is not changed by the density of the group where the button is placed.
- `igxGrid`, `igxTreeGrid`, `igxHierarchicalGrid`
    - **Feature** The Excel Style Filter dialog and its sub-dialogs now have a display density based on the `displayDensity` input of their respective grid.
- `IgxDropDown`
    - now supports virtualized items. Use in conjunction with `IgxForOf` directive, with the following syntax, to display very large list of data:
    ```html
    <igx-drop-down>
        <div class="wrapping-div">
            <igx-drop-down *igxFor="let item of localItems; index as index; scrollOrientation: 'vertical'; containerSize: itemsMaxHeight; itemSize: itemHeight;"
            [value]="item" [index]="index">
                {{ item.data }}
            </igx-drop-down>
        </div>
    </igx-drop-down>
    ```

### Bug Fixes
- Grid remains in pending state after commiting row edit w/o changes #4680
- Filter condition dropdown is not closed on tab navigation #4612
- When filter row is opened navigating with shift and tab on first cell does not selects the cancel button #4537
- Focus is not moved from the filter row to the summary row when the grid has no records #4613
- igx-carousel problem with lost focus #4292
- List items are shifted down on search if the list was scrolled down beforehand. #4645
- [igx-grid] some cells are not rendered when resizing window. #4568
- [igx-grid] after being grouped then resized, horizontal scrolling causes column header misalignment with data cell #4648
- Cells content is misaligned when group by a column and scroll horizontal #4720
- When hide/show columns the grid has empty space #4505

## 7.2.12

- `IgxGrid`, `IgxTreeGrid`, `IgxHierarchicalGrid`
    - **Breaking Change** The **condition** parameter of the `filterGlobal` method is no longer optional. When the filterGlobal method is called with an invalid condition, it will not clear the existing filters for all columns.

- `IgxGrid` - summaries
    - `clearSummaryCache()` and `recalculateSummaries()` methods are now removed from the IgxGrid API, beacause they are no longer needed; summaries are updated when some change is perform and the summary cache is cleared automatically when needed;

### New features
- **igxSlider** - exposing new `labels` property accepting a collection of literal values that become equally spread over the slider, by placing each element as a thumb label.
- **igxSlider** - deprecate **isContiunous** property.

### Bug Fixes
- In slider with type Range when change the lower value to be equal or greater than the upper the range is not correct #4562
- When change the slider type at run time the slider is not updated correctly #4559
- Range Slider Thumps collapsing #2622
- When no condition is provided, filter() method of grid throws undescriptive error #4897
- [igx-grid] Filtering row's chips area is not resized when resizing window. #4906
- Add PostDeploy.ps1 script into the repo #4887
- An error is returned when a row is opened in edit mode and click to search the next item #4902
- [igx-grid] "quick clicking twice resizer " can sometimes lead to unable to sort. #4858
- Child summaries disappears when edit a cell and press tab on click on cell in same row when rowEditable is true #4949
- When no condition is provided, filter() method of grid throws undescriptive error #4897

## 7.2.11

### Bug fixes
- When column is scrolled and open excel filter, its position is not correct #4898
- "(Blanks)" appears unchecked on reopening the ESF UI if the underlying value is an empty string. #4875
- There is lag on checking/unchecking an item in an Excel Style Filter with a lot of items #4862
- Group comparer is not taken into consideration when column is dragged to grouped area #4663
- Filtering conditions drop down does not behave consistently when the button that opens it is clicked multiple times #4470

## 7.2.10

### Features
- Condense grid summaries #4694

### Bug Fixes
- When grid width is less than 400px and open filter row the arrows for chips are previewed #4700
- Time picker component fails on dropdown mode in combination with igxTimePickerTemplate modifications #4656
- In IE11 when chips length is bigger then filter row scrolls position is not correct #4699
- The ESF animations for opening and closing do not work #4834
- Not able to change filter option in excel style filter. #4347
- [igx-grid] rendering performance becomes extremely poor when binding data after initialization. #4839

## 7.2.9
`igx-core()` now includes some styles for printing layout.
In order to turn them off, you need to pass an argument and set it to `false`
  
```
 @include igx-core($print-layout: false); 
```

- `Pager`
    - **Behavioral Change** - The pager is now hidden when there are no records in the grid.

<<<<<<< HEAD
=======
### Bug fixes
- ElasticPositionStrategy should resize shown element with Center/Middle directions #4564
- onColumnVisibilityChanged event is not fired when hiding a column through ESF. #4765
- Filtering operation crashes when applying filter on a column with many unique values. #4723
- "Select All" should not be treated as a match when searching. #4020
- igx-grid: Incorrect height calculation when setting height in percent and binding empty data. #3950
- Error is thrown when press escape in the filter row #4712
- Opening the ESF dialog throws an error #4737
- [igx-grid][IE11] "Error: ViewDestroyedError: Attempt to use a destroyed view: detectChanges" is thrown when closing filtering row. #4764
- [igx-grid] some cells don't go into edit state or selected state when resizing window. #4746
- igx-tree-grid when no data in grid pagination shows wrong #4666
- ElasticPositionStrategy should resize shown element with Center/Middle directions #4564
- ESF custom dialog new filter not fully visible #4639 
- igx-grid: row virtualization doesn't work when setting height in percent if you fetch and bind data after initial rendering. #3949
- Grid height is calculated wrongly as grid width narrows #4745
- [igx-grid][IE11] filtering problems with IME mode. #4636

## 7.2.8
- `IgxGrid` Custom keyboard navigation
    - `onFocusChange` event is deprecated.
    - `onGridKeydown` is exposed. The event will emit
    `IGridKeydownEventArgs { targetType: GridKeydownTargetType; target: Object; event: Event; cancel: boolean; }`
    - `navigateTo(rowIndex: number, visibleColumnIndex: number, callback({targetType, target: Object }))` - this method allows you to navigate to a position in the grid based on provided `rowindex` and `visibleColumnIndex`;
    - `getNextCell(currentRowIndex, currentvisibleColumnIndex, callback(IgxColumnComponent))` - returns `{ rowIndex, visibleColumnIndex }` which defines the next cell, that match specific criteria according to the current position
    - `getPreviousCell(currentRowIndex, currentvisibleColumnIndex, callback(IgxColumnComponent))` - returns `{ rowIndex, visibleColumnIndex }` which defines the previous cell, that match specific criteria according to the current position

### Bug Fixes
- Grid remains in pending state after commiting row edit w/o changes #4680
- Filter condition dropdown is not closed on tab navigation #4612
- When filter row is opened navigating with shift and tab on first cell does not selects the cancel button #4537
- Focus is not moved from the filter row to the summary row when the grid has no records #4613
- igx-carousel problem with lost focus #4292
- List items are shifted down on search if the list was scrolled down beforehand. #4645
- [igx-grid] some cells are not rendered when resizing window. #4568
- [igx-grid] after being grouped then resized, horizontal scrolling causes column header misalignment with data cell #4648
- Cells content is misaligned when group by a column and scroll horizontal #4720
- When hide/show columns the grid has empty space #4505

## 7.2.7

### Bug fixes
- Custom filter dialog Excel-Style Filtering does not save the selected operand #4548
- Wrong endEdit call on data operation pipes subscribe #4313
- TreeGrid does not have default loading template #4624
- [igx-grid] Question about resizing behavioral change after v7.2.1. #4610
- [igx-grid] onSelection event comes to emit after ending edit mode. #4625
- Error is thrown when trying to open datepicker with Space key in IE #4495
- DatePicker dropdown overlaps the input when it appears top #4526
- Custom filter dialog of the Excel-style Filtering does not display the selected condition in the correct format #4525
- [igx-grid] group row is duplicated when collapsing all and then expanding a group row. #4650
- Fix scroll wheel tests due to creating wheel event with deltaY sets also wheelDeltaY (PR #4659)
- Update Canonical and HrefLang links for EN and JP environments #4674
- In the Drag and Drop dev sample the background color is not changed in IE and Edge #4597

>>>>>>> c63243e2
## 7.2.6
- `igxGrid`
    - **Feature** The `groupsRecords` property now returns the full grouping tree as in 7.1 and also includes the grouping information for all pages.

### Bug Fixes
- Unreadable icon color when icon is used as a tooltip target with dark-theme #4477
- [igx-tabs] Selection indicator is not resized correctly #4420
- Faulty urls in Typescript #4546
- igx-list theme docs #4390
- Filtering conditions drop down does not behave consistently when the button that opens it is clicked multiple times #4470
- Message 'No records found.' is still previewed when reset filter #4484
- The text in the filter column textbox truncates in the igx-grid component #4496
- Excel style filter does not apply the filter when the value is 0 #4483
- When hold arrow up or down key on a month the focus changes to the year #4585
- Putting two circular progress bars results in duplicate IDs #4410
- igxGrid does not clear groupsRecords when all columns get ungrouped #4515

## 7.2.5
- `igxDrop`
    - `onEnter`, `onLeave` and `onDrop` events now have new arguments for `originalEvent`, `offsetX` and `offsetY` relative to the container the igxDrop is instanced.
- `IgxList`
    - **Feature** the `index` property is now an `@Input` and can be assigned by structural directives such as `*igxFor`.
    ```html
        <igx-list>
            <div [style.height]="'480px'" [style.overflow]="'hidden'" [style.position]="'relative'">
                <igx-list-item [index]="i" *igxFor="let item of data; index as i; scrollOrientation: 'vertical'; containerSize: '480px'; itemSize: '48px'">
                    <div>{{ item.key }}</div>
                    <div class="contact__info">
                        <span class="name">{{item.name}}</span>
                    </div>
                </igx-list-item>
            </div>
        </igx-list>
    ```
    - The `items` property now returns the collection of child items sorted by their index if one is assigned. This is useful when the `children` order cannot be guaranteed.
- Excel-Style Filtering and Quick Filtering user interfaces now display the date picker's calendar in a dropdown.
- `IgxCard` - The card component has been refactored. It now includes several new supporting components/directives:
    - `igxCardHeaderTitle` - tag your headings placed in the `igx-card-header` container to be displayed as a card title;
    - `igxCardHeaderSubtitle` - tag your headings placed in the `igx-card-header` container to be displayed as a card subtitle;
    - `igxCardThumbnail` - tag anything placed in the `igx-card-header` as a thumb to be placed to the left of your titles;
    - `igx-card-header` - the card header can now detect and automatically position `igx-avatar`s placed in it;
    - `igx-card-media` - wrap images or videos that will be automatically sized for you;
    - `igx-card-actions` - the card actions can now detect and automatically position all `igxButton`s placed in it;
    - The card has a new `type` property. It can be set to `outlined` to get the new outlined card look;
    - The card has a new `horizontal` property. When set to true, the layout will become horizontally aligned;
- New Directive `igx-divider` - The igx-divider is a thin, configurable line that groups content in lists and layouts.

### Bug Fixes
- Row editing overlay is not visible when grid has either 1 or 2 rows and height is not set. #4240
- Ctrl + Right Arrow is not working in an expanded child grid in 7.2.x #4414
- In EI11 and error is returned when filter by date #4434
- Calendar should be closed when scrolling is initiated #4099
- The sync service for the horizontal virtualization returns invalid cache values in certain scenarios #4460
- Unreadable icon color when icon is used as a tooltip target with dark-theme #4477
- When first tree grid column is with type date the calendar mode is not correct #4457
- When grid is grouped the search does not scroll to the find result #4327
- Calendar should be closed when scrolling is initiated #4099
- [igx-list] IgxListItem.index returns wrong index when igx-list is virtualized by igxForOf #4465
- [igx-grid] groupsRepcords is not updated correctly when grouping/ungrouping. #4479
- Exceptions are thrown by igxHGrid when columns don't have initial width, or it has been set as a percentage #4491
- Change date pickers' mode to 'dropdown' in all filtering UIs. #4493
- The radio-group display cannot be overridden #4402
- Filtered column header goes over the RowSelectors and groups when scroll horizontal #4366
- [igx-grid] description about onColumnMovingEnd is not correct. #4452
- IgxTabs removes custom added class #4508

## 7.2.4
### New feature
- [Multi-cell selection](https://github.com/IgniteUI/igniteui-angular/wiki/Grid-Multi-cell-selection-Specification) - Enables range selection of cells in the grid.

### Grids Performance improvements
- Grid rendering speed
- Grid grouping rendering speed
- Grid vertical scrolling using the scroll arrows
- Grid horizontal scrolling using the scroll arrows
- Grid cell focusing time
- Typing a character in an inline editor

### Bug fixes
- IgxForOf - Virtual item index with remote data #4455
- If grid has height in %(or no height) and filtering is enabled, then height is not calculated correctly. #4458
- 3rd level child does not scroll with keyboard nav #4447
- When in column group a column is hidden in the excel style filter LEFT and RIGHT buttons are enabled #4412
- Column Moving keydown.escape HostListener needs refactoring #4296
- Hierarchical Grid: scrolled child views remain after the root grid has been destroyed #4440
- When child grids have width in % (or no width) and there is horizontal scrollbar the vertical scrollbar is not visible. #4449
- Opening the Filtering dropdown twice in an igxHierarchicalGrid results in warning messages in the browser console #4436
- for-of init optimizations for grids #4374
- Changing columns dynamically in the Hierarchical Grid resets root column list to contain child columns. #4337
- Cell is not selected on click [IE] #1780
- igx-grid: Uncommitted IME text gets lost when Enter key is pressed in an edit cell template. #4314

## 7.2.3
### Improvements
- `IPinColumnEventArgs` new property - added a new property `isPinned` to the `IPinColumnEventArgs` interface. Now the `onColumnPinning` event emits information whether the column is pinned or unpinned.
- `igxGrid`
    - `igxFilterCellTemplate` directive added that allows retemplating of the filter cell.
    - `IgxColumnComponent` now has `filterCellTemplate` property that can be used to retemplate the filter cell.

### Bug fixes
- Fix auto-generate columns for TreeGrid #4399
- Emiting event when unpinning column #3833
- In Firefox when collapse all groups grid becomes empty #4304
- When transactions are enabled and update a filtered cell there is an error in console #4214
- In IE11 datePicker delete button is not in correct position when open a cell in edit mode #4116
- Refactoring filter cell navigation so that it is handled in the navigation service. Handling special scenarios for hierarchical grid in the hierarchical navigation service. #4267
- Grid: fix sorting in chrome #4397
- An error is returned when add a child for not committed row and summaries are enabled #4317
- Update child summaries correctly when CRUD operations are performed #4408
- Add igxQuickFilterTemplate directive #4377
- Resizing: move resize handle logic in a directive #4378
- No event emitted when column is unpinned #3799
- When update a cell in the grouped column the child summaries are not updated #4324
- Column Group border is misaligned with its children's in some cases #4387
- Expanding last row of HierarchicalGrid via keyboard(Alt + downArrow) leads to cell losing its focus. #4080
- fix(HierarchicalGrid): Moving onGridCreated to be emitted onInit #4370
- Virtualization of grid not working in tab #4329
- When you pin child column the whole group is not pinned #4278

## 7.2.2
### Features
- **Components' Display Type** - All components now have their CSS display property explicitly set on the host element to ensure width, padding, and margins are applied when set directly on the host selectors.
- **Themes**
    - Add support for gradients and images as values for component themes via the component theme functions.
    - `Palettes` - added surface color to the palette. The surface color is used by cards, pickers, dialog windows, etc. as the default background.

### Bug fixes
- fix(tabs): Fix for applying styles to tabs group #4371
- igxInput - add ability to toggle required dynamically #4361
- Select sort button only if default template is used #4372
- Public enumerations should not be constants #4364
- fix(hierarchicalGrid): Fix scrollbar not updated when data for children is loaded after initial load. #4334
- fix(date-picker): Fix for re-templating dropdown date-picker #4325
- Remove ngModel from datepicker #4333
- Scrollbar is not updated when load remote data #4209
- IgxGrid cell edit does not update values (onCellEdit) #4055
- Initial GroupBy performance is poor with many columns grouped #4309
- Components' display type #4316
- Including summary row cells in tab sequence for HierarchicalGrid navigation. #4293
- Surface color #4109
- `headerGroupClasses` is marked as hidden #4276
- Update AutoScrollStrategy to reposition elements outside NgZone #4250
- Optimizing post group pipe for 4309 - 7.2.x #4310
- IgxSelect does not close on Shift+Tab #4164
- clone method should have inheritdoc in all position strategies #4265
- Dialog does not emits close event the second time that is opened and closed #4222
- IgxLabelComponent is hidden #4237
- refactor(button-group): Fix the double borders between the buttons #4092
- Allow gradient/image values as backgrounds in component themes #4218
- Time Picker enhancements #4348

## 7.2.1
- `igxGrid`
    - **Breaking Change** The `groupsRecords` property now only returns the visible tree and does not include groups that are children of collapsed parents.
    - **Feature** Column Hiding and Column Pinning components now expose a `disableFilter` property which allows hiding the filter columns input from the UI.

### Improvements
- igxSelect - select-positioning-strategy code cleanup #4019

### Bug fixes
- Tooltip remains opened after clicking its target #4127
- Can not move a column to left if the previous column is column group #4114
- TextHighlight Directive makes the matching spans bold #4129
- IgxDropDownItem still uses deprecated accessors #4167
- Double click in editMode reverts the cell's value #3985
- Navigation with Ctrl+arrow keys does not work in child grids #4120
- In IE11 and Edge when scroll page the excel filter dialog is not moved #4112
- IgxCalendar overlay, rendered from cell in edit mode, goes outside the grid when scrolling #4205
- When using keyboard navigation the child grid does not scroll to next row when next child is empty. #4153
- selectedIndex doesn't switch tab. #4245
- When the last column is hidden button RIGHT for the last visible column should be disabled #4230
- When excel-style-filtering is enabled and press Shift+tab on first cell the scroll should not be moved #4219
- Can not navigate with tab in filtering row if grid has no horizontal scroll #4111
- ExcelFilterStyle , what is the name of the onClick methods for the apply and cancel button ? onFilteringDone doesnt work here #4248
- When you focus an element from the Excel-Style Filtering List in Chrome a blue boarder appears #4269
- Need ability to remove a column filter that was previously set in the grid #4305
- Keyboard navigation inside summaries for hierarchical grid is not working with Ctrl + arrow keys #4176
- ReadMe links are broken on 7.2.0. release note #4251
- Error when scrolling grid with mouse wheel after closing a dialog window in the page #4232
- Circular progress bar throws error on IE11 #3787
- Issue with export excel/csv from grid #3763
- Setting grid data property manually after initial rendering without binding it to the input is not detected. #4242
- When child grids does not have set height and expand a row in child grid scrollbars are not updated and there is empty space on the grid #4239
- [ng add]: Enabling polyfills step doesn't update properly polyfill.ts generated by Angular CLI v7.3.x. #3967
- When change sorting from the excel filter it is not applied for the grouped column #4119
- When grid is filtered and update a cell summaries are not updated #4211
- [igx-date-picker] igxCalendarHeader and igxCalendarSubheader don't work #4223
- [igx-date-picker] unnecessary suffix "日" to the date part of the calendar. #4224
- igxMonthPicker - arrowdown and arrow up not working correctly inside months view #4190
- In Edge resizing indicators are offset incorrectly #3908
- igx-column-group does not fire onColumnVisibilityChanged #4194

## 7.2.0
- `igxCalendar`
    - `igxCalendar` has been refactored to provide the ability to instantiate each view as a separate component.
    - **Feature** advanced keyboard navigation support has been added. Read up more information in the [ReadMe](https://github.com/IgniteUI/igniteui-angular/tree/master/projects/igniteui-angular/src/lib/calendar/README.md)

- **New component** `IgxMonthPicker`:
    - Provides the ability to pick a specific month. Read up more information in the [ReadMe](https://github.com/IgniteUI/igniteui-angular/tree/master/projects/igniteui-angular/src/lib/calendar/month-picker/README.md)

- **New component** `IgxHierarchicalGrid`:
    - Provides the ability to represent and manipulate hierarchical data in which each level has a different schema. Each level is represented by a component derived from **igx-grid** and supports most of its functionality. Read up more information about the IgxHierarchicalGrid in the official [documentation](https://www.infragistics.com/products/ignite-ui-angular/angular/components/hierarchicalgrid.html) or the [ReadMe](https://github.com/IgniteUI/igniteui-angular/tree/master/projects/igniteui-angular/src/lib/grids/hierarchical-grid/README.md)

- **New component** The `igxSelect` provides an input with dropdown list allowing selection of a single item.
    ```html
    <igx-select #select1 [placeholder]="'Pick One'">
        <label igxLabel>Sample Label</label>
        <igx-select-item *ngFor="let item of items" [value]="item.field">
            {{ item.field }}
        </igx-select-item>
    </igx-select>
    ```

[documentation](https://www.infragistics.com/products/ignite-ui-angular/angular/components/select.html) or the [ReadMe](https://github.com/IgniteUI/igniteui-angular/tree/master/projects/igniteui-angular/src/lib/select/README.md)

- **New directive** `igxAutocomplete` - new directive that provides a way to enhance a text input by showing a panel of suggested options, provided by the developer. More information about the IgxAutocomplete is available in the official [documentation](https://www.infragistics.com/products/ignite-ui-angular/angular/components/autocomplete.html) or the [ReadMe](https://github.com/IgniteUI/igniteui-angular/tree/master/projects/igniteui-angular/src/lib/directives/autocomplete/README.md).

    ```html
    <input igxInput type="text" [igxAutocomplete]="townsPanel" />
    <igx-drop-down #townsPanel>
        <igx-drop-down-item *ngFor="let town of towns" [value]="town">
            {{town}}
        </igx-drop-down-item>
    </igx-drop-down>
    ```

- `igxGrid` now has `isLoading` input property. When enabled will show loading indicator, until the data is available. It can be best utilized for remote scenarios. Another input property `loadingGridTemplate` allows customizing the loading indicator.

    ```html
    <!-- Example -->
    <igx-grid [isLoading]="true" ...>
    </igx-grid>
    ```

    - `Group By`
        - The collapse/expand icons have new orientantion to display the action that will be performed when clicked. When an icon points up clicking on it would result in collapsing the related group row and when it points down clicking on it would expand the group row.
        - The collapse/expand all icons have also been updated to reflect the new group row icons better.
        - Group rows now can be expanded/collapsed using Alt + Arrow Up/Down to reflect the new icons.
    - `filterMode` input added, which determines the filtering ui of the grid. The default value is `quickFilter`. Other possible value is `excelStyle`, which mimics the filtering in Excel with added functionality for column moving, sorting, hiding and pinning.
    - `IgxColumnComponent` now has `disablePinning` property, which determines wether the column can be pinned from
    the toolbar and whether the column pin will be available in the excel style filter menu. The `disableHiding` input will be used to show/hide the column hiding functionality in the menu.
- `igxTreeGrid`
    - The collapse/expand icons have new orientantion to display the action that will be performed when clicked. When an icon points up clicking on it would result in collapsing the related tree grid level and when it points down clicking on it would expand the tree grid level.
    - Expanding/collapsing tree levels can now be performed also by using Alt + Arrow Up/Down to reflect the new icons.
- `IgxColumnComponent`
    - **Breaking Change** the `gridID` property is now **deprecated**. Please, use `column.grid.id` instead.
- `igxCombo`
    - **Breaking Change** `combo.value` is now only a getter.
    - **Feature** added support for templating the default input group of the component. The `igx-combo` now allows for `igx-prefix`, `igx-suffix`,`igx-hint` and `[igxLabel]` components to be passed as `ng-content` and they will be renderer accordingly on the combo's input. Example:
    ```html
        <!-- customize combo input --->
        <igx-combo #myCombo [data]="myGenres">
            ...
            <label igxLabel>Genres</label>
            <igx-prefix><igx-icon>music_note</igx-icon></igx-prefix>
        </igx-combo>
     ```
    - **Feature** the default combo 'clear' and 'toggle' icons can now be templated. Two new directives are added (with selector `[igxComboClearIcon]` and `[igxComboToggleIcon]`). Passing an `ng-template` with one of the directives will overwrite the default conent of the respective icon. Functionality will remain unaffected. Expample:
    ```html
        <!-- customize combo input --->
        <igx-combo #myCombo [data]="myGenres">
            ...
            <ng-template igxComboToggleIcon let-collapsed>
                <igx-icon>{{ collapsed ? 'remove_circle' : 'remove_circle_outline'}}</igx-icon>
            </ng-template>
        </igx-combo>
    ```
- `igxDropDown`
    - `IgxDropDownItemBase` and it's descendants (of which `IgxDropDownItem`) have had their `isSelected` and `isFocused` properties **deprecated**. Instead, use `selected` and `focused` properties.
    - Added an `@Input` for the `index` property (such as the one coming from ngFor) of the `IgxDropDownItem` component. This **deprecates** the automatic index calculation.
    ```html
        <igx-drop-down>
            <igx-drop-down-item *ngFor="let item of items; let i = index" [index]="i">
                {{ item.field }}
            </igx-drop-down-item>
        </igx-drop-down>
    ```
    - **Feature** `IgxDropDownGroupComponent` has been added. It allows for easier grouping of multi-level data, without the need of flattening it. The `igx-drop-down-item-group` tag accepts `igx-drop-down-item`s and displays them in the appropriate grouped fashion.
        ```html
            <igx-drop-down>
                <igx-drop-down-item-group *ngFor="let country of contries" [label]="country.name">
                    <igx-drop-down-item *ngFor="let city of country.cities" [value]='city.refNo'>
                        {{ city.name }}
                    </igx-drop-down-item>
                </igx-drop-down-item-group>
            </igx-drop-down>
        ```
- `Theme Elevations & Shadows` - Components with shadows, set by an elevation level or otherwise, are now fully configurable by the user via schema and/or theme properties. User can also provide a custom elevations set to component themes that support them.
    - **Breaking Change** - The `$search-shadow-color` and `$search-disabled-shadow-color` properties on the `igx-input-group-theme` have been replaced with `$search-resting-shadow` and `$search-disabled-shadow` respectively. Use `ng update` to migrate automatically.
- `IgxTreeGridComponent`
    - We can now search in the treegrid's data by using the `findNext` and the `findPrev` methods and we can clear the search results with the `clearSearch` method.
- `IgxTextHighlightDirective`
    - `IgxTextHighlightDirective.page` input property is **deprecated**. `rowIndex`, `columnIndex` and `page` properties of the `IActiveHighlightInfo` interface are also **deprecated**. Instead, `row` and `column` optional properties are added.
- `igxDragDrop`
    - `dragGhostHost` input property added. Sets the element to which the dragged element will be appended. If not provided, the dragged element is appended to the body.
- `Column Hiding UI`
    - **Behavioral Change** - The UI now hides the columns whose `disableHiding` property is set to true instead of simply disabling them.
- `igxButton` - **New Button Style** - Include [outlined](https://material.io/design/components/buttons.html#outlined-button) button style to support the latest material spec.
- `igxOverlay`:
    - `igxOverlay.attach()` method added. Use this method to obtain an unique Id of the created overlay where the provided component will be shown. Then call `igxOverlay.show(id, settings?)` method to show the component in overlay. The new `attach` method has two overloads:
      - `attach(element: ElementRef, settings?: OverlaySettings): string` - This overload will create overlay where provided `element` will be shown.
      - `attach(component: Type<any>, settings?: OverlaySettings, moduleRef?: NgModuleRef<any>): string` - Creates a `ComponentRef` from the provided `component` class to show in an overlay. If `moduleRef` is provided the service will use the module's `ComponentFactoryResolver` and `Injector` when creating the `ComponentRef` instead of the root ones.
    - `igxOverlay.show(component, settings)` is **deprecated**. Use `igxOverlay.attach()` method to obtain an Id, and then call `igxOverlay.show(id, settings)` method to show a component in the overlay.
    - `IPositionStrategy` exposes new method `clone` that clones the strategy instance with its settings.

- `igx-date-picker`
    - **Feature** Added `dropdown` `mode` to enable the input field value editing and spinning of the date parts as well as displaying a drop down calendar to select a date. Example:
    ```html
      <igx-date-picker #editableDatePicker1 mode="dropdown" [value]="date" format="dd.MM.y" mask="M/d/y">
      </igx-date-picker>
     ```
 **Components roundness**
- Ignite UI for Angular now allows you to change the shape of components by changing their border-radius.

- Here is the list of all components that have roundness functionality:
* _igx-badge_
* _igx-buttongroup_
* _igx-calendar_
* _igx-card_
* _igx-carousel_
* _igx-chip_
* _igx-dialog_
* _igx-drop-down_
* _igx-expansion-panel_
* _igx-input-group_
* _igx-list_
  * _igx-list-item_
* *igx-navdrawe*r
* _igx-snackbar_
* _igx-toast_
* _igxTooltip_

- **Breaking Change**
- The `$button-roundness` property on the `igx-button-theme` have been replaced for each button type with: `$flat-border-radius`,`$raised-border-radius`,`$outline-border-radius`,`$fab-border-radius`, `$icon-border-radius`.
- The`$roundness` property on the `igx-chip-theme` have been replaced with `$border-radius`.
- The`$roundness` property on the `iigx-tooltip-theme` have been replaced with `$border-radius`.

### Bug Fixes
- All initially pinned columns get unpinned if the grid's width is set as a percentage of its parent #3774
- Expanding a group row while at the bottom of the grid throws error #4179
- Grouping expand/collapse all button is not aligned with the row selector checkbox. #4178
- IgxToggleAction logs deprecated message in the console #4126
- IgxCombo - Calling selectItems([]) incorrectly clears the combo selection #4106
- IgxCombo - Clearing item filter sometimes empties drop down list #4000
- IgxCombo - Keyboard navigation ArrowDown stutters on chunk load #3999
- Row editing overlay banner not shown when enter row editing #4117
- IgxToggle open method always tries to get id even when it has one #3971
- Last (right-aligned) column is cut off when no widths are set for the columns #3396
- The selection in the last grid column does not span in the whole cell. #1115
- Last column header is a bit wider than the cells #1230

## 7.1.11
### Improvements
- Row and Cell editing Docs improvements #4055

## 7.1.10
### Features
- Column Hiding and Column Pinning components now expose a `disableFilter` property which allows hiding the filter columns input from the UI.

### Bug Fixes
- Tooltip remains opened after clicking its target #4127
- TextHighlight Directive makes the matching spans bold #4129
- igx-grid: `pinned` property doesn't work when `width` property is set together. #4125
- Double click in editMode reverts the cell's value #3985
- Issue with export excel/csv from grid #3763
- Error when scrolling grid with mouse wheel after closing a dialog window in the page #4232
- Circular progress bar throws error on IE11 #3787
- Setting grid data property manually after initial rendering without binding it to the input is not detected. #4242
- `headerGroupClasses` is marked as hidden #4276
- When you pin child column the whole group is not pinned #4278
- igx-column-group does not fire onColumnVisibilityChanged #4194
- When grid is filtered and update a cell summaries are not updated #4211

## 7.1.9
### Bug Fixes
- igx-grid: Incorrect height calculation when setting height in percent and binding empty data. #3950
- Grid doesn't reflect the applied formatter immediately #3819
- Cannot set chip as selected through API if selectable is false #2383
- IgxCombo - Keyboard navigation in combo with remote data is incorrect #4049
- Setting groupingExpressions run-time has different result than using the UI/methods #3952
- Error on app-shell build in the icon module #4065
- Grid/TreeGrid toolbar dropdowns reopen when trying to close it every other time #4045
- When grid and columns have width in IE the columns are visible outside the grid #3716
- IgxGridToolbarComponent is hidden from the API docs #3974
- igx-grid: row virtualization doesn't work when setting height in percent if you fetch and bind data after initial rendering. #3949
- IgxToggleAction logs deprecated message in the console #4126

## 7.1.8
### Bug Fixes
- Required date picker bound to displayData is shown invalid initially. #3641
- If the columns don't fit the treeGrid viewport, horizontal scrollbar in TreeGrid is gone/disappears #3808
- igxGrid setting autogenerate and groupingExpressions inputs results in errors #3951

## 7.1.7
### Bug fixes
- refactor(card): apply the content color to any text element #3878
- style(linear-bar): Fix text alignment #3862

## 7.1.6
### Bug Fixes
- Calling open() on an already opened IgxDropDown replays the opening animation #3810

## 7.1.5
### Features
- `igxGrid`
    - `Group By`
        - The collapse/expand icons have new orientantion to display the action that will be performed when clicked. When an icon points up clicking on it would result in collapsing the related group row and when it points down clicking on it would expand the group row.
        - The collapse/expand all icons have also been updated to reflect the new group row icons better.
        - Group rows now can be expanded/collapsed using Alt + Arrow Up/Down to reflect the new icons.
- `igxTreeGrid`
    - The collapse/expand icons have new orientantion to display the action that will be performed when clicked. When an icon points up clicking on it would result in collapsing the related tree grid level and when it points down clicking on it would expand the tree grid level.
    - Expanding/collapsing tree levels can now be performed also by using Alt + Arrow Up/Down to reflect the new icons.
- `Remove CSS Normalization` - Some users were complaining we reset too many browser styles - lists and heading styles in particular. We no longer do CSS normalization on an application level. Users who depended on our CSS browser normalization will have to handle that on their own going forward.
- `igxOverlayService` - the height of the shown element/component is not cached anymore. The height will be calculated each time position method of position strategy is called.

- `igxOverlayService`
    - `onClosing` event arguments are of type `OverlayClosingEventArgs` that adds an optional `event` property with the original DOM event. The browser event is available when closing of the overlay is caused by an outside click. This also affects all components and directives that use `igxOverlay` service - `igxToggle`, `igxDropDown`, `igxCombo`, `igxSelect` and `igxAutocomplete`. When they emit their respective `onClosing` event, the arguments are of type `CancelableBrowserEventArgs`, including the optional browser event.

## 7.1.4
### Features
- `Column Hiding UI`
    - **Behavioral Change** - The UI now hides the columns whose `disableHiding` property is set to true instead of simply disabling them.

## 7.1.3
### Bug Fixes
- When search and hide and then show a column the cell values are not correct ([3631](https://github.com/IgniteUI/igniteui-angular/issues/3631))
- When press Ctrl+Arrow down key on a summary cell it should stay active ([3651](https://github.com/IgniteUI/igniteui-angular/issues/3651))
- When summary row is not fully visible and press Tab the last summary cell is not activated ([3652](https://github.com/IgniteUI/igniteui-angular/issues/3652))
- Choosing from a drop down inside a form in a drop down closes the outer drop down ([3673](https://github.com/IgniteUI/igniteui-angular/issues/3673))
- Banner - Calling close method on collapsed panel throws error ([3669](https://github.com/IgniteUI/igniteui-angular/issues/3669))
- Typedoc API task generates non-public exports ([2858](https://github.com/IgniteUI/igniteui-angular/issues/2858))
- column.pin and column.unpin API descriptions need improvement ([3660](https://github.com/IgniteUI/igniteui-angular/issues/3660))
- disabledDates for the calendar and date picker should be an @Input() ([3625](https://github.com/IgniteUI/igniteui-angular/issues/3625))
- There is no way to determinate if a list item was panned in the click event ([3629](https://github.com/IgniteUI/igniteui-angular/issues/3629))
- When search and hide and then show a column the cell values are not correct ([3631](https://github.com/IgniteUI/igniteui-angular/issues/3631))

## 7.1.2
### Features
- `igx-circular-bar` and `igx-linear-bar` now feature an indeterminate input property. When this property is set to true the indicator will be continually growing and shrinking along the track.
- `IgxTimePickerComponent`: in addition to the current dialog interaction mode, now the user can select or edit a time value, using an editable masked input with a dropdown.
- `IgxColumnComponent` now accepts its templates as input properties through the markup. This can reduce the amount of code one needs to write when applying a single template to multiple columns declaratively. The new exposed inputs are:
    + `cellTemplate` - the template for the column cells
    + `headerTemplate` - the template for the column header
    + `cellEditorTemplate` - the template for the column cells when a cell is in edit mode
      ```html
        <!-- Example -->

        <igx-grid ...>
            <igx-column *ngFor="let each of defs" [cellTemplate]="newTemplate" ...></igx-column>
        </igx-grid>

        <ng-template #newTemplate let-value>
            {{ value }}
        </ng-template>
        ```

### Bug Fixes

- When transactions are enabled and delete a row page is changed to first page ([3425](https://github.com/IgniteUI/igniteui-angular/issues/3425))
- Row selectors header is not updated when commit transactions ([3424](https://github.com/IgniteUI/igniteui-angular/issues/3424))
- When a column is sorted and change value in a cell after commit and press enter on selected cell the focus is not in the input ([2801](https://github.com/IgniteUI/igniteui-angular/issues/2801))
- Closing the filter UI cuts the grid on the left ([3451](https://github.com/IgniteUI/igniteui-angular/issues/3451))
- GroupedRecords class should be hidden for doc generation. ([3483](https://github.com/IgniteUI/igniteui-angular/issues/3483))
- Badly formatted table in the JP documentation ([3484](https://github.com/IgniteUI/igniteui-angular/issues/3484))
- Not setting width in percentage on one or more columns results in columns going out of view ([1245](https://github.com/IgniteUI/igniteui-angular/issues/1245))
- Feature Request : locale property on a grid level ([3455](https://github.com/IgniteUI/igniteui-angular/issues/3455))
- Excel cannot open the exported data ([3332](https://github.com/IgniteUI/igniteui-angular/issues/3332))
- API DOC header links on header nav in JP leads to EN product page ([3516](https://github.com/IgniteUI/igniteui-angular/issues/3516))
- IgxGridHeaderGroupComponent should have preset min width ([3071](https://github.com/IgniteUI/igniteui-angular/issues/3071))
- Adding a custom svg to snackbar ([3328](https://github.com/IgniteUI/igniteui-angular/issues/3328))
- Feature request: Using text field input for date and time picker ([2337](https://github.com/IgniteUI/igniteui-angular/issues/2337))
- Summaries Keyboard navigation issues ([3407](https://github.com/IgniteUI/igniteui-angular/issues/3407))
- IgxRipple - animate() function not supported in Safari ([3506](https://github.com/IgniteUI/igniteui-angular/issues/3506))
- Faulty link in Typedoc ([3531](https://github.com/IgniteUI/igniteui-angular/issues/3531))
- [IE11] igx-grid - Filtering is cleared when clicking filtering chip if resourceString.igx_grid_filter_row_placeholder is set to Japanese character. ([3504](https://github.com/IgniteUI/igniteui-angular/issues/3504))
- Setting required IgxInput's value not via typing does not clear the invalid style. ([3550](https://github.com/IgniteUI/igniteui-angular/issues/3550))
- Add bodyTemplate as @Input() for igx-column ([3562](https://github.com/IgniteUI/igniteui-angular/issues/3562))
- Horizontal scrollbar is not shown when column's width is set to a percentage value. ([3513](https://github.com/IgniteUI/igniteui-angular/issues/3513))
- When select a date filter the date is not previewed in the input ([3362](https://github.com/IgniteUI/igniteui-angular/issues/3362))
- Missing locale errors on a browser with non-en language ([3569](https://github.com/IgniteUI/igniteui-angular/issues/3569))
- igx-action-icon is not vertically aligned in IgxNavbar ([3584](https://github.com/IgniteUI/igniteui-angular/issues/3584))
- [IE11] igx-grid filtering condition is reverted when typing Japanese character in the filtering textbox. ([3577](https://github.com/IgniteUI/igniteui-angular/issues/3577))
- TreeGrid has empty space when Summaries are enabled and expand/collapse ([3409](https://github.com/IgniteUI/igniteui-angular/issues/3409))
- Filtering row: no chip is created while typing Japanese characters on Edge ([3599](https://github.com/IgniteUI/igniteui-angular/issues/3599))
- PowerShell script should be added in order to apply some rules for deployment of the API DOCS (sassdoc, typedoc) ([3618](https://github.com/IgniteUI/igniteui-angular/issues/3618))
- igx-grid isn't displayed properly in IE11 when it is inside an igx-tabs-group. ([3047](https://github.com/IgniteUI/igniteui-angular/issues/3047))
- Cells' content is shown twice when entering edit mode after searching. ([3637](https://github.com/IgniteUI/igniteui-angular/issues/3637))
- ng add improvements ([3528](https://github.com/IgniteUI/igniteui-angular/issues/3528))

## 7.1.1
### Bug Fixes
* onSortingDone is not fired when sorting indicator of a header in the group by area is clicked ([#3257](https://github.com/IgniteUI/igniteui-angular/issues/3257))
* igx-grid isn't displayed properly in IE11 when it is inside an igx-tabs-group ([#3047](https://github.com/IgniteUI/igniteui-angular/issues/3047))
* Preventing wrap-around for scrollNext and scrollPrev([#3365](https://github.com/IgniteUI/igniteui-angular/issues/3365))
* IgxTreeGrid does not respect its parent container height ([#3467](https://github.com/IgniteUI/igniteui-angular/issues/3467))
* Include grid's unpinnedWidth and totalWidth in cell width calculation ([#3465](https://github.com/IgniteUI/igniteui-angular/issues/3465))

### Other
* update typedoc-plugin-localization version to 1.4.1 ([#3440](https://github.com/IgniteUI/igniteui-angular/issues/3440))

## 7.1.0
### Features
- **New component** `IgxBannerComponent`:
    - Allows the developer to easily display a highly templateable message that requires minimal user interaction (1-2 actions) to be dismissed. Read up more information about the IgxBannerComponent in the official [documentation](https://www.infragistics.com/products/ignite-ui-angular/angular/components/banner.html) or the [ReadMe](https://github.com/IgniteUI/igniteui-angular/tree/master/projects/igniteui-angular/src/lib/banner/README.md)
- `igxGrid`
    - Added a new `igxToolbarCustomContent` directive which can be used to mark an `ng-template` which provides a custom content for the IgxGrid's toolbar ([#2983](https://github.com/IgniteUI/igniteui-angular/issues/2983))
    - Summary results are now calculated and displayed by default for each row group when 'Group By' feature is enabled.
    - `clearSummaryCache()` and `recalculateSummaries()` methods are deprecated. The grid will clear the cache and recalculate the summaries automatically when needed.
	- `locale` property added. Default value is `en`. All child components will use it as locale.
    - **Breaking change** `IgxSummaryOperand.operate()` method is called with empty data in order to calculate the necessary height for the summary row. For custom summary operands, the method should always return an array of `IgxSummaryResult` with proper length.
- `IgxIconModule`:
    - **Breaking change** `igxIconService` is now provided in root (providedIn: 'root') and `IgxIconModule.forRoot()` method is deprecated.
    - **Breaking change** `glyphName` property of the `igxIconComponent` is deprecated.
- `IgxColumnComponent`:
    - **Breaking change** the `filters` input now expects `IgxFilteringOperand` instance, instead of class ref. This way custom `IgxFilteringOperands` no longer need to be singleton, with defined `instance` method.
- `IgxMask`:
    - `placeholder` input property is added to allow developers to specify the placeholder attribute of the host input element that the `igxMask` is applied on;
    - `displayValuePipe` input property is provided that allows developers to additionally transform the value on blur;
    - `focusedValuePipe` input property is provided that allows developers to additionally transform the value on focus;
- `IgxTreeGrid`:
    - Batch editing - an injectable transaction provider accumulates pending changes, which are not directly applied to the grid's data source. Those can later be inspected, manipulated and submitted at once. Changes are collected for individual cells or rows, depending on editing mode, and accumulated per data row/record.
    - You can now export the tree grid both to CSV and Excel.
    - The hierarchy and the records' expanded states would be reflected in the exported Excel worksheet.
    - Summaries feature is now supported in the tree grid. Summary results are calculated and displayed for the root level and each child level by default.
- `IgxOverlayService`:
    - `ElasticPositioningStrategy` added. This strategy positions the element as in **Connected** positioning strategy and resize the element to fit in the view port in case the element is partially getting out of view.


## 7.0.5
### Bug Fixes

* igx-grid isn't displayed properly in IE11 when it is inside an igx-tabs-group. ([#3047](https://github.com/IgniteUI/igniteui-angular/issues/3047))
* igx-slider max-value defaults to min-value ([#3418](https://github.com/IgniteUI/igniteui-angular/issues/3418))
* Inconsistency in scrollNext and scrollPrev ([#3365](https://github.com/IgniteUI/igniteui-angular/issues/3365))
* The header link in the api docs page should be to the product page ([#3423](https://github.com/IgniteUI/igniteui-angular/issues/3423))
* Error thrown when edit primaryKey cell in Tree Grid ([#3329](https://github.com/IgniteUI/igniteui-angular/issues/3329))
* IgxGridHeaderGroupComponent should have preset min width ([#3071](https://github.com/IgniteUI/igniteui-angular/issues/3071))
* Pressing ESC on a cell in an editable column throws an error ([#3429](https://github.com/IgniteUI/igniteui-angular/issues/3429))
* Cell foreground is white on hover with the default theme ([#3384](https://github.com/IgniteUI/igniteui-angular/issues/3384))
* [IE] Grid toolbar's buttons and title are misaligned ([#3371](https://github.com/IgniteUI/igniteui-angular/issues/3371))
* Dialog window does not hold the focus when opened ([#3199](https://github.com/IgniteUI/igniteui-angular/issues/3199))
* refactor(themes): don't include contrast colors in the palettes ([#3166](https://github.com/IgniteUI/igniteui-angular/issues/3166))

### Other
* update typedoc-plugin-localization version to 1.4.1 ([#3440](https://github.com/IgniteUI/igniteui-angular/issues/3440))
* Move all keyboard navigation tests in a separate file ([#2975](https://github.com/IgniteUI/igniteui-angular/issues/2975))


## 7.0.4
### Bug fixes
- Fix(igx-grid): revert row editing styles ([#2672](https://github.com/IgniteUI/igniteui-angular/issues/2672))
- Revert "fix(grid): set min width to header groups programmatically"  status: verified version: 7.0.x
([#3357](https://github.com/IgniteUI/igniteui-angular/issues/3357))


## 7.0.3
### Bug fixes
- ng add igniteui-angular adds igniteui-cli package to both dependencies and devDependencies ([#3254](https://github.com/IgniteUI/igniteui-angular/issues/3254))
- Group column header is not styled correctly when moving that column ([#3072](https://github.com/IgniteUI/igniteui-angular/issues/3072))
- igx-grid: Filter row remains after disabling filtering feature ([#3255](https://github.com/IgniteUI/igniteui-angular/issues/3255))
- [igxGrid] Keyboard navigation between cells and filtering row with MCH ([#3179](https://github.com/IgniteUI/igniteui-angular/issues/3179))
- Argument $color of red($color) must be a color ([#3190](https://github.com/IgniteUI/igniteui-angular/issues/3190))
- Shell strings localization ([#3237](https://github.com/IgniteUI/igniteui-angular/issues/3237))
- Tabbing out of the combo search input not possible ([#3200](https://github.com/IgniteUI/igniteui-angular/issues/3200))
- Localization (i18n) not available for inputs/buttons on the grid filtering dialog ([#2517](https://github.com/IgniteUI/igniteui-angular/issues/2517))
- When in the tree grid are pinned columns and scroll horizontal the cells text is over the pinned text #3163
- Request for update of shell strings in Japanese ([#3163](https://github.com/IgniteUI/igniteui-angular/issues/3163))
- Refactor(themes): remove get-function calls ([#3327](https://github.com/IgniteUI/igniteui-angular/issues/3327))
- Fix(grid): recalculate grid body size when changing allowFiltering dynamically ([#3321](https://github.com/IgniteUI/igniteui-angular/issues/3321))
- Fix - Combo - Hide Search input when !filterable && !allowCustomValues - 7.0.x ([#3314](https://github.com/IgniteUI/igniteui-angular/issues/3314))
- Fixing column chooser column updating - 7.0.x ([#3235](https://github.com/IgniteUI/igniteui-angular/issues/3235))
- Disable combo checkbox animations on scroll ([#3303](https://github.com/IgniteUI/igniteui-angular/issues/3303))
- Added validation if last column collides with grid's scroll. ([#3028](https://github.com/IgniteUI/igniteui-angular/issues/3028)) ([#3100](https://github.com/IgniteUI/igniteui-angular/issues/3100))
- Use value instead of ngModel to update editValue for checkbox and calendar in igxCell ([#3225](https://github.com/IgniteUI/igniteui-angular/issues/3225))
- Add @inheritdoc, create ScrollStrategy abstract class and fix method signatures 7.0.x ([#3222](https://github.com/IgniteUI/igniteui-angular/issues/3222))
- When scroll with the mouse wheel the value in datePicker editor for edited cell is empty ([#2958](https://github.com/IgniteUI/igniteui-angular/issues/2958))
- igxToolbar should have the option to add custom template ([#2983](https://github.com/IgniteUI/igniteui-angular/issues/2983))
- fix(grid): mark grid for check inside NgZone when resizing ([#2792](https://github.com/IgniteUI/igniteui-angular/issues/2792)) ([#3277](https://github.com/IgniteUI/igniteui-angular/issues/3277))
- IgxGridHeaderGroupComponent should have preset min width ([#3071](https://github.com/IgniteUI/igniteui-angular/issues/3071))
- Tree grid selection ([#3334](https://github.com/IgniteUI/igniteui-angular/issues/3334))

## 7.0.2
### Features
- `ng add igniteui-angular` support :tada:
    - You can now add Ignite UI for Angular to existing Angular CLI projects - simply run `ng add igniteui-angular` in your project.
    This will install the package and all needed dependencies, add Ignite UI CLI so you can even quickly add components.
- **New component** `IgxBannerComponent`:
    - Allows the developer to easily display a highly templateable message that requires minimal user interaction (1-2 actions) to be dismissed. Read up more information about the IgxBannerComponent in the official [documentation](https://www.infragistics.com/products/ignite-ui-angular/angular/components/banner.html) or the [ReadMe](https://github.com/IgniteUI/igniteui-angular/tree/master/projects/igniteui-angular/src/lib/banner/README.md)
- `igxNavbar`:
    - Added a new `igx-action-icon` directive that can be used to provide a custom template to be used instead of the default action icon on the left-most part of the navbar.
    (If `igx-action-icon` is provided, the default action icon will not be used.)

### Bug fixes

- `igxGrid`
    - Filter row does not close when click button cancel, if the entered text is deleted ([#3198](https://github.com/IgniteUI/igniteui-angular/issues/3198))
    - Prevent a potential memory leak ([#3033](https://github.com/IgniteUI/igniteui-angular/issues/3033))
    - Filtering: Open dropdown on Alt+down, fixes input being populated on keyboard action ([#3202](https://github.com/IgniteUI/igniteui-angular/issues/3202))
    - Row Selection: selected checkboxes are flickering on vertical scrolling ([#2523](https://github.com/IgniteUI/igniteui-angular/issues/2523))
    - Row editing overlay animation should be bottom - top, when overlay is placed over the row ([#3184](https://github.com/IgniteUI/igniteui-angular/issues/3184))


## 7.0.1
### Bug fixes
- Removed the `GridHammerConfig` provider which broke touch events for other components. (Fixed #3185, Reopens #2538)


## 7.0.0
- Updated package dependencies to Angular 7 ([#3000](https://github.com/IgniteUI/igniteui-angular/pull/3000))
- Themes: Add dark schemas and mixins (PR [#3025](https://github.com/IgniteUI/igniteui-angular/pull/3025))

## 6.2.12
### Bug fixes
- igx-grid: `pinned` property doesn't work when `width` property is set together. #4125
- When you pin child column the whole group is not pinned #4278

## 6.2.11
### Bug Fixes
- igx-grid: Incorrect height calculation when setting height in percent and binding empty data. #3950
- Cannot set chip as selected through API if selectable is false #2383
- Setting groupingExpressions run-time has different result than using the UI/methods #3952
- igx-grid: row virtualization doesn't work when setting height in percent if you fetch and bind data after initial rendering. #3949

## 6.2.10
### Bug Fixes
- Cells position is changed when scroll vertical #3094
- igxGrid setting autogenerate and groupingExpressions inputs results in errors #3951

## 6.2.9
### Features
- `igxGrid`
    - `Group By`
        - The collapse/expand icons have new orientantion to display the action that will be performed when clicked. When an icon points up clicking on it would result in collapsing the related group row and when it points down clicking on it would expand the group row.
        - The collapse/expand all icons have also been updated to reflect the new group row icons better.
        - Group rows now can be expanded/collapsed using Alt + Arrow Up/Down to reflect the new icons.
- `igxTreeGrid`
    - The collapse/expand icons have new orientantion to display the action that will be performed when clicked. When an icon points up clicking on it would result in collapsing the related tree grid level and when it points down clicking on it would expand the tree grid level.
    - Expanding/collapsing tree levels can now be performed also by using Alt + Arrow Up/Down to reflect the new icons.

### Bug Fixes
- Add additional ways of expanding/collapsing in Tree Grid/Group By to reflect new icons #3841

## 6.2.8
### Bug Fixes
- Tree Grid collapse icon is updated to material standards #3780
- Change collapse/expand all icon on GroupBy #3298

## 6.2.7
### Bug Fixes
- igx-grid editing: Japanese inputs are not committed on enter or press key in edit mode #2525

## 6.2.6
### Bug Fixes/Other
- Add GA to API docs ([3596](https://github.com/IgniteUI/igniteui-angular/issues/3596))
- Modify gulp api docs tasks in order to follow the build steps ([3681](https://github.com/IgniteUI/igniteui-angular/issues/3681))

## 6.2.5
### Bug Fixes
- Setting required IgxInput's value not via typing does not clear the invalid style ([3550](https://github.com/IgniteUI/igniteui-angular/issues/3550))
- igx-grid isn't displayed properly in IE11 when it is inside an igx-tabs-group ([3047](https://github.com/IgniteUI/igniteui-angular/issues/3047))
- igxGrid minimal body height when no total height is set or inferred ([1693](https://github.com/IgniteUI/igniteui-angular/issues/1693))
- Horizontal scrollbar is not shown when column's width is set to a percentage value ([3513](https://github.com/IgniteUI/igniteui-angular/issues/3513))
- Visible @hidden tag due to comment structure ([3523](https://github.com/IgniteUI/igniteui-angular/issues/3523))
- Faulty link in Typedoc ([3531](https://github.com/IgniteUI/igniteui-angular/issues/3531))
- Several warnings on app launch 6.2.0 RC1 and now 7.0.2 ([2915](https://github.com/IgniteUI/igniteui-angular/issues/2915))
- For_of directive doesn't scroll to next elements in some cases ([3482](https://github.com/IgniteUI/igniteui-angular/issues/3482))
- Not setting width in percentage on one or more columns results in columns going out of view ([1245](https://github.com/IgniteUI/igniteui-angular/issues/1245))
- Calendar test is failing because of wrong selector ([3508](https://github.com/IgniteUI/igniteui-angular/issues/3508))
- When transactions are enabled and delete a row page is changed to first page ([3425](https://github.com/IgniteUI/igniteui-angular/issues/3425))
- When a column is sorted and change value in a cell after commit and press enter on selected cell the focus is not in the input ([2801](https://github.com/IgniteUI/igniteui-angular/issues/2801))
- igxFor with scrollOrientation: horizontal - Almost all the items are not rendered when they don't have width property ([3087](https://github.com/IgniteUI/igniteui-angular/issues/3087))
- Pressing ESC on a cell in an editable column throws an error ([3429](https://github.com/IgniteUI/igniteui-angular/issues/3429))

## 6.2.4
### Bug Fixes
* onSortingDone is not fired when sorting indicator of a header in the group by area is clicked ([#3257](https://github.com/IgniteUI/igniteui-angular/issues/3257))
* igx-grid isn't displayed properly in IE11 when it is inside an igx-tabs-group ([#3047](https://github.com/IgniteUI/igniteui-angular/issues/3047))
* Preventing wrap-around for scrollNext and scrollPrev([#3365](https://github.com/IgniteUI/igniteui-angular/issues/3365))
* IgxTreeGrid does not respect its parent container height ([#3467](https://github.com/IgniteUI/igniteui-angular/issues/3467))
* The header link in the api docs page should be to the product page ([#3423](https://github.com/IgniteUI/igniteui-angular/issues/3423))
* fix(dialog): dialog gets focus when is opened ([#3276](https://github.com/IgniteUI/igniteui-angular/issues/3276))
* IgxTreeGrid - Add row editing + transactions to tree grid ([#2908](https://github.com/IgniteUI/igniteui-angular/issues/2908))
* Regular highlight makes the highlighted text unreadable when the row is selected. ([#1852](https://github.com/IgniteUI/igniteui-angular/issues/1852))
* Use value instead of ngModel to update editValue for checkbox and calendar in igxCell ([#3224](https://github.com/IgniteUI/igniteui-angular/issues/3224))
* Disable combo checkbox animations on scroll ([#3300](https://github.com/IgniteUI/igniteui-angular/issues/3300))
* "Select/Unselect All" checkbox is checked after deleting all rows ([#3068](https://github.com/IgniteUI/igniteui-angular/issues/3068))
* Fixing column chooser column updating ([#3234](https://github.com/IgniteUI/igniteui-angular/issues/3234))
* Fix - Combo - Hide Search input when !filterable && !allowCustomValues ([#3315](https://github.com/IgniteUI/igniteui-angular/issues/3315))
* Add @inheritdoc ([#2943](https://github.com/IgniteUI/igniteui-angular/issues/2943))
* refactor(displayDensity): Code cleanup in display density base class #3280
* Calculating updated grid height when rebinding columns ([#3285](https://github.com/IgniteUI/igniteui-angular/issues/3285))
* Fix - Combo, Drop Down - Fix TAB key navigation ([#3206](https://github.com/IgniteUI/igniteui-angular/issues/3206))
* Added validation if last column collides with grid's scroll ([#3142](https://github.com/IgniteUI/igniteui-angular/issues/3142))
* When in the tree grid are pinned columns and scroll horizontal the cells text is over the pinned text ([#3163](https://github.com/IgniteUI/igniteui-angular/issues/3163))
* refactor(themes): don't include contrast colors in the palettes ([#3166](https://github.com/IgniteUI/igniteui-angular/issues/3166))

### Code enhancements
* Fix the logic calculating test results ([#3461](https://github.com/IgniteUI/igniteui-angular/issues/3461))
* Update typedoc version and localize some shell strings ([#3237](https://github.com/IgniteUI/igniteui-angular/issues/3237))
* fix(toolbar): including custom content in the show toolbar check ([#2983](https://github.com/IgniteUI/igniteui-angular/issues/2983))
* docs(toolbar): adding more API docs ([#2983](https://github.com/IgniteUI/igniteui-angular/issues/2983))

### Other
* update typedoc-plugin-localization version to 1.4.1 ([#3440](https://github.com/IgniteUI/igniteui-angular/issues/3440))
* Update contributing document with localization ([#3313](https://github.com/IgniteUI/igniteui-angular/issues/3313))
* docs(*): add 6.2.3 missing changes and bug fixes to changelog ([#3251](https://github.com/IgniteUI/igniteui-angular/issues/3251))
* Docs - Expansion Panel - Add comments and README([#3245](https://github.com/IgniteUI/igniteui-angular/issues/3245))
* Move all keyboard navigation tests in a separate file ([#2975](https://github.com/IgniteUI/igniteui-angular/issues/2975))


## 6.2.3
- `igxGrid`
    - `resourceStrings` property added, which allows changing/localizing strings for component. If a new instance is set,
    the changes will be applied to the particular instance of the component:
    ```typescript
        this.grid.resourceStrings = {
            igx_grid_filter: 'My filter',
            igx_grid_filter_row_close: 'My close'
        };
    ```
    If only a value is updated, all component instances will be updated:
    ```typescript
        this.grid.resourceStrings.igx_grid_filter = 'My filter';
    ```
- `igxTimePicker`:
    - `resourceStrings` property added, which allows changing/localizing strings for component.
- Localization
    - Added an util function `changei18n` that takes `IResourceStrings` object as parameter. Its values will be used as resource strings for all components
    in the application.
    - Added an util function `getCurrentResourceStrings` that returns current resource strings for all components.
- `ISortingEpression`:
    - The `ignoreCase` and `strategy` properties are moved back to optional, and the `DefaultSortingStrategy` is now injected by the `IgxSorting`, instead of being mandatory to pass to expressions.

### Bug fixes

- `igxGrid`
    - Filter row does not close when click button cancel, if the entered text is deleted ([#3198](https://github.com/IgniteUI/igniteui-angular/issues/3198))
    - Prevent a potential memory leak ([#3033](https://github.com/IgniteUI/igniteui-angular/issues/3033))
    - Filtering: Open dropdown on Alt+down, fixes input being populated on keyboard action ([#3202](https://github.com/IgniteUI/igniteui-angular/issues/3202))
    - Row Selection: selected checkboxes are flickering on vertical scrolling ([#2523](https://github.com/IgniteUI/igniteui-angular/issues/2523))
    - Row editing overlay animation should be bottom - top, when overlay is placed over the row ([#3184](https://github.com/IgniteUI/igniteui-angular/issues/3184))


## 6.2.2
- `igx-checkbox`:
    - Added a new input property - `disableTransitions`. It allows disabling all CSS transitions on the `igx-checkbox` component for performance optimization.
### Bug fixes
- Removed the `GridHammerConfig` provider which broke touch events for other components. (Fixed #3185, Reopens #2538)

## 6.2.1
### Features
- `igxGrid`, `igxChip`: Add display density DI token to igxGrid and igxChip ([#2804](https://github.com/IgniteUI/igniteui-angular/issues/2804))
- `igxGrid`
    - Quick filter auto close ([#2979](https://github.com/IgniteUI/igniteui-angular/issues/2979))
    - Group By: Added title to chip in Group By area ([#3035](https://github.com/IgniteUI/igniteui-angular/issues/3035))
    - Improve UX for boolean and date columns, ([#3092](https://github.com/IgniteUI/igniteui-angular/issues/3092))
- `igxCombo`:
    - Added a new input property - `displayDensity`. It allows configuring the `displayDensity` of the combo's `value` and `search` inputs. (PR [#3007](https://github.com/IgniteUI/igniteui-angular/pull/3007))
- `igxDropDown`
    - Added a new property `maxHeight`, defining the max height of the drop down. ([#3001](https://github.com/IgniteUI/igniteui-angular/issues/3001))
- Added migrations for Sass theme properties changes in 6.2.0 ([#2994](https://github.com/IgniteUI/igniteui-angular/issues/2994))
- Themes
    - Introducing schemas for easier bootstrapping of component themes.
    - **Breaking change** removed $variant from `igx-checkbox-theme`, `igx-ripple-theme`, `igx-switch-theme`, `igx-input-group-theme`, `igx-slider-theme`, and `igx-tooltip-theme`. Use the `$schema` prop, now available on all component themes to change the look for a specific theme. See the [Theming](https://www.infragistics.com/products/ignite-ui-angular/angular/components/themes/schemas.html) documentation to learn more.


### Bug fixes

- `igxGrid`
    - Filtering condition icon is not updated for boolean columns ([#2936](https://github.com/IgniteUI/igniteui-angular/issues/2936))
    - Batch editing: Updating a cell with a value that evaluates to false does not mark it as dirty ([#2940](https://github.com/IgniteUI/igniteui-angular/issues/2940))
    - Filtering input accepts value from calendar for unary conditions ([#2937](https://github.com/IgniteUI/igniteui-angular/issues/2937))
    - When a number filter's value is deleted the grid is not refreshed ([#2945](https://github.com/IgniteUI/igniteui-angular/issues/2945))
    - Improve keyboard navigation in filtering ([#2951](https://github.com/IgniteUI/igniteui-angular/issues/2951), [#2941](https://github.com/IgniteUI/igniteui-angular/issues/2941))
    - Group By: Alt+ Arrow left/Right keys should not toggle the group row ([#2950](https://github.com/IgniteUI/igniteui-angular/issues/2950))
    - Multi Column Header can be grouped ([#2944](https://github.com/IgniteUI/igniteui-angular/issues/2944))
    - Group By: groupsRecords is not updated yet at the time of onGroupingDone event. ([#2967](https://github.com/IgniteUI/igniteui-angular/issues/2967))
    - Paging: Blank space in rows area after vertical scrolling and navigating to next page ([#2957](https://github.com/IgniteUI/igniteui-angular/issues/2957))
    - When date or boolean cell is in edit mode and press arrowUp or arrowDown key the page is scrolled ([#2507](https://github.com/IgniteUI/igniteui-angular/issues/2507))
    - When deleting a row the Row Editing dialog should be closed ([#2977](https://github.com/IgniteUI/igniteui-angular/issues/2977))
    - Group header with columns which width is defined as number throws an exception ([#3020](https://github.com/IgniteUI/igniteui-angular/issues/3020))
    - Refactor header and filter cell components, Closes [#2972](https://github.com/IgniteUI/igniteui-angular/issues/2972), [#2926](https://github.com/IgniteUI/igniteui-angular/issues/2926), [#2923](https://github.com/IgniteUI/igniteui-angular/issues/2923), [#2917](https://github.com/IgniteUI/igniteui-angular/issues/2917), [#2783](https://github.com/IgniteUI/igniteui-angular/issues/2783), [#3027](https://github.com/IgniteUI/igniteui-angular/issues/3027), [#2938](https://github.com/IgniteUI/igniteui-angular/issues/2938)
    - Filter's UI dropdown is hidden under the bottom level of the grid ([#2928](https://github.com/IgniteUI/igniteui-angular/issues/2928))
    - Cell is not editable on iOS ([#2538](https://github.com/IgniteUI/igniteui-angular/issues/2538))
- `IgxTreeGrid`
    - Cell selection wrong behavior when collapsing rows ([#2935](https://github.com/IgniteUI/igniteui-angular/issues/2935))
- `igxCombo`
    - Keyboard doesn't scroll virtualized items ([#2999](https://github.com/IgniteUI/igniteui-angular/issues/2999))
- `igxDatePicker`
    - Error emitting when  value property is initialized with empty string. ([#3021](https://github.com/IgniteUI/igniteui-angular/issues/3021))
- `igxOverlay`
    - Drop-down flickers in IE and EDGE ([#2867](https://github.com/IgniteUI/igniteui-angular/issues/2867))
- `igxTabs`
    - Tabs don't not handle width change ([#3030](https://github.com/IgniteUI/igniteui-angular/issues/3030))
- `igxCalendar`
    - make all css class names unique ([#2287](https://github.com/IgniteUI/igniteui-angular/issues/2287))
- Fixed runtime errors when using the package in applications targeting es2015(es6) and newer ([#3011](https://github.com/IgniteUI/igniteui-angular/pull/3011))

## 6.2.0
- Updated typography following the Material guidelines. Type system is now also optional and can be applied via class to the desired containers. [#2112](https://github.com/IgniteUI/igniteui-angular/pull/2112)
  - **Breaking change:** Applications using Ignite UI for Angular now require the `igx-typography` class to be applied on wrapping element, like the body element for instance.

- Display density can be specified by using the injection token `DisplayDensityToken` and providing a value (comfortable, cosy or compact) on an application or a component level.

    Setting display density on a component level:
    ```typescript
    @Component({
    ...
    providers: [{ provide: DisplayDensityToken, useValue: { displayDensity: DisplayDensity.compact} }]
    })
    ```
- `igx-input-group`
    - The `igx-input-group` control's display density can be explicitly set by using the `displayDensity` input.
    ```html
    <igx-input-group [displayDensity]="'cosy'"> ... </igx-input-group>
    ```
- `igx-drop-down`:
    - Added a new boolean argument `cancel` to the `onSelection` `ISelectionEventArgs`. Its default value is false, in case it is set to true, the drop down selection is invalidated.
- `igxIcon`:
    - **Breaking change** `glyphName` property is removed from `IgxIconComponent`. For `Material` icons the icon name should be explicitly defined between the opening and closing tags. `Font Awesome` icons should use the `name` property now.
    - Added support for custom SVG icons. Register the SVG icons with the `IgxIconService` and use `IgxIconComponent`'s `name` and `fontSet` properties to visualize the icon.
- Transaction Provider - `TransactionService` is an injectable middleware that a component can use to accumulate changes without affecting the underlying data. The provider exposes API to access, manipulate changes (undo and redo) and discard or commit all to the data.
For more detailed information, see the [README](https://github.com/IgniteUI/igniteui-angular/blob/master/projects/igniteui-angular/src/lib/services/transaction/README.md).
- `igxTreeGrid`:
    - New `IgxTreeGridComponent` added.
    - The `igxTreeGrid` is used to display and manipulate hierarchical data with consistent schema, formatted as a table and provides a line of advanced features such as sorting, filtering, editing, column pinning, column moving, column hiding, paging and others.
    - The `igxTreeGrid` provides two ways of defining the relations among our data objects - by using a **child collection** for every data object or by using **primary and foreign keys** for every data object.
    - For more details on using the `igxTreeGrid`, take a look at the [official documentation](https://www.infragistics.com/products/ignite-ui-angular/angular/components/treegrid.html).
- `igxGrid`:
    - **Breaking change** `onGroupingDone` - The array of `ISortingExpression` can now be accessed through the `expressions` event property. Two new properties have been added to the event arguments - `groupedColumns` and `ungroupedColumns`. They provide references to arrays of `IgxColumnComponent` that hold the columns which have changed their state because of the **last** grouping/ungrouping operation.

    - **Breaking change** `onEditDone` event is renamed to `onCellEdit` and new cell editing events are introduced: `onCellEditEnter` and `onCellEditCancel`. When row editing is enabled, the corresponding events are emitted by the grid - `onRowEditEnter`, `onRowEdit`, `onRowEditCancel`. All these events have arguments that are using the `IGridEditEventArgs` interface.

    - Row editing - allows modification of several cells in the row, before submitting, at once, all those changes to the grid's data source. Leverages the pending changes functionality of the new transaction provider.

        ```html
        <igx-grid [data]="data" [rowEditable]="true">
            <igx-column field="ProductName"></igx-column>
            <igx-column field="ReleaseDate"></igx-column>
        </igx-grid>
        ```

    - Batch editing - an injectable transaction provider accumulates pending changes, which are not directly applied to the grid's data source. Those can later be inspected, manipulated and submitted at once. Changes are collected for individual cells or rows, depending on editing mode, and accumulated per data row/record.

        ```typescript
        @Component({
            providers: [{ provide: IgxGridTransaction, useClass: IgxTransactionService }],
            selector: "app-grid-with-transactions",
            template: "<ng-content></ng-content>"
        })
        export class GridWithTransactionsComponent { }
        ```
    - A new boolean `hideGroupedColumns` input controls whether the grouped columns should be hidden as well (defaults to false).
    - **Breaking change** `cellClasses` input on `IgxColumnComponent` now accepts an object literal to allow conditional cell styling.
    - Exposing a mechanism for cells to grow according to their content.
    - `sortStrategy` input exposed to provide custom sort strategy for the `IgxColumnComponent`. The custom strategy should implement the `ISortingStrategy` interface, or can extend the base `SortingStrategy` class and override all or some of its public/protected members.
    - New quick filtering functionality is implemented. Filtering icon is removed from column header and a filtering row is introduced in the grid's header.
- `igxFor`
    - Added support for variable heights.
- `igx-datePicker` selector is deprecated. Use `igx-date-picker` selector instead.
- `igxOverlay`:
    - `OverlaySettings` now also accepts an optional `outlet` to specify the container where the overlay should be attached.
    - when `show` and `hide` methods are called `onAnimation` event fires. In the arguments of this event there is a reference to the `animationPlayer`, `animationType` (either `open` or `close`) and to the overlay id.
    - if you call `show`/`hide` methods of overlay, while opening/closing animation is still ongoing, the animation will stop and respective open/close animation will start.
- `igxToggleAction` new `outlet` input controls the target overlay element should be attached. Provides a shortcut for `overlaySettings.outlet`.
- `IgxOverlayOutlet` directive introduced to mark an element as an `igxOverlay` outlet container. [ReadMe](https://github.com/IgniteUI/igniteui-angular/blob/master/projects/igniteui-angular/src/lib/directives/toggle/README.md)
- `igxButtonGroup`
    - Added the ability to define buttons directly in the template
- `igx-time-picker`:
    - `igxTimePickerTemplate` - new directive which should be applied on the child `<ng-template>` element when `IgxTimePickerComponent`'s input group is retemplated.
- `igx-datePicker`:
    - `igxDatePickerTemplate` - new directive which should be applied on the child `<ng-template>` element when `IgxDatePickerComponent`'s input group is retemplated.
    - Introduced `disabledDates`. This property is exposed from the `igx-calendar` component.
    - Introduced `specialDates`. This property is exposed from the `igx-calendar` component.
    - Introduced `deselectDate` method added that deselects the calendar date.
- `IgxTextHighlightDirective`: The `highlight` method now has a new optional parameter called `exactMatch` (defaults to false).
    - If its value is false, all occurrences of the search text will be highlighted in the group's value.
    - If its value is true, the entire group's value should equals the search text in order to be highlighted (caseSensitive argument is respected as well).
- `IgxGrid`: The `findNext` and `findPrev` methods now have a new optional parameter called `exactMatch` (defaults to false).
    - If its value is false, all occurrences of the search text will be highlighted in the grid's cells.
    - If its value is true, the entire value of each cell should equals the search text in order to be highlighted (caseSensitive argument is respected as well).
- `IgxChip`
    - Introduced event argument types to all `EventEmitter` `@Output`s.
    - **Breaking change** `onSelection`'s EventEmitter interface property `nextStatus` is renamed to `selected`.
    - **Breaking change** Move the location of where the chip `suffix` is positioned. Now it is between the content and the `remove button` making the button last element if visible by default.
    - **Breaking change** Remove the chip `connector` rendered when using the `igxConnector` directive that is also removed.
    - **Breaking change** The chip theme has been rewritten. Most theme input properties have been renamed for consistency
    and better legibility. New properties have been added. Please, refer to the updated igx-chip-theme documentation to see all updates.
    - Exposed original event that is responsible for triggering any of the events. If triggered by the API it is by default `null`.
    - Added `data` input for storing any data related to the chip itself.
    - Added `select icon` with show/hide animation to indicate when a chip is being selected with ability to customize it while retaining the chip Material Design styling.
    - Added `selectIcon` input to set custom template for the `select icon`.
    - Update chip styling to match Material Design guidelines.
    - Rework of the chip content styling so now by default text inside is styled to match the chip Material Design styling.
    - Rework of the `remove button` rendered and now has the ability to customize its icon while retaining the chip Material Design.
    - Added `removeIcon` input so a custom template cane be set for the remove button icon.
- `IgxChipArea`
    - Introduced event argument types to all `EventEmitter` `@Output`s.
    - Exposed original event that is responsible for triggering any of the events. If triggered by the API it is by default `null`.
- `IgxCombo`
    - Added the following directives for `TemplateRef` assignment for combo templates (item, footer, etc.):
        - Added `IgxComboItemDirective`. Use `[igxComboItem]` in markup to assing a TemplateRef to `combo.itemTemplate`.
        - Added `IgxComboHeaderDirective`. Use `[igxComboHeader]` in markup to assing a TemplateRef to `combo.headerTemplate`.
        - Added `IgxComboFooterDirective`. Use `[igxComboFooter]` in markup to assing a TemplateRef to `combo.footerTemplate`.
        - Added `IgxComboEmptyDirective`. Use `[igxComboEmpty]` in markup to assing a TemplateRef to `combo.emptyTemplate`.
        - Added `IgxComboAddItemirective`. Use `[igxComboAddItem]` in markup to assing a TemplateRef to `combo.addItemTemplate`.
        - Added `IgxComboHeaderItemDirective`. Use `[igxComboHeaderItem]` in markup to assing a TemplateRef to `combo.headerItemTemplate`.
    - **Breaking change** Assigning templates with the following template ref variables is now deprecated in favor of the new directives:
            `#itemTemplate`, `#headerTemplate`, `#footerTemplate`, `#emptyTemplate`, `#addItemTemplate`, `#headerItemTemplate`.
    - **Breaking change** `height` property is removed. In the future `IgxInputGroup` will expose an option that allows custom sizing and then `IgxCombo` will use the same functionality for proper styling and better consistency.

- `IgxDropDown`
    - **Breaking change** `allowItemsFocus` default value is changed to `false`.
    - Added `value` input to `IgxDropDownItemComponent` definition. The property allows data to be bound to a drop-down item so it can more easily be retrieved (e.g. on selection)
- `igx-calendar`:
    - Introduced `disabledDates` property which allows a user to disable dates based on various rules: before or after a date, weekends, workdays, specific dates and ranges. The disabled dates cannot be selected and have a distinguishable style.
    - Introduced `specialDates` property which allows a user to mark dates as special. They can be set by using various rules. Their style is distinguishable.
    - Introduced `deselectDate` method added that deselects date(s) (based on the selection type)
- `igxExpansionPanel`:
    - component added. `igxExpansionPanel` provides a way to display more information after expanding an item, respectively show less after collapsing it. For more detailed information see the [official documentation](https://www.infragistics.com/products/ignite-ui-angular/angular/components/expansion_panel.html).
- `IgxList`:
    - the control now supports **ng-templates** which are shown "under" a list item when it is left or right panned. The templates are distinguished using the `igxListItemLeftPanning` and `igxListItemRightPanning` directives set on the templates.
    - the IgxList's `onLeftPan` and `onRightPan` events now have an argument of type `IListItemPanningEventArgs` (instead of `IgxListItemComponent`). The event argument has the following fields:
        - **item** of type `IgxListItemComponent`
        - **direction** of type `IgxListPanState`
        - **keepItem** of type `boolean`
- `igxTooltip` and `igxTooltipTarget` directives:
    - Added `IgxTooltipDirective`.
        - An element that uses the `igxTooltip` directive is used as a tooltip for a specific target (anchor).
        - Extends `IgxToggleDirective`.
        - Exported with the name **tooltip**.
    - Added `IgxTooltipTargetDirective`.
        - An element that uses the `igxTooltipTarget` directive is used as a target (anchor) for a specific tooltip.
        - Extends `IgxToggleActionDirective`.
        - Exported with the name **tooltipTarget**.
    - Both new directives are used in combination to set a tooltip to an element. For more detailed information, see the [README](https://github.com/IgniteUI/igniteui-angular/blob/master/projects/igniteui-angular/src/lib/directives/tooltip/README.md).
- `igxToggle`:
    - Introduced reposition method which allows a user to force toggle to reposition according its position strategy.
- `IgxDrag` and `IgxDrop` directives available.
    - `IgxDrag` allows any kind of element to be moved/dragged around the page without changing its position in the DOM. Supports Desktop/Mixed/Touch environments.
    - `IgxDrop` allows any element to act as a drop area where any `igxDrag` element can be dragged into and dropped. Includes default logic that moves the dropped element from its original position to a child of the `igxDrop` element.
    - Combined they provide a way to move elements around the page by dragging them. For more detail see the [README](https://github.com/IgniteUI/igniteui-angular/blob/master/projects/igniteui-angular/src/lib/directives/dragdrop/README.md).
- `IgxGrid` keyboard navigation
When you focus a specific cell and press one of the following key combinations, the described behaviour is now performed:
    - `Ctrl + Arrow Key Up` - navigates to the first cell in the current column;
    - `Ctrl + Arrow Down` - navigates to the last cell in the current column;
    - `Home` - provide the same behavior as Ctrl + Arrow Left - navigates to the first cell from the current row;
    - `End` - provide the same behavior as Ctrl + Arrow Right - navigates to the last cell from the current row;
    - `Ctrl + Home` - navigates to the first cell in the grid;
    - `Ctrl + End` - navigates to the last cell in the grid;
    - `Tab` - sequentially move the focus over the next cell on the row and if the last cell is reached move to next row. If next row is group row the whole row is focused, if it is data row, move focus over the first cell;
    - `Shift + Tab` - sequentially move focus to the previous cell on the row, if the first cell is reached move the focus to the previous row. If previous row is group row focus the whole row or if it is data row, focus the last cell of the row;
    - `Space` over Cell - if the row is selectable, on keydown space triggers row selection
    - `Arrow Left` over GroupRow - collapse the group row content if the row is not already collapsed;
    - `Arrow Right` over GroupRow - expand the group row content if the row is not already expanded;
    - on mouse `wheel` the focused element is blurred;
    - **Breaking change**  `space` handler for the group row has been removed; so `Space` does not toggle the group row;
    - **Breaking change** cell selection is preserved when the focus is moved to group row.
    - Introduced `onFocusChange` event. The event is cancelable and output argument from type `IFocusChangeEventArgs`;
    - For more detailed information see the [official keyboard navigation specification](https://github.com/IgniteUI/igniteui-angular/wiki/igxGrid-Specification#kb-navigation).

## 6.1.9

### General

- `sortStrategy` input exposed to provide custom sort strategy for the `IgxColumnComponent`. The custom strategy should implement the `ISortingStrategy` interface, or can extend the base `DefaultSortingStrategy` class and override all or some of its public/protected members.
- The previously optional `ignoreCase` and `strategy` of the `ISortingExpression` interface are no longer optional. In order to use our default sorting strategy in expressions built programmatically, you need to pass `DefaultSortingStrategy.instance()` or any implementation of the `ISortingStrategy` interface.
- `groupingComparer` input exposed to provide custom grouping compare function for the `IgxColumnComponent`. The function receives two values and should return `0` if they are to considered members of the same group.

## 6.1.8

### Bug fixes

- Fix sorting and groupby expression not syncing when there are already sorted columns. #2786
- GroupBy Chip sorting direction indicator is not changed if sorting direction is changed #2765
- Failing tests caused by inconsistent behavior when sorting a column with equal values #2767
- IgxGridComponent.groupingExpressions is of type any #2758

## 6.1.7

### Bug Fixes
- IgxSelectionAPIService allows to add items with id which is undefined #2581
- FilteredSortedData collection holds the original data after first filtering operation is done #2611
- Calendar improvement of "selected" getter #2687
- Improve igxCalendar performance #2675
- Add Azure Pipelines CI and PR builds #2605
- The igxDatePicker changes the time portion of a provided date #2561
- IgxChip remove icon has wrong color #2573
- Chip has intrinsic margin #2662
- IgxChip remove icon has wrong color #2573
- ChipsArea's OnSelection output is not emitted on initialization #2640

## 6.1.6

### Bug Fixes
- IgxChip raises onSelection before onRemove #2612
- Summaries are shown on horizontal scrolling when Row Selectors are enabled #2522
- Bug - IgxCombo - Combo does not bind properly with [(ngModel)] and simple data (e.g. string[]) #2620
- Missing backtick in comment #2537
- IgxSelectionAPIService allows to add items with id which is undefined #2581
- Circular bar text is clipped #2370
- Update all angular async Calendar tests to await async #2582
- InvalidPipeArgument: 'inable to convert "" into a date for pipe 'DatePipe' #2520
- All cells in the row enter in edit mode if igx-columns are recreated. #2516

## 6.1.5
- **General**
    - `IgxChip`
        - Introduced event argument types to all `EventEmitter` `@Output`s.
        - A chip can now be selected with the API with the new `selected` input. The `selected` input overrides the `selectable` input value.
        - **Breaking change** `onSelection`'s EventEmitter interface property `nextStatus` is renamed to `selected`.
    - `IgxChipArea`
        - Introduced event argument types to all `EventEmitter` `@Output`s.
    - `igxFor`
        - Adding inertia scrolling for touch devices. This also affects the following components that virtualize their content via the igxFor - `igxGrid`, `igxCombo`.
    - `igxGrid`
        - Adding inertia scrolling for touch devices.
    - `igxCombo`
        - Adding inertia scrolling for touch devices.
    - `IgxCalendar` - `deselectDate` method added that deselects date(s) (based on the selection type)
    - `IgxDatePicker` - `deselectDate` method added that deselects the calendar date.

### Bug Fixes
- igx-tabs : When you move the tab key, the contents of other tabs are displayed. #2550
- Prevent default scroll behavior when using keyboard navigation. #2496
- Error is thrown on ng serve --prod #2540
- onSelection event is not fired when a cell in last visible row is row is selected and press arrow Down #2509
- Add deselect method to igxCalendar #2424
- Time starts from 03 minutes instead of 00 #2541
- Replace EventEmitter<any> with the respective interface for the event #2481
- Cannot scroll last item in view #2504
- Japanese character is redundantly inserted into textbox on filter dialog on Safari #2316
- Improve row selection performance #1258
- igxRipple - Mousedown event doesn't bubble up when igxRipple is attached to elements. #2473
- Add default formatting for numbers in igx-grid #1197
- An error is returned when update a filtered cell #2465
- Grid Keyboard navigation performance issue #1923
- Vertical scrolling performance is slower when grouping is applied. #2421

## 6.1.4

### Bug Fixes

- Bottom of letters fall of in the label of igx-tabs-group #1978
- The search highlight and info are not updated correctly after editing a cell value of the grid #2388
- Cannot set chip as selected through API if selectable is false #2383
- Pressing 'Home/End' keys is not moving the focus to the first/last item #2332
- Cannot set igxChip as selected #2378
- Scrolling using touch is not working on Edge and Internet Explorer 11 #1639
- IgxCombo - Selection - Cannot override combo selection through the onSelectionChange event #2440
- igx-grid - `updateCell` method doesn't update cells that are not rendered. #2350

## 6.1.3
- **General**
    - Added ES7 polyfill for Object for IE. This should be added to the polyfills in order for the igxGrid to render under IE.
        ```
        import 'core-js/es7/object';
        ```

- `igxTabs`
    - `selectedIndex` property has an `@Input` setter and can be set both in markup and in code behind.
- `igxDropDownItem`
    - `isSelected` has a public setter and is now an `@Input` property that can be used for template binding.
- `igxGrid`
    - **Breaking change** `applyNumberCSSClass` and `columnType` getters are removed.
    - `isUnary` property added to IFilteringOperation
    - `igxColumn`
        - The footerTemplate property is removed.
    - `igxColumnGroup`
        - The footerTemplate property is removed.
    - exposed `autosize()` method on `IgxColumnComponent`. It allows the user to programatically change the size of a column according to it's largest visible cell.
    - Initializing an `igxGrid` component without setting height, inside a container without height defined, now causes the grid to render 10 records from the data view or all of the records if there are fewer than 10 available.
- `igxCombo`
    - **Breaking change** igxCombo default `width` is set to 100%
    - **Breaking change** `itemsMaxWidth` is renamed to `itemsWidth`
- `igxLinearBar` and `igxCircularBar`
    - exposed `step` input which determines the update step of the progress indicator. By default it is one percent of the maximum value.
    - `IgxCircularBar` `text` input property exposed to set the text to be displayed inside the circular bar.

### Bug fixes

- igx-grid - cannot auto-size columns by double-clicking in IE11 #2025
- Animation for removing item from list is very quick, must be more smoothly. #2306
- circular and linear bars - prevent progress exceeding, smooth update when operate with big nums, allow floating point nums, expose step input #2163
- Blank space on the right of igxGrid when there is a hidden column and grid width is 100% #2249
- Igx Combo throws errors when data is set to null or undefined #2300
- Top cell is not positioned aligned to the header, after keyboard navigation #1185
- In carousel when call method remove for selected slide it is still previewed #2182
- In grid paging paginate and page should check if the page is greater than the totalPages #2288
- Typos and inaccuracies in IgxSnackbar's readme. #2250
- The grid enables all the columns to be declared as pinned in the template #1612
- Combo - Keyboard Navigation - Add Item button fires on Keydown.Space #2266
- Reduce the use of MutationObservers in the IgxTextHighlightDirective #2251
- Improve row selection performance #1258
- Filter UI dialog redraws #2038
- Can't navigate from first row cell to selection checkbox with key combination #1937
- Incorrect position pinning of Navigation Drawer #2013
- Keyboard navigation not working correctly whith column moving and cell selection #2086
- Grid Layout is broken when you hide column #2121
- IgxDateFilteringOperand's operation "doesNotEqual" doesn't work if the "equals" operation is localized(modified). #2202
- aside in igx-nav-drawer surpasses height of igx-nav-drawer #1981
- The button for collapse/expand all in groupby is not working correctly #2200
- IgxDropDown Item cannot be set as selected. #2061
- IgxBooleanFilteringOperand doesn't work if the operation 'all' is localized(modified). #2067
- columnMove doesn't work if no data is loaded. #2158
- Combo's clear button should be just an icon #2099
- Default combo width should be 100% #2097
- The combo list disappears after disabling Filtering at runtime #2108
- igx-slider - slider comes to not work well after changing maxValue. #920
- Search match highlight not always scrolled into view #1886
- When groupby row is focused and spacebar is pressed the browser scrolls down, everywhere except Chrome, although it should only collapse the group #1947
- Grid data bind fails initially until window resize #1614
- Localization (i18n) for grid grouping area string #2046
- When delete all records in the last page pager should be changed #2014
- Filter icon in the header changes its position #2036

## 6.1.2
- `igxCombo` improvements
    - Remote Data Binding fixes - selection preserving and keyboard navigation.

    For more detailed information see the [official igxCombo documentation](https://www.infragistics.com/products/ignite-ui-angular/angular/components/combo.html).

**General**
- Added `jsZip` as a Dependency.

### Bug Fixes

- Grid Layout is broken when you change displayDensity runtime #2005
- Add empty grid template #2035
- Page Up/Page Down buttons don't scroll the grid #606
- Icon component is not properly exported #2072
- Adding density to chip doesn't make the density style to apply when it is dragged #1846
- Update jszip as dependency #2043
- No message is displayed when there is empty grid data without filtering enabled. #2001
- The only possible range of setting minValue to igxSlider is between [0..99] #2033
- Bootstrap & IgniteUI issues #1548
- Remove tabs from collection -> TabCollectionChange Output #1972
- 6.1.1 error on npm install #2023
- Remote binding combo doesn't store the selected fields when scrolled or collapsed #1944
- Exception is thrown when hovering a chip with a column header #1813
- IgxCombo - Remote Virtualization Keyboard Navigation #1987

## 6.1.1
- `igxTimePicker` changes
    - `onClose` event added.

### Bug Fixes

- Exit edit mode when move column through grid API #1932
- IgxListItemComponent and the two template directives are missing from public_api.ts. #1939
- Add Item button disappears after adding same item twice successively. #1938
- onTabItemDeselected is called for every not selected tab item #1952
- Exit edit mode when pin/unpin column through grid API #1933
- Selected combo item doesn't have the proper focused styles #1948
- Time-picker does not open on button-press. #1949
- Custom cell not rendering with grid searching functionality #1931
- Regular highlight makes the highlighted text unreadable when the row is selected. #1852
- DatePicker focus is wrong on select date value #1965
- add sass docs, grid document updates and input-group theme-related fixes #1993
- DatePicker focus handler and AoT build #1994
- Change displayDensity runtime #1974
- Change IgxGrid display density runtime #1998
- Error is thrown when using igx-grid theme without $content-background #1996
- Update npm deploy token #2002

## 6.1.0
- `igxOverlay` service added. **igxOverlayService** allows you to show any component above all elements in page. For more detailed information see the [official documentation](https://www.infragistics.com/products/ignite-ui-angular/angular/components/overlay_main.html)
- Added **igxRadioGroup** directive. It allows better control over its child `igxRadio` components and support template-driven and reactive forms.
- Added `column moving` feature to `igxGrid`, enabled on a per-column level. **Column moving** allows you to reorder the `igxGrid` columns via standard drag/drop mouse or touch gestures.
    For more detailed information see the [official documentation](https://www.infragistics.com/products/ignite-ui-angular/angular/components/grid_column_moving.html).
- `igx-tab-bar` selector removed from `IgxBottomNavComponent`.
- `igxGrid` filtering operands
- `igxGrid`
    - **Breaking change** `filter_multiple` method is removed. `filter` method and `filteringExpressionsTree` property could be used instead.
    - **Breaking change** `filter` method has new signature. It now accepts the following parameters:
        - `name` - the name of the column to be filtered.
        - `value` - the value to be used for filtering.
        - `conditionOrExpressionTree` - (optional) this parameter accepts object of type `IFilteringOperation` or `IFilteringExpressionsTree`. If only a simple filtering is required a filtering operation could be passes (see bellow for more info). In case of advanced filtering an expressions tree containing complex filtering logic could be passed.
        - `ignoreCase` - (optional) - whether the filtering would be case sensitive or not.
    - **Breaking change** `onFilteringDone` event now have only one parameter - `IFilteringExpressionsTree` which contains the filtering state of the filtered column.
    - `filter_global` method clears all existing filters and applies the new filtering condition to all grid's columns.
    - filtering operands:
        - **Breaking change** `IFilteringExpression` condition property is no longer a direct reference to a filtering condition method, instead it's a reference to an `IFilteringOperation`
        - 5 filtering operand classes are now exposed
            - `IgxFilteringOperand` is a base filtering operand, which can be inherited when defining custom filtering conditions
            - `IgxBooleanFilteringOperand` defines all default filtering conditions for `boolean` types
            - `IgxNumberFilteringOperand` defines all default filtering conditions for `numeric` types
            - `IgxStringFilteringOperand` defines all default filtering conditions for `string` types
            - `IgxDateFilteringOperand` defines all default filtering conditions for `Date` types
        - `IgxColumnComponent` now exposes a `filters` property, which takes an `IgxFilteringOperand` class reference
            - Custom filters can now be provided to grid columns by populating the `operations` property of the `IgxFilteringOperand` with operations of `IFilteringOperation` type
```
export class IgxCustomFilteringOperand extends IgxFilteringOperand {
    // Making the implementation singleton
    private static _instance: IgxCustomFilteringOperand = null;

    protected constructor() {
        super();
        this.operations = [{
            name: 'custom',
            logic: (target: string) => {
                return target === 'My custom filter';
            }
        }].concat(this.operations); // Keep the empty and notEmpty conditions from base
    }

    // singleton
    // Must implement this method, because the IgxColumnComponent expects it
    public static instance(): IgxCustomFilteringOperand {
        return this._instance || (this._instance = new this());
    }
}
```

- `igxGrid` now supports grouping of columns enabling users to create criteria for organizing data records. To explore the functionality start off by setting some columns as `groupable`:
    ```html
    <igx-grid [data]="data">
        <igx-column [field]="'ProductName'"></igx-column>
        <igx-column [field]="'ReleaseDate'" [groupable]="true"></igx-column>
    </igx-grid>
    ```
   For more information, please head over to `igxGrid`'s [ReadMe](https://github.com/IgniteUI/igniteui-angular/blob/master/src/grid/README.md) or the [official documentation](https://www.infragistics.com/products/ignite-ui-angular/angular/components/grid_groupby.html).

- `igxGrid` now supports multi-column headers allowing you to have multiple levels of columns in the header area of the grid.
    For more information, head over to [official documentation](https://www.infragistics.com/products/ignite-ui-angular/angular/components/grid_multi_column_headers.html)
- `igxGrid` theme now has support for alternating grid row background and text colors.
- `igxGrid` now has a toolbar (shown using the `showToolbar` property) which contains the following features:
  - title (specified using the `toolbarTitle` property)
  - column hiding feature (enabled using the `columnHiding` property)
  - column pinning feature (enabled using the `columnPinning` property)
  - export to excel (enabled using the `exportExcel` property)
  - export to CSV (enabled using the `exportCsv` property)
- `igxColumn` changes:
    - **Breaking change** filteringExpressions property is removed.
- `igxGrid` API is updated
    - **Breaking change** deleteRow(rowSelector: any) method will delete the specified row only if the primary key is defined. The method accept rowSelector as a parameter,  which is the rowID.
    - **Breaking change** updateRow(value: any, rowSelector: any) method will update the specified row only if the primary key is defined. The method accept value and rowSelector as a parameter, which is the rowID.
    - **Breaking change** updateCell(value: any, rowSelector: any, column: string) method will update the specified cell only if the primary key is defined. The method accept  value, rowSelector,which is the rowID and column name.
    - getCellByKey(rowSelector: any, columnField: string) method is added to grid's API. This method retuns a cell or undefined only if primary key is defined and search for the specified cell by the rowID and column name.
    - getCellByColumn(rowIndex: number, columnField: string) method is updated. This method returns a cell or undefined by using rowIndex and column name.
- `IgxGridRow` API is updated:
    - update(value: any) method is added. The method takes as a parameter the new value, which is to be set to the specidied row.
    - delete() method is added. The method removes the specified row from the grid's data source.

- `igxCell` default editing template is changed according column data type. For more information you can read the [specification](https://github.com/IgniteUI/igniteui-angular/wiki/Cell-Editing) or the [official documentation](https://www.infragistics.com/products/ignite-ui-angular/angular/components/grid_editing.html)
- `igxCombo` component added

    ```html
    <igx-combo #combo [data]="towns" [displayKey]="'townName'" [valueKey]="'postCode'" [groupKey]="'province'"
        [allowCustomValues]="true" placeholder="Town(s)" searchPlaceholder="Search town..."></igx-combo>
    ```

    igxCombo features:

        - Data Binding
        - Value Binding
        - Virtualized list
        - Multiple Selection
        - Filtering
        - Grouping
        - Custom values
        - Templates
        - Integration with Template Driven and Reactive Forms
        - Keyboard Navigation
        - Accessibility compliance

    For more detailed information see the [official igxCombo documentation](https://www.infragistics.com/products/ignite-ui-angular/angular/components/combo.html).
- `igxDropdown` component added

    ```html
    <igx-drop-down (onSelection)="onSelection($event)" (onOpening)="onOpening($event)">
        <igx-drop-down-item *ngFor="let item of items" disabled={{item.disabled}} isHeader={{item.header}}>
                {{ item.field }}
        </igx-drop-down-item>
    </igx-drop-down>
    ```

    **igxDropDown** displays a scrollable list of items which may be visually grouped and supports selection of a single item. Clicking or tapping an item selects it and closes the Drop Down.

    A walkthrough of how to get started can be found [here](https://www.infragistics.com/products/ignite-ui-angular/angular/components/drop_down.html)

    igxDropdown features:

        - Single Selection
        - Grouping
        - Keyboard Navigation
        - Accessibility compliance

- `igxChip` and `igxChipsArea` components added

    ```html
    <igx-chips-area>
        <igx-chip *ngFor="let chip of chipList" [id]="chip.id">
            <label igxLabel>{{chip.text}}</label>
        </igx-chip>
    </igx-chips-area>
    ```

    For more detailed information see the [official igxChip documentation](https://www.infragistics.com/products/ignite-ui-angular/angular/components/chip.html).

- `igxToggle` changes
    - `onOpening` event added.
    - `onClosing` event added.
- `igxToggleAction` new `overlaySettings` input controls how applicable targets display content. Provides defaults with positioning based on the host element. The `closeOnOutsideClick` input is deprecated in favor of the new settings and will be removed in the future.

- `igxList` now supports a 'loading' template which is shown when the list is empty and its new `isLoading` property is set to `true`. You can redefine the default loading template by adding an `ng-template` with the `igxDataLoading` directive:

    ```html
    <igx-list [isLoading]="true">
        <ng-template igxDataLoading>
            <p>Please wait, data is loading...</p>
        </ng-template>
    </igx-list>
    ```

- **Breaking changes**:
    - Removed submodule imports. All imports are now resolved from the top level `igniteui-angular` package.
    - `igxGrid` changes:
        - sort API now accepts params of type `ISortingExpression` or `Array<ISortingExpression>`.
    - `igxToggle` changes
        - `collapsed` now read-only, markup input is removed.
        - `onOpen` event renamed to `onOpened`.
        - `onClose` event renamed to `onClosed`.
        - `open` method does not accept fireEvents optional boolean parameter. Now it accepts only overlaySettings optional parameter of type `OverlaySettings`.
        - `close` method does not accept fireEvents optional boolean parameter.
        - `toggle` method does not accept fireEvents optional boolean parameter. Now it accepts only overlaySettings optional parameter of type `OverlaySettings`.
    - `igxDialog` changes
        - `open` method does not accept fireEvents boolean parameter. Now it accepts only overlaySettings optional parameter of type `OverlaySettings`.
- **Breaking change** All properties that were named `isDisabled` have been renamed to `disabled` in order to acheive consistency across our component suite. This affects: date-picker, input directive, input-group, dropdown-item, tabbar and time-picker.
- The **deprecated** `igxForRemote` input for the `igxFor` directive is now removed. Setting the required `totalItemCount` property after receiving the first data chunk is enough to trigger the required functionality.

## 6.0.4
- **igxRadioGroup** directive introduced. It allows better control over its child `igxRadio` components and support template-driven and reactive forms.
- Fixed ReactiveForms validations support for IgxInputGroup. Related [issue](https://github.com/IgniteUI/igniteui-angular/issues/1144).

## 6.0.3
- **igxGrid** exposing the `filteredSortedData` method publicly - returns the grid data with current filtering and sorting applied.

## 6.0.2
- **igxGrid** Improve scrolling on mac [#1563](https://github.com/IgniteUI/igniteui-angular/pull/1563)
- The `ng update igniteui-angular` migration schematics now also update the theme import path in SASS files. [#1582](https://github.com/IgniteUI/igniteui-angular/issues/1582)

## 6.0.1
- Introduced migration schematics to integrate with the Angular CLI update command. You can now run

  `ng update igniteui-angular`

  in existing projects to both update the package and apply any migrations needed to your project. Make sure to commit project state before proceeding.
  Currently these cover converting submodule imports as well as the deprecation of `igxForRemote` and rename of `igx-tab-bar` to `igx-bottom-nav` from 6.0.0.
- **Breaking changes**:
    - Removed submodule imports. All imports are now resolved from the top level `igniteui-angular` package. You can use `ng update igniteui-angular` when updating to automatically convert existing submodule imports in the project.
    - Summary functions for each IgxSummaryOperand class has been made `static`. So now you can use them in the following way:
    ```typescript
    import { IgxNumberSummaryOperand, IgxSummaryOperand } from "igniteui-angular";
    class CustomSummary extends IgxSummaryOperand {
    constructor() {
      super();
    }
    public operate(data?: any[]) {
      const result = super.operate(data);
      result.push({
        key: "Min",
        label: "Min",
        summaryResult: IgxNumberSummaryOperand.min(data)
      });
      return result;
    }
  }
    ```


## 6.0.0
- Theming - You can now use css variables to style the component instances you include in your project.
- Added `onDoubleClick` output to `igxGrid` to emit the double clicked cell.
- Added `findNext`, `findPrev` and `clearSearch` methods to the IgxGridComponent which allow easy search of the grid data, even when the grid is virtualized.
- Added `IgxTextHighlightDirective` which highlights parts of a DOM element and keeps and updates "active" highlight.
- Added `All` option to the filter UI select for boolean columns
- Update to Angular 6

## 5.3.1
- igx-dialog changes
    - Dialog title as well as dialog actions (buttons) can be customized. For more information navigate to the [ReadMe](https://github.com/IgniteUI/igniteui-angular/blob/master/src/dialog/README.md).
- Filtering a boolean column by `false` condition will return only the real `false` values, excluding `null` and `undefined`. Filtering by `Null` will return the `null` values and filtering by `Empty` will return the `undefined`.
- The `Filter` button in the filtering UI is replaced with a `Close` button that is always active and closes the UI.
- Filtering UI input displays a `X` icon that clears the input.

## 5.3.0
- Added `rowSelectable` property to `igxGrid`
    - Setting `rowSelectable` to `true` enables multiple row selection for the `igx-grid` component. Adds a checkbox column that allows (de)selection of one, multiple or all (via header checkbox) rows.
    - For more information about the `rowSelectable` property and working with grid row, please read the `igxGrid`'s [ReadMe](https://github.com/IgniteUI/igniteui-angular/blob/master/src/grid/README.md) about selection or see the [official documentation](https://www.infragistics.com/products/ignite-ui-angular/angular/components/grid-selection.html)
- Added `onContextMenu` output to `igxGrid` to emit the clicked cell.
- `igx-datePicker`: Added `onClose` event.
- `igxTextSelection` directive added
    - `igxTextSelection` directive allows you to select the whole text range for every element with text content it is applied.
- `igxFocus` directive added
    - `igxFocus` directive allows you to force focus for every element it is applied.
- `igx-time-picker` component added
    - `igx-time-picker` allows user to select time, from a dialog with spinners, which is presented into input field.
    - For more information navigate to the [ReadMe](https://github.com/IgniteUI/igniteui-angular/blob/master/src/time-piker/README.md).
- `igx-tab-bar` changes
    - **Breaking changes**: `IgxTabBarComponent` is renamed to `IgxBottomNavComponent` and `IgxTabBarModule` is renamed to `IgxBottomNavModule`.
    - `igx-tab-bar` selector is deprecated. Use `igx-bottom-nav` selector instead.
- `igx-tabs` component added
    - `igx-tabs` allows users to switch between different views. The `igx-tabs` component places the tabs headers at the top and allows scrolling when there are multiple tab items outside the visible area. Tabs are ordered in a single row above their associated content.
    - For more information navigate to [ReadMe](https://github.com/IgniteUI/igniteui-angular/blob/master/src/tabs/README.md).
- Added column pinning in the list of features available for `igxGrid`. Pinning is available though the API. Try the following:
   ```typescript
   const column = this.grid.getColumnByName(name);
   column.pin();
   ```
   For more information, please head over to `igxGrid`'s [ReadMe](https://github.com/IgniteUI/igniteui-angular/blob/master/src/grid/README.md) or the [official documentation](https://www.infragistics.com/products/ignite-ui-angular/angular/components/grid_column_pinning.html).
- Added `summaries` feature to `igxGrid`, enabled on a per-column level. **Grid summaries** gives you a predefined set of default summaries, depending on the type of data in the column.
    For more detailed information read `igxGrid`'s [ReadMe](https://github.com/IgniteUI/igniteui-angular/blob/master/src/grid/README.md) or see the [official documentation](https://www.infragistics.com/products/ignite-ui-angular/angular/components/grid_summaries.html).
- Added `columnWidth` option to `igxGrid`. The option sets the default width that will be applied to columns that have no explicit width set. For more detailed information read `igxGrid`'s [ReadMe](https://github.com/IgniteUI/igniteui-angular/blob/master/src/grid/README.md)
- Added API to `igxGrid` that allows for vertical remote virtualization. For guidance on how to implement such in your application, please refer to the [official documentation](https://www.infragistics.com/products/ignite-ui-angular/angular/components/grid_virtualization.html)
- Added smooth scrolling for the `igxForOf` directive making the scrolling experience both vertically and horizontally much more natural and similar to a native scroll.
- Added `onCellClick` event.
- `igxForOf` now requires that its parent container's `overflow` is set to `hidden` and `position` to `relative`. It is recommended that its height is set as well so that the display container of the virtualized content can be positioned with an offset inside without visually affecting other elements on the page.
    ```html
    <div style='position: relative; height: 500px; overflow: hidden'>
        <ng-template igxFor let-item [igxForOf]="data" #virtDirVertical
                [igxForScrollOrientation]="'vertical'"
                [igxForContainerSize]='"500px"'
                [igxForItemSize]='"50px"'
                let-rowIndex="index">
                <div style='height:50px;'>{{rowIndex}} : {{item.text}}</div>
        </ng-template>
    </div>
    ```
- Removed the `dirty` local template variable previously exposed by the `igxFor` directive.
- The `igxForRemote` input for the `igxFor` directive is now **deprecated**. Setting the required `totalItemCount` property after receiving the first data chunk is enough to trigger the required functionality.
- the `igx-icon` component can now work with both glyph and ligature-based icon font sets. We've also included a brand new Icon Service, which helps you create aliases for the icon fonts you've included in your project. The service also allows you to define the default icon set used throughout your app.
- Added the option to conditionally disable the `igx-ripple` directive through the `igxRippleDisabled` property.
- Updated styling and interaction animations of the `igx-checkbox`, `igx-switch`, and `igx-radio` components.
- Added `indeterminate` property and styling to the `igx-checkbox` component.
- Added `required` property to the `igx-checkbox`, `igx-radio`, and `igx-switch` components.
- Added `igx-ripple` effect to the `igx-checkbox`, `igx-switch`, and `igx-radio` components. The effect can be disabled through the `disableRipple` property.
- Added the ability to specify the label location in the `igx-checkbox`, `igx-switch`, and `igx-radio` components through the `labelPosition` property. It can either be `before` or `after`.
- You can now use any element as label on the `igx-checkbox`, `igx-switch`, and `igx-radio` components via the aria-labelledby property.
- You can now have invisible label on the `igx-checkbox`, `igx-switch`, and `igx-radio` components via the aria-label property.
- Added the ability to toggle the `igx-checkbox` and `igx-switch` checked state programmatically via `toggle` method on the component instance.
- Added the ability to select an `igx-radio` programmatically via `select` method on the component instance.
- Fixed a bug on the `igx-checkbox` and `igx-radio` components where the click event was being triggered twice on click.
- Fixed a bug where the `igx-checkbox`, `igx-switch`, and `igx-radio` change event was not being triggered on label click.
- `igxМask` directive added
    - `igxМask` provide means for controlling user input and formatting the visible value based on a configurable mask rules. For more detailed information see [`igxMask README file`](https://github.com/IgniteUI/igniteui-angular/blob/master/src/directives/mask/README.md)
- `igxInputGroup` component added - used as a container for the `igxLabel`, `igxInput`, `igxPrefix`, `igxSuffix` and `igxHint` directives.
- `igxPrefix` directive added - used for input prefixes.
- `igxSuffix` directive added - used for input suffixes.
- `igxHint` directive added - used for input hints.
- `igxInput` directive breaking changes:
    - the directive should be wrapped by `igxInputGroup` component
    - `IgxInputGroupModule` should be imported instead of `IgxInputModule`
- `igxExcelExportService` and `igxCSVExportService` added. They add export capabilities to the `igxGrid`. For more information, please visit the [igxExcelExportService specification](https://github.com/IgniteUI/igniteui-angular/wiki/IgxExcelExporterService-Specification) and the [igxCSVExportService specification](https://github.com/IgniteUI/igniteui-angular/wiki/CSV-Exporter-Service-Specification).
- **General**
    - Added event argument types to all `EventEmitter` `@Output`s. #798 #740
    - Reviewed and added missing argument types to the following `EventEmitter`s
        - The `igxGrid` `onEditDone` now exposes arguments of type `IGridEditEventArgs`. The arguments expose `row` and `cell` objects where if the editing is performed on a cell, the edited `cell` and the `row` the cell belongs to are exposed. If row editing is performed, the `cell` object is null. In addition the `currentValue` and `newValue` arguments are exposed. If you assign a value to the `newValue` in your handler, then the editing will conclude with the value you've supplied.
        - The `igxGrid` `onSelection` now correctly propagates the original `event` in the `IGridCellEventArgs`.
    - Added `jsZip` as a Peer Dependency.
- `primaryKey` attribute added to `igxGrid`
    - `primaryKey` allows for a property name from the data source to be specified. If specified, `primaryKey` can be used instead of `index` to indentify grid rows from the `igxGrid.rowList`. As such, `primaryKey` can be used for selecting rows for the following `igxGrid` methods - `deleteRow`, `updateRow`, `updateCell`, `getCellByColumn`, `getRowByKey`
    - `primaryKey` requires all of the data for the specified property name to have unique values in order to function as expected.
    - as it provides a unique identifier for each data member (and therefore row), `primaryKey` is best suited for addressing grid row entries. If DOM virtualization is in place for the grid data, the row `index` property can be reused (for instance, when filtering/sorting the data), whereas `primaryKey` remains unique. Ideally, when a persistent reference to a row has to be established, `primaryKey` should be used.
- **Theming**
    - Added a `utilities` module to the theming engine to allow for easier import of theming functions and mixins, such as igx-color, igx-palette, igx-elevation, etc. To import the utilities do ```@import '~igniteui-angular/core/styles/themes/utilities';```

## 5.2.1
- `hammerjs` and `@types/hammerjs` are removed from `peerDependencies` and were added as `dependencies`. So if you are using Igniteui-Angular version 5.2.1 or above it is enough to run `npm install igniteui-angular` in your project for getting started. For more detailed information see [`Ignite UI for Angular Getting Started`](https://www.infragistics.com/products/ignite-ui-angular/getting-started)
- `web-animations-js` is added as Peer Dependency.
- `Theming` bug fixes and improvements.
- Use the following command to generate `Ignite UI for Angular Themes` documentation - `npm run build:docs`. Navigate to `dist/docs/sass` and open `index.html` file.

## 5.2.0
- `igxForOf` directive added
    - `igxForOf` is now available as an alternative to `ngForOf` for templating large amounts of data. The `igxForOf` uses virtualization technology behind the scenes to optimize DOM rendering and memory consumption. Virtualization technology works similar to Paging by slicing the data into smaller chucks which are swapped from a container viewport while the user scrolls the data horizontally/vertically. The difference with the Paging is that virtualization mimics the natural behavior of the scrollbar.
- `igxToggle` and `igxToggleAction` directives added
    - `igxToggle` allows users to implement toggleable components/views (eg. dropdowns), while `igxToggleAction` can control the
      `igxToggle` directive. Refer to the official documentation for more information.
    - `igxToggle` requires `BrowserAnimationsModule` to be imported in your application.
- [`Ignite UI for Angular Theming`](https://www.infragistics.com/products/ignite-ui-angular/angular/components/themes.html) - comprehensive set of **Sass** functions and mixins will give the ability to easily style your entire application or only certain parts of it.
    - Previously bundled fonts, are now listed as external dependencies. You should supply both the [Material Icons](http://google.github.io/material-design-icons/) and [Titillium Web](https://fonts.google.com/selection?selection.family=Titillium+Web:300,400,600,700) fonts yourself by either hosting or using CDN.
- `igx-grid` changes
    - The component now uses the new `igxForOf` directive to virtualize its content both vertically and horizontally dramatically improving performance for applications displaying large amounts of data.
    - Data-bound Input property `filtering` changed to `filterable`:

    ```html
    <igx-grid [data]="data">
        <igx-column [field]="'ReleaseDate'" [header]="'ReleaseDate'"
            [filterable]="true" dataType="date">
        </igx-column>
    </igx-grid>
    ```

    - @HostBinding `min-width` added to `IgxGridCellComponent` and `IgxGridHeaderCell`
    - The IgxGridCellComponent no longer has a value setter, but instead has an `update` modifier.

    ```html
    <ng-template igxCell let-cell="cell">
        {{ cell.update("newValue") }}
    </ng-template>
    ```
    - Class `IgxGridFiltering` renamed to `IgxGridFilteringComponent `
    - The grid filtering UI dropdowns are now controlled by the `igxToggle` directive.
      - Make sure to import `BrowserAnimationsModule` inside your application module as `igxToggle` uses animations for state transition.
    - `state` input
        - filtering expressions and sorting expressions provided
    - Removed `onCellSelection` and `onRowSelection` event emitters, `onSelection` added instead.
    - Removed `onBeforeProcess` event emitter.
    - Removed `onMovingDone` event emitter.
    - Removed methods `focusCell` and `focusRow`.
    - Renamed method `filterData` to `filter`.
    - New methods `filterGlobal` and `clearFilter`.
    - New method `clearSort`.
    - Renamed method `sortColumn` to `sort`.
    - New Input `sortingIgnoreCase` - Ignore capitalization of words.
- `igx-navigation-drawer` changes
    - `NavigationDrawer` renamed to `IgxNavigationDrawerComponent`
    - `NavigationDrawerModule` renamed to `IgxNavigationDrawerModule`
    - `IgxNavigationDirectives` renamed to `IgxNavigationModule`
    - `NavigationService` renamed to `IgxNavigationService`
    - `NavigationToggle` renamed to `IgxNavigationToggleDirective`
    - `NavigationClose` renamed to `IgxNavigationCloseDirective`
    - Content selector `ig-drawer-content` replaced with `<ng-template igxDrawer>`
    - Content selector `ig-drawer-mini-content` replaced with `<ng-template igxDrawerMini>`
    - CSS class `ig-nav-drawer-overlay` renamed to `igx-nav-drawer__overlay`
    - CSS class `ig-nav-drawer` renamed to `igx-nav-drawer`
- `igxInput` changes
    - CSS class `ig-form-group` to `igx-form-group`
- `igxBadge` changes
    - From now on, the Badge position is set by css class, which specifies an absolute position as well as top/bottom/left/right properties. The Badge position input should not be used.
- `igx-avatar` changes
    - [Initials type avatar is using SVG element from now on](https://github.com/IgniteUI/igniteui-angular/issues/136)
- `igx-calendar` changes
    - `formatViews` - Controls whether the date parts in the different calendar views should be formatted according to the provided `locale` and `formatOptions`.
    - `templating` - The **igxCalendar** supports now templating of its header and subheader parts.
    - `vertical` input - Controls the layout of the calendar component. When vertical is set to `true` the calendar header will be rendered to the side of the calendar body.

- `igx-nav-bar` changes
    -   Currently `isActionButtonVisible` resolves to `false` if actionButtonIcon is not defined.
- `igx-tab-bar` changes
    - custom content can be added for tabs

    ```html
    <igx-bottom-nav>
        <igx-tab-panel>
            <ng-template igxTab>
                <igx-avatar initials="T1">
                </igx-avatar>
            </ng-template>
            <h1>Tab 1 Content</h1>
        </igx-tab-panel>
    </igx-bottom-nav>
    ```

- `igx-scroll` component deleted
    - `igx-scroll` component is not available anymore due newly implemented `igxForOf` directive.

- [`igx-list` changes](https://github.com/IgniteUI/igniteui-angular/issues/528)
    - `igxEmptyList` directive added
        The list no longer has `emptyListImage`, `emptyListMessage`, `emptyListButtonText`, `emptyListButtonClick` and `hasNoItemsTemplate` members.
        Instead of them, the `igxEmptyListTemplateDirective` can be used for templating the list when it is empty (or use the default empty template).
        ```html
        <igx-list>
            <ng-template igxEmptyList>
                <p>My custom empty list template</p>
            </ng-template>
        </igx-list>
        ```
    - `onItemClicked` event emitter added
        ```html
        <igx-list (onItemClicked)="itemClicked()">
            <igx-list-item>Item 1</igx-list-item>
            <igx-list-item>Item 2</igx-list-item>
            <igx-list-item>Item 3</igx-list-item>
        </igx-list>
        ```
    - Removed `emptyListImage` property from `IgxListComponent`.
    - Removed `emptyListMessage` property from `IgxListComponent`.
    - Removed `emptyListButtonText` property from `IgxListComponent`.
    - Removed `emptyListButtonClick` event emitter from `IgxListComponent`.
    - Removed `hasNoItemsTemplate` property from `IgxListComponent`.
    - Removed `options` property from `IgxListItemComponent`.
    - Removed `left` property from `IgxListItemComponent`.
    - Removed `href` property from `IgxListItemComponent`.
    - New `emptyListTemplate` input for `IgxListComponent`.
    - New `onItemClicked` event emitter for `IgxListComponent`.
    - New `role` property for `IgxListComponent`.
    - New `innerStyle` property for `IgxListComponent`.
    - New `role` property for `IgxListItemComponent`.
    - New `element` property for `IgxListItemComponent`.
    - New `list` property for `IgxListItemComponent`.
    - New `headerStyle` property for `IgxListItemComponent`.
    - New `innerStyle` property for `IgxListItemComponent`.

- [Renaming and restructuring directives and components](https://github.com/IgniteUI/igniteui-angular/issues/536) based on the [General Angular Naming Guidelines](https://angular.io/guide/styleguide#naming):
    - `IgxAvatar` renamed to `IgxAvatarComponent`
    - `IgxBadge` renamed to `IgxBadgeComponent`
    - `IgxButton` renamed to `IgxButtonDirective`
    - `IgxButtonGroup` renamed to `IgxButtonGroupComponent`
    - `IgxCardHeader` renamed to `IgxCardHeaderDirective`
    - `IgxCardContent` renamed to `IgxCardContentDirective`
    - `IgxCardActions` renamed to `IgxCardActionsDirective`
    - `IgxCardFooter` renamed to `IgxCardFooterDirective`
    - `IgxCarousel` renamed to `IgxCarouselComponent`
    - `IgxInput` renamed to `IgxInputModule`
    - `IgxInputClass` renamed to `IgxInputDirective`
    - `IgxCheckbox` renamed to `IgxCheckboxComponent`
    - `IgxLabel` renamed to `IgxLabelDirective`
    - `IgxIcon` renamed to `IgxIconComponent`
    - `IgxList` renamed to `IgxListComponent`
    - `IgxListItem` renamed to `IgxListItemComponent`
    - `IgxSlide` renamed to `IgxSlideComponent`
    - `IgxDialog` renamed to `IgxDialogComponent`
    - `IgxLayout` renamed to `IgxLayoutModule`
    - `IgxNavbar` renamed to `IgxNavbarComponent`
    - `IgxCircularProgressBar` renamed to `IgxCircularProgressBarComponent`
    - `IgxLinearProgressBar ` renamed to `IgxLinearProgressBarComponent`
    - `IgxRadio` renamed to `IgxRadioComponent`
    - `IgxSlider` renamed to `IgxSliderComponent`
    - `IgxSnackbar` renamed to `IgxSnackbarComponent`
    - `IgxSwitch ` renamed to `IgxSwitchComponent`
    - `IgxTabBar` renamed to `IgxBottomNavComponent`
    - `IgxTabPanel` renamed to `IgxTabPanelComponent`
    - `IgxTab` renamed to `IgxTabComponent`
    - `IgxToast` renamed to `IgxToastComponent`
    - `IgxLabelDirective` moved inside `../directives/label/` folder
    - `IgxInputDirective` moved inside `../directives/input/` folder
    - `IgxButtonDirective` moved inside `../directives/button/` folder
    - `IgxLayoutDirective` moved inside `../directives/layout/` folder
    - `IgxFilterDirective` moved inside `../directives/filter/` folder
    - `IgxDraggableDirective` moved inside `../directives/dragdrop/` folder
    - `IgxRippleDirective` moved inside `../directives/ripple/` folder
    - Folder `"./navigation/nav-service"` renamed to `"./navigation/nav.service"`
<|MERGE_RESOLUTION|>--- conflicted
+++ resolved
@@ -2,7 +2,6 @@
 
 All notable changes for each version of this project will be documented in this file.
 
-<<<<<<< HEAD
 ## 7.3.5
 - `IgxList` - The list component has been refactored. It now includes several new supporting directives:
     - `igxListThumbnail` - Use it to mark the target as list thumbnail which will be automatically positioned as a first item in the list item;
@@ -34,22 +33,16 @@
 
 ## 7.3.4
 
-### New feature
-- **igxSlider** - exposing new `labels` property accepting a collection of literal values that become equally spread over the slider, by placing each element as a thumb label.
-- **igxSlider** - deprecate **isContiunous** property.
-=======
-## 7.3.4
-
 - `IgxGrid`, `IgxTreeGrid`, `IgxHierarchicalGrid`
     - **Breaking Change** The **condition** parameter of the `filterGlobal` method is no longer optional. When the filterGlobal method is called with an invalid condition, it will not clear the existing filters for all columns.
 
 ### New feature
 - `igxSlider` - exposing new `labels` property accepting a collection of literal values that become equally spread over the slider, by placing each element as a thumb label.
 - `igxSlider` - deprecate **isContiunous** property.
+
 - `IgxChip`
     - `hideBaseOnDrag` input is added that allow the chip base that stays at place to be visible while dragging it.
     - `animateOnRelease` input is added that allows to disable the animation that returns the chip when the chip is released somewhere.
->>>>>>> c63243e2
 
 - `igxTimePicker` changes
     - `onClosing` event is added.
@@ -64,7 +57,7 @@
     - **Breaking Change** `onClose` event is renamed to `onClosed`.
     - **Behavioral Change** - action buttons are now available in the dropdown mode.
     - **Feature** `IgxDatePickerComponent` now provides the ability for adding custom action buttons. Read up more information in the [ReadMe](https://github.com/IgniteUI/igniteui-angular/tree/master/projects/igniteui-angular/src/lib/date-picker/README.md)
-<<<<<<< HEAD
+
 - `IgxList`
     - **Feature** the `index` property is now an `@Input` and can be assigned by structural directives such as `*igxFor`.
     ```html
@@ -91,8 +84,6 @@
     - The card has a new `type` property. It can be set to `outlined` to get the new outlined card look;
     - The card has a new `horizontal` property. When set to true, the layout will become horizontally aligned;
 - New Directive `igx-divider` - The igx-divider is a thin, configurable line that groups content in lists and layouts.
-    
-=======
 
 ### Bug Fixing
 - igx-input: Top of Japanese characters get cut off in Density Compact mode #4752
@@ -112,7 +103,6 @@
 - [igx-grid] "quick clicking twice resizer " can sometimes lead to unable to sort. #4858
 - TimePicker "hour mode" #4679
 
->>>>>>> c63243e2
 ## 7.3.3
 
 - `igx-core()` now includes some styles for printing layout.
@@ -154,10 +144,7 @@
     - `navigateTo` method allows you to navigate to a position in the grid based on provided `rowindex` and `visibleColumnIndex`, also to execute a custom logic over the target element through a callback function that accepts `{ targetType: GridKeydownTargetType, target: Object }`
     - `getNextCell` returns `ICellPosition` which defines the next cell, according to the current position, that match specific criteria. You can pass callback function as a third parameter of `getPreviousCell` method
     - `getPreviousCell` returns `ICellPosition` which defines the previous cell, according to the current position, that match specific criteria. You can pass callback function as a third parameter of `getPreviousCell` method.
-<<<<<<< HEAD
     
-=======
-
 ### Bug fixes
 - The ESF animations for opening and closing do not work #4834
 - IgxButtonGroup does not respect compact styles #4840
@@ -175,7 +162,6 @@
 - When grid width is less than 400px and open filter row the arrows for chips are previewed #4700
 - Canceling onRowDragStart leaves the drag ghost in the DOM #4802
 
->>>>>>> c63243e2
 ## 7.3.0
 
 ### Features
@@ -288,8 +274,6 @@
 - `Pager`
     - **Behavioral Change** - The pager is now hidden when there are no records in the grid.
 
-<<<<<<< HEAD
-=======
 ### Bug fixes
 - ElasticPositionStrategy should resize shown element with Center/Middle directions #4564
 - onColumnVisibilityChanged event is not fired when hiding a column through ESF. #4765
@@ -344,7 +328,6 @@
 - Update Canonical and HrefLang links for EN and JP environments #4674
 - In the Drag and Drop dev sample the background color is not changed in IE and Edge #4597
 
->>>>>>> c63243e2
 ## 7.2.6
 - `igxGrid`
     - **Feature** The `groupsRecords` property now returns the full grouping tree as in 7.1 and also includes the grouping information for all pages.
