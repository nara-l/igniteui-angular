--- conflicted
+++ resolved
@@ -8,7 +8,6 @@
         - Introduced event argument types to all `EventEmitter` `@Output`s.
         - A chip can now be selected with the API with the new `selected` input. The `selected` input overrides the `selectable` input value.
         - **Breaking change** `onSelection`'s EventEmitter interface property `nextStatus` is renamed to `selected`.
-<<<<<<< HEAD
     - `IgxChipArea`
         - Introduced event argument types to all `EventEmitter` `@Output`s.
     - `igxFor`
@@ -17,10 +16,9 @@
         - Adding inertia scrolling for touch devices.
     - `igxCombo`
         - Adding inertia scrolling for touch devices. 
-=======
     - `IgxCalendar` - `deselectDate` method added that deselects date(s) (based on the selection type)
     - `IgxDatePicker` - `deselectDate` method added that deselects the calendar date.
->>>>>>> d13acb10
+
 ## 6.1.3
 - **General**
     - Added ES7 polyfill for Object for IE. This should be added to the polyfills in order for the igxGrid to render under IE.
