--- conflicted
+++ resolved
@@ -11,17 +11,13 @@
 - `IgxIconModule`:
     - **Breaking change** `igxIconService` is now provided in root (providedIn: 'root') and `IgxIconModule.forRoot()` method is deprecated.
     - **Breaking change** `glyphName` property of the `igxIconComponent` is deprecated.
-<<<<<<< HEAD
 - `IgxMask`:
     - `placeholder` input property is added to allow developers to specify the placeholder attribute of the host input element that the `igxMask` is applied on;
     - `displayValuePipe` input property is provided that allows developers to additionally transform the value on blur;
     - `focusedValuePipe` input property is provided that allows developers to additionally transform the value on focus;
-
-=======
 - `IgxTreeGrid`:
     - You can now export the tree grid both to CSV and Excel.
     - The hierarchy and the records' expanded states would be reflected in the exported Excel worksheet.
->>>>>>> 5f71cbff
 
 ## 7.0.2
 ### Features
