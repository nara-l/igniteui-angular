--- conflicted
+++ resolved
@@ -31,15 +31,12 @@
     - **Breaking Change** - The `selectedRows` method is now an `@Input` property. Setting it to an array of Row IDs will update the grid's selection state, any previous selection will be cleared. Setting it to an empty array will clear the selection entirely.
     - **Breaking Change** - Removed `IgxExcelStyleSortingTemplateDirective`, `IgxExcelStyleHidingTemplateDirective`, `IgxExcelStyleMovingTemplateDirective`, `IgxExcelStylePinningTemplateDirective` and `IgxExcelStyleSelectingTemplateDirective` directives for re-templating the Excel style filter menu. Added two new directives for re-templating the column operations and filter operations areas - `IgxExcelStyleColumnOperationsTemplateDirective` and `IgxExcelStyleFilterOperationsTemplateDirective`. Exposed all internal components of the Excel style filter menu in order to be used inside the templates.
     - **Breaking Change** - `IgxColumnHiding` and `IgxColumnPinning` components have been deprecated in favor of a component combining the their functionality - `IgxColumnActions` which is used with either of the new `IgxColumnPinning` and `IgxColumnHiding` directives that specify the action to be triggered through the UI.
-<<<<<<< HEAD
     - **Rename outputs**
         `onRowEditEnter` to `rowEditEnter`
         `onCellEditEnter` to `cellEditEnter`
         `onCellEdit` to `cellEdit`
         `onRowEdit` to `rowEdit`
-=======
     - Added `move` method which allows to move a column to a specified visible index. The method is exposed off the `IgxColumnComponent`.
->>>>>>> 577f4f88
 - `igxGrid`
     - **Behavioral Change** - For numeric columns, the onCellEdit arguments' newValue will now contain the numeric value that will be committed instead of the string input.
     - Added `onScroll` event, which is emitted when the grid is scrolled vertically or horizontally.
