--- conflicted
+++ resolved
@@ -8,12 +8,8 @@
 - `igxCombo`
     - **Behavioral Change** - Change default positioning strategy from `ConnectedPositioningStrategy` to `AutoPositionStrategy`. The [`Auto`](https://www.infragistics.com/products/ignite-ui-angular/angular/components/overlay_position.html#auto) strategy will initially try to show the element like the Connected strategy does. If the element goes out of the viewport Auto will flip the starting point and the direction, i.e. if the direction is 'bottom', it will switch it to 'top' and so on. If after flipping direction the content goes out of the view, auto strategy will revert to initial start point and direction and will push the content into the view. Note after pushing the content it may hide the combo's input.
 - `IgxOverlay`
-<<<<<<< HEAD
-    - **Behavioral Change** - Added new property `closeOnEscape` in `OverlaySettings`. Should overlay close or not on escape keypress can now be controlled via this new property. By default `closeOnEscape` is set to `false`.
-=======
-    - Added new property `closeOnEsc` in `OverlaySettings` that controls whether the overlay should close on escape keypress. By default `closeOnEsc` is set to `false`.
-    - **Behavioral Change** - `modal` overlays shown directly through the Overlay Service no longer close on Escape by default. That behavior can now be specified using the `closeOnEsc` property.
->>>>>>> 65a78797
+    - Added new property `closeOnEscape` in `OverlaySettings` that controls whether the overlay should close on escape keypress. By default `closeOnEsc` is set to `false`.
+    - **Behavioral Change** - `modal` overlays shown directly through the Overlay Service no longer close on Escape by default. That behavior can now be specified using the `closeOnEscape` property.
 - `igxDialog`
     - Added `closeOnEscape` - with it, the dialog can be allowed or prevented from closing when `Esc` is pressed.
 - `IgxNavbar`:
