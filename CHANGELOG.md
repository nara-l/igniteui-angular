# Ignite UI for Angular Change Log

All notable changes for each version of this project will be documented in this file.

## 10.1.0

### General
- `igxCombo`
    - **Behavioral Change** - Change default positioning strategy from `ConnectedPositioningStrategy` to `AutoPositionStrategy`. The [`Auto`](https://www.infragistics.com/products/ignite-ui-angular/angular/components/overlay_position.html#auto) strategy will initially try to show the element like the Connected strategy does. If the element goes out of the viewport Auto will flip the starting point and the direction, i.e. if the direction is 'bottom', it will switch it to 'top' and so on. If after flipping direction the content goes out of the view, auto strategy will revert to initial start point and direction and will push the content into the view. Note after pushing the content it may hide the combo's input.
    - Make `onSearchInput` event cancellable. The event args type has been changed to `IComboSearchInputEventArgs`, which have the following properties: `searchText` - holds the text typed into the search input, `owner` - holds a reference to the combo component and `cancel` - indicates whether the event should be canceled.
- `IgxOverlay`
    - Added new property `closeOnEscape` in `OverlaySettings` that controls whether the overlay should close on escape keypress. By default `closeOnEsc` is set to `false`.
    - **Behavioral Change** - `modal` overlays shown directly through the Overlay Service no longer close on Escape by default. That behavior can now be specified using the `closeOnEscape` property.
- `igxDialog`
    - Added `closeOnEscape` - with it, the dialog can be allowed or prevented from closing when `Esc` is pressed.
- `IgxNavbar`:
    - **Breaking Changes** - The `igx-action-icon` has been renamed to `igx-navbar-action`. It should get renamed in your components via `ng update`;
- `IgxGrid`, `IgxTreeGrid`, `IgxHierarchicalGrid`
    - **Breaking Change** - The `selectedRows` method is now an `@Input` property. Setting it to an array of Row IDs will update the grid's selection state, any previous selection will be cleared. Setting it to an empty array will clear the selection entirely.
<<<<<<< HEAD
    - **Breaking Change** - Removed `IgxExcelStyleSortingTemplateDirective`, `IgxExcelStyleHidingTemplateDirective`, `IgxExcelStyleMovingTemplateDirective`, `IgxExcelStylePinningTemplateDirective` and `IgxExcelStyleSelectingTemplateDirective` directives for re-templating the Excel style filter menu. Added two new directives for re-templating the column operations and filter operations areas - `IgxExcelStyleColumnOperationsTemplateDirective` and `IgxExcelStyleFilterOperationsTemplateDirective`. Exposed all internal components of the Excel style filter menu in order to be used inside the templates.
=======
    - **Breaking Change** - `IgxColumnHiding` and `IgxColumnPinning` components have been deprecated in favor of a component combining the their functionality - `IgxColumnActions` which is used with either of the new `IgxColumnPinning` and `IgxColumnHiding` directives that specify the action to be triggered through the UI.
>>>>>>> c3be13ba
- `igxGrid`
    - Added `onScroll` event, which is emitted when the grid is scrolled vertically or horizontally.
    - Each grid now expose a default handling for boolean column types. The column will display `check` or `close` icon, instead of true/false by default. 
- `igxTreeGrid`
    - Removed `onDataPreLoad` event as it is specific for remote virtualization implementation, which is not supported for the `igxTreeGrid`. A more generic `onScroll` event is exposed and can be used instead.
- `IgxTimePicker`
    - Added a disabled style for time parts outside of the minimum and maximum range.
- `igxDatePicker`
    -  Added new property - `editorTabIndex`, that allows setting tabindex for the default editor.

### New Theme
Ignite UI for Angular now has a new theme based on our own design system.
You can use one of the following mixins to include a dark or light indigo theme:
`igx-indigo-light-theme` and `igx-indigo-dark-theme`

We also added two new palettes that go with the new theme, `$light-indigo-palette` and `$dark-indigo-palette`.

The following example shows how you can use the Indigo theme:

```scss
// Light version
.indigo-theme {
    @include igx-indigo-light-theme($light-indigo-palette);
}

// Dark version
.indigo-dark-theme {
    @include igx-indigo-dark-theme($dark-indigo-palette);
}
```


### New Features
- `igxButton` directive
    - Added styles to support extended fab buttons.
- `IgxGrid`, `IgxTreeGrid`, `IgxHierarchicalGrid`
    - Introduced `showSummaryOnCollapse` grid property which allows you to control whether the summary row stays visible when the groupBy / parent row is collapsed.
    - Added support for tooltips on data cells default template and summary cells.
    - Added support for binding columns to properties in nested data objects.
    Data operations (filtering/sorting/updating/etc) are supported for the nested properties.
    ```html
        <igx-column field="foo.bar.baz"></igx-column>
    ```
- `IgxGridState` directive
    - Added support for expansion states, column selection and row pinning.
    - Added support for `IgxTreeGrid` and `IgxHierarchicalGrid` (including child grids)
- `IgxColumn`
    - Added `byHeader` parameter to the `autosize` method which specifies if the autosizing should be based only on the header content width.
- `IgxToast`
    - `message` property has been deprecated. You can place the *message text* in the toast content or pass it as parameter to `show` method instead.
    - An optional string parameter `message` has been added to `show()` method.
- `IgxSnackbar`
    - `message` property has been deprecated. You can place the *message text* in the snackbar content or pass it as parameter to `show` method instead.
    - An optional string parameter `message` has been added to `show()` method.
- `IgxNavbar`
    - Added new `igx-navbar-title, igxNavbarTitle` directive that can be used to provide custom content for navbar title. It would override the value of `title` input property.
- `IgxCalendar` and `IgxMonthPicker`
    - `viewDateChanged` emitted after the month/year presented in the view is changed after user interaction.
    - `activeViewChanged` event emitted after the active view (DEFAULT, YEAR, DECADE) is changed after user interaction.
    - `viewDate` day value is always 1.
    - `activeView` setter is now available as an input property.
- `IgxCombo`
    - Added `showSearchCaseIcon` to display a case sensitive search icon in the search input. Icon click allows the user to easily toggle the search case sensitivity.

## 10.0.0

### General
- `igxGrid`
    - **Behavioral Change** - Group rows now display the group column's header name instead of field when one is available.
- `igx-select`, `igx-combo`, `igx-drop-down`
    - **Behavioral Change** - The select, combo, and dropdown items now have display block and text-overflow ellipsis enabled by default. This requires styling to be handled on the application-level if there is something more than a simple text in the item.
- `IgxTransaction` - The `onStateUpdate` now emits with information of its origin. The emitted value is of type `StateUpdateEvent`, which has two properties:
    - `origin` - it can vary within the values of the `TransactionEventOrigin` interface;
    - `actions` - contains information about the transactions, that caused the emission of the event.
- `IgxPaginator` - The input `overlaySettings` was introduced, which allows applying custom overlay settings for the component.

### New Features
- `IgxGrid`
    - `showGroupArea` input is added, which can be used to enable/disable the group area row.
    - The event arguments of `onCellEdit`, `onCellEditEnter` and `onCellEditCancel` events will contain a reference to the row data, as well as a reference to the column.
    - The event arguments of `onRowEdit`, `onRowEditEnter` and `onRowEditCancel` events will contain a reference to the row data.

- `IgxSelect` support for `igxHint` directive added.
    - Allows the user to add `igxHint` to be displayed bellow the input element.

## 9.1.9

### New Features
- `IgxGrid`, `IgxTreeGrid`, `IgxHierarchicalGrid`
    - Expose a setter for grid's `outlet` property, which can be used to set the outlet used to attach the grid's overlays to.

## 9.1.4

### New Features
- `IgxList`
    - Added localization support.

## 9.1.1

### General
- `IgxHierarchicalGrid`
    - `onGridInitialized` - New output has been exposed. Emitted after a grid is being initialized for the corresponding row island.
-  **Behavioral Change** - When moving a column `DropPosition.None` is now acting like `DropPosition.AfterDropTarget`.

## 9.1.0

### General
- `IgxGrid`, `IgxTreeGrid`, `IgxHierarchicalGrid`
    - **Behavioral Change** - When a column is sortable sort indicator is always visible. The column is sorted when click on it.
- `igx-paginator` -  The following inputs have been deprecated for the `paginator` component and will be removed in future versions
    - `selectLabel` and `prepositionPage` Use 'resourceStrings' to set/get values.

- `IgxInputGroup`
  - **Renamed** `supressInputAutofocus` input to `suppressInputAutofocus`
  - Clicking on prefix, suffix or label elements in the Input Group will no longer blur and re-focus the input.

### Themes
- **Breaking Change**  Change the default `$legacy-support` value to false in the `igx-theme` function.

### New Features

- `IgxDateTimeEditor` directive added.
    - Allows the user to set and edit `date` and `time` in a chosen input element.
    - Can edit `date` or `time` portion, using an editable masked input.
    - Additionally, can specify a desired `display` and `input` `format`, as well as `min` and `max` values.

    - A basic configuration scenario setting a Date object as a `value`:
    ```html
    <igx-input-group>
        <input type="text" igxInput igxDateTimeEditor [value]="date"/>
    </igx-input-group>
    ```
    - Two-way data-binding via an ngModel:
    ```html
    <igx-input-group>
        <input type="text" igxInput igxDateTimeEditor [(ngModel)]="date"/>
    </igx-input-group>
    ```
- `IgxDateRangePicker` component added.
    - Allows the selection of a range of dates from a calendar UI or input fields. Supports `dialog` and `dropdown` modes.
    - Added `IgxDateRangeStartComponent` and `IgxDateRangeEndComponent`.
    - The default template consists of a single *readonly* field:
    ```html
    <igx-date-range-picker [(ngModel)]="range"></igx-date-range-picker>
    ```
    - Projection of input fields using `igxDateTimeEditor`
        ```html
        <igx-date-range-picker>
            <igx-date-range-start>
                <input igxInput igxDateTimeEditor [(ngModel)]="range.start">
            </igx-date-range-start>
            <igx-date-range-end>
                <input igxInput igxDateTimeEditor [(ngModel)]="range.end">
            </igx-date-range-end>
        </igx-date-range-picker>
        ```
    - Added `IgxPickerToggleComponent` which allows templating of the default icon in the input through `igxPrefix` and `igxSuffix`.
        - default template:
        ```html
        <igx-date-range-picker>
            <igx-picker-toggle igxSuffix>
                <igx-icon>calendar_view_day</igx-icon>
            </igx-picker-toggle>
        </igx-date-range-picker>
        ```
        - with projections:
        ```html
        <igx-date-range-picker>
            <igx-date-range-start>
                ...
                <igx-picker-toggle igxPrefix>
                    <igx-icon>calendar_view_day</igx-icon>
                </igx-picker-toggle>
                ...
            </igx-date-range-start>
            <igx-date-range-end>
                ...
            </igx-date-range-end>
        </igx-date-range-picker>
        ```

- `IgxActionStrip` component added.
    - Provides a template area for one or more actions. In its simplest form the Action Strip
        is an overlay of any container and shows additional content over that container.

    ```html
    <igx-action-strip #actionstrip>
        <igx-icon (click)="doSomeAction()"></igx-icon>
    </igx-action-strip>
    ```

- `igxSplitter` component added.
    - Allows rendering a vertical or horizontal splitter with multiple splitter panes with templatable content.
        Panes can be resized or collapsed/expanded via the UI. Splitter orientation is defined via the `type` input.

     ```html
   <igx-splitter [type]="type">
        <igx-splitter-pane>
			...
        </igx-splitter-pane>
        <igx-splitter-pane>
			...
        </igx-splitter-pane>
    </igx-splitter>
    ```

- `IgxGrid`, `IgxTreeGrid`, `IgxHierarchicalGrid`
    - Added ability to pin rows to top or bottom depending on the new `pinning` input.
    And new API methods `pinRow` and `unpinRow`.
    ```html
    <igx-grid [data]="data" [pinning]="pinningConfiguration"></igx-grid>
    ```
    ```typescript
    public pinningConfiguration: IPinningConfig = { rows: RowPinningPosition.Bottom };
    ```
    ```typescript
    this.grid.pinRow(rowID);
    ```
    - Added support for pinning columns on the right. Change the position of pinning using the new `pinning` input.
    ```html
    <igx-grid [data]="data" [pinning]="pinningConfiguration"></igx-grid>
    ```
    ```typescript
    public pinningConfiguration: IPinningConfig = { columns: ColumnPinningPosition.End };
    ```
  - Added new properties for paging:
    - `totalRecords` set to alter the pages count based on total remote records. Keep in mind that If you are using paging and all the data is passed to the grid, the value of totalRecords property will be set by default to the length of the provided data source. If totalRecords is set, it will take precedent over the default length based on the data source.
    - `pagingMode` - accepts `GridPagingMode` enumeration. If the paging mode is set to remote the grid will not paginate the passed data source, if the paging mode is set to local (which is the default value) the grid will paginate the data source based on the page, perPage and totalRecords values.
    - Added functionality for column selection.
    - `columnSelection` property has been added. It accepts GridSelection mode enumeration. Grid selection mode could be none, single or multiple.
    - `selected` property has been added to the IgxColumnComponent; Allows you to set whether the column is selected.
    - `selectable` property has been added to the IgxColumnComponent; Allows you to set whether the column is selectable.
    - `onColumnSelectionChange` event is added for the `IgxGrid`. It is emitted when the column selection is changed.
    - `excelStyleSelectingTemplate` property is introduced to IgxGrid, which allows you to set a custom template for the selecting a column in the Excel Style Filter.
    - `selectedColumns` API method is added for the `IgxGrid`. It allows to get all selected columns.
    - `selectColumns` API method is added for the `IgxGrid`. It allows to select columns by passing array of IgxColumnComponent or column fields.
    - `deselectColumns` API method is added for the `IgxGrid`. It allows to deselect columns by passing array of IgxColumnComponent or column fields.
    - `deselectAllColumns` API method is added for the `IgxGrid`. It allows to deselect all columns.
    - `getSelectedColumnsData` API method is added for the `IgxGrid`. It allows to get the selected columns data.
    Added keyBoard navigation support in the IgxGrid headers. Now is possible to navigate with the arrows keys through grid headers. Also we provide a number of key combinations that trigger a different column functionality like filtering, sorting, grouping and etc. You can read more information in the [Grid Specification](https://github.com/IgniteUI/igniteui-angular/wiki/igxGrid-Specification#kb-navigation).
    - **Behavioral Change**
        - *you can not use* `tab` key to navigate between the cell in the Igx Grid. The navigation is performed only with arrow keys.
        - when you are in edit mode with `tab` key you can navigate to the next editable cell.
        - `page up` and `page down` keys will perform action only if the focused element is the tbody of the grid.
        - The grid introduces the following basic `tab stops`:
            - Toolbar / Group by Area if existing;
            - The first cell in the header row;
            - The first cell in the first body row;
            - The first cell in column summary if exists;
            - Pager UI;

- `IgxCombo`:
    - Added `autoFocusSearch` input that allows to manipulate the combo's opening behavior. When the property is `true` (by default), the combo's search input is focused on open. When set to `false`, the focus goes to the combo items container, which can be used to prevent the software keyboard from activating on mobile devices when opening the combo.

- `IgxToast`:
    - Added functionality for displaying various content into the toast component. It also allows users to access toast styles through its host element.

- `IgxDrag`
    - Added `igxDragIgnore` directive that allows children of the `igxDrag` element to be interactable and receive mouse events. Dragging cannot be performed from those elements that are ignored.
    - Added `dragDirection` input that can specify only one direction of dragging or both.

- `IgxChip`
    - Added support for tabIndex attribute applied to the main chip element.
    - Added `tabIndex` input so it can support change detection as well.

- `IgxHighlightDirective`
    - New `metadata` property was introduced, which allows adding additional, custom logic to the activation condition of a highlighted element.

### RTL Support
- `igxSlider` have full right-to-left (RTL) support.

## 9.0.1
- **Breaking Changes**
    - Remove `$base-color` from igx-typography. The igx-typography class now inherits the parent color.

## 9.0.0

### General
- Added support for the Ivy renderer.
- **Breaking Changes** The following classes and enumerators have been renamed. Using `ng update` will apply automatically migrate your project to use the new names.
    - `IgxDropDownBase` -> `IgxDropDownBaseDirective`
    - `IgxDropDownItemBase` -> `IgxDropDownItemBaseDirective`
    - `IgxGridBaseComponent` -> `IgxGridBaseDirective`
    - `IgxRowComponent` -> `IgxRowDirective`
    - `IgxHierarchicalGridBaseComponent` -> `IgxHierarchicalGridBaseDirective`
    - `IgxMonthPickerBase` -> `IgxMonthPickerBaseDirective`
    - `AvatarType` -> `IgxAvatarType`
    - `Size` -> `IgxAvatarSize`
    - `Type` -> `IgxBadgeType`
    - `SliderType` -> `IgxSliderType`
    - `TabsType` -> `IgxTabsType`

- **Breaking Changes** Due to a breaking change in Angular 9 with Ivy, Hammer providers are no longer included by default. You can find more information at: https://github.com/angular/angular/blob/master/CHANGELOG.md#breaking-changes-9 . Because of this change the following components require `HammerModule` to be imported in the root module of the application in order for user interactions to work as expected:
    - `IgxSlider`

    The following components require `HammerModule` to be imported in the root module of the application so that their **touch** interactions work as expected:
    - `igxGrid`
    - `igxHierarchicalGrid`
    - `igxTreeGrid`
    - `igxList`
    - `igxNavigationDrawer`
    - `igxTimePicker`
    - `igxMonthPicker`
    - `igxSlider`
    - `igxCalendar`
    - `igxDatePicker`
    - `igxCarousel`

- `IgxGrid`, `IgxTreeGrid`, `IgxHierarchicalGrid`
    - **Breaking Change** - Hierarchical grid children no longer use the same `IgxTransactionService` instance and transaction handling should be modified to address each grid's transactions separately.
    - **Behavioral Change** - Pinning columns is no longer automatically prevented when the pinning area would exceed the size of the grid.
    - **Breaking Change** - The following input and output have been deprecated for the `igxHierarchicalGrid` and will be removed in future versions:
        - `hierarchicalState` -> `expansionStates` should be used instead.
        - `hierarchicalStateChange` -> `expansionStatesChange` should be used instead.

    - `igxGridState` directive added to make it easy for developers to save and restore the grid state. The directive exposes the `getState` and `setState` methods to save/restore the state and an `options` input property to exclude features.
- `IgxCarousel`:
    - **Breaking Changes** -The carousel slides are no longer array, they are changed to QueryList.
    - **Behavioral change** - When slides are more than 5, a label is shown instead of the indicators. The count limit of visible indicators can be changed with the input `maximumIndicatorsCount`
- `IgxAvatar`:
    - **Breaking Changes** - renamed the `default` enumeration member to `custom` in `IgxAvatarType`;
- `IgxBadge`:
    - **Breaking Changes** - renamed the `default` enumeration member to `primary` in `IgxBadgeType`;
- `IgxCard`:
    - **Breaking Changes** - renamed the `default` enumeration member to `elevated` in `IgxCardType`;
    - **Breaking Changes** - renamed the `default` enumeration member to `start` in `IgxCardActionsLayout`;
- `IgxDivider`:
    - **Breaking Changes** - renamed the `default` enumeration member to `solid` in `IgxDividerType`;
    - **Breaking Changes** - renamed the `isDefault` getter to `isSolid`;
- `IgxProgress`:
    - **Breaking Changes** - renamed the `danger` enumeration member to `error` in `IgxProgressType`;
    - **Breaking Changes** - renamed the `danger` getter to `error`;
- `IgxTabs`:
    - **Breaking Changes** - The `tabsType` input property has been renamed to `type`. It should get renamed in your components via `ng update`;
- `igxOverlay`:
    - **Behavioral Change** - `igxOverlay` - no longer persists element scrolling `out of the box`. In order to persist an element scroll position after attaching the element to an overlay, handle the exposed `onAppended` overlay event and manage/restore the scroll position.

### New Features
- `IgxGrid`, `IgxTreeGrid`, `IgxHierarchicalGrid`:
    - Master-Detail visualization added for `igxGrid`. Users may now define templates that show additional context for rows when expanded. For more information, please take a look at the [official documentation](https://www.infragistics.com/products/ignite-ui-angular/angular/components/grid/master_detail.html).
    - `sortStrategy` input is added, which can be used to set a global sorting strategy for the entire grid.
        (**NOTE**: The grid's `sortStrategy` is of different type compared to the column's `sortStrategy`.)
    - `NoopSortingStrategy` is added, which can be used to disable the default sorting of the grid by assigning its instance to the grid's `sortStrategy` input. (Useful for remote sorting.)
    - `NoopFilteringStrategy` is added, which can be used to disable the default filtering of the grid by assigning its instance to the grid's `filterStrategy` input. (Useful for remote filtering.)
    - `sortingExpressionsChange` event emitter is added, which is fired whenever a change to the sorting expressions has occurred (prior to performing the actual sorting).
    - `filteringExpressionsTreeChange` event emitter is added, which is fired whenever a change to the filtering expressions has occurred (prior to performing the actual filtering).
    - `advancedFilteringExpressionsTreeChange` event emitter is added, which is fired whenever a change to the advanced filtering expressions has occurred (prior to performing the actual filtering).
    - `collapsible` and `expanded` properties are added to the IgxColumnGroupComponent; `collapsible` property identifies that certain column group is collapsible; `expanded` identifies whether the group is expanded or collapsed initially;
    - `collapsibleChange` and `expandedChange` events are added to the IgxColumnGroupComponent which are emitted whenever `collapsible` and `expanded` properties are changed accordingly;
    - `visibleWhenCollapsed` property has been added to the IgxColumnComponent; Allows you to set whether the column stay visible when its parent is collapsed.
    - `visibleWhenCollapsedChange` events is added to the IgxColumnComponent which are emitted whenever `visibleWhenCollapsed`  property is changed;
    - `collapsibleIndicatorTemplate` property is introduced to IgxColumnGroupComponent, which allows you to set a custom template for the expand collapse indicator;
    - `igxCollapsibleIndicator` directive has been introduced, which allows you to set a custom template for the expand collapse indicator;
    - `IgxGridExcelStyleFilteringComponent` and `IgxAdvancedFilteringDialogComponent` can now be hosted outside of the grid in order to provide the same experience as the built-in filtering UI.
    - `expandRow(rowID)`/`collapseRow(rowID)`/`toggleRow(rowID)` API methods are added for the `igxHierarchicalGrid`. They allow expanding/collapsing a row by its id.
    - `onRowToggle` event is added for the `igxHierarchicalGrid`. It is emitted when the expanded state of a row is changed.
    - `IgxRowDragGhost` directive is added. It allows providing a custom template for the drag ghost when dragging a row.
    ```html
    <igx-grid #grid1 [data]="remote | async" primaryKey="ProductID"
        [rowDraggable]="true">
        <igx-column field="ProductName"></igx-column>
        <igx-column field="ProductID"></igx-column>
        <igx-column field="UnitsInStock"></igx-column>
        <ng-template let-data igxRowDragGhost>
            <div>
                Moving {{data.ProductName}}!
            </div>
        </ng-template>
    </igx-grid>
    ```
- `IgxSlider`:
    - **Breaking Change** - `isContinuous` - input has been deleted. The option is not supported anymore.
    - `primaryTicks` input was added. Which sets the number of primary ticks
    - `secondaryTicks` input was added. Which sets the number of secondary ticks.
    - `showTicks` input was added. Which show/hide all slider ticks and tick labels.
    - `primaryTickLabels` input was added. Which shows/hides all primary tick labels.
    - `secondaryTickLabels` input was added. Shows/hides all secondary tick labels.
    - `ticksOrientation` input was added. Allows to change ticks orientation to top|bottom|mirror.
    - `tickLabelsOrientation` input was added. Allows you to change the rotation of all tick labels from horizontal to vertical(toptobottom, bottomtotop).
    - `igxSliderTickLabel` directive has been introduced. Allows you to set a custom template for all tick labels.
    - `onValueChanged` - new output has been exposed. This event is emitted at the end of every slide interaction.

- `IgxCarousel`:
    - `keyboardSupport` input is added, which can be used to enable and disable keyboard navigation
    - `gesturesSupport` input is added, which can be used to enable and disable gestures
    - `maximumIndicatorsCount` input is added, which can be used to set the number of visible indicators
    - `indicatorsOrientation` input is added, which can be used to set the position of indicators it can be top or bottom
    - `animationType` input is added, which can be used to set animation when changing slides
    - `indicatorTemplate` directive is added, which can be used to provide a custom indicator for carousel. If this property is not provided, a default indicator template will be used instead.
    - `nextButtonTemplate` directive is added, which is used to provide a custom next button template. If not provided, a default next button is used.
    - `prevButtonTemplate` directive is added, which is used to provide a custom previous button template. If not provided, a default previous button is used.

- `IgxSelect`:
    - adding `IgxSelectHeaderDirective` and `IgxSelectFooterDirective`. These can be used to provide a custom header, respectively footer templates for the `igxSelect` drop-down list. If there are no templates marked with these directives - no default templates will be used so the drop-down list will not have header nor footer.

- `IgxCombo`:
    - Added `displayText` property to the combo's `onSelectionChange` event args. The property contains the text that will be populated in the combo's text box **after** selection completes. This text can be overwritten in order to display a custom message, e.g. "3 items selected":
    ```html
    <igx-combo [data]="people" valueKey="id" displayKey="name" placeholder="Invite friends..." (onSelectionChange)="handleSelection($event)">
    ```
    ```typescript
    export class MyInvitationComponent {
        public people: { name: string; id: string }[] = [...];
        ...
        handleSelection(event: IComboSelectionChangeEventArgs) {
            const count = event.newSelection.length;
            event.displayText = count > 0 ? `${count} friend(s) invited!` : `No friends invited :(`;
        }
        ...
    }
    ```

- `IgxDropDown`:
    - `clearSelection` method is added, which can be used to deselect the selected dropdown item

- `IgxToggleDirective`:
    - `setOffset` method added. It offsets the content along the corresponding axis by the provided amount.

- `IgxOverlayService`:
    - `setOffset` method added. It offsets the content along the corresponding axis by the provided amount.

- `IgxCircularProgressBar`:
    - added `IgxProgressBarGradientDirective` to allow providing custom circular progress SVG gradients. Providing a custom gradient via a template is as easy as writing:
    ```html
    <igx-circular-bar [value]="77">
        <ng-template igxProgressBarGradient let-id>
            <svg:linearGradient [id]="id" gradientTransform="rotate(90)">
                <stop offset="0%"   stop-color="#05a"/>
                <stop offset="100%" stop-color="#0a5"/>
            </svg:linearGradient>
        </ng-template>
    </igx-circular-bar>
    ```
    - changed the `igx-progress-circular-theme` to accept a list of 2 colors for the `$progress-circle-color` argument, making it easier to modify the default gradient:
    ```scss
    $theme: igx-progress-circular-theme(
        $progress-circle-color: red blue
    );

    @include igx-progress-circular($theme);
    ```
    - RTL support

- `IgxForOf`
    - `IgxForTotalItemCount` input is added for the cases when the data is from remote services. This will allow setting the count of the items through the template. And gives the opportunity for the developers to use AsyncPipe for this option:
    ```html
    <ng-template igxFor let-item [igxForOf]="data | async" [igxForTotalItemCount]="count | async"
        [igxForContainerSize]="'500px'" [igxForItemSize]="'50px'"></ng-template>
    ```

## 8.2.6

### New Features
- `IgxSelectItem`
    - `text` input is added. By default, the Select component will display the selected item's element inner text. In cases with a more complex item template, where more than just text interpolation is used, set the text property to specify what to display in the select field when the item is selected.


## 8.2.4
- `IgxGrid`, `IgxTreeGrid`, `IgxHierarchicalGrid`
    - The header text of the columns and the column groups now has the `title` attribute set to it in order to expose a native browser tooltip.

### RTL Support
Most of the components in the framework now have full right-to-left (RTL) support via the newly included RTL themes.

For CSS-based projects add `node_modules/igniteui-angular/styles/igniteui-angular-rtl.css` to your angular.json styles collection.

For Sass-based projects pass `$direction` to the `igx-core` mixin in your root stylesheet.

Example:
```scss
// $direction defaults to ltr if it's omitted.
@include igx-core($direction: rtl);
```
Currently the following components have only partial RTL support:
 - Grid (igx-grid)
 - Slider (igx-slider)
 - Tabs (igx-tabs)
 - Circular Progress Indicator (igx-circular-bar)

 We plan on adding support for the aforementioned components in the upcoming releases.

### New Features

- Columns now expose the `cellStyles` property which allows conditional styling of the column cells. Similar to `cellClasses` it accepts an object literal where the keys are style properties and the values are expressions for evaluation.
```typescript
styles = {
    color: '#123456',
    'font-family': 'monospace'
    'font-weight': (_, __, value) => value.startsWith('!') : 'red' : 'inherit'
};
```
The callback signature for both `cellStyles` and `cellClasses` is now changed to

```typescript
(rowData: any, columnKey: string, cellValue: any, rowIndex: number) => boolean
```

## 8.2.3
- `IgxTextHighlightDirective` - The default highlight directive styles have been moved to a Sass theme - `igx-highlight-theme`; You can modify the resting and active background and text color styles of the directive by passing the respective properties to the Sass theme. You can still pass your own CSS classes to the highlight directive via the cssClass and activeCssClass inputs.

- `IgxChip`
    - **Breaking Change** The `originalEvent` property for the events `onMoveStart`, `onMoveEnd`, `onClick` and `onSelection` now provides the events, passed from the `igxDrag` directive. The passed original events are in other words the previous events that triggered the `igxChip` ones. They also have original events until a browser event is reached.
- `IgxGrid` - Now you can access all grid data inside the custom column summary. Two additional optional parameters are introduced in the IgxSummaryOperand `operate` method.

```typescript
class MySummary extends IgxNumberSummaryOperand {
    constructor() {
        super();
    }
    operate(columnData: any[], allGridData = [], fieldName?): IgxSummaryResult[] {
        const result = super.operate(allData.map(r => r[fieldName]));
        result.push({ key: 'test', label: 'Total Discounted', summaryResult: allData.filter((rec) => rec.Discontinued).length });
        return result;
    }
}
```

## 8.2.0
### New theme
Ignite UI for angular now have a new theme that mimics Microsoft "Fluent" design system.
Depending on your use case you can use one of the following mixins:
`igx-fluent-theme` and `igx-fluent-dark-theme`

We also added two new palettes that go with the new theme, `$fluent-word-palette` and `$fluent-excel-palette`.

Next example shows how you can use the Fluent theme.

```scss
// Light version
.fluent-word-theme {
    @include igx-fluent-theme($fluent-word-palette);
}

// Dark version
.fluent-excel-dark-theme {
    @include igx-fluent-dark-theme($fluent-excel-palette);
}
```

### Theme Changes
`igx-badge-theme` - Removed the `$disable-shadow` property to mitigate confusion when specifying `$shadow` explicitly.

For more information about the theming please read our [documentation](https://www.infragistics.com/products/ignite-ui-angular/angular/components/themes/index.html)

### New Features
- `IgxGrid`, `IgxTreeGrid`, `IgxHierarchicalGrid`
    - Advanced Filtering functionality is added. In the advanced filtering dialog, you could create groups of conditions across all grid columns. The advanced filtering button is shown in the grid's toolbar when `allowAdvancedFiltering` and `showToolbar` properties are set to `true`. You could also open/close the advanced filtering dialog using the `openAdvancedFilteringDialog` and `closeAdvancedFilteringDialog` methods.
    - `uniqueColumnValuesStrategy` input is added. This property provides a callback for loading unique column values on demand. If this property is provided, the unique values it generates will be used by the Excel Style Filtering (instead of using the unique values from the data that is bound to the grid).
    - `[filterStrategy] - input that allows you to override the default filtering strategy`
    - `igxExcelStyleLoading` directive is added, which can be used to provide a custom loading template for the Excel Style Filtering. If this property is not provided, a default loading template will be used instead.
    - introduced new properties `cellSelection` and `rowSelection` which accept GridSelection mode enumeration. Grid selection mode could be none, single or multiple. Also `hideRowSelectors` property is added, which allows you to show and hide row selectors when row selection is enabled.
    - introduced functionality for templating row and header selectors - [spec](https://github.com/IgniteUI/igniteui-angular/wiki/Row-Selection-Templating-(Grid-feature))
    ```html
    <igx-grid [data]="data", [rowSelection]="'multiple'" primaryKey="ID">
        <igx-column field="Name"></igx-column>
        <igx-column field="Age"></igx-column>

        <ng-template igxHeadSelector let-headSelector>
            <igx-icon>done_all</igx-icon>
        </ng-template>
        <ng-template igxRowSelector let-rowContext>
            <igx-switch [checked]="rowContext.selected"></igx-switch>
        </ng-template>
    </igx-grid>
    ```
- `IgxHierarchicalGrid`
    - Row Islands now emit child grid events with an additional argument - `owner`, which holds reference to the related child grid component instance.
- `IgxDrag`
    - Dragging without ghost. Now it is possible to drag the base element `igxDrag` is instanced on by setting the new input `ghost` to false.
    - Ghost template. A custom ghost template reference can be provided on the new `ghostTemplate` input.
    - Dragging using a single or multiple handles. New `igxDragHandle` directive is exposed to specify a handle by which an element can be interacted with instead of the whole element `igxDrag` is instanced on.
    - Linking of drag and drop elements. This can be achieved by using the new provided `dragChannel` input, specifying each element to which channel it corresponds.
    - Drag animation improvements. Three new methods have been exposed in place of the old `animateToOrigin` input in order to provide more flexibility when wanting to have transition animation to specific position when dropping. `setLocation`, `transitionToOrigin` and `transitionTo` are all methods that provide a various way to animate a transition to a specific location for the dragged element.
    - New getters - `location` and `originLocation` to aid in applying transition animations.
    - New outputs - `dragMove`, `ghostCreate` and `ghostDestroy`
- `IgxDrop`
    - Linking of drag and drop elements. This can be achieved by using the new provided `dropChannel` input, specifying each drop area to which channel it corresponds.
    - Drop strategies. Three new drop strategies have been provided - Append, Prepend and Insert.  Also an input `dropStrategy` to the `igxDrop` which specify which strategy should be used when dropping an element inside the drop area. Custom one can be specified as well.
- `IgxCheckbox`
    - introduced a new `readonly` property that doesn't allow user interaction to change the state, but keeps the default active style. Intended for integration in complex controls that handle the interaction and control the checkbox instead through binding.
- `IgxOverlay`
    - introduced a new `ContainerPositionStrategy`. The new strategy positions the element inside the containing outlet based on the directions passed in trough PositionSettings.
- `IgxChip`
    - add `onSelectionDone` event that is triggered after all animations and transitions related to selection have ended.

### General
- `IgxGrid`, `IgxTreeGrid`, `IgxHierarchicalGrid`
    - `isCellSelected` method has been deprecated. Now you can use `selected` property.
    - `rowSelectable` property has been deprecated. Now you can use `rowSelection` property to enable row selection and also you can show and hide the row selectors by setting `hideRowSelectors` property to true or false (which is the default value).
    - Removed deprecated event `OnFocusChange`
    - `IgxGridBaseComponent` exposes a new property, `dataView` that returns the currently transformed paged/filtered/sorted/grouped data, displayed in the grid
    - **Breaking Change** `igxExcelStyleSortingTemplate` directive is renamed to `igxExcelStyleSorting`.
    - **Breaking Change** `igxExcelStyleMovingTemplate` directive is renamed to `igxExcelStyleMoving`.
    - **Breaking Change** `igxExcelStyleHidingTemplate` directive is renamed to `igxExcelStyleHiding`.
    - **Breaking Change** `onRowSelectionChange` event arguments are changed. The `row` property has been removed and the properties `added`, `removed` and `cancel` are newly added.
    - **Breaking Change** `igxExcelStylePinningTemplate` directive is renamed to `igxExcelStylePinning`.
    - **Breaking Change** `onRowDragEnd` and `onRowDragStart` event arguments are changed - `owner` now holds reference to the grid component instance, while `dragDirective` hold reference to the drag directive.
    - **Behavioral Change** The behavior of the `isLoading` input no longer depends on the state of the data the grid binds to. Setting it to `true` now shows a loading indicator until it is disabled by the user.
- `IgxCombo`
    - Combo selection is now consistent when `valueKey` is defined. When `valueKey` is specified, selection is based on the value keys of the items. For example:
    ```html
    <igx-combo [data]="myCustomData" valueKey="id" displayKey="text"></igx-combo>
    ```
    ```typescript
    export class MyCombo {
        ...
        public combo: IgxComboComponent;
        public myCustomData: { id: number, text: string } = [{ id: 0, name: "One" }, ...];
        ...
        ngOnInit() {
            // Selection is done only by valueKey property value
            this.combo.selectItems([0, 1]);
        }
    }
    ```
   - **Breaking Change** When using `[valueKey]`, combo methods, events and outputs **cannot** be handled with *data item references*.
   - For more information, visit the component's [readme](https://github.com/IgniteUI/igniteui-angular/tree/master/projects/igniteui-angular/src/lib/combo/README.md)
- `IgxDrag`
    - Deprecated inputs - `hideBaseOnDrag`, `animateOnRelease`, `visible`.
    - Deprecated methods - `dropFinished`.
    - **Breaking Change** `ghostImageClass` input is renamed to `ghostClass`.
    - **Breaking Change** `dragGhostHost` input is renamed to `ghostHost`.
    - **Breaking Change** `returnMoveEnd` input is renamed to `transitioned`.
    - **Breaking Change** `onDragStart` output is renamed to `dragStart`.
    - **Breaking Change** `onDragEnd` output is renamed to `dragEnd`.

- `IgxDrop`
    - **Breaking Change** Default drop strategy is now changed to not perform any actions.
    - **Breaking Change** `onEnter` output is renamed to `enter`.
    - **Breaking Change** `onOver` output is renamed to `over`.
    - **Breaking Change** `onLeave` output is renamed to `leave`.
    - **Breaking Change** `onDrop` output is renamed to `dropped`.
    - **Breaking Change** Interfaces `IgxDropEnterEventArgs`, `IgxDropLeaveEventArgs` are both now called `IDropBaseEventArgs`.
    - **Breaking Change** Interfaces `IgxDropEventArgs` is renamed to `IDropDroppedEventArgs`.
    - **Breaking Change** Outputs `enter`, `over`, `leave`(former `onEnter`, `onOver`, `onLeave`) now have arguments of type `IDropBaseEventArgs`
    - **Breaking Change** Output `dropped` (former `onDrop`) now have arguments of type `IDropDroppedEventArgs`

## 8.1.4
- `IgxDialog` new @Input `positionSettings` is now available. It provides the ability to get/set both position and animation settings of the Dialog component.

## 8.1.3
- `IgxCombo`
    - Combo `onSelectionChange` events now emits the item(s) that were added to or removed from the collection:
    ```html
    <igx-combo (onSelectionChange)="handleChange($event)">
    ```
    ```typescript
        export class Example {
            ...
            handleChange(event: IComboSelectionChangeEventArgs) {
            console.log("Items added: ", [...event.added]); // the items added to the selection in this change
            console.log("Items removed: ", [...event.removed]); // the items removed from the selection in this change
            }
        }
    ```

## 8.1.2

### New Features
- `IgxDatePicker`
    - `valueChange` event is added.

## 8.1.0

### New Features
- `IgxBottomNav` now supports an `igx-tab` declaration mode. When in this mode, panels declarations are not accepted and tab items' content is not rendered.
    - You can use this mode to apply directives on the tab items - for example to achieve routing navigation.
    - You are allowed to customize tab items with labels, icons and even templates.
- `IgxTabs` now supports an `igx-tab-item` declaration mode. When in this mode, groups declarations are not accepted and tab items' content is not rendered.
    - You can use this mode to apply directives on the tab items - for example to achieve routing navigation.
    - You are allowed to customize tab items with labels, icons and even templates.
- `IgxGrid`
    - **Behavioral Change** - paging now includes the group rows in the page size. You may find more information about the change in the [GroupBy Specification](https://github.com/IgniteUI/igniteui-angular/wiki/Group-By-Specification)
    - `IgxColumnGroup`
        - Re-templating the column group header is now possible using the `headerTemplate` input property or the `igxHeader` directive.
    - `igx-grid-footer`
        - You can use this to insert a custom footer in the grids.
         ```html
        <igx-grid>
            <igx-grid-footer>
                Custom content
            </igx-grid-footer>
        </igx-grid>
        ```
- `igx-paginator`
    - Replaces the current paginator in all grids. Can be used as a standalone component.
      <br/>Have in mind that if you have set the `paginationTemplate`, you may have to modify your css to display the pagination correctly. The style should be something similar to:
      ```
      .pagination-container {
          display: flex;
          justify-content: center;
          align-items: center;
       }
       ```
- `IgxCombo`
    - Input `[overlaySettings]` - allows an object of type `OverlaySettings` to be passed. These custom overlay settings control how the drop-down list displays.
- `IgxForOf` now offers usage of local variables `even`, `odd`, `first` and `last` to help with the distinction of the currently iterated element.


## 8.0.2
- `igx-list-theme` now have some new parameters for styling.
    - $item-background-hover - Change The list item hover background
    - $item-text-color-hover - Change The list item hover text color.

    - $item-subtitle-color - Change The list item subtitle color.
    - $item-subtitle-color-hover - Change The list item hover subtitle color.
    - $item-subtitle-color-active - Change The active list item subtitle color.

    - $item-action-color - Change The list item actions color.
    - $item-action-color-hover - Change The list item hover actions color.
    - $item-action-color-active - Change The active list item actions color.

    - $item-thumbnail-color - Change The list item thumbnail color.
    - $item-thumbnail-color-hover - Change The list item hover thumbnail color.
    - $item-thumbnail-color-active - Change The active list item thumbnail color.

- **Behavioral Change** default min column width is changed according the grid display density property:
    - for `DisplayDensity.comfortable` defaultMinWidth is `80px`;
    - for `DisplayDensity.cosy` defaultMinWidth is `64px`;
    - for `DisplayDensity.compact` defaultMinWidth is `56px`;
Now you can set `minWindth` for a column to a value smaller than `defaultMinWidth` value.

## 8.0.1

- **General**
    - Importing ES7 polyfill for Object (`'core-js/es7/object'`) for IE is no longer required.

### New Features
- `IgxDropDown` now supports `DisplayDensity`.
    - `[displayDensity]` - `@Input()` added to the `igx-drop-down`. Takes prevelance over any other `DisplayDensity` provider (e.g. parent component or `DisplayDensityToken` provided in module)
    - The component can also get it's display density from Angular's DI engine (if the `DisplayDensityToken` is provided on a lower level)
    - Setting `[displayDensity]` affects the control's items' and inputs' css properties, most notably heights, padding, font-size
    - Available display densities are `compact`, `cosy` and `comfortable` (default)
    - **Behavioral Change** - default `igx-drop-down-item` height is now `40px` (down from `48px`)
- `IgxCombo` - Setting `[displayDensity]` now also affects the combo's items
    - **Behavioral Changes**
    - `[itemHeight]` defaults to `40` (`[displayDensity]` default is `comfortable`)
    - `[itemsMaxHeight]` defaults to `10 * itemHeight`.
    - Changing `[displayDensity]` or `[itemHeight]` affect the drop-down container height if `[itemsMaxHeight]` is not provided
    - Setting `[itemHeight]` overrides the height provided by the `[displayDensity]` input
- `IgxSelect`- Setting `[displayDensity]` now also affects the select's items
    - **Behavioral Change** - default `igx-select-item` height is now `40px` (down from `48px`)
- `IgxChip`
    - `hideBaseOnDrag` input is added that allow the chip base that stays at place to be visible while dragging it.
    - `animateOnRelease` input is added that allows to disable the animation that returns the chip when the chip is released somewhere.
- `IgxTransaction` - `getState` accepts one optional parameter `pending` of `boolean` type. When `true` is provided `getState` will return `state` from pending states. By default `getState` is set to `false`.

## 8.0.0
- `Theming`: Add component schemas for completely round and completely square variations. Can be mixed with the existing light and dark component schemas. For instance:
    ```scss
        $light-round-input: extend($_light-input-group, $_round-shape-input-group);
    ```
There are also prebuilt schema presets for all components (light-round/dark-round and light-square/dark-square), namely `$light-round-schema, $light-dark-schema, $light-square-schema, $dark-square-schema`;
- `IgxCombo`: Removed the following deprecated (since 6.2.0) template selectors:
    - `#emptyTemplate`
    - `#headerTemplate`
    - `#footerTemplate`
    - `#itemTemplate`
    - `#addItemTemplate`
    - `#headerItemTemplate`
- `igxTimePicker` and `igxDatePicker`
    - `openDialog()` now has an optional `[target: HTMLElement]` parameter. It's used in `mode="dropdown"` and the drop down container is positioned according to the provided target.
    - The custom drop down template target is no longer marked with `#dropDownTarget`, instead it's provided as an `HTMLElement` to the `openDialog()` method.
    - By default, the `igxDatePicker` drop down target is changed from the `igxInput` element to the `igxInputGroup` element.
    - `onClosing` event is added.
    - **Breaking Change** `onOpen` event is renamed to `onOpened`.
    - **Breaking Change** `onClose` event is renamed to `onClosed`.
    - **Behavioral Change** - action buttons are now available in the dropdown mode.
    - **Feature** `igxDatePicker` and `igxTimePicker` now provide the ability for adding custom action buttons. Read up more information in [igxDatePicker ReadMe](https://github.com/IgniteUI/igniteui-angular/tree/master/projects/igniteui-angular/src/lib/date-picker/README.md) or [igxTimePicker ReadMe](https://github.com/IgniteUI/igniteui-angular/tree/master/projects/igniteui-angular/src/lib/time-picker/README.md)
- `IgxToggleAction` / `IgxTooltip`: Removed the deprecated `closeOnOutsideClick` Input that has been superseded by `overlaySettings` in 6.2.0.

- `IgxList` - The list component has been refactored. It now includes several new supporting directives:
    - `igxListThumbnail` - Use it to mark the target as list thumbnail which will be automatically positioned as a first item in the list item;
    - `igxListAction` - Use it to mark the target as list action which will be automatically positioned as a last item in the list item;
    - `igxListLine` - Use it to mark the target as list content which will be automatically positioned between the thumbnail and action;
    - `igxListLineTitle` - Use it to mark the target as list title which will be automatically formatted as a list-item title;
    - `igxListLineSubTitle` - Use it to mark the target as list subtitle which will be automatically formatted as a list-item subtitle;

    ```html
        <igx-list>
            <igx-list-item [isHeader]="true">List items</igx-list-item>
            <igx-list-item>
              <igx-avatar igxListThumbnail></igx-avatar>
              <h1 igxListLineTitle>List item title</h1>
              <h3 igxListLineSubTitle>List item subtitle</h3>
              <igx-icon igxListAction>info</igx-icon>
            </igx-list-item>
        </igx-list>

        <igx-list>
          <igx-list-item [isHeader]="true">List items</igx-list-item>
          <igx-list-item>
            <igx-avatar igxListThumbnail></igx-avatar>
            <span igxListLine>Some content</span>
            <igx-icon igxListAction>info</igx-icon>
          </igx-list-item>
        </igx-list>
    ```
- `IgxGrid`, `IgxTreeGrid`, `IgxHierarchicalGrid`
    - **Breaking Change** The **condition** parameter of the `filterGlobal` method is no longer optional. When the filterGlobal method is called with an invalid condition, it will not clear the existing filters for all columns.


## 7.3.4
- `IgxGrid` - summaries
    - `clearSummaryCache()` and `recalculateSummaries()` methods are now removed from the IgxGrid API, beacause they are no longer needed; summaries are updated when some change is perform and the summary cache is cleared automatically when needed;
- `IgxGrid`, `IgxTreeGrid`, `IgxHierarchicalGrid`
    - **Breaking Change** The **condition** parameter of the `filterGlobal` method is no longer optional. When the filterGlobal method is called with an invalid condition, it will not clear the existing filters for all columns.

### New feature
- `igxSlider` - exposing new `labels` property accepting a collection of literal values that become equally spread over the slider, by placing each element as a thumb label.
- `igxSlider` - deprecate **isContiunous** property.
- `IgxChip`
    - `hideBaseOnDrag` input is added that allow the chip base that stays at place to be visible while dragging it.
    - `animateOnRelease` input is added that allows to disable the animation that returns the chip when the chip is released somewhere.

- `igxTimePicker` changes
    - `onClosing` event is added.
    - **Breaking Change** `onOpen` event is renamed to `onOpened`.
    - **Breaking Change** `onClose` event is renamed to `onClosed`.
    - **Behavioral Change** - action buttons are now available in the dropdown mode.
    - **Feature** `IgxTimePickerComponent` now provides the ability for adding custom action buttons. Read up more information in the [ReadMe](https://github.com/IgniteUI/igniteui-angular/tree/master/projects/igniteui-angular/src/lib/time-picker/README.md)

- `igxDatePicker` changes
    - `onClosing` event is added.
    - **Breaking Change** `onOpen` event is renamed to `onOpened`.
    - **Breaking Change** `onClose` event is renamed to `onClosed`.
    - **Behavioral Change** - action buttons are now available in the dropdown mode.
    - **Feature** `IgxDatePickerComponent` now provides the ability for adding custom action buttons. Read up more information in the [ReadMe](https://github.com/IgniteUI/igniteui-angular/tree/master/projects/igniteui-angular/src/lib/date-picker/README.md)

- Excel-Style Filtering and Quick Filtering user interfaces now display the date picker's calendar in a dropdown.
- `IgxCard` - The card component has been refactored. It now includes several new supporting components/directives:
    - `igxCardHeaderTitle` - tag your headings placed in the `igx-card-header` container to be displayed as a card title;
    - `igxCardHeaderSubtitle` - tag your headings placed in the `igx-card-header` container to be displayed as a card subtitle;
    - `igxCardThumbnail` - tag anything placed in the `igx-card-header` as a thumb to be placed to the left of your titles;
    - `igx-card-header` - the card header can now detect and automatically position `igx-avatar`s placed in it;
    - `igx-card-media` - wrap images or videos that will be automatically sized for you;
    - `igx-card-actions` - the card actions can now detect and automatically position all `igxButton`s placed in it;
    - The card has a new `type` property. It can be set to `outlined` to get the new outlined card look;
    - The card has a new `horizontal` property. When set to true, the layout will become horizontally aligned;
- New Directive `igx-divider` - The igx-divider is a thin, configurable line that groups content in lists and layouts.
- `IgxDropDown` now supports `DisplayDensity`.
    - `[displayDensity]` - `@Input()` added to the `igx-drop-down`. Takes prevalance over any other `DisplayDensity` provider (e.g. parent component or `DisplayDensityToken` provided in module)
    - The component can also get it's display density from Angular's DI engine (if the `DisplayDensityToken` is provided on a lower level)
    - Setting `[displayDensity]` affects the control's items' and inputs' css properties, most notably heights, padding, font-size
    - Available display densities are `compact`, `cosy` and `comfortable` (default)
    - **Behavioral Change** - default item `igx-drop-down-item` height is now `40px` (down from `48px`)
- `IgxCombo` - Setting `[displayDensity]` now also affects the combo's items
    - Setting `[itemHeight]` overrides the height provided by the `[displayDensity]` input
- `IgxSelect`- Setting `[displayDensity]` now also affects the select's items

### Bug Fixing
- igx-input: Top of Japanese characters get cut off in Density Compact mode #4752
- When no condition is provided, filter() method of grid throws undescriptive error #4897
- [IE11][igx-grid][MRL] header cell is not row-spanned. #4825
- Select's label is positioned incorrectly #4236
- [igx-grid] Filtering row's chips area is not resized when resizing window. #4906
- `hideGroupedColumns` hides the whole MRL group #4714
- An error is returned when changing rowEditable input and a cell is opened in edit mode #4950
- Row editing border style is not applied correctly for the first record when there is grouping #4968
- Cell navigation does not work along with Multi Row Layout group #4708
- When no condition is provided, filter() method of grid throws undescriptive error #4897
- In slider with type Range when change the lower value to be equal or greater than the upper the range is not correct #4562
- When change the slider type at run time the slider is not updated correctly #4559
- Range Slider Thumps collapsing #2622
- Angular httpinterceptor(jwt token header) not working after importing IgxTreeGridModule in lazy loaded module #4285
- [igx-grid] "quick clicking twice resizer " can sometimes lead to unable to sort. #4858
- TimePicker "hour mode" #4679

## 7.3.3

- `igx-core()` now includes some styles for printing layout.
In order to turn them off, you need to pass an argument and set it to `false`
    ```
        @include igx-core($print-layout: false);
    ```

- `Pager`
    - **Behavioral Change** - The pager is now hidden when there are no records in the grid.

### Bug fixes
- Row editing styles are not applied correctly within multi row layout grid #4859
- Provide a way to animate row drag, when it is released #4775
- There is lag on checking/unchecking an item in an Excel Style Filter with a lot of items #4862
- Make dragIndicatorIconTemplate @ContentChild in the igxHierarchicalGrid #4769
- Add PostDeploy.ps1 script into the repo #4887
- Provide a way to animate row drag, when it is released #4775
- Feature-request: IgxGrid improve Printing Experience #1995
- When column is scrolled and open excel filter, its position is not correct #4898
- IgxCombo is not properly clearing subscription #4928
- "(Blanks)" appears unchecked on reopening the ESF UI if the underlying value is an empty string. #4875
- [igx-tree-grid] loading indicator not shown in IE11 #4754
- Filtering conditions drop down does not behave consistently when the button that opens it is clicked multiple times #4470

## 7.3.2

### Bug Fixes
- Time picker component fails on dropdown mode in combination with igxTimePickerTemplate modifications #4656
- In IE11 when chips length is bigger then filter row scrolls position is not correct #4699
- Not able to change filter option in excel style filter. #4347
- [igx-grid] rendering performance becomes extremely poor when binding data after initialization. #4839
- Group comparer is not taken into consideration when column is dragged to grouped area #4663

## 7.3.1
`igx-core()` now includes some styles for printing layout. In order to turn them off, you need to pass an argument and set it to `false`

```
@include igx-core($print-layout: false);
```
- `IgxGrid` Custom keyboard navigation
    - `onFocusChange` event is deprecated.
    - `onGridKeydown` event is exposed which is emitted when `keydown` is triggered over element inside grid's body
    - `navigateTo` method allows you to navigate to a position in the grid based on provided `rowindex` and `visibleColumnIndex`, also to execute a custom logic over the target element through a callback function that accepts `{ targetType: GridKeydownTargetType, target: Object }`
    - `getNextCell` returns `ICellPosition` which defines the next cell, according to the current position, that match specific criteria. You can pass callback function as a third parameter of `getPreviousCell` method
    - `getPreviousCell` returns `ICellPosition` which defines the previous cell, according to the current position, that match specific criteria. You can pass callback function as a third parameter of `getPreviousCell` method.
    - `IgxTransactionService` now can `commit` and `clear` transaction(s) by record id with an optional parameter. The `commit` method will apply to the data all transactions for the provided `id`. The `clear` method will remove all transactions for the `id` from the transactions log. Additionally both will remove all actions from the undo stack matching the provided `id`.

### Bug fixes
- The ESF animations for opening and closing do not work #4834
- IgxButtonGroup does not respect compact styles #4840
- Not able to change filter option in excel style filter. #4347
- Broken links enhancements #4830
- rowDraggable is applied to grids from all hierarchical levels in hierarchical grid #4789
- [igx-grid][IE11] filtering problems with IME mode. #4636
- Filtering operation crashes when applying filter on a column with many unique values. #4723
- Emit onColumnVisibilityChanged when hiding a column through ESF UI. #4765 #4792
- onColumnVisibilityChanged event is not fired when hiding a column through ESF. #4765
- "Select All" should not be treated as a match when searching. #4020
- Opening the ESF dialog throws an error #4737
- Recalculate igxfor sizes for excel style search list on after view init #4804
- igx-grid: Incorrect height calculation when setting height in percent and binding empty data. #3950
- When grid width is less than 400px and open filter row the arrows for chips are previewed #4700
- Canceling onRowDragStart leaves the drag ghost in the DOM #4802

## 7.3.0

### Features
- `igxGrid`
    - **Feature** `igxGridComponent` now supports [Multi Row Layouts](https://github.com/IgniteUI/igniteui-angular/wiki/Grid---Multi-Row-Layout). It is configured with the newly added `IgxColumnLayoutComponent` and the columns in it. `IgxColumnComponent` now expose four new fields to determine the size and the location of the field into the layout:
        - [`colStart`](https://www.infragistics.com/products/ignite-ui-angular/docs/typescript/latest/classes/igxcolumncomponent.html#colstart) - column index from which the field is starting. This property is **mandatory**.
         - [`rowStart`](https://www.infragistics.com/products/ignite-ui-angular/docs/typescript/latest/classes/igxcolumncomponent.html#rowstart) - row index from which the field is starting. This property is **mandatory**.
         - [`colEnd`](https://www.infragistics.com/products/ignite-ui-angular/docs/typescript/latest/classes/igxcolumncomponent.html#colend) - column index where the current field should end. The amount of columns between colStart and colEnd will determine the amount of spanning columns to that field. This property is **optional**. If not set defaults to `colStart + 1`.
         - [`rowEnd`](https://www.infragistics.com/products/ignite-ui-angular/docs/typescript/latest/classes/igxcolumncomponent.html#rowend) - row index where the current field should end. The amount of rows between rowStart and rowEnd will determine the amount of spanning rows to that field. This property is **optional**. If not set defaults to `rowStart + 1`.
         ```html
        <igx-column-layout>
             <igx-column [rowStart]="1" [colStart]="1" field="Country"></igx-column>
             <igx-column [rowStart]="1" [colStart]="2" field="City"></igx-column>
             <igx-column [rowStart]="2" [colStart]="1" [colEnd]="3" field="Address"></igx-column>
        </igx-column-layout>
        ```
- `igxGrid`, `igxTreeGrid`, `igxHierarchicalGrid`
    - **Feature** Grid components now supports [Grid Row Dragging ](https://github.com/IgniteUI/igniteui-angular/wiki/Row-Dragging). It lets users pass the data of a grid record on to another surface, which has been configured to process/render this data. It can be enabled by using the `rowDraggable` input of the grid.

    - **Feature** The Excel Style Filter dialog and its sub-dialogs now have a display density based on the `displayDensity` input of their respective grid.
- `igxTreeGrid`
    - **Feature** The `IgxTreeGridComponent` now supports loading child rows on demand using the newly added `loadChildrenOnDemand` and `hasChildrenKey` input properties.
- `IgxListComponent`
    - **Feature** The `IgxListComponent` now provides the ability to choose a display density from a predefined set of options: **compact**, **cosy** and **comfortable** (default one). It can be set by using the `displayDensity` input of the list.
- `igxButton`
    - **Feature** The `igxButton` now provides the ability to choose a display density from a predefined set of options: **compact**, **cosy** and **comfortable** (default one). It can be set by using the `displayDensity` input of the button directive.
- `igxButtonGroup`
    - **Feature** The `igxButtonGroup` now provides the ability to choose a display density from a predefined set of options: **compact**, **cosy** and **comfortable** (default one). It can be set by using the `displayDensity` input of the button group. The buttons within the group will have the same density as the button group. If a button has the `displayDensity` set in the template, it is not changed by the density of the group where the button is placed.
- `igxGrid`, `igxTreeGrid`, `igxHierarchicalGrid`
    - **Feature** The Excel Style Filter dialog and its sub-dialogs now have a display density based on the `displayDensity` input of their respective grid.
- `IgxDropDown`
    - now supports virtualized items. Use in conjunction with `IgxForOf` directive, with the following syntax, to display very large list of data:
    ```html
    <igx-drop-down>
        <div class="wrapping-div">
            <igx-drop-down *igxFor="let item of localItems; index as index; scrollOrientation: 'vertical'; containerSize: itemsMaxHeight; itemSize: itemHeight;"
            [value]="item" [index]="index">
                {{ item.data }}
            </igx-drop-down>
        </div>
    </igx-drop-down>
    ```

### Bug Fixes
- Grid remains in pending state after commiting row edit w/o changes #4680
- Filter condition dropdown is not closed on tab navigation #4612
- When filter row is opened navigating with shift and tab on first cell does not selects the cancel button #4537
- Focus is not moved from the filter row to the summary row when the grid has no records #4613
- igx-carousel problem with lost focus #4292
- List items are shifted down on search if the list was scrolled down beforehand. #4645
- [igx-grid] some cells are not rendered when resizing window. #4568
- [igx-grid] after being grouped then resized, horizontal scrolling causes column header misalignment with data cell #4648
- Cells content is misaligned when group by a column and scroll horizontal #4720
- When hide/show columns the grid has empty space #4505

## 7.2.12

- `IgxGrid`, `IgxTreeGrid`, `IgxHierarchicalGrid`
    - **Breaking Change** The **condition** parameter of the `filterGlobal` method is no longer optional. When the filterGlobal method is called with an invalid condition, it will not clear the existing filters for all columns.

- `IgxGrid` - summaries
    - `clearSummaryCache()` and `recalculateSummaries()` methods are now removed from the IgxGrid API, beacause they are no longer needed; summaries are updated when some change is perform and the summary cache is cleared automatically when needed;

### New features
- **igxSlider** - exposing new `labels` property accepting a collection of literal values that become equally spread over the slider, by placing each element as a thumb label.
- **igxSlider** - deprecate **isContiunous** property.
- `IgxDropDown` now supports `DisplayDensity`.
    - `[displayDensity]` - `@Input()` added to the `igx-drop-down`. Takes prevelance over any other `DisplayDensity` provider (e.g. parent component or `DisplayDensityToken` provided in module)
    - The component can also get it's display density from Angular's DI engine (if the `DisplayDensityToken` is provided on a lower level)
    - Setting `[displayDensity]` affects the control's items' and inputs' css properties, most notably heights, padding, font-size
    - Available display densities are `compact`, `cosy` and `comfortable` (default)
    - **Behavioral Change** - default item `igx-drop-down-item` height is now `40px` (down from `48px`)
- `IgxCombo` - Setting `[displayDensity]` now also affects the combo's items
    - Setting `[itemHeight]` overrides the height provided by the `[displayDensity]` input
- `IgxSelect`- Setting `[displayDensity]` now also affects the select's items

### Bug Fixes
- In slider with type Range when change the lower value to be equal or greater than the upper the range is not correct #4562
- When change the slider type at run time the slider is not updated correctly #4559
- Range Slider Thumps collapsing #2622
- When no condition is provided, filter() method of grid throws undescriptive error #4897
- [igx-grid] Filtering row's chips area is not resized when resizing window. #4906
- Add PostDeploy.ps1 script into the repo #4887
- An error is returned when a row is opened in edit mode and click to search the next item #4902
- [igx-grid] "quick clicking twice resizer " can sometimes lead to unable to sort. #4858
- Child summaries disappears when edit a cell and press tab on click on cell in same row when rowEditable is true #4949
- When no condition is provided, filter() method of grid throws undescriptive error #4897

## 7.2.11

### Bug fixes
- When column is scrolled and open excel filter, its position is not correct #4898
- "(Blanks)" appears unchecked on reopening the ESF UI if the underlying value is an empty string. #4875
- There is lag on checking/unchecking an item in an Excel Style Filter with a lot of items #4862
- Group comparer is not taken into consideration when column is dragged to grouped area #4663
- Filtering conditions drop down does not behave consistently when the button that opens it is clicked multiple times #4470

## 7.2.10

### Features
- Condense grid summaries #4694

### Bug Fixes
- When grid width is less than 400px and open filter row the arrows for chips are previewed #4700
- Time picker component fails on dropdown mode in combination with igxTimePickerTemplate modifications #4656
- In IE11 when chips length is bigger then filter row scrolls position is not correct #4699
- The ESF animations for opening and closing do not work #4834
- Not able to change filter option in excel style filter. #4347
- [igx-grid] rendering performance becomes extremely poor when binding data after initialization. #4839

## 7.2.9
`igx-core()` now includes some styles for printing layout.
In order to turn them off, you need to pass an argument and set it to `false`

```
 @include igx-core($print-layout: false);
```

- `Pager`
    - **Behavioral Change** - The pager is now hidden when there are no records in the grid.

### Bug fixes
- ElasticPositionStrategy should resize shown element with Center/Middle directions #4564
- onColumnVisibilityChanged event is not fired when hiding a column through ESF. #4765
- Filtering operation crashes when applying filter on a column with many unique values. #4723
- "Select All" should not be treated as a match when searching. #4020
- igx-grid: Incorrect height calculation when setting height in percent and binding empty data. #3950
- Error is thrown when press escape in the filter row #4712
- Opening the ESF dialog throws an error #4737
- [igx-grid][IE11] "Error: ViewDestroyedError: Attempt to use a destroyed view: detectChanges" is thrown when closing filtering row. #4764
- [igx-grid] some cells don't go into edit state or selected state when resizing window. #4746
- igx-tree-grid when no data in grid pagination shows wrong #4666
- ElasticPositionStrategy should resize shown element with Center/Middle directions #4564
- ESF custom dialog new filter not fully visible #4639
- igx-grid: row virtualization doesn't work when setting height in percent if you fetch and bind data after initial rendering. #3949
- Grid height is calculated wrongly as grid width narrows #4745
- [igx-grid][IE11] filtering problems with IME mode. #4636

## 7.2.8
- `IgxGrid` Custom keyboard navigation
    - `onFocusChange` event is deprecated.
    - `onGridKeydown` is exposed. The event will emit
    `IGridKeydownEventArgs { targetType: GridKeydownTargetType; target: Object; event: Event; cancel: boolean; }`
    - `navigateTo(rowIndex: number, visibleColumnIndex: number, callback({targetType, target: Object }))` - this method allows you to navigate to a position in the grid based on provided `rowindex` and `visibleColumnIndex`;
    - `getNextCell(currentRowIndex, currentvisibleColumnIndex, callback(IgxColumnComponent))` - returns `{ rowIndex, visibleColumnIndex }` which defines the next cell, that match specific criteria according to the current position
    - `getPreviousCell(currentRowIndex, currentvisibleColumnIndex, callback(IgxColumnComponent))` - returns `{ rowIndex, visibleColumnIndex }` which defines the previous cell, that match specific criteria according to the current position

### Bug Fixes
- Grid remains in pending state after commiting row edit w/o changes #4680
- Filter condition dropdown is not closed on tab navigation #4612
- When filter row is opened navigating with shift and tab on first cell does not selects the cancel button #4537
- Focus is not moved from the filter row to the summary row when the grid has no records #4613
- igx-carousel problem with lost focus #4292
- List items are shifted down on search if the list was scrolled down beforehand. #4645
- [igx-grid] some cells are not rendered when resizing window. #4568
- [igx-grid] after being grouped then resized, horizontal scrolling causes column header misalignment with data cell #4648
- Cells content is misaligned when group by a column and scroll horizontal #4720
- When hide/show columns the grid has empty space #4505

## 7.2.7

### Bug fixes
- Custom filter dialog Excel-Style Filtering does not save the selected operand #4548
- Wrong endEdit call on data operation pipes subscribe #4313
- TreeGrid does not have default loading template #4624
- [igx-grid] Question about resizing behavioral change after v7.2.1. #4610
- [igx-grid] onSelection event comes to emit after ending edit mode. #4625
- Error is thrown when trying to open datepicker with Space key in IE #4495
- DatePicker dropdown overlaps the input when it appears top #4526
- Custom filter dialog of the Excel-style Filtering does not display the selected condition in the correct format #4525
- [igx-grid] group row is duplicated when collapsing all and then expanding a group row. #4650
- Fix scroll wheel tests due to creating wheel event with deltaY sets also wheelDeltaY (PR #4659)
- Update Canonical and HrefLang links for EN and JP environments #4674
- In the Drag and Drop dev sample the background color is not changed in IE and Edge #4597

## 7.2.6
- `igxGrid`
    - **Feature** The `groupsRecords` property now returns the full grouping tree as in 7.1 and also includes the grouping information for all pages.

### Bug Fixes
- Unreadable icon color when icon is used as a tooltip target with dark-theme #4477
- [igx-tabs] Selection indicator is not resized correctly #4420
- Faulty urls in Typescript #4546
- igx-list theme docs #4390
- Filtering conditions drop down does not behave consistently when the button that opens it is clicked multiple times #4470
- Message 'No records found.' is still previewed when reset filter #4484
- The text in the filter column textbox truncates in the igx-grid component #4496
- Excel style filter does not apply the filter when the value is 0 #4483
- When hold arrow up or down key on a month the focus changes to the year #4585
- Putting two circular progress bars results in duplicate IDs #4410
- igxGrid does not clear groupsRecords when all columns get ungrouped #4515

## 7.2.5
- `igxDrop`
    - `onEnter`, `onLeave` and `onDrop` events now have new arguments for `originalEvent`, `offsetX` and `offsetY` relative to the container the igxDrop is instanced.
- `IgxList`
    - **Feature** the `index` property is now an `@Input` and can be assigned by structural directives such as `*igxFor`.
    ```html
        <igx-list>
            <div [style.height]="'480px'" [style.overflow]="'hidden'" [style.position]="'relative'">
                <igx-list-item [index]="i" *igxFor="let item of data; index as i; scrollOrientation: 'vertical'; containerSize: '480px'; itemSize: '48px'">
                    <div>{{ item.key }}</div>
                    <div class="contact__info">
                        <span class="name">{{item.name}}</span>
                    </div>
                </igx-list-item>
            </div>
        </igx-list>
    ```
    - The `items` property now returns the collection of child items sorted by their index if one is assigned. This is useful when the `children` order cannot be guaranteed.
- Excel-Style Filtering and Quick Filtering user interfaces now display the date picker's calendar in a dropdown.
- `IgxCard` - The card component has been refactored. It now includes several new supporting components/directives:
    - `igxCardHeaderTitle` - tag your headings placed in the `igx-card-header` container to be displayed as a card title;
    - `igxCardHeaderSubtitle` - tag your headings placed in the `igx-card-header` container to be displayed as a card subtitle;
    - `igxCardThumbnail` - tag anything placed in the `igx-card-header` as a thumb to be placed to the left of your titles;
    - `igx-card-header` - the card header can now detect and automatically position `igx-avatar`s placed in it;
    - `igx-card-media` - wrap images or videos that will be automatically sized for you;
    - `igx-card-actions` - the card actions can now detect and automatically position all `igxButton`s placed in it;
    - The card has a new `type` property. It can be set to `outlined` to get the new outlined card look;
    - The card has a new `horizontal` property. When set to true, the layout will become horizontally aligned;
- New Directive `igx-divider` - The igx-divider is a thin, configurable line that groups content in lists and layouts.

### Bug Fixes
- Row editing overlay is not visible when grid has either 1 or 2 rows and height is not set. #4240
- Ctrl + Right Arrow is not working in an expanded child grid in 7.2.x #4414
- In EI11 and error is returned when filter by date #4434
- Calendar should be closed when scrolling is initiated #4099
- The sync service for the horizontal virtualization returns invalid cache values in certain scenarios #4460
- Unreadable icon color when icon is used as a tooltip target with dark-theme #4477
- When first tree grid column is with type date the calendar mode is not correct #4457
- When grid is grouped the search does not scroll to the find result #4327
- Calendar should be closed when scrolling is initiated #4099
- [igx-list] IgxListItem.index returns wrong index when igx-list is virtualized by igxForOf #4465
- [igx-grid] groupsRepcords is not updated correctly when grouping/ungrouping. #4479
- Exceptions are thrown by igxHGrid when columns don't have initial width, or it has been set as a percentage #4491
- Change date pickers' mode to 'dropdown' in all filtering UIs. #4493
- The radio-group display cannot be overridden #4402
- Filtered column header goes over the RowSelectors and groups when scroll horizontal #4366
- [igx-grid] description about onColumnMovingEnd is not correct. #4452
- IgxTabs removes custom added class #4508

## 7.2.4
### New feature
- [Multi-cell selection](https://github.com/IgniteUI/igniteui-angular/wiki/Grid-Multi-cell-selection-Specification) - Enables range selection of cells in the grid.

### Grids Performance improvements
- Grid rendering speed
- Grid grouping rendering speed
- Grid vertical scrolling using the scroll arrows
- Grid horizontal scrolling using the scroll arrows
- Grid cell focusing time
- Typing a character in an inline editor

### Bug fixes
- IgxForOf - Virtual item index with remote data #4455
- If grid has height in %(or no height) and filtering is enabled, then height is not calculated correctly. #4458
- 3rd level child does not scroll with keyboard nav #4447
- When in column group a column is hidden in the excel style filter LEFT and RIGHT buttons are enabled #4412
- Column Moving keydown.escape HostListener needs refactoring #4296
- Hierarchical Grid: scrolled child views remain after the root grid has been destroyed #4440
- When child grids have width in % (or no width) and there is horizontal scrollbar the vertical scrollbar is not visible. #4449
- Opening the Filtering dropdown twice in an igxHierarchicalGrid results in warning messages in the browser console #4436
- for-of init optimizations for grids #4374
- Changing columns dynamically in the Hierarchical Grid resets root column list to contain child columns. #4337
- Cell is not selected on click [IE] #1780
- igx-grid: Uncommitted IME text gets lost when Enter key is pressed in an edit cell template. #4314

## 7.2.3
### Improvements
- `IPinColumnEventArgs` new property - added a new property `isPinned` to the `IPinColumnEventArgs` interface. Now the `onColumnPinning` event emits information whether the column is pinned or unpinned.
- `igxGrid`
    - `igxFilterCellTemplate` directive added that allows retemplating of the filter cell.
    - `IgxColumnComponent` now has `filterCellTemplate` property that can be used to retemplate the filter cell.

### Bug fixes
- Fix auto-generate columns for TreeGrid #4399
- Emiting event when unpinning column #3833
- In Firefox when collapse all groups grid becomes empty #4304
- When transactions are enabled and update a filtered cell there is an error in console #4214
- In IE11 datePicker delete button is not in correct position when open a cell in edit mode #4116
- Refactoring filter cell navigation so that it is handled in the navigation service. Handling special scenarios for hierarchical grid in the hierarchical navigation service. #4267
- Grid: fix sorting in chrome #4397
- An error is returned when add a child for not committed row and summaries are enabled #4317
- Update child summaries correctly when CRUD operations are performed #4408
- Add igxQuickFilterTemplate directive #4377
- Resizing: move resize handle logic in a directive #4378
- No event emitted when column is unpinned #3799
- When update a cell in the grouped column the child summaries are not updated #4324
- Column Group border is misaligned with its children's in some cases #4387
- Expanding last row of HierarchicalGrid via keyboard(Alt + downArrow) leads to cell losing its focus. #4080
- fix(HierarchicalGrid): Moving onGridCreated to be emitted onInit #4370
- Virtualization of grid not working in tab #4329
- When you pin child column the whole group is not pinned #4278

## 7.2.2
### Features
- **Components' Display Type** - All components now have their CSS display property explicitly set on the host element to ensure width, padding, and margins are applied when set directly on the host selectors.
- **Themes**
    - Add support for gradients and images as values for component themes via the component theme functions.
    - `Palettes` - added surface color to the palette. The surface color is used by cards, pickers, dialog windows, etc. as the default background.

### Bug fixes
- fix(tabs): Fix for applying styles to tabs group #4371
- igxInput - add ability to toggle required dynamically #4361
- Select sort button only if default template is used #4372
- Public enumerations should not be constants #4364
- fix(hierarchicalGrid): Fix scrollbar not updated when data for children is loaded after initial load. #4334
- fix(date-picker): Fix for re-templating dropdown date-picker #4325
- Remove ngModel from datepicker #4333
- Scrollbar is not updated when load remote data #4209
- IgxGrid cell edit does not update values (onCellEdit) #4055
- Initial GroupBy performance is poor with many columns grouped #4309
- Components' display type #4316
- Including summary row cells in tab sequence for HierarchicalGrid navigation. #4293
- Surface color #4109
- `headerGroupClasses` is marked as hidden #4276
- Update AutoScrollStrategy to reposition elements outside NgZone #4250
- Optimizing post group pipe for 4309 - 7.2.x #4310
- IgxSelect does not close on Shift+Tab #4164
- clone method should have inheritdoc in all position strategies #4265
- Dialog does not emits close event the second time that is opened and closed #4222
- IgxLabelComponent is hidden #4237
- refactor(button-group): Fix the double borders between the buttons #4092
- Allow gradient/image values as backgrounds in component themes #4218
- Time Picker enhancements #4348

## 7.2.1
- `igxGrid`
    - **Breaking Change** The `groupsRecords` property now only returns the visible tree and does not include groups that are children of collapsed parents.
    - **Feature** Column Hiding and Column Pinning components now expose a `disableFilter` property which allows hiding the filter columns input from the UI.

### Improvements
- igxSelect - select-positioning-strategy code cleanup #4019

### Bug fixes
- Tooltip remains opened after clicking its target #4127
- Can not move a column to left if the previous column is column group #4114
- TextHighlight Directive makes the matching spans bold #4129
- IgxDropDownItem still uses deprecated accessors #4167
- Double click in editMode reverts the cell's value #3985
- Navigation with Ctrl+arrow keys does not work in child grids #4120
- In IE11 and Edge when scroll page the excel filter dialog is not moved #4112
- IgxCalendar overlay, rendered from cell in edit mode, goes outside the grid when scrolling #4205
- When using keyboard navigation the child grid does not scroll to next row when next child is empty. #4153
- selectedIndex doesn't switch tab. #4245
- When the last column is hidden button RIGHT for the last visible column should be disabled #4230
- When excel-style-filtering is enabled and press Shift+tab on first cell the scroll should not be moved #4219
- Can not navigate with tab in filtering row if grid has no horizontal scroll #4111
- ExcelFilterStyle , what is the name of the onClick methods for the apply and cancel button ? onFilteringDone doesnt work here #4248
- When you focus an element from the Excel-Style Filtering List in Chrome a blue boarder appears #4269
- Need ability to remove a column filter that was previously set in the grid #4305
- Keyboard navigation inside summaries for hierarchical grid is not working with Ctrl + arrow keys #4176
- ReadMe links are broken on 7.2.0. release note #4251
- Error when scrolling grid with mouse wheel after closing a dialog window in the page #4232
- Circular progress bar throws error on IE11 #3787
- Issue with export excel/csv from grid #3763
- Setting grid data property manually after initial rendering without binding it to the input is not detected. #4242
- When child grids does not have set height and expand a row in child grid scrollbars are not updated and there is empty space on the grid #4239
- [ng add]: Enabling polyfills step doesn't update properly polyfill.ts generated by Angular CLI v7.3.x. #3967
- When change sorting from the excel filter it is not applied for the grouped column #4119
- When grid is filtered and update a cell summaries are not updated #4211
- [igx-date-picker] igxCalendarHeader and igxCalendarSubheader don't work #4223
- [igx-date-picker] unnecessary suffix "日" to the date part of the calendar. #4224
- igxMonthPicker - arrowdown and arrow up not working correctly inside months view #4190
- In Edge resizing indicators are offset incorrectly #3908
- igx-column-group does not fire onColumnVisibilityChanged #4194

## 7.2.0
- `igxCalendar`
    - `igxCalendar` has been refactored to provide the ability to instantiate each view as a separate component.
    - **Feature** advanced keyboard navigation support has been added. Read up more information in the [ReadMe](https://github.com/IgniteUI/igniteui-angular/tree/master/projects/igniteui-angular/src/lib/calendar/README.md)

- **New component** `IgxMonthPicker`:
    - Provides the ability to pick a specific month. Read up more information in the [ReadMe](https://github.com/IgniteUI/igniteui-angular/tree/master/projects/igniteui-angular/src/lib/calendar/month-picker/README.md)

- **New component** `IgxHierarchicalGrid`:
    - Provides the ability to represent and manipulate hierarchical data in which each level has a different schema. Each level is represented by a component derived from **igx-grid** and supports most of its functionality. Read up more information about the IgxHierarchicalGrid in the official [documentation](https://www.infragistics.com/products/ignite-ui-angular/angular/components/hierarchicalgrid.html) or the [ReadMe](https://github.com/IgniteUI/igniteui-angular/tree/master/projects/igniteui-angular/src/lib/grids/hierarchical-grid/README.md)

- **New component** The `igxSelect` provides an input with dropdown list allowing selection of a single item.
    ```html
    <igx-select #select1 [placeholder]="'Pick One'">
        <label igxLabel>Sample Label</label>
        <igx-select-item *ngFor="let item of items" [value]="item.field">
            {{ item.field }}
        </igx-select-item>
    </igx-select>
    ```

[documentation](https://www.infragistics.com/products/ignite-ui-angular/angular/components/select.html) or the [ReadMe](https://github.com/IgniteUI/igniteui-angular/tree/master/projects/igniteui-angular/src/lib/select/README.md)

- **New directive** `igxAutocomplete` - new directive that provides a way to enhance a text input by showing a panel of suggested options, provided by the developer. More information about the IgxAutocomplete is available in the official [documentation](https://www.infragistics.com/products/ignite-ui-angular/angular/components/autocomplete.html) or the [ReadMe](https://github.com/IgniteUI/igniteui-angular/tree/master/projects/igniteui-angular/src/lib/directives/autocomplete/README.md).

    ```html
    <input igxInput type="text" [igxAutocomplete]="townsPanel" />
    <igx-drop-down #townsPanel>
        <igx-drop-down-item *ngFor="let town of towns" [value]="town">
            {{town}}
        </igx-drop-down-item>
    </igx-drop-down>
    ```

- `igxGrid` now has `isLoading` input property. When enabled will show loading indicator, until the data is available. It can be best utilized for remote scenarios. Another input property `loadingGridTemplate` allows customizing the loading indicator.

    ```html
    <!-- Example -->
    <igx-grid [isLoading]="true" ...>
    </igx-grid>
    ```

    - `Group By`
        - The collapse/expand icons have new orientantion to display the action that will be performed when clicked. When an icon points up clicking on it would result in collapsing the related group row and when it points down clicking on it would expand the group row.
        - The collapse/expand all icons have also been updated to reflect the new group row icons better.
        - Group rows now can be expanded/collapsed using Alt + Arrow Up/Down to reflect the new icons.
    - `filterMode` input added, which determines the filtering ui of the grid. The default value is `quickFilter`. Other possible value is `excelStyle`, which mimics the filtering in Excel with added functionality for column moving, sorting, hiding and pinning.
    - `IgxColumnComponent` now has `disablePinning` property, which determines wether the column can be pinned from
    the toolbar and whether the column pin will be available in the excel style filter menu. The `disableHiding` input will be used to show/hide the column hiding functionality in the menu.
- `igxTreeGrid`
    - The collapse/expand icons have new orientantion to display the action that will be performed when clicked. When an icon points up clicking on it would result in collapsing the related tree grid level and when it points down clicking on it would expand the tree grid level.
    - Expanding/collapsing tree levels can now be performed also by using Alt + Arrow Up/Down to reflect the new icons.
- `IgxColumnComponent`
    - **Breaking Change** the `gridID` property is now **deprecated**. Please, use `column.grid.id` instead.
- `igxCombo`
    - **Breaking Change** `combo.value` is now only a getter.
    - **Feature** added support for templating the default input group of the component. The `igx-combo` now allows for `igx-prefix`, `igx-suffix`,`igx-hint` and `[igxLabel]` components to be passed as `ng-content` and they will be renderer accordingly on the combo's input. Example:
    ```html
        <!-- customize combo input --->
        <igx-combo #myCombo [data]="myGenres">
            ...
            <label igxLabel>Genres</label>
            <igx-prefix><igx-icon>music_note</igx-icon></igx-prefix>
        </igx-combo>
     ```
    - **Feature** the default combo 'clear' and 'toggle' icons can now be templated. Two new directives are added (with selector `[igxComboClearIcon]` and `[igxComboToggleIcon]`). Passing an `ng-template` with one of the directives will overwrite the default conent of the respective icon. Functionality will remain unaffected. Expample:
    ```html
        <!-- customize combo input --->
        <igx-combo #myCombo [data]="myGenres">
            ...
            <ng-template igxComboToggleIcon let-collapsed>
                <igx-icon>{{ collapsed ? 'remove_circle' : 'remove_circle_outline'}}</igx-icon>
            </ng-template>
        </igx-combo>
    ```
- `igxDropDown`
    - `IgxDropDownItemBase` and it's descendants (of which `IgxDropDownItem`) have had their `isSelected` and `isFocused` properties **deprecated**. Instead, use `selected` and `focused` properties.
    - Added an `@Input` for the `index` property (such as the one coming from ngFor) of the `IgxDropDownItem` component. This **deprecates** the automatic index calculation.
    ```html
        <igx-drop-down>
            <igx-drop-down-item *ngFor="let item of items; let i = index" [index]="i">
                {{ item.field }}
            </igx-drop-down-item>
        </igx-drop-down>
    ```
    - **Feature** `IgxDropDownGroupComponent` has been added. It allows for easier grouping of multi-level data, without the need of flattening it. The `igx-drop-down-item-group` tag accepts `igx-drop-down-item`s and displays them in the appropriate grouped fashion.
        ```html
            <igx-drop-down>
                <igx-drop-down-item-group *ngFor="let country of contries" [label]="country.name">
                    <igx-drop-down-item *ngFor="let city of country.cities" [value]='city.refNo'>
                        {{ city.name }}
                    </igx-drop-down-item>
                </igx-drop-down-item-group>
            </igx-drop-down>
        ```
- `Theme Elevations & Shadows` - Components with shadows, set by an elevation level or otherwise, are now fully configurable by the user via schema and/or theme properties. User can also provide a custom elevations set to component themes that support them.
    - **Breaking Change** - The `$search-shadow-color` and `$search-disabled-shadow-color` properties on the `igx-input-group-theme` have been replaced with `$search-resting-shadow` and `$search-disabled-shadow` respectively. Use `ng update` to migrate automatically.
- `IgxTreeGridComponent`
    - We can now search in the treegrid's data by using the `findNext` and the `findPrev` methods and we can clear the search results with the `clearSearch` method.
- `IgxTextHighlightDirective`
    - `IgxTextHighlightDirective.page` input property is **deprecated**. `rowIndex`, `columnIndex` and `page` properties of the `IActiveHighlightInfo` interface are also **deprecated**. Instead, `row` and `column` optional properties are added.
- `igxDragDrop`
    - `dragGhostHost` input property added. Sets the element to which the dragged element will be appended. If not provided, the dragged element is appended to the body.
- `Column Hiding UI`
    - **Behavioral Change** - The UI now hides the columns whose `disableHiding` property is set to true instead of simply disabling them.
- `igxButton` - **New Button Style** - Include [outlined](https://material.io/design/components/buttons.html#outlined-button) button style to support the latest material spec.
- `igxOverlay`:
    - `igxOverlay.attach()` method added. Use this method to obtain an unique Id of the created overlay where the provided component will be shown. Then call `igxOverlay.show(id, settings?)` method to show the component in overlay. The new `attach` method has two overloads:
      - `attach(element: ElementRef, settings?: OverlaySettings): string` - This overload will create overlay where provided `element` will be shown.
      - `attach(component: Type<any>, settings?: OverlaySettings, moduleRef?: NgModuleRef<any>): string` - Creates a `ComponentRef` from the provided `component` class to show in an overlay. If `moduleRef` is provided the service will use the module's `ComponentFactoryResolver` and `Injector` when creating the `ComponentRef` instead of the root ones.
    - `igxOverlay.show(component, settings)` is **deprecated**. Use `igxOverlay.attach()` method to obtain an Id, and then call `igxOverlay.show(id, settings)` method to show a component in the overlay.
    - `IPositionStrategy` exposes new method `clone` that clones the strategy instance with its settings.

- `igx-date-picker`
    - **Feature** Added `dropdown` `mode` to enable the input field value editing and spinning of the date parts as well as displaying a drop down calendar to select a date. Example:
    ```html
      <igx-date-picker #editableDatePicker1 mode="dropdown" [value]="date" format="dd.MM.y" mask="M/d/y">
      </igx-date-picker>
     ```
 **Components roundness**
- Ignite UI for Angular now allows you to change the shape of components by changing their border-radius.

- Here is the list of all components that have roundness functionality:
* _igx-badge_
* _igx-buttongroup_
* _igx-calendar_
* _igx-card_
* _igx-carousel_
* _igx-chip_
* _igx-dialog_
* _igx-drop-down_
* _igx-expansion-panel_
* _igx-input-group_
* _igx-list_
  * _igx-list-item_
* *igx-navdrawe*r
* _igx-snackbar_
* _igx-toast_
* _igxTooltip_

- **Breaking Change**
- The `$button-roundness` property on the `igx-button-theme` have been replaced for each button type with: `$flat-border-radius`,`$raised-border-radius`,`$outline-border-radius`,`$fab-border-radius`, `$icon-border-radius`.
- The`$roundness` property on the `igx-chip-theme` have been replaced with `$border-radius`.
- The`$roundness` property on the `iigx-tooltip-theme` have been replaced with `$border-radius`.

### Bug Fixes
- All initially pinned columns get unpinned if the grid's width is set as a percentage of its parent #3774
- Expanding a group row while at the bottom of the grid throws error #4179
- Grouping expand/collapse all button is not aligned with the row selector checkbox. #4178
- IgxToggleAction logs deprecated message in the console #4126
- IgxCombo - Calling selectItems([]) incorrectly clears the combo selection #4106
- IgxCombo - Clearing item filter sometimes empties drop down list #4000
- IgxCombo - Keyboard navigation ArrowDown stutters on chunk load #3999
- Row editing overlay banner not shown when enter row editing #4117
- IgxToggle open method always tries to get id even when it has one #3971
- Last (right-aligned) column is cut off when no widths are set for the columns #3396
- The selection in the last grid column does not span in the whole cell. #1115
- Last column header is a bit wider than the cells #1230

## 7.1.11
### Improvements
- Row and Cell editing Docs improvements #4055

## 7.1.10
### Features
- Column Hiding and Column Pinning components now expose a `disableFilter` property which allows hiding the filter columns input from the UI.

### Bug Fixes
- Tooltip remains opened after clicking its target #4127
- TextHighlight Directive makes the matching spans bold #4129
- igx-grid: `pinned` property doesn't work when `width` property is set together. #4125
- Double click in editMode reverts the cell's value #3985
- Issue with export excel/csv from grid #3763
- Error when scrolling grid with mouse wheel after closing a dialog window in the page #4232
- Circular progress bar throws error on IE11 #3787
- Setting grid data property manually after initial rendering without binding it to the input is not detected. #4242
- `headerGroupClasses` is marked as hidden #4276
- When you pin child column the whole group is not pinned #4278
- igx-column-group does not fire onColumnVisibilityChanged #4194
- When grid is filtered and update a cell summaries are not updated #4211

## 7.1.9
### Bug Fixes
- igx-grid: Incorrect height calculation when setting height in percent and binding empty data. #3950
- Grid doesn't reflect the applied formatter immediately #3819
- Cannot set chip as selected through API if selectable is false #2383
- IgxCombo - Keyboard navigation in combo with remote data is incorrect #4049
- Setting groupingExpressions run-time has different result than using the UI/methods #3952
- Error on app-shell build in the icon module #4065
- Grid/TreeGrid toolbar dropdowns reopen when trying to close it every other time #4045
- When grid and columns have width in IE the columns are visible outside the grid #3716
- IgxGridToolbarComponent is hidden from the API docs #3974
- igx-grid: row virtualization doesn't work when setting height in percent if you fetch and bind data after initial rendering. #3949
- IgxToggleAction logs deprecated message in the console #4126

## 7.1.8
### Bug Fixes
- Required date picker bound to displayData is shown invalid initially. #3641
- If the columns don't fit the treeGrid viewport, horizontal scrollbar in TreeGrid is gone/disappears #3808
- igxGrid setting autogenerate and groupingExpressions inputs results in errors #3951

## 7.1.7
### Bug fixes
- refactor(card): apply the content color to any text element #3878
- style(linear-bar): Fix text alignment #3862

## 7.1.6
### Bug Fixes
- Calling open() on an already opened IgxDropDown replays the opening animation #3810

## 7.1.5
### Features
- `igxGrid`
    - `Group By`
        - The collapse/expand icons have new orientantion to display the action that will be performed when clicked. When an icon points up clicking on it would result in collapsing the related group row and when it points down clicking on it would expand the group row.
        - The collapse/expand all icons have also been updated to reflect the new group row icons better.
        - Group rows now can be expanded/collapsed using Alt + Arrow Up/Down to reflect the new icons.
- `igxTreeGrid`
    - The collapse/expand icons have new orientantion to display the action that will be performed when clicked. When an icon points up clicking on it would result in collapsing the related tree grid level and when it points down clicking on it would expand the tree grid level.
    - Expanding/collapsing tree levels can now be performed also by using Alt + Arrow Up/Down to reflect the new icons.
- `Remove CSS Normalization` - Some users were complaining we reset too many browser styles - lists and heading styles in particular. We no longer do CSS normalization on an application level. Users who depended on our CSS browser normalization will have to handle that on their own going forward.
- `igxOverlayService` - the height of the shown element/component is not cached anymore. The height will be calculated each time position method of position strategy is called.

- `igxOverlayService`
    - `onClosing` event arguments are of type `OverlayClosingEventArgs` that adds an optional `event` property with the original DOM event. The browser event is available when closing of the overlay is caused by an outside click. This also affects all components and directives that use `igxOverlay` service - `igxToggle`, `igxDropDown`, `igxCombo`, `igxSelect` and `igxAutocomplete`. When they emit their respective `onClosing` event, the arguments are of type `CancelableBrowserEventArgs`, including the optional browser event.

## 7.1.4
### Features
- `Column Hiding UI`
    - **Behavioral Change** - The UI now hides the columns whose `disableHiding` property is set to true instead of simply disabling them.

## 7.1.3
### Bug Fixes
- When search and hide and then show a column the cell values are not correct ([3631](https://github.com/IgniteUI/igniteui-angular/issues/3631))
- When press Ctrl+Arrow down key on a summary cell it should stay active ([3651](https://github.com/IgniteUI/igniteui-angular/issues/3651))
- When summary row is not fully visible and press Tab the last summary cell is not activated ([3652](https://github.com/IgniteUI/igniteui-angular/issues/3652))
- Choosing from a drop down inside a form in a drop down closes the outer drop down ([3673](https://github.com/IgniteUI/igniteui-angular/issues/3673))
- Banner - Calling close method on collapsed panel throws error ([3669](https://github.com/IgniteUI/igniteui-angular/issues/3669))
- Typedoc API task generates non-public exports ([2858](https://github.com/IgniteUI/igniteui-angular/issues/2858))
- column.pin and column.unpin API descriptions need improvement ([3660](https://github.com/IgniteUI/igniteui-angular/issues/3660))
- disabledDates for the calendar and date picker should be an @Input() ([3625](https://github.com/IgniteUI/igniteui-angular/issues/3625))
- There is no way to determinate if a list item was panned in the click event ([3629](https://github.com/IgniteUI/igniteui-angular/issues/3629))
- When search and hide and then show a column the cell values are not correct ([3631](https://github.com/IgniteUI/igniteui-angular/issues/3631))

## 7.1.2
### Features
- `igx-circular-bar` and `igx-linear-bar` now feature an indeterminate input property. When this property is set to true the indicator will be continually growing and shrinking along the track.
- `IgxTimePickerComponent`: in addition to the current dialog interaction mode, now the user can select or edit a time value, using an editable masked input with a dropdown.
- `IgxColumnComponent` now accepts its templates as input properties through the markup. This can reduce the amount of code one needs to write when applying a single template to multiple columns declaratively. The new exposed inputs are:
    + `cellTemplate` - the template for the column cells
    + `headerTemplate` - the template for the column header
    + `cellEditorTemplate` - the template for the column cells when a cell is in edit mode
      ```html
        <!-- Example -->

        <igx-grid ...>
            <igx-column *ngFor="let each of defs" [cellTemplate]="newTemplate" ...></igx-column>
        </igx-grid>

        <ng-template #newTemplate let-value>
            {{ value }}
        </ng-template>
        ```

### Bug Fixes

- When transactions are enabled and delete a row page is changed to first page ([3425](https://github.com/IgniteUI/igniteui-angular/issues/3425))
- Row selectors header is not updated when commit transactions ([3424](https://github.com/IgniteUI/igniteui-angular/issues/3424))
- When a column is sorted and change value in a cell after commit and press enter on selected cell the focus is not in the input ([2801](https://github.com/IgniteUI/igniteui-angular/issues/2801))
- Closing the filter UI cuts the grid on the left ([3451](https://github.com/IgniteUI/igniteui-angular/issues/3451))
- GroupedRecords class should be hidden for doc generation. ([3483](https://github.com/IgniteUI/igniteui-angular/issues/3483))
- Badly formatted table in the JP documentation ([3484](https://github.com/IgniteUI/igniteui-angular/issues/3484))
- Not setting width in percentage on one or more columns results in columns going out of view ([1245](https://github.com/IgniteUI/igniteui-angular/issues/1245))
- Feature Request : locale property on a grid level ([3455](https://github.com/IgniteUI/igniteui-angular/issues/3455))
- Excel cannot open the exported data ([3332](https://github.com/IgniteUI/igniteui-angular/issues/3332))
- API DOC header links on header nav in JP leads to EN product page ([3516](https://github.com/IgniteUI/igniteui-angular/issues/3516))
- IgxGridHeaderGroupComponent should have preset min width ([3071](https://github.com/IgniteUI/igniteui-angular/issues/3071))
- Adding a custom svg to snackbar ([3328](https://github.com/IgniteUI/igniteui-angular/issues/3328))
- Feature request: Using text field input for date and time picker ([2337](https://github.com/IgniteUI/igniteui-angular/issues/2337))
- Summaries Keyboard navigation issues ([3407](https://github.com/IgniteUI/igniteui-angular/issues/3407))
- IgxRipple - animate() function not supported in Safari ([3506](https://github.com/IgniteUI/igniteui-angular/issues/3506))
- Faulty link in Typedoc ([3531](https://github.com/IgniteUI/igniteui-angular/issues/3531))
- [IE11] igx-grid - Filtering is cleared when clicking filtering chip if resourceString.igx_grid_filter_row_placeholder is set to Japanese character. ([3504](https://github.com/IgniteUI/igniteui-angular/issues/3504))
- Setting required IgxInput's value not via typing does not clear the invalid style. ([3550](https://github.com/IgniteUI/igniteui-angular/issues/3550))
- Add bodyTemplate as @Input() for igx-column ([3562](https://github.com/IgniteUI/igniteui-angular/issues/3562))
- Horizontal scrollbar is not shown when column's width is set to a percentage value. ([3513](https://github.com/IgniteUI/igniteui-angular/issues/3513))
- When select a date filter the date is not previewed in the input ([3362](https://github.com/IgniteUI/igniteui-angular/issues/3362))
- Missing locale errors on a browser with non-en language ([3569](https://github.com/IgniteUI/igniteui-angular/issues/3569))
- igx-action-icon is not vertically aligned in IgxNavbar ([3584](https://github.com/IgniteUI/igniteui-angular/issues/3584))
- [IE11] igx-grid filtering condition is reverted when typing Japanese character in the filtering textbox. ([3577](https://github.com/IgniteUI/igniteui-angular/issues/3577))
- TreeGrid has empty space when Summaries are enabled and expand/collapse ([3409](https://github.com/IgniteUI/igniteui-angular/issues/3409))
- Filtering row: no chip is created while typing Japanese characters on Edge ([3599](https://github.com/IgniteUI/igniteui-angular/issues/3599))
- PowerShell script should be added in order to apply some rules for deployment of the API DOCS (sassdoc, typedoc) ([3618](https://github.com/IgniteUI/igniteui-angular/issues/3618))
- igx-grid isn't displayed properly in IE11 when it is inside an igx-tabs-group. ([3047](https://github.com/IgniteUI/igniteui-angular/issues/3047))
- Cells' content is shown twice when entering edit mode after searching. ([3637](https://github.com/IgniteUI/igniteui-angular/issues/3637))
- ng add improvements ([3528](https://github.com/IgniteUI/igniteui-angular/issues/3528))

## 7.1.1
### Bug Fixes
* onSortingDone is not fired when sorting indicator of a header in the group by area is clicked ([#3257](https://github.com/IgniteUI/igniteui-angular/issues/3257))
* igx-grid isn't displayed properly in IE11 when it is inside an igx-tabs-group ([#3047](https://github.com/IgniteUI/igniteui-angular/issues/3047))
* Preventing wrap-around for scrollNext and scrollPrev([#3365](https://github.com/IgniteUI/igniteui-angular/issues/3365))
* IgxTreeGrid does not respect its parent container height ([#3467](https://github.com/IgniteUI/igniteui-angular/issues/3467))
* Include grid's unpinnedWidth and totalWidth in cell width calculation ([#3465](https://github.com/IgniteUI/igniteui-angular/issues/3465))

### Other
* update typedoc-plugin-localization version to 1.4.1 ([#3440](https://github.com/IgniteUI/igniteui-angular/issues/3440))

## 7.1.0
### Features
- **New component** `IgxBannerComponent`:
    - Allows the developer to easily display a highly templateable message that requires minimal user interaction (1-2 actions) to be dismissed. Read up more information about the IgxBannerComponent in the official [documentation](https://www.infragistics.com/products/ignite-ui-angular/angular/components/banner.html) or the [ReadMe](https://github.com/IgniteUI/igniteui-angular/tree/master/projects/igniteui-angular/src/lib/banner/README.md)
- `igxGrid`
    - Added a new `igxToolbarCustomContent` directive which can be used to mark an `ng-template` which provides a custom content for the IgxGrid's toolbar ([#2983](https://github.com/IgniteUI/igniteui-angular/issues/2983))
    - Summary results are now calculated and displayed by default for each row group when 'Group By' feature is enabled.
    - `clearSummaryCache()` and `recalculateSummaries()` methods are deprecated. The grid will clear the cache and recalculate the summaries automatically when needed.
	- `locale` property added. Default value is `en`. All child components will use it as locale.
    - **Breaking change** `IgxSummaryOperand.operate()` method is called with empty data in order to calculate the necessary height for the summary row. For custom summary operands, the method should always return an array of `IgxSummaryResult` with proper length.
- `IgxIconModule`:
    - **Breaking change** `igxIconService` is now provided in root (providedIn: 'root') and `IgxIconModule.forRoot()` method is deprecated.
    - **Breaking change** `glyphName` property of the `igxIconComponent` is deprecated.
- `IgxColumnComponent`:
    - **Breaking change** the `filters` input now expects `IgxFilteringOperand` instance, instead of class ref. This way custom `IgxFilteringOperands` no longer need to be singleton, with defined `instance` method.
- `IgxMask`:
    - `placeholder` input property is added to allow developers to specify the placeholder attribute of the host input element that the `igxMask` is applied on;
    - `displayValuePipe` input property is provided that allows developers to additionally transform the value on blur;
    - `focusedValuePipe` input property is provided that allows developers to additionally transform the value on focus;
- `IgxTreeGrid`:
    - Batch editing - an injectable transaction provider accumulates pending changes, which are not directly applied to the grid's data source. Those can later be inspected, manipulated and submitted at once. Changes are collected for individual cells or rows, depending on editing mode, and accumulated per data row/record.
    - You can now export the tree grid both to CSV and Excel.
    - The hierarchy and the records' expanded states would be reflected in the exported Excel worksheet.
    - Summaries feature is now supported in the tree grid. Summary results are calculated and displayed for the root level and each child level by default.
- `IgxOverlayService`:
    - `ElasticPositioningStrategy` added. This strategy positions the element as in **Connected** positioning strategy and resize the element to fit in the view port in case the element is partially getting out of view.


## 7.0.5
### Bug Fixes

* igx-grid isn't displayed properly in IE11 when it is inside an igx-tabs-group. ([#3047](https://github.com/IgniteUI/igniteui-angular/issues/3047))
* igx-slider max-value defaults to min-value ([#3418](https://github.com/IgniteUI/igniteui-angular/issues/3418))
* Inconsistency in scrollNext and scrollPrev ([#3365](https://github.com/IgniteUI/igniteui-angular/issues/3365))
* The header link in the api docs page should be to the product page ([#3423](https://github.com/IgniteUI/igniteui-angular/issues/3423))
* Error thrown when edit primaryKey cell in Tree Grid ([#3329](https://github.com/IgniteUI/igniteui-angular/issues/3329))
* IgxGridHeaderGroupComponent should have preset min width ([#3071](https://github.com/IgniteUI/igniteui-angular/issues/3071))
* Pressing ESC on a cell in an editable column throws an error ([#3429](https://github.com/IgniteUI/igniteui-angular/issues/3429))
* Cell foreground is white on hover with the default theme ([#3384](https://github.com/IgniteUI/igniteui-angular/issues/3384))
* [IE] Grid toolbar's buttons and title are misaligned ([#3371](https://github.com/IgniteUI/igniteui-angular/issues/3371))
* Dialog window does not hold the focus when opened ([#3199](https://github.com/IgniteUI/igniteui-angular/issues/3199))
* refactor(themes): don't include contrast colors in the palettes ([#3166](https://github.com/IgniteUI/igniteui-angular/issues/3166))

### Other
* update typedoc-plugin-localization version to 1.4.1 ([#3440](https://github.com/IgniteUI/igniteui-angular/issues/3440))
* Move all keyboard navigation tests in a separate file ([#2975](https://github.com/IgniteUI/igniteui-angular/issues/2975))


## 7.0.4
### Bug fixes
- Fix(igx-grid): revert row editing styles ([#2672](https://github.com/IgniteUI/igniteui-angular/issues/2672))
- Revert "fix(grid): set min width to header groups programmatically"  status: verified version: 7.0.x
([#3357](https://github.com/IgniteUI/igniteui-angular/issues/3357))


## 7.0.3
### Bug fixes
- ng add igniteui-angular adds igniteui-cli package to both dependencies and devDependencies ([#3254](https://github.com/IgniteUI/igniteui-angular/issues/3254))
- Group column header is not styled correctly when moving that column ([#3072](https://github.com/IgniteUI/igniteui-angular/issues/3072))
- igx-grid: Filter row remains after disabling filtering feature ([#3255](https://github.com/IgniteUI/igniteui-angular/issues/3255))
- [igxGrid] Keyboard navigation between cells and filtering row with MCH ([#3179](https://github.com/IgniteUI/igniteui-angular/issues/3179))
- Argument $color of red($color) must be a color ([#3190](https://github.com/IgniteUI/igniteui-angular/issues/3190))
- Shell strings localization ([#3237](https://github.com/IgniteUI/igniteui-angular/issues/3237))
- Tabbing out of the combo search input not possible ([#3200](https://github.com/IgniteUI/igniteui-angular/issues/3200))
- Localization (i18n) not available for inputs/buttons on the grid filtering dialog ([#2517](https://github.com/IgniteUI/igniteui-angular/issues/2517))
- When in the tree grid are pinned columns and scroll horizontal the cells text is over the pinned text #3163
- Request for update of shell strings in Japanese ([#3163](https://github.com/IgniteUI/igniteui-angular/issues/3163))
- Refactor(themes): remove get-function calls ([#3327](https://github.com/IgniteUI/igniteui-angular/issues/3327))
- Fix(grid): recalculate grid body size when changing allowFiltering dynamically ([#3321](https://github.com/IgniteUI/igniteui-angular/issues/3321))
- Fix - Combo - Hide Search input when !filterable && !allowCustomValues - 7.0.x ([#3314](https://github.com/IgniteUI/igniteui-angular/issues/3314))
- Fixing column chooser column updating - 7.0.x ([#3235](https://github.com/IgniteUI/igniteui-angular/issues/3235))
- Disable combo checkbox animations on scroll ([#3303](https://github.com/IgniteUI/igniteui-angular/issues/3303))
- Added validation if last column collides with grid's scroll. ([#3028](https://github.com/IgniteUI/igniteui-angular/issues/3028)) ([#3100](https://github.com/IgniteUI/igniteui-angular/issues/3100))
- Use value instead of ngModel to update editValue for checkbox and calendar in igxCell ([#3225](https://github.com/IgniteUI/igniteui-angular/issues/3225))
- Add @inheritdoc, create ScrollStrategy abstract class and fix method signatures 7.0.x ([#3222](https://github.com/IgniteUI/igniteui-angular/issues/3222))
- When scroll with the mouse wheel the value in datePicker editor for edited cell is empty ([#2958](https://github.com/IgniteUI/igniteui-angular/issues/2958))
- igxToolbar should have the option to add custom template ([#2983](https://github.com/IgniteUI/igniteui-angular/issues/2983))
- fix(grid): mark grid for check inside NgZone when resizing ([#2792](https://github.com/IgniteUI/igniteui-angular/issues/2792)) ([#3277](https://github.com/IgniteUI/igniteui-angular/issues/3277))
- IgxGridHeaderGroupComponent should have preset min width ([#3071](https://github.com/IgniteUI/igniteui-angular/issues/3071))
- Tree grid selection ([#3334](https://github.com/IgniteUI/igniteui-angular/issues/3334))

## 7.0.2
### Features
- `ng add igniteui-angular` support :tada:
    - You can now add Ignite UI for Angular to existing Angular CLI projects - simply run `ng add igniteui-angular` in your project.
    This will install the package and all needed dependencies, add Ignite UI CLI so you can even quickly add components.
- **New component** `IgxBannerComponent`:
    - Allows the developer to easily display a highly templateable message that requires minimal user interaction (1-2 actions) to be dismissed. Read up more information about the IgxBannerComponent in the official [documentation](https://www.infragistics.com/products/ignite-ui-angular/angular/components/banner.html) or the [ReadMe](https://github.com/IgniteUI/igniteui-angular/tree/master/projects/igniteui-angular/src/lib/banner/README.md)
- `igxNavbar`:
    - Added a new `igx-action-icon` directive that can be used to provide a custom template to be used instead of the default action icon on the left-most part of the navbar.
    (If `igx-action-icon` is provided, the default action icon will not be used.)

### Bug fixes

- `igxGrid`
    - Filter row does not close when click button cancel, if the entered text is deleted ([#3198](https://github.com/IgniteUI/igniteui-angular/issues/3198))
    - Prevent a potential memory leak ([#3033](https://github.com/IgniteUI/igniteui-angular/issues/3033))
    - Filtering: Open dropdown on Alt+down, fixes input being populated on keyboard action ([#3202](https://github.com/IgniteUI/igniteui-angular/issues/3202))
    - Row Selection: selected checkboxes are flickering on vertical scrolling ([#2523](https://github.com/IgniteUI/igniteui-angular/issues/2523))
    - Row editing overlay animation should be bottom - top, when overlay is placed over the row ([#3184](https://github.com/IgniteUI/igniteui-angular/issues/3184))


## 7.0.1
### Bug fixes
- Removed the `GridHammerConfig` provider which broke touch events for other components. (Fixed #3185, Reopens #2538)


## 7.0.0
- Updated package dependencies to Angular 7 ([#3000](https://github.com/IgniteUI/igniteui-angular/pull/3000))
- Themes: Add dark schemas and mixins (PR [#3025](https://github.com/IgniteUI/igniteui-angular/pull/3025))

## 6.2.12
### Bug fixes
- igx-grid: `pinned` property doesn't work when `width` property is set together. #4125
- When you pin child column the whole group is not pinned #4278

## 6.2.11
### Bug Fixes
- igx-grid: Incorrect height calculation when setting height in percent and binding empty data. #3950
- Cannot set chip as selected through API if selectable is false #2383
- Setting groupingExpressions run-time has different result than using the UI/methods #3952
- igx-grid: row virtualization doesn't work when setting height in percent if you fetch and bind data after initial rendering. #3949

## 6.2.10
### Bug Fixes
- Cells position is changed when scroll vertical #3094
- igxGrid setting autogenerate and groupingExpressions inputs results in errors #3951

## 6.2.9
### Features
- `igxGrid`
    - `Group By`
        - The collapse/expand icons have new orientantion to display the action that will be performed when clicked. When an icon points up clicking on it would result in collapsing the related group row and when it points down clicking on it would expand the group row.
        - The collapse/expand all icons have also been updated to reflect the new group row icons better.
        - Group rows now can be expanded/collapsed using Alt + Arrow Up/Down to reflect the new icons.
- `igxTreeGrid`
    - The collapse/expand icons have new orientantion to display the action that will be performed when clicked. When an icon points up clicking on it would result in collapsing the related tree grid level and when it points down clicking on it would expand the tree grid level.
    - Expanding/collapsing tree levels can now be performed also by using Alt + Arrow Up/Down to reflect the new icons.

### Bug Fixes
- Add additional ways of expanding/collapsing in Tree Grid/Group By to reflect new icons #3841

## 6.2.8
### Bug Fixes
- Tree Grid collapse icon is updated to material standards #3780
- Change collapse/expand all icon on GroupBy #3298

## 6.2.7
### Bug Fixes
- igx-grid editing: Japanese inputs are not committed on enter or press key in edit mode #2525

## 6.2.6
### Bug Fixes/Other
- Add GA to API docs ([3596](https://github.com/IgniteUI/igniteui-angular/issues/3596))
- Modify gulp api docs tasks in order to follow the build steps ([3681](https://github.com/IgniteUI/igniteui-angular/issues/3681))

## 6.2.5
### Bug Fixes
- Setting required IgxInput's value not via typing does not clear the invalid style ([3550](https://github.com/IgniteUI/igniteui-angular/issues/3550))
- igx-grid isn't displayed properly in IE11 when it is inside an igx-tabs-group ([3047](https://github.com/IgniteUI/igniteui-angular/issues/3047))
- igxGrid minimal body height when no total height is set or inferred ([1693](https://github.com/IgniteUI/igniteui-angular/issues/1693))
- Horizontal scrollbar is not shown when column's width is set to a percentage value ([3513](https://github.com/IgniteUI/igniteui-angular/issues/3513))
- Visible @hidden tag due to comment structure ([3523](https://github.com/IgniteUI/igniteui-angular/issues/3523))
- Faulty link in Typedoc ([3531](https://github.com/IgniteUI/igniteui-angular/issues/3531))
- Several warnings on app launch 6.2.0 RC1 and now 7.0.2 ([2915](https://github.com/IgniteUI/igniteui-angular/issues/2915))
- For_of directive doesn't scroll to next elements in some cases ([3482](https://github.com/IgniteUI/igniteui-angular/issues/3482))
- Not setting width in percentage on one or more columns results in columns going out of view ([1245](https://github.com/IgniteUI/igniteui-angular/issues/1245))
- Calendar test is failing because of wrong selector ([3508](https://github.com/IgniteUI/igniteui-angular/issues/3508))
- When transactions are enabled and delete a row page is changed to first page ([3425](https://github.com/IgniteUI/igniteui-angular/issues/3425))
- When a column is sorted and change value in a cell after commit and press enter on selected cell the focus is not in the input ([2801](https://github.com/IgniteUI/igniteui-angular/issues/2801))
- igxFor with scrollOrientation: horizontal - Almost all the items are not rendered when they don't have width property ([3087](https://github.com/IgniteUI/igniteui-angular/issues/3087))
- Pressing ESC on a cell in an editable column throws an error ([3429](https://github.com/IgniteUI/igniteui-angular/issues/3429))

## 6.2.4
### Bug Fixes
* onSortingDone is not fired when sorting indicator of a header in the group by area is clicked ([#3257](https://github.com/IgniteUI/igniteui-angular/issues/3257))
* igx-grid isn't displayed properly in IE11 when it is inside an igx-tabs-group ([#3047](https://github.com/IgniteUI/igniteui-angular/issues/3047))
* Preventing wrap-around for scrollNext and scrollPrev([#3365](https://github.com/IgniteUI/igniteui-angular/issues/3365))
* IgxTreeGrid does not respect its parent container height ([#3467](https://github.com/IgniteUI/igniteui-angular/issues/3467))
* The header link in the api docs page should be to the product page ([#3423](https://github.com/IgniteUI/igniteui-angular/issues/3423))
* fix(dialog): dialog gets focus when is opened ([#3276](https://github.com/IgniteUI/igniteui-angular/issues/3276))
* IgxTreeGrid - Add row editing + transactions to tree grid ([#2908](https://github.com/IgniteUI/igniteui-angular/issues/2908))
* Regular highlight makes the highlighted text unreadable when the row is selected. ([#1852](https://github.com/IgniteUI/igniteui-angular/issues/1852))
* Use value instead of ngModel to update editValue for checkbox and calendar in igxCell ([#3224](https://github.com/IgniteUI/igniteui-angular/issues/3224))
* Disable combo checkbox animations on scroll ([#3300](https://github.com/IgniteUI/igniteui-angular/issues/3300))
* "Select/Unselect All" checkbox is checked after deleting all rows ([#3068](https://github.com/IgniteUI/igniteui-angular/issues/3068))
* Fixing column chooser column updating ([#3234](https://github.com/IgniteUI/igniteui-angular/issues/3234))
* Fix - Combo - Hide Search input when !filterable && !allowCustomValues ([#3315](https://github.com/IgniteUI/igniteui-angular/issues/3315))
* Add @inheritdoc ([#2943](https://github.com/IgniteUI/igniteui-angular/issues/2943))
* refactor(displayDensity): Code cleanup in display density base class #3280
* Calculating updated grid height when rebinding columns ([#3285](https://github.com/IgniteUI/igniteui-angular/issues/3285))
* Fix - Combo, Drop Down - Fix TAB key navigation ([#3206](https://github.com/IgniteUI/igniteui-angular/issues/3206))
* Added validation if last column collides with grid's scroll ([#3142](https://github.com/IgniteUI/igniteui-angular/issues/3142))
* When in the tree grid are pinned columns and scroll horizontal the cells text is over the pinned text ([#3163](https://github.com/IgniteUI/igniteui-angular/issues/3163))
* refactor(themes): don't include contrast colors in the palettes ([#3166](https://github.com/IgniteUI/igniteui-angular/issues/3166))

### Code enhancements
* Fix the logic calculating test results ([#3461](https://github.com/IgniteUI/igniteui-angular/issues/3461))
* Update typedoc version and localize some shell strings ([#3237](https://github.com/IgniteUI/igniteui-angular/issues/3237))
* fix(toolbar): including custom content in the show toolbar check ([#2983](https://github.com/IgniteUI/igniteui-angular/issues/2983))
* docs(toolbar): adding more API docs ([#2983](https://github.com/IgniteUI/igniteui-angular/issues/2983))

### Other
* update typedoc-plugin-localization version to 1.4.1 ([#3440](https://github.com/IgniteUI/igniteui-angular/issues/3440))
* Update contributing document with localization ([#3313](https://github.com/IgniteUI/igniteui-angular/issues/3313))
* docs(*): add 6.2.3 missing changes and bug fixes to changelog ([#3251](https://github.com/IgniteUI/igniteui-angular/issues/3251))
* Docs - Expansion Panel - Add comments and README([#3245](https://github.com/IgniteUI/igniteui-angular/issues/3245))
* Move all keyboard navigation tests in a separate file ([#2975](https://github.com/IgniteUI/igniteui-angular/issues/2975))


## 6.2.3
- `igxGrid`
    - `resourceStrings` property added, which allows changing/localizing strings for component. If a new instance is set,
    the changes will be applied to the particular instance of the component:
    ```typescript
        this.grid.resourceStrings = {
            igx_grid_filter: 'My filter',
            igx_grid_filter_row_close: 'My close'
        };
    ```
    If only a value is updated, all component instances will be updated:
    ```typescript
        this.grid.resourceStrings.igx_grid_filter = 'My filter';
    ```
- `igxTimePicker`:
    - `resourceStrings` property added, which allows changing/localizing strings for component.
- Localization
    - Added an util function `changei18n` that takes `IResourceStrings` object as parameter. Its values will be used as resource strings for all components
    in the application.
    - Added an util function `getCurrentResourceStrings` that returns current resource strings for all components.
- `ISortingEpression`:
    - The `ignoreCase` and `strategy` properties are moved back to optional, and the `DefaultSortingStrategy` is now injected by the `IgxSorting`, instead of being mandatory to pass to expressions.

### Bug fixes

- `igxGrid`
    - Filter row does not close when click button cancel, if the entered text is deleted ([#3198](https://github.com/IgniteUI/igniteui-angular/issues/3198))
    - Prevent a potential memory leak ([#3033](https://github.com/IgniteUI/igniteui-angular/issues/3033))
    - Filtering: Open dropdown on Alt+down, fixes input being populated on keyboard action ([#3202](https://github.com/IgniteUI/igniteui-angular/issues/3202))
    - Row Selection: selected checkboxes are flickering on vertical scrolling ([#2523](https://github.com/IgniteUI/igniteui-angular/issues/2523))
    - Row editing overlay animation should be bottom - top, when overlay is placed over the row ([#3184](https://github.com/IgniteUI/igniteui-angular/issues/3184))


## 6.2.2
- `igx-checkbox`:
    - Added a new input property - `disableTransitions`. It allows disabling all CSS transitions on the `igx-checkbox` component for performance optimization.
### Bug fixes
- Removed the `GridHammerConfig` provider which broke touch events for other components. (Fixed #3185, Reopens #2538)

## 6.2.1
### Features
- `igxGrid`, `igxChip`: Add display density DI token to igxGrid and igxChip ([#2804](https://github.com/IgniteUI/igniteui-angular/issues/2804))
- `igxGrid`
    - Quick filter auto close ([#2979](https://github.com/IgniteUI/igniteui-angular/issues/2979))
    - Group By: Added title to chip in Group By area ([#3035](https://github.com/IgniteUI/igniteui-angular/issues/3035))
    - Improve UX for boolean and date columns, ([#3092](https://github.com/IgniteUI/igniteui-angular/issues/3092))
- `igxCombo`:
    - Added a new input property - `displayDensity`. It allows configuring the `displayDensity` of the combo's `value` and `search` inputs. (PR [#3007](https://github.com/IgniteUI/igniteui-angular/pull/3007))
- `igxDropDown`
    - Added a new property `maxHeight`, defining the max height of the drop down. ([#3001](https://github.com/IgniteUI/igniteui-angular/issues/3001))
- Added migrations for Sass theme properties changes in 6.2.0 ([#2994](https://github.com/IgniteUI/igniteui-angular/issues/2994))
- Themes
    - Introducing schemas for easier bootstrapping of component themes.
    - **Breaking change** removed $variant from `igx-checkbox-theme`, `igx-ripple-theme`, `igx-switch-theme`, `igx-input-group-theme`, `igx-slider-theme`, and `igx-tooltip-theme`. Use the `$schema` prop, now available on all component themes to change the look for a specific theme. See the [Theming](https://www.infragistics.com/products/ignite-ui-angular/angular/components/themes/schemas.html) documentation to learn more.


### Bug fixes

- `igxGrid`
    - Filtering condition icon is not updated for boolean columns ([#2936](https://github.com/IgniteUI/igniteui-angular/issues/2936))
    - Batch editing: Updating a cell with a value that evaluates to false does not mark it as dirty ([#2940](https://github.com/IgniteUI/igniteui-angular/issues/2940))
    - Filtering input accepts value from calendar for unary conditions ([#2937](https://github.com/IgniteUI/igniteui-angular/issues/2937))
    - When a number filter's value is deleted the grid is not refreshed ([#2945](https://github.com/IgniteUI/igniteui-angular/issues/2945))
    - Improve keyboard navigation in filtering ([#2951](https://github.com/IgniteUI/igniteui-angular/issues/2951), [#2941](https://github.com/IgniteUI/igniteui-angular/issues/2941))
    - Group By: Alt+ Arrow left/Right keys should not toggle the group row ([#2950](https://github.com/IgniteUI/igniteui-angular/issues/2950))
    - Multi Column Header can be grouped ([#2944](https://github.com/IgniteUI/igniteui-angular/issues/2944))
    - Group By: groupsRecords is not updated yet at the time of onGroupingDone event. ([#2967](https://github.com/IgniteUI/igniteui-angular/issues/2967))
    - Paging: Blank space in rows area after vertical scrolling and navigating to next page ([#2957](https://github.com/IgniteUI/igniteui-angular/issues/2957))
    - When date or boolean cell is in edit mode and press arrowUp or arrowDown key the page is scrolled ([#2507](https://github.com/IgniteUI/igniteui-angular/issues/2507))
    - When deleting a row the Row Editing dialog should be closed ([#2977](https://github.com/IgniteUI/igniteui-angular/issues/2977))
    - Group header with columns which width is defined as number throws an exception ([#3020](https://github.com/IgniteUI/igniteui-angular/issues/3020))
    - Refactor header and filter cell components, Closes [#2972](https://github.com/IgniteUI/igniteui-angular/issues/2972), [#2926](https://github.com/IgniteUI/igniteui-angular/issues/2926), [#2923](https://github.com/IgniteUI/igniteui-angular/issues/2923), [#2917](https://github.com/IgniteUI/igniteui-angular/issues/2917), [#2783](https://github.com/IgniteUI/igniteui-angular/issues/2783), [#3027](https://github.com/IgniteUI/igniteui-angular/issues/3027), [#2938](https://github.com/IgniteUI/igniteui-angular/issues/2938)
    - Filter's UI dropdown is hidden under the bottom level of the grid ([#2928](https://github.com/IgniteUI/igniteui-angular/issues/2928))
    - Cell is not editable on iOS ([#2538](https://github.com/IgniteUI/igniteui-angular/issues/2538))
- `IgxTreeGrid`
    - Cell selection wrong behavior when collapsing rows ([#2935](https://github.com/IgniteUI/igniteui-angular/issues/2935))
- `igxCombo`
    - Keyboard doesn't scroll virtualized items ([#2999](https://github.com/IgniteUI/igniteui-angular/issues/2999))
- `igxDatePicker`
    - Error emitting when  value property is initialized with empty string. ([#3021](https://github.com/IgniteUI/igniteui-angular/issues/3021))
- `igxOverlay`
    - Drop-down flickers in IE and EDGE ([#2867](https://github.com/IgniteUI/igniteui-angular/issues/2867))
- `igxTabs`
    - Tabs don't not handle width change ([#3030](https://github.com/IgniteUI/igniteui-angular/issues/3030))
- `igxCalendar`
    - make all css class names unique ([#2287](https://github.com/IgniteUI/igniteui-angular/issues/2287))
- Fixed runtime errors when using the package in applications targeting es2015(es6) and newer ([#3011](https://github.com/IgniteUI/igniteui-angular/pull/3011))

## 6.2.0
- Updated typography following the Material guidelines. Type system is now also optional and can be applied via class to the desired containers. [#2112](https://github.com/IgniteUI/igniteui-angular/pull/2112)
  - **Breaking change:** Applications using Ignite UI for Angular now require the `igx-typography` class to be applied on wrapping element, like the body element for instance.

- Display density can be specified by using the injection token `DisplayDensityToken` and providing a value (comfortable, cosy or compact) on an application or a component level.

    Setting display density on a component level:
    ```typescript
    @Component({
    ...
    providers: [{ provide: DisplayDensityToken, useValue: { displayDensity: DisplayDensity.compact} }]
    })
    ```
- `igx-input-group`
    - The `igx-input-group` control's display density can be explicitly set by using the `displayDensity` input.
    ```html
    <igx-input-group [displayDensity]="'cosy'"> ... </igx-input-group>
    ```
- `igx-drop-down`:
    - Added a new boolean argument `cancel` to the `onSelection` `ISelectionEventArgs`. Its default value is false, in case it is set to true, the drop down selection is invalidated.
- `igxIcon`:
    - **Breaking change** `glyphName` property is removed from `IgxIconComponent`. For `Material` icons the icon name should be explicitly defined between the opening and closing tags. `Font Awesome` icons should use the `name` property now.
    - Added support for custom SVG icons. Register the SVG icons with the `IgxIconService` and use `IgxIconComponent`'s `name` and `fontSet` properties to visualize the icon.
- Transaction Provider - `TransactionService` is an injectable middleware that a component can use to accumulate changes without affecting the underlying data. The provider exposes API to access, manipulate changes (undo and redo) and discard or commit all to the data.
For more detailed information, see the [README](https://github.com/IgniteUI/igniteui-angular/blob/master/projects/igniteui-angular/src/lib/services/transaction/README.md).
- `igxTreeGrid`:
    - New `IgxTreeGridComponent` added.
    - The `igxTreeGrid` is used to display and manipulate hierarchical data with consistent schema, formatted as a table and provides a line of advanced features such as sorting, filtering, editing, column pinning, column moving, column hiding, paging and others.
    - The `igxTreeGrid` provides two ways of defining the relations among our data objects - by using a **child collection** for every data object or by using **primary and foreign keys** for every data object.
    - For more details on using the `igxTreeGrid`, take a look at the [official documentation](https://www.infragistics.com/products/ignite-ui-angular/angular/components/treegrid.html).
- `igxGrid`:
    - **Breaking change** `onGroupingDone` - The array of `ISortingExpression` can now be accessed through the `expressions` event property. Two new properties have been added to the event arguments - `groupedColumns` and `ungroupedColumns`. They provide references to arrays of `IgxColumnComponent` that hold the columns which have changed their state because of the **last** grouping/ungrouping operation.

    - **Breaking change** `onEditDone` event is renamed to `onCellEdit` and new cell editing events are introduced: `onCellEditEnter` and `onCellEditCancel`. When row editing is enabled, the corresponding events are emitted by the grid - `onRowEditEnter`, `onRowEdit`, `onRowEditCancel`. All these events have arguments that are using the `IGridEditEventArgs` interface.

    - Row editing - allows modification of several cells in the row, before submitting, at once, all those changes to the grid's data source. Leverages the pending changes functionality of the new transaction provider.

        ```html
        <igx-grid [data]="data" [rowEditable]="true">
            <igx-column field="ProductName"></igx-column>
            <igx-column field="ReleaseDate"></igx-column>
        </igx-grid>
        ```

    - Batch editing - an injectable transaction provider accumulates pending changes, which are not directly applied to the grid's data source. Those can later be inspected, manipulated and submitted at once. Changes are collected for individual cells or rows, depending on editing mode, and accumulated per data row/record.

        ```typescript
        @Component({
            providers: [{ provide: IgxGridTransaction, useClass: IgxTransactionService }],
            selector: "app-grid-with-transactions",
            template: "<ng-content></ng-content>"
        })
        export class GridWithTransactionsComponent { }
        ```
    - A new boolean `hideGroupedColumns` input controls whether the grouped columns should be hidden as well (defaults to false).
    - **Breaking change** `cellClasses` input on `IgxColumnComponent` now accepts an object literal to allow conditional cell styling.
    - Exposing a mechanism for cells to grow according to their content.
    - `sortStrategy` input exposed to provide custom sort strategy for the `IgxColumnComponent`. The custom strategy should implement the `ISortingStrategy` interface, or can extend the base `SortingStrategy` class and override all or some of its public/protected members.
    - New quick filtering functionality is implemented. Filtering icon is removed from column header and a filtering row is introduced in the grid's header.
- `igxFor`
    - Added support for variable heights.
- `igx-datePicker` selector is deprecated. Use `igx-date-picker` selector instead.
- `igxOverlay`:
    - `OverlaySettings` now also accepts an optional `outlet` to specify the container where the overlay should be attached.
    - when `show` and `hide` methods are called `onAnimation` event fires. In the arguments of this event there is a reference to the `animationPlayer`, `animationType` (either `open` or `close`) and to the overlay id.
    - if you call `show`/`hide` methods of overlay, while opening/closing animation is still ongoing, the animation will stop and respective open/close animation will start.
- `igxToggleAction` new `outlet` input controls the target overlay element should be attached. Provides a shortcut for `overlaySettings.outlet`.
- `IgxOverlayOutlet` directive introduced to mark an element as an `igxOverlay` outlet container. [ReadMe](https://github.com/IgniteUI/igniteui-angular/blob/master/projects/igniteui-angular/src/lib/directives/toggle/README.md)
- `igxButtonGroup`
    - Added the ability to define buttons directly in the template
- `igx-time-picker`:
    - `igxTimePickerTemplate` - new directive which should be applied on the child `<ng-template>` element when `IgxTimePickerComponent`'s input group is retemplated.
- `igx-datePicker`:
    - `igxDatePickerTemplate` - new directive which should be applied on the child `<ng-template>` element when `IgxDatePickerComponent`'s input group is retemplated.
    - Introduced `disabledDates`. This property is exposed from the `igx-calendar` component.
    - Introduced `specialDates`. This property is exposed from the `igx-calendar` component.
    - Introduced `deselectDate` method added that deselects the calendar date.
- `IgxTextHighlightDirective`: The `highlight` method now has a new optional parameter called `exactMatch` (defaults to false).
    - If its value is false, all occurrences of the search text will be highlighted in the group's value.
    - If its value is true, the entire group's value should equals the search text in order to be highlighted (caseSensitive argument is respected as well).
- `IgxGrid`: The `findNext` and `findPrev` methods now have a new optional parameter called `exactMatch` (defaults to false).
    - If its value is false, all occurrences of the search text will be highlighted in the grid's cells.
    - If its value is true, the entire value of each cell should equals the search text in order to be highlighted (caseSensitive argument is respected as well).
- `IgxChip`
    - Introduced event argument types to all `EventEmitter` `@Output`s.
    - **Breaking change** `onSelection`'s EventEmitter interface property `nextStatus` is renamed to `selected`.
    - **Breaking change** Move the location of where the chip `suffix` is positioned. Now it is between the content and the `remove button` making the button last element if visible by default.
    - **Breaking change** Remove the chip `connector` rendered when using the `igxConnector` directive that is also removed.
    - **Breaking change** The chip theme has been rewritten. Most theme input properties have been renamed for consistency
    and better legibility. New properties have been added. Please, refer to the updated igx-chip-theme documentation to see all updates.
    - Exposed original event that is responsible for triggering any of the events. If triggered by the API it is by default `null`.
    - Added `data` input for storing any data related to the chip itself.
    - Added `select icon` with show/hide animation to indicate when a chip is being selected with ability to customize it while retaining the chip Material Design styling.
    - Added `selectIcon` input to set custom template for the `select icon`.
    - Update chip styling to match Material Design guidelines.
    - Rework of the chip content styling so now by default text inside is styled to match the chip Material Design styling.
    - Rework of the `remove button` rendered and now has the ability to customize its icon while retaining the chip Material Design.
    - Added `removeIcon` input so a custom template cane be set for the remove button icon.
- `IgxChipArea`
    - Introduced event argument types to all `EventEmitter` `@Output`s.
    - Exposed original event that is responsible for triggering any of the events. If triggered by the API it is by default `null`.
- `IgxCombo`
    - Added the following directives for `TemplateRef` assignment for combo templates (item, footer, etc.):
        - Added `IgxComboItemDirective`. Use `[igxComboItem]` in markup to assing a TemplateRef to `combo.itemTemplate`.
        - Added `IgxComboHeaderDirective`. Use `[igxComboHeader]` in markup to assing a TemplateRef to `combo.headerTemplate`.
        - Added `IgxComboFooterDirective`. Use `[igxComboFooter]` in markup to assing a TemplateRef to `combo.footerTemplate`.
        - Added `IgxComboEmptyDirective`. Use `[igxComboEmpty]` in markup to assing a TemplateRef to `combo.emptyTemplate`.
        - Added `IgxComboAddItemirective`. Use `[igxComboAddItem]` in markup to assing a TemplateRef to `combo.addItemTemplate`.
        - Added `IgxComboHeaderItemDirective`. Use `[igxComboHeaderItem]` in markup to assing a TemplateRef to `combo.headerItemTemplate`.
    - **Breaking change** Assigning templates with the following template ref variables is now deprecated in favor of the new directives:
            `#itemTemplate`, `#headerTemplate`, `#footerTemplate`, `#emptyTemplate`, `#addItemTemplate`, `#headerItemTemplate`.
    - **Breaking change** `height` property is removed. In the future `IgxInputGroup` will expose an option that allows custom sizing and then `IgxCombo` will use the same functionality for proper styling and better consistency.

- `IgxDropDown`
    - **Breaking change** `allowItemsFocus` default value is changed to `false`.
    - Added `value` input to `IgxDropDownItemComponent` definition. The property allows data to be bound to a drop-down item so it can more easily be retrieved (e.g. on selection)
- `igx-calendar`:
    - Introduced `disabledDates` property which allows a user to disable dates based on various rules: before or after a date, weekends, workdays, specific dates and ranges. The disabled dates cannot be selected and have a distinguishable style.
    - Introduced `specialDates` property which allows a user to mark dates as special. They can be set by using various rules. Their style is distinguishable.
    - Introduced `deselectDate` method added that deselects date(s) (based on the selection type)
- `igxExpansionPanel`:
    - component added. `igxExpansionPanel` provides a way to display more information after expanding an item, respectively show less after collapsing it. For more detailed information see the [official documentation](https://www.infragistics.com/products/ignite-ui-angular/angular/components/expansion_panel.html).
- `IgxList`:
    - the control now supports **ng-templates** which are shown "under" a list item when it is left or right panned. The templates are distinguished using the `igxListItemLeftPanning` and `igxListItemRightPanning` directives set on the templates.
    - the IgxList's `onLeftPan` and `onRightPan` events now have an argument of type `IListItemPanningEventArgs` (instead of `IgxListItemComponent`). The event argument has the following fields:
        - **item** of type `IgxListItemComponent`
        - **direction** of type `IgxListPanState`
        - **keepItem** of type `boolean`
- `igxTooltip` and `igxTooltipTarget` directives:
    - Added `IgxTooltipDirective`.
        - An element that uses the `igxTooltip` directive is used as a tooltip for a specific target (anchor).
        - Extends `IgxToggleDirective`.
        - Exported with the name **tooltip**.
    - Added `IgxTooltipTargetDirective`.
        - An element that uses the `igxTooltipTarget` directive is used as a target (anchor) for a specific tooltip.
        - Extends `IgxToggleActionDirective`.
        - Exported with the name **tooltipTarget**.
    - Both new directives are used in combination to set a tooltip to an element. For more detailed information, see the [README](https://github.com/IgniteUI/igniteui-angular/blob/master/projects/igniteui-angular/src/lib/directives/tooltip/README.md).
- `igxToggle`:
    - Introduced reposition method which allows a user to force toggle to reposition according its position strategy.
- `IgxDrag` and `IgxDrop` directives available.
    - `IgxDrag` allows any kind of element to be moved/dragged around the page without changing its position in the DOM. Supports Desktop/Mixed/Touch environments.
    - `IgxDrop` allows any element to act as a drop area where any `igxDrag` element can be dragged into and dropped. Includes default logic that moves the dropped element from its original position to a child of the `igxDrop` element.
    - Combined they provide a way to move elements around the page by dragging them. For more detail see the [README](https://github.com/IgniteUI/igniteui-angular/blob/master/projects/igniteui-angular/src/lib/directives/dragdrop/README.md).
- `IgxGrid` keyboard navigation
When you focus a specific cell and press one of the following key combinations, the described behaviour is now performed:
    - `Ctrl + Arrow Key Up` - navigates to the first cell in the current column;
    - `Ctrl + Arrow Down` - navigates to the last cell in the current column;
    - `Home` - provide the same behavior as Ctrl + Arrow Left - navigates to the first cell from the current row;
    - `End` - provide the same behavior as Ctrl + Arrow Right - navigates to the last cell from the current row;
    - `Ctrl + Home` - navigates to the first cell in the grid;
    - `Ctrl + End` - navigates to the last cell in the grid;
    - `Tab` - sequentially move the focus over the next cell on the row and if the last cell is reached move to next row. If next row is group row the whole row is focused, if it is data row, move focus over the first cell;
    - `Shift + Tab` - sequentially move focus to the previous cell on the row, if the first cell is reached move the focus to the previous row. If previous row is group row focus the whole row or if it is data row, focus the last cell of the row;
    - `Space` over Cell - if the row is selectable, on keydown space triggers row selection
    - `Arrow Left` over GroupRow - collapse the group row content if the row is not already collapsed;
    - `Arrow Right` over GroupRow - expand the group row content if the row is not already expanded;
    - on mouse `wheel` the focused element is blurred;
    - **Breaking change**  `space` handler for the group row has been removed; so `Space` does not toggle the group row;
    - **Breaking change** cell selection is preserved when the focus is moved to group row.
    - Introduced `onFocusChange` event. The event is cancelable and output argument from type `IFocusChangeEventArgs`;
    - For more detailed information see the [official keyboard navigation specification](https://github.com/IgniteUI/igniteui-angular/wiki/igxGrid-Specification#kb-navigation).

## 6.1.9

### General

- `sortStrategy` input exposed to provide custom sort strategy for the `IgxColumnComponent`. The custom strategy should implement the `ISortingStrategy` interface, or can extend the base `DefaultSortingStrategy` class and override all or some of its public/protected members.
- The previously optional `ignoreCase` and `strategy` of the `ISortingExpression` interface are no longer optional. In order to use our default sorting strategy in expressions built programmatically, you need to pass `DefaultSortingStrategy.instance()` or any implementation of the `ISortingStrategy` interface.
- `groupingComparer` input exposed to provide custom grouping compare function for the `IgxColumnComponent`. The function receives two values and should return `0` if they are to considered members of the same group.

## 6.1.8

### Bug fixes

- Fix sorting and groupby expression not syncing when there are already sorted columns. #2786
- GroupBy Chip sorting direction indicator is not changed if sorting direction is changed #2765
- Failing tests caused by inconsistent behavior when sorting a column with equal values #2767
- IgxGridComponent.groupingExpressions is of type any #2758

## 6.1.7

### Bug Fixes
- IgxSelectionAPIService allows to add items with id which is undefined #2581
- FilteredSortedData collection holds the original data after first filtering operation is done #2611
- Calendar improvement of "selected" getter #2687
- Improve igxCalendar performance #2675
- Add Azure Pipelines CI and PR builds #2605
- The igxDatePicker changes the time portion of a provided date #2561
- IgxChip remove icon has wrong color #2573
- Chip has intrinsic margin #2662
- IgxChip remove icon has wrong color #2573
- ChipsArea's OnSelection output is not emitted on initialization #2640

## 6.1.6

### Bug Fixes
- IgxChip raises onSelection before onRemove #2612
- Summaries are shown on horizontal scrolling when Row Selectors are enabled #2522
- Bug - IgxCombo - Combo does not bind properly with [(ngModel)] and simple data (e.g. string[]) #2620
- Missing backtick in comment #2537
- IgxSelectionAPIService allows to add items with id which is undefined #2581
- Circular bar text is clipped #2370
- Update all angular async Calendar tests to await async #2582
- InvalidPipeArgument: 'inable to convert "" into a date for pipe 'DatePipe' #2520
- All cells in the row enter in edit mode if igx-columns are recreated. #2516

## 6.1.5
- **General**
    - `IgxChip`
        - Introduced event argument types to all `EventEmitter` `@Output`s.
        - A chip can now be selected with the API with the new `selected` input. The `selected` input overrides the `selectable` input value.
        - **Breaking change** `onSelection`'s EventEmitter interface property `nextStatus` is renamed to `selected`.
    - `IgxChipArea`
        - Introduced event argument types to all `EventEmitter` `@Output`s.
    - `igxFor`
        - Adding inertia scrolling for touch devices. This also affects the following components that virtualize their content via the igxFor - `igxGrid`, `igxCombo`.
    - `igxGrid`
        - Adding inertia scrolling for touch devices.
    - `igxCombo`
        - Adding inertia scrolling for touch devices.
    - `IgxCalendar` - `deselectDate` method added that deselects date(s) (based on the selection type)
    - `IgxDatePicker` - `deselectDate` method added that deselects the calendar date.

### Bug Fixes
- igx-tabs : When you move the tab key, the contents of other tabs are displayed. #2550
- Prevent default scroll behavior when using keyboard navigation. #2496
- Error is thrown on ng serve --prod #2540
- onSelection event is not fired when a cell in last visible row is row is selected and press arrow Down #2509
- Add deselect method to igxCalendar #2424
- Time starts from 03 minutes instead of 00 #2541
- Replace EventEmitter<any> with the respective interface for the event #2481
- Cannot scroll last item in view #2504
- Japanese character is redundantly inserted into textbox on filter dialog on Safari #2316
- Improve row selection performance #1258
- igxRipple - Mousedown event doesn't bubble up when igxRipple is attached to elements. #2473
- Add default formatting for numbers in igx-grid #1197
- An error is returned when update a filtered cell #2465
- Grid Keyboard navigation performance issue #1923
- Vertical scrolling performance is slower when grouping is applied. #2421

## 6.1.4

### Bug Fixes

- Bottom of letters fall of in the label of igx-tabs-group #1978
- The search highlight and info are not updated correctly after editing a cell value of the grid #2388
- Cannot set chip as selected through API if selectable is false #2383
- Pressing 'Home/End' keys is not moving the focus to the first/last item #2332
- Cannot set igxChip as selected #2378
- Scrolling using touch is not working on Edge and Internet Explorer 11 #1639
- IgxCombo - Selection - Cannot override combo selection through the onSelectionChange event #2440
- igx-grid - `updateCell` method doesn't update cells that are not rendered. #2350

## 6.1.3
- **General**
    - Added ES7 polyfill for Object for IE. This should be added to the polyfills in order for the igxGrid to render under IE.
        ```
        import 'core-js/es7/object';
        ```

- `igxTabs`
    - `selectedIndex` property has an `@Input` setter and can be set both in markup and in code behind.
- `igxDropDownItem`
    - `isSelected` has a public setter and is now an `@Input` property that can be used for template binding.
- `igxGrid`
    - **Breaking change** `applyNumberCSSClass` and `columnType` getters are removed.
    - `isUnary` property added to IFilteringOperation
    - `igxColumn`
        - The footerTemplate property is removed.
    - `igxColumnGroup`
        - The footerTemplate property is removed.
    - exposed `autosize()` method on `IgxColumnComponent`. It allows the user to programatically change the size of a column according to it's largest visible cell.
    - Initializing an `igxGrid` component without setting height, inside a container without height defined, now causes the grid to render 10 records from the data view or all of the records if there are fewer than 10 available.
- `igxCombo`
    - **Breaking change** igxCombo default `width` is set to 100%
    - **Breaking change** `itemsMaxWidth` is renamed to `itemsWidth`
- `igxLinearBar` and `igxCircularBar`
    - exposed `step` input which determines the update step of the progress indicator. By default it is one percent of the maximum value.
    - `IgxCircularBar` `text` input property exposed to set the text to be displayed inside the circular bar.

### Bug fixes

- igx-grid - cannot auto-size columns by double-clicking in IE11 #2025
- Animation for removing item from list is very quick, must be more smoothly. #2306
- circular and linear bars - prevent progress exceeding, smooth update when operate with big nums, allow floating point nums, expose step input #2163
- Blank space on the right of igxGrid when there is a hidden column and grid width is 100% #2249
- Igx Combo throws errors when data is set to null or undefined #2300
- Top cell is not positioned aligned to the header, after keyboard navigation #1185
- In carousel when call method remove for selected slide it is still previewed #2182
- In grid paging paginate and page should check if the page is greater than the totalPages #2288
- Typos and inaccuracies in IgxSnackbar's readme. #2250
- The grid enables all the columns to be declared as pinned in the template #1612
- Combo - Keyboard Navigation - Add Item button fires on Keydown.Space #2266
- Reduce the use of MutationObservers in the IgxTextHighlightDirective #2251
- Improve row selection performance #1258
- Filter UI dialog redraws #2038
- Can't navigate from first row cell to selection checkbox with key combination #1937
- Incorrect position pinning of Navigation Drawer #2013
- Keyboard navigation not working correctly whith column moving and cell selection #2086
- Grid Layout is broken when you hide column #2121
- IgxDateFilteringOperand's operation "doesNotEqual" doesn't work if the "equals" operation is localized(modified). #2202
- aside in igx-nav-drawer surpasses height of igx-nav-drawer #1981
- The button for collapse/expand all in groupby is not working correctly #2200
- IgxDropDown Item cannot be set as selected. #2061
- IgxBooleanFilteringOperand doesn't work if the operation 'all' is localized(modified). #2067
- columnMove doesn't work if no data is loaded. #2158
- Combo's clear button should be just an icon #2099
- Default combo width should be 100% #2097
- The combo list disappears after disabling Filtering at runtime #2108
- igx-slider - slider comes to not work well after changing maxValue. #920
- Search match highlight not always scrolled into view #1886
- When groupby row is focused and spacebar is pressed the browser scrolls down, everywhere except Chrome, although it should only collapse the group #1947
- Grid data bind fails initially until window resize #1614
- Localization (i18n) for grid grouping area string #2046
- When delete all records in the last page pager should be changed #2014
- Filter icon in the header changes its position #2036

## 6.1.2
- `igxCombo` improvements
    - Remote Data Binding fixes - selection preserving and keyboard navigation.

    For more detailed information see the [official igxCombo documentation](https://www.infragistics.com/products/ignite-ui-angular/angular/components/combo.html).

**General**
- Added `jsZip` as a Dependency.

### Bug Fixes

- Grid Layout is broken when you change displayDensity runtime #2005
- Add empty grid template #2035
- Page Up/Page Down buttons don't scroll the grid #606
- Icon component is not properly exported #2072
- Adding density to chip doesn't make the density style to apply when it is dragged #1846
- Update jszip as dependency #2043
- No message is displayed when there is empty grid data without filtering enabled. #2001
- The only possible range of setting minValue to igxSlider is between [0..99] #2033
- Bootstrap & IgniteUI issues #1548
- Remove tabs from collection -> TabCollectionChange Output #1972
- 6.1.1 error on npm install #2023
- Remote binding combo doesn't store the selected fields when scrolled or collapsed #1944
- Exception is thrown when hovering a chip with a column header #1813
- IgxCombo - Remote Virtualization Keyboard Navigation #1987

## 6.1.1
- `igxTimePicker` changes
    - `onClose` event added.

### Bug Fixes

- Exit edit mode when move column through grid API #1932
- IgxListItemComponent and the two template directives are missing from public_api.ts. #1939
- Add Item button disappears after adding same item twice successively. #1938
- onTabItemDeselected is called for every not selected tab item #1952
- Exit edit mode when pin/unpin column through grid API #1933
- Selected combo item doesn't have the proper focused styles #1948
- Time-picker does not open on button-press. #1949
- Custom cell not rendering with grid searching functionality #1931
- Regular highlight makes the highlighted text unreadable when the row is selected. #1852
- DatePicker focus is wrong on select date value #1965
- add sass docs, grid document updates and input-group theme-related fixes #1993
- DatePicker focus handler and AoT build #1994
- Change displayDensity runtime #1974
- Change IgxGrid display density runtime #1998
- Error is thrown when using igx-grid theme without $content-background #1996
- Update npm deploy token #2002

## 6.1.0
- `igxOverlay` service added. **igxOverlayService** allows you to show any component above all elements in page. For more detailed information see the [official documentation](https://www.infragistics.com/products/ignite-ui-angular/angular/components/overlay_main.html)
- Added **igxRadioGroup** directive. It allows better control over its child `igxRadio` components and support template-driven and reactive forms.
- Added `column moving` feature to `igxGrid`, enabled on a per-column level. **Column moving** allows you to reorder the `igxGrid` columns via standard drag/drop mouse or touch gestures.
    For more detailed information see the [official documentation](https://www.infragistics.com/products/ignite-ui-angular/angular/components/grid_column_moving.html).
- `igx-tab-bar` selector removed from `IgxBottomNavComponent`.
- `igxGrid` filtering operands
- `igxGrid`
    - **Breaking change** `filter_multiple` method is removed. `filter` method and `filteringExpressionsTree` property could be used instead.
    - **Breaking change** `filter` method has new signature. It now accepts the following parameters:
        - `name` - the name of the column to be filtered.
        - `value` - the value to be used for filtering.
        - `conditionOrExpressionTree` - (optional) this parameter accepts object of type `IFilteringOperation` or `IFilteringExpressionsTree`. If only a simple filtering is required a filtering operation could be passes (see bellow for more info). In case of advanced filtering an expressions tree containing complex filtering logic could be passed.
        - `ignoreCase` - (optional) - whether the filtering would be case sensitive or not.
    - **Breaking change** `onFilteringDone` event now have only one parameter - `IFilteringExpressionsTree` which contains the filtering state of the filtered column.
    - `filter_global` method clears all existing filters and applies the new filtering condition to all grid's columns.
    - filtering operands:
        - **Breaking change** `IFilteringExpression` condition property is no longer a direct reference to a filtering condition method, instead it's a reference to an `IFilteringOperation`
        - 5 filtering operand classes are now exposed
            - `IgxFilteringOperand` is a base filtering operand, which can be inherited when defining custom filtering conditions
            - `IgxBooleanFilteringOperand` defines all default filtering conditions for `boolean` types
            - `IgxNumberFilteringOperand` defines all default filtering conditions for `numeric` types
            - `IgxStringFilteringOperand` defines all default filtering conditions for `string` types
            - `IgxDateFilteringOperand` defines all default filtering conditions for `Date` types
        - `IgxColumnComponent` now exposes a `filters` property, which takes an `IgxFilteringOperand` class reference
            - Custom filters can now be provided to grid columns by populating the `operations` property of the `IgxFilteringOperand` with operations of `IFilteringOperation` type
```
export class IgxCustomFilteringOperand extends IgxFilteringOperand {
    // Making the implementation singleton
    private static _instance: IgxCustomFilteringOperand = null;

    protected constructor() {
        super();
        this.operations = [{
            name: 'custom',
            logic: (target: string) => {
                return target === 'My custom filter';
            }
        }].concat(this.operations); // Keep the empty and notEmpty conditions from base
    }

    // singleton
    // Must implement this method, because the IgxColumnComponent expects it
    public static instance(): IgxCustomFilteringOperand {
        return this._instance || (this._instance = new this());
    }
}
```

- `igxGrid` now supports grouping of columns enabling users to create criteria for organizing data records. To explore the functionality start off by setting some columns as `groupable`:
    ```html
    <igx-grid [data]="data">
        <igx-column [field]="'ProductName'"></igx-column>
        <igx-column [field]="'ReleaseDate'" [groupable]="true"></igx-column>
    </igx-grid>
    ```
   For more information, please head over to `igxGrid`'s [ReadMe](https://github.com/IgniteUI/igniteui-angular/blob/master/src/grid/README.md) or the [official documentation](https://www.infragistics.com/products/ignite-ui-angular/angular/components/grid_groupby.html).

- `igxGrid` now supports multi-column headers allowing you to have multiple levels of columns in the header area of the grid.
    For more information, head over to [official documentation](https://www.infragistics.com/products/ignite-ui-angular/angular/components/grid_multi_column_headers.html)
- `igxGrid` theme now has support for alternating grid row background and text colors.
- `igxGrid` now has a toolbar (shown using the `showToolbar` property) which contains the following features:
  - title (specified using the `toolbarTitle` property)
  - column hiding feature (enabled using the `columnHiding` property)
  - column pinning feature (enabled using the `columnPinning` property)
  - export to excel (enabled using the `exportExcel` property)
  - export to CSV (enabled using the `exportCsv` property)
- `igxColumn` changes:
    - **Breaking change** filteringExpressions property is removed.
- `igxGrid` API is updated
    - **Breaking change** deleteRow(rowSelector: any) method will delete the specified row only if the primary key is defined. The method accept rowSelector as a parameter,  which is the rowID.
    - **Breaking change** updateRow(value: any, rowSelector: any) method will update the specified row only if the primary key is defined. The method accept value and rowSelector as a parameter, which is the rowID.
    - **Breaking change** updateCell(value: any, rowSelector: any, column: string) method will update the specified cell only if the primary key is defined. The method accept  value, rowSelector,which is the rowID and column name.
    - getCellByKey(rowSelector: any, columnField: string) method is added to grid's API. This method retuns a cell or undefined only if primary key is defined and search for the specified cell by the rowID and column name.
    - getCellByColumn(rowIndex: number, columnField: string) method is updated. This method returns a cell or undefined by using rowIndex and column name.
- `IgxGridRow` API is updated:
    - update(value: any) method is added. The method takes as a parameter the new value, which is to be set to the specidied row.
    - delete() method is added. The method removes the specified row from the grid's data source.

- `igxCell` default editing template is changed according column data type. For more information you can read the [specification](https://github.com/IgniteUI/igniteui-angular/wiki/Cell-Editing) or the [official documentation](https://www.infragistics.com/products/ignite-ui-angular/angular/components/grid_editing.html)
- `igxCombo` component added

    ```html
    <igx-combo #combo [data]="towns" [displayKey]="'townName'" [valueKey]="'postCode'" [groupKey]="'province'"
        [allowCustomValues]="true" placeholder="Town(s)" searchPlaceholder="Search town..."></igx-combo>
    ```

    igxCombo features:

        - Data Binding
        - Value Binding
        - Virtualized list
        - Multiple Selection
        - Filtering
        - Grouping
        - Custom values
        - Templates
        - Integration with Template Driven and Reactive Forms
        - Keyboard Navigation
        - Accessibility compliance

    For more detailed information see the [official igxCombo documentation](https://www.infragistics.com/products/ignite-ui-angular/angular/components/combo.html).
- `igxDropdown` component added

    ```html
    <igx-drop-down (onSelection)="onSelection($event)" (onOpening)="onOpening($event)">
        <igx-drop-down-item *ngFor="let item of items" disabled={{item.disabled}} isHeader={{item.header}}>
                {{ item.field }}
        </igx-drop-down-item>
    </igx-drop-down>
    ```

    **igxDropDown** displays a scrollable list of items which may be visually grouped and supports selection of a single item. Clicking or tapping an item selects it and closes the Drop Down.

    A walkthrough of how to get started can be found [here](https://www.infragistics.com/products/ignite-ui-angular/angular/components/drop_down.html)

    igxDropdown features:

        - Single Selection
        - Grouping
        - Keyboard Navigation
        - Accessibility compliance

- `igxChip` and `igxChipsArea` components added

    ```html
    <igx-chips-area>
        <igx-chip *ngFor="let chip of chipList" [id]="chip.id">
            <label igxLabel>{{chip.text}}</label>
        </igx-chip>
    </igx-chips-area>
    ```

    For more detailed information see the [official igxChip documentation](https://www.infragistics.com/products/ignite-ui-angular/angular/components/chip.html).

- `igxToggle` changes
    - `onOpening` event added.
    - `onClosing` event added.
- `igxToggleAction` new `overlaySettings` input controls how applicable targets display content. Provides defaults with positioning based on the host element. The `closeOnOutsideClick` input is deprecated in favor of the new settings and will be removed in the future.

- `igxList` now supports a 'loading' template which is shown when the list is empty and its new `isLoading` property is set to `true`. You can redefine the default loading template by adding an `ng-template` with the `igxDataLoading` directive:

    ```html
    <igx-list [isLoading]="true">
        <ng-template igxDataLoading>
            <p>Please wait, data is loading...</p>
        </ng-template>
    </igx-list>
    ```

- **Breaking changes**:
    - Removed submodule imports. All imports are now resolved from the top level `igniteui-angular` package.
    - `igxGrid` changes:
        - sort API now accepts params of type `ISortingExpression` or `Array<ISortingExpression>`.
    - `igxToggle` changes
        - `collapsed` now read-only, markup input is removed.
        - `onOpen` event renamed to `onOpened`.
        - `onClose` event renamed to `onClosed`.
        - `open` method does not accept fireEvents optional boolean parameter. Now it accepts only overlaySettings optional parameter of type `OverlaySettings`.
        - `close` method does not accept fireEvents optional boolean parameter.
        - `toggle` method does not accept fireEvents optional boolean parameter. Now it accepts only overlaySettings optional parameter of type `OverlaySettings`.
    - `igxDialog` changes
        - `open` method does not accept fireEvents boolean parameter. Now it accepts only overlaySettings optional parameter of type `OverlaySettings`.
- **Breaking change** All properties that were named `isDisabled` have been renamed to `disabled` in order to acheive consistency across our component suite. This affects: date-picker, input directive, input-group, dropdown-item, tabbar and time-picker.
- The **deprecated** `igxForRemote` input for the `igxFor` directive is now removed. Setting the required `totalItemCount` property after receiving the first data chunk is enough to trigger the required functionality.

## 6.0.4
- **igxRadioGroup** directive introduced. It allows better control over its child `igxRadio` components and support template-driven and reactive forms.
- Fixed ReactiveForms validations support for IgxInputGroup. Related [issue](https://github.com/IgniteUI/igniteui-angular/issues/1144).

## 6.0.3
- **igxGrid** exposing the `filteredSortedData` method publicly - returns the grid data with current filtering and sorting applied.

## 6.0.2
- **igxGrid** Improve scrolling on mac [#1563](https://github.com/IgniteUI/igniteui-angular/pull/1563)
- The `ng update igniteui-angular` migration schematics now also update the theme import path in SASS files. [#1582](https://github.com/IgniteUI/igniteui-angular/issues/1582)

## 6.0.1
- Introduced migration schematics to integrate with the Angular CLI update command. You can now run

  `ng update igniteui-angular`

  in existing projects to both update the package and apply any migrations needed to your project. Make sure to commit project state before proceeding.
  Currently these cover converting submodule imports as well as the deprecation of `igxForRemote` and rename of `igx-tab-bar` to `igx-bottom-nav` from 6.0.0.
- **Breaking changes**:
    - Removed submodule imports. All imports are now resolved from the top level `igniteui-angular` package. You can use `ng update igniteui-angular` when updating to automatically convert existing submodule imports in the project.
    - Summary functions for each IgxSummaryOperand class has been made `static`. So now you can use them in the following way:
    ```typescript
    import { IgxNumberSummaryOperand, IgxSummaryOperand } from "igniteui-angular";
    class CustomSummary extends IgxSummaryOperand {
    constructor() {
      super();
    }
    public operate(data?: any[]) {
      const result = super.operate(data);
      result.push({
        key: "Min",
        label: "Min",
        summaryResult: IgxNumberSummaryOperand.min(data)
      });
      return result;
    }
  }
    ```


## 6.0.0
- Theming - You can now use css variables to style the component instances you include in your project.
- Added `onDoubleClick` output to `igxGrid` to emit the double clicked cell.
- Added `findNext`, `findPrev` and `clearSearch` methods to the IgxGridComponent which allow easy search of the grid data, even when the grid is virtualized.
- Added `IgxTextHighlightDirective` which highlights parts of a DOM element and keeps and updates "active" highlight.
- Added `All` option to the filter UI select for boolean columns
- Update to Angular 6

## 5.3.1
- igx-dialog changes
    - Dialog title as well as dialog actions (buttons) can be customized. For more information navigate to the [ReadMe](https://github.com/IgniteUI/igniteui-angular/blob/master/src/dialog/README.md).
- Filtering a boolean column by `false` condition will return only the real `false` values, excluding `null` and `undefined`. Filtering by `Null` will return the `null` values and filtering by `Empty` will return the `undefined`.
- The `Filter` button in the filtering UI is replaced with a `Close` button that is always active and closes the UI.
- Filtering UI input displays a `X` icon that clears the input.

## 5.3.0
- Added `rowSelectable` property to `igxGrid`
    - Setting `rowSelectable` to `true` enables multiple row selection for the `igx-grid` component. Adds a checkbox column that allows (de)selection of one, multiple or all (via header checkbox) rows.
    - For more information about the `rowSelectable` property and working with grid row, please read the `igxGrid`'s [ReadMe](https://github.com/IgniteUI/igniteui-angular/blob/master/src/grid/README.md) about selection or see the [official documentation](https://www.infragistics.com/products/ignite-ui-angular/angular/components/grid-selection.html)
- Added `onContextMenu` output to `igxGrid` to emit the clicked cell.
- `igx-datePicker`: Added `onClose` event.
- `igxTextSelection` directive added
    - `igxTextSelection` directive allows you to select the whole text range for every element with text content it is applied.
- `igxFocus` directive added
    - `igxFocus` directive allows you to force focus for every element it is applied.
- `igx-time-picker` component added
    - `igx-time-picker` allows user to select time, from a dialog with spinners, which is presented into input field.
    - For more information navigate to the [ReadMe](https://github.com/IgniteUI/igniteui-angular/blob/master/src/time-piker/README.md).
- `igx-tab-bar` changes
    - **Breaking changes**: `IgxTabBarComponent` is renamed to `IgxBottomNavComponent` and `IgxTabBarModule` is renamed to `IgxBottomNavModule`.
    - `igx-tab-bar` selector is deprecated. Use `igx-bottom-nav` selector instead.
- `igx-tabs` component added
    - `igx-tabs` allows users to switch between different views. The `igx-tabs` component places the tabs headers at the top and allows scrolling when there are multiple tab items outside the visible area. Tabs are ordered in a single row above their associated content.
    - For more information navigate to [ReadMe](https://github.com/IgniteUI/igniteui-angular/blob/master/src/tabs/README.md).
- Added column pinning in the list of features available for `igxGrid`. Pinning is available though the API. Try the following:
   ```typescript
   const column = this.grid.getColumnByName(name);
   column.pin();
   ```
   For more information, please head over to `igxGrid`'s [ReadMe](https://github.com/IgniteUI/igniteui-angular/blob/master/src/grid/README.md) or the [official documentation](https://www.infragistics.com/products/ignite-ui-angular/angular/components/grid_column_pinning.html).
- Added `summaries` feature to `igxGrid`, enabled on a per-column level. **Grid summaries** gives you a predefined set of default summaries, depending on the type of data in the column.
    For more detailed information read `igxGrid`'s [ReadMe](https://github.com/IgniteUI/igniteui-angular/blob/master/src/grid/README.md) or see the [official documentation](https://www.infragistics.com/products/ignite-ui-angular/angular/components/grid_summaries.html).
- Added `columnWidth` option to `igxGrid`. The option sets the default width that will be applied to columns that have no explicit width set. For more detailed information read `igxGrid`'s [ReadMe](https://github.com/IgniteUI/igniteui-angular/blob/master/src/grid/README.md)
- Added API to `igxGrid` that allows for vertical remote virtualization. For guidance on how to implement such in your application, please refer to the [official documentation](https://www.infragistics.com/products/ignite-ui-angular/angular/components/grid_virtualization.html)
- Added smooth scrolling for the `igxForOf` directive making the scrolling experience both vertically and horizontally much more natural and similar to a native scroll.
- Added `onCellClick` event.
- `igxForOf` now requires that its parent container's `overflow` is set to `hidden` and `position` to `relative`. It is recommended that its height is set as well so that the display container of the virtualized content can be positioned with an offset inside without visually affecting other elements on the page.
    ```html
    <div style='position: relative; height: 500px; overflow: hidden'>
        <ng-template igxFor let-item [igxForOf]="data" #virtDirVertical
                [igxForScrollOrientation]="'vertical'"
                [igxForContainerSize]='"500px"'
                [igxForItemSize]='"50px"'
                let-rowIndex="index">
                <div style='height:50px;'>{{rowIndex}} : {{item.text}}</div>
        </ng-template>
    </div>
    ```
- Removed the `dirty` local template variable previously exposed by the `igxFor` directive.
- The `igxForRemote` input for the `igxFor` directive is now **deprecated**. Setting the required `totalItemCount` property after receiving the first data chunk is enough to trigger the required functionality.
- the `igx-icon` component can now work with both glyph and ligature-based icon font sets. We've also included a brand new Icon Service, which helps you create aliases for the icon fonts you've included in your project. The service also allows you to define the default icon set used throughout your app.
- Added the option to conditionally disable the `igx-ripple` directive through the `igxRippleDisabled` property.
- Updated styling and interaction animations of the `igx-checkbox`, `igx-switch`, and `igx-radio` components.
- Added `indeterminate` property and styling to the `igx-checkbox` component.
- Added `required` property to the `igx-checkbox`, `igx-radio`, and `igx-switch` components.
- Added `igx-ripple` effect to the `igx-checkbox`, `igx-switch`, and `igx-radio` components. The effect can be disabled through the `disableRipple` property.
- Added the ability to specify the label location in the `igx-checkbox`, `igx-switch`, and `igx-radio` components through the `labelPosition` property. It can either be `before` or `after`.
- You can now use any element as label on the `igx-checkbox`, `igx-switch`, and `igx-radio` components via the aria-labelledby property.
- You can now have invisible label on the `igx-checkbox`, `igx-switch`, and `igx-radio` components via the aria-label property.
- Added the ability to toggle the `igx-checkbox` and `igx-switch` checked state programmatically via `toggle` method on the component instance.
- Added the ability to select an `igx-radio` programmatically via `select` method on the component instance.
- Fixed a bug on the `igx-checkbox` and `igx-radio` components where the click event was being triggered twice on click.
- Fixed a bug where the `igx-checkbox`, `igx-switch`, and `igx-radio` change event was not being triggered on label click.
- `igxМask` directive added
    - `igxМask` provide means for controlling user input and formatting the visible value based on a configurable mask rules. For more detailed information see [`igxMask README file`](https://github.com/IgniteUI/igniteui-angular/blob/master/src/directives/mask/README.md)
- `igxInputGroup` component added - used as a container for the `igxLabel`, `igxInput`, `igxPrefix`, `igxSuffix` and `igxHint` directives.
- `igxPrefix` directive added - used for input prefixes.
- `igxSuffix` directive added - used for input suffixes.
- `igxHint` directive added - used for input hints.
- `igxInput` directive breaking changes:
    - the directive should be wrapped by `igxInputGroup` component
    - `IgxInputGroupModule` should be imported instead of `IgxInputModule`
- `igxExcelExportService` and `igxCSVExportService` added. They add export capabilities to the `igxGrid`. For more information, please visit the [igxExcelExportService specification](https://github.com/IgniteUI/igniteui-angular/wiki/IgxExcelExporterService-Specification) and the [igxCSVExportService specification](https://github.com/IgniteUI/igniteui-angular/wiki/CSV-Exporter-Service-Specification).
- **General**
    - Added event argument types to all `EventEmitter` `@Output`s. #798 #740
    - Reviewed and added missing argument types to the following `EventEmitter`s
        - The `igxGrid` `onEditDone` now exposes arguments of type `IGridEditEventArgs`. The arguments expose `row` and `cell` objects where if the editing is performed on a cell, the edited `cell` and the `row` the cell belongs to are exposed. If row editing is performed, the `cell` object is null. In addition the `currentValue` and `newValue` arguments are exposed. If you assign a value to the `newValue` in your handler, then the editing will conclude with the value you've supplied.
        - The `igxGrid` `onSelection` now correctly propagates the original `event` in the `IGridCellEventArgs`.
    - Added `jsZip` as a Peer Dependency.
- `primaryKey` attribute added to `igxGrid`
    - `primaryKey` allows for a property name from the data source to be specified. If specified, `primaryKey` can be used instead of `index` to indentify grid rows from the `igxGrid.rowList`. As such, `primaryKey` can be used for selecting rows for the following `igxGrid` methods - `deleteRow`, `updateRow`, `updateCell`, `getCellByColumn`, `getRowByKey`
    - `primaryKey` requires all of the data for the specified property name to have unique values in order to function as expected.
    - as it provides a unique identifier for each data member (and therefore row), `primaryKey` is best suited for addressing grid row entries. If DOM virtualization is in place for the grid data, the row `index` property can be reused (for instance, when filtering/sorting the data), whereas `primaryKey` remains unique. Ideally, when a persistent reference to a row has to be established, `primaryKey` should be used.
- **Theming**
    - Added a `utilities` module to the theming engine to allow for easier import of theming functions and mixins, such as igx-color, igx-palette, igx-elevation, etc. To import the utilities do ```@import '~igniteui-angular/core/styles/themes/utilities';```

## 5.2.1
- `hammerjs` and `@types/hammerjs` are removed from `peerDependencies` and were added as `dependencies`. So if you are using Igniteui-Angular version 5.2.1 or above it is enough to run `npm install igniteui-angular` in your project for getting started. For more detailed information see [`Ignite UI for Angular Getting Started`](https://www.infragistics.com/products/ignite-ui-angular/getting-started)
- `web-animations-js` is added as Peer Dependency.
- `Theming` bug fixes and improvements.
- Use the following command to generate `Ignite UI for Angular Themes` documentation - `npm run build:docs`. Navigate to `dist/docs/sass` and open `index.html` file.

## 5.2.0
- `igxForOf` directive added
    - `igxForOf` is now available as an alternative to `ngForOf` for templating large amounts of data. The `igxForOf` uses virtualization technology behind the scenes to optimize DOM rendering and memory consumption. Virtualization technology works similar to Paging by slicing the data into smaller chucks which are swapped from a container viewport while the user scrolls the data horizontally/vertically. The difference with the Paging is that virtualization mimics the natural behavior of the scrollbar.
- `igxToggle` and `igxToggleAction` directives added
    - `igxToggle` allows users to implement toggleable components/views (eg. dropdowns), while `igxToggleAction` can control the
      `igxToggle` directive. Refer to the official documentation for more information.
    - `igxToggle` requires `BrowserAnimationsModule` to be imported in your application.
- [`Ignite UI for Angular Theming`](https://www.infragistics.com/products/ignite-ui-angular/angular/components/themes.html) - comprehensive set of **Sass** functions and mixins will give the ability to easily style your entire application or only certain parts of it.
    - Previously bundled fonts, are now listed as external dependencies. You should supply both the [Material Icons](http://google.github.io/material-design-icons/) and [Titillium Web](https://fonts.google.com/selection?selection.family=Titillium+Web:300,400,600,700) fonts yourself by either hosting or using CDN.
- `igx-grid` changes
    - The component now uses the new `igxForOf` directive to virtualize its content both vertically and horizontally dramatically improving performance for applications displaying large amounts of data.
    - Data-bound Input property `filtering` changed to `filterable`:

    ```html
    <igx-grid [data]="data">
        <igx-column [field]="'ReleaseDate'" [header]="'ReleaseDate'"
            [filterable]="true" dataType="date">
        </igx-column>
    </igx-grid>
    ```

    - @HostBinding `min-width` added to `IgxGridCellComponent` and `IgxGridHeaderCell`
    - The IgxGridCellComponent no longer has a value setter, but instead has an `update` modifier.

    ```html
    <ng-template igxCell let-cell="cell">
        {{ cell.update("newValue") }}
    </ng-template>
    ```
    - Class `IgxGridFiltering` renamed to `IgxGridFilteringComponent `
    - The grid filtering UI dropdowns are now controlled by the `igxToggle` directive.
      - Make sure to import `BrowserAnimationsModule` inside your application module as `igxToggle` uses animations for state transition.
    - `state` input
        - filtering expressions and sorting expressions provided
    - Removed `onCellSelection` and `onRowSelection` event emitters, `onSelection` added instead.
    - Removed `onBeforeProcess` event emitter.
    - Removed `onMovingDone` event emitter.
    - Removed methods `focusCell` and `focusRow`.
    - Renamed method `filterData` to `filter`.
    - New methods `filterGlobal` and `clearFilter`.
    - New method `clearSort`.
    - Renamed method `sortColumn` to `sort`.
    - New Input `sortingIgnoreCase` - Ignore capitalization of words.
- `igx-navigation-drawer` changes
    - `NavigationDrawer` renamed to `IgxNavigationDrawerComponent`
    - `NavigationDrawerModule` renamed to `IgxNavigationDrawerModule`
    - `IgxNavigationDirectives` renamed to `IgxNavigationModule`
    - `NavigationService` renamed to `IgxNavigationService`
    - `NavigationToggle` renamed to `IgxNavigationToggleDirective`
    - `NavigationClose` renamed to `IgxNavigationCloseDirective`
    - Content selector `ig-drawer-content` replaced with `<ng-template igxDrawer>`
    - Content selector `ig-drawer-mini-content` replaced with `<ng-template igxDrawerMini>`
    - CSS class `ig-nav-drawer-overlay` renamed to `igx-nav-drawer__overlay`
    - CSS class `ig-nav-drawer` renamed to `igx-nav-drawer`
- `igxInput` changes
    - CSS class `ig-form-group` to `igx-form-group`
- `igxBadge` changes
    - From now on, the Badge position is set by css class, which specifies an absolute position as well as top/bottom/left/right properties. The Badge position input should not be used.
- `igx-avatar` changes
    - [Initials type avatar is using SVG element from now on](https://github.com/IgniteUI/igniteui-angular/issues/136)
- `igx-calendar` changes
    - `formatViews` - Controls whether the date parts in the different calendar views should be formatted according to the provided `locale` and `formatOptions`.
    - `templating` - The **igxCalendar** supports now templating of its header and subheader parts.
    - `vertical` input - Controls the layout of the calendar component. When vertical is set to `true` the calendar header will be rendered to the side of the calendar body.

- `igx-nav-bar` changes
    -   Currently `isActionButtonVisible` resolves to `false` if actionButtonIcon is not defined.
- `igx-tab-bar` changes
    - custom content can be added for tabs

    ```html
    <igx-bottom-nav>
        <igx-tab-panel>
            <ng-template igxTab>
                <igx-avatar initials="T1">
                </igx-avatar>
            </ng-template>
            <h1>Tab 1 Content</h1>
        </igx-tab-panel>
    </igx-bottom-nav>
    ```

- `igx-scroll` component deleted
    - `igx-scroll` component is not available anymore due newly implemented `igxForOf` directive.

- [`igx-list` changes](https://github.com/IgniteUI/igniteui-angular/issues/528)
    - `igxEmptyList` directive added
        The list no longer has `emptyListImage`, `emptyListMessage`, `emptyListButtonText`, `emptyListButtonClick` and `hasNoItemsTemplate` members.
        Instead of them, the `igxEmptyListTemplateDirective` can be used for templating the list when it is empty (or use the default empty template).
        ```html
        <igx-list>
            <ng-template igxEmptyList>
                <p>My custom empty list template</p>
            </ng-template>
        </igx-list>
        ```
    - `onItemClicked` event emitter added
        ```html
        <igx-list (onItemClicked)="itemClicked()">
            <igx-list-item>Item 1</igx-list-item>
            <igx-list-item>Item 2</igx-list-item>
            <igx-list-item>Item 3</igx-list-item>
        </igx-list>
        ```
    - Removed `emptyListImage` property from `IgxListComponent`.
    - Removed `emptyListMessage` property from `IgxListComponent`.
    - Removed `emptyListButtonText` property from `IgxListComponent`.
    - Removed `emptyListButtonClick` event emitter from `IgxListComponent`.
    - Removed `hasNoItemsTemplate` property from `IgxListComponent`.
    - Removed `options` property from `IgxListItemComponent`.
    - Removed `left` property from `IgxListItemComponent`.
    - Removed `href` property from `IgxListItemComponent`.
    - New `emptyListTemplate` input for `IgxListComponent`.
    - New `onItemClicked` event emitter for `IgxListComponent`.
    - New `role` property for `IgxListComponent`.
    - New `innerStyle` property for `IgxListComponent`.
    - New `role` property for `IgxListItemComponent`.
    - New `element` property for `IgxListItemComponent`.
    - New `list` property for `IgxListItemComponent`.
    - New `headerStyle` property for `IgxListItemComponent`.
    - New `innerStyle` property for `IgxListItemComponent`.

- [Renaming and restructuring directives and components](https://github.com/IgniteUI/igniteui-angular/issues/536) based on the [General Angular Naming Guidelines](https://angular.io/guide/styleguide#naming):
    - `IgxAvatar` renamed to `IgxAvatarComponent`
    - `IgxBadge` renamed to `IgxBadgeComponent`
    - `IgxButton` renamed to `IgxButtonDirective`
    - `IgxButtonGroup` renamed to `IgxButtonGroupComponent`
    - `IgxCardHeader` renamed to `IgxCardHeaderDirective`
    - `IgxCardContent` renamed to `IgxCardContentDirective`
    - `IgxCardActions` renamed to `IgxCardActionsDirective`
    - `IgxCardFooter` renamed to `IgxCardFooterDirective`
    - `IgxCarousel` renamed to `IgxCarouselComponent`
    - `IgxInput` renamed to `IgxInputModule`
    - `IgxInputClass` renamed to `IgxInputDirective`
    - `IgxCheckbox` renamed to `IgxCheckboxComponent`
    - `IgxLabel` renamed to `IgxLabelDirective`
    - `IgxIcon` renamed to `IgxIconComponent`
    - `IgxList` renamed to `IgxListComponent`
    - `IgxListItem` renamed to `IgxListItemComponent`
    - `IgxSlide` renamed to `IgxSlideComponent`
    - `IgxDialog` renamed to `IgxDialogComponent`
    - `IgxLayout` renamed to `IgxLayoutModule`
    - `IgxNavbar` renamed to `IgxNavbarComponent`
    - `IgxCircularProgressBar` renamed to `IgxCircularProgressBarComponent`
    - `IgxLinearProgressBar ` renamed to `IgxLinearProgressBarComponent`
    - `IgxRadio` renamed to `IgxRadioComponent`
    - `IgxSlider` renamed to `IgxSliderComponent`
    - `IgxSnackbar` renamed to `IgxSnackbarComponent`
    - `IgxSwitch ` renamed to `IgxSwitchComponent`
    - `IgxTabBar` renamed to `IgxBottomNavComponent`
    - `IgxTabPanel` renamed to `IgxTabPanelComponent`
    - `IgxTab` renamed to `IgxTabComponent`
    - `IgxToast` renamed to `IgxToastComponent`
    - `IgxLabelDirective` moved inside `../directives/label/` folder
    - `IgxInputDirective` moved inside `../directives/input/` folder
    - `IgxButtonDirective` moved inside `../directives/button/` folder
    - `IgxLayoutDirective` moved inside `../directives/layout/` folder
    - `IgxFilterDirective` moved inside `../directives/filter/` folder
    - `IgxDraggableDirective` moved inside `../directives/dragdrop/` folder
    - `IgxRippleDirective` moved inside `../directives/ripple/` folder
    - Folder `"./navigation/nav-service"` renamed to `"./navigation/nav.service"`<|MERGE_RESOLUTION|>--- conflicted
+++ resolved
@@ -17,11 +17,8 @@
     - **Breaking Changes** - The `igx-action-icon` has been renamed to `igx-navbar-action`. It should get renamed in your components via `ng update`;
 - `IgxGrid`, `IgxTreeGrid`, `IgxHierarchicalGrid`
     - **Breaking Change** - The `selectedRows` method is now an `@Input` property. Setting it to an array of Row IDs will update the grid's selection state, any previous selection will be cleared. Setting it to an empty array will clear the selection entirely.
-<<<<<<< HEAD
     - **Breaking Change** - Removed `IgxExcelStyleSortingTemplateDirective`, `IgxExcelStyleHidingTemplateDirective`, `IgxExcelStyleMovingTemplateDirective`, `IgxExcelStylePinningTemplateDirective` and `IgxExcelStyleSelectingTemplateDirective` directives for re-templating the Excel style filter menu. Added two new directives for re-templating the column operations and filter operations areas - `IgxExcelStyleColumnOperationsTemplateDirective` and `IgxExcelStyleFilterOperationsTemplateDirective`. Exposed all internal components of the Excel style filter menu in order to be used inside the templates.
-=======
     - **Breaking Change** - `IgxColumnHiding` and `IgxColumnPinning` components have been deprecated in favor of a component combining the their functionality - `IgxColumnActions` which is used with either of the new `IgxColumnPinning` and `IgxColumnHiding` directives that specify the action to be triggered through the UI.
->>>>>>> c3be13ba
 - `igxGrid`
     - Added `onScroll` event, which is emitted when the grid is scrolled vertically or horizontally.
     - Each grid now expose a default handling for boolean column types. The column will display `check` or `close` icon, instead of true/false by default. 
