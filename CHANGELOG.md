# Ignite UI for Angular Change Log

All notable changes for each version of this project will be documented in this file.

## 10.1.0

### General
- `igxCombo`
    - **Behavioral Change** - Change default positioning strategy from `ConnectedPositioningStrategy` to `AutoPositionStrategy`. The [`Auto`](https://www.infragistics.com/products/ignite-ui-angular/angular/components/overlay_position.html#auto) strategy will initially try to show the element like the Connected strategy does. If the element goes out of the viewport Auto will flip the starting point and the direction, i.e. if the direction is 'bottom', it will switch it to 'top' and so on. If after flipping direction the content goes out of the view, auto strategy will revert to initial start point and direction and will push the content into the view. Note after pushing the content it may hide the combo's input.

### New Features
- `IgxGridState` directive
    - Added support for expansion states, column selection and row pinning.
    - Added support for `IgxTreeGrid` and `IgxHierarchicalGrid` (including child grids)
- `IgxColumn`
    - Added `byHeader` parameter to the `autosize` method which specifies if the autosizing should be based only on the header content width.
<<<<<<< HEAD
- `IgxNavbar`:
    - **Breaking Changes** - The `igx-action-icon` has been renamed to `igx-navbar-action`. It should get renamed in your components via `ng update`;    
=======
- `IgxToast`
    - `message` property has been deprecated. You can place the *message text* in the toast content or pass it as parameter to `show` method instead.
    - An optional string parameter `message` has been added to `show()` method.
- `IgxSnackbar`
    - `message` property has been deprecated. You can place the *message text* in the snackbar content or pass it as parameter to `show` method instead.
    - An optional string parameter `message` has been added to `show()` method.
>>>>>>> f5e6fec2

## 10.0.0

### General
- `igxGrid`
    - **Behavioral Change** - Group rows now display the group column's header name instead of field when one is available.
- `igx-select`, `igx-combo`, `igx-drop-down`
    - **Behavioral Change** - The select, combo, and dropdown items now have display block and text-overflow ellipsis enabled by default.
- `IgxTransaction` - The `onStateUpdate` now emits with information of its origin. The emitted value is of type `StateUpdateEvent`, which has two properties:
    - `origin` - it can vary within the values of the `TransactionEventOrigin` interface;
    - `actions` - contains information about the transactions, that caused the emission of the event.
- `IgxPaginator` - The input `overlaySettings` was introduced, which allows applying custom overlay settings for the component.

### New Features
- `IgxGrid`
    - `showGroupArea` input is added, which can be used to enable/disable the group area row.
    - The event arguments of `onCellEdit`, `onCellEditEnter` and `onCellEditCancel` events will contain a reference to the row data, as well as a reference to the column.
    - The event arguments of `onRowEdit`, `onRowEditEnter` and `onRowEditCancel` events will contain a reference to the row data.

- `IgxSelect` support for `igxHint` directive added.
    - Allows the user to add `igxHint` to be displayed bellow the input element.

## 9.1.4

### New Features
- `IgxList`
    - Added localization support.

## 9.1.1

### General
- `IgxHierarchicalGrid`
    - `onGridInitialized` - New output has been exposed. Emitted after a grid is being initialized for the corresponding row island.
-  **Behavioral Change** - When moving a column `DropPosition.None` is now acting like `DropPosition.AfterDropTarget`.

## 9.1.0

### General
- `IgxGrid`, `IgxTreeGrid`, `IgxHierarchicalGrid`
    - **Behavioral Change** - When a column is sortable sort indicator is always visible. The column is sorted when click on it.
- `igx-paginator` -  The following inputs have been deprecated for the `paginator` component and will be removed in future versions
    - `selectLabel` and `prepositionPage` Use 'resourceStrings' to set/get values.

- `IgxInputGroup`
  - **Renamed** `supressInputAutofocus` input to `suppressInputAutofocus`
  - Clicking on prefix, suffix or label elements in the Input Group will no longer blur and re-focus the input.

### Themes
- **Breaking Change**  Change the default `$legacy-support` value to false in the `igx-theme` function.

### New Features

- `IgxDateTimeEditor` directive added.
    - Allows the user to set and edit `date` and `time` in a chosen input element.
    - Can edit `date` or `time` portion, using an editable masked input.
    - Additionally, can specify a desired `display` and `input` `format`, as well as `min` and `max` values.

    - A basic configuration scenario setting a Date object as a `value`:
    ```html
    <igx-input-group>
        <input type="text" igxInput igxDateTimeEditor [value]="date"/>
    </igx-input-group>
    ```
    - Two-way data-binding via an ngModel:
    ```html
    <igx-input-group>
        <input type="text" igxInput igxDateTimeEditor [(ngModel)]="date"/>
    </igx-input-group>
    ```
- `IgxDateRangePicker` component added.
    - Allows the selection of a range of dates from a calendar UI or input fields. Supports `dialog` and `dropdown` modes.
    - Added `IgxDateRangeStartComponent` and `IgxDateRangeEndComponent`.
    - The default template consists of a single *readonly* field:
    ```html
    <igx-date-range-picker [(ngModel)]="range"></igx-date-range-picker>
    ```
    - Projection of input fields using `igxDateTimeEditor`
        ```html
        <igx-date-range-picker>
            <igx-date-range-start>
                <input igxInput igxDateTimeEditor [(ngModel)]="range.start">
            </igx-date-range-start>
            <igx-date-range-end>
                <input igxInput igxDateTimeEditor [(ngModel)]="range.end">
            </igx-date-range-end>
        </igx-date-range-picker>
        ```
    - Added `IgxPickerToggleComponent` which allows templating of the default icon in the input through `igxPrefix` and `igxSuffix`.
        - default template:
        ```html
        <igx-date-range-picker>
            <igx-picker-toggle igxSuffix>
                <igx-icon>calendar_view_day</igx-icon>
            </igx-picker-toggle>
        </igx-date-range-picker>
        ```
        - with projections:
        ```html
        <igx-date-range-picker>
            <igx-date-range-start>
                ...
                <igx-picker-toggle igxPrefix>
                    <igx-icon>calendar_view_day</igx-icon>
                </igx-picker-toggle>
                ...
            </igx-date-range-start>
            <igx-date-range-end>
                ...
            </igx-date-range-end>
        </igx-date-range-picker>
        ```

- `IgxActionStrip` component added.
    - Provides a template area for one or more actions. In its simplest form the Action Strip
        is an overlay of any container and shows additional content over that container.

    ```html
    <igx-action-strip #actionstrip>
        <igx-icon (click)="doSomeAction()"></igx-icon>
    </igx-action-strip>
    ```

- `igxSplitter` component added.
    - Allows rendering a vertical or horizontal splitter with multiple splitter panes with templatable content.
        Panes can be resized or collapsed/expanded via the UI. Splitter orientation is defined via the `type` input.

     ```html
   <igx-splitter [type]="type">
        <igx-splitter-pane>
			...
        </igx-splitter-pane>
        <igx-splitter-pane>
			...
        </igx-splitter-pane>
    </igx-splitter>
    ```

- `IgxGrid`, `IgxTreeGrid`, `IgxHierarchicalGrid`
    - Added ability to pin rows to top or bottom depending on the new `pinning` input.
    And new API methods `pinRow` and `unpinRow`.
    ```html
    <igx-grid [data]="data" [pinning]="pinningConfiguration"></igx-grid>
    ```
    ```typescript
    public pinningConfiguration: IPinningConfig = { rows: RowPinningPosition.Bottom };
    ```
    ```typescript
    this.grid.pinRow(rowID);
    ```
    - Added support for pinning columns on the right. Change the position of pinning using the new `pinning` input.
    ```html
    <igx-grid [data]="data" [pinning]="pinningConfiguration"></igx-grid>
    ```
    ```typescript
    public pinningConfiguration: IPinningConfig = { columns: ColumnPinningPosition.End };
    ```
  - Added new properties for paging:
    - `totalRecords` set to alter the pages count based on total remote records. Keep in mind that If you are using paging and all the data is passed to the grid, the value of totalRecords property will be set by default to the length of the provided data source. If totalRecords is set, it will take precedent over the default length based on the data source.
    - `pagingMode` - accepts `GridPagingMode` enumeration. If the paging mode is set to remote the grid will not paginate the passed data source, if the paging mode is set to local (which is the default value) the grid will paginate the data source based on the page, perPage and totalRecords values.
    - Added functionality for column selection.
    - `columnSelection` property has been added. It accepts GridSelection mode enumeration. Grid selection mode could be none, single or multiple.
    - `selected` property has been added to the IgxColumnComponent; Allows you to set whether the column is selected.
    - `selectable` property has been added to the IgxColumnComponent; Allows you to set whether the column is selectable.
    - `onColumnSelectionChange` event is added for the `IgxGrid`. It is emitted when the column selection is changed.
    - `excelStyleSelectingTemplate` property is introduced to IgxGrid, which allows you to set a custom template for the selecting a column in the Excel Style Filter.
    - `selectedColumns` API method is added for the `IgxGrid`. It allows to get all selected columns.
    - `selectColumns` API method is added for the `IgxGrid`. It allows to select columns by passing array of IgxColumnComponent or column fields.
    - `deselectColumns` API method is added for the `IgxGrid`. It allows to deselect columns by passing array of IgxColumnComponent or column fields.
    - `deselectAllColumns` API method is added for the `IgxGrid`. It allows to deselect all columns.
    - `getSelectedColumnsData` API method is added for the `IgxGrid`. It allows to get the selected columns data.
    Added keyBoard navigation support in the IgxGrid headers. Now is possible to navigate with the arrows keys through grid headers. Also we provide a number of key combinations that trigger a different column functionality like filtering, sorting, grouping and etc. You can read more information in the [Grid Specification](https://github.com/IgniteUI/igniteui-angular/wiki/igxGrid-Specification#kb-navigation).
    - **Behavioral Change**
        - *you can not use* `tab` key to navigate between the cell in the Igx Grid. The navigation is performed only with arrow keys.
        - when you are in edit mode with `tab` key you can navigate to the next editable cell.
        - `page up` and `page down` keys will perform action only if the focused element is the tbody of the grid.
        - The grid introduces the following basic `tab stops`:
            - Toolbar / Group by Area if existing;
            - The first cell in the header row;
            - The first cell in the first body row;
            - The first cell in column summary if exists;
            - Pager UI;

- `IgxCombo`:
    - Added `autoFocusSearch` input that allows to manipulate the combo's opening behavior. When the property is `true` (by default), the combo's search input is focused on open. When set to `false`, the focus goes to the combo items container, which can be used to prevent the software keyboard from activating on mobile devices when opening the combo.

- `IgxToast`:
    - Added functionality for displaying various content into the toast component. It also allows users to access toast styles through its host element.

- `IgxDrag`
    - Added `igxDragIgnore` directive that allows children of the `igxDrag` element to be interactable and receive mouse events. Dragging cannot be performed from those elements that are ignored.
    - Added `dragDirection` input that can specify only one direction of dragging or both.

- `IgxChip`
    - Added support for tabIndex attribute applied to the main chip element.
    - Added `tabIndex` input so it can support change detection as well.

- `IgxHighlightDirective`
    - New `metadata` property was introduced, which allows adding additional, custom logic to the activation condition of a highlighted element.

### RTL Support
- `igxSlider` have full right-to-left (RTL) support.

## 9.0.1
- **Breaking Changes**
    - Remove `$base-color` from igx-typography. The igx-typography class now inherits the parent color.

## 9.0.0

### General
- Added support for the Ivy renderer.
- **Breaking Changes** The following classes and enumerators have been renamed. Using `ng update` will apply automatically migrate your project to use the new names.
    - `IgxDropDownBase` -> `IgxDropDownBaseDirective`
    - `IgxDropDownItemBase` -> `IgxDropDownItemBaseDirective`
    - `IgxGridBaseComponent` -> `IgxGridBaseDirective`
    - `IgxRowComponent` -> `IgxRowDirective`
    - `IgxHierarchicalGridBaseComponent` -> `IgxHierarchicalGridBaseDirective`
    - `IgxMonthPickerBase` -> `IgxMonthPickerBaseDirective`
    - `AvatarType` -> `IgxAvatarType`
    - `Size` -> `IgxAvatarSize`
    - `Type` -> `IgxBadgeType`
    - `SliderType` -> `IgxSliderType`
    - `TabsType` -> `IgxTabsType`

- **Breaking Changes** Due to a breaking change in Angular 9 with Ivy, Hammer providers are no longer included by default. You can find more information at: https://github.com/angular/angular/blob/master/CHANGELOG.md#breaking-changes-9 . Because of this change the following components require `HammerModule` to be imported in the root module of the application in order for user interactions to work as expected:
    - `IgxSlider`

    The following components require `HammerModule` to be imported in the root module of the application so that their **touch** interactions work as expected:
    - `igxGrid`
    - `igxHierarchicalGrid`
    - `igxTreeGrid`
    - `igxList`
    - `igxNavigationDrawer`
    - `igxTimePicker`
    - `igxMonthPicker`
    - `igxSlider`
    - `igxCalendar`
    - `igxDatePicker`
    - `igxCarousel`

- `IgxGrid`, `IgxTreeGrid`, `IgxHierarchicalGrid`
    - **Breaking Change** - Hierarchical grid children no longer use the same `IgxTransactionService` instance and transaction handling should be modified to address each grid's transactions separately.
    - **Behavioral Change** - Pinning columns is no longer automatically prevented when the pinning area would exceed the size of the grid.
    - **Breaking Change** - The following input and output have been deprecated for the `igxHierarchicalGrid` and will be removed in future versions:
        - `hierarchicalState` -> `expansionStates` should be used instead.
        - `hierarchicalStateChange` -> `expansionStatesChange` should be used instead.

    - `igxGridState` directive added to make it easy for developers to save and restore the grid state. The directive exposes the `getState` and `setState` methods to save/restore the state and an `options` input property to exclude features.
- `IgxCarousel`:
    - **Breaking Changes** -The carousel slides are no longer array, they are changed to QueryList.
    - **Behavioral change** - When slides are more than 5, a label is shown instead of the indicators. The count limit of visible indicators can be changed with the input `maximumIndicatorsCount`
- `IgxAvatar`:
    - **Breaking Changes** - renamed the `default` enumeration member to `custom` in `IgxAvatarType`;
- `IgxBadge`:
    - **Breaking Changes** - renamed the `default` enumeration member to `primary` in `IgxBadgeType`;
- `IgxCard`:
    - **Breaking Changes** - renamed the `default` enumeration member to `elevated` in `IgxCardType`;
    - **Breaking Changes** - renamed the `default` enumeration member to `start` in `IgxCardActionsLayout`;
- `IgxDivider`:
    - **Breaking Changes** - renamed the `default` enumeration member to `solid` in `IgxDividerType`;
    - **Breaking Changes** - renamed the `isDefault` getter to `isSolid`;
- `IgxProgress`:
    - **Breaking Changes** - renamed the `danger` enumeration member to `error` in `IgxProgressType`;
    - **Breaking Changes** - renamed the `danger` getter to `error`;
- `IgxTabs`:
    - **Breaking Changes** - The `tabsType` input property has been renamed to `type`. It should get renamed in your components via `ng update`;
- `igxOverlay`:
    - **Behavioral Change** - `igxOverlay` - no longer persists element scrolling `out of the box`. In order to persist an element scroll position after attaching the element to an overlay, handle the exposed `onAppended` overlay event and manage/restore the scroll position.

### New Features
- `IgxGrid`, `IgxTreeGrid`, `IgxHierarchicalGrid`:
    - Master-Detail visualization added for `igxGrid`. Users may now define templates that show additional context for rows when expanded. For more information, please take a look at the [official documentation](https://www.infragistics.com/products/ignite-ui-angular/angular/components/grid/master_detail.html).
    - `sortStrategy` input is added, which can be used to set a global sorting strategy for the entire grid.
        (**NOTE**: The grid's `sortStrategy` is of different type compared to the column's `sortStrategy`.)
    - `NoopSortingStrategy` is added, which can be used to disable the default sorting of the grid by assigning its instance to the grid's `sortStrategy` input. (Useful for remote sorting.)
    - `NoopFilteringStrategy` is added, which can be used to disable the default filtering of the grid by assigning its instance to the grid's `filterStrategy` input. (Useful for remote filtering.)
    - `sortingExpressionsChange` event emitter is added, which is fired whenever a change to the sorting expressions has occurred (prior to performing the actual sorting).
    - `filteringExpressionsTreeChange` event emitter is added, which is fired whenever a change to the filtering expressions has occurred (prior to performing the actual filtering).
    - `advancedFilteringExpressionsTreeChange` event emitter is added, which is fired whenever a change to the advanced filtering expressions has occurred (prior to performing the actual filtering).
    - `collapsible` and `expanded` properties are added to the IgxColumnGroupComponent; `collapsible` property identifies that certain column group is collapsible; `expanded` identifies whether the group is expanded or collapsed initially;
    - `collapsibleChange` and `expandedChange` events are added to the IgxColumnGroupComponent which are emitted whenever `collapsible` and `expanded` properties are changed accordingly;
    - `visibleWhenCollapsed` property has been added to the IgxColumnComponent; Allows you to set whether the column stay visible when its parent is collapsed.
    - `visibleWhenCollapsedChange` events is added to the IgxColumnComponent which are emitted whenever `visibleWhenCollapsed`  property is changed;
    - `collapsibleIndicatorTemplate` property is introduced to IgxColumnGroupComponent, which allows you to set a custom template for the expand collapse indicator;
    - `igxCollapsibleIndicator` directive has been introduced, which allows you to set a custom template for the expand collapse indicator;
    - `IgxGridExcelStyleFilteringComponent` and `IgxAdvancedFilteringDialogComponent` can now be hosted outside of the grid in order to provide the same experience as the built-in filtering UI.
    - `expandRow(rowID)`/`collapseRow(rowID)`/`toggleRow(rowID)` API methods are added for the `igxHierarchicalGrid`. They allow expanding/collapsing a row by its id.
    - `onRowToggle` event is added for the `igxHierarchicalGrid`. It is emitted when the expanded state of a row is changed.
    - `IgxRowDragGhost` directive is added. It allows providing a custom template for the drag ghost when dragging a row.
    ```html
    <igx-grid #grid1 [data]="remote | async" primaryKey="ProductID"
        [rowDraggable]="true">
        <igx-column field="ProductName"></igx-column>
        <igx-column field="ProductID"></igx-column>
        <igx-column field="UnitsInStock"></igx-column>
        <ng-template let-data igxRowDragGhost>
            <div>
                Moving {{data.ProductName}}!
            </div>
        </ng-template>
    </igx-grid>
    ```
- `IgxSlider`:
    - **Breaking Change** - `isContinuous` - input has been deleted. The option is not supported anymore.
    - `primaryTicks` input was added. Which sets the number of primary ticks
    - `secondaryTicks` input was added. Which sets the number of secondary ticks.
    - `showTicks` input was added. Which show/hide all slider ticks and tick labels.
    - `primaryTickLabels` input was added. Which shows/hides all primary tick labels.
    - `secondaryTickLabels` input was added. Shows/hides all secondary tick labels.
    - `ticksOrientation` input was added. Allows to change ticks orientation to top|bottom|mirror.
    - `tickLabelsOrientation` input was added. Allows you to change the rotation of all tick labels from horizontal to vertical(toptobottom, bottomtotop).
    - `igxSliderTickLabel` directive has been introduced. Allows you to set a custom template for all tick labels.
    - `onValueChanged` - new output has been exposed. This event is emitted at the end of every slide interaction.

- `IgxCarousel`:
    - `keyboardSupport` input is added, which can be used to enable and disable keyboard navigation
    - `gesturesSupport` input is added, which can be used to enable and disable gestures
    - `maximumIndicatorsCount` input is added, which can be used to set the number of visible indicators
    - `indicatorsOrientation` input is added, which can be used to set the position of indicators it can be top or bottom
    - `animationType` input is added, which can be used to set animation when changing slides
    - `indicatorTemplate` directive is added, which can be used to provide a custom indicator for carousel. If this property is not provided, a default indicator template will be used instead.
    - `nextButtonTemplate` directive is added, which is used to provide a custom next button template. If not provided, a default next button is used.
    - `prevButtonTemplate` directive is added, which is used to provide a custom previous button template. If not provided, a default previous button is used.

- `IgxSelect`:
    - adding `IgxSelectHeaderDirective` and `IgxSelectFooterDirective`. These can be used to provide a custom header, respectively footer templates for the `igxSelect` drop-down list. If there are no templates marked with these directives - no default templates will be used so the drop-down list will not have header nor footer.

- `IgxCombo`:
    - Added `displayText` property to the combo's `onSelectionChange` event args. The property contains the text that will be populated in the combo's text box **after** selection completes. This text can be overwritten in order to display a custom message, e.g. "3 items selected":
    ```html
    <igx-combo [data]="people" valueKey="id" displayKey="name" placeholder="Invite friends..." (onSelectionChange)="handleSelection($event)">
    ```
    ```typescript
    export class MyInvitationComponent {
        public people: { name: string; id: string }[] = [...];
        ...
        handleSelection(event: IComboSelectionChangeEventArgs) {
            const count = event.newSelection.length;
            event.displayText = count > 0 ? `${count} friend(s) invited!` : `No friends invited :(`;
        }
        ...
    }
    ```

- `IgxDropDown`:
    - `clearSelection` method is added, which can be used to deselect the selected dropdown item

- `IgxToggleDirective`:
    - `setOffset` method added. It offsets the content along the corresponding axis by the provided amount.

- `IgxOverlayService`:
    - `setOffset` method added. It offsets the content along the corresponding axis by the provided amount.

- `IgxCircularProgressBar`:
    - added `IgxProgressBarGradientDirective` to allow providing custom circular progress SVG gradients. Providing a custom gradient via a template is as easy as writing:
    ```html
    <igx-circular-bar [value]="77">
        <ng-template igxProgressBarGradient let-id>
            <svg:linearGradient [id]="id" gradientTransform="rotate(90)">
                <stop offset="0%"   stop-color="#05a"/>
                <stop offset="100%" stop-color="#0a5"/>
            </svg:linearGradient>
        </ng-template>
    </igx-circular-bar>
    ```
    - changed the `igx-progress-circular-theme` to accept a list of 2 colors for the `$progress-circle-color` argument, making it easier to modify the default gradient:
    ```scss
    $theme: igx-progress-circular-theme(
        $progress-circle-color: red blue
    );

    @include igx-progress-circular($theme);
    ```
    - RTL support

- `IgxForOf`
    - `IgxForTotalItemCount` input is added for the cases when the data is from remote services. This will allow setting the count of the items through the template. And gives the opportunity for the developers to use AsyncPipe for this option:
    ```html
    <ng-template igxFor let-item [igxForOf]="data | async" [igxForTotalItemCount]="count | async"
        [igxForContainerSize]="'500px'" [igxForItemSize]="'50px'"></ng-template>
    ```

## 8.2.6

### New Features
- `IgxSelectItem`
    - `text` input is added. By default, the Select component will display the selected item's element inner text. In cases with a more complex item template, where more than just text interpolation is used, set the text property to specify what to display in the select field when the item is selected.


## 8.2.4
- `IgxGrid`, `IgxTreeGrid`, `IgxHierarchicalGrid`
    - The header text of the columns and the column groups now has the `title` attribute set to it in order to expose a native browser tooltip.

### RTL Support
Most of the components in the framework now have full right-to-left (RTL) support via the newly included RTL themes.

For CSS-based projects add `node_modules/igniteui-angular/styles/igniteui-angular-rtl.css` to your angular.json styles collection.

For Sass-based projects pass `$direction` to the `igx-core` mixin in your root stylesheet.

Example:
```scss
// $direction defaults to ltr if it's omitted.
@include igx-core($direction: rtl);
```
Currently the following components have only partial RTL support:
 - Grid (igx-grid)
 - Slider (igx-slider)
 - Tabs (igx-tabs)
 - Circular Progress Indicator (igx-circular-bar)

 We plan on adding support for the aforementioned components in the upcoming releases.

### New Features

- Columns now expose the `cellStyles` property which allows conditional styling of the column cells. Similar to `cellClasses` it accepts an object literal where the keys are style properties and the values are expressions for evaluation.
```typescript
styles = {
    color: '#123456',
    'font-family': 'monospace'
    'font-weight': (_, __, value) => value.startsWith('!') : 'red' : 'inherit'
};
```
The callback signature for both `cellStyles` and `cellClasses` is now changed to

```typescript
(rowData: any, columnKey: string, cellValue: any, rowIndex: number) => boolean
```

## 8.2.3
- `IgxTextHighlightDirective` - The default highlight directive styles have been moved to a Sass theme - `igx-highlight-theme`; You can modify the resting and active background and text color styles of the directive by passing the respective properties to the Sass theme. You can still pass your own CSS classes to the highlight directive via the cssClass and activeCssClass inputs.

- `IgxChip`
    - **Breaking Change** The `originalEvent` property for the events `onMoveStart`, `onMoveEnd`, `onClick` and `onSelection` now provides the events, passed from the `igxDrag` directive. The passed original events are in other words the previous events that triggered the `igxChip` ones. They also have original events until a browser event is reached.
- `IgxGrid` - Now you can access all grid data inside the custom column summary. Two additional optional parameters are introduced in the IgxSummaryOperand `operate` method.

```typescript
class MySummary extends IgxNumberSummaryOperand {
    constructor() {
        super();
    }
    operate(columnData: any[], allGridData = [], fieldName?): IgxSummaryResult[] {
        const result = super.operate(allData.map(r => r[fieldName]));
        result.push({ key: 'test', label: 'Total Discounted', summaryResult: allData.filter((rec) => rec.Discontinued).length });
        return result;
    }
}
```

## 8.2.0
### New theme
Ignite UI for angular now have a new theme that mimics Microsoft "Fluent" design system.
Depending on your use case you can use one of the following mixins:
`igx-fluent-theme` and `igx-fluent-dark-theme`

We also added two new pallets that go with the new theme, `$fluent-word-palette` and `$fluent-excel-palette`.

Next example shows how you can use the Fluent theme.

```scss
// Light version
.fluent-word-theme {
    @include igx-fluent-theme($fluent-word-palette);
}

// Dark version
.fluent-excel-dark-theme {
    @include igx-fluent-dark-theme($fluent-excel-palette);
}
```

### Theme Changes
`igx-badge-theme` - Removed the `$disable-shadow` property to mitigate confusion when specifying `$shadow` explicitly.

For more information about the theming please read our [documentation](https://www.infragistics.com/products/ignite-ui-angular/angular/components/themes/index.html)

### New Features
- `IgxGrid`, `IgxTreeGrid`, `IgxHierarchicalGrid`
    - Advanced Filtering functionality is added. In the advanced filtering dialog, you could create groups of conditions across all grid columns. The advanced filtering button is shown in the grid's toolbar when `allowAdvancedFiltering` and `showToolbar` properties are set to `true`. You could also open/close the advanced filtering dialog using the `openAdvancedFilteringDialog` and `closeAdvancedFilteringDialog` methods.
    - `uniqueColumnValuesStrategy` input is added. This property provides a callback for loading unique column values on demand. If this property is provided, the unique values it generates will be used by the Excel Style Filtering (instead of using the unique values from the data that is bound to the grid).
    - `[filterStrategy] - input that allows you to override the default filtering strategy`
    - `igxExcelStyleLoading` directive is added, which can be used to provide a custom loading template for the Excel Style Filtering. If this property is not provided, a default loading template will be used instead.
    - introduced new properties `cellSelection` and `rowSelection` which accept GridSelection mode enumeration. Grid selection mode could be none, single or multiple. Also `hideRowSelectors` property is added, which allows you to show and hide row selectors when row selection is enabled.
    - introduced functionality for templating row and header selectors - [spec](https://github.com/IgniteUI/igniteui-angular/wiki/Row-Selection-Templating-(Grid-feature))
    ```html
    <igx-grid [data]="data", [rowSelection]="'multiple'" primaryKey="ID">
        <igx-column field="Name"></igx-column>
        <igx-column field="Age"></igx-column>

        <ng-template igxHeadSelector let-headSelector>
            <igx-icon>done_all</igx-icon>
        </ng-template>
        <ng-template igxRowSelector let-rowContext>
            <igx-switch [checked]="rowContext.selected"></igx-switch>
        </ng-template>
    </igx-grid>
    ```
- `IgxHierarchicalGrid`
    - Row Islands now emit child grid events with an additional argument - `owner`, which holds reference to the related child grid component instance.
- `IgxDrag`
    - Dragging without ghost. Now it is possible to drag the base element `igxDrag` is instanced on by setting the new input `ghost` to false.
    - Ghost template. A custom ghost template reference can be provided on the new `ghostTemplate` input.
    - Dragging using a single or multiple handles. New `igxDragHandle` directive is exposed to specify a handle by which an element can be interacted with instead of the whole element `igxDrag` is instanced on.
    - Linking of drag and drop elements. This can be achieved by using the new provided `dragChannel` input, specifying each element to which channel it corresponds.
    - Drag animation improvements. Three new methods have been exposed in place of the old `animateToOrigin` input in order to provide more flexibility when wanting to have transition animation to specific position when dropping. `setLocation`, `transitionToOrigin` and `transitionTo` are all methods that provide a various way to animate a transition to a specific location for the dragged element.
    - New getters - `location` and `originLocation` to aid in applying transition animations.
    - New outputs - `dragMove`, `ghostCreate` and `ghostDestroy`
- `IgxDrop`
    - Linking of drag and drop elements. This can be achieved by using the new provided `dropChannel` input, specifying each drop area to which channel it corresponds.
    - Drop strategies. Three new drop strategies have been provided - Append, Prepend and Insert.  Also an input `dropStrategy` to the `igxDrop` which specify which strategy should be used when dropping an element inside the drop area. Custom one can be specified as well.
- `IgxCheckbox`
    - introduced a new `readonly` property that doesn't allow user interaction to change the state, but keeps the default active style. Intended for integration in complex controls that handle the interaction and control the checkbox instead through binding.
- `IgxOverlay`
    - introduced a new `ContainerPositionStrategy`. The new strategy positions the element inside the containing outlet based on the directions passed in trough PositionSettings.
- `IgxChip`
    - add `onSelectionDone` event that is triggered after all animations and transitions related to selection have ended.

### General
- `IgxGrid`, `IgxTreeGrid`, `IgxHierarchicalGrid`
    - `isCellSelected` method has been deprecated. Now you can use `selected` property.
    - `rowSelectable` property has been deprecated. Now you can use `rowSelection` property to enable row selection and also you can show and hide the row selectors by setting `hideRowSelectors` property to true or false (which is the default value).
    - Removed deprecated event `OnFocusChange`
    - `IgxGridBaseComponent` exposes a new property, `dataView` that returns the currently transformed paged/filtered/sorted/grouped data, displayed in the grid
    - **Breaking Change** `igxExcelStyleSortingTemplate` directive is renamed to `igxExcelStyleSorting`.
    - **Breaking Change** `igxExcelStyleMovingTemplate` directive is renamed to `igxExcelStyleMoving`.
    - **Breaking Change** `igxExcelStyleHidingTemplate` directive is renamed to `igxExcelStyleHiding`.
    - **Breaking Change** `onRowSelectionChange` event arguments are changed. The `row` property has been removed and the properties `added`, `removed` and `cancel` are newly added.
    - **Breaking Change** `igxExcelStylePinningTemplate` directive is renamed to `igxExcelStylePinning`.
    - **Breaking Change** `onRowDragEnd` and `onRowDragStart` event arguments are changed - `owner` now holds reference to the grid component instance, while `dragDirective` hold reference to the drag directive.
    - **Behavioral Change** The behavior of the `isLoading` input no longer depends on the state of the data the grid binds to. Setting it to `true` now shows a loading indicator until it is disabled by the user.
- `IgxCombo`
    - Combo selection is now consistent when `valueKey` is defined. When `valueKey` is specified, selection is based on the value keys of the items. For example:
    ```html
    <igx-combo [data]="myCustomData" valueKey="id" displayKey="text"></igx-combo>
    ```
    ```typescript
    export class MyCombo {
        ...
        public combo: IgxComboComponent;
        public myCustomData: { id: number, text: string } = [{ id: 0, name: "One" }, ...];
        ...
        ngOnInit() {
            // Selection is done only by valueKey property value
            this.combo.selectItems([0, 1]);
        }
    }
    ```
   - **Breaking Change** When using `[valueKey]`, combo methods, events and outputs **cannot** be handled with *data item references*.
   - For more information, visit the component's [readme](https://github.com/IgniteUI/igniteui-angular/tree/master/projects/igniteui-angular/src/lib/combo/README.md)
- `IgxDrag`
    - Deprecated inputs - `hideBaseOnDrag`, `animateOnRelease`, `visible`.
    - Deprecated methods - `dropFinished`.
    - **Breaking Change** `ghostImageClass` input is renamed to `ghostClass`.
    - **Breaking Change** `dragGhostHost` input is renamed to `ghostHost`.
    - **Breaking Change** `returnMoveEnd` input is renamed to `transitioned`.
    - **Breaking Change** `onDragStart` output is renamed to `dragStart`.
    - **Breaking Change** `onDragEnd` output is renamed to `dragEnd`.

- `IgxDrop`
    - **Breaking Change** Default drop strategy is now changed to not perform any actions.
    - **Breaking Change** `onEnter` output is renamed to `enter`.
    - **Breaking Change** `onOver` output is renamed to `over`.
    - **Breaking Change** `onLeave` output is renamed to `leave`.
    - **Breaking Change** `onDrop` output is renamed to `dropped`.
    - **Breaking Change** Interfaces `IgxDropEnterEventArgs`, `IgxDropLeaveEventArgs` are both now called `IDropBaseEventArgs`.
    - **Breaking Change** Interfaces `IgxDropEventArgs` is renamed to `IDropDroppedEventArgs`.
    - **Breaking Change** Outputs `enter`, `over`, `leave`(former `onEnter`, `onOver`, `onLeave`) now have arguments of type `IDropBaseEventArgs`
    - **Breaking Change** Output `dropped` (former `onDrop`) now have arguments of type `IDropDroppedEventArgs`

## 8.1.4
- `IgxDialog` new @Input `positionSettings` is now available. It provides the ability to get/set both position and animation settings of the Dialog component.

## 8.1.3
- `IgxCombo`
    - Combo `onSelectionChange` events now emits the item(s) that were added to or removed from the collection:
    ```html
    <igx-combo (onSelectionChange)="handleChange($event)">
    ```
    ```typescript
        export class Example {
            ...
            handleChange(event: IComboSelectionChangeEventArgs) {
            console.log("Items added: ", [...event.added]); // the items added to the selection in this change
            console.log("Items removed: ", [...event.removed]); // the items removed from the selection in this change
            }
        }
    ```

## 8.1.2

### New Features
- `IgxDatePicker`
    - `valueChange` event is added.

## 8.1.0

### New Features
- `IgxBottomNav` now supports an `igx-tab` declaration mode. When in this mode, panels declarations are not accepted and tab items' content is not rendered.
    - You can use this mode to apply directives on the tab items - for example to achieve routing navigation.
    - You are allowed to customize tab items with labels, icons and even templates.
- `IgxTabs` now supports an `igx-tab-item` declaration mode. When in this mode, groups declarations are not accepted and tab items' content is not rendered.
    - You can use this mode to apply directives on the tab items - for example to achieve routing navigation.
    - You are allowed to customize tab items with labels, icons and even templates.
- `IgxGrid`
    - **Behavioral Change** - paging now includes the group rows in the page size. You may find more information about the change in the [GroupBy Specification](https://github.com/IgniteUI/igniteui-angular/wiki/Group-By-Specification)
    - `IgxColumnGroup`
        - Re-templating the column group header is now possible using the `headerTemplate` input property or the `igxHeader` directive.
    - `igx-grid-footer`
        - You can use this to insert a custom footer in the grids.
         ```html
        <igx-grid>
            <igx-grid-footer>
                Custom content
            </igx-grid-footer>
        </igx-grid>
        ```
- `igx-paginator`
    - Replaces the current paginator in all grids. Can be used as a standalone component.
      <br/>Have in mind that if you have set the `paginationTemplate`, you may have to modify your css to display the pagination correctly. The style should be something similar to:
      ```
      .pagination-container {
          display: flex;
          justify-content: center;
          align-items: center;
       }
       ```
- `IgxCombo`
    - Input `[overlaySettings]` - allows an object of type `OverlaySettings` to be passed. These custom overlay settings control how the drop-down list displays.
- `IgxForOf` now offers usage of local variables `even`, `odd`, `first` and `last` to help with the distinction of the currently iterated element.


## 8.0.2
- `igx-list-theme` now have some new parameters for styling.
    - $item-background-hover - Change The list item hover background
    - $item-text-color-hover - Change The list item hover text color.

    - $item-subtitle-color - Change The list item subtitle color.
    - $item-subtitle-color-hover - Change The list item hover subtitle color.
    - $item-subtitle-color-active - Change The active list item subtitle color.

    - $item-action-color - Change The list item actions color.
    - $item-action-color-hover - Change The list item hover actions color.
    - $item-action-color-active - Change The active list item actions color.

    - $item-thumbnail-color - Change The list item thumbnail color.
    - $item-thumbnail-color-hover - Change The list item hover thumbnail color.
    - $item-thumbnail-color-active - Change The active list item thumbnail color.

- **Behavioral Change** default min column width is changed according the grid display density property:
    - for `DisplayDensity.comfortable` defaultMinWidth is `80px`;
    - for `DisplayDensity.cosy` defaultMinWidth is `64px`;
    - for `DisplayDensity.compact` defaultMinWidth is `56px`;
Now you can set `minWindth` for a column to a value smaller than `defaultMinWidth` value.

## 8.0.1

- **General**
    - Importing ES7 polyfill for Object (`'core-js/es7/object'`) for IE is no longer required.

### New Features
- `IgxDropDown` now supports `DisplayDensity`.
    - `[displayDensity]` - `@Input()` added to the `igx-drop-down`. Takes prevelance over any other `DisplayDensity` provider (e.g. parent component or `DisplayDensityToken` provided in module)
    - The component can also get it's display density from Angular's DI engine (if the `DisplayDensityToken` is provided on a lower level)
    - Setting `[displayDensity]` affects the control's items' and inputs' css properties, most notably heights, padding, font-size
    - Available display densities are `compact`, `cosy` and `comfortable` (default)
    - **Behavioral Change** - default `igx-drop-down-item` height is now `40px` (down from `48px`)
- `IgxCombo` - Setting `[displayDensity]` now also affects the combo's items
    - **Behavioral Changes**
    - `[itemHeight]` defaults to `40` (`[displayDensity]` default is `comfortable`)
    - `[itemsMaxHeight]` defaults to `10 * itemHeight`.
    - Changing `[displayDensity]` or `[itemHeight]` affect the drop-down container height if `[itemsMaxHeight]` is not provided
    - Setting `[itemHeight]` overrides the height provided by the `[displayDensity]` input
- `IgxSelect`- Setting `[displayDensity]` now also affects the select's items
    - **Behavioral Change** - default `igx-select-item` height is now `40px` (down from `48px`)
- `IgxChip`
    - `hideBaseOnDrag` input is added that allow the chip base that stays at place to be visible while dragging it.
    - `animateOnRelease` input is added that allows to disable the animation that returns the chip when the chip is released somewhere.
- `IgxTransaction` - `getState` accepts one optional parameter `pending` of `boolean` type. When `true` is provided `getState` will return `state` from pending states. By default `getState` is set to `false`.

## 8.0.0
- `Theming`: Add component schemas for completely round and completely square variations. Can be mixed with the existing light and dark component schemas. For instance:
    ```scss
        $light-round-input: extend($_light-input-group, $_round-shape-input-group);
    ```
There are also prebuilt schema presets for all components (light-round/dark-round and light-square/dark-square), namely `$light-round-schema, $light-dark-schema, $light-square-schema, $dark-square-schema`;
- `IgxCombo`: Removed the following deprecated (since 6.2.0) template selectors:
    - `#emptyTemplate`
    - `#headerTemplate`
    - `#footerTemplate`
    - `#itemTemplate`
    - `#addItemTemplate`
    - `#headerItemTemplate`
- `igxTimePicker` and `igxDatePicker`
    - `openDialog()` now has an optional `[target: HTMLElement]` parameter. It's used in `mode="dropdown"` and the drop down container is positioned according to the provided target.
    - The custom drop down template target is no longer marked with `#dropDownTarget`, instead it's provided as an `HTMLElement` to the `openDialog()` method.
    - By default, the `igxDatePicker` drop down target is changed from the `igxInput` element to the `igxInputGroup` element.
    - `onClosing` event is added.
    - **Breaking Change** `onOpen` event is renamed to `onOpened`.
    - **Breaking Change** `onClose` event is renamed to `onClosed`.
    - **Behavioral Change** - action buttons are now available in the dropdown mode.
    - **Feature** `igxDatePicker` and `igxTimePicker` now provide the ability for adding custom action buttons. Read up more information in [igxDatePicker ReadMe](https://github.com/IgniteUI/igniteui-angular/tree/master/projects/igniteui-angular/src/lib/date-picker/README.md) or [igxTimePicker ReadMe](https://github.com/IgniteUI/igniteui-angular/tree/master/projects/igniteui-angular/src/lib/time-picker/README.md)
- `IgxToggleAction` / `IgxTooltip`: Removed the deprecated `closeOnOutsideClick` Input that has been superseded by `overlaySettings` in 6.2.0.

- `IgxList` - The list component has been refactored. It now includes several new supporting directives:
    - `igxListThumbnail` - Use it to mark the target as list thumbnail which will be automatically positioned as a first item in the list item;
    - `igxListAction` - Use it to mark the target as list action which will be automatically positioned as a last item in the list item;
    - `igxListLine` - Use it to mark the target as list content which will be automatically positioned between the thumbnail and action;
    - `igxListLineTitle` - Use it to mark the target as list title which will be automatically formatted as a list-item title;
    - `igxListLineSubTitle` - Use it to mark the target as list subtitle which will be automatically formatted as a list-item subtitle;

    ```html
        <igx-list>
            <igx-list-item [isHeader]="true">List items</igx-list-item>
            <igx-list-item>
              <igx-avatar igxListThumbnail></igx-avatar>
              <h1 igxListLineTitle>List item title</h1>
              <h3 igxListLineSubTitle>List item subtitle</h3>
              <igx-icon igxListAction>info</igx-icon>
            </igx-list-item>
        </igx-list>

        <igx-list>
          <igx-list-item [isHeader]="true">List items</igx-list-item>
          <igx-list-item>
            <igx-avatar igxListThumbnail></igx-avatar>
            <span igxListLine>Some content</span>
            <igx-icon igxListAction>info</igx-icon>
          </igx-list-item>
        </igx-list>
    ```
- `IgxGrid`, `IgxTreeGrid`, `IgxHierarchicalGrid`
    - **Breaking Change** The **condition** parameter of the `filterGlobal` method is no longer optional. When the filterGlobal method is called with an invalid condition, it will not clear the existing filters for all columns.


## 7.3.4
- `IgxGrid` - summaries
    - `clearSummaryCache()` and `recalculateSummaries()` methods are now removed from the IgxGrid API, beacause they are no longer needed; summaries are updated when some change is perform and the summary cache is cleared automatically when needed;
- `IgxGrid`, `IgxTreeGrid`, `IgxHierarchicalGrid`
    - **Breaking Change** The **condition** parameter of the `filterGlobal` method is no longer optional. When the filterGlobal method is called with an invalid condition, it will not clear the existing filters for all columns.

### New feature
- `igxSlider` - exposing new `labels` property accepting a collection of literal values that become equally spread over the slider, by placing each element as a thumb label.
- `igxSlider` - deprecate **isContiunous** property.
- `IgxChip`
    - `hideBaseOnDrag` input is added that allow the chip base that stays at place to be visible while dragging it.
    - `animateOnRelease` input is added that allows to disable the animation that returns the chip when the chip is released somewhere.

- `igxTimePicker` changes
    - `onClosing` event is added.
    - **Breaking Change** `onOpen` event is renamed to `onOpened`.
    - **Breaking Change** `onClose` event is renamed to `onClosed`.
    - **Behavioral Change** - action buttons are now available in the dropdown mode.
    - **Feature** `IgxTimePickerComponent` now provides the ability for adding custom action buttons. Read up more information in the [ReadMe](https://github.com/IgniteUI/igniteui-angular/tree/master/projects/igniteui-angular/src/lib/time-picker/README.md)

- `igxDatePicker` changes
    - `onClosing` event is added.
    - **Breaking Change** `onOpen` event is renamed to `onOpened`.
    - **Breaking Change** `onClose` event is renamed to `onClosed`.
    - **Behavioral Change** - action buttons are now available in the dropdown mode.
    - **Feature** `IgxDatePickerComponent` now provides the ability for adding custom action buttons. Read up more information in the [ReadMe](https://github.com/IgniteUI/igniteui-angular/tree/master/projects/igniteui-angular/src/lib/date-picker/README.md)

- Excel-Style Filtering and Quick Filtering user interfaces now display the date picker's calendar in a dropdown.
- `IgxCard` - The card component has been refactored. It now includes several new supporting components/directives:
    - `igxCardHeaderTitle` - tag your headings placed in the `igx-card-header` container to be displayed as a card title;
    - `igxCardHeaderSubtitle` - tag your headings placed in the `igx-card-header` container to be displayed as a card subtitle;
    - `igxCardThumbnail` - tag anything placed in the `igx-card-header` as a thumb to be placed to the left of your titles;
    - `igx-card-header` - the card header can now detect and automatically position `igx-avatar`s placed in it;
    - `igx-card-media` - wrap images or videos that will be automatically sized for you;
    - `igx-card-actions` - the card actions can now detect and automatically position all `igxButton`s placed in it;
    - The card has a new `type` property. It can be set to `outlined` to get the new outlined card look;
    - The card has a new `horizontal` property. When set to true, the layout will become horizontally aligned;
- New Directive `igx-divider` - The igx-divider is a thin, configurable line that groups content in lists and layouts.
- `IgxDropDown` now supports `DisplayDensity`.
    - `[displayDensity]` - `@Input()` added to the `igx-drop-down`. Takes prevalance over any other `DisplayDensity` provider (e.g. parent component or `DisplayDensityToken` provided in module)
    - The component can also get it's display density from Angular's DI engine (if the `DisplayDensityToken` is provided on a lower level)
    - Setting `[displayDensity]` affects the control's items' and inputs' css properties, most notably heights, padding, font-size
    - Available display densities are `compact`, `cosy` and `comfortable` (default)
    - **Behavioral Change** - default item `igx-drop-down-item` height is now `40px` (down from `48px`)
- `IgxCombo` - Setting `[displayDensity]` now also affects the combo's items
    - Setting `[itemHeight]` overrides the height provided by the `[displayDensity]` input
- `IgxSelect`- Setting `[displayDensity]` now also affects the select's items

### Bug Fixing
- igx-input: Top of Japanese characters get cut off in Density Compact mode #4752
- When no condition is provided, filter() method of grid throws undescriptive error #4897
- [IE11][igx-grid][MRL] header cell is not row-spanned. #4825
- Select's label is positioned incorrectly #4236
- [igx-grid] Filtering row's chips area is not resized when resizing window. #4906
- `hideGroupedColumns` hides the whole MRL group #4714
- An error is returned when changing rowEditable input and a cell is opened in edit mode #4950
- Row editing border style is not applied correctly for the first record when there is grouping #4968
- Cell navigation does not work along with Multi Row Layout group #4708
- When no condition is provided, filter() method of grid throws undescriptive error #4897
- In slider with type Range when change the lower value to be equal or greater than the upper the range is not correct #4562
- When change the slider type at run time the slider is not updated correctly #4559
- Range Slider Thumps collapsing #2622
- Angular httpinterceptor(jwt token header) not working after importing IgxTreeGridModule in lazy loaded module #4285
- [igx-grid] "quick clicking twice resizer " can sometimes lead to unable to sort. #4858
- TimePicker "hour mode" #4679

## 7.3.3

- `igx-core()` now includes some styles for printing layout.
In order to turn them off, you need to pass an argument and set it to `false`
    ```
        @include igx-core($print-layout: false);
    ```

- `Pager`
    - **Behavioral Change** - The pager is now hidden when there are no records in the grid.

### Bug fixes
- Row editing styles are not applied correctly within multi row layout grid #4859
- Provide a way to animate row drag, when it is released #4775
- There is lag on checking/unchecking an item in an Excel Style Filter with a lot of items #4862
- Make dragIndicatorIconTemplate @ContentChild in the igxHierarchicalGrid #4769
- Add PostDeploy.ps1 script into the repo #4887
- Provide a way to animate row drag, when it is released #4775
- Feature-request: IgxGrid improve Printing Experience #1995
- When column is scrolled and open excel filter, its position is not correct #4898
- IgxCombo is not properly clearing subscription #4928
- "(Blanks)" appears unchecked on reopening the ESF UI if the underlying value is an empty string. #4875
- [igx-tree-grid] loading indicator not shown in IE11 #4754
- Filtering conditions drop down does not behave consistently when the button that opens it is clicked multiple times #4470

## 7.3.2

### Bug Fixes
- Time picker component fails on dropdown mode in combination with igxTimePickerTemplate modifications #4656
- In IE11 when chips length is bigger then filter row scrolls position is not correct #4699
- Not able to change filter option in excel style filter. #4347
- [igx-grid] rendering performance becomes extremely poor when binding data after initialization. #4839
- Group comparer is not taken into consideration when column is dragged to grouped area #4663

## 7.3.1
`igx-core()` now includes some styles for printing layout. In order to turn them off, you need to pass an argument and set it to `false`

```
@include igx-core($print-layout: false);
```
- `IgxGrid` Custom keyboard navigation
    - `onFocusChange` event is deprecated.
    - `onGridKeydown` event is exposed which is emitted when `keydown` is triggered over element inside grid's body
    - `navigateTo` method allows you to navigate to a position in the grid based on provided `rowindex` and `visibleColumnIndex`, also to execute a custom logic over the target element through a callback function that accepts `{ targetType: GridKeydownTargetType, target: Object }`
    - `getNextCell` returns `ICellPosition` which defines the next cell, according to the current position, that match specific criteria. You can pass callback function as a third parameter of `getPreviousCell` method
    - `getPreviousCell` returns `ICellPosition` which defines the previous cell, according to the current position, that match specific criteria. You can pass callback function as a third parameter of `getPreviousCell` method.
    - `IgxTransactionService` now can `commit` and `clear` transaction(s) by record id with an optional parameter. The `commit` method will apply to the data all transactions for the provided `id`. The `clear` method will remove all transactions for the `id` from the transactions log. Additionally both will remove all actions from the undo stack matching the provided `id`.

### Bug fixes
- The ESF animations for opening and closing do not work #4834
- IgxButtonGroup does not respect compact styles #4840
- Not able to change filter option in excel style filter. #4347
- Broken links enhancements #4830
- rowDraggable is applied to grids from all hierarchical levels in hierarchical grid #4789
- [igx-grid][IE11] filtering problems with IME mode. #4636
- Filtering operation crashes when applying filter on a column with many unique values. #4723
- Emit onColumnVisibilityChanged when hiding a column through ESF UI. #4765 #4792
- onColumnVisibilityChanged event is not fired when hiding a column through ESF. #4765
- "Select All" should not be treated as a match when searching. #4020
- Opening the ESF dialog throws an error #4737
- Recalculate igxfor sizes for excel style search list on after view init #4804
- igx-grid: Incorrect height calculation when setting height in percent and binding empty data. #3950
- When grid width is less than 400px and open filter row the arrows for chips are previewed #4700
- Canceling onRowDragStart leaves the drag ghost in the DOM #4802

## 7.3.0

### Features
- `igxGrid`
    - **Feature** `igxGridComponent` now supports [Multi Row Layouts](https://github.com/IgniteUI/igniteui-angular/wiki/Grid---Multi-Row-Layout). It is configured with the newly added `IgxColumnLayoutComponent` and the columns in it. `IgxColumnComponent` now expose four new fields to determine the size and the location of the field into the layout:
        - [`colStart`](https://www.infragistics.com/products/ignite-ui-angular/docs/typescript/latest/classes/igxcolumncomponent.html#colstart) - column index from which the field is starting. This property is **mandatory**.
         - [`rowStart`](https://www.infragistics.com/products/ignite-ui-angular/docs/typescript/latest/classes/igxcolumncomponent.html#rowstart) - row index from which the field is starting. This property is **mandatory**.
         - [`colEnd`](https://www.infragistics.com/products/ignite-ui-angular/docs/typescript/latest/classes/igxcolumncomponent.html#colend) - column index where the current field should end. The amount of columns between colStart and colEnd will determine the amount of spanning columns to that field. This property is **optional**. If not set defaults to `colStart + 1`.
         - [`rowEnd`](https://www.infragistics.com/products/ignite-ui-angular/docs/typescript/latest/classes/igxcolumncomponent.html#rowend) - row index where the current field should end. The amount of rows between rowStart and rowEnd will determine the amount of spanning rows to that field. This property is **optional**. If not set defaults to `rowStart + 1`.
         ```html
        <igx-column-layout>
             <igx-column [rowStart]="1" [colStart]="1" field="Country"></igx-column>
             <igx-column [rowStart]="1" [colStart]="2" field="City"></igx-column>
             <igx-column [rowStart]="2" [colStart]="1" [colEnd]="3" field="Address"></igx-column>
        </igx-column-layout>
        ```
- `igxGrid`, `igxTreeGrid`, `igxHierarchicalGrid`
    - **Feature** Grid components now supports [Grid Row Dragging ](https://github.com/IgniteUI/igniteui-angular/wiki/Row-Dragging). It lets users pass the data of a grid record on to another surface, which has been configured to process/render this data. It can be enabled by using the `rowDraggable` input of the grid.

    - **Feature** The Excel Style Filter dialog and its sub-dialogs now have a display density based on the `displayDensity` input of their respective grid.
- `igxTreeGrid`
    - **Feature** The `IgxTreeGridComponent` now supports loading child rows on demand using the newly added `loadChildrenOnDemand` and `hasChildrenKey` input properties.
- `IgxListComponent`
    - **Feature** The `IgxListComponent` now provides the ability to choose a display density from a predefined set of options: **compact**, **cosy** and **comfortable** (default one). It can be set by using the `displayDensity` input of the list.
- `igxButton`
    - **Feature** The `igxButton` now provides the ability to choose a display density from a predefined set of options: **compact**, **cosy** and **comfortable** (default one). It can be set by using the `displayDensity` input of the button directive.
- `igxButtonGroup`
    - **Feature** The `igxButtonGroup` now provides the ability to choose a display density from a predefined set of options: **compact**, **cosy** and **comfortable** (default one). It can be set by using the `displayDensity` input of the button group. The buttons within the group will have the same density as the button group. If a button has the `displayDensity` set in the template, it is not changed by the density of the group where the button is placed.
- `igxGrid`, `igxTreeGrid`, `igxHierarchicalGrid`
    - **Feature** The Excel Style Filter dialog and its sub-dialogs now have a display density based on the `displayDensity` input of their respective grid.
- `IgxDropDown`
    - now supports virtualized items. Use in conjunction with `IgxForOf` directive, with the following syntax, to display very large list of data:
    ```html
    <igx-drop-down>
        <div class="wrapping-div">
            <igx-drop-down *igxFor="let item of localItems; index as index; scrollOrientation: 'vertical'; containerSize: itemsMaxHeight; itemSize: itemHeight;"
            [value]="item" [index]="index">
                {{ item.data }}
            </igx-drop-down>
        </div>
    </igx-drop-down>
    ```

### Bug Fixes
- Grid remains in pending state after commiting row edit w/o changes #4680
- Filter condition dropdown is not closed on tab navigation #4612
- When filter row is opened navigating with shift and tab on first cell does not selects the cancel button #4537
- Focus is not moved from the filter row to the summary row when the grid has no records #4613
- igx-carousel problem with lost focus #4292
- List items are shifted down on search if the list was scrolled down beforehand. #4645
- [igx-grid] some cells are not rendered when resizing window. #4568
- [igx-grid] after being grouped then resized, horizontal scrolling causes column header misalignment with data cell #4648
- Cells content is misaligned when group by a column and scroll horizontal #4720
- When hide/show columns the grid has empty space #4505

## 7.2.12

- `IgxGrid`, `IgxTreeGrid`, `IgxHierarchicalGrid`
    - **Breaking Change** The **condition** parameter of the `filterGlobal` method is no longer optional. When the filterGlobal method is called with an invalid condition, it will not clear the existing filters for all columns.

- `IgxGrid` - summaries
    - `clearSummaryCache()` and `recalculateSummaries()` methods are now removed from the IgxGrid API, beacause they are no longer needed; summaries are updated when some change is perform and the summary cache is cleared automatically when needed;

### New features
- **igxSlider** - exposing new `labels` property accepting a collection of literal values that become equally spread over the slider, by placing each element as a thumb label.
- **igxSlider** - deprecate **isContiunous** property.
- `IgxDropDown` now supports `DisplayDensity`.
    - `[displayDensity]` - `@Input()` added to the `igx-drop-down`. Takes prevelance over any other `DisplayDensity` provider (e.g. parent component or `DisplayDensityToken` provided in module)
    - The component can also get it's display density from Angular's DI engine (if the `DisplayDensityToken` is provided on a lower level)
    - Setting `[displayDensity]` affects the control's items' and inputs' css properties, most notably heights, padding, font-size
    - Available display densities are `compact`, `cosy` and `comfortable` (default)
    - **Behavioral Change** - default item `igx-drop-down-item` height is now `40px` (down from `48px`)
- `IgxCombo` - Setting `[displayDensity]` now also affects the combo's items
    - Setting `[itemHeight]` overrides the height provided by the `[displayDensity]` input
- `IgxSelect`- Setting `[displayDensity]` now also affects the select's items

### Bug Fixes
- In slider with type Range when change the lower value to be equal or greater than the upper the range is not correct #4562
- When change the slider type at run time the slider is not updated correctly #4559
- Range Slider Thumps collapsing #2622
- When no condition is provided, filter() method of grid throws undescriptive error #4897
- [igx-grid] Filtering row's chips area is not resized when resizing window. #4906
- Add PostDeploy.ps1 script into the repo #4887
- An error is returned when a row is opened in edit mode and click to search the next item #4902
- [igx-grid] "quick clicking twice resizer " can sometimes lead to unable to sort. #4858
- Child summaries disappears when edit a cell and press tab on click on cell in same row when rowEditable is true #4949
- When no condition is provided, filter() method of grid throws undescriptive error #4897

## 7.2.11

### Bug fixes
- When column is scrolled and open excel filter, its position is not correct #4898
- "(Blanks)" appears unchecked on reopening the ESF UI if the underlying value is an empty string. #4875
- There is lag on checking/unchecking an item in an Excel Style Filter with a lot of items #4862
- Group comparer is not taken into consideration when column is dragged to grouped area #4663
- Filtering conditions drop down does not behave consistently when the button that opens it is clicked multiple times #4470

## 7.2.10

### Features
- Condense grid summaries #4694

### Bug Fixes
- When grid width is less than 400px and open filter row the arrows for chips are previewed #4700
- Time picker component fails on dropdown mode in combination with igxTimePickerTemplate modifications #4656
- In IE11 when chips length is bigger then filter row scrolls position is not correct #4699
- The ESF animations for opening and closing do not work #4834
- Not able to change filter option in excel style filter. #4347
- [igx-grid] rendering performance becomes extremely poor when binding data after initialization. #4839

## 7.2.9
`igx-core()` now includes some styles for printing layout.
In order to turn them off, you need to pass an argument and set it to `false`

```
 @include igx-core($print-layout: false);
```

- `Pager`
    - **Behavioral Change** - The pager is now hidden when there are no records in the grid.

### Bug fixes
- ElasticPositionStrategy should resize shown element with Center/Middle directions #4564
- onColumnVisibilityChanged event is not fired when hiding a column through ESF. #4765
- Filtering operation crashes when applying filter on a column with many unique values. #4723
- "Select All" should not be treated as a match when searching. #4020
- igx-grid: Incorrect height calculation when setting height in percent and binding empty data. #3950
- Error is thrown when press escape in the filter row #4712
- Opening the ESF dialog throws an error #4737
- [igx-grid][IE11] "Error: ViewDestroyedError: Attempt to use a destroyed view: detectChanges" is thrown when closing filtering row. #4764
- [igx-grid] some cells don't go into edit state or selected state when resizing window. #4746
- igx-tree-grid when no data in grid pagination shows wrong #4666
- ElasticPositionStrategy should resize shown element with Center/Middle directions #4564
- ESF custom dialog new filter not fully visible #4639
- igx-grid: row virtualization doesn't work when setting height in percent if you fetch and bind data after initial rendering. #3949
- Grid height is calculated wrongly as grid width narrows #4745
- [igx-grid][IE11] filtering problems with IME mode. #4636

## 7.2.8
- `IgxGrid` Custom keyboard navigation
    - `onFocusChange` event is deprecated.
    - `onGridKeydown` is exposed. The event will emit
    `IGridKeydownEventArgs { targetType: GridKeydownTargetType; target: Object; event: Event; cancel: boolean; }`
    - `navigateTo(rowIndex: number, visibleColumnIndex: number, callback({targetType, target: Object }))` - this method allows you to navigate to a position in the grid based on provided `rowindex` and `visibleColumnIndex`;
    - `getNextCell(currentRowIndex, currentvisibleColumnIndex, callback(IgxColumnComponent))` - returns `{ rowIndex, visibleColumnIndex }` which defines the next cell, that match specific criteria according to the current position
    - `getPreviousCell(currentRowIndex, currentvisibleColumnIndex, callback(IgxColumnComponent))` - returns `{ rowIndex, visibleColumnIndex }` which defines the previous cell, that match specific criteria according to the current position

### Bug Fixes
- Grid remains in pending state after commiting row edit w/o changes #4680
- Filter condition dropdown is not closed on tab navigation #4612
- When filter row is opened navigating with shift and tab on first cell does not selects the cancel button #4537
- Focus is not moved from the filter row to the summary row when the grid has no records #4613
- igx-carousel problem with lost focus #4292
- List items are shifted down on search if the list was scrolled down beforehand. #4645
- [igx-grid] some cells are not rendered when resizing window. #4568
- [igx-grid] after being grouped then resized, horizontal scrolling causes column header misalignment with data cell #4648
- Cells content is misaligned when group by a column and scroll horizontal #4720
- When hide/show columns the grid has empty space #4505

## 7.2.7

### Bug fixes
- Custom filter dialog Excel-Style Filtering does not save the selected operand #4548
- Wrong endEdit call on data operation pipes subscribe #4313
- TreeGrid does not have default loading template #4624
- [igx-grid] Question about resizing behavioral change after v7.2.1. #4610
- [igx-grid] onSelection event comes to emit after ending edit mode. #4625
- Error is thrown when trying to open datepicker with Space key in IE #4495
- DatePicker dropdown overlaps the input when it appears top #4526
- Custom filter dialog of the Excel-style Filtering does not display the selected condition in the correct format #4525
- [igx-grid] group row is duplicated when collapsing all and then expanding a group row. #4650
- Fix scroll wheel tests due to creating wheel event with deltaY sets also wheelDeltaY (PR #4659)
- Update Canonical and HrefLang links for EN and JP environments #4674
- In the Drag and Drop dev sample the background color is not changed in IE and Edge #4597

## 7.2.6
- `igxGrid`
    - **Feature** The `groupsRecords` property now returns the full grouping tree as in 7.1 and also includes the grouping information for all pages.

### Bug Fixes
- Unreadable icon color when icon is used as a tooltip target with dark-theme #4477
- [igx-tabs] Selection indicator is not resized correctly #4420
- Faulty urls in Typescript #4546
- igx-list theme docs #4390
- Filtering conditions drop down does not behave consistently when the button that opens it is clicked multiple times #4470
- Message 'No records found.' is still previewed when reset filter #4484
- The text in the filter column textbox truncates in the igx-grid component #4496
- Excel style filter does not apply the filter when the value is 0 #4483
- When hold arrow up or down key on a month the focus changes to the year #4585
- Putting two circular progress bars results in duplicate IDs #4410
- igxGrid does not clear groupsRecords when all columns get ungrouped #4515

## 7.2.5
- `igxDrop`
    - `onEnter`, `onLeave` and `onDrop` events now have new arguments for `originalEvent`, `offsetX` and `offsetY` relative to the container the igxDrop is instanced.
- `IgxList`
    - **Feature** the `index` property is now an `@Input` and can be assigned by structural directives such as `*igxFor`.
    ```html
        <igx-list>
            <div [style.height]="'480px'" [style.overflow]="'hidden'" [style.position]="'relative'">
                <igx-list-item [index]="i" *igxFor="let item of data; index as i; scrollOrientation: 'vertical'; containerSize: '480px'; itemSize: '48px'">
                    <div>{{ item.key }}</div>
                    <div class="contact__info">
                        <span class="name">{{item.name}}</span>
                    </div>
                </igx-list-item>
            </div>
        </igx-list>
    ```
    - The `items` property now returns the collection of child items sorted by their index if one is assigned. This is useful when the `children` order cannot be guaranteed.
- Excel-Style Filtering and Quick Filtering user interfaces now display the date picker's calendar in a dropdown.
- `IgxCard` - The card component has been refactored. It now includes several new supporting components/directives:
    - `igxCardHeaderTitle` - tag your headings placed in the `igx-card-header` container to be displayed as a card title;
    - `igxCardHeaderSubtitle` - tag your headings placed in the `igx-card-header` container to be displayed as a card subtitle;
    - `igxCardThumbnail` - tag anything placed in the `igx-card-header` as a thumb to be placed to the left of your titles;
    - `igx-card-header` - the card header can now detect and automatically position `igx-avatar`s placed in it;
    - `igx-card-media` - wrap images or videos that will be automatically sized for you;
    - `igx-card-actions` - the card actions can now detect and automatically position all `igxButton`s placed in it;
    - The card has a new `type` property. It can be set to `outlined` to get the new outlined card look;
    - The card has a new `horizontal` property. When set to true, the layout will become horizontally aligned;
- New Directive `igx-divider` - The igx-divider is a thin, configurable line that groups content in lists and layouts.

### Bug Fixes
- Row editing overlay is not visible when grid has either 1 or 2 rows and height is not set. #4240
- Ctrl + Right Arrow is not working in an expanded child grid in 7.2.x #4414
- In EI11 and error is returned when filter by date #4434
- Calendar should be closed when scrolling is initiated #4099
- The sync service for the horizontal virtualization returns invalid cache values in certain scenarios #4460
- Unreadable icon color when icon is used as a tooltip target with dark-theme #4477
- When first tree grid column is with type date the calendar mode is not correct #4457
- When grid is grouped the search does not scroll to the find result #4327
- Calendar should be closed when scrolling is initiated #4099
- [igx-list] IgxListItem.index returns wrong index when igx-list is virtualized by igxForOf #4465
- [igx-grid] groupsRepcords is not updated correctly when grouping/ungrouping. #4479
- Exceptions are thrown by igxHGrid when columns don't have initial width, or it has been set as a percentage #4491
- Change date pickers' mode to 'dropdown' in all filtering UIs. #4493
- The radio-group display cannot be overridden #4402
- Filtered column header goes over the RowSelectors and groups when scroll horizontal #4366
- [igx-grid] description about onColumnMovingEnd is not correct. #4452
- IgxTabs removes custom added class #4508

## 7.2.4
### New feature
- [Multi-cell selection](https://github.com/IgniteUI/igniteui-angular/wiki/Grid-Multi-cell-selection-Specification) - Enables range selection of cells in the grid.

### Grids Performance improvements
- Grid rendering speed
- Grid grouping rendering speed
- Grid vertical scrolling using the scroll arrows
- Grid horizontal scrolling using the scroll arrows
- Grid cell focusing time
- Typing a character in an inline editor

### Bug fixes
- IgxForOf - Virtual item index with remote data #4455
- If grid has height in %(or no height) and filtering is enabled, then height is not calculated correctly. #4458
- 3rd level child does not scroll with keyboard nav #4447
- When in column group a column is hidden in the excel style filter LEFT and RIGHT buttons are enabled #4412
- Column Moving keydown.escape HostListener needs refactoring #4296
- Hierarchical Grid: scrolled child views remain after the root grid has been destroyed #4440
- When child grids have width in % (or no width) and there is horizontal scrollbar the vertical scrollbar is not visible. #4449
- Opening the Filtering dropdown twice in an igxHierarchicalGrid results in warning messages in the browser console #4436
- for-of init optimizations for grids #4374
- Changing columns dynamically in the Hierarchical Grid resets root column list to contain child columns. #4337
- Cell is not selected on click [IE] #1780
- igx-grid: Uncommitted IME text gets lost when Enter key is pressed in an edit cell template. #4314

## 7.2.3
### Improvements
- `IPinColumnEventArgs` new property - added a new property `isPinned` to the `IPinColumnEventArgs` interface. Now the `onColumnPinning` event emits information whether the column is pinned or unpinned.
- `igxGrid`
    - `igxFilterCellTemplate` directive added that allows retemplating of the filter cell.
    - `IgxColumnComponent` now has `filterCellTemplate` property that can be used to retemplate the filter cell.

### Bug fixes
- Fix auto-generate columns for TreeGrid #4399
- Emiting event when unpinning column #3833
- In Firefox when collapse all groups grid becomes empty #4304
- When transactions are enabled and update a filtered cell there is an error in console #4214
- In IE11 datePicker delete button is not in correct position when open a cell in edit mode #4116
- Refactoring filter cell navigation so that it is handled in the navigation service. Handling special scenarios for hierarchical grid in the hierarchical navigation service. #4267
- Grid: fix sorting in chrome #4397
- An error is returned when add a child for not committed row and summaries are enabled #4317
- Update child summaries correctly when CRUD operations are performed #4408
- Add igxQuickFilterTemplate directive #4377
- Resizing: move resize handle logic in a directive #4378
- No event emitted when column is unpinned #3799
- When update a cell in the grouped column the child summaries are not updated #4324
- Column Group border is misaligned with its children's in some cases #4387
- Expanding last row of HierarchicalGrid via keyboard(Alt + downArrow) leads to cell losing its focus. #4080
- fix(HierarchicalGrid): Moving onGridCreated to be emitted onInit #4370
- Virtualization of grid not working in tab #4329
- When you pin child column the whole group is not pinned #4278

## 7.2.2
### Features
- **Components' Display Type** - All components now have their CSS display property explicitly set on the host element to ensure width, padding, and margins are applied when set directly on the host selectors.
- **Themes**
    - Add support for gradients and images as values for component themes via the component theme functions.
    - `Palettes` - added surface color to the palette. The surface color is used by cards, pickers, dialog windows, etc. as the default background.

### Bug fixes
- fix(tabs): Fix for applying styles to tabs group #4371
- igxInput - add ability to toggle required dynamically #4361
- Select sort button only if default template is used #4372
- Public enumerations should not be constants #4364
- fix(hierarchicalGrid): Fix scrollbar not updated when data for children is loaded after initial load. #4334
- fix(date-picker): Fix for re-templating dropdown date-picker #4325
- Remove ngModel from datepicker #4333
- Scrollbar is not updated when load remote data #4209
- IgxGrid cell edit does not update values (onCellEdit) #4055
- Initial GroupBy performance is poor with many columns grouped #4309
- Components' display type #4316
- Including summary row cells in tab sequence for HierarchicalGrid navigation. #4293
- Surface color #4109
- `headerGroupClasses` is marked as hidden #4276
- Update AutoScrollStrategy to reposition elements outside NgZone #4250
- Optimizing post group pipe for 4309 - 7.2.x #4310
- IgxSelect does not close on Shift+Tab #4164
- clone method should have inheritdoc in all position strategies #4265
- Dialog does not emits close event the second time that is opened and closed #4222
- IgxLabelComponent is hidden #4237
- refactor(button-group): Fix the double borders between the buttons #4092
- Allow gradient/image values as backgrounds in component themes #4218
- Time Picker enhancements #4348

## 7.2.1
- `igxGrid`
    - **Breaking Change** The `groupsRecords` property now only returns the visible tree and does not include groups that are children of collapsed parents.
    - **Feature** Column Hiding and Column Pinning components now expose a `disableFilter` property which allows hiding the filter columns input from the UI.

### Improvements
- igxSelect - select-positioning-strategy code cleanup #4019

### Bug fixes
- Tooltip remains opened after clicking its target #4127
- Can not move a column to left if the previous column is column group #4114
- TextHighlight Directive makes the matching spans bold #4129
- IgxDropDownItem still uses deprecated accessors #4167
- Double click in editMode reverts the cell's value #3985
- Navigation with Ctrl+arrow keys does not work in child grids #4120
- In IE11 and Edge when scroll page the excel filter dialog is not moved #4112
- IgxCalendar overlay, rendered from cell in edit mode, goes outside the grid when scrolling #4205
- When using keyboard navigation the child grid does not scroll to next row when next child is empty. #4153
- selectedIndex doesn't switch tab. #4245
- When the last column is hidden button RIGHT for the last visible column should be disabled #4230
- When excel-style-filtering is enabled and press Shift+tab on first cell the scroll should not be moved #4219
- Can not navigate with tab in filtering row if grid has no horizontal scroll #4111
- ExcelFilterStyle , what is the name of the onClick methods for the apply and cancel button ? onFilteringDone doesnt work here #4248
- When you focus an element from the Excel-Style Filtering List in Chrome a blue boarder appears #4269
- Need ability to remove a column filter that was previously set in the grid #4305
- Keyboard navigation inside summaries for hierarchical grid is not working with Ctrl + arrow keys #4176
- ReadMe links are broken on 7.2.0. release note #4251
- Error when scrolling grid with mouse wheel after closing a dialog window in the page #4232
- Circular progress bar throws error on IE11 #3787
- Issue with export excel/csv from grid #3763
- Setting grid data property manually after initial rendering without binding it to the input is not detected. #4242
- When child grids does not have set height and expand a row in child grid scrollbars are not updated and there is empty space on the grid #4239
- [ng add]: Enabling polyfills step doesn't update properly polyfill.ts generated by Angular CLI v7.3.x. #3967
- When change sorting from the excel filter it is not applied for the grouped column #4119
- When grid is filtered and update a cell summaries are not updated #4211
- [igx-date-picker] igxCalendarHeader and igxCalendarSubheader don't work #4223
- [igx-date-picker] unnecessary suffix "日" to the date part of the calendar. #4224
- igxMonthPicker - arrowdown and arrow up not working correctly inside months view #4190
- In Edge resizing indicators are offset incorrectly #3908
- igx-column-group does not fire onColumnVisibilityChanged #4194

## 7.2.0
- `igxCalendar`
    - `igxCalendar` has been refactored to provide the ability to instantiate each view as a separate component.
    - **Feature** advanced keyboard navigation support has been added. Read up more information in the [ReadMe](https://github.com/IgniteUI/igniteui-angular/tree/master/projects/igniteui-angular/src/lib/calendar/README.md)

- **New component** `IgxMonthPicker`:
    - Provides the ability to pick a specific month. Read up more information in the [ReadMe](https://github.com/IgniteUI/igniteui-angular/tree/master/projects/igniteui-angular/src/lib/calendar/month-picker/README.md)

- **New component** `IgxHierarchicalGrid`:
    - Provides the ability to represent and manipulate hierarchical data in which each level has a different schema. Each level is represented by a component derived from **igx-grid** and supports most of its functionality. Read up more information about the IgxHierarchicalGrid in the official [documentation](https://www.infragistics.com/products/ignite-ui-angular/angular/components/hierarchicalgrid.html) or the [ReadMe](https://github.com/IgniteUI/igniteui-angular/tree/master/projects/igniteui-angular/src/lib/grids/hierarchical-grid/README.md)

- **New component** The `igxSelect` provides an input with dropdown list allowing selection of a single item.
    ```html
    <igx-select #select1 [placeholder]="'Pick One'">
        <label igxLabel>Sample Label</label>
        <igx-select-item *ngFor="let item of items" [value]="item.field">
            {{ item.field }}
        </igx-select-item>
    </igx-select>
    ```

[documentation](https://www.infragistics.com/products/ignite-ui-angular/angular/components/select.html) or the [ReadMe](https://github.com/IgniteUI/igniteui-angular/tree/master/projects/igniteui-angular/src/lib/select/README.md)

- **New directive** `igxAutocomplete` - new directive that provides a way to enhance a text input by showing a panel of suggested options, provided by the developer. More information about the IgxAutocomplete is available in the official [documentation](https://www.infragistics.com/products/ignite-ui-angular/angular/components/autocomplete.html) or the [ReadMe](https://github.com/IgniteUI/igniteui-angular/tree/master/projects/igniteui-angular/src/lib/directives/autocomplete/README.md).

    ```html
    <input igxInput type="text" [igxAutocomplete]="townsPanel" />
    <igx-drop-down #townsPanel>
        <igx-drop-down-item *ngFor="let town of towns" [value]="town">
            {{town}}
        </igx-drop-down-item>
    </igx-drop-down>
    ```

- `igxGrid` now has `isLoading` input property. When enabled will show loading indicator, until the data is available. It can be best utilized for remote scenarios. Another input property `loadingGridTemplate` allows customizing the loading indicator.

    ```html
    <!-- Example -->
    <igx-grid [isLoading]="true" ...>
    </igx-grid>
    ```

    - `Group By`
        - The collapse/expand icons have new orientantion to display the action that will be performed when clicked. When an icon points up clicking on it would result in collapsing the related group row and when it points down clicking on it would expand the group row.
        - The collapse/expand all icons have also been updated to reflect the new group row icons better.
        - Group rows now can be expanded/collapsed using Alt + Arrow Up/Down to reflect the new icons.
    - `filterMode` input added, which determines the filtering ui of the grid. The default value is `quickFilter`. Other possible value is `excelStyle`, which mimics the filtering in Excel with added functionality for column moving, sorting, hiding and pinning.
    - `IgxColumnComponent` now has `disablePinning` property, which determines wether the column can be pinned from
    the toolbar and whether the column pin will be available in the excel style filter menu. The `disableHiding` input will be used to show/hide the column hiding functionality in the menu.
- `igxTreeGrid`
    - The collapse/expand icons have new orientantion to display the action that will be performed when clicked. When an icon points up clicking on it would result in collapsing the related tree grid level and when it points down clicking on it would expand the tree grid level.
    - Expanding/collapsing tree levels can now be performed also by using Alt + Arrow Up/Down to reflect the new icons.
- `IgxColumnComponent`
    - **Breaking Change** the `gridID` property is now **deprecated**. Please, use `column.grid.id` instead.
- `igxCombo`
    - **Breaking Change** `combo.value` is now only a getter.
    - **Feature** added support for templating the default input group of the component. The `igx-combo` now allows for `igx-prefix`, `igx-suffix`,`igx-hint` and `[igxLabel]` components to be passed as `ng-content` and they will be renderer accordingly on the combo's input. Example:
    ```html
        <!-- customize combo input --->
        <igx-combo #myCombo [data]="myGenres">
            ...
            <label igxLabel>Genres</label>
            <igx-prefix><igx-icon>music_note</igx-icon></igx-prefix>
        </igx-combo>
     ```
    - **Feature** the default combo 'clear' and 'toggle' icons can now be templated. Two new directives are added (with selector `[igxComboClearIcon]` and `[igxComboToggleIcon]`). Passing an `ng-template` with one of the directives will overwrite the default conent of the respective icon. Functionality will remain unaffected. Expample:
    ```html
        <!-- customize combo input --->
        <igx-combo #myCombo [data]="myGenres">
            ...
            <ng-template igxComboToggleIcon let-collapsed>
                <igx-icon>{{ collapsed ? 'remove_circle' : 'remove_circle_outline'}}</igx-icon>
            </ng-template>
        </igx-combo>
    ```
- `igxDropDown`
    - `IgxDropDownItemBase` and it's descendants (of which `IgxDropDownItem`) have had their `isSelected` and `isFocused` properties **deprecated**. Instead, use `selected` and `focused` properties.
    - Added an `@Input` for the `index` property (such as the one coming from ngFor) of the `IgxDropDownItem` component. This **deprecates** the automatic index calculation.
    ```html
        <igx-drop-down>
            <igx-drop-down-item *ngFor="let item of items; let i = index" [index]="i">
                {{ item.field }}
            </igx-drop-down-item>
        </igx-drop-down>
    ```
    - **Feature** `IgxDropDownGroupComponent` has been added. It allows for easier grouping of multi-level data, without the need of flattening it. The `igx-drop-down-item-group` tag accepts `igx-drop-down-item`s and displays them in the appropriate grouped fashion.
        ```html
            <igx-drop-down>
                <igx-drop-down-item-group *ngFor="let country of contries" [label]="country.name">
                    <igx-drop-down-item *ngFor="let city of country.cities" [value]='city.refNo'>
                        {{ city.name }}
                    </igx-drop-down-item>
                </igx-drop-down-item-group>
            </igx-drop-down>
        ```
- `Theme Elevations & Shadows` - Components with shadows, set by an elevation level or otherwise, are now fully configurable by the user via schema and/or theme properties. User can also provide a custom elevations set to component themes that support them.
    - **Breaking Change** - The `$search-shadow-color` and `$search-disabled-shadow-color` properties on the `igx-input-group-theme` have been replaced with `$search-resting-shadow` and `$search-disabled-shadow` respectively. Use `ng update` to migrate automatically.
- `IgxTreeGridComponent`
    - We can now search in the treegrid's data by using the `findNext` and the `findPrev` methods and we can clear the search results with the `clearSearch` method.
- `IgxTextHighlightDirective`
    - `IgxTextHighlightDirective.page` input property is **deprecated**. `rowIndex`, `columnIndex` and `page` properties of the `IActiveHighlightInfo` interface are also **deprecated**. Instead, `row` and `column` optional properties are added.
- `igxDragDrop`
    - `dragGhostHost` input property added. Sets the element to which the dragged element will be appended. If not provided, the dragged element is appended to the body.
- `Column Hiding UI`
    - **Behavioral Change** - The UI now hides the columns whose `disableHiding` property is set to true instead of simply disabling them.
- `igxButton` - **New Button Style** - Include [outlined](https://material.io/design/components/buttons.html#outlined-button) button style to support the latest material spec.
- `igxOverlay`:
    - `igxOverlay.attach()` method added. Use this method to obtain an unique Id of the created overlay where the provided component will be shown. Then call `igxOverlay.show(id, settings?)` method to show the component in overlay. The new `attach` method has two overloads:
      - `attach(element: ElementRef, settings?: OverlaySettings): string` - This overload will create overlay where provided `element` will be shown.
      - `attach(component: Type<any>, settings?: OverlaySettings, moduleRef?: NgModuleRef<any>): string` - Creates a `ComponentRef` from the provided `component` class to show in an overlay. If `moduleRef` is provided the service will use the module's `ComponentFactoryResolver` and `Injector` when creating the `ComponentRef` instead of the root ones.
    - `igxOverlay.show(component, settings)` is **deprecated**. Use `igxOverlay.attach()` method to obtain an Id, and then call `igxOverlay.show(id, settings)` method to show a component in the overlay.
    - `IPositionStrategy` exposes new method `clone` that clones the strategy instance with its settings.

- `igx-date-picker`
    - **Feature** Added `dropdown` `mode` to enable the input field value editing and spinning of the date parts as well as displaying a drop down calendar to select a date. Example:
    ```html
      <igx-date-picker #editableDatePicker1 mode="dropdown" [value]="date" format="dd.MM.y" mask="M/d/y">
      </igx-date-picker>
     ```
 **Components roundness**
- Ignite UI for Angular now allows you to change the shape of components by changing their border-radius.

- Here is the list of all components that have roundness functionality:
* _igx-badge_
* _igx-buttongroup_
* _igx-calendar_
* _igx-card_
* _igx-carousel_
* _igx-chip_
* _igx-dialog_
* _igx-drop-down_
* _igx-expansion-panel_
* _igx-input-group_
* _igx-list_
  * _igx-list-item_
* *igx-navdrawe*r
* _igx-snackbar_
* _igx-toast_
* _igxTooltip_

- **Breaking Change**
- The `$button-roundness` property on the `igx-button-theme` have been replaced for each button type with: `$flat-border-radius`,`$raised-border-radius`,`$outline-border-radius`,`$fab-border-radius`, `$icon-border-radius`.
- The`$roundness` property on the `igx-chip-theme` have been replaced with `$border-radius`.
- The`$roundness` property on the `iigx-tooltip-theme` have been replaced with `$border-radius`.

### Bug Fixes
- All initially pinned columns get unpinned if the grid's width is set as a percentage of its parent #3774
- Expanding a group row while at the bottom of the grid throws error #4179
- Grouping expand/collapse all button is not aligned with the row selector checkbox. #4178
- IgxToggleAction logs deprecated message in the console #4126
- IgxCombo - Calling selectItems([]) incorrectly clears the combo selection #4106
- IgxCombo - Clearing item filter sometimes empties drop down list #4000
- IgxCombo - Keyboard navigation ArrowDown stutters on chunk load #3999
- Row editing overlay banner not shown when enter row editing #4117
- IgxToggle open method always tries to get id even when it has one #3971
- Last (right-aligned) column is cut off when no widths are set for the columns #3396
- The selection in the last grid column does not span in the whole cell. #1115
- Last column header is a bit wider than the cells #1230

## 7.1.11
### Improvements
- Row and Cell editing Docs improvements #4055

## 7.1.10
### Features
- Column Hiding and Column Pinning components now expose a `disableFilter` property which allows hiding the filter columns input from the UI.

### Bug Fixes
- Tooltip remains opened after clicking its target #4127
- TextHighlight Directive makes the matching spans bold #4129
- igx-grid: `pinned` property doesn't work when `width` property is set together. #4125
- Double click in editMode reverts the cell's value #3985
- Issue with export excel/csv from grid #3763
- Error when scrolling grid with mouse wheel after closing a dialog window in the page #4232
- Circular progress bar throws error on IE11 #3787
- Setting grid data property manually after initial rendering without binding it to the input is not detected. #4242
- `headerGroupClasses` is marked as hidden #4276
- When you pin child column the whole group is not pinned #4278
- igx-column-group does not fire onColumnVisibilityChanged #4194
- When grid is filtered and update a cell summaries are not updated #4211

## 7.1.9
### Bug Fixes
- igx-grid: Incorrect height calculation when setting height in percent and binding empty data. #3950
- Grid doesn't reflect the applied formatter immediately #3819
- Cannot set chip as selected through API if selectable is false #2383
- IgxCombo - Keyboard navigation in combo with remote data is incorrect #4049
- Setting groupingExpressions run-time has different result than using the UI/methods #3952
- Error on app-shell build in the icon module #4065
- Grid/TreeGrid toolbar dropdowns reopen when trying to close it every other time #4045
- When grid and columns have width in IE the columns are visible outside the grid #3716
- IgxGridToolbarComponent is hidden from the API docs #3974
- igx-grid: row virtualization doesn't work when setting height in percent if you fetch and bind data after initial rendering. #3949
- IgxToggleAction logs deprecated message in the console #4126

## 7.1.8
### Bug Fixes
- Required date picker bound to displayData is shown invalid initially. #3641
- If the columns don't fit the treeGrid viewport, horizontal scrollbar in TreeGrid is gone/disappears #3808
- igxGrid setting autogenerate and groupingExpressions inputs results in errors #3951

## 7.1.7
### Bug fixes
- refactor(card): apply the content color to any text element #3878
- style(linear-bar): Fix text alignment #3862

## 7.1.6
### Bug Fixes
- Calling open() on an already opened IgxDropDown replays the opening animation #3810

## 7.1.5
### Features
- `igxGrid`
    - `Group By`
        - The collapse/expand icons have new orientantion to display the action that will be performed when clicked. When an icon points up clicking on it would result in collapsing the related group row and when it points down clicking on it would expand the group row.
        - The collapse/expand all icons have also been updated to reflect the new group row icons better.
        - Group rows now can be expanded/collapsed using Alt + Arrow Up/Down to reflect the new icons.
- `igxTreeGrid`
    - The collapse/expand icons have new orientantion to display the action that will be performed when clicked. When an icon points up clicking on it would result in collapsing the related tree grid level and when it points down clicking on it would expand the tree grid level.
    - Expanding/collapsing tree levels can now be performed also by using Alt + Arrow Up/Down to reflect the new icons.
- `Remove CSS Normalization` - Some users were complaining we reset too many browser styles - lists and heading styles in particular. We no longer do CSS normalization on an application level. Users who depended on our CSS browser normalization will have to handle that on their own going forward.
- `igxOverlayService` - the height of the shown element/component is not cached anymore. The height will be calculated each time position method of position strategy is called.

- `igxOverlayService`
    - `onClosing` event arguments are of type `OverlayClosingEventArgs` that adds an optional `event` property with the original DOM event. The browser event is available when closing of the overlay is caused by an outside click. This also affects all components and directives that use `igxOverlay` service - `igxToggle`, `igxDropDown`, `igxCombo`, `igxSelect` and `igxAutocomplete`. When they emit their respective `onClosing` event, the arguments are of type `CancelableBrowserEventArgs`, including the optional browser event.

## 7.1.4
### Features
- `Column Hiding UI`
    - **Behavioral Change** - The UI now hides the columns whose `disableHiding` property is set to true instead of simply disabling them.

## 7.1.3
### Bug Fixes
- When search and hide and then show a column the cell values are not correct ([3631](https://github.com/IgniteUI/igniteui-angular/issues/3631))
- When press Ctrl+Arrow down key on a summary cell it should stay active ([3651](https://github.com/IgniteUI/igniteui-angular/issues/3651))
- When summary row is not fully visible and press Tab the last summary cell is not activated ([3652](https://github.com/IgniteUI/igniteui-angular/issues/3652))
- Choosing from a drop down inside a form in a drop down closes the outer drop down ([3673](https://github.com/IgniteUI/igniteui-angular/issues/3673))
- Banner - Calling close method on collapsed panel throws error ([3669](https://github.com/IgniteUI/igniteui-angular/issues/3669))
- Typedoc API task generates non-public exports ([2858](https://github.com/IgniteUI/igniteui-angular/issues/2858))
- column.pin and column.unpin API descriptions need improvement ([3660](https://github.com/IgniteUI/igniteui-angular/issues/3660))
- disabledDates for the calendar and date picker should be an @Input() ([3625](https://github.com/IgniteUI/igniteui-angular/issues/3625))
- There is no way to determinate if a list item was panned in the click event ([3629](https://github.com/IgniteUI/igniteui-angular/issues/3629))
- When search and hide and then show a column the cell values are not correct ([3631](https://github.com/IgniteUI/igniteui-angular/issues/3631))

## 7.1.2
### Features
- `igx-circular-bar` and `igx-linear-bar` now feature an indeterminate input property. When this property is set to true the indicator will be continually growing and shrinking along the track.
- `IgxTimePickerComponent`: in addition to the current dialog interaction mode, now the user can select or edit a time value, using an editable masked input with a dropdown.
- `IgxColumnComponent` now accepts its templates as input properties through the markup. This can reduce the amount of code one needs to write when applying a single template to multiple columns declaratively. The new exposed inputs are:
    + `cellTemplate` - the template for the column cells
    + `headerTemplate` - the template for the column header
    + `cellEditorTemplate` - the template for the column cells when a cell is in edit mode
      ```html
        <!-- Example -->

        <igx-grid ...>
            <igx-column *ngFor="let each of defs" [cellTemplate]="newTemplate" ...></igx-column>
        </igx-grid>

        <ng-template #newTemplate let-value>
            {{ value }}
        </ng-template>
        ```

### Bug Fixes

- When transactions are enabled and delete a row page is changed to first page ([3425](https://github.com/IgniteUI/igniteui-angular/issues/3425))
- Row selectors header is not updated when commit transactions ([3424](https://github.com/IgniteUI/igniteui-angular/issues/3424))
- When a column is sorted and change value in a cell after commit and press enter on selected cell the focus is not in the input ([2801](https://github.com/IgniteUI/igniteui-angular/issues/2801))
- Closing the filter UI cuts the grid on the left ([3451](https://github.com/IgniteUI/igniteui-angular/issues/3451))
- GroupedRecords class should be hidden for doc generation. ([3483](https://github.com/IgniteUI/igniteui-angular/issues/3483))
- Badly formatted table in the JP documentation ([3484](https://github.com/IgniteUI/igniteui-angular/issues/3484))
- Not setting width in percentage on one or more columns results in columns going out of view ([1245](https://github.com/IgniteUI/igniteui-angular/issues/1245))
- Feature Request : locale property on a grid level ([3455](https://github.com/IgniteUI/igniteui-angular/issues/3455))
- Excel cannot open the exported data ([3332](https://github.com/IgniteUI/igniteui-angular/issues/3332))
- API DOC header links on header nav in JP leads to EN product page ([3516](https://github.com/IgniteUI/igniteui-angular/issues/3516))
- IgxGridHeaderGroupComponent should have preset min width ([3071](https://github.com/IgniteUI/igniteui-angular/issues/3071))
- Adding a custom svg to snackbar ([3328](https://github.com/IgniteUI/igniteui-angular/issues/3328))
- Feature request: Using text field input for date and time picker ([2337](https://github.com/IgniteUI/igniteui-angular/issues/2337))
- Summaries Keyboard navigation issues ([3407](https://github.com/IgniteUI/igniteui-angular/issues/3407))
- IgxRipple - animate() function not supported in Safari ([3506](https://github.com/IgniteUI/igniteui-angular/issues/3506))
- Faulty link in Typedoc ([3531](https://github.com/IgniteUI/igniteui-angular/issues/3531))
- [IE11] igx-grid - Filtering is cleared when clicking filtering chip if resourceString.igx_grid_filter_row_placeholder is set to Japanese character. ([3504](https://github.com/IgniteUI/igniteui-angular/issues/3504))
- Setting required IgxInput's value not via typing does not clear the invalid style. ([3550](https://github.com/IgniteUI/igniteui-angular/issues/3550))
- Add bodyTemplate as @Input() for igx-column ([3562](https://github.com/IgniteUI/igniteui-angular/issues/3562))
- Horizontal scrollbar is not shown when column's width is set to a percentage value. ([3513](https://github.com/IgniteUI/igniteui-angular/issues/3513))
- When select a date filter the date is not previewed in the input ([3362](https://github.com/IgniteUI/igniteui-angular/issues/3362))
- Missing locale errors on a browser with non-en language ([3569](https://github.com/IgniteUI/igniteui-angular/issues/3569))
- igx-action-icon is not vertically aligned in IgxNavbar ([3584](https://github.com/IgniteUI/igniteui-angular/issues/3584))
- [IE11] igx-grid filtering condition is reverted when typing Japanese character in the filtering textbox. ([3577](https://github.com/IgniteUI/igniteui-angular/issues/3577))
- TreeGrid has empty space when Summaries are enabled and expand/collapse ([3409](https://github.com/IgniteUI/igniteui-angular/issues/3409))
- Filtering row: no chip is created while typing Japanese characters on Edge ([3599](https://github.com/IgniteUI/igniteui-angular/issues/3599))
- PowerShell script should be added in order to apply some rules for deployment of the API DOCS (sassdoc, typedoc) ([3618](https://github.com/IgniteUI/igniteui-angular/issues/3618))
- igx-grid isn't displayed properly in IE11 when it is inside an igx-tabs-group. ([3047](https://github.com/IgniteUI/igniteui-angular/issues/3047))
- Cells' content is shown twice when entering edit mode after searching. ([3637](https://github.com/IgniteUI/igniteui-angular/issues/3637))
- ng add improvements ([3528](https://github.com/IgniteUI/igniteui-angular/issues/3528))

## 7.1.1
### Bug Fixes
* onSortingDone is not fired when sorting indicator of a header in the group by area is clicked ([#3257](https://github.com/IgniteUI/igniteui-angular/issues/3257))
* igx-grid isn't displayed properly in IE11 when it is inside an igx-tabs-group ([#3047](https://github.com/IgniteUI/igniteui-angular/issues/3047))
* Preventing wrap-around for scrollNext and scrollPrev([#3365](https://github.com/IgniteUI/igniteui-angular/issues/3365))
* IgxTreeGrid does not respect its parent container height ([#3467](https://github.com/IgniteUI/igniteui-angular/issues/3467))
* Include grid's unpinnedWidth and totalWidth in cell width calculation ([#3465](https://github.com/IgniteUI/igniteui-angular/issues/3465))

### Other
* update typedoc-plugin-localization version to 1.4.1 ([#3440](https://github.com/IgniteUI/igniteui-angular/issues/3440))

## 7.1.0
### Features
- **New component** `IgxBannerComponent`:
    - Allows the developer to easily display a highly templateable message that requires minimal user interaction (1-2 actions) to be dismissed. Read up more information about the IgxBannerComponent in the official [documentation](https://www.infragistics.com/products/ignite-ui-angular/angular/components/banner.html) or the [ReadMe](https://github.com/IgniteUI/igniteui-angular/tree/master/projects/igniteui-angular/src/lib/banner/README.md)
- `igxGrid`
    - Added a new `igxToolbarCustomContent` directive which can be used to mark an `ng-template` which provides a custom content for the IgxGrid's toolbar ([#2983](https://github.com/IgniteUI/igniteui-angular/issues/2983))
    - Summary results are now calculated and displayed by default for each row group when 'Group By' feature is enabled.
    - `clearSummaryCache()` and `recalculateSummaries()` methods are deprecated. The grid will clear the cache and recalculate the summaries automatically when needed.
	- `locale` property added. Default value is `en`. All child components will use it as locale.
    - **Breaking change** `IgxSummaryOperand.operate()` method is called with empty data in order to calculate the necessary height for the summary row. For custom summary operands, the method should always return an array of `IgxSummaryResult` with proper length.
- `IgxIconModule`:
    - **Breaking change** `igxIconService` is now provided in root (providedIn: 'root') and `IgxIconModule.forRoot()` method is deprecated.
    - **Breaking change** `glyphName` property of the `igxIconComponent` is deprecated.
- `IgxColumnComponent`:
    - **Breaking change** the `filters` input now expects `IgxFilteringOperand` instance, instead of class ref. This way custom `IgxFilteringOperands` no longer need to be singleton, with defined `instance` method.
- `IgxMask`:
    - `placeholder` input property is added to allow developers to specify the placeholder attribute of the host input element that the `igxMask` is applied on;
    - `displayValuePipe` input property is provided that allows developers to additionally transform the value on blur;
    - `focusedValuePipe` input property is provided that allows developers to additionally transform the value on focus;
- `IgxTreeGrid`:
    - Batch editing - an injectable transaction provider accumulates pending changes, which are not directly applied to the grid's data source. Those can later be inspected, manipulated and submitted at once. Changes are collected for individual cells or rows, depending on editing mode, and accumulated per data row/record.
    - You can now export the tree grid both to CSV and Excel.
    - The hierarchy and the records' expanded states would be reflected in the exported Excel worksheet.
    - Summaries feature is now supported in the tree grid. Summary results are calculated and displayed for the root level and each child level by default.
- `IgxOverlayService`:
    - `ElasticPositioningStrategy` added. This strategy positions the element as in **Connected** positioning strategy and resize the element to fit in the view port in case the element is partially getting out of view.


## 7.0.5
### Bug Fixes

* igx-grid isn't displayed properly in IE11 when it is inside an igx-tabs-group. ([#3047](https://github.com/IgniteUI/igniteui-angular/issues/3047))
* igx-slider max-value defaults to min-value ([#3418](https://github.com/IgniteUI/igniteui-angular/issues/3418))
* Inconsistency in scrollNext and scrollPrev ([#3365](https://github.com/IgniteUI/igniteui-angular/issues/3365))
* The header link in the api docs page should be to the product page ([#3423](https://github.com/IgniteUI/igniteui-angular/issues/3423))
* Error thrown when edit primaryKey cell in Tree Grid ([#3329](https://github.com/IgniteUI/igniteui-angular/issues/3329))
* IgxGridHeaderGroupComponent should have preset min width ([#3071](https://github.com/IgniteUI/igniteui-angular/issues/3071))
* Pressing ESC on a cell in an editable column throws an error ([#3429](https://github.com/IgniteUI/igniteui-angular/issues/3429))
* Cell foreground is white on hover with the default theme ([#3384](https://github.com/IgniteUI/igniteui-angular/issues/3384))
* [IE] Grid toolbar's buttons and title are misaligned ([#3371](https://github.com/IgniteUI/igniteui-angular/issues/3371))
* Dialog window does not hold the focus when opened ([#3199](https://github.com/IgniteUI/igniteui-angular/issues/3199))
* refactor(themes): don't include contrast colors in the palettes ([#3166](https://github.com/IgniteUI/igniteui-angular/issues/3166))

### Other
* update typedoc-plugin-localization version to 1.4.1 ([#3440](https://github.com/IgniteUI/igniteui-angular/issues/3440))
* Move all keyboard navigation tests in a separate file ([#2975](https://github.com/IgniteUI/igniteui-angular/issues/2975))


## 7.0.4
### Bug fixes
- Fix(igx-grid): revert row editing styles ([#2672](https://github.com/IgniteUI/igniteui-angular/issues/2672))
- Revert "fix(grid): set min width to header groups programmatically"  status: verified version: 7.0.x
([#3357](https://github.com/IgniteUI/igniteui-angular/issues/3357))


## 7.0.3
### Bug fixes
- ng add igniteui-angular adds igniteui-cli package to both dependencies and devDependencies ([#3254](https://github.com/IgniteUI/igniteui-angular/issues/3254))
- Group column header is not styled correctly when moving that column ([#3072](https://github.com/IgniteUI/igniteui-angular/issues/3072))
- igx-grid: Filter row remains after disabling filtering feature ([#3255](https://github.com/IgniteUI/igniteui-angular/issues/3255))
- [igxGrid] Keyboard navigation between cells and filtering row with MCH ([#3179](https://github.com/IgniteUI/igniteui-angular/issues/3179))
- Argument $color of red($color) must be a color ([#3190](https://github.com/IgniteUI/igniteui-angular/issues/3190))
- Shell strings localization ([#3237](https://github.com/IgniteUI/igniteui-angular/issues/3237))
- Tabbing out of the combo search input not possible ([#3200](https://github.com/IgniteUI/igniteui-angular/issues/3200))
- Localization (i18n) not available for inputs/buttons on the grid filtering dialog ([#2517](https://github.com/IgniteUI/igniteui-angular/issues/2517))
- When in the tree grid are pinned columns and scroll horizontal the cells text is over the pinned text #3163
- Request for update of shell strings in Japanese ([#3163](https://github.com/IgniteUI/igniteui-angular/issues/3163))
- Refactor(themes): remove get-function calls ([#3327](https://github.com/IgniteUI/igniteui-angular/issues/3327))
- Fix(grid): recalculate grid body size when changing allowFiltering dynamically ([#3321](https://github.com/IgniteUI/igniteui-angular/issues/3321))
- Fix - Combo - Hide Search input when !filterable && !allowCustomValues - 7.0.x ([#3314](https://github.com/IgniteUI/igniteui-angular/issues/3314))
- Fixing column chooser column updating - 7.0.x ([#3235](https://github.com/IgniteUI/igniteui-angular/issues/3235))
- Disable combo checkbox animations on scroll ([#3303](https://github.com/IgniteUI/igniteui-angular/issues/3303))
- Added validation if last column collides with grid's scroll. ([#3028](https://github.com/IgniteUI/igniteui-angular/issues/3028)) ([#3100](https://github.com/IgniteUI/igniteui-angular/issues/3100))
- Use value instead of ngModel to update editValue for checkbox and calendar in igxCell ([#3225](https://github.com/IgniteUI/igniteui-angular/issues/3225))
- Add @inheritdoc, create ScrollStrategy abstract class and fix method signatures 7.0.x ([#3222](https://github.com/IgniteUI/igniteui-angular/issues/3222))
- When scroll with the mouse wheel the value in datePicker editor for edited cell is empty ([#2958](https://github.com/IgniteUI/igniteui-angular/issues/2958))
- igxToolbar should have the option to add custom template ([#2983](https://github.com/IgniteUI/igniteui-angular/issues/2983))
- fix(grid): mark grid for check inside NgZone when resizing ([#2792](https://github.com/IgniteUI/igniteui-angular/issues/2792)) ([#3277](https://github.com/IgniteUI/igniteui-angular/issues/3277))
- IgxGridHeaderGroupComponent should have preset min width ([#3071](https://github.com/IgniteUI/igniteui-angular/issues/3071))
- Tree grid selection ([#3334](https://github.com/IgniteUI/igniteui-angular/issues/3334))

## 7.0.2
### Features
- `ng add igniteui-angular` support :tada:
    - You can now add Ignite UI for Angular to existing Angular CLI projects - simply run `ng add igniteui-angular` in your project.
    This will install the package and all needed dependencies, add Ignite UI CLI so you can even quickly add components.
- **New component** `IgxBannerComponent`:
    - Allows the developer to easily display a highly templateable message that requires minimal user interaction (1-2 actions) to be dismissed. Read up more information about the IgxBannerComponent in the official [documentation](https://www.infragistics.com/products/ignite-ui-angular/angular/components/banner.html) or the [ReadMe](https://github.com/IgniteUI/igniteui-angular/tree/master/projects/igniteui-angular/src/lib/banner/README.md)
- `igxNavbar`:
    - Added a new `igx-action-icon` directive that can be used to provide a custom template to be used instead of the default action icon on the left-most part of the navbar.
    (If `igx-action-icon` is provided, the default action icon will not be used.)

### Bug fixes

- `igxGrid`
    - Filter row does not close when click button cancel, if the entered text is deleted ([#3198](https://github.com/IgniteUI/igniteui-angular/issues/3198))
    - Prevent a potential memory leak ([#3033](https://github.com/IgniteUI/igniteui-angular/issues/3033))
    - Filtering: Open dropdown on Alt+down, fixes input being populated on keyboard action ([#3202](https://github.com/IgniteUI/igniteui-angular/issues/3202))
    - Row Selection: selected checkboxes are flickering on vertical scrolling ([#2523](https://github.com/IgniteUI/igniteui-angular/issues/2523))
    - Row editing overlay animation should be bottom - top, when overlay is placed over the row ([#3184](https://github.com/IgniteUI/igniteui-angular/issues/3184))


## 7.0.1
### Bug fixes
- Removed the `GridHammerConfig` provider which broke touch events for other components. (Fixed #3185, Reopens #2538)


## 7.0.0
- Updated package dependencies to Angular 7 ([#3000](https://github.com/IgniteUI/igniteui-angular/pull/3000))
- Themes: Add dark schemas and mixins (PR [#3025](https://github.com/IgniteUI/igniteui-angular/pull/3025))

## 6.2.12
### Bug fixes
- igx-grid: `pinned` property doesn't work when `width` property is set together. #4125
- When you pin child column the whole group is not pinned #4278

## 6.2.11
### Bug Fixes
- igx-grid: Incorrect height calculation when setting height in percent and binding empty data. #3950
- Cannot set chip as selected through API if selectable is false #2383
- Setting groupingExpressions run-time has different result than using the UI/methods #3952
- igx-grid: row virtualization doesn't work when setting height in percent if you fetch and bind data after initial rendering. #3949

## 6.2.10
### Bug Fixes
- Cells position is changed when scroll vertical #3094
- igxGrid setting autogenerate and groupingExpressions inputs results in errors #3951

## 6.2.9
### Features
- `igxGrid`
    - `Group By`
        - The collapse/expand icons have new orientantion to display the action that will be performed when clicked. When an icon points up clicking on it would result in collapsing the related group row and when it points down clicking on it would expand the group row.
        - The collapse/expand all icons have also been updated to reflect the new group row icons better.
        - Group rows now can be expanded/collapsed using Alt + Arrow Up/Down to reflect the new icons.
- `igxTreeGrid`
    - The collapse/expand icons have new orientantion to display the action that will be performed when clicked. When an icon points up clicking on it would result in collapsing the related tree grid level and when it points down clicking on it would expand the tree grid level.
    - Expanding/collapsing tree levels can now be performed also by using Alt + Arrow Up/Down to reflect the new icons.

### Bug Fixes
- Add additional ways of expanding/collapsing in Tree Grid/Group By to reflect new icons #3841

## 6.2.8
### Bug Fixes
- Tree Grid collapse icon is updated to material standards #3780
- Change collapse/expand all icon on GroupBy #3298

## 6.2.7
### Bug Fixes
- igx-grid editing: Japanese inputs are not committed on enter or press key in edit mode #2525

## 6.2.6
### Bug Fixes/Other
- Add GA to API docs ([3596](https://github.com/IgniteUI/igniteui-angular/issues/3596))
- Modify gulp api docs tasks in order to follow the build steps ([3681](https://github.com/IgniteUI/igniteui-angular/issues/3681))

## 6.2.5
### Bug Fixes
- Setting required IgxInput's value not via typing does not clear the invalid style ([3550](https://github.com/IgniteUI/igniteui-angular/issues/3550))
- igx-grid isn't displayed properly in IE11 when it is inside an igx-tabs-group ([3047](https://github.com/IgniteUI/igniteui-angular/issues/3047))
- igxGrid minimal body height when no total height is set or inferred ([1693](https://github.com/IgniteUI/igniteui-angular/issues/1693))
- Horizontal scrollbar is not shown when column's width is set to a percentage value ([3513](https://github.com/IgniteUI/igniteui-angular/issues/3513))
- Visible @hidden tag due to comment structure ([3523](https://github.com/IgniteUI/igniteui-angular/issues/3523))
- Faulty link in Typedoc ([3531](https://github.com/IgniteUI/igniteui-angular/issues/3531))
- Several warnings on app launch 6.2.0 RC1 and now 7.0.2 ([2915](https://github.com/IgniteUI/igniteui-angular/issues/2915))
- For_of directive doesn't scroll to next elements in some cases ([3482](https://github.com/IgniteUI/igniteui-angular/issues/3482))
- Not setting width in percentage on one or more columns results in columns going out of view ([1245](https://github.com/IgniteUI/igniteui-angular/issues/1245))
- Calendar test is failing because of wrong selector ([3508](https://github.com/IgniteUI/igniteui-angular/issues/3508))
- When transactions are enabled and delete a row page is changed to first page ([3425](https://github.com/IgniteUI/igniteui-angular/issues/3425))
- When a column is sorted and change value in a cell after commit and press enter on selected cell the focus is not in the input ([2801](https://github.com/IgniteUI/igniteui-angular/issues/2801))
- igxFor with scrollOrientation: horizontal - Almost all the items are not rendered when they don't have width property ([3087](https://github.com/IgniteUI/igniteui-angular/issues/3087))
- Pressing ESC on a cell in an editable column throws an error ([3429](https://github.com/IgniteUI/igniteui-angular/issues/3429))

## 6.2.4
### Bug Fixes
* onSortingDone is not fired when sorting indicator of a header in the group by area is clicked ([#3257](https://github.com/IgniteUI/igniteui-angular/issues/3257))
* igx-grid isn't displayed properly in IE11 when it is inside an igx-tabs-group ([#3047](https://github.com/IgniteUI/igniteui-angular/issues/3047))
* Preventing wrap-around for scrollNext and scrollPrev([#3365](https://github.com/IgniteUI/igniteui-angular/issues/3365))
* IgxTreeGrid does not respect its parent container height ([#3467](https://github.com/IgniteUI/igniteui-angular/issues/3467))
* The header link in the api docs page should be to the product page ([#3423](https://github.com/IgniteUI/igniteui-angular/issues/3423))
* fix(dialog): dialog gets focus when is opened ([#3276](https://github.com/IgniteUI/igniteui-angular/issues/3276))
* IgxTreeGrid - Add row editing + transactions to tree grid ([#2908](https://github.com/IgniteUI/igniteui-angular/issues/2908))
* Regular highlight makes the highlighted text unreadable when the row is selected. ([#1852](https://github.com/IgniteUI/igniteui-angular/issues/1852))
* Use value instead of ngModel to update editValue for checkbox and calendar in igxCell ([#3224](https://github.com/IgniteUI/igniteui-angular/issues/3224))
* Disable combo checkbox animations on scroll ([#3300](https://github.com/IgniteUI/igniteui-angular/issues/3300))
* "Select/Unselect All" checkbox is checked after deleting all rows ([#3068](https://github.com/IgniteUI/igniteui-angular/issues/3068))
* Fixing column chooser column updating ([#3234](https://github.com/IgniteUI/igniteui-angular/issues/3234))
* Fix - Combo - Hide Search input when !filterable && !allowCustomValues ([#3315](https://github.com/IgniteUI/igniteui-angular/issues/3315))
* Add @inheritdoc ([#2943](https://github.com/IgniteUI/igniteui-angular/issues/2943))
* refactor(displayDensity): Code cleanup in display density base class #3280
* Calculating updated grid height when rebinding columns ([#3285](https://github.com/IgniteUI/igniteui-angular/issues/3285))
* Fix - Combo, Drop Down - Fix TAB key navigation ([#3206](https://github.com/IgniteUI/igniteui-angular/issues/3206))
* Added validation if last column collides with grid's scroll ([#3142](https://github.com/IgniteUI/igniteui-angular/issues/3142))
* When in the tree grid are pinned columns and scroll horizontal the cells text is over the pinned text ([#3163](https://github.com/IgniteUI/igniteui-angular/issues/3163))
* refactor(themes): don't include contrast colors in the palettes ([#3166](https://github.com/IgniteUI/igniteui-angular/issues/3166))

### Code enhancements
* Fix the logic calculating test results ([#3461](https://github.com/IgniteUI/igniteui-angular/issues/3461))
* Update typedoc version and localize some shell strings ([#3237](https://github.com/IgniteUI/igniteui-angular/issues/3237))
* fix(toolbar): including custom content in the show toolbar check ([#2983](https://github.com/IgniteUI/igniteui-angular/issues/2983))
* docs(toolbar): adding more API docs ([#2983](https://github.com/IgniteUI/igniteui-angular/issues/2983))

### Other
* update typedoc-plugin-localization version to 1.4.1 ([#3440](https://github.com/IgniteUI/igniteui-angular/issues/3440))
* Update contributing document with localization ([#3313](https://github.com/IgniteUI/igniteui-angular/issues/3313))
* docs(*): add 6.2.3 missing changes and bug fixes to changelog ([#3251](https://github.com/IgniteUI/igniteui-angular/issues/3251))
* Docs - Expansion Panel - Add comments and README([#3245](https://github.com/IgniteUI/igniteui-angular/issues/3245))
* Move all keyboard navigation tests in a separate file ([#2975](https://github.com/IgniteUI/igniteui-angular/issues/2975))


## 6.2.3
- `igxGrid`
    - `resourceStrings` property added, which allows changing/localizing strings for component. If a new instance is set,
    the changes will be applied to the particular instance of the component:
    ```typescript
        this.grid.resourceStrings = {
            igx_grid_filter: 'My filter',
            igx_grid_filter_row_close: 'My close'
        };
    ```
    If only a value is updated, all component instances will be updated:
    ```typescript
        this.grid.resourceStrings.igx_grid_filter = 'My filter';
    ```
- `igxTimePicker`:
    - `resourceStrings` property added, which allows changing/localizing strings for component.
- Localization
    - Added an util function `changei18n` that takes `IResourceStrings` object as parameter. Its values will be used as resource strings for all components
    in the application.
    - Added an util function `getCurrentResourceStrings` that returns current resource strings for all components.
- `ISortingEpression`:
    - The `ignoreCase` and `strategy` properties are moved back to optional, and the `DefaultSortingStrategy` is now injected by the `IgxSorting`, instead of being mandatory to pass to expressions.

### Bug fixes

- `igxGrid`
    - Filter row does not close when click button cancel, if the entered text is deleted ([#3198](https://github.com/IgniteUI/igniteui-angular/issues/3198))
    - Prevent a potential memory leak ([#3033](https://github.com/IgniteUI/igniteui-angular/issues/3033))
    - Filtering: Open dropdown on Alt+down, fixes input being populated on keyboard action ([#3202](https://github.com/IgniteUI/igniteui-angular/issues/3202))
    - Row Selection: selected checkboxes are flickering on vertical scrolling ([#2523](https://github.com/IgniteUI/igniteui-angular/issues/2523))
    - Row editing overlay animation should be bottom - top, when overlay is placed over the row ([#3184](https://github.com/IgniteUI/igniteui-angular/issues/3184))


## 6.2.2
- `igx-checkbox`:
    - Added a new input property - `disableTransitions`. It allows disabling all CSS transitions on the `igx-checkbox` component for performance optimization.
### Bug fixes
- Removed the `GridHammerConfig` provider which broke touch events for other components. (Fixed #3185, Reopens #2538)

## 6.2.1
### Features
- `igxGrid`, `igxChip`: Add display density DI token to igxGrid and igxChip ([#2804](https://github.com/IgniteUI/igniteui-angular/issues/2804))
- `igxGrid`
    - Quick filter auto close ([#2979](https://github.com/IgniteUI/igniteui-angular/issues/2979))
    - Group By: Added title to chip in Group By area ([#3035](https://github.com/IgniteUI/igniteui-angular/issues/3035))
    - Improve UX for boolean and date columns, ([#3092](https://github.com/IgniteUI/igniteui-angular/issues/3092))
- `igxCombo`:
    - Added a new input property - `displayDensity`. It allows configuring the `displayDensity` of the combo's `value` and `search` inputs. (PR [#3007](https://github.com/IgniteUI/igniteui-angular/pull/3007))
- `igxDropDown`
    - Added a new property `maxHeight`, defining the max height of the drop down. ([#3001](https://github.com/IgniteUI/igniteui-angular/issues/3001))
- Added migrations for Sass theme properties changes in 6.2.0 ([#2994](https://github.com/IgniteUI/igniteui-angular/issues/2994))
- Themes
    - Introducing schemas for easier bootstrapping of component themes.
    - **Breaking change** removed $variant from `igx-checkbox-theme`, `igx-ripple-theme`, `igx-switch-theme`, `igx-input-group-theme`, `igx-slider-theme`, and `igx-tooltip-theme`. Use the `$schema` prop, now available on all component themes to change the look for a specific theme. See the [Theming](https://www.infragistics.com/products/ignite-ui-angular/angular/components/themes/schemas.html) documentation to learn more.


### Bug fixes

- `igxGrid`
    - Filtering condition icon is not updated for boolean columns ([#2936](https://github.com/IgniteUI/igniteui-angular/issues/2936))
    - Batch editing: Updating a cell with a value that evaluates to false does not mark it as dirty ([#2940](https://github.com/IgniteUI/igniteui-angular/issues/2940))
    - Filtering input accepts value from calendar for unary conditions ([#2937](https://github.com/IgniteUI/igniteui-angular/issues/2937))
    - When a number filter's value is deleted the grid is not refreshed ([#2945](https://github.com/IgniteUI/igniteui-angular/issues/2945))
    - Improve keyboard navigation in filtering ([#2951](https://github.com/IgniteUI/igniteui-angular/issues/2951), [#2941](https://github.com/IgniteUI/igniteui-angular/issues/2941))
    - Group By: Alt+ Arrow left/Right keys should not toggle the group row ([#2950](https://github.com/IgniteUI/igniteui-angular/issues/2950))
    - Multi Column Header can be grouped ([#2944](https://github.com/IgniteUI/igniteui-angular/issues/2944))
    - Group By: groupsRecords is not updated yet at the time of onGroupingDone event. ([#2967](https://github.com/IgniteUI/igniteui-angular/issues/2967))
    - Paging: Blank space in rows area after vertical scrolling and navigating to next page ([#2957](https://github.com/IgniteUI/igniteui-angular/issues/2957))
    - When date or boolean cell is in edit mode and press arrowUp or arrowDown key the page is scrolled ([#2507](https://github.com/IgniteUI/igniteui-angular/issues/2507))
    - When deleting a row the Row Editing dialog should be closed ([#2977](https://github.com/IgniteUI/igniteui-angular/issues/2977))
    - Group header with columns which width is defined as number throws an exception ([#3020](https://github.com/IgniteUI/igniteui-angular/issues/3020))
    - Refactor header and filter cell components, Closes [#2972](https://github.com/IgniteUI/igniteui-angular/issues/2972), [#2926](https://github.com/IgniteUI/igniteui-angular/issues/2926), [#2923](https://github.com/IgniteUI/igniteui-angular/issues/2923), [#2917](https://github.com/IgniteUI/igniteui-angular/issues/2917), [#2783](https://github.com/IgniteUI/igniteui-angular/issues/2783), [#3027](https://github.com/IgniteUI/igniteui-angular/issues/3027), [#2938](https://github.com/IgniteUI/igniteui-angular/issues/2938)
    - Filter's UI dropdown is hidden under the bottom level of the grid ([#2928](https://github.com/IgniteUI/igniteui-angular/issues/2928))
    - Cell is not editable on iOS ([#2538](https://github.com/IgniteUI/igniteui-angular/issues/2538))
- `IgxTreeGrid`
    - Cell selection wrong behavior when collapsing rows ([#2935](https://github.com/IgniteUI/igniteui-angular/issues/2935))
- `igxCombo`
    - Keyboard doesn't scroll virtualized items ([#2999](https://github.com/IgniteUI/igniteui-angular/issues/2999))
- `igxDatePicker`
    - Error emitting when  value property is initialized with empty string. ([#3021](https://github.com/IgniteUI/igniteui-angular/issues/3021))
- `igxOverlay`
    - Drop-down flickers in IE and EDGE ([#2867](https://github.com/IgniteUI/igniteui-angular/issues/2867))
- `igxTabs`
    - Tabs don't not handle width change ([#3030](https://github.com/IgniteUI/igniteui-angular/issues/3030))
- `igxCalendar`
    - make all css class names unique ([#2287](https://github.com/IgniteUI/igniteui-angular/issues/2287))
- Fixed runtime errors when using the package in applications targeting es2015(es6) and newer ([#3011](https://github.com/IgniteUI/igniteui-angular/pull/3011))

## 6.2.0
- Updated typography following the Material guidelines. Type system is now also optional and can be applied via class to the desired containers. [#2112](https://github.com/IgniteUI/igniteui-angular/pull/2112)
  - **Breaking change:** Applications using Ignite UI for Angular now require the `igx-typography` class to be applied on wrapping element, like the body element for instance.

- Display density can be specified by using the injection token `DisplayDensityToken` and providing a value (comfortable, cosy or compact) on an application or a component level.

    Setting display density on a component level:
    ```typescript
    @Component({
    ...
    providers: [{ provide: DisplayDensityToken, useValue: { displayDensity: DisplayDensity.compact} }]
    })
    ```
- `igx-input-group`
    - The `igx-input-group` control's display density can be explicitly set by using the `displayDensity` input.
    ```html
    <igx-input-group [displayDensity]="'cosy'"> ... </igx-input-group>
    ```
- `igx-drop-down`:
    - Added a new boolean argument `cancel` to the `onSelection` `ISelectionEventArgs`. Its default value is false, in case it is set to true, the drop down selection is invalidated.
- `igxIcon`:
    - **Breaking change** `glyphName` property is removed from `IgxIconComponent`. For `Material` icons the icon name should be explicitly defined between the opening and closing tags. `Font Awesome` icons should use the `name` property now.
    - Added support for custom SVG icons. Register the SVG icons with the `IgxIconService` and use `IgxIconComponent`'s `name` and `fontSet` properties to visualize the icon.
- Transaction Provider - `TransactionService` is an injectable middleware that a component can use to accumulate changes without affecting the underlying data. The provider exposes API to access, manipulate changes (undo and redo) and discard or commit all to the data.
For more detailed information, see the [README](https://github.com/IgniteUI/igniteui-angular/blob/master/projects/igniteui-angular/src/lib/services/transaction/README.md).
- `igxTreeGrid`:
    - New `IgxTreeGridComponent` added.
    - The `igxTreeGrid` is used to display and manipulate hierarchical data with consistent schema, formatted as a table and provides a line of advanced features such as sorting, filtering, editing, column pinning, column moving, column hiding, paging and others.
    - The `igxTreeGrid` provides two ways of defining the relations among our data objects - by using a **child collection** for every data object or by using **primary and foreign keys** for every data object.
    - For more details on using the `igxTreeGrid`, take a look at the [official documentation](https://www.infragistics.com/products/ignite-ui-angular/angular/components/treegrid.html).
- `igxGrid`:
    - **Breaking change** `onGroupingDone` - The array of `ISortingExpression` can now be accessed through the `expressions` event property. Two new properties have been added to the event arguments - `groupedColumns` and `ungroupedColumns`. They provide references to arrays of `IgxColumnComponent` that hold the columns which have changed their state because of the **last** grouping/ungrouping operation.

    - **Breaking change** `onEditDone` event is renamed to `onCellEdit` and new cell editing events are introduced: `onCellEditEnter` and `onCellEditCancel`. When row editing is enabled, the corresponding events are emitted by the grid - `onRowEditEnter`, `onRowEdit`, `onRowEditCancel`. All these events have arguments that are using the `IGridEditEventArgs` interface.

    - Row editing - allows modification of several cells in the row, before submitting, at once, all those changes to the grid's data source. Leverages the pending changes functionality of the new transaction provider.

        ```html
        <igx-grid [data]="data" [rowEditable]="true">
            <igx-column field="ProductName"></igx-column>
            <igx-column field="ReleaseDate"></igx-column>
        </igx-grid>
        ```

    - Batch editing - an injectable transaction provider accumulates pending changes, which are not directly applied to the grid's data source. Those can later be inspected, manipulated and submitted at once. Changes are collected for individual cells or rows, depending on editing mode, and accumulated per data row/record.

        ```typescript
        @Component({
            providers: [{ provide: IgxGridTransaction, useClass: IgxTransactionService }],
            selector: "app-grid-with-transactions",
            template: "<ng-content></ng-content>"
        })
        export class GridWithTransactionsComponent { }
        ```
    - A new boolean `hideGroupedColumns` input controls whether the grouped columns should be hidden as well (defaults to false).
    - **Breaking change** `cellClasses` input on `IgxColumnComponent` now accepts an object literal to allow conditional cell styling.
    - Exposing a mechanism for cells to grow according to their content.
    - `sortStrategy` input exposed to provide custom sort strategy for the `IgxColumnComponent`. The custom strategy should implement the `ISortingStrategy` interface, or can extend the base `SortingStrategy` class and override all or some of its public/protected members.
    - New quick filtering functionality is implemented. Filtering icon is removed from column header and a filtering row is introduced in the grid's header.
- `igxFor`
    - Added support for variable heights.
- `igx-datePicker` selector is deprecated. Use `igx-date-picker` selector instead.
- `igxOverlay`:
    - `OverlaySettings` now also accepts an optional `outlet` to specify the container where the overlay should be attached.
    - when `show` and `hide` methods are called `onAnimation` event fires. In the arguments of this event there is a reference to the `animationPlayer`, `animationType` (either `open` or `close`) and to the overlay id.
    - if you call `show`/`hide` methods of overlay, while opening/closing animation is still ongoing, the animation will stop and respective open/close animation will start.
- `igxToggleAction` new `outlet` input controls the target overlay element should be attached. Provides a shortcut for `overlaySettings.outlet`.
- `IgxOverlayOutlet` directive introduced to mark an element as an `igxOverlay` outlet container. [ReadMe](https://github.com/IgniteUI/igniteui-angular/blob/master/projects/igniteui-angular/src/lib/directives/toggle/README.md)
- `igxButtonGroup`
    - Added the ability to define buttons directly in the template
- `igx-time-picker`:
    - `igxTimePickerTemplate` - new directive which should be applied on the child `<ng-template>` element when `IgxTimePickerComponent`'s input group is retemplated.
- `igx-datePicker`:
    - `igxDatePickerTemplate` - new directive which should be applied on the child `<ng-template>` element when `IgxDatePickerComponent`'s input group is retemplated.
    - Introduced `disabledDates`. This property is exposed from the `igx-calendar` component.
    - Introduced `specialDates`. This property is exposed from the `igx-calendar` component.
    - Introduced `deselectDate` method added that deselects the calendar date.
- `IgxTextHighlightDirective`: The `highlight` method now has a new optional parameter called `exactMatch` (defaults to false).
    - If its value is false, all occurrences of the search text will be highlighted in the group's value.
    - If its value is true, the entire group's value should equals the search text in order to be highlighted (caseSensitive argument is respected as well).
- `IgxGrid`: The `findNext` and `findPrev` methods now have a new optional parameter called `exactMatch` (defaults to false).
    - If its value is false, all occurrences of the search text will be highlighted in the grid's cells.
    - If its value is true, the entire value of each cell should equals the search text in order to be highlighted (caseSensitive argument is respected as well).
- `IgxChip`
    - Introduced event argument types to all `EventEmitter` `@Output`s.
    - **Breaking change** `onSelection`'s EventEmitter interface property `nextStatus` is renamed to `selected`.
    - **Breaking change** Move the location of where the chip `suffix` is positioned. Now it is between the content and the `remove button` making the button last element if visible by default.
    - **Breaking change** Remove the chip `connector` rendered when using the `igxConnector` directive that is also removed.
    - **Breaking change** The chip theme has been rewritten. Most theme input properties have been renamed for consistency
    and better legibility. New properties have been added. Please, refer to the updated igx-chip-theme documentation to see all updates.
    - Exposed original event that is responsible for triggering any of the events. If triggered by the API it is by default `null`.
    - Added `data` input for storing any data related to the chip itself.
    - Added `select icon` with show/hide animation to indicate when a chip is being selected with ability to customize it while retaining the chip Material Design styling.
    - Added `selectIcon` input to set custom template for the `select icon`.
    - Update chip styling to match Material Design guidelines.
    - Rework of the chip content styling so now by default text inside is styled to match the chip Material Design styling.
    - Rework of the `remove button` rendered and now has the ability to customize its icon while retaining the chip Material Design.
    - Added `removeIcon` input so a custom template cane be set for the remove button icon.
- `IgxChipArea`
    - Introduced event argument types to all `EventEmitter` `@Output`s.
    - Exposed original event that is responsible for triggering any of the events. If triggered by the API it is by default `null`.
- `IgxCombo`
    - Added the following directives for `TemplateRef` assignment for combo templates (item, footer, etc.):
        - Added `IgxComboItemDirective`. Use `[igxComboItem]` in markup to assing a TemplateRef to `combo.itemTemplate`.
        - Added `IgxComboHeaderDirective`. Use `[igxComboHeader]` in markup to assing a TemplateRef to `combo.headerTemplate`.
        - Added `IgxComboFooterDirective`. Use `[igxComboFooter]` in markup to assing a TemplateRef to `combo.footerTemplate`.
        - Added `IgxComboEmptyDirective`. Use `[igxComboEmpty]` in markup to assing a TemplateRef to `combo.emptyTemplate`.
        - Added `IgxComboAddItemirective`. Use `[igxComboAddItem]` in markup to assing a TemplateRef to `combo.addItemTemplate`.
        - Added `IgxComboHeaderItemDirective`. Use `[igxComboHeaderItem]` in markup to assing a TemplateRef to `combo.headerItemTemplate`.
    - **Breaking change** Assigning templates with the following template ref variables is now deprecated in favor of the new directives:
            `#itemTemplate`, `#headerTemplate`, `#footerTemplate`, `#emptyTemplate`, `#addItemTemplate`, `#headerItemTemplate`.
    - **Breaking change** `height` property is removed. In the future `IgxInputGroup` will expose an option that allows custom sizing and then `IgxCombo` will use the same functionality for proper styling and better consistency.

- `IgxDropDown`
    - **Breaking change** `allowItemsFocus` default value is changed to `false`.
    - Added `value` input to `IgxDropDownItemComponent` definition. The property allows data to be bound to a drop-down item so it can more easily be retrieved (e.g. on selection)
- `igx-calendar`:
    - Introduced `disabledDates` property which allows a user to disable dates based on various rules: before or after a date, weekends, workdays, specific dates and ranges. The disabled dates cannot be selected and have a distinguishable style.
    - Introduced `specialDates` property which allows a user to mark dates as special. They can be set by using various rules. Their style is distinguishable.
    - Introduced `deselectDate` method added that deselects date(s) (based on the selection type)
- `igxExpansionPanel`:
    - component added. `igxExpansionPanel` provides a way to display more information after expanding an item, respectively show less after collapsing it. For more detailed information see the [official documentation](https://www.infragistics.com/products/ignite-ui-angular/angular/components/expansion_panel.html).
- `IgxList`:
    - the control now supports **ng-templates** which are shown "under" a list item when it is left or right panned. The templates are distinguished using the `igxListItemLeftPanning` and `igxListItemRightPanning` directives set on the templates.
    - the IgxList's `onLeftPan` and `onRightPan` events now have an argument of type `IListItemPanningEventArgs` (instead of `IgxListItemComponent`). The event argument has the following fields:
        - **item** of type `IgxListItemComponent`
        - **direction** of type `IgxListPanState`
        - **keepItem** of type `boolean`
- `igxTooltip` and `igxTooltipTarget` directives:
    - Added `IgxTooltipDirective`.
        - An element that uses the `igxTooltip` directive is used as a tooltip for a specific target (anchor).
        - Extends `IgxToggleDirective`.
        - Exported with the name **tooltip**.
    - Added `IgxTooltipTargetDirective`.
        - An element that uses the `igxTooltipTarget` directive is used as a target (anchor) for a specific tooltip.
        - Extends `IgxToggleActionDirective`.
        - Exported with the name **tooltipTarget**.
    - Both new directives are used in combination to set a tooltip to an element. For more detailed information, see the [README](https://github.com/IgniteUI/igniteui-angular/blob/master/projects/igniteui-angular/src/lib/directives/tooltip/README.md).
- `igxToggle`:
    - Introduced reposition method which allows a user to force toggle to reposition according its position strategy.
- `IgxDrag` and `IgxDrop` directives available.
    - `IgxDrag` allows any kind of element to be moved/dragged around the page without changing its position in the DOM. Supports Desktop/Mixed/Touch environments.
    - `IgxDrop` allows any element to act as a drop area where any `igxDrag` element can be dragged into and dropped. Includes default logic that moves the dropped element from its original position to a child of the `igxDrop` element.
    - Combined they provide a way to move elements around the page by dragging them. For more detail see the [README](https://github.com/IgniteUI/igniteui-angular/blob/master/projects/igniteui-angular/src/lib/directives/dragdrop/README.md).
- `IgxGrid` keyboard navigation
When you focus a specific cell and press one of the following key combinations, the described behaviour is now performed:
    - `Ctrl + Arrow Key Up` - navigates to the first cell in the current column;
    - `Ctrl + Arrow Down` - navigates to the last cell in the current column;
    - `Home` - provide the same behavior as Ctrl + Arrow Left - navigates to the first cell from the current row;
    - `End` - provide the same behavior as Ctrl + Arrow Right - navigates to the last cell from the current row;
    - `Ctrl + Home` - navigates to the first cell in the grid;
    - `Ctrl + End` - navigates to the last cell in the grid;
    - `Tab` - sequentially move the focus over the next cell on the row and if the last cell is reached move to next row. If next row is group row the whole row is focused, if it is data row, move focus over the first cell;
    - `Shift + Tab` - sequentially move focus to the previous cell on the row, if the first cell is reached move the focus to the previous row. If previous row is group row focus the whole row or if it is data row, focus the last cell of the row;
    - `Space` over Cell - if the row is selectable, on keydown space triggers row selection
    - `Arrow Left` over GroupRow - collapse the group row content if the row is not already collapsed;
    - `Arrow Right` over GroupRow - expand the group row content if the row is not already expanded;
    - on mouse `wheel` the focused element is blurred;
    - **Breaking change**  `space` handler for the group row has been removed; so `Space` does not toggle the group row;
    - **Breaking change** cell selection is preserved when the focus is moved to group row.
    - Introduced `onFocusChange` event. The event is cancelable and output argument from type `IFocusChangeEventArgs`;
    - For more detailed information see the [official keyboard navigation specification](https://github.com/IgniteUI/igniteui-angular/wiki/igxGrid-Specification#kb-navigation).

## 6.1.9

### General

- `sortStrategy` input exposed to provide custom sort strategy for the `IgxColumnComponent`. The custom strategy should implement the `ISortingStrategy` interface, or can extend the base `DefaultSortingStrategy` class and override all or some of its public/protected members.
- The previously optional `ignoreCase` and `strategy` of the `ISortingExpression` interface are no longer optional. In order to use our default sorting strategy in expressions built programmatically, you need to pass `DefaultSortingStrategy.instance()` or any implementation of the `ISortingStrategy` interface.
- `groupingComparer` input exposed to provide custom grouping compare function for the `IgxColumnComponent`. The function receives two values and should return `0` if they are to considered members of the same group.

## 6.1.8

### Bug fixes

- Fix sorting and groupby expression not syncing when there are already sorted columns. #2786
- GroupBy Chip sorting direction indicator is not changed if sorting direction is changed #2765
- Failing tests caused by inconsistent behavior when sorting a column with equal values #2767
- IgxGridComponent.groupingExpressions is of type any #2758

## 6.1.7

### Bug Fixes
- IgxSelectionAPIService allows to add items with id which is undefined #2581
- FilteredSortedData collection holds the original data after first filtering operation is done #2611
- Calendar improvement of "selected" getter #2687
- Improve igxCalendar performance #2675
- Add Azure Pipelines CI and PR builds #2605
- The igxDatePicker changes the time portion of a provided date #2561
- IgxChip remove icon has wrong color #2573
- Chip has intrinsic margin #2662
- IgxChip remove icon has wrong color #2573
- ChipsArea's OnSelection output is not emitted on initialization #2640

## 6.1.6

### Bug Fixes
- IgxChip raises onSelection before onRemove #2612
- Summaries are shown on horizontal scrolling when Row Selectors are enabled #2522
- Bug - IgxCombo - Combo does not bind properly with [(ngModel)] and simple data (e.g. string[]) #2620
- Missing backtick in comment #2537
- IgxSelectionAPIService allows to add items with id which is undefined #2581
- Circular bar text is clipped #2370
- Update all angular async Calendar tests to await async #2582
- InvalidPipeArgument: 'inable to convert "" into a date for pipe 'DatePipe' #2520
- All cells in the row enter in edit mode if igx-columns are recreated. #2516

## 6.1.5
- **General**
    - `IgxChip`
        - Introduced event argument types to all `EventEmitter` `@Output`s.
        - A chip can now be selected with the API with the new `selected` input. The `selected` input overrides the `selectable` input value.
        - **Breaking change** `onSelection`'s EventEmitter interface property `nextStatus` is renamed to `selected`.
    - `IgxChipArea`
        - Introduced event argument types to all `EventEmitter` `@Output`s.
    - `igxFor`
        - Adding inertia scrolling for touch devices. This also affects the following components that virtualize their content via the igxFor - `igxGrid`, `igxCombo`.
    - `igxGrid`
        - Adding inertia scrolling for touch devices.
    - `igxCombo`
        - Adding inertia scrolling for touch devices.
    - `IgxCalendar` - `deselectDate` method added that deselects date(s) (based on the selection type)
    - `IgxDatePicker` - `deselectDate` method added that deselects the calendar date.

### Bug Fixes
- igx-tabs : When you move the tab key, the contents of other tabs are displayed. #2550
- Prevent default scroll behavior when using keyboard navigation. #2496
- Error is thrown on ng serve --prod #2540
- onSelection event is not fired when a cell in last visible row is row is selected and press arrow Down #2509
- Add deselect method to igxCalendar #2424
- Time starts from 03 minutes instead of 00 #2541
- Replace EventEmitter<any> with the respective interface for the event #2481
- Cannot scroll last item in view #2504
- Japanese character is redundantly inserted into textbox on filter dialog on Safari #2316
- Improve row selection performance #1258
- igxRipple - Mousedown event doesn't bubble up when igxRipple is attached to elements. #2473
- Add default formatting for numbers in igx-grid #1197
- An error is returned when update a filtered cell #2465
- Grid Keyboard navigation performance issue #1923
- Vertical scrolling performance is slower when grouping is applied. #2421

## 6.1.4

### Bug Fixes

- Bottom of letters fall of in the label of igx-tabs-group #1978
- The search highlight and info are not updated correctly after editing a cell value of the grid #2388
- Cannot set chip as selected through API if selectable is false #2383
- Pressing 'Home/End' keys is not moving the focus to the first/last item #2332
- Cannot set igxChip as selected #2378
- Scrolling using touch is not working on Edge and Internet Explorer 11 #1639
- IgxCombo - Selection - Cannot override combo selection through the onSelectionChange event #2440
- igx-grid - `updateCell` method doesn't update cells that are not rendered. #2350

## 6.1.3
- **General**
    - Added ES7 polyfill for Object for IE. This should be added to the polyfills in order for the igxGrid to render under IE.
        ```
        import 'core-js/es7/object';
        ```

- `igxTabs`
    - `selectedIndex` property has an `@Input` setter and can be set both in markup and in code behind.
- `igxDropDownItem`
    - `isSelected` has a public setter and is now an `@Input` property that can be used for template binding.
- `igxGrid`
    - **Breaking change** `applyNumberCSSClass` and `columnType` getters are removed.
    - `isUnary` property added to IFilteringOperation
    - `igxColumn`
        - The footerTemplate property is removed.
    - `igxColumnGroup`
        - The footerTemplate property is removed.
    - exposed `autosize()` method on `IgxColumnComponent`. It allows the user to programatically change the size of a column according to it's largest visible cell.
    - Initializing an `igxGrid` component without setting height, inside a container without height defined, now causes the grid to render 10 records from the data view or all of the records if there are fewer than 10 available.
- `igxCombo`
    - **Breaking change** igxCombo default `width` is set to 100%
    - **Breaking change** `itemsMaxWidth` is renamed to `itemsWidth`
- `igxLinearBar` and `igxCircularBar`
    - exposed `step` input which determines the update step of the progress indicator. By default it is one percent of the maximum value.
    - `IgxCircularBar` `text` input property exposed to set the text to be displayed inside the circular bar.

### Bug fixes

- igx-grid - cannot auto-size columns by double-clicking in IE11 #2025
- Animation for removing item from list is very quick, must be more smoothly. #2306
- circular and linear bars - prevent progress exceeding, smooth update when operate with big nums, allow floating point nums, expose step input #2163
- Blank space on the right of igxGrid when there is a hidden column and grid width is 100% #2249
- Igx Combo throws errors when data is set to null or undefined #2300
- Top cell is not positioned aligned to the header, after keyboard navigation #1185
- In carousel when call method remove for selected slide it is still previewed #2182
- In grid paging paginate and page should check if the page is greater than the totalPages #2288
- Typos and inaccuracies in IgxSnackbar's readme. #2250
- The grid enables all the columns to be declared as pinned in the template #1612
- Combo - Keyboard Navigation - Add Item button fires on Keydown.Space #2266
- Reduce the use of MutationObservers in the IgxTextHighlightDirective #2251
- Improve row selection performance #1258
- Filter UI dialog redraws #2038
- Can't navigate from first row cell to selection checkbox with key combination #1937
- Incorrect position pinning of Navigation Drawer #2013
- Keyboard navigation not working correctly whith column moving and cell selection #2086
- Grid Layout is broken when you hide column #2121
- IgxDateFilteringOperand's operation "doesNotEqual" doesn't work if the "equals" operation is localized(modified). #2202
- aside in igx-nav-drawer surpasses height of igx-nav-drawer #1981
- The button for collapse/expand all in groupby is not working correctly #2200
- IgxDropDown Item cannot be set as selected. #2061
- IgxBooleanFilteringOperand doesn't work if the operation 'all' is localized(modified). #2067
- columnMove doesn't work if no data is loaded. #2158
- Combo's clear button should be just an icon #2099
- Default combo width should be 100% #2097
- The combo list disappears after disabling Filtering at runtime #2108
- igx-slider - slider comes to not work well after changing maxValue. #920
- Search match highlight not always scrolled into view #1886
- When groupby row is focused and spacebar is pressed the browser scrolls down, everywhere except Chrome, although it should only collapse the group #1947
- Grid data bind fails initially until window resize #1614
- Localization (i18n) for grid grouping area string #2046
- When delete all records in the last page pager should be changed #2014
- Filter icon in the header changes its position #2036

## 6.1.2
- `igxCombo` improvements
    - Remote Data Binding fixes - selection preserving and keyboard navigation.

    For more detailed information see the [official igxCombo documentation](https://www.infragistics.com/products/ignite-ui-angular/angular/components/combo.html).

**General**
- Added `jsZip` as a Dependency.

### Bug Fixes

- Grid Layout is broken when you change displayDensity runtime #2005
- Add empty grid template #2035
- Page Up/Page Down buttons don't scroll the grid #606
- Icon component is not properly exported #2072
- Adding density to chip doesn't make the density style to apply when it is dragged #1846
- Update jszip as dependency #2043
- No message is displayed when there is empty grid data without filtering enabled. #2001
- The only possible range of setting minValue to igxSlider is between [0..99] #2033
- Bootstrap & IgniteUI issues #1548
- Remove tabs from collection -> TabCollectionChange Output #1972
- 6.1.1 error on npm install #2023
- Remote binding combo doesn't store the selected fields when scrolled or collapsed #1944
- Exception is thrown when hovering a chip with a column header #1813
- IgxCombo - Remote Virtualization Keyboard Navigation #1987

## 6.1.1
- `igxTimePicker` changes
    - `onClose` event added.

### Bug Fixes

- Exit edit mode when move column through grid API #1932
- IgxListItemComponent and the two template directives are missing from public_api.ts. #1939
- Add Item button disappears after adding same item twice successively. #1938
- onTabItemDeselected is called for every not selected tab item #1952
- Exit edit mode when pin/unpin column through grid API #1933
- Selected combo item doesn't have the proper focused styles #1948
- Time-picker does not open on button-press. #1949
- Custom cell not rendering with grid searching functionality #1931
- Regular highlight makes the highlighted text unreadable when the row is selected. #1852
- DatePicker focus is wrong on select date value #1965
- add sass docs, grid document updates and input-group theme-related fixes #1993
- DatePicker focus handler and AoT build #1994
- Change displayDensity runtime #1974
- Change IgxGrid display density runtime #1998
- Error is thrown when using igx-grid theme without $content-background #1996
- Update npm deploy token #2002

## 6.1.0
- `igxOverlay` service added. **igxOverlayService** allows you to show any component above all elements in page. For more detailed information see the [official documentation](https://www.infragistics.com/products/ignite-ui-angular/angular/components/overlay_main.html)
- Added **igxRadioGroup** directive. It allows better control over its child `igxRadio` components and support template-driven and reactive forms.
- Added `column moving` feature to `igxGrid`, enabled on a per-column level. **Column moving** allows you to reorder the `igxGrid` columns via standard drag/drop mouse or touch gestures.
    For more detailed information see the [official documentation](https://www.infragistics.com/products/ignite-ui-angular/angular/components/grid_column_moving.html).
- `igx-tab-bar` selector removed from `IgxBottomNavComponent`.
- `igxGrid` filtering operands
- `igxGrid`
    - **Breaking change** `filter_multiple` method is removed. `filter` method and `filteringExpressionsTree` property could be used instead.
    - **Breaking change** `filter` method has new signature. It now accepts the following parameters:
        - `name` - the name of the column to be filtered.
        - `value` - the value to be used for filtering.
        - `conditionOrExpressionTree` - (optional) this parameter accepts object of type `IFilteringOperation` or `IFilteringExpressionsTree`. If only a simple filtering is required a filtering operation could be passes (see bellow for more info). In case of advanced filtering an expressions tree containing complex filtering logic could be passed.
        - `ignoreCase` - (optional) - whether the filtering would be case sensitive or not.
    - **Breaking change** `onFilteringDone` event now have only one parameter - `IFilteringExpressionsTree` which contains the filtering state of the filtered column.
    - `filter_global` method clears all existing filters and applies the new filtering condition to all grid's columns.
    - filtering operands:
        - **Breaking change** `IFilteringExpression` condition property is no longer a direct reference to a filtering condition method, instead it's a reference to an `IFilteringOperation`
        - 5 filtering operand classes are now exposed
            - `IgxFilteringOperand` is a base filtering operand, which can be inherited when defining custom filtering conditions
            - `IgxBooleanFilteringOperand` defines all default filtering conditions for `boolean` types
            - `IgxNumberFilteringOperand` defines all default filtering conditions for `numeric` types
            - `IgxStringFilteringOperand` defines all default filtering conditions for `string` types
            - `IgxDateFilteringOperand` defines all default filtering conditions for `Date` types
        - `IgxColumnComponent` now exposes a `filters` property, which takes an `IgxFilteringOperand` class reference
            - Custom filters can now be provided to grid columns by populating the `operations` property of the `IgxFilteringOperand` with operations of `IFilteringOperation` type
```
export class IgxCustomFilteringOperand extends IgxFilteringOperand {
    // Making the implementation singleton
    private static _instance: IgxCustomFilteringOperand = null;

    protected constructor() {
        super();
        this.operations = [{
            name: 'custom',
            logic: (target: string) => {
                return target === 'My custom filter';
            }
        }].concat(this.operations); // Keep the empty and notEmpty conditions from base
    }

    // singleton
    // Must implement this method, because the IgxColumnComponent expects it
    public static instance(): IgxCustomFilteringOperand {
        return this._instance || (this._instance = new this());
    }
}
```

- `igxGrid` now supports grouping of columns enabling users to create criteria for organizing data records. To explore the functionality start off by setting some columns as `groupable`:
    ```html
    <igx-grid [data]="data">
        <igx-column [field]="'ProductName'"></igx-column>
        <igx-column [field]="'ReleaseDate'" [groupable]="true"></igx-column>
    </igx-grid>
    ```
   For more information, please head over to `igxGrid`'s [ReadMe](https://github.com/IgniteUI/igniteui-angular/blob/master/src/grid/README.md) or the [official documentation](https://www.infragistics.com/products/ignite-ui-angular/angular/components/grid_groupby.html).

- `igxGrid` now supports multi-column headers allowing you to have multiple levels of columns in the header area of the grid.
    For more information, head over to [official documentation](https://www.infragistics.com/products/ignite-ui-angular/angular/components/grid_multi_column_headers.html)
- `igxGrid` theme now has support for alternating grid row background and text colors.
- `igxGrid` now has a toolbar (shown using the `showToolbar` property) which contains the following features:
  - title (specified using the `toolbarTitle` property)
  - column hiding feature (enabled using the `columnHiding` property)
  - column pinning feature (enabled using the `columnPinning` property)
  - export to excel (enabled using the `exportExcel` property)
  - export to CSV (enabled using the `exportCsv` property)
- `igxColumn` changes:
    - **Breaking change** filteringExpressions property is removed.
- `igxGrid` API is updated
    - **Breaking change** deleteRow(rowSelector: any) method will delete the specified row only if the primary key is defined. The method accept rowSelector as a parameter,  which is the rowID.
    - **Breaking change** updateRow(value: any, rowSelector: any) method will update the specified row only if the primary key is defined. The method accept value and rowSelector as a parameter, which is the rowID.
    - **Breaking change** updateCell(value: any, rowSelector: any, column: string) method will update the specified cell only if the primary key is defined. The method accept  value, rowSelector,which is the rowID and column name.
    - getCellByKey(rowSelector: any, columnField: string) method is added to grid's API. This method retuns a cell or undefined only if primary key is defined and search for the specified cell by the rowID and column name.
    - getCellByColumn(rowIndex: number, columnField: string) method is updated. This method returns a cell or undefined by using rowIndex and column name.
- `IgxGridRow` API is updated:
    - update(value: any) method is added. The method takes as a parameter the new value, which is to be set to the specidied row.
    - delete() method is added. The method removes the specified row from the grid's data source.

- `igxCell` default editing template is changed according column data type. For more information you can read the [specification](https://github.com/IgniteUI/igniteui-angular/wiki/Cell-Editing) or the [official documentation](https://www.infragistics.com/products/ignite-ui-angular/angular/components/grid_editing.html)
- `igxCombo` component added

    ```html
    <igx-combo #combo [data]="towns" [displayKey]="'townName'" [valueKey]="'postCode'" [groupKey]="'province'"
        [allowCustomValues]="true" placeholder="Town(s)" searchPlaceholder="Search town..."></igx-combo>
    ```

    igxCombo features:

        - Data Binding
        - Value Binding
        - Virtualized list
        - Multiple Selection
        - Filtering
        - Grouping
        - Custom values
        - Templates
        - Integration with Template Driven and Reactive Forms
        - Keyboard Navigation
        - Accessibility compliance

    For more detailed information see the [official igxCombo documentation](https://www.infragistics.com/products/ignite-ui-angular/angular/components/combo.html).
- `igxDropdown` component added

    ```html
    <igx-drop-down (onSelection)="onSelection($event)" (onOpening)="onOpening($event)">
        <igx-drop-down-item *ngFor="let item of items" disabled={{item.disabled}} isHeader={{item.header}}>
                {{ item.field }}
        </igx-drop-down-item>
    </igx-drop-down>
    ```

    **igxDropDown** displays a scrollable list of items which may be visually grouped and supports selection of a single item. Clicking or tapping an item selects it and closes the Drop Down.

    A walkthrough of how to get started can be found [here](https://www.infragistics.com/products/ignite-ui-angular/angular/components/drop_down.html)

    igxDropdown features:

        - Single Selection
        - Grouping
        - Keyboard Navigation
        - Accessibility compliance

- `igxChip` and `igxChipsArea` components added

    ```html
    <igx-chips-area>
        <igx-chip *ngFor="let chip of chipList" [id]="chip.id">
            <label igxLabel>{{chip.text}}</label>
        </igx-chip>
    </igx-chips-area>
    ```

    For more detailed information see the [official igxChip documentation](https://www.infragistics.com/products/ignite-ui-angular/angular/components/chip.html).

- `igxToggle` changes
    - `onOpening` event added.
    - `onClosing` event added.
- `igxToggleAction` new `overlaySettings` input controls how applicable targets display content. Provides defaults with positioning based on the host element. The `closeOnOutsideClick` input is deprecated in favor of the new settings and will be removed in the future.

- `igxList` now supports a 'loading' template which is shown when the list is empty and its new `isLoading` property is set to `true`. You can redefine the default loading template by adding an `ng-template` with the `igxDataLoading` directive:

    ```html
    <igx-list [isLoading]="true">
        <ng-template igxDataLoading>
            <p>Please wait, data is loading...</p>
        </ng-template>
    </igx-list>
    ```

- **Breaking changes**:
    - Removed submodule imports. All imports are now resolved from the top level `igniteui-angular` package.
    - `igxGrid` changes:
        - sort API now accepts params of type `ISortingExpression` or `Array<ISortingExpression>`.
    - `igxToggle` changes
        - `collapsed` now read-only, markup input is removed.
        - `onOpen` event renamed to `onOpened`.
        - `onClose` event renamed to `onClosed`.
        - `open` method does not accept fireEvents optional boolean parameter. Now it accepts only overlaySettings optional parameter of type `OverlaySettings`.
        - `close` method does not accept fireEvents optional boolean parameter.
        - `toggle` method does not accept fireEvents optional boolean parameter. Now it accepts only overlaySettings optional parameter of type `OverlaySettings`.
    - `igxDialog` changes
        - `open` method does not accept fireEvents boolean parameter. Now it accepts only overlaySettings optional parameter of type `OverlaySettings`.
- **Breaking change** All properties that were named `isDisabled` have been renamed to `disabled` in order to acheive consistency across our component suite. This affects: date-picker, input directive, input-group, dropdown-item, tabbar and time-picker.
- The **deprecated** `igxForRemote` input for the `igxFor` directive is now removed. Setting the required `totalItemCount` property after receiving the first data chunk is enough to trigger the required functionality.

## 6.0.4
- **igxRadioGroup** directive introduced. It allows better control over its child `igxRadio` components and support template-driven and reactive forms.
- Fixed ReactiveForms validations support for IgxInputGroup. Related [issue](https://github.com/IgniteUI/igniteui-angular/issues/1144).

## 6.0.3
- **igxGrid** exposing the `filteredSortedData` method publicly - returns the grid data with current filtering and sorting applied.

## 6.0.2
- **igxGrid** Improve scrolling on mac [#1563](https://github.com/IgniteUI/igniteui-angular/pull/1563)
- The `ng update igniteui-angular` migration schematics now also update the theme import path in SASS files. [#1582](https://github.com/IgniteUI/igniteui-angular/issues/1582)

## 6.0.1
- Introduced migration schematics to integrate with the Angular CLI update command. You can now run

  `ng update igniteui-angular`

  in existing projects to both update the package and apply any migrations needed to your project. Make sure to commit project state before proceeding.
  Currently these cover converting submodule imports as well as the deprecation of `igxForRemote` and rename of `igx-tab-bar` to `igx-bottom-nav` from 6.0.0.
- **Breaking changes**:
    - Removed submodule imports. All imports are now resolved from the top level `igniteui-angular` package. You can use `ng update igniteui-angular` when updating to automatically convert existing submodule imports in the project.
    - Summary functions for each IgxSummaryOperand class has been made `static`. So now you can use them in the following way:
    ```typescript
    import { IgxNumberSummaryOperand, IgxSummaryOperand } from "igniteui-angular";
    class CustomSummary extends IgxSummaryOperand {
    constructor() {
      super();
    }
    public operate(data?: any[]) {
      const result = super.operate(data);
      result.push({
        key: "Min",
        label: "Min",
        summaryResult: IgxNumberSummaryOperand.min(data)
      });
      return result;
    }
  }
    ```


## 6.0.0
- Theming - You can now use css variables to style the component instances you include in your project.
- Added `onDoubleClick` output to `igxGrid` to emit the double clicked cell.
- Added `findNext`, `findPrev` and `clearSearch` methods to the IgxGridComponent which allow easy search of the grid data, even when the grid is virtualized.
- Added `IgxTextHighlightDirective` which highlights parts of a DOM element and keeps and updates "active" highlight.
- Added `All` option to the filter UI select for boolean columns
- Update to Angular 6

## 5.3.1
- igx-dialog changes
    - Dialog title as well as dialog actions (buttons) can be customized. For more information navigate to the [ReadMe](https://github.com/IgniteUI/igniteui-angular/blob/master/src/dialog/README.md).
- Filtering a boolean column by `false` condition will return only the real `false` values, excluding `null` and `undefined`. Filtering by `Null` will return the `null` values and filtering by `Empty` will return the `undefined`.
- The `Filter` button in the filtering UI is replaced with a `Close` button that is always active and closes the UI.
- Filtering UI input displays a `X` icon that clears the input.

## 5.3.0
- Added `rowSelectable` property to `igxGrid`
    - Setting `rowSelectable` to `true` enables multiple row selection for the `igx-grid` component. Adds a checkbox column that allows (de)selection of one, multiple or all (via header checkbox) rows.
    - For more information about the `rowSelectable` property and working with grid row, please read the `igxGrid`'s [ReadMe](https://github.com/IgniteUI/igniteui-angular/blob/master/src/grid/README.md) about selection or see the [official documentation](https://www.infragistics.com/products/ignite-ui-angular/angular/components/grid-selection.html)
- Added `onContextMenu` output to `igxGrid` to emit the clicked cell.
- `igx-datePicker`: Added `onClose` event.
- `igxTextSelection` directive added
    - `igxTextSelection` directive allows you to select the whole text range for every element with text content it is applied.
- `igxFocus` directive added
    - `igxFocus` directive allows you to force focus for every element it is applied.
- `igx-time-picker` component added
    - `igx-time-picker` allows user to select time, from a dialog with spinners, which is presented into input field.
    - For more information navigate to the [ReadMe](https://github.com/IgniteUI/igniteui-angular/blob/master/src/time-piker/README.md).
- `igx-tab-bar` changes
    - **Breaking changes**: `IgxTabBarComponent` is renamed to `IgxBottomNavComponent` and `IgxTabBarModule` is renamed to `IgxBottomNavModule`.
    - `igx-tab-bar` selector is deprecated. Use `igx-bottom-nav` selector instead.
- `igx-tabs` component added
    - `igx-tabs` allows users to switch between different views. The `igx-tabs` component places the tabs headers at the top and allows scrolling when there are multiple tab items outside the visible area. Tabs are ordered in a single row above their associated content.
    - For more information navigate to [ReadMe](https://github.com/IgniteUI/igniteui-angular/blob/master/src/tabs/README.md).
- Added column pinning in the list of features available for `igxGrid`. Pinning is available though the API. Try the following:
   ```typescript
   const column = this.grid.getColumnByName(name);
   column.pin();
   ```
   For more information, please head over to `igxGrid`'s [ReadMe](https://github.com/IgniteUI/igniteui-angular/blob/master/src/grid/README.md) or the [official documentation](https://www.infragistics.com/products/ignite-ui-angular/angular/components/grid_column_pinning.html).
- Added `summaries` feature to `igxGrid`, enabled on a per-column level. **Grid summaries** gives you a predefined set of default summaries, depending on the type of data in the column.
    For more detailed information read `igxGrid`'s [ReadMe](https://github.com/IgniteUI/igniteui-angular/blob/master/src/grid/README.md) or see the [official documentation](https://www.infragistics.com/products/ignite-ui-angular/angular/components/grid_summaries.html).
- Added `columnWidth` option to `igxGrid`. The option sets the default width that will be applied to columns that have no explicit width set. For more detailed information read `igxGrid`'s [ReadMe](https://github.com/IgniteUI/igniteui-angular/blob/master/src/grid/README.md)
- Added API to `igxGrid` that allows for vertical remote virtualization. For guidance on how to implement such in your application, please refer to the [official documentation](https://www.infragistics.com/products/ignite-ui-angular/angular/components/grid_virtualization.html)
- Added smooth scrolling for the `igxForOf` directive making the scrolling experience both vertically and horizontally much more natural and similar to a native scroll.
- Added `onCellClick` event.
- `igxForOf` now requires that its parent container's `overflow` is set to `hidden` and `position` to `relative`. It is recommended that its height is set as well so that the display container of the virtualized content can be positioned with an offset inside without visually affecting other elements on the page.
    ```html
    <div style='position: relative; height: 500px; overflow: hidden'>
        <ng-template igxFor let-item [igxForOf]="data" #virtDirVertical
                [igxForScrollOrientation]="'vertical'"
                [igxForContainerSize]='"500px"'
                [igxForItemSize]='"50px"'
                let-rowIndex="index">
                <div style='height:50px;'>{{rowIndex}} : {{item.text}}</div>
        </ng-template>
    </div>
    ```
- Removed the `dirty` local template variable previously exposed by the `igxFor` directive.
- The `igxForRemote` input for the `igxFor` directive is now **deprecated**. Setting the required `totalItemCount` property after receiving the first data chunk is enough to trigger the required functionality.
- the `igx-icon` component can now work with both glyph and ligature-based icon font sets. We've also included a brand new Icon Service, which helps you create aliases for the icon fonts you've included in your project. The service also allows you to define the default icon set used throughout your app.
- Added the option to conditionally disable the `igx-ripple` directive through the `igxRippleDisabled` property.
- Updated styling and interaction animations of the `igx-checkbox`, `igx-switch`, and `igx-radio` components.
- Added `indeterminate` property and styling to the `igx-checkbox` component.
- Added `required` property to the `igx-checkbox`, `igx-radio`, and `igx-switch` components.
- Added `igx-ripple` effect to the `igx-checkbox`, `igx-switch`, and `igx-radio` components. The effect can be disabled through the `disableRipple` property.
- Added the ability to specify the label location in the `igx-checkbox`, `igx-switch`, and `igx-radio` components through the `labelPosition` property. It can either be `before` or `after`.
- You can now use any element as label on the `igx-checkbox`, `igx-switch`, and `igx-radio` components via the aria-labelledby property.
- You can now have invisible label on the `igx-checkbox`, `igx-switch`, and `igx-radio` components via the aria-label property.
- Added the ability to toggle the `igx-checkbox` and `igx-switch` checked state programmatically via `toggle` method on the component instance.
- Added the ability to select an `igx-radio` programmatically via `select` method on the component instance.
- Fixed a bug on the `igx-checkbox` and `igx-radio` components where the click event was being triggered twice on click.
- Fixed a bug where the `igx-checkbox`, `igx-switch`, and `igx-radio` change event was not being triggered on label click.
- `igxМask` directive added
    - `igxМask` provide means for controlling user input and formatting the visible value based on a configurable mask rules. For more detailed information see [`igxMask README file`](https://github.com/IgniteUI/igniteui-angular/blob/master/src/directives/mask/README.md)
- `igxInputGroup` component added - used as a container for the `igxLabel`, `igxInput`, `igxPrefix`, `igxSuffix` and `igxHint` directives.
- `igxPrefix` directive added - used for input prefixes.
- `igxSuffix` directive added - used for input suffixes.
- `igxHint` directive added - used for input hints.
- `igxInput` directive breaking changes:
    - the directive should be wrapped by `igxInputGroup` component
    - `IgxInputGroupModule` should be imported instead of `IgxInputModule`
- `igxExcelExportService` and `igxCSVExportService` added. They add export capabilities to the `igxGrid`. For more information, please visit the [igxExcelExportService specification](https://github.com/IgniteUI/igniteui-angular/wiki/IgxExcelExporterService-Specification) and the [igxCSVExportService specification](https://github.com/IgniteUI/igniteui-angular/wiki/CSV-Exporter-Service-Specification).
- **General**
    - Added event argument types to all `EventEmitter` `@Output`s. #798 #740
    - Reviewed and added missing argument types to the following `EventEmitter`s
        - The `igxGrid` `onEditDone` now exposes arguments of type `IGridEditEventArgs`. The arguments expose `row` and `cell` objects where if the editing is performed on a cell, the edited `cell` and the `row` the cell belongs to are exposed. If row editing is performed, the `cell` object is null. In addition the `currentValue` and `newValue` arguments are exposed. If you assign a value to the `newValue` in your handler, then the editing will conclude with the value you've supplied.
        - The `igxGrid` `onSelection` now correctly propagates the original `event` in the `IGridCellEventArgs`.
    - Added `jsZip` as a Peer Dependency.
- `primaryKey` attribute added to `igxGrid`
    - `primaryKey` allows for a property name from the data source to be specified. If specified, `primaryKey` can be used instead of `index` to indentify grid rows from the `igxGrid.rowList`. As such, `primaryKey` can be used for selecting rows for the following `igxGrid` methods - `deleteRow`, `updateRow`, `updateCell`, `getCellByColumn`, `getRowByKey`
    - `primaryKey` requires all of the data for the specified property name to have unique values in order to function as expected.
    - as it provides a unique identifier for each data member (and therefore row), `primaryKey` is best suited for addressing grid row entries. If DOM virtualization is in place for the grid data, the row `index` property can be reused (for instance, when filtering/sorting the data), whereas `primaryKey` remains unique. Ideally, when a persistent reference to a row has to be established, `primaryKey` should be used.
- **Theming**
    - Added a `utilities` module to the theming engine to allow for easier import of theming functions and mixins, such as igx-color, igx-palette, igx-elevation, etc. To import the utilities do ```@import '~igniteui-angular/core/styles/themes/utilities';```

## 5.2.1
- `hammerjs` and `@types/hammerjs` are removed from `peerDependencies` and were added as `dependencies`. So if you are using Igniteui-Angular version 5.2.1 or above it is enough to run `npm install igniteui-angular` in your project for getting started. For more detailed information see [`Ignite UI for Angular Getting Started`](https://www.infragistics.com/products/ignite-ui-angular/getting-started)
- `web-animations-js` is added as Peer Dependency.
- `Theming` bug fixes and improvements.
- Use the following command to generate `Ignite UI for Angular Themes` documentation - `npm run build:docs`. Navigate to `dist/docs/sass` and open `index.html` file.

## 5.2.0
- `igxForOf` directive added
    - `igxForOf` is now available as an alternative to `ngForOf` for templating large amounts of data. The `igxForOf` uses virtualization technology behind the scenes to optimize DOM rendering and memory consumption. Virtualization technology works similar to Paging by slicing the data into smaller chucks which are swapped from a container viewport while the user scrolls the data horizontally/vertically. The difference with the Paging is that virtualization mimics the natural behavior of the scrollbar.
- `igxToggle` and `igxToggleAction` directives added
    - `igxToggle` allows users to implement toggleable components/views (eg. dropdowns), while `igxToggleAction` can control the
      `igxToggle` directive. Refer to the official documentation for more information.
    - `igxToggle` requires `BrowserAnimationsModule` to be imported in your application.
- [`Ignite UI for Angular Theming`](https://www.infragistics.com/products/ignite-ui-angular/angular/components/themes.html) - comprehensive set of **Sass** functions and mixins will give the ability to easily style your entire application or only certain parts of it.
    - Previously bundled fonts, are now listed as external dependencies. You should supply both the [Material Icons](http://google.github.io/material-design-icons/) and [Titillium Web](https://fonts.google.com/selection?selection.family=Titillium+Web:300,400,600,700) fonts yourself by either hosting or using CDN.
- `igx-grid` changes
    - The component now uses the new `igxForOf` directive to virtualize its content both vertically and horizontally dramatically improving performance for applications displaying large amounts of data.
    - Data-bound Input property `filtering` changed to `filterable`:

    ```html
    <igx-grid [data]="data">
        <igx-column [field]="'ReleaseDate'" [header]="'ReleaseDate'"
            [filterable]="true" dataType="date">
        </igx-column>
    </igx-grid>
    ```

    - @HostBinding `min-width` added to `IgxGridCellComponent` and `IgxGridHeaderCell`
    - The IgxGridCellComponent no longer has a value setter, but instead has an `update` modifier.

    ```html
    <ng-template igxCell let-cell="cell">
        {{ cell.update("newValue") }}
    </ng-template>
    ```
    - Class `IgxGridFiltering` renamed to `IgxGridFilteringComponent `
    - The grid filtering UI dropdowns are now controlled by the `igxToggle` directive.
      - Make sure to import `BrowserAnimationsModule` inside your application module as `igxToggle` uses animations for state transition.
    - `state` input
        - filtering expressions and sorting expressions provided
    - Removed `onCellSelection` and `onRowSelection` event emitters, `onSelection` added instead.
    - Removed `onBeforeProcess` event emitter.
    - Removed `onMovingDone` event emitter.
    - Removed methods `focusCell` and `focusRow`.
    - Renamed method `filterData` to `filter`.
    - New methods `filterGlobal` and `clearFilter`.
    - New method `clearSort`.
    - Renamed method `sortColumn` to `sort`.
    - New Input `sortingIgnoreCase` - Ignore capitalization of words.
- `igx-navigation-drawer` changes
    - `NavigationDrawer` renamed to `IgxNavigationDrawerComponent`
    - `NavigationDrawerModule` renamed to `IgxNavigationDrawerModule`
    - `IgxNavigationDirectives` renamed to `IgxNavigationModule`
    - `NavigationService` renamed to `IgxNavigationService`
    - `NavigationToggle` renamed to `IgxNavigationToggleDirective`
    - `NavigationClose` renamed to `IgxNavigationCloseDirective`
    - Content selector `ig-drawer-content` replaced with `<ng-template igxDrawer>`
    - Content selector `ig-drawer-mini-content` replaced with `<ng-template igxDrawerMini>`
    - CSS class `ig-nav-drawer-overlay` renamed to `igx-nav-drawer__overlay`
    - CSS class `ig-nav-drawer` renamed to `igx-nav-drawer`
- `igxInput` changes
    - CSS class `ig-form-group` to `igx-form-group`
- `igxBadge` changes
    - From now on, the Badge position is set by css class, which specifies an absolute position as well as top/bottom/left/right properties. The Badge position input should not be used.
- `igx-avatar` changes
    - [Initials type avatar is using SVG element from now on](https://github.com/IgniteUI/igniteui-angular/issues/136)
- `igx-calendar` changes
    - `formatViews` - Controls whether the date parts in the different calendar views should be formatted according to the provided `locale` and `formatOptions`.
    - `templating` - The **igxCalendar** supports now templating of its header and subheader parts.
    - `vertical` input - Controls the layout of the calendar component. When vertical is set to `true` the calendar header will be rendered to the side of the calendar body.

- `igx-nav-bar` changes
    -   Currently `isActionButtonVisible` resolves to `false` if actionButtonIcon is not defined.
- `igx-tab-bar` changes
    - custom content can be added for tabs

    ```html
    <igx-bottom-nav>
        <igx-tab-panel>
            <ng-template igxTab>
                <igx-avatar initials="T1">
                </igx-avatar>
            </ng-template>
            <h1>Tab 1 Content</h1>
        </igx-tab-panel>
    </igx-bottom-nav>
    ```

- `igx-scroll` component deleted
    - `igx-scroll` component is not available anymore due newly implemented `igxForOf` directive.

- [`igx-list` changes](https://github.com/IgniteUI/igniteui-angular/issues/528)
    - `igxEmptyList` directive added
        The list no longer has `emptyListImage`, `emptyListMessage`, `emptyListButtonText`, `emptyListButtonClick` and `hasNoItemsTemplate` members.
        Instead of them, the `igxEmptyListTemplateDirective` can be used for templating the list when it is empty (or use the default empty template).
        ```html
        <igx-list>
            <ng-template igxEmptyList>
                <p>My custom empty list template</p>
            </ng-template>
        </igx-list>
        ```
    - `onItemClicked` event emitter added
        ```html
        <igx-list (onItemClicked)="itemClicked()">
            <igx-list-item>Item 1</igx-list-item>
            <igx-list-item>Item 2</igx-list-item>
            <igx-list-item>Item 3</igx-list-item>
        </igx-list>
        ```
    - Removed `emptyListImage` property from `IgxListComponent`.
    - Removed `emptyListMessage` property from `IgxListComponent`.
    - Removed `emptyListButtonText` property from `IgxListComponent`.
    - Removed `emptyListButtonClick` event emitter from `IgxListComponent`.
    - Removed `hasNoItemsTemplate` property from `IgxListComponent`.
    - Removed `options` property from `IgxListItemComponent`.
    - Removed `left` property from `IgxListItemComponent`.
    - Removed `href` property from `IgxListItemComponent`.
    - New `emptyListTemplate` input for `IgxListComponent`.
    - New `onItemClicked` event emitter for `IgxListComponent`.
    - New `role` property for `IgxListComponent`.
    - New `innerStyle` property for `IgxListComponent`.
    - New `role` property for `IgxListItemComponent`.
    - New `element` property for `IgxListItemComponent`.
    - New `list` property for `IgxListItemComponent`.
    - New `headerStyle` property for `IgxListItemComponent`.
    - New `innerStyle` property for `IgxListItemComponent`.

- [Renaming and restructuring directives and components](https://github.com/IgniteUI/igniteui-angular/issues/536) based on the [General Angular Naming Guidelines](https://angular.io/guide/styleguide#naming):
    - `IgxAvatar` renamed to `IgxAvatarComponent`
    - `IgxBadge` renamed to `IgxBadgeComponent`
    - `IgxButton` renamed to `IgxButtonDirective`
    - `IgxButtonGroup` renamed to `IgxButtonGroupComponent`
    - `IgxCardHeader` renamed to `IgxCardHeaderDirective`
    - `IgxCardContent` renamed to `IgxCardContentDirective`
    - `IgxCardActions` renamed to `IgxCardActionsDirective`
    - `IgxCardFooter` renamed to `IgxCardFooterDirective`
    - `IgxCarousel` renamed to `IgxCarouselComponent`
    - `IgxInput` renamed to `IgxInputModule`
    - `IgxInputClass` renamed to `IgxInputDirective`
    - `IgxCheckbox` renamed to `IgxCheckboxComponent`
    - `IgxLabel` renamed to `IgxLabelDirective`
    - `IgxIcon` renamed to `IgxIconComponent`
    - `IgxList` renamed to `IgxListComponent`
    - `IgxListItem` renamed to `IgxListItemComponent`
    - `IgxSlide` renamed to `IgxSlideComponent`
    - `IgxDialog` renamed to `IgxDialogComponent`
    - `IgxLayout` renamed to `IgxLayoutModule`
    - `IgxNavbar` renamed to `IgxNavbarComponent`
    - `IgxCircularProgressBar` renamed to `IgxCircularProgressBarComponent`
    - `IgxLinearProgressBar ` renamed to `IgxLinearProgressBarComponent`
    - `IgxRadio` renamed to `IgxRadioComponent`
    - `IgxSlider` renamed to `IgxSliderComponent`
    - `IgxSnackbar` renamed to `IgxSnackbarComponent`
    - `IgxSwitch ` renamed to `IgxSwitchComponent`
    - `IgxTabBar` renamed to `IgxBottomNavComponent`
    - `IgxTabPanel` renamed to `IgxTabPanelComponent`
    - `IgxTab` renamed to `IgxTabComponent`
    - `IgxToast` renamed to `IgxToastComponent`
    - `IgxLabelDirective` moved inside `../directives/label/` folder
    - `IgxInputDirective` moved inside `../directives/input/` folder
    - `IgxButtonDirective` moved inside `../directives/button/` folder
    - `IgxLayoutDirective` moved inside `../directives/layout/` folder
    - `IgxFilterDirective` moved inside `../directives/filter/` folder
    - `IgxDraggableDirective` moved inside `../directives/dragdrop/` folder
    - `IgxRippleDirective` moved inside `../directives/ripple/` folder
    - Folder `"./navigation/nav-service"` renamed to `"./navigation/nav.service"`<|MERGE_RESOLUTION|>--- conflicted
+++ resolved
@@ -7,6 +7,8 @@
 ### General
 - `igxCombo`
     - **Behavioral Change** - Change default positioning strategy from `ConnectedPositioningStrategy` to `AutoPositionStrategy`. The [`Auto`](https://www.infragistics.com/products/ignite-ui-angular/angular/components/overlay_position.html#auto) strategy will initially try to show the element like the Connected strategy does. If the element goes out of the viewport Auto will flip the starting point and the direction, i.e. if the direction is 'bottom', it will switch it to 'top' and so on. If after flipping direction the content goes out of the view, auto strategy will revert to initial start point and direction and will push the content into the view. Note after pushing the content it may hide the combo's input.
+- `IgxNavbar`:
+    - **Breaking Changes** - The `igx-action-icon` has been renamed to `igx-navbar-action`. It should get renamed in your components via `ng update`;
 
 ### New Features
 - `IgxGridState` directive
@@ -14,17 +16,12 @@
     - Added support for `IgxTreeGrid` and `IgxHierarchicalGrid` (including child grids)
 - `IgxColumn`
     - Added `byHeader` parameter to the `autosize` method which specifies if the autosizing should be based only on the header content width.
-<<<<<<< HEAD
-- `IgxNavbar`:
-    - **Breaking Changes** - The `igx-action-icon` has been renamed to `igx-navbar-action`. It should get renamed in your components via `ng update`;    
-=======
 - `IgxToast`
     - `message` property has been deprecated. You can place the *message text* in the toast content or pass it as parameter to `show` method instead.
     - An optional string parameter `message` has been added to `show()` method.
 - `IgxSnackbar`
     - `message` property has been deprecated. You can place the *message text* in the snackbar content or pass it as parameter to `show` method instead.
     - An optional string parameter `message` has been added to `show()` method.
->>>>>>> f5e6fec2
 
 ## 10.0.0
 
