# Ignite UI for Angular Change Log

All notable changes for each version of this project will be documented in this file.

<<<<<<< HEAD
## 7.1.0
- **New component** `IgxBannerComponent`:
    - Allows the developer to easily display a highly templateable message that requires minimal user interaction (1-2 actions) to be dismissed. Read up more information about the IgxBannerComponent in the official [documentation](https://www.infragistics.com/products/ignite-ui-angular/angular/components/banner.html) or the [ReadMe](https://github.com/IgniteUI/igniteui-angular/tree/master/projects/igniteui-angular/src/lib/banner/README.md)
=======
## 7.0.2
### Features
- `igxNavbar`:
    - Added a new `igx-action-icon` directive that can be used to provide a custom template to be used instead of the default action icon on the left-most part of the navbar.
    (If `igx-action-icon` is provided, the default action icon will not be used.)

## 7.0.1
### Bug fixes
- Removed the `GridHammerConfig` provider which broke touch events for other components. (Fixed #3185, Reopens #2538)
>>>>>>> 7fa6c56c

## 7.0.0
- Updated package dependencies to Angular 7 ([#3000](https://github.com/IgniteUI/igniteui-angular/pull/3000))
- Themes: Add dark schemas and mixins (PR [#3025](https://github.com/IgniteUI/igniteui-angular/pull/3025))

## 6.2.2
- `igx-checkbox`:
    - Added a new input property - `disableTransitions`. It allows disabling all CSS transitions on the `igx-checkbox` component for performance optimization.
### Bug fixes
- Removed the `GridHammerConfig` provider which broke touch events for other components. (Fixed #3185, Reopens #2538)


## 6.2.1
### Features
- `igxGrid`, `igxChip`: Add display density DI token to igxGrid and igxChip ([#2804](https://github.com/IgniteUI/igniteui-angular/issues/2804))
- `igxGrid`
    - Quick filter auto close ([#2979](https://github.com/IgniteUI/igniteui-angular/issues/2979))
    - Group By: Added title to chip in Group By area ([#3035](https://github.com/IgniteUI/igniteui-angular/issues/3035))
    - Improve UX for boolean and date columns, ([#3092](https://github.com/IgniteUI/igniteui-angular/issues/3092))
    - `resourceStrings` property added, which allows changing/localizing strings for component. If a new instance is set, 
    the changes will be applied to the particular instance of the component:
    ```typescript
        this.grid.resourceStrings = {
            igx_grid_filter: 'My filter',
            igx_grid_filter_row_close: 'My close'
        };
    ```
    If only a value is updated, all component instances will be updated:
    ```typescript
        this.grid.resourceStrings.igx_grid_filter = 'My filter';
    ```
- `igxTimePicker`:
    - `resourceStrings` property added, which allows changing/localizing strings for component.
- `igxCombo`:
    - Added a new input property - `displayDensity`. It allows configuring the `displayDensity` of the combo's `value` and `search` inputs. (PR [#3007](https://github.com/IgniteUI/igniteui-angular/pull/3007))
- `igxDropDown`
    - Added a new property `maxHeight`, defining the max height of the drop down. ([#3001](https://github.com/IgniteUI/igniteui-angular/issues/3001))
- Added migrations for Sass theme properties changes in 6.2.0 ([#2994](https://github.com/IgniteUI/igniteui-angular/issues/2994))
- Localization
    - Added an util function `changei18n` that takes `IResourceStrings` object as parameter. Its values will be used as resource strings for all components
    in the application.
    - Added an util function `getCurrentResourceStrings` that returns current resource strings for all components.
- Themes 
    - Introducing schemas for easier bootstrapping of component themes.
    - **Breaking change** removed $variant from `igx-checkbox-theme`, `igx-ripple-theme`, `igx-switch-theme`, `igx-input-group-theme`, `igx-slider-theme`, and `igx-tooltip-theme`. Use the `$schema` prop, now available on all component themes to change the look for a specific theme. See the [Theming](https://www.infragistics.com/products/ignite-ui-angular/angular/components/themes/schemas.html) documentation to learn more.


### Bug fixes

- `igxGrid`
    - Filtering condition icon is not updated for boolean columns ([#2936](https://github.com/IgniteUI/igniteui-angular/issues/2936))
    - Batch editing: Updating a cell with a value that evaluates to false does not mark it as dirty ([#2940](https://github.com/IgniteUI/igniteui-angular/issues/2940))
    - Filtering input accepts value from calendar for unary conditions ([#2937](https://github.com/IgniteUI/igniteui-angular/issues/2937))
    - When a number filter's value is deleted the grid is not refreshed ([#2945](https://github.com/IgniteUI/igniteui-angular/issues/2945))
    - Improve keyboard navigation in filtering ([#2951](https://github.com/IgniteUI/igniteui-angular/issues/2951), [#2941](https://github.com/IgniteUI/igniteui-angular/issues/2941))
    - Group By: Alt+ Arrow left/Right keys should not toggle the group row ([#2950](https://github.com/IgniteUI/igniteui-angular/issues/2950))
    - Multi Column Header can be grouped ([#2944](https://github.com/IgniteUI/igniteui-angular/issues/2944))
    - Group By: groupsRecords is not updated yet at the time of onGroupingDone event. ([#2967](https://github.com/IgniteUI/igniteui-angular/issues/2967))
    - Paging: Blank space in rows area after vertical scrolling and navigating to next page ([#2957](https://github.com/IgniteUI/igniteui-angular/issues/2957))
    - When date or boolean cell is in edit mode and press arrowUp or arrowDown key the page is scrolled ([#2507](https://github.com/IgniteUI/igniteui-angular/issues/2507))
    - When deleting a row the Row Editing dialog should be closed ([#2977](https://github.com/IgniteUI/igniteui-angular/issues/2977))
    - Group header with columns which width is defined as number throws an exception ([#3020](https://github.com/IgniteUI/igniteui-angular/issues/3020))
    - Refactor header and filter cell components, Closes [#2972](https://github.com/IgniteUI/igniteui-angular/issues/2972), [#2926](https://github.com/IgniteUI/igniteui-angular/issues/2926), [#2923](https://github.com/IgniteUI/igniteui-angular/issues/2923), [#2917](https://github.com/IgniteUI/igniteui-angular/issues/2917), [#2783](https://github.com/IgniteUI/igniteui-angular/issues/2783), [#3027](https://github.com/IgniteUI/igniteui-angular/issues/3027), [#2938](https://github.com/IgniteUI/igniteui-angular/issues/2938)
    - Filter's UI dropdown is hidden under the bottom level of the grid ([#2928](https://github.com/IgniteUI/igniteui-angular/issues/2928))
    - Cell is not editable on iOS ([#2538](https://github.com/IgniteUI/igniteui-angular/issues/2538))
- `IgxTreeGrid`
    - Cell selection wrong behavior when collapsing rows ([#2935](https://github.com/IgniteUI/igniteui-angular/issues/2935))
- `igxCombo`
    - Keyboard doesn't scroll virtualized items ([#2999](https://github.com/IgniteUI/igniteui-angular/issues/2999))
- `igxDatePicker`
    - Error emitting when  value property is initialized with empty string. ([#3021](https://github.com/IgniteUI/igniteui-angular/issues/3021))
- `igxOverlay`
    - Drop-down flickers in IE and EDGE ([#2867](https://github.com/IgniteUI/igniteui-angular/issues/2867))
- `igxTabs`
    - Tabs don't not handle width change ([#3030](https://github.com/IgniteUI/igniteui-angular/issues/3030))
- `igxCalendar`
    - make all css class names unique ([#2287](https://github.com/IgniteUI/igniteui-angular/issues/2287))
- Fixed runtime errors when using the package in applications targeting es2015(es6) and newer ([#3011](https://github.com/IgniteUI/igniteui-angular/pull/3011))


## 6.2.0
- Updated typography following the Material guidelines. Type system is now also optional and can be applied via class to the desired containers. [#2112](https://github.com/IgniteUI/igniteui-angular/pull/2112)
  - **Breaking change:** Applications using Ignite UI for Angular now require the `igx-typography` class to be applied on wrapping element, like the body element for instance.

- Display density can be specified by using the injection token `DisplayDensityToken` and providing a value (comfortable, cosy or compact) on an application or a component level.

    Setting display density on a component level:
    ```typescript
    @Component({
    ...
    providers: [{ provide: DisplayDensityToken, useValue: { displayDensity: DisplayDensity.compact} }]
    })
    ```
- `igx-input-group`
    - The `igx-input-group` control's display density can be explicitly set by using the `displayDensity` input.
    ```html
    <igx-input-group [displayDensity]="'cosy'"> ... </igx-input-group>
    ```
- `igx-drop-down`:
    - Added a new boolean argument `cancel` to the `onSelection` `ISelectionEventArgs`. Its default value is false, in case it is set to true, the drop down selection is invalidated.
- `igxIcon`:
    - **Breaking change** `glyphName` property is removed from `IgxIconComponent`. For `Material` icons the icon name should be explicitly defined between the opening and closing tags. `Font Awesome` icons should use the `name` property now.
    - Added support for custom SVG icons. Register the SVG icons with the `IgxIconService` and use `IgxIconComponent`'s `name` and `fontSet` properties to visualize the icon.
- Transaction Provider - `TransactionService` is an injectable middleware that a component can use to accumulate changes without affecting the underlying data. The provider exposes API to access, manipulate changes (undo and redo) and discard or commit all to the data.
For more detailed information, see the [README](https://github.com/IgniteUI/igniteui-angular/blob/master/projects/igniteui-angular/src/lib/services/transaction/README.md).
- `igxTreeGrid`:
    - New `IgxTreeGridComponent` added.
    - The `igxTreeGrid` is used to display and manipulate hierarchical data with consistent schema, formatted as a table and provides a line of advanced features such as sorting, filtering, editing, column pinning, column moving, column hiding, paging and others.
    - The `igxTreeGrid` provides two ways of defining the relations among our data objects - by using a **child collection** for every data object or by using **primary and foreign keys** for every data object.
    - For more details on using the `igxTreeGrid`, take a look at the [official documentation](https://www.infragistics.com/products/ignite-ui-angular/angular/components/treegrid.html).
- `igxGrid`:
    - **Breaking change** `onGroupingDone` - The array of `ISortingExpression` can now be accessed through the `expressions` event property. Two new properties have been added to the event arguments - `groupedColumns` and `ungroupedColumns`. They provide references to arrays of `IgxColumnComponent` that hold the columns which have changed their state because of the **last** grouping/ungrouping operation.

    - **Breaking change** `onEditDone` event is renamed to `onCellEdit` and new cell editing events are introduced: `onCellEditEnter` and `onCellEditCancel`. When row editing is enabled, the corresponding events are emitted by the grid - `onRowEditEnter`, `onRowEdit`, `onRowEditCancel`. All these events have arguments that are using the `IGridEditEventArgs` interface.

    - Row editing - allows modification of several cells in the row, before submitting, at once, all those changes to the grid's data source. Leverages the pending changes functionality of the new transaction provider.

        ```html
        <igx-grid [data]="data" [rowEditable]="true">
            <igx-column field="ProductName"></igx-column>
            <igx-column field="ReleaseDate"></igx-column>
        </igx-grid>
        ```

    - Batch editing - an injectable transaction provider accumulates pending changes, which are not directly applied to the grid's data source. Those can later be inspected, manipulated and submitted at once. Changes are collected for individual cells or rows, depending on editing mode, and accumulated per data row/record.

        ```typescript
        @Component({
            providers: [{ provide: IgxGridTransaction, useClass: IgxTransactionService }],
            selector: "app-grid-with-transactions",
            template: "<ng-content></ng-content>"
        })
        export class GridWithTransactionsComponent { }
        ```
    - A new boolean `hideGroupedColumns` input controls whether the grouped columns should be hidden as well (defaults to false).
    - **Breaking change** `cellClasses` input on `IgxColumnComponent` now accepts an object literal to allow conditional cell styling.
    - Exposing a mechanism for cells to grow according to their content.
    - `sortStrategy` input exposed to provide custom sort strategy for the `IgxColumnComponent`. The custom strategy should implement the `ISortingStrategy` interface, or can extend the base `SortingStrategy` class and override all or some of its public/protected members.
    - New quick filtering functionality is implemented. Filtering icon is removed from column header and a filtering row is introduced in the grid's header.
- `igxFor`
    - Added support for variable heights.
- `igx-datePicker` selector is deprecated. Use `igx-date-picker` selector instead.
- `igxOverlay`:
    - `OverlaySettings` now also accepts an optional `outlet` to specify the container where the overlay should be attached.
    - when `show` and `hide` methods are called `onAnimation` event fires. In the arguments of this event there is a reference to the `animationPlayer`, `animationType` (either `open` or `close`) and to the overlay id.
    - if you call `show`/`hide` methods of overlay, while opening/closing animation is still ongoing, the animation will stop and respective open/close animation will start.
- `igxToggleAction` new `outlet` input controls the target overlay element should be attached. Provides a shortcut for `overlaySettings.outlet`.
- `IgxOverlayOutlet` directive introduced to mark an element as an `igxOverlay` outlet container. [ReadMe](https://github.com/IgniteUI/igniteui-angular/blob/master/projects/igniteui-angular/src/lib/directives/toggle/README.md)
- `igxButtonGroup`
    - Added the ability to define buttons directly in the template
- `igx-time-picker`:
    - `igxTimePickerTemplate` - new directive which should be applied on the child `<ng-template>` element when `IgxTimePickerComponent`'s input group is retemplated.
- `igx-datePicker`:
    - `igxDatePickerTemplate` - new directive which should be applied on the child `<ng-template>` element when `IgxDatePickerComponent`'s input group is retemplated.
    - Introduced `disabledDates`. This property is exposed from the `igx-calendar` component.
    - Introduced `specialDates`. This property is exposed from the `igx-calendar` component.
    - Introduced `deselectDate` method added that deselects the calendar date.
- `IgxTextHighlightDirective`: The `highlight` method now has a new optional parameter called `exactMatch` (defaults to false).
    - If its value is false, all occurrences of the search text will be highlighted in the group's value.
    - If its value is true, the entire group's value should equals the search text in order to be highlighted (caseSensitive argument is respected as well).
- `IgxGrid`: The `findNext` and `findPrev` methods now have a new optional parameter called `exactMatch` (defaults to false).
    - If its value is false, all occurrences of the search text will be highlighted in the grid's cells.
    - If its value is true, the entire value of each cell should equals the search text in order to be highlighted (caseSensitive argument is respected as well).
- `IgxChip`
    - Introduced event argument types to all `EventEmitter` `@Output`s.
    - **Breaking change** `onSelection`'s EventEmitter interface property `nextStatus` is renamed to `selected`.
    - **Breaking change** Move the location of where the chip `suffix` is positioned. Now it is between the content and the `remove button` making the button last element if visible by default.
    - **Breaking change** Remove the chip `connector` rendered when using the `igxConnector` directive that is also removed.
    - **Breaking change** The chip theme has been rewritten. Most theme input properties have been renamed for consistency
    and better legibility. New properties have been added. Please, refer to the updated igx-chip-theme documentation to see all updates.
    - Exposed original event that is responsible for triggering any of the events. If triggered by the API it is by default `null`.
    - Added `data` input for storing any data related to the chip itself.
    - Added `select icon` with show/hide animation to indicate when a chip is being selected with ability to customize it while retaining the chip Material Design styling.
    - Added `selectIcon` input to set custom template for the `select icon`.
    - Update chip styling to match Material Design guidelines.
    - Rework of the chip content styling so now by default text inside is styled to match the chip Material Design styling.
    - Rework of the `remove button` rendered and now has the ability to customize its icon while retaining the chip Material Design.
    - Added `removeIcon` input so a custom template cane be set for the remove button icon.
- `IgxChipArea`
    - Introduced event argument types to all `EventEmitter` `@Output`s.
    - Exposed original event that is responsible for triggering any of the events. If triggered by the API it is by default `null`.
- `IgxCombo`
    - Added the following directives for `TemplateRef` assignment for combo templates (item, footer, etc.):
        - Added `IgxComboItemDirective`. Use `[igxComboItem]` in markup to assing a TemplateRef to `combo.itemTemplate`.
        - Added `IgxComboHeaderDirective`. Use `[igxComboHeader]` in markup to assing a TemplateRef to `combo.headerTemplate`.
        - Added `IgxComboFooterDirective`. Use `[igxComboFooter]` in markup to assing a TemplateRef to `combo.footerTemplate`.
        - Added `IgxComboEmptyDirective`. Use `[igxComboEmpty]` in markup to assing a TemplateRef to `combo.emptyTemplate`.
        - Added `IgxComboAddItemirective`. Use `[igxComboAddItem]` in markup to assing a TemplateRef to `combo.addItemTemplate`.
        - Added `IgxComboHeaderItemDirective`. Use `[igxComboHeaderItem]` in markup to assing a TemplateRef to `combo.headerItemTemplate`.
    - **Breaking change** Assigning templates with the following template ref variables is now deprecated in favor of the new directives:
            `#itemTemplate`, `#headerTemplate`, `#footerTemplate`, `#emptyTemplate`, `#addItemTemplate`, `#headerItemTemplate`.
    - **Breaking change** `height` property is removed. In the future `IgxInputGroup` will expose an option that allows custom sizing and then `IgxCombo` will use the same functionality for proper styling and better consistency.

- `IgxDropDown`
    - **Breaking change** `allowItemsFocus` default value is changed to `false`.
    - Added `value` input to `IgxDropDownItemComponent` definition. The property allows data to be bound to a drop-down item so it can more easily be retrieved (e.g. on selection)
- `igx-calendar`:
    - Introduced `disabledDates` property which allows a user to disable dates based on various rules: before or after a date, weekends, workdays, specific dates and ranges. The disabled dates cannot be selected and have a distinguishable style.
    - Introduced `specialDates` property which allows a user to mark dates as special. They can be set by using various rules. Their style is distinguishable.
    - Introduced `deselectDate` method added that deselects date(s) (based on the selection type)
- `igxExpansionPanel`:
    - component added. `igxExpansionPanel` provides a way to display more information after expanding an item, respectively show less after collapsing it. For more detailed information see the [official documentation](https://www.infragistics.com/products/ignite-ui-angular/angular/components/expansion_panel.html).
- `IgxList`:
    - the control now supports **ng-templates** which are shown "under" a list item when it is left or right panned. The templates are distinguished using the `igxListItemLeftPanning` and `igxListItemRightPanning` directives set on the templates.
    - the IgxList's `onLeftPan` and `onRightPan` events now have an argument of type `IListItemPanningEventArgs` (instead of `IgxListItemComponent`). The event argument has the following fields:
        - **item** of type `IgxListItemComponent`
        - **direction** of type `IgxListPanState`
        - **keepItem** of type `boolean`
- `igxTooltip` and `igxTooltipTarget` directives:
    - Added `IgxTooltipDirective`.
        - An element that uses the `igxTooltip` directive is used as a tooltip for a specific target (anchor).
        - Extends `IgxToggleDirective`.
        - Exported with the name **tooltip**.
    - Added `IgxTooltipTargetDirective`.
        - An element that uses the `igxTooltipTarget` directive is used as a target (anchor) for a specific tooltip.
        - Extends `IgxToggleActionDirective`.
        - Exported with the name **tooltipTarget**.
    - Both new directives are used in combination to set a tooltip to an element. For more detailed information, see the [README](https://github.com/IgniteUI/igniteui-angular/blob/master/projects/igniteui-angular/src/lib/directives/tooltip/README.md).
- `igxToggle`:
    - Introduced reposition method which allows a user to force toggle to reposition according its position strategy.
- `IgxDrag` and `IgxDrop` directives available.
    - `IgxDrag` allows any kind of element to be moved/dragged around the page without changing its position in the DOM. Supports Desktop/Mixed/Touch environments.
    - `IgxDrop` allows any element to act as a drop area where any `igxDrag` element can be dragged into and dropped. Includes default logic that moves the dropped element from its original position to a child of the `igxDrop` element.
    - Combined they provide a way to move elements around the page by dragging them. For more detail see the [README](https://github.com/IgniteUI/igniteui-angular/blob/master/projects/igniteui-angular/src/lib/directives/dragdrop/README.md).
- `IgxGrid` keyboard navigation
When you focus a specific cell and press one of the following key combinations, the described behaviour is now performed:
    - `Ctrl + Arrow Key Up` - navigates to the first cell in the current column;
    - `Ctrl + Arrow Down` - navigates to the last cell in the current column;
    - `Home` - provide the same behavior as Ctrl + Arrow Left - navigates to the first cell from the current row;
    - `End` - provide the same behavior as Ctrl + Arrow Right - navigates to the last cell from the current row;
    - `Ctrl + Home` - navigates to the first cell in the grid;
    - `Ctrl + End` - navigates to the last cell in the grid;
    - `Tab` - sequentially move the focus over the next cell on the row and if the last cell is reached move to next row. If next row is group row the whole row is focused, if it is data row, move focus over the first cell;
    - `Shift + Tab` - sequentially move focus to the previous cell on the row, if the first cell is reached move the focus to the previous row. If previous row is group row focus the whole row or if it is data row, focus the last cell of the row;
    - `Space` over Cell - if the row is selectable, on keydown space triggers row selection
    - `Arrow Left` over GroupRow - collapse the group row content if the row is not already collapsed;
    - `Arrow Right` over GroupRow - expand the group row content if the row is not already expanded;
    - on mouse `wheel` the focused element is blurred;
    - **Breaking change**  `space` handler for the group row has been removed; so `Space` does not toggle the group row;
    - **Breaking change** cell selection is preserved when the focus is moved to group row.
    - Introduced `onFocusChange` event. The event is cancelable and output argument from type `IFocusChangeEventArgs`;
    - For more detailed information see the [official keyboard navigation specification](https://github.com/IgniteUI/igniteui-angular/wiki/igxGrid-Specification#kb-navigation).

## 6.1.9

### General

- `sortStrategy` input exposed to provide custom sort strategy for the `IgxColumnComponent`. The custom strategy should implement the `ISortingStrategy` interface, or can extend the base `DefaultSortingStrategy` class and override all or some of its public/protected members.
- The previously optional `ignoreCase` and `strategy` of the `ISortingExpression` interface are no longer optional. In order to use our default sorting strategy in expressions built programmatically, you need to pass `DefaultSortingStrategy.instance()` or any implementation of the `ISortingStrategy` interface.
- `groupingComparer` input exposed to provide custom grouping compare function for the `IgxColumnComponent`. The function receives two values and should return `0` if they are to considered members of the same group.

## 6.1.8

### Bug fixes

- Fix sorting and groupby expression not syncing when there are already sorted columns. #2786
- GroupBy Chip sorting direction indicator is not changed if sorting direction is changed #2765
- Failing tests caused by inconsistent behavior when sorting a column with equal values #2767
- IgxGridComponent.groupingExpressions is of type any #2758

## 6.1.7

### Bug Fixes
- IgxSelectionAPIService allows to add items with id which is undefined #2581
- FilteredSortedData collection holds the original data after first filtering operation is done #2611
- Calendar improvement of "selected" getter #2687
- Improve igxCalendar performance #2675
- Add Azure Pipelines CI and PR builds #2605
- The igxDatePicker changes the time portion of a provided date #2561
- IgxChip remove icon has wrong color #2573
- Chip has intrinsic margin #2662
- IgxChip remove icon has wrong color #2573
- ChipsArea's OnSelection output is not emitted on initialization #2640

## 6.1.6

## Bug Fixes
- IgxChip raises onSelection before onRemove #2612
- Summaries are shown on horizontal scrolling when Row Selectors are enabled #2522
- Bug - IgxCombo - Combo does not bind properly with [(ngModel)] and simple data (e.g. string[]) #2620
- Missing backtick in comment #2537
- IgxSelectionAPIService allows to add items with id which is undefined #2581
- Circular bar text is clipped #2370
- Update all angular async Calendar tests to await async #2582
- InvalidPipeArgument: 'inable to convert "" into a date for pipe 'DatePipe' #2520
- All cells in the row enter in edit mode if igx-columns are recreated. #2516

## 6.1.5
- **General**
    - `IgxChip`
        - Introduced event argument types to all `EventEmitter` `@Output`s.
        - A chip can now be selected with the API with the new `selected` input. The `selected` input overrides the `selectable` input value.
        - **Breaking change** `onSelection`'s EventEmitter interface property `nextStatus` is renamed to `selected`.
    - `IgxChipArea`
        - Introduced event argument types to all `EventEmitter` `@Output`s.
    - `igxFor`
        - Adding inertia scrolling for touch devices. This also affects the following components that virtualize their content via the igxFor - `igxGrid`, `igxCombo`.
    - `igxGrid`
        - Adding inertia scrolling for touch devices.
    - `igxCombo`
        - Adding inertia scrolling for touch devices.
    - `IgxCalendar` - `deselectDate` method added that deselects date(s) (based on the selection type)
    - `IgxDatePicker` - `deselectDate` method added that deselects the calendar date.

### Bug Fixes
- igx-tabs : When you move the tab key, the contents of other tabs are displayed. #2550
- Prevent default scroll behavior when using keyboard navigation. #2496
- Error is thrown on ng serve --prod #2540
- onSelection event is not fired when a cell in last visible row is row is selected and press arrow Down #2509
- Add deselect method to igxCalendar #2424
- Time starts from 03 minutes instead of 00 #2541
- Replace EventEmitter<any> with the respective interface for the event #2481
- Cannot scroll last item in view #2504
- Japanese character is redundantly inserted into textbox on filter dialog on Safari #2316
- Improve row selection performance #1258
- igxRipple - Mousedown event doesn't bubble up when igxRipple is attached to elements. #2473
- Add default formatting for numbers in igx-grid #1197
- An error is returned when update a filtered cell #2465
- Grid Keyboard navigation performance issue #1923
- Vertical scrolling performance is slower when grouping is applied. #2421

## 6.1.4

### Bug Fixes

- Bottom of letters fall of in the label of igx-tabs-group #1978
- The search highlight and info are not updated correctly after editing a cell value of the grid #2388
- Cannot set chip as selected through API if selectable is false #2383
- Pressing 'Home/End' keys is not moving the focus to the first/last item #2332
- Cannot set igxChip as selected #2378
- Scrolling using touch is not working on Edge and Internet Explorer 11 #1639
- IgxCombo - Selection - Cannot override combo selection through the onSelectionChange event #2440
- igx-grid - `updateCell` method doesn't update cells that are not rendered. #2350

## 6.1.3
- **General**
    - Added ES7 polyfill for Object for IE. This should be added to the polyfills in order for the igxGrid to render under IE.
        ```
        import 'core-js/es7/object';
        ```

- `igxTabs`
    - `selectedIndex` property has an `@Input` setter and can be set both in markup and in code behind.
- `igxDropDownItem`
    - `isSelected` has a public setter and is now an `@Input` property that can be used for template binding.
- `igxGrid`
    - **Breaking change** `applyNumberCSSClass` and `columnType` getters are removed.
    - `isUnary` property added to IFilteringOperation
    - `igxColumn`
        - The footerTemplate property is removed.
    - `igxColumnGroup`
        - The footerTemplate property is removed.
    - exposed `autosize()` method on `IgxColumnComponent`. It allows the user to programatically change the size of a column according to it's largest visible cell.
    - Initializing an `igxGrid` component without setting height, inside a container without height defined, now causes the grid to render 10 records from the data view or all of the records if there are fewer than 10 available.
- `igxCombo`
    - **Breaking change** igxCombo default `width` is set to 100%
    - **Breaking change** `itemsMaxWidth` is renamed to `itemsWidth`
- `igxLinearBar` and `igxCircularBar`
    - exposed `step` input which determines the update step of the progress indicator. By default it is one percent of the maximum value.
    - `IgxCircularBar` `text` input property exposed to set the text to be displayed inside the circular bar.

### Bug fixes

- igx-grid - cannot auto-size columns by double-clicking in IE11 #2025
- Animation for removing item from list is very quick, must be more smoothly. #2306
- circular and linear bars - prevent progress exceeding, smooth update when operate with big nums, allow floating point nums, expose step input #2163
- Blank space on the right of igxGrid when there is a hidden column and grid width is 100% #2249
- Igx Combo throws errors when data is set to null or undefined #2300
- Top cell is not positioned aligned to the header, after keyboard navigation #1185
- In carousel when call method remove for selected slide it is still previewed #2182
- In grid paging paginate and page should check if the page is greater than the totalPages #2288
- Typos and inaccuracies in IgxSnackbar's readme. #2250
- The grid enables all the columns to be declared as pinned in the template #1612
- Combo - Keyboard Navigation - Add Item button fires on Keydown.Space #2266
- Reduce the use of MutationObservers in the IgxTextHighlightDirective #2251
- Improve row selection performance #1258
- Filter UI dialog redraws #2038
- Can't navigate from first row cell to selection checkbox with key combination #1937
- Incorrect position pinning of Navigation Drawer #2013
- Keyboard navigation not working correctly whith column moving and cell selection #2086
- Grid Layout is broken when you hide column #2121
- IgxDateFilteringOperand's operation "doesNotEqual" doesn't work if the "equals" operation is localized(modified). #2202
- aside in igx-nav-drawer surpasses height of igx-nav-drawer #1981
- The button for collapse/expand all in groupby is not working correctly #2200
- IgxDropDown Item cannot be set as selected. #2061
- IgxBooleanFilteringOperand doesn't work if the operation 'all' is localized(modified). #2067
- columnMove doesn't work if no data is loaded. #2158
- Combo's clear button should be just an icon #2099
- Default combo width should be 100% #2097
- The combo list disappears after disabling Filtering at runtime #2108
- igx-slider - slider comes to not work well after changing maxValue. #920
- Search match highlight not always scrolled into view #1886
- When groupby row is focused and spacebar is pressed the browser scrolls down, everywhere except Chrome, although it should only collapse the group #1947
- Grid data bind fails initially until window resize #1614
- Localization (i18n) for grid grouping area string #2046
- When delete all records in the last page pager should be changed #2014
- Filter icon in the header changes its position #2036

## 6.1.2
- `igxCombo` improvements
    - Remote Data Binding fixes - selection preserving and keyboard navigation.

    For more detailed information see the [official igxCombo documentation](https://www.infragistics.com/products/ignite-ui-angular/angular/components/combo.html).

**General**
- Added `jsZip` as a Dependency.

### Bug Fixes

- Grid Layout is broken when you change displayDensity runtime #2005
- Add empty grid template #2035
- Page Up/Page Down buttons don't scroll the grid #606
- Icon component is not properly exported #2072
- Adding density to chip doesn't make the density style to apply when it is dragged #1846
- Update jszip as dependency #2043
- No message is displayed when there is empty grid data without filtering enabled. #2001
- The only possible range of setting minValue to igxSlider is between [0..99] #2033
- Bootstrap & IgniteUI issues #1548
- Remove tabs from collection -> TabCollectionChange Output #1972
- 6.1.1 error on npm install #2023
- Remote binding combo doesn't store the selected fields when scrolled or collapsed #1944
- Exception is thrown when hovering a chip with a column header #1813
- IgxCombo - Remote Virtualization Keyboard Navigation #1987

## 6.1.1
- `igxTimePicker` changes
    - `onClose` event added.

## Bug Fixes

- Exit edit mode when move column through grid API #1932
- IgxListItemComponent and the two template directives are missing from public_api.ts. #1939
- Add Item button disappears after adding same item twice successively. #1938
- onTabItemDeselected is called for every not selected tab item #1952
- Exit edit mode when pin/unpin column through grid API #1933
- Selected combo item doesn't have the proper focused styles #1948
- Time-picker does not open on button-press. #1949
- Custom cell not rendering with grid searching functionality #1931
- Regular highlight makes the highlighted text unreadable when the row is selected. #1852
- DatePicker focus is wrong on select date value #1965
- add sass docs, grid document updates and input-group theme-related fixes #1993
- DatePicker focus handler and AoT build #1994
- Change displayDensity runtime #1974
- Change IgxGrid display density runtime #1998
- Error is thrown when using igx-grid theme without $content-background #1996
- Update npm deploy token #2002

## 6.1.0
- `igxOverlay` service added. **igxOverlayService** allows you to show any component above all elements in page. For more detailed information see the [official documentation](https://www.infragistics.com/products/ignite-ui-angular/angular/components/overlay_main.html)
- Added **igxRadioGroup** directive. It allows better control over its child `igxRadio` components and support template-driven and reactive forms.
- Added `column moving` feature to `igxGrid`, enabled on a per-column level. **Column moving** allows you to reorder the `igxGrid` columns via standard drag/drop mouse or touch gestures.
    For more detailed information see the [official documentation](https://www.infragistics.com/products/ignite-ui-angular/angular/components/grid_column_moving.html).
- `igx-tab-bar` selector removed from `IgxBottomNavComponent`.
- `igxGrid` filtering operands
- `igxGrid`
    - **Breaking change** `filter_multiple` method is removed. `filter` method and `filteringExpressionsTree` property could be used instead.
    - **Breaking change** `filter` method has new signature. It now accepts the following parameters:
        - `name` - the name of the column to be filtered.
        - `value` - the value to be used for filtering.
        - `conditionOrExpressionTree` - (optional) this parameter accepts object of type `IFilteringOperation` or `IFilteringExpressionsTree`. If only a simple filtering is required a filtering operation could be passes (see bellow for more info). In case of advanced filtering an expressions tree containing complex filtering logic could be passed.
        - `ignoreCase` - (optional) - whether the filtering would be case sensitive or not.
    - **Breaking change** `onFilteringDone` event now have only one parameter - `IFilteringExpressionsTree` which contains the filtering state of the filtered column.
    - `filter_global` method clears all existing filters and applies the new filtering condition to all grid's columns.
    - filtering operands:
        - **Breaking change** `IFilteringExpression` condition property is no longer a direct reference to a filtering condition method, instead it's a reference to an `IFilteringOperation`
        - 5 filtering operand classes are now exposed
            - `IgxFilteringOperand` is a base filtering operand, which can be inherited when defining custom filtering conditions
            - `IgxBooleanFilteringOperand` defines all default filtering conditions for `boolean` types
            - `IgxNumberFilteringOperand` defines all default filtering conditions for `numeric` types
            - `IgxStringFilteringOperand` defines all default filtering conditions for `string` types
            - `IgxDateFilteringOperand` defines all default filtering conditions for `Date` types
        - `IgxColumnComponent` now exposes a `filters` property, which takes an `IgxFilteringOperand` class reference
            - Custom filters can now be provided to grid columns by populating the `operations` property of the `IgxFilteringOperand` with operations of `IFilteringOperation` type
```
export class IgxCustomFilteringOperand extends IgxFilteringOperand {
    // Making the implementation singleton
    private static _instance: IgxCustomFilteringOperand = null;

    protected constructor() {
        super();
        this.operations = [{
            name: 'custom',
            logic: (target: string) => {
                return target === 'My custom filter';
            }
        }].concat(this.operations); // Keep the empty and notEmpty conditions from base
    }

    // singleton
    // Must implement this method, because the IgxColumnComponent expects it
    public static instance(): IgxCustomFilteringOperand {
        return this._instance || (this._instance = new this());
    }
}
```

- `igxGrid` now supports grouping of columns enabling users to create criteria for organizing data records. To explore the functionality start off by setting some columns as `groupable`:
    ```html
    <igx-grid [data]="data">
        <igx-column [field]="'ProductName'"></igx-column>
        <igx-column [field]="'ReleaseDate'" [groupable]="true"></igx-column>
    </igx-grid>
    ```
   For more information, please head over to `igxGrid`'s [ReadMe](https://github.com/IgniteUI/igniteui-angular/blob/master/src/grid/README.md) or the [official documentation](https://www.infragistics.com/products/ignite-ui-angular/angular/components/grid_groupby.html).

- `igxGrid` now supports multi-column headers allowing you to have multiple levels of columns in the header area of the grid.
    For more information, head over to [official documentation](https://www.infragistics.com/products/ignite-ui-angular/angular/components/grid_multi_column_headers.html)
- `igxGrid` theme now has support for alternating grid row background and text colors.
- `igxGrid` now has a toolbar (shown using the `showToolbar` property) which contains the following features:
  - title (specified using the `toolbarTitle` property)
  - column hiding feature (enabled using the `columnHiding` property)
  - column pinning feature (enabled using the `columnPinning` property)
  - export to excel (enabled using the `exportExcel` property)
  - export to CSV (enabled using the `exportCsv` property)
- `igxColumn` changes:
    - **Breaking change** filteringExpressions property is removed.
- `igxGrid` API is updated
    - **Breaking change** deleteRow(rowSelector: any) method will delete the specified row only if the primary key is defined. The method accept rowSelector as a parameter,  which is the rowID.
    - **Breaking change** updateRow(value: any, rowSelector: any) method will update the specified row only if the primary key is defined. The method accept value and rowSelector as a parameter, which is the rowID.
    - **Breaking change** updateCell(value: any, rowSelector: any, column: string) method will update the specified cell only if the primary key is defined. The method accept  value, rowSelector,which is the rowID and column name.
    - getCellByKey(rowSelector: any, columnField: string) method is added to grid's API. This method retuns a cell or undefined only if primary key is defined and search for the specified cell by the rowID and column name.
    - getCellByColumn(rowIndex: number, columnField: string) method is updated. This method returns a cell or undefined by using rowIndex and column name.
- `IgxGridRow` API is updated:
    - update(value: any) method is added. The method takes as a parameter the new value, which is to be set to the specidied row.
    - delete() method is added. The method removes the specified row from the grid's data source.

- `igxCell` default editing template is changed according column data type. For more information you can read the [specification](https://github.com/IgniteUI/igniteui-angular/wiki/Cell-Editing) or the [official documentation](https://www.infragistics.com/products/ignite-ui-angular/angular/components/grid_editing.html)
- `igxCombo` component added

    ```html
    <igx-combo #combo [data]="towns" [displayKey]="'townName'" [valueKey]="'postCode'" [groupKey]="'province'"
        [allowCustomValues]="true" placeholder="Town(s)" searchPlaceholder="Search town..."></igx-combo>
    ```

    igxCombo features:

        - Data Binding
        - Value Binding
        - Virtualized list
        - Multiple Selection
        - Filtering
        - Grouping
        - Custom values
        - Templates
        - Integration with Template Driven and Reactive Forms
        - Keyboard Navigation
        - Accessibility compliance

    For more detailed information see the [official igxCombo documentation](https://www.infragistics.com/products/ignite-ui-angular/angular/components/combo.html).
- `igxDropdown` component added

    ```html
    <igx-drop-down (onSelection)="onSelection($event)" (onOpening)="onOpening($event)">
        <igx-drop-down-item *ngFor="let item of items" disabled={{item.disabled}} isHeader={{item.header}}>
                {{ item.field }}
        </igx-drop-down-item>
    </igx-drop-down>
    ```

    **igxDropDown** displays a scrollable list of items which may be visually grouped and supports selection of a single item. Clicking or tapping an item selects it and closes the Drop Down.

    A walkthrough of how to get started can be found [here](https://www.infragistics.com/products/ignite-ui-angular/angular/components/drop_down.html)

    igxDropdown features:

        - Single Selection
        - Grouping
        - Keyboard Navigation
        - Accessibility compliance

- `igxChip` and `igxChipsArea` components added

    ```html
    <igx-chips-area>
        <igx-chip *ngFor="let chip of chipList" [id]="chip.id">
            <label igxLabel>{{chip.text}}</label>
        </igx-chip>
    </igx-chips-area>
    ```

    For more detailed information see the [official igxChip documentation](https://www.infragistics.com/products/ignite-ui-angular/angular/components/chip.html).

- `igxToggle` changes
    - `onOpening` event added.
    - `onClosing` event added.
- `igxToggleAction` new `overlaySettings` input controls how applicable targets display content. Provides defaults with positioning based on the host element. The `closeOnOutsideClick` input is deprecated in favor of the new settings and will be removed in the future.

- `igxList` now supports a 'loading' template which is shown when the list is empty and its new `isLoading` property is set to `true`. You can redefine the default loading template by adding an `ng-template` with the `igxDataLoading` directive:

    ```html
    <igx-list [isLoading]="true">
        <ng-template igxDataLoading>
            <p>Please wait, data is loading...</p>
        </ng-template>
    </igx-list>
    ```

- **Breaking changes**:
    - Removed submodule imports. All imports are now resolved from the top level `igniteui-angular` package.
    - `igxGrid` changes:
        - sort API now accepts params of type `ISortingExpression` or `Array<ISortingExpression>`.
    - `igxToggle` changes
        - `collapsed` now read-only, markup input is removed.
        - `onOpen` event renamed to `onOpened`.
        - `onClose` event renamed to `onClosed`.
        - `open` method does not accept fireEvents optional boolean parameter. Now it accepts only overlaySettings optional parameter of type `OverlaySettings`.
        - `close` method does not accept fireEvents optional boolean parameter.
        - `toggle` method does not accept fireEvents optional boolean parameter. Now it accepts only overlaySettings optional parameter of type `OverlaySettings`.
    - `igxDialog` changes
        - `open` method does not accept fireEvents boolean parameter. Now it accepts only overlaySettings optional parameter of type `OverlaySettings`.
- **Breaking change** All properties that were named `isDisabled` have been renamed to `disabled` in order to acheive consistency across our component suite. This affects: date-picker, input directive, input-group, dropdown-item, tabbar and time-picker.
- The **deprecated** `igxForRemote` input for the `igxFor` directive is now removed. Setting the required `totalItemCount` property after receiving the first data chunk is enough to trigger the required functionality.

## 6.0.4
- **igxRadioGroup** directive introduced. It allows better control over its child `igxRadio` components and support template-driven and reactive forms.
- Fixed ReactiveForms validations support for IgxInputGroup. Related [issue](https://github.com/IgniteUI/igniteui-angular/issues/1144).

## 6.0.3
- **igxGrid** exposing the `filteredSortedData` method publicly - returns the grid data with current filtering and sorting applied.

## 6.0.2
- **igxGrid** Improve scrolling on mac [#1563](https://github.com/IgniteUI/igniteui-angular/pull/1563)
- The `ng update igniteui-angular` migration schematics now also update the theme import path in SASS files. [#1582](https://github.com/IgniteUI/igniteui-angular/issues/1582)

## 6.0.1
- Introduced migration schematics to integrate with the Angular CLI update command. You can now run

  `ng update igniteui-angular`

  in existing projects to both update the package and apply any migrations needed to your project. Make sure to commit project state before proceeding.
  Currently these cover converting submodule imports as well as the deprecation of `igxForRemote` and rename of `igx-tab-bar` to `igx-bottom-nav` from 6.0.0.
- **Breaking changes**:
    - Removed submodule imports. All imports are now resolved from the top level `igniteui-angular` package. You can use `ng update igniteui-angular` when updating to automatically convert existing submodule imports in the project.
    - Summary functions for each IgxSummaryOperand class has been made `static`. So now you can use them in the following way:
    ```typescript
    import { IgxNumberSummaryOperand, IgxSummaryOperand } from "igniteui-angular";
    class CustomSummary extends IgxSummaryOperand {
    constructor() {
      super();
    }
    public operate(data?: any[]) {
      const result = super.operate(data);
      result.push({
        key: "Min",
        label: "Min",
        summaryResult: IgxNumberSummaryOperand.min(data)
      });
      return result;
    }
  }
    ```


## 6.0.0
- Theming - You can now use css variables to style the component instances you include in your project.
- Added `onDoubleClick` output to `igxGrid` to emit the double clicked cell.
- Added `findNext`, `findPrev` and `clearSearch` methods to the IgxGridComponent which allow easy search of the grid data, even when the grid is virtualized.
- Added `IgxTextHighlightDirective` which highlights parts of a DOM element and keeps and updates "active" highlight.
- Added `All` option to the filter UI select for boolean columns
- Update to Angular 6

## 5.3.1
- igx-dialog changes
    - Dialog title as well as dialog actions (buttons) can be customized. For more information navigate to the [ReadMe](https://github.com/IgniteUI/igniteui-angular/blob/master/src/dialog/README.md).
- Filtering a boolean column by `false` condition will return only the real `false` values, excluding `null` and `undefined`. Filtering by `Null` will return the `null` values and filtering by `Empty` will return the `undefined`.
- The `Filter` button in the filtering UI is replaced with a `Close` button that is always active and closes the UI.
- Filtering UI input displays a `X` icon that clears the input.

## 5.3.0
- Added `rowSelectable` property to `igxGrid`
    - Setting `rowSelectable` to `true` enables multiple row selection for the `igx-grid` component. Adds a checkbox column that allows (de)selection of one, multiple or all (via header checkbox) rows.
    - For more information about the `rowSelectable` property and working with grid row, please read the `igxGrid`'s [ReadMe](https://github.com/IgniteUI/igniteui-angular/blob/master/src/grid/README.md) about selection or see the [official documentation](https://www.infragistics.com/products/ignite-ui-angular/angular/components/grid-selection.html)
- Added `onContextMenu` output to `igxGrid` to emit the clicked cell.
- `igx-datePicker`: Added `onClose` event.
- `igxTextSelection` directive added
    - `igxTextSelection` directive allows you to select the whole text range for every element with text content it is applied.
- `igxFocus` directive added
    - `igxFocus` directive allows you to force focus for every element it is applied.
- `igx-time-picker` component added
    - `igx-time-picker` allows user to select time, from a dialog with spinners, which is presented into input field.
    - For more information navigate to the [ReadMe](https://github.com/IgniteUI/igniteui-angular/blob/master/src/time-piker/README.md).
- `igx-tab-bar` changes
    - **Breaking changes**: `IgxTabBarComponent` is renamed to `IgxBottomNavComponent` and `IgxTabBarModule` is renamed to `IgxBottomNavModule`.
    - `igx-tab-bar` selector is deprecated. Use `igx-bottom-nav` selector instead.
- `igx-tabs` component added
    - `igx-tabs` allows users to switch between different views. The `igx-tabs` component places the tabs headers at the top and allows scrolling when there are multiple tab items outside the visible area. Tabs are ordered in a single row above their associated content.
    - For more information navigate to [ReadMe](https://github.com/IgniteUI/igniteui-angular/blob/master/src/tabs/README.md).
- Added column pinning in the list of features available for `igxGrid`. Pinning is available though the API. Try the following:
   ```typescript
   const column = this.grid.getColumnByName(name);
   column.pin();
   ```
   For more information, please head over to `igxGrid`'s [ReadMe](https://github.com/IgniteUI/igniteui-angular/blob/master/src/grid/README.md) or the [official documentation](https://www.infragistics.com/products/ignite-ui-angular/angular/components/grid_column_pinning.html).
- Added `summaries` feature to `igxGrid`, enabled on a per-column level. **Grid summaries** gives you a predefined set of default summaries, depending on the type of data in the column.
    For more detailed information read `igxGrid`'s [ReadMe](https://github.com/IgniteUI/igniteui-angular/blob/master/src/grid/README.md) or see the [official documentation](https://www.infragistics.com/products/ignite-ui-angular/angular/components/grid_summaries.html).
- Added `columnWidth` option to `igxGrid`. The option sets the default width that will be applied to columns that have no explicit width set. For more detailed information read `igxGrid`'s [ReadMe](https://github.com/IgniteUI/igniteui-angular/blob/master/src/grid/README.md)
- Added API to `igxGrid` that allows for vertical remote virtualization. For guidance on how to implement such in your application, please refer to the [official documentation](https://www.infragistics.com/products/ignite-ui-angular/angular/components/grid_virtualization.html)
- Added smooth scrolling for the `igxForOf` directive making the scrolling experience both vertically and horizontally much more natural and similar to a native scroll.
- Added `onCellClick` event.
- `igxForOf` now requires that its parent container's `overflow` is set to `hidden` and `position` to `relative`. It is recommended that its height is set as well so that the display container of the virtualized content can be positioned with an offset inside without visually affecting other elements on the page.
    ```html
    <div style='position: relative; height: 500px; overflow: hidden'>
        <ng-template igxFor let-item [igxForOf]="data" #virtDirVertical
                [igxForScrollOrientation]="'vertical'"
                [igxForContainerSize]='"500px"'
                [igxForItemSize]='"50px"'
                let-rowIndex="index">
                <div style='height:50px;'>{{rowIndex}} : {{item.text}}</div>
        </ng-template>
    </div>
    ```
- Removed the `dirty` local template variable previously exposed by the `igxFor` directive.
- The `igxForRemote` input for the `igxFor` directive is now **deprecated**. Setting the required `totalItemCount` property after receiving the first data chunk is enough to trigger the required functionality.
- the `igx-icon` component can now work with both glyph and ligature-based icon font sets. We've also included a brand new Icon Service, which helps you create aliases for the icon fonts you've included in your project. The service also allows you to define the default icon set used throughout your app.
- Added the option to conditionally disable the `igx-ripple` directive through the `igxRippleDisabled` property.
- Updated styling and interaction animations of the `igx-checkbox`, `igx-switch`, and `igx-radio` components.
- Added `indeterminate` property and styling to the `igx-checkbox` component.
- Added `required` property to the `igx-checkbox`, `igx-radio`, and `igx-switch` components.
- Added `igx-ripple` effect to the `igx-checkbox`, `igx-switch`, and `igx-radio` components. The effect can be disabled through the `disableRipple` property.
- Added the ability to specify the label location in the `igx-checkbox`, `igx-switch`, and `igx-radio` components through the `labelPosition` property. It can either be `before` or `after`.
- You can now use any element as label on the `igx-checkbox`, `igx-switch`, and `igx-radio` components via the aria-labelledby property.
- You can now have invisible label on the `igx-checkbox`, `igx-switch`, and `igx-radio` components via the aria-label property.
- Added the ability to toggle the `igx-checkbox` and `igx-switch` checked state programmatically via `toggle` method on the component instance.
- Added the ability to select an `igx-radio` programmatically via `select` method on the component instance.
- Fixed a bug on the `igx-checkbox` and `igx-radio` components where the click event was being triggered twice on click.
- Fixed a bug where the `igx-checkbox`, `igx-switch`, and `igx-radio` change event was not being triggered on label click.
- `igxМask` directive added
    - `igxМask` provide means for controlling user input and formatting the visible value based on a configurable mask rules. For more detailed information see [`igxMask README file`](https://github.com/IgniteUI/igniteui-angular/blob/master/src/directives/mask/README.md)
- `igxInputGroup` component added - used as a container for the `igxLabel`, `igxInput`, `igxPrefix`, `igxSuffix` and `igxHint` directives.
- `igxPrefix` directive added - used for input prefixes.
- `igxSuffix` directive added - used for input suffixes.
- `igxHint` directive added - used for input hints.
- `igxInput` directive breaking changes:
    - the directive should be wrapped by `igxInputGroup` component
    - `IgxInputGroupModule` should be imported instead of `IgxInputModule`
- `igxExcelExportService` and `igxCSVExportService` added. They add export capabilities to the `igxGrid`. For more information, please visit the [igxExcelExportService specification](https://github.com/IgniteUI/igniteui-angular/wiki/IgxExcelExporterService-Specification) and the [igxCSVExportService specification](https://github.com/IgniteUI/igniteui-angular/wiki/CSV-Exporter-Service-Specification).
- **General**
    - Added event argument types to all `EventEmitter` `@Output`s. #798 #740
    - Reviewed and added missing argument types to the following `EventEmitter`s
        - The `igxGrid` `onEditDone` now exposes arguments of type `IGridEditEventArgs`. The arguments expose `row` and `cell` objects where if the editing is performed on a cell, the edited `cell` and the `row` the cell belongs to are exposed. If row editing is performed, the `cell` object is null. In addition the `currentValue` and `newValue` arguments are exposed. If you assign a value to the `newValue` in your handler, then the editing will conclude with the value you've supplied.
        - The `igxGrid` `onSelection` now correctly propagates the original `event` in the `IGridCellEventArgs`.
    - Added `jsZip` as a Peer Dependency.
- `primaryKey` attribute added to `igxGrid`
    - `primaryKey` allows for a property name from the data source to be specified. If specified, `primaryKey` can be used instead of `index` to indentify grid rows from the `igxGrid.rowList`. As such, `primaryKey` can be used for selecting rows for the following `igxGrid` methods - `deleteRow`, `updateRow`, `updateCell`, `getCellByColumn`, `getRowByKey`
    - `primaryKey` requires all of the data for the specified property name to have unique values in order to function as expected.
    - as it provides a unique identifier for each data member (and therefore row), `primaryKey` is best suited for addressing grid row entries. If DOM virtualization is in place for the grid data, the row `index` property can be reused (for instance, when filtering/sorting the data), whereas `primaryKey` remains unique. Ideally, when a persistent reference to a row has to be established, `primaryKey` should be used.
- **Theming**
    - Added a `utilities` module to the theming engine to allow for easier import of theming functions and mixins, such as igx-color, igx-palette, igx-elevation, etc. To import the utilities do ```@import '~igniteui-angular/core/styles/themes/utilities';```

## 5.2.1
- `hammerjs` and `@types/hammerjs` are removed from `peerDependencies` and were added as `dependencies`. So if you are using Igniteui-Angular version 5.2.1 or above it is enough to run `npm install igniteui-angular` in your project for getting started. For more detailed information see [`Ignite UI for Angular Getting Started`](https://www.infragistics.com/products/ignite-ui-angular/getting-started)
- `web-animations-js` is added as Peer Dependency.
- `Theming` bug fixes and improvements.
- Use the following command to generate `Ignite UI for Angular Themes` documentation - `npm run build:docs`. Navigate to `dist/docs/sass` and open `index.html` file.

## 5.2.0
- `igxForOf` directive added
    - `igxForOf` is now available as an alternative to `ngForOf` for templating large amounts of data. The `igxForOf` uses virtualization technology behind the scenes to optimize DOM rendering and memory consumption. Virtualization technology works similar to Paging by slicing the data into smaller chucks which are swapped from a container viewport while the user scrolls the data horizontally/vertically. The difference with the Paging is that virtualization mimics the natural behavior of the scrollbar.
- `igxToggle` and `igxToggleAction` directives added
    - `igxToggle` allows users to implement toggleable components/views (eg. dropdowns), while `igxToggleAction` can control the
      `igxToggle` directive. Refer to the official documentation for more information.
    - `igxToggle` requires `BrowserAnimationsModule` to be imported in your application.
- [`Ignite UI for Angular Theming`](https://www.infragistics.com/products/ignite-ui-angular/angular/components/themes.html) - comprehensive set of **Sass** functions and mixins will give the ability to easily style your entire application or only certain parts of it.
    - Previously bundled fonts, are now listed as external dependencies. You should supply both the [Material Icons](http://google.github.io/material-design-icons/) and [Titillium Web](https://fonts.google.com/selection?selection.family=Titillium+Web:300,400,600,700) fonts yourself by either hosting or using CDN.
- `igx-grid` changes
    - The component now uses the new `igxForOf` directive to virtualize its content both vertically and horizontally dramatically improving performance for applications displaying large amounts of data.
    - Data-bound Input property `filtering` changed to `filterable`:

    ```html
    <igx-grid [data]="data">
        <igx-column [field]="'ReleaseDate'" [header]="'ReleaseDate'"
            [filterable]="true" dataType="date">
        </igx-column>
    </igx-grid>
    ```

    - @HostBinding `min-width` added to `IgxGridCellComponent` and `IgxGridHeaderCell`
    - The IgxGridCellComponent no longer has a value setter, but instead has an `update` modifier.

    ```html
    <ng-template igxCell let-cell="cell">
        {{ cell.update("newValue") }}
    </ng-template>
    ```
    - Class `IgxGridFiltering` renamed to `IgxGridFilteringComponent `
    - The grid filtering UI dropdowns are now controlled by the `igxToggle` directive.
      - Make sure to import `BrowserAnimationsModule` inside your application module as `igxToggle` uses animations for state transition.
    - `state` input
        - filtering expressions and sorting expressions provided
    - Removed `onCellSelection` and `onRowSelection` event emitters, `onSelection` added instead.
    - Removed `onBeforeProcess` event emitter.
    - Removed `onMovingDone` event emitter.
    - Removed methods `focusCell` and `focusRow`.
    - Renamed method `filterData` to `filter`.
    - New methods `filterGlobal` and `clearFilter`.
    - New method `clearSort`.
    - Renamed method `sortColumn` to `sort`.
    - New Input `sortingIgnoreCase` - Ignore capitalization of words.
- `igx-navigation-drawer` changes
    - `NavigationDrawer` renamed to `IgxNavigationDrawerComponent`
    - `NavigationDrawerModule` renamed to `IgxNavigationDrawerModule`
    - `IgxNavigationDirectives` renamed to `IgxNavigationModule`
    - `NavigationService` renamed to `IgxNavigationService`
    - `NavigationToggle` renamed to `IgxNavigationToggleDirective`
    - `NavigationClose` renamed to `IgxNavigationCloseDirective`
    - Content selector `ig-drawer-content` replaced with `<ng-template igxDrawer>`
    - Content selector `ig-drawer-mini-content` replaced with `<ng-template igxDrawerMini>`
    - CSS class `ig-nav-drawer-overlay` renamed to `igx-nav-drawer__overlay`
    - CSS class `ig-nav-drawer` renamed to `igx-nav-drawer`
- `igxInput` changes
    - CSS class `ig-form-group` to `igx-form-group`
- `igxBadge` changes
    - From now on, the Badge position is set by css class, which specifies an absolute position as well as top/bottom/left/right properties. The Badge position input should not be used.
- `igx-avatar` changes
    - [Initials type avatar is using SVG element from now on](https://github.com/IgniteUI/igniteui-angular/issues/136)
- `igx-calendar` changes
    - `formatViews` - Controls whether the date parts in the different calendar views should be formatted according to the provided `locale` and `formatOptions`.
    - `templating` - The **igxCalendar** supports now templating of its header and subheader parts.
    - `vertical` input - Controls the layout of the calendar component. When vertical is set to `true` the calendar header will be rendered to the side of the calendar body.

- `igx-nav-bar` changes
    -   Currently `isActionButtonVisible` resolves to `false` if actionButtonIcon is not defined.
- `igx-tab-bar` changes
    - custom content can be added for tabs

    ```html
    <igx-bottom-nav>
        <igx-tab-panel>
            <ng-template igxTab>
                <igx-avatar initials="T1">
                </igx-avatar>
            </ng-template>
            <h1>Tab 1 Content</h1>
        </igx-tab-panel>
    </igx-bottom-nav>
    ```

- `igx-scroll` component deleted
    - `igx-scroll` component is not available anymore due newly implemented `igxForOf` directive.

- [`igx-list` changes](https://github.com/IgniteUI/igniteui-angular/issues/528)
    - `igxEmptyList` directive added
        The list no longer has `emptyListImage`, `emptyListMessage`, `emptyListButtonText`, `emptyListButtonClick` and `hasNoItemsTemplate` members.
        Instead of them, the `igxEmptyListTemplateDirective` can be used for templating the list when it is empty (or use the default empty template).
        ```html
        <igx-list>
            <ng-template igxEmptyList>
                <p>My custom empty list template</p>
            </ng-template>
        </igx-list>
        ```
    - `onItemClicked` event emitter added
        ```html
        <igx-list (onItemClicked)="itemClicked()">
            <igx-list-item>Item 1</igx-list-item>
            <igx-list-item>Item 2</igx-list-item>
            <igx-list-item>Item 3</igx-list-item>
        </igx-list>
        ```
    - Removed `emptyListImage` property from `IgxListComponent`.
    - Removed `emptyListMessage` property from `IgxListComponent`.
    - Removed `emptyListButtonText` property from `IgxListComponent`.
    - Removed `emptyListButtonClick` event emitter from `IgxListComponent`.
    - Removed `hasNoItemsTemplate` property from `IgxListComponent`.
    - Removed `options` property from `IgxListItemComponent`.
    - Removed `left` property from `IgxListItemComponent`.
    - Removed `href` property from `IgxListItemComponent`.
    - New `emptyListTemplate` input for `IgxListComponent`.
    - New `onItemClicked` event emitter for `IgxListComponent`.
    - New `role` property for `IgxListComponent`.
    - New `innerStyle` property for `IgxListComponent`.
    - New `role` property for `IgxListItemComponent`.
    - New `element` property for `IgxListItemComponent`.
    - New `list` property for `IgxListItemComponent`.
    - New `headerStyle` property for `IgxListItemComponent`.
    - New `innerStyle` property for `IgxListItemComponent`.

- [Renaming and restructuring directives and components](https://github.com/IgniteUI/igniteui-angular/issues/536) based on the [General Angular Naming Guidelines](https://angular.io/guide/styleguide#naming):
    - `IgxAvatar` renamed to `IgxAvatarComponent`
    - `IgxBadge` renamed to `IgxBadgeComponent`
    - `IgxButton` renamed to `IgxButtonDirective`
    - `IgxButtonGroup` renamed to `IgxButtonGroupComponent`
    - `IgxCardHeader` renamed to `IgxCardHeaderDirective`
    - `IgxCardContent` renamed to `IgxCardContentDirective`
    - `IgxCardActions` renamed to `IgxCardActionsDirective`
    - `IgxCardFooter` renamed to `IgxCardFooterDirective`
    - `IgxCarousel` renamed to `IgxCarouselComponent`
    - `IgxInput` renamed to `IgxInputModule`
    - `IgxInputClass` renamed to `IgxInputDirective`
    - `IgxCheckbox` renamed to `IgxCheckboxComponent`
    - `IgxLabel` renamed to `IgxLabelDirective`
    - `IgxIcon` renamed to `IgxIconComponent`
    - `IgxList` renamed to `IgxListComponent`
    - `IgxListItem` renamed to `IgxListItemComponent`
    - `IgxSlide` renamed to `IgxSlideComponent`
    - `IgxDialog` renamed to `IgxDialogComponent`
    - `IgxLayout` renamed to `IgxLayoutModule`
    - `IgxNavbar` renamed to `IgxNavbarComponent`
    - `IgxCircularProgressBar` renamed to `IgxCircularProgressBarComponent`
    - `IgxLinearProgressBar ` renamed to `IgxLinearProgressBarComponent`
    - `IgxRadio` renamed to `IgxRadioComponent`
    - `IgxSlider` renamed to `IgxSliderComponent`
    - `IgxSnackbar` renamed to `IgxSnackbarComponent`
    - `IgxSwitch ` renamed to `IgxSwitchComponent`
    - `IgxTabBar` renamed to `IgxBottomNavComponent`
    - `IgxTabPanel` renamed to `IgxTabPanelComponent`
    - `IgxTab` renamed to `IgxTabComponent`
    - `IgxToast` renamed to `IgxToastComponent`
    - `IgxLabelDirective` moved inside `../directives/label/` folder
    - `IgxInputDirective` moved inside `../directives/input/` folder
    - `IgxButtonDirective` moved inside `../directives/button/` folder
    - `IgxLayoutDirective` moved inside `../directives/layout/` folder
    - `IgxFilterDirective` moved inside `../directives/filter/` folder
    - `IgxDraggableDirective` moved inside `../directives/dragdrop/` folder
    - `IgxRippleDirective` moved inside `../directives/ripple/` folder
    - Folder `"./navigation/nav-service"` renamed to `"./navigation/nav.service"`
<|MERGE_RESOLUTION|>--- conflicted
+++ resolved
@@ -2,11 +2,10 @@
 
 All notable changes for each version of this project will be documented in this file.
 
-<<<<<<< HEAD
 ## 7.1.0
 - **New component** `IgxBannerComponent`:
     - Allows the developer to easily display a highly templateable message that requires minimal user interaction (1-2 actions) to be dismissed. Read up more information about the IgxBannerComponent in the official [documentation](https://www.infragistics.com/products/ignite-ui-angular/angular/components/banner.html) or the [ReadMe](https://github.com/IgniteUI/igniteui-angular/tree/master/projects/igniteui-angular/src/lib/banner/README.md)
-=======
+
 ## 7.0.2
 ### Features
 - `igxNavbar`:
@@ -16,7 +15,6 @@
 ## 7.0.1
 ### Bug fixes
 - Removed the `GridHammerConfig` provider which broke touch events for other components. (Fixed #3185, Reopens #2538)
->>>>>>> 7fa6c56c
 
 ## 7.0.0
 - Updated package dependencies to Angular 7 ([#3000](https://github.com/IgniteUI/igniteui-angular/pull/3000))
