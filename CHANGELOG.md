# Ignite UI for Angular Change Log

All notable changes for each version of this project will be documented in this file.
<<<<<<< HEAD

## 7.3.4

### New feature
- **igxSlider** - exposing new `labels` property accepting a collection of literal values that become equally spread over the slider, by placing each element as a thumb label.
- **igxSlider** - deprecate **isContiunous** property.

- `igxTimePicker` changes
    - `onClosing` event is added.
    - **Breaking Change** `onOpen` event is renamed to `onOpened`.
    - **Breaking Change** `onClose` event is renamed to `onClosed`.
    - **Behavioral Change** - action buttons are now available in the dropdown mode.
    - **Feature** `IgxTimePickerComponent` now provides the ability for adding custom action buttons. Read up more information in the [ReadMe](https://github.com/IgniteUI/igniteui-angular/tree/master/projects/igniteui-angular/src/lib/time-picker/README.md)

- `igxDatePicker` changes
    - `onClosing` event is added.
    - **Breaking Change** `onOpen` event is renamed to `onOpened`.
    - **Breaking Change** `onClose` event is renamed to `onClosed`.
    - **Behavioral Change** - action buttons are now available in the dropdown mode.
    - **Feature** `IgxDatePickerComponent` now provides the ability for adding custom action buttons. Read up more information in the [ReadMe](https://github.com/IgniteUI/igniteui-angular/tree/master/projects/igniteui-angular/src/lib/date-picker/README.md)

``` 
@include igx-core($print-layout: false); 
```
- `IgxList`
    - **Feature** the `index` property is now an `@Input` and can be assigned by structural directives such as `*igxFor`.
    ```html
        <igx-list>
            <div [style.height]="'480px'" [style.overflow]="'hidden'" [style.position]="'relative'">
                <igx-list-item [index]="i" *igxFor="let item of data; index as i; scrollOrientation: 'vertical'; containerSize: '480px'; itemSize: '48px'">
                    <div>{{ item.key }}</div>
                    <div class="contact__info">
                        <span class="name">{{item.name}}</span>
                    </div>
                </igx-list-item>
            </div>
        </igx-list>
    ```
    - The `items` property now returns the collection of child items sorted by their index if one is assigned. This is useful when the `children` order cannot be guaranteed.
- Excel-Style Filtering and Quick Filtering user interfaces now display the date picker's calendar in a dropdown.
- `IgxCard` - The card component has been refactored. It now includes several new supporting components/directives:
    - `igxCardHeaderTitle` - tag your headings placed in the `igx-card-header` container to be displayed as a card title;
    - `igxCardHeaderSubtitle` - tag your headings placed in the `igx-card-header` container to be displayed as a card subtitle;
    - `igxCardThumbnail` - tag anything placed in the `igx-card-header` as a thumb to be placed to the left of your titles;
    - `igx-card-header` - the card header can now detect and automatically position `igx-avatar`s placed in it;
    - `igx-card-media` - wrap images or videos that will be automatically sized for you;
    - `igx-card-actions` - the card actions can now detect and automatically position all `igxButton`s placed in it;
    - The card has a new `type` property. It can be set to `outlined` to get the new outlined card look;
    - The card has a new `horizontal` property. When set to true, the layout will become horizontally aligned;
- New Directive `igx-divider` - The igx-divider is a thin, configurable line that groups content in lists and layouts.

- `IgxList` - The list component has been refactored. It now includes several new supporting directives:
    - `igxListThumbnail` - Use it to mark the target as list thumbnail which will be automatically positioned as a first item in the list item;
    - `igxListAction` - Use it to mark the target as list action which will be automatically positioned as a last item in the list item;
    - `igxListLine` - Use it to mark the target as list content which will be automatically positioned between the thumbnail and action;
    - `igxListLineTitle` - Use it to mark the target as list title which will be automatically formatted as a list-item title;
    - `igxListLineSubTitle` - Use it to mark the target as list subtitle which will be automatically formatted as a list-item subtitle;

    ```html
        <igx-list>
            <igx-list-item [isHeader]="true">List items</igx-list-item>
            <igx-list-item>
              <igx-avatar igxListThumbnail></igx-avatar>
              <h1 igxListLineTitle>List item title</h1>
              <h3 igxListLineSubTitle>List item subtitle</h3>
              <igx-icon igxListAction>info</igx-icon>
            </igx-list-item>
        </igx-list>
        
        <igx-list>
          <igx-list-item [isHeader]="true">List items</igx-list-item>
          <igx-list-item>
            <igx-avatar igxListThumbnail></igx-avatar>
            <span igxListLine>Some content</span>
            <igx-icon igxListAction>info</igx-icon>
          </igx-list-item>
        </igx-list>
    ```
    
=======
## 7.3.4

- `igxTimePicker` changes
    - `onClosing` event is added.
    - **Breaking Change** `onOpen` event is renamed to `onOpened`.
    - **Breaking Change** `onClose` event is renamed to `onClosed`.
    - **Behavioral Change** - action buttons are now available in the dropdown mode.
    - **Feature** `IgxTimePickerComponent` now provides the ability for adding custom action buttons. Read up more information in the [ReadMe](https://github.com/IgniteUI/igniteui-angular/tree/master/projects/igniteui-angular/src/lib/time-picker/README.md)

- `igxDatePicker` changes
    - `onClosing` event is added.
    - **Breaking Change** `onOpen` event is renamed to `onOpened`.
    - **Breaking Change** `onClose` event is renamed to `onClosed`.
    - **Behavioral Change** - action buttons are now available in the dropdown mode.
    - **Feature** `IgxDatePickerComponent` now provides the ability for adding custom action buttons. Read up more information in the [ReadMe](https://github.com/IgniteUI/igniteui-angular/tree/master/projects/igniteui-angular/src/lib/date-picker/README.md)

>>>>>>> 763dea99

## 7.3.3

- `igx-core()` now includes some styles for printing layout.
In order to turn them off, you need to pass an argument and set it to `false`
    ```
        @include igx-core($print-layout: false); 
    ```

- `Pager`
    - **Behavioral Change** - The pager is now hidden when there are no records in the grid.

## 7.3.1
- `IgxGrid` Custom keyboard navigation
    - `onFocusChange` event is deprecated.
    - `onGridKeydown` event is exposed which is emitted when `keydown` is triggered over element inside grid's body
    - `navigateTo` method allows you to navigate to a position in the grid based on provided `rowindex` and `visibleColumnIndex`, also to execute a custom logic over the target element through a callback function that accepts `{ targetType: GridKeydownTargetType, target: Object }`
    - `getNextCell` returns `ICellPosition` which defines the next cell, according to the current position, that match specific criteria. You can pass callback function as a third parameter of `getPreviousCell` method
    - `getPreviousCell` returns `ICellPosition` which defines the previous cell, according to the current position, that match specific criteria. You can pass callback function as a third parameter of `getPreviousCell` method.
    
## 7.3.0

### Features
- `igxGrid`
    - **Feature** `igxGridComponent` now supports [Multi Row Layouts](https://github.com/IgniteUI/igniteui-angular/wiki/Grid---Multi-Row-Layout). It is configured with the newly added `IgxColumnLayoutComponent` and the columns in it. `IgxColumnComponent` now expose four new fields to determine the size and the location of the field into the layout:
        - [`colStart`](https://www.infragistics.com/products/ignite-ui-angular/docs/typescript/latest/classes/igxcolumncomponent.html#colstart) - column index from which the field is starting. This property is **mandatory**.
         - [`rowStart`](https://www.infragistics.com/products/ignite-ui-angular/docs/typescript/latest/classes/igxcolumncomponent.html#rowstart) - row index from which the field is starting. This property is **mandatory**.
         - [`colEnd`](https://www.infragistics.com/products/ignite-ui-angular/docs/typescript/latest/classes/igxcolumncomponent.html#colend) - column index where the current field should end. The amount of columns between colStart and colEnd will determine the amount of spanning columns to that field. This property is **optional**. If not set defaults to `colStart + 1`.
         - [`rowEnd`](https://www.infragistics.com/products/ignite-ui-angular/docs/typescript/latest/classes/igxcolumncomponent.html#rowend) - row index where the current field should end. The amount of rows between rowStart and rowEnd will determine the amount of spanning rows to that field. This property is **optional**. If not set defaults to `rowStart + 1`.
         ```html
        <igx-column-layout>
             <igx-column [rowStart]="1" [colStart]="1" field="Country"></igx-column>
             <igx-column [rowStart]="1" [colStart]="2" field="City"></igx-column>
             <igx-column [rowStart]="2" [colStart]="1" [colEnd]="3" field="Address"></igx-column>
        </igx-column-layout>
        ```
- `igxGrid`, `igxTreeGrid`, `igxHierarchicalGrid`
    - **Feature** Grid components now supports [Grid Row Dragging ](https://github.com/IgniteUI/igniteui-angular/wiki/Row-Dragging). It lets users pass the data of a grid record on to another surface, which has been configured to process/render this data. It can be enabled by using the `rowDraggable` input of the grid.

    - **Feature** The Excel Style Filter dialog and its sub-dialogs now have a display density based on the `displayDensity` input of their respective grid.
- `igxTreeGrid` 
    - **Feature** The `IgxTreeGridComponent` now supports loading child rows on demand using the newly added `loadChildrenOnDemand` and `hasChildrenKey` input properties.
- `IgxListComponent`
    - **Feature** The `IgxListComponent` now provides the ability to choose a display density from a predefined set of options: **compact**, **cosy** and **comfortable** (default one). It can be set by using the `displayDensity` input of the list.
- `igxButton`
    - **Feature** The `igxButton` now provides the ability to choose a display density from a predefined set of options: **compact**, **cosy** and **comfortable** (default one). It can be set by using the `displayDensity` input of the button directive.
- `igxButtonGroup`
    - **Feature** The `igxButtonGroup` now provides the ability to choose a display density from a predefined set of options: **compact**, **cosy** and **comfortable** (default one). It can be set by using the `displayDensity` input of the button group. The buttons within the group will have the same density as the button group. If a button has the `displayDensity` set in the template, it is not changed by the density of the group where the button is placed.
- `igxGrid`, `igxTreeGrid`, `igxHierarchicalGrid`
    - **Feature** The Excel Style Filter dialog and its sub-dialogs now have a display density based on the `displayDensity` input of their respective grid.
- `IgxDropDown`
    - now supports virtualized items. Use in conjunction with `IgxForOf` directive, with the following syntax, to display very large list of data:
    ```html
    <igx-drop-down>
        <div class="wrapping-div">
            <igx-drop-down *igxFor="let item of localItems; index as index; scrollOrientation: 'vertical'; containerSize: itemsMaxHeight; itemSize: itemHeight;"
            [value]="item" [index]="index">
                {{ item.data }}
            </igx-drop-down>
        </div>
    </igx-drop-down>
    ```

## 7.2.12
### New feature
- **igxSlider** - exposing new `labels` property accepting a collection of literal values that become equally spread over the slider, by placing each element as a thumb label.
- **igxSlider** - deprecate **isContiunous** property.
 
## 7.2.9
- `Pager`
    - **Behavioral Change** - The pager is now hidden when there are no records in the grid.

## 7.2.6
- `igxGrid`
    - **Feature** The `groupsRecords` property now returns the full grouping tree as in 7.1 and also includes the grouping information for all pages.

## 7.2.5
- `igxDrop`
    - `onEnter`, `onLeave` and `onDrop` events now have new arguments for `originalEvent`, `offsetX` and `offsetY` relative to the container the igxDrop is instanced.
- `IgxList`
    - **Feature** the `index` property is now an `@Input` and can be assigned by structural directives such as `*igxFor`.
    ```html
        <igx-list>
            <div [style.height]="'480px'" [style.overflow]="'hidden'" [style.position]="'relative'">
                <igx-list-item [index]="i" *igxFor="let item of data; index as i; scrollOrientation: 'vertical'; containerSize: '480px'; itemSize: '48px'">
                    <div>{{ item.key }}</div>
                    <div class="contact__info">
                        <span class="name">{{item.name}}</span>
                    </div>
                </igx-list-item>
            </div>
        </igx-list>
    ```
    - The `items` property now returns the collection of child items sorted by their index if one is assigned. This is useful when the `children` order cannot be guaranteed.
- Excel-Style Filtering and Quick Filtering user interfaces now display the date picker's calendar in a dropdown.
- `IgxCard` - The card component has been refactored. It now includes several new supporting components/directives:
    - `igxCardHeaderTitle` - tag your headings placed in the `igx-card-header` container to be displayed as a card title;
    - `igxCardHeaderSubtitle` - tag your headings placed in the `igx-card-header` container to be displayed as a card subtitle;
    - `igxCardThumbnail` - tag anything placed in the `igx-card-header` as a thumb to be placed to the left of your titles;
    - `igx-card-header` - the card header can now detect and automatically position `igx-avatar`s placed in it;
    - `igx-card-media` - wrap images or videos that will be automatically sized for you;
    - `igx-card-actions` - the card actions can now detect and automatically position all `igxButton`s placed in it;
    - The card has a new `type` property. It can be set to `outlined` to get the new outlined card look;
    - The card has a new `horizontal` property. When set to true, the layout will become horizontally aligned;
- New Directive `igx-divider` - The igx-divider is a thin, configurable line that groups content in lists and layouts.

## 7.2.4
### New feature
- [Multi-cell selection](https://github.com/IgniteUI/igniteui-angular/wiki/Grid-Multi-cell-selection-Specification) - Enables range selection of cells in the grid.

### Grids Performance improvements
- Grid rendering speed
- Grid grouping rendering speed
- Grid vertical scrolling using the scroll arrows
- Grid horizontal scrolling using the scroll arrows
- Grid cell focusing time
- Typing a character in an inline editor

### Bug fixes
- IgxForOf - Virtual item index with remote data #4455
- If grid has height in %(or no height) and filtering is enabled, then height is not calculated correctly. #4458
- 3rd level child does not scroll with keyboard nav #4447
- When in column group a column is hidden in the excel style filter LEFT and RIGHT buttons are enabled #4412
- Column Moving keydown.escape HostListener needs refactoring #4296
- Hierarchical Grid: scrolled child views remain after the root grid has been destroyed #4440
- When child grids have width in % (or no width) and there is horizontal scrollbar the vertical scrollbar is not visible. #4449
- Opening the Filtering dropdown twice in an igxHierarchicalGrid results in warning messages in the browser console #4436
- for-of init optimizations for grids #4374
- Changing columns dynamically in the Hierarchical Grid resets root column list to contain child columns. #4337
- Cell is not selected on click [IE] #1780
- igx-grid: Uncommitted IME text gets lost when Enter key is pressed in an edit cell template. #4314

## 7.2.3
### Improvements
- `IPinColumnEventArgs` new property - added a new property `isPinned` to the `IPinColumnEventArgs` interface. Now the `onColumnPinning` event emits information whether the column is pinned or unpinned.
- `igxGrid`
    - `igxFilterCellTemplate` directive added that allows retemplating of the filter cell.
    - `IgxColumnComponent` now has `filterCellTemplate` property that can be used to retemplate the filter cell.

### Bug fixes
- Fix auto-generate columns for TreeGrid #4399
- Emiting event when unpinning column #3833
- In Firefox when collapse all groups grid becomes empty #4304
- When transactions are enabled and update a filtered cell there is an error in console #4214
- In IE11 datePicker delete button is not in correct position when open a cell in edit mode #4116
- Refactoring filter cell navigation so that it is handled in the navigation service. Handling special scenarios for hierarchical grid in the hierarchical navigation service. #4267
- Grid: fix sorting in chrome #4397
- An error is returned when add a child for not committed row and summaries are enabled #4317
- Update child summaries correctly when CRUD operations are performed #4408
- Add igxQuickFilterTemplate directive #4377
- Resizing: move resize handle logic in a directive #4378
- No event emitted when column is unpinned #3799
- When update a cell in the grouped column the child summaries are not updated #4324
- Column Group border is misaligned with its children's in some cases #4387
- Expanding last row of HierarchicalGrid via keyboard(Alt + downArrow) leads to cell losing its focus. #4080
- fix(HierarchicalGrid): Moving onGridCreated to be emitted onInit #4370
- Virtualization of grid not working in tab #4329
- When you pin child column the whole group is not pinned #4278

## 7.2.2
### Features
- **Components' Display Type** - All components now have their CSS display property explicitly set on the host element to ensure width, padding, and margins are applied when set directly on the host selectors.
- **Themes**
    - Add support for gradients and images as values for component themes via the component theme functions.
    - `Palettes` - added surface color to the palette. The surface color is used by cards, pickers, dialog windows, etc. as the default background.

### Bug fixes
- fix(tabs): Fix for applying styles to tabs group #4371
- igxInput - add ability to toggle required dynamically #4361
- Select sort button only if default template is used #4372
- Public enumerations should not be constants #4364
- fix(hierarchicalGrid): Fix scrollbar not updated when data for children is loaded after initial load. #4334
- fix(date-picker): Fix for re-templating dropdown date-picker #4325
- Remove ngModel from datepicker #4333
- Scrollbar is not updated when load remote data #4209
- IgxGrid cell edit does not update values (onCellEdit) #4055
- Initial GroupBy performance is poor with many columns grouped #4309
- Components' display type #4316
- Including summary row cells in tab sequence for HierarchicalGrid navigation. #4293
- Surface color #4109
- `headerGroupClasses` is marked as hidden #4276
- Update AutoScrollStrategy to reposition elements outside NgZone #4250
- Optimizing post group pipe for 4309 - 7.2.x #4310
- IgxSelect does not close on Shift+Tab #4164
- clone method should have inheritdoc in all position strategies #4265
- Dialog does not emits close event the second time that is opened and closed #4222
- IgxLabelComponent is hidden #4237
- refactor(button-group): Fix the double borders between the buttons #4092
- Allow gradient/image values as backgrounds in component themes #4218
- Time Picker enhancements #4348

## 7.2.1
- `igxGrid`
    - **Breaking Change** The `groupsRecords` property now only returns the visible tree and does not include groups that are children of collapsed parents.
    - **Feature** Column Hiding and Column Pinning components now expose a `disableFilter` property which allows hiding the filter columns input from the UI.

### Improvements
- igxSelect - select-positioning-strategy code cleanup #4019

### Bug fixes
- Tooltip remains opened after clicking its target #4127
- Can not move a column to left if the previous column is column group #4114
- TextHighlight Directive makes the matching spans bold #4129
- IgxDropDownItem still uses deprecated accessors #4167
- Double click in editMode reverts the cell's value #3985
- Navigation with Ctrl+arrow keys does not work in child grids #4120
- In IE11 and Edge when scroll page the excel filter dialog is not moved #4112
- IgxCalendar overlay, rendered from cell in edit mode, goes outside the grid when scrolling #4205
- When using keyboard navigation the child grid does not scroll to next row when next child is empty. #4153
- selectedIndex doesn't switch tab. #4245
- When the last column is hidden button RIGHT for the last visible column should be disabled #4230
- When excel-style-filtering is enabled and press Shift+tab on first cell the scroll should not be moved #4219
- Can not navigate with tab in filtering row if grid has no horizontal scroll #4111
- ExcelFilterStyle , what is the name of the onClick methods for the apply and cancel button ? onFilteringDone doesnt work here #4248
- When you focus an element from the Excel-Style Filtering List in Chrome a blue boarder appears #4269
- Need ability to remove a column filter that was previously set in the grid #4305
- Keyboard navigation inside summaries for hierarchical grid is not working with Ctrl + arrow keys #4176
- ReadMe links are broken on 7.2.0. release note #4251
- Error when scrolling grid with mouse wheel after closing a dialog window in the page #4232
- Circular progress bar throws error on IE11 #3787
- Issue with export excel/csv from grid #3763
- Setting grid data property manually after initial rendering without binding it to the input is not detected. #4242
- When child grids does not have set height and expand a row in child grid scrollbars are not updated and there is empty space on the grid #4239
- [ng add]: Enabling polyfills step doesn't update properly polyfill.ts generated by Angular CLI v7.3.x. #3967
- When change sorting from the excel filter it is not applied for the grouped column #4119
- When grid is filtered and update a cell summaries are not updated #4211
- [igx-date-picker] igxCalendarHeader and igxCalendarSubheader don't work #4223
- [igx-date-picker] unnecessary suffix "日" to the date part of the calendar. #4224
- igxMonthPicker - arrowdown and arrow up not working correctly inside months view #4190
- In Edge resizing indicators are offset incorrectly #3908
- igx-column-group does not fire onColumnVisibilityChanged #4194

## 7.2.0
- `igxCalendar`
    - `igxCalendar` has been refactored to provide the ability to instantiate each view as a separate component.
    - **Feature** advanced keyboard navigation support has been added. Read up more information in the [ReadMe](https://github.com/IgniteUI/igniteui-angular/tree/master/projects/igniteui-angular/src/lib/calendar/README.md)

- **New component** `IgxMonthPicker`:
    - Provides the ability to pick a specific month. Read up more information in the [ReadMe](https://github.com/IgniteUI/igniteui-angular/tree/master/projects/igniteui-angular/src/lib/calendar/month-picker/README.md)

- **New component** `IgxHierarchicalGrid`:
    - Provides the ability to represent and manipulate hierarchical data in which each level has a different schema. Each level is represented by a component derived from **igx-grid** and supports most of its functionality. Read up more information about the IgxHierarchicalGrid in the official [documentation](https://www.infragistics.com/products/ignite-ui-angular/angular/components/hierarchicalgrid.html) or the [ReadMe](https://github.com/IgniteUI/igniteui-angular/tree/master/projects/igniteui-angular/src/lib/grids/hierarchical-grid/README.md)

- **New component** The `igxSelect` provides an input with dropdown list allowing selection of a single item.
    ```html
    <igx-select #select1 [placeholder]="'Pick One'">
        <label igxLabel>Sample Label</label>
        <igx-select-item *ngFor="let item of items" [value]="item.field">
            {{ item.field }}
        </igx-select-item>
    </igx-select>
    ```

[documentation](https://www.infragistics.com/products/ignite-ui-angular/angular/components/select.html) or the [ReadMe](https://github.com/IgniteUI/igniteui-angular/tree/master/projects/igniteui-angular/src/lib/select/README.md)

- **New directive** `igxAutocomplete` - new directive that provides a way to enhance a text input by showing a panel of suggested options, provided by the developer. More information about the IgxAutocomplete is available in the official [documentation](https://www.infragistics.com/products/ignite-ui-angular/angular/components/autocomplete.html) or the [ReadMe](https://github.com/IgniteUI/igniteui-angular/tree/master/projects/igniteui-angular/src/lib/directives/autocomplete/README.md).

    ```html
    <input igxInput type="text" [igxAutocomplete]="townsPanel" />
    <igx-drop-down #townsPanel>
        <igx-drop-down-item *ngFor="let town of towns" [value]="town">
            {{town}}
        </igx-drop-down-item>
    </igx-drop-down>
    ```

- `igxGrid` now has `isLoading` input property. When enabled will show loading indicator, until the data is available. It can be best utilized for remote scenarios. Another input property `loadingGridTemplate` allows customizing the loading indicator.

    ```html
    <!-- Example -->
    <igx-grid [isLoading]="true" ...>
    </igx-grid>
    ```

    - `Group By`
        - The collapse/expand icons have new orientantion to display the action that will be performed when clicked. When an icon points up clicking on it would result in collapsing the related group row and when it points down clicking on it would expand the group row.
        - The collapse/expand all icons have also been updated to reflect the new group row icons better.
        - Group rows now can be expanded/collapsed using Alt + Arrow Up/Down to reflect the new icons.
    - `filterMode` input added, which determines the filtering ui of the grid. The default value is `quickFilter`. Other possible value is `excelStyle`, which mimics the filtering in Excel with added functionality for column moving, sorting, hiding and pinning.
    - `IgxColumnComponent` now has `disablePinning` property, which determines wether the column can be pinned from
    the toolbar and whether the column pin will be available in the excel style filter menu. The `disableHiding` input will be used to show/hide the column hiding functionality in the menu.
- `igxTreeGrid`
    - The collapse/expand icons have new orientantion to display the action that will be performed when clicked. When an icon points up clicking on it would result in collapsing the related tree grid level and when it points down clicking on it would expand the tree grid level.
    - Expanding/collapsing tree levels can now be performed also by using Alt + Arrow Up/Down to reflect the new icons.
- `IgxColumnComponent`
    - **Breaking Change** the `gridID` property is now **deprecated**. Please, use `column.grid.id` instead.
- `igxCombo`
    - **Breaking Change** `combo.value` is now only a getter.
    - **Feature** added support for templating the default input group of the component. The `igx-combo` now allows for `igx-prefix`, `igx-suffix`,`igx-hint` and `[igxLabel]` components to be passed as `ng-content` and they will be renderer accordingly on the combo's input. Example:
    ```html
        <!-- customize combo input --->
        <igx-combo #myCombo [data]="myGenres">
            ...
            <label igxLabel>Genres</label>
            <igx-prefix><igx-icon>music_note</igx-icon></igx-prefix>
        </igx-combo>
     ```
    - **Feature** the default combo 'clear' and 'toggle' icons can now be templated. Two new directives are added (with selector `[igxComboClearIcon]` and `[igxComboToggleIcon]`). Passing an `ng-template` with one of the directives will overwrite the default conent of the respective icon. Functionality will remain unaffected. Expample:
    ```html
        <!-- customize combo input --->
        <igx-combo #myCombo [data]="myGenres">
            ...
            <ng-template igxComboToggleIcon let-collapsed>
                <igx-icon>{{ collapsed ? 'remove_circle' : 'remove_circle_outline'}}</igx-icon>
            </ng-template>
        </igx-combo>
    ```
- `igxDropDown`
    - `IgxDropDownItemBase` and it's descendants (of which `IgxDropDownItem`) have had their `isSelected` and `isFocused` properties **deprecated**. Instead, use `selected` and `focused` properties.
    - Added an `@Input` for the `index` property (such as the one coming from ngFor) of the `IgxDropDownItem` component. This **deprecates** the automatic index calculation.
    ```html
        <igx-drop-down>
            <igx-drop-down-item *ngFor="let item of items; let i = index" [index]="i">
                {{ item.field }}
            </igx-drop-down-item>
        </igx-drop-down>
    ```
    - **Feature** `IgxDropDownGroupComponent` has been added. It allows for easier grouping of multi-level data, without the need of flattening it. The `igx-drop-down-item-group` tag accepts `igx-drop-down-item`s and displays them in the appropriate grouped fashion.
        ```html
            <igx-drop-down>
                <igx-drop-down-item-group *ngFor="let country of contries" [label]="country.name">
                    <igx-drop-down-item *ngFor="let city of country.cities" [value]='city.refNo'>
                        {{ city.name }}
                    </igx-drop-down-item>
                </igx-drop-down-item-group>
            </igx-drop-down>
        ```
- `Theme Elevations & Shadows` - Components with shadows, set by an elevation level or otherwise, are now fully configurable by the user via schema and/or theme properties. User can also provide a custom elevations set to component themes that support them.
    - **Breaking Change** - The `$search-shadow-color` and `$search-disabled-shadow-color` properties on the `igx-input-group-theme` have been replaced with `$search-resting-shadow` and `$search-disabled-shadow` respectively. Use `ng update` to migrate automatically.
- `IgxTreeGridComponent`
    - We can now search in the treegrid's data by using the `findNext` and the `findPrev` methods and we can clear the search results with the `clearSearch` method.
- `IgxTextHighlightDirective`
    - `IgxTextHighlightDirective.page` input property is **deprecated**. `rowIndex`, `columnIndex` and `page` properties of the `IActiveHighlightInfo` interface are also **deprecated**. Instead, `row` and `column` optional properties are added.
- `igxDragDrop`
    - `dragGhostHost` input property added. Sets the element to which the dragged element will be appended. If not provided, the dragged element is appended to the body.
- `Column Hiding UI`
    - **Behavioral Change** - The UI now hides the columns whose `disableHiding` property is set to true instead of simply disabling them.
- `igxButton` - **New Button Style** - Include [outlined](https://material.io/design/components/buttons.html#outlined-button) button style to support the latest material spec.
- `igxOverlay`:
    - `igxOverlay.attach()` method added. Use this method to obtain an unique Id of the created overlay where the provided component will be shown. Then call `igxOverlay.show(id, settings?)` method to show the component in overlay. The new `attach` method has two overloads:
      - `attach(element: ElementRef, settings?: OverlaySettings): string` - This overload will create overlay where provided `element` will be shown.
      - `attach(component: Type<any>, settings?: OverlaySettings, moduleRef?: NgModuleRef<any>): string` - Creates a `ComponentRef` from the provided `component` class to show in an overlay. If `moduleRef` is provided the service will use the module's `ComponentFactoryResolver` and `Injector` when creating the `ComponentRef` instead of the root ones.
    - `igxOverlay.show(component, settings)` is **deprecated**. Use `igxOverlay.attach()` method to obtain an Id, and then call `igxOverlay.show(id, settings)` method to show a component in the overlay.
    - `IPositionStrategy` exposes new method `clone` that clones the strategy instance with its settings.

- `igx-date-picker`
    - **Feature** Added `dropdown` `mode` to enable the input field value editing and spinning of the date parts as well as displaying a drop down calendar to select a date. Example:
    ```html
      <igx-date-picker #editableDatePicker1 mode="dropdown" [value]="date" format="dd.MM.y" mask="M/d/y">
      </igx-date-picker>
     ```
 **Components roundness**
- Ignite UI for Angular now allows you to change the shape of components by changing their border-radius.

- Here is the list of all components that have roundness functionality:
* _igx-badge_
* _igx-buttongroup_
* _igx-calendar_
* _igx-card_
* _igx-carousel_
* _igx-chip_
* _igx-dialog_
* _igx-drop-down_
* _igx-expansion-panel_
* _igx-input-group_
* _igx-list_
  * _igx-list-item_
* *igx-navdrawe*r
* _igx-snackbar_
* _igx-toast_
* _igxTooltip_

- **Breaking Change**
- The `$button-roundness` property on the `igx-button-theme` have been replaced for each button type with: `$flat-border-radius`,`$raised-border-radius`,`$outline-border-radius`,`$fab-border-radius`, `$icon-border-radius`.
- The`$roundness` property on the `igx-chip-theme` have been replaced with `$border-radius`.
- The`$roundness` property on the `iigx-tooltip-theme` have been replaced with `$border-radius`.

### Bug Fixes
- All initially pinned columns get unpinned if the grid's width is set as a percentage of its parent #3774
- Expanding a group row while at the bottom of the grid throws error #4179
- Grouping expand/collapse all button is not aligned with the row selector checkbox. #4178
- IgxToggleAction logs deprecated message in the console #4126
- IgxCombo - Calling selectItems([]) incorrectly clears the combo selection #4106
- IgxCombo - Clearing item filter sometimes empties drop down list #4000
- IgxCombo - Keyboard navigation ArrowDown stutters on chunk load #3999
- Row editing overlay banner not shown when enter row editing #4117
- IgxToggle open method always tries to get id even when it has one #3971
- Last (right-aligned) column is cut off when no widths are set for the columns #3396
- The selection in the last grid column does not span in the whole cell. #1115
- Last column header is a bit wider than the cells #1230

## 7.1.11
### Improvements
- Row and Cell editing Docs improvements #4055

## 7.1.10
### Features
- Column Hiding and Column Pinning components now expose a `disableFilter` property which allows hiding the filter columns input from the UI.

### Bug Fixes
- Tooltip remains opened after clicking its target #4127
- TextHighlight Directive makes the matching spans bold #4129
- igx-grid: `pinned` property doesn't work when `width` property is set together. #4125
- Double click in editMode reverts the cell's value #3985
- Issue with export excel/csv from grid #3763
- Error when scrolling grid with mouse wheel after closing a dialog window in the page #4232
- Circular progress bar throws error on IE11 #3787
- Setting grid data property manually after initial rendering without binding it to the input is not detected. #4242
- `headerGroupClasses` is marked as hidden #4276
- When you pin child column the whole group is not pinned #4278
- igx-column-group does not fire onColumnVisibilityChanged #4194
- When grid is filtered and update a cell summaries are not updated #4211

## 7.1.9
### Bug Fixes
- igx-grid: Incorrect height calculation when setting height in percent and binding empty data. #3950
- Grid doesn't reflect the applied formatter immediately #3819
- Cannot set chip as selected through API if selectable is false #2383
- IgxCombo - Keyboard navigation in combo with remote data is incorrect #4049
- Setting groupingExpressions run-time has different result than using the UI/methods #3952
- Error on app-shell build in the icon module #4065
- Grid/TreeGrid toolbar dropdowns reopen when trying to close it every other time #4045
- When grid and columns have width in IE the columns are visible outside the grid #3716
- IgxGridToolbarComponent is hidden from the API docs #3974
- igx-grid: row virtualization doesn't work when setting height in percent if you fetch and bind data after initial rendering. #3949
- IgxToggleAction logs deprecated message in the console #4126

## 7.1.8
### Bug Fixes
- Required date picker bound to displayData is shown invalid initially. #3641
- If the columns don't fit the treeGrid viewport, horizontal scrollbar in TreeGrid is gone/disappears #3808
- igxGrid setting autogenerate and groupingExpressions inputs results in errors #3951

## 7.1.7
### Bug fixes
- refactor(card): apply the content color to any text element #3878
- style(linear-bar): Fix text alignment #3862

## 7.1.6
### Bug Fixes
- Calling open() on an already opened IgxDropDown replays the opening animation #3810

## 7.1.5
### Features
- `igxGrid`
    - `Group By`
        - The collapse/expand icons have new orientantion to display the action that will be performed when clicked. When an icon points up clicking on it would result in collapsing the related group row and when it points down clicking on it would expand the group row.
        - The collapse/expand all icons have also been updated to reflect the new group row icons better.
        - Group rows now can be expanded/collapsed using Alt + Arrow Up/Down to reflect the new icons.
- `igxTreeGrid`
    - The collapse/expand icons have new orientantion to display the action that will be performed when clicked. When an icon points up clicking on it would result in collapsing the related tree grid level and when it points down clicking on it would expand the tree grid level.
    - Expanding/collapsing tree levels can now be performed also by using Alt + Arrow Up/Down to reflect the new icons.
- `Remove CSS Normalization` - Some users were complaining we reset too many browser styles - lists and heading styles in particular. We no longer do CSS normalization on an application level. Users who depended on our CSS browser normalization will have to handle that on their own going forward.
- `igxOverlayService` - the height of the shown element/component is not cached anymore. The height will be calculated each time position method of position strategy is called.

- `igxOverlayService`
    - `onClosing` event arguments are of type `OverlayClosingEventArgs` that adds an optional `event` property with the original DOM event. The browser event is available when closing of the overlay is caused by an outside click. This also affects all components and directives that use `igxOverlay` service - `igxToggle`, `igxDropDown`, `igxCombo`, `igxSelect` and `igxAutocomplete`. When they emit their respective `onClosing` event, the arguments are of type `CancelableBrowserEventArgs`, including the optional browser event.

## 7.1.4
### Features
- `Column Hiding UI`
    - **Behavioral Change** - The UI now hides the columns whose `disableHiding` property is set to true instead of simply disabling them.

## 7.1.3
### Bug Fixes
- When search and hide and then show a column the cell values are not correct ([3631](https://github.com/IgniteUI/igniteui-angular/issues/3631))
- When press Ctrl+Arrow down key on a summary cell it should stay active ([3651](https://github.com/IgniteUI/igniteui-angular/issues/3651))
- When summary row is not fully visible and press Tab the last summary cell is not activated ([3652](https://github.com/IgniteUI/igniteui-angular/issues/3652))
- Choosing from a drop down inside a form in a drop down closes the outer drop down ([3673](https://github.com/IgniteUI/igniteui-angular/issues/3673))
- Banner - Calling close method on collapsed panel throws error ([3669](https://github.com/IgniteUI/igniteui-angular/issues/3669))
- Typedoc API task generates non-public exports ([2858](https://github.com/IgniteUI/igniteui-angular/issues/2858))
- column.pin and column.unpin API descriptions need improvement ([3660](https://github.com/IgniteUI/igniteui-angular/issues/3660))
- disabledDates for the calendar and date picker should be an @Input() ([3625](https://github.com/IgniteUI/igniteui-angular/issues/3625))
- There is no way to determinate if a list item was panned in the click event ([3629](https://github.com/IgniteUI/igniteui-angular/issues/3629))
- When search and hide and then show a column the cell values are not correct ([3631](https://github.com/IgniteUI/igniteui-angular/issues/3631))

## 7.1.2
### Features
- `igx-circular-bar` and `igx-linear-bar` now feature an indeterminate input property. When this property is set to true the indicator will be continually growing and shrinking along the track.
- `IgxTimePickerComponent`: in addition to the current dialog interaction mode, now the user can select or edit a time value, using an editable masked input with a dropdown.
- `IgxColumnComponent` now accepts its templates as input properties through the markup. This can reduce the amount of code one needs to write when applying a single template to multiple columns declaratively. The new exposed inputs are:
    + `cellTemplate` - the template for the column cells
    + `headerTemplate` - the template for the column header
    + `cellEditorTemplate` - the template for the column cells when a cell is in edit mode
      ```html
        <!-- Example -->

        <igx-grid ...>
            <igx-column *ngFor="let each of defs" [cellTemplate]="newTemplate" ...></igx-column>
        </igx-grid>

        <ng-template #newTemplate let-value>
            {{ value }}
        </ng-template>
        ```

### Bug Fixes

- When transactions are enabled and delete a row page is changed to first page ([3425](https://github.com/IgniteUI/igniteui-angular/issues/3425))
- Row selectors header is not updated when commit transactions ([3424](https://github.com/IgniteUI/igniteui-angular/issues/3424))
- When a column is sorted and change value in a cell after commit and press enter on selected cell the focus is not in the input ([2801](https://github.com/IgniteUI/igniteui-angular/issues/2801))
- Closing the filter UI cuts the grid on the left ([3451](https://github.com/IgniteUI/igniteui-angular/issues/3451))
- GroupedRecords class should be hidden for doc generation. ([3483](https://github.com/IgniteUI/igniteui-angular/issues/3483))
- Badly formatted table in the JP documentation ([3484](https://github.com/IgniteUI/igniteui-angular/issues/3484))
- Not setting width in percentage on one or more columns results in columns going out of view ([1245](https://github.com/IgniteUI/igniteui-angular/issues/1245))
- Feature Request : locale property on a grid level ([3455](https://github.com/IgniteUI/igniteui-angular/issues/3455))
- Excel cannot open the exported data ([3332](https://github.com/IgniteUI/igniteui-angular/issues/3332))
- API DOC header links on header nav in JP leads to EN product page ([3516](https://github.com/IgniteUI/igniteui-angular/issues/3516))
- IgxGridHeaderGroupComponent should have preset min width ([3071](https://github.com/IgniteUI/igniteui-angular/issues/3071))
- Adding a custom svg to snackbar ([3328](https://github.com/IgniteUI/igniteui-angular/issues/3328))
- Feature request: Using text field input for date and time picker ([2337](https://github.com/IgniteUI/igniteui-angular/issues/2337))
- Summaries Keyboard navigation issues ([3407](https://github.com/IgniteUI/igniteui-angular/issues/3407))
- IgxRipple - animate() function not supported in Safari ([3506](https://github.com/IgniteUI/igniteui-angular/issues/3506))
- Faulty link in Typedoc ([3531](https://github.com/IgniteUI/igniteui-angular/issues/3531))
- [IE11] igx-grid - Filtering is cleared when clicking filtering chip if resourceString.igx_grid_filter_row_placeholder is set to Japanese character. ([3504](https://github.com/IgniteUI/igniteui-angular/issues/3504))
- Setting required IgxInput's value not via typing does not clear the invalid style. ([3550](https://github.com/IgniteUI/igniteui-angular/issues/3550))
- Add bodyTemplate as @Input() for igx-column ([3562](https://github.com/IgniteUI/igniteui-angular/issues/3562))
- Horizontal scrollbar is not shown when column's width is set to a percentage value. ([3513](https://github.com/IgniteUI/igniteui-angular/issues/3513))
- When select a date filter the date is not previewed in the input ([3362](https://github.com/IgniteUI/igniteui-angular/issues/3362))
- Missing locale errors on a browser with non-en language ([3569](https://github.com/IgniteUI/igniteui-angular/issues/3569))
- igx-action-icon is not vertically aligned in IgxNavbar ([3584](https://github.com/IgniteUI/igniteui-angular/issues/3584))
- [IE11] igx-grid filtering condition is reverted when typing Japanese character in the filtering textbox. ([3577](https://github.com/IgniteUI/igniteui-angular/issues/3577))
- TreeGrid has empty space when Summaries are enabled and expand/collapse ([3409](https://github.com/IgniteUI/igniteui-angular/issues/3409))
- Filtering row: no chip is created while typing Japanese characters on Edge ([3599](https://github.com/IgniteUI/igniteui-angular/issues/3599))
- PowerShell script should be added in order to apply some rules for deployment of the API DOCS (sassdoc, typedoc) ([3618](https://github.com/IgniteUI/igniteui-angular/issues/3618))
- igx-grid isn't displayed properly in IE11 when it is inside an igx-tabs-group. ([3047](https://github.com/IgniteUI/igniteui-angular/issues/3047))
- Cells' content is shown twice when entering edit mode after searching. ([3637](https://github.com/IgniteUI/igniteui-angular/issues/3637))
- ng add improvements ([3528](https://github.com/IgniteUI/igniteui-angular/issues/3528))

## 7.1.1
### Bug Fixes
* onSortingDone is not fired when sorting indicator of a header in the group by area is clicked ([#3257](https://github.com/IgniteUI/igniteui-angular/issues/3257))
* igx-grid isn't displayed properly in IE11 when it is inside an igx-tabs-group ([#3047](https://github.com/IgniteUI/igniteui-angular/issues/3047))
* Preventing wrap-around for scrollNext and scrollPrev([#3365](https://github.com/IgniteUI/igniteui-angular/issues/3365))
* IgxTreeGrid does not respect its parent container height ([#3467](https://github.com/IgniteUI/igniteui-angular/issues/3467))
* Include grid's unpinnedWidth and totalWidth in cell width calculation ([#3465](https://github.com/IgniteUI/igniteui-angular/issues/3465))

### Other
* update typedoc-plugin-localization version to 1.4.1 ([#3440](https://github.com/IgniteUI/igniteui-angular/issues/3440))

## 7.1.0
### Features
- **New component** `IgxBannerComponent`:
    - Allows the developer to easily display a highly templateable message that requires minimal user interaction (1-2 actions) to be dismissed. Read up more information about the IgxBannerComponent in the official [documentation](https://www.infragistics.com/products/ignite-ui-angular/angular/components/banner.html) or the [ReadMe](https://github.com/IgniteUI/igniteui-angular/tree/master/projects/igniteui-angular/src/lib/banner/README.md)
- `igxGrid`
    - Added a new `igxToolbarCustomContent` directive which can be used to mark an `ng-template` which provides a custom content for the IgxGrid's toolbar ([#2983](https://github.com/IgniteUI/igniteui-angular/issues/2983))
    - Summary results are now calculated and displayed by default for each row group when 'Group By' feature is enabled.
    - `clearSummaryCache()` and `recalculateSummaries()` methods are deprecated. The grid will clear the cache and recalculate the summaries automatically when needed.
	- `locale` property added. Default value is `en`. All child components will use it as locale.
    - **Breaking change** `IgxSummaryOperand.operate()` method is called with empty data in order to calculate the necessary height for the summary row. For custom summary operands, the method should always return an array of `IgxSummaryResult` with proper length.
- `IgxIconModule`:
    - **Breaking change** `igxIconService` is now provided in root (providedIn: 'root') and `IgxIconModule.forRoot()` method is deprecated.
    - **Breaking change** `glyphName` property of the `igxIconComponent` is deprecated.
- `IgxColumnComponent`:
    - **Breaking change** the `filters` input now expects `IgxFilteringOperand` instance, instead of class ref. This way custom `IgxFilteringOperands` no longer need to be singleton, with defined `instance` method.
- `IgxMask`:
    - `placeholder` input property is added to allow developers to specify the placeholder attribute of the host input element that the `igxMask` is applied on;
    - `displayValuePipe` input property is provided that allows developers to additionally transform the value on blur;
    - `focusedValuePipe` input property is provided that allows developers to additionally transform the value on focus;
- `IgxTreeGrid`:
    - Batch editing - an injectable transaction provider accumulates pending changes, which are not directly applied to the grid's data source. Those can later be inspected, manipulated and submitted at once. Changes are collected for individual cells or rows, depending on editing mode, and accumulated per data row/record.
    - You can now export the tree grid both to CSV and Excel.
    - The hierarchy and the records' expanded states would be reflected in the exported Excel worksheet.
    - Summaries feature is now supported in the tree grid. Summary results are calculated and displayed for the root level and each child level by default.
- `IgxOverlayService`:
    - `ElasticPositioningStrategy` added. This strategy positions the element as in **Connected** positioning strategy and resize the element to fit in the view port in case the element is partially getting out of view.


## 7.0.5
### Bug Fixes

* igx-grid isn't displayed properly in IE11 when it is inside an igx-tabs-group. ([#3047](https://github.com/IgniteUI/igniteui-angular/issues/3047))
* igx-slider max-value defaults to min-value ([#3418](https://github.com/IgniteUI/igniteui-angular/issues/3418))
* Inconsistency in scrollNext and scrollPrev ([#3365](https://github.com/IgniteUI/igniteui-angular/issues/3365))
* The header link in the api docs page should be to the product page ([#3423](https://github.com/IgniteUI/igniteui-angular/issues/3423))
* Error thrown when edit primaryKey cell in Tree Grid ([#3329](https://github.com/IgniteUI/igniteui-angular/issues/3329))
* IgxGridHeaderGroupComponent should have preset min width ([#3071](https://github.com/IgniteUI/igniteui-angular/issues/3071))
* Pressing ESC on a cell in an editable column throws an error ([#3429](https://github.com/IgniteUI/igniteui-angular/issues/3429))
* Cell foreground is white on hover with the default theme ([#3384](https://github.com/IgniteUI/igniteui-angular/issues/3384))
* [IE] Grid toolbar's buttons and title are misaligned ([#3371](https://github.com/IgniteUI/igniteui-angular/issues/3371))
* Dialog window does not hold the focus when opened ([#3199](https://github.com/IgniteUI/igniteui-angular/issues/3199))
* refactor(themes): don't include contrast colors in the palettes ([#3166](https://github.com/IgniteUI/igniteui-angular/issues/3166))

### Other
* update typedoc-plugin-localization version to 1.4.1 ([#3440](https://github.com/IgniteUI/igniteui-angular/issues/3440))
* Move all keyboard navigation tests in a separate file ([#2975](https://github.com/IgniteUI/igniteui-angular/issues/2975))


## 7.0.4
### Bug fixes
- Fix(igx-grid): revert row editing styles ([#2672](https://github.com/IgniteUI/igniteui-angular/issues/2672))
- Revert "fix(grid): set min width to header groups programmatically"  status: verified version: 7.0.x
([#3357](https://github.com/IgniteUI/igniteui-angular/issues/3357))


## 7.0.3
### Bug fixes
- ng add igniteui-angular adds igniteui-cli package to both dependencies and devDependencies ([#3254](https://github.com/IgniteUI/igniteui-angular/issues/3254))
- Group column header is not styled correctly when moving that column ([#3072](https://github.com/IgniteUI/igniteui-angular/issues/3072))
- igx-grid: Filter row remains after disabling filtering feature ([#3255](https://github.com/IgniteUI/igniteui-angular/issues/3255))
- [igxGrid] Keyboard navigation between cells and filtering row with MCH ([#3179](https://github.com/IgniteUI/igniteui-angular/issues/3179))
- Argument $color of red($color) must be a color ([#3190](https://github.com/IgniteUI/igniteui-angular/issues/3190))
- Shell strings localization ([#3237](https://github.com/IgniteUI/igniteui-angular/issues/3237))
- Tabbing out of the combo search input not possible ([#3200](https://github.com/IgniteUI/igniteui-angular/issues/3200))
- Localization (i18n) not available for inputs/buttons on the grid filtering dialog ([#2517](https://github.com/IgniteUI/igniteui-angular/issues/2517))
- When in the tree grid are pinned columns and scroll horizontal the cells text is over the pinned text #3163
- Request for update of shell strings in Japanese ([#3163](https://github.com/IgniteUI/igniteui-angular/issues/3163))
- Refactor(themes): remove get-function calls ([#3327](https://github.com/IgniteUI/igniteui-angular/issues/3327))
- Fix(grid): recalculate grid body size when changing allowFiltering dynamically ([#3321](https://github.com/IgniteUI/igniteui-angular/issues/3321))
- Fix - Combo - Hide Search input when !filterable && !allowCustomValues - 7.0.x ([#3314](https://github.com/IgniteUI/igniteui-angular/issues/3314))
- Fixing column chooser column updating - 7.0.x ([#3235](https://github.com/IgniteUI/igniteui-angular/issues/3235))
- Disable combo checkbox animations on scroll ([#3303](https://github.com/IgniteUI/igniteui-angular/issues/3303))
- Added validation if last column collides with grid's scroll. ([#3028](https://github.com/IgniteUI/igniteui-angular/issues/3028)) ([#3100](https://github.com/IgniteUI/igniteui-angular/issues/3100))
- Use value instead of ngModel to update editValue for checkbox and calendar in igxCell ([#3225](https://github.com/IgniteUI/igniteui-angular/issues/3225))
- Add @inheritdoc, create ScrollStrategy abstract class and fix method signatures 7.0.x ([#3222](https://github.com/IgniteUI/igniteui-angular/issues/3222))
- When scroll with the mouse wheel the value in datePicker editor for edited cell is empty ([#2958](https://github.com/IgniteUI/igniteui-angular/issues/2958))
- igxToolbar should have the option to add custom template ([#2983](https://github.com/IgniteUI/igniteui-angular/issues/2983))
- fix(grid): mark grid for check inside NgZone when resizing ([#2792](https://github.com/IgniteUI/igniteui-angular/issues/2792)) ([#3277](https://github.com/IgniteUI/igniteui-angular/issues/3277))
- IgxGridHeaderGroupComponent should have preset min width ([#3071](https://github.com/IgniteUI/igniteui-angular/issues/3071))
- Tree grid selection ([#3334](https://github.com/IgniteUI/igniteui-angular/issues/3334))

## 7.0.2
### Features
- `ng add igniteui-angular` support :tada:
    - You can now add Ignite UI for Angular to existing Angular CLI projects - simply run `ng add igniteui-angular` in your project.
    This will install the package and all needed dependencies, add Ignite UI CLI so you can even quickly add components.
- **New component** `IgxBannerComponent`:
    - Allows the developer to easily display a highly templateable message that requires minimal user interaction (1-2 actions) to be dismissed. Read up more information about the IgxBannerComponent in the official [documentation](https://www.infragistics.com/products/ignite-ui-angular/angular/components/banner.html) or the [ReadMe](https://github.com/IgniteUI/igniteui-angular/tree/master/projects/igniteui-angular/src/lib/banner/README.md)
- `igxNavbar`:
    - Added a new `igx-action-icon` directive that can be used to provide a custom template to be used instead of the default action icon on the left-most part of the navbar.
    (If `igx-action-icon` is provided, the default action icon will not be used.)

### Bug fixes

- `igxGrid`
    - Filter row does not close when click button cancel, if the entered text is deleted ([#3198](https://github.com/IgniteUI/igniteui-angular/issues/3198))
    - Prevent a potential memory leak ([#3033](https://github.com/IgniteUI/igniteui-angular/issues/3033))
    - Filtering: Open dropdown on Alt+down, fixes input being populated on keyboard action ([#3202](https://github.com/IgniteUI/igniteui-angular/issues/3202))
    - Row Selection: selected checkboxes are flickering on vertical scrolling ([#2523](https://github.com/IgniteUI/igniteui-angular/issues/2523))
    - Row editing overlay animation should be bottom - top, when overlay is placed over the row ([#3184](https://github.com/IgniteUI/igniteui-angular/issues/3184))


## 7.0.1
### Bug fixes
- Removed the `GridHammerConfig` provider which broke touch events for other components. (Fixed #3185, Reopens #2538)


## 7.0.0
- Updated package dependencies to Angular 7 ([#3000](https://github.com/IgniteUI/igniteui-angular/pull/3000))
- Themes: Add dark schemas and mixins (PR [#3025](https://github.com/IgniteUI/igniteui-angular/pull/3025))

## 6.2.12
### Bug fixes
- igx-grid: `pinned` property doesn't work when `width` property is set together. #4125
- When you pin child column the whole group is not pinned #4278

## 6.2.11
### Bug Fixes
- igx-grid: Incorrect height calculation when setting height in percent and binding empty data. #3950
- Cannot set chip as selected through API if selectable is false #2383
- Setting groupingExpressions run-time has different result than using the UI/methods #3952
- igx-grid: row virtualization doesn't work when setting height in percent if you fetch and bind data after initial rendering. #3949

## 6.2.10
### Bug Fixes
- Cells position is changed when scroll vertical #3094
- igxGrid setting autogenerate and groupingExpressions inputs results in errors #3951

## 6.2.9
### Features
- `igxGrid`
    - `Group By`
        - The collapse/expand icons have new orientantion to display the action that will be performed when clicked. When an icon points up clicking on it would result in collapsing the related group row and when it points down clicking on it would expand the group row.
        - The collapse/expand all icons have also been updated to reflect the new group row icons better.
        - Group rows now can be expanded/collapsed using Alt + Arrow Up/Down to reflect the new icons.
- `igxTreeGrid`
    - The collapse/expand icons have new orientantion to display the action that will be performed when clicked. When an icon points up clicking on it would result in collapsing the related tree grid level and when it points down clicking on it would expand the tree grid level.
    - Expanding/collapsing tree levels can now be performed also by using Alt + Arrow Up/Down to reflect the new icons.

### Bug Fixes
- Add additional ways of expanding/collapsing in Tree Grid/Group By to reflect new icons #3841

## 6.2.8
### Bug Fixes
- Tree Grid collapse icon is updated to material standards #3780
- Change collapse/expand all icon on GroupBy #3298

## 6.2.7
### Bug Fixes
- igx-grid editing: Japanese inputs are not committed on enter or press key in edit mode #2525

## 6.2.6
### Bug Fixes/Other
- Add GA to API docs ([3596](https://github.com/IgniteUI/igniteui-angular/issues/3596))
- Modify gulp api docs tasks in order to follow the build steps ([3681](https://github.com/IgniteUI/igniteui-angular/issues/3681))

## 6.2.5
### Bug Fixes
- Setting required IgxInput's value not via typing does not clear the invalid style ([3550](https://github.com/IgniteUI/igniteui-angular/issues/3550))
- igx-grid isn't displayed properly in IE11 when it is inside an igx-tabs-group ([3047](https://github.com/IgniteUI/igniteui-angular/issues/3047))
- igxGrid minimal body height when no total height is set or inferred ([1693](https://github.com/IgniteUI/igniteui-angular/issues/1693))
- Horizontal scrollbar is not shown when column's width is set to a percentage value ([3513](https://github.com/IgniteUI/igniteui-angular/issues/3513))
- Visible @hidden tag due to comment structure ([3523](https://github.com/IgniteUI/igniteui-angular/issues/3523))
- Faulty link in Typedoc ([3531](https://github.com/IgniteUI/igniteui-angular/issues/3531))
- Several warnings on app launch 6.2.0 RC1 and now 7.0.2 ([2915](https://github.com/IgniteUI/igniteui-angular/issues/2915))
- For_of directive doesn't scroll to next elements in some cases ([3482](https://github.com/IgniteUI/igniteui-angular/issues/3482))
- Not setting width in percentage on one or more columns results in columns going out of view ([1245](https://github.com/IgniteUI/igniteui-angular/issues/1245))
- Calendar test is failing because of wrong selector ([3508](https://github.com/IgniteUI/igniteui-angular/issues/3508))
- When transactions are enabled and delete a row page is changed to first page ([3425](https://github.com/IgniteUI/igniteui-angular/issues/3425))
- When a column is sorted and change value in a cell after commit and press enter on selected cell the focus is not in the input ([2801](https://github.com/IgniteUI/igniteui-angular/issues/2801))
- igxFor with scrollOrientation: horizontal - Almost all the items are not rendered when they don't have width property ([3087](https://github.com/IgniteUI/igniteui-angular/issues/3087))
- Pressing ESC on a cell in an editable column throws an error ([3429](https://github.com/IgniteUI/igniteui-angular/issues/3429))

## 6.2.4
### Bug Fixes
* onSortingDone is not fired when sorting indicator of a header in the group by area is clicked ([#3257](https://github.com/IgniteUI/igniteui-angular/issues/3257))
* igx-grid isn't displayed properly in IE11 when it is inside an igx-tabs-group ([#3047](https://github.com/IgniteUI/igniteui-angular/issues/3047))
* Preventing wrap-around for scrollNext and scrollPrev([#3365](https://github.com/IgniteUI/igniteui-angular/issues/3365))
* IgxTreeGrid does not respect its parent container height ([#3467](https://github.com/IgniteUI/igniteui-angular/issues/3467))
* The header link in the api docs page should be to the product page ([#3423](https://github.com/IgniteUI/igniteui-angular/issues/3423))
* fix(dialog): dialog gets focus when is opened ([#3276](https://github.com/IgniteUI/igniteui-angular/issues/3276))
* IgxTreeGrid - Add row editing + transactions to tree grid ([#2908](https://github.com/IgniteUI/igniteui-angular/issues/2908))
* Regular highlight makes the highlighted text unreadable when the row is selected. ([#1852](https://github.com/IgniteUI/igniteui-angular/issues/1852))
* Use value instead of ngModel to update editValue for checkbox and calendar in igxCell ([#3224](https://github.com/IgniteUI/igniteui-angular/issues/3224))
* Disable combo checkbox animations on scroll ([#3300](https://github.com/IgniteUI/igniteui-angular/issues/3300))
* "Select/Unselect All" checkbox is checked after deleting all rows ([#3068](https://github.com/IgniteUI/igniteui-angular/issues/3068))
* Fixing column chooser column updating ([#3234](https://github.com/IgniteUI/igniteui-angular/issues/3234))
* Fix - Combo - Hide Search input when !filterable && !allowCustomValues ([#3315](https://github.com/IgniteUI/igniteui-angular/issues/3315))
* Add @inheritdoc ([#2943](https://github.com/IgniteUI/igniteui-angular/issues/2943))
* refactor(displayDensity): Code cleanup in display density base class #3280
* Calculating updated grid height when rebinding columns ([#3285](https://github.com/IgniteUI/igniteui-angular/issues/3285))
* Fix - Combo, Drop Down - Fix TAB key navigation ([#3206](https://github.com/IgniteUI/igniteui-angular/issues/3206))
* Added validation if last column collides with grid's scroll ([#3142](https://github.com/IgniteUI/igniteui-angular/issues/3142))
* When in the tree grid are pinned columns and scroll horizontal the cells text is over the pinned text ([#3163](https://github.com/IgniteUI/igniteui-angular/issues/3163))
* refactor(themes): don't include contrast colors in the palettes ([#3166](https://github.com/IgniteUI/igniteui-angular/issues/3166))

### Code enhancements
* Fix the logic calculating test results ([#3461](https://github.com/IgniteUI/igniteui-angular/issues/3461))
* Update typedoc version and localize some shell strings ([#3237](https://github.com/IgniteUI/igniteui-angular/issues/3237))
* fix(toolbar): including custom content in the show toolbar check ([#2983](https://github.com/IgniteUI/igniteui-angular/issues/2983))
* docs(toolbar): adding more API docs ([#2983](https://github.com/IgniteUI/igniteui-angular/issues/2983))

### Other
* update typedoc-plugin-localization version to 1.4.1 ([#3440](https://github.com/IgniteUI/igniteui-angular/issues/3440))
* Update contributing document with localization ([#3313](https://github.com/IgniteUI/igniteui-angular/issues/3313))
* docs(*): add 6.2.3 missing changes and bug fixes to changelog ([#3251](https://github.com/IgniteUI/igniteui-angular/issues/3251))
* Docs - Expansion Panel - Add comments and README([#3245](https://github.com/IgniteUI/igniteui-angular/issues/3245))
* Move all keyboard navigation tests in a separate file ([#2975](https://github.com/IgniteUI/igniteui-angular/issues/2975))


## 6.2.3
- `igxGrid`
    - `resourceStrings` property added, which allows changing/localizing strings for component. If a new instance is set,
    the changes will be applied to the particular instance of the component:
    ```typescript
        this.grid.resourceStrings = {
            igx_grid_filter: 'My filter',
            igx_grid_filter_row_close: 'My close'
        };
    ```
    If only a value is updated, all component instances will be updated:
    ```typescript
        this.grid.resourceStrings.igx_grid_filter = 'My filter';
    ```
- `igxTimePicker`:
    - `resourceStrings` property added, which allows changing/localizing strings for component.
- Localization
    - Added an util function `changei18n` that takes `IResourceStrings` object as parameter. Its values will be used as resource strings for all components
    in the application.
    - Added an util function `getCurrentResourceStrings` that returns current resource strings for all components.
- `ISortingEpression`:
    - The `ignoreCase` and `strategy` properties are moved back to optional, and the `DefaultSortingStrategy` is now injected by the `IgxSorting`, instead of being mandatory to pass to expressions.

### Bug fixes

- `igxGrid`
    - Filter row does not close when click button cancel, if the entered text is deleted ([#3198](https://github.com/IgniteUI/igniteui-angular/issues/3198))
    - Prevent a potential memory leak ([#3033](https://github.com/IgniteUI/igniteui-angular/issues/3033))
    - Filtering: Open dropdown on Alt+down, fixes input being populated on keyboard action ([#3202](https://github.com/IgniteUI/igniteui-angular/issues/3202))
    - Row Selection: selected checkboxes are flickering on vertical scrolling ([#2523](https://github.com/IgniteUI/igniteui-angular/issues/2523))
    - Row editing overlay animation should be bottom - top, when overlay is placed over the row ([#3184](https://github.com/IgniteUI/igniteui-angular/issues/3184))


## 6.2.2
- `igx-checkbox`:
    - Added a new input property - `disableTransitions`. It allows disabling all CSS transitions on the `igx-checkbox` component for performance optimization.
### Bug fixes
- Removed the `GridHammerConfig` provider which broke touch events for other components. (Fixed #3185, Reopens #2538)

## 6.2.1
### Features
- `igxGrid`, `igxChip`: Add display density DI token to igxGrid and igxChip ([#2804](https://github.com/IgniteUI/igniteui-angular/issues/2804))
- `igxGrid`
    - Quick filter auto close ([#2979](https://github.com/IgniteUI/igniteui-angular/issues/2979))
    - Group By: Added title to chip in Group By area ([#3035](https://github.com/IgniteUI/igniteui-angular/issues/3035))
    - Improve UX for boolean and date columns, ([#3092](https://github.com/IgniteUI/igniteui-angular/issues/3092))
- `igxCombo`:
    - Added a new input property - `displayDensity`. It allows configuring the `displayDensity` of the combo's `value` and `search` inputs. (PR [#3007](https://github.com/IgniteUI/igniteui-angular/pull/3007))
- `igxDropDown`
    - Added a new property `maxHeight`, defining the max height of the drop down. ([#3001](https://github.com/IgniteUI/igniteui-angular/issues/3001))
- Added migrations for Sass theme properties changes in 6.2.0 ([#2994](https://github.com/IgniteUI/igniteui-angular/issues/2994))
- Themes
    - Introducing schemas for easier bootstrapping of component themes.
    - **Breaking change** removed $variant from `igx-checkbox-theme`, `igx-ripple-theme`, `igx-switch-theme`, `igx-input-group-theme`, `igx-slider-theme`, and `igx-tooltip-theme`. Use the `$schema` prop, now available on all component themes to change the look for a specific theme. See the [Theming](https://www.infragistics.com/products/ignite-ui-angular/angular/components/themes/schemas.html) documentation to learn more.


### Bug fixes

- `igxGrid`
    - Filtering condition icon is not updated for boolean columns ([#2936](https://github.com/IgniteUI/igniteui-angular/issues/2936))
    - Batch editing: Updating a cell with a value that evaluates to false does not mark it as dirty ([#2940](https://github.com/IgniteUI/igniteui-angular/issues/2940))
    - Filtering input accepts value from calendar for unary conditions ([#2937](https://github.com/IgniteUI/igniteui-angular/issues/2937))
    - When a number filter's value is deleted the grid is not refreshed ([#2945](https://github.com/IgniteUI/igniteui-angular/issues/2945))
    - Improve keyboard navigation in filtering ([#2951](https://github.com/IgniteUI/igniteui-angular/issues/2951), [#2941](https://github.com/IgniteUI/igniteui-angular/issues/2941))
    - Group By: Alt+ Arrow left/Right keys should not toggle the group row ([#2950](https://github.com/IgniteUI/igniteui-angular/issues/2950))
    - Multi Column Header can be grouped ([#2944](https://github.com/IgniteUI/igniteui-angular/issues/2944))
    - Group By: groupsRecords is not updated yet at the time of onGroupingDone event. ([#2967](https://github.com/IgniteUI/igniteui-angular/issues/2967))
    - Paging: Blank space in rows area after vertical scrolling and navigating to next page ([#2957](https://github.com/IgniteUI/igniteui-angular/issues/2957))
    - When date or boolean cell is in edit mode and press arrowUp or arrowDown key the page is scrolled ([#2507](https://github.com/IgniteUI/igniteui-angular/issues/2507))
    - When deleting a row the Row Editing dialog should be closed ([#2977](https://github.com/IgniteUI/igniteui-angular/issues/2977))
    - Group header with columns which width is defined as number throws an exception ([#3020](https://github.com/IgniteUI/igniteui-angular/issues/3020))
    - Refactor header and filter cell components, Closes [#2972](https://github.com/IgniteUI/igniteui-angular/issues/2972), [#2926](https://github.com/IgniteUI/igniteui-angular/issues/2926), [#2923](https://github.com/IgniteUI/igniteui-angular/issues/2923), [#2917](https://github.com/IgniteUI/igniteui-angular/issues/2917), [#2783](https://github.com/IgniteUI/igniteui-angular/issues/2783), [#3027](https://github.com/IgniteUI/igniteui-angular/issues/3027), [#2938](https://github.com/IgniteUI/igniteui-angular/issues/2938)
    - Filter's UI dropdown is hidden under the bottom level of the grid ([#2928](https://github.com/IgniteUI/igniteui-angular/issues/2928))
    - Cell is not editable on iOS ([#2538](https://github.com/IgniteUI/igniteui-angular/issues/2538))
- `IgxTreeGrid`
    - Cell selection wrong behavior when collapsing rows ([#2935](https://github.com/IgniteUI/igniteui-angular/issues/2935))
- `igxCombo`
    - Keyboard doesn't scroll virtualized items ([#2999](https://github.com/IgniteUI/igniteui-angular/issues/2999))
- `igxDatePicker`
    - Error emitting when  value property is initialized with empty string. ([#3021](https://github.com/IgniteUI/igniteui-angular/issues/3021))
- `igxOverlay`
    - Drop-down flickers in IE and EDGE ([#2867](https://github.com/IgniteUI/igniteui-angular/issues/2867))
- `igxTabs`
    - Tabs don't not handle width change ([#3030](https://github.com/IgniteUI/igniteui-angular/issues/3030))
- `igxCalendar`
    - make all css class names unique ([#2287](https://github.com/IgniteUI/igniteui-angular/issues/2287))
- Fixed runtime errors when using the package in applications targeting es2015(es6) and newer ([#3011](https://github.com/IgniteUI/igniteui-angular/pull/3011))

## 6.2.0
- Updated typography following the Material guidelines. Type system is now also optional and can be applied via class to the desired containers. [#2112](https://github.com/IgniteUI/igniteui-angular/pull/2112)
  - **Breaking change:** Applications using Ignite UI for Angular now require the `igx-typography` class to be applied on wrapping element, like the body element for instance.

- Display density can be specified by using the injection token `DisplayDensityToken` and providing a value (comfortable, cosy or compact) on an application or a component level.

    Setting display density on a component level:
    ```typescript
    @Component({
    ...
    providers: [{ provide: DisplayDensityToken, useValue: { displayDensity: DisplayDensity.compact} }]
    })
    ```
- `igx-input-group`
    - The `igx-input-group` control's display density can be explicitly set by using the `displayDensity` input.
    ```html
    <igx-input-group [displayDensity]="'cosy'"> ... </igx-input-group>
    ```
- `igx-drop-down`:
    - Added a new boolean argument `cancel` to the `onSelection` `ISelectionEventArgs`. Its default value is false, in case it is set to true, the drop down selection is invalidated.
- `igxIcon`:
    - **Breaking change** `glyphName` property is removed from `IgxIconComponent`. For `Material` icons the icon name should be explicitly defined between the opening and closing tags. `Font Awesome` icons should use the `name` property now.
    - Added support for custom SVG icons. Register the SVG icons with the `IgxIconService` and use `IgxIconComponent`'s `name` and `fontSet` properties to visualize the icon.
- Transaction Provider - `TransactionService` is an injectable middleware that a component can use to accumulate changes without affecting the underlying data. The provider exposes API to access, manipulate changes (undo and redo) and discard or commit all to the data.
For more detailed information, see the [README](https://github.com/IgniteUI/igniteui-angular/blob/master/projects/igniteui-angular/src/lib/services/transaction/README.md).
- `igxTreeGrid`:
    - New `IgxTreeGridComponent` added.
    - The `igxTreeGrid` is used to display and manipulate hierarchical data with consistent schema, formatted as a table and provides a line of advanced features such as sorting, filtering, editing, column pinning, column moving, column hiding, paging and others.
    - The `igxTreeGrid` provides two ways of defining the relations among our data objects - by using a **child collection** for every data object or by using **primary and foreign keys** for every data object.
    - For more details on using the `igxTreeGrid`, take a look at the [official documentation](https://www.infragistics.com/products/ignite-ui-angular/angular/components/treegrid.html).
- `igxGrid`:
    - **Breaking change** `onGroupingDone` - The array of `ISortingExpression` can now be accessed through the `expressions` event property. Two new properties have been added to the event arguments - `groupedColumns` and `ungroupedColumns`. They provide references to arrays of `IgxColumnComponent` that hold the columns which have changed their state because of the **last** grouping/ungrouping operation.

    - **Breaking change** `onEditDone` event is renamed to `onCellEdit` and new cell editing events are introduced: `onCellEditEnter` and `onCellEditCancel`. When row editing is enabled, the corresponding events are emitted by the grid - `onRowEditEnter`, `onRowEdit`, `onRowEditCancel`. All these events have arguments that are using the `IGridEditEventArgs` interface.

    - Row editing - allows modification of several cells in the row, before submitting, at once, all those changes to the grid's data source. Leverages the pending changes functionality of the new transaction provider.

        ```html
        <igx-grid [data]="data" [rowEditable]="true">
            <igx-column field="ProductName"></igx-column>
            <igx-column field="ReleaseDate"></igx-column>
        </igx-grid>
        ```

    - Batch editing - an injectable transaction provider accumulates pending changes, which are not directly applied to the grid's data source. Those can later be inspected, manipulated and submitted at once. Changes are collected for individual cells or rows, depending on editing mode, and accumulated per data row/record.

        ```typescript
        @Component({
            providers: [{ provide: IgxGridTransaction, useClass: IgxTransactionService }],
            selector: "app-grid-with-transactions",
            template: "<ng-content></ng-content>"
        })
        export class GridWithTransactionsComponent { }
        ```
    - A new boolean `hideGroupedColumns` input controls whether the grouped columns should be hidden as well (defaults to false).
    - **Breaking change** `cellClasses` input on `IgxColumnComponent` now accepts an object literal to allow conditional cell styling.
    - Exposing a mechanism for cells to grow according to their content.
    - `sortStrategy` input exposed to provide custom sort strategy for the `IgxColumnComponent`. The custom strategy should implement the `ISortingStrategy` interface, or can extend the base `SortingStrategy` class and override all or some of its public/protected members.
    - New quick filtering functionality is implemented. Filtering icon is removed from column header and a filtering row is introduced in the grid's header.
- `igxFor`
    - Added support for variable heights.
- `igx-datePicker` selector is deprecated. Use `igx-date-picker` selector instead.
- `igxOverlay`:
    - `OverlaySettings` now also accepts an optional `outlet` to specify the container where the overlay should be attached.
    - when `show` and `hide` methods are called `onAnimation` event fires. In the arguments of this event there is a reference to the `animationPlayer`, `animationType` (either `open` or `close`) and to the overlay id.
    - if you call `show`/`hide` methods of overlay, while opening/closing animation is still ongoing, the animation will stop and respective open/close animation will start.
- `igxToggleAction` new `outlet` input controls the target overlay element should be attached. Provides a shortcut for `overlaySettings.outlet`.
- `IgxOverlayOutlet` directive introduced to mark an element as an `igxOverlay` outlet container. [ReadMe](https://github.com/IgniteUI/igniteui-angular/blob/master/projects/igniteui-angular/src/lib/directives/toggle/README.md)
- `igxButtonGroup`
    - Added the ability to define buttons directly in the template
- `igx-time-picker`:
    - `igxTimePickerTemplate` - new directive which should be applied on the child `<ng-template>` element when `IgxTimePickerComponent`'s input group is retemplated.
- `igx-datePicker`:
    - `igxDatePickerTemplate` - new directive which should be applied on the child `<ng-template>` element when `IgxDatePickerComponent`'s input group is retemplated.
    - Introduced `disabledDates`. This property is exposed from the `igx-calendar` component.
    - Introduced `specialDates`. This property is exposed from the `igx-calendar` component.
    - Introduced `deselectDate` method added that deselects the calendar date.
- `IgxTextHighlightDirective`: The `highlight` method now has a new optional parameter called `exactMatch` (defaults to false).
    - If its value is false, all occurrences of the search text will be highlighted in the group's value.
    - If its value is true, the entire group's value should equals the search text in order to be highlighted (caseSensitive argument is respected as well).
- `IgxGrid`: The `findNext` and `findPrev` methods now have a new optional parameter called `exactMatch` (defaults to false).
    - If its value is false, all occurrences of the search text will be highlighted in the grid's cells.
    - If its value is true, the entire value of each cell should equals the search text in order to be highlighted (caseSensitive argument is respected as well).
- `IgxChip`
    - Introduced event argument types to all `EventEmitter` `@Output`s.
    - **Breaking change** `onSelection`'s EventEmitter interface property `nextStatus` is renamed to `selected`.
    - **Breaking change** Move the location of where the chip `suffix` is positioned. Now it is between the content and the `remove button` making the button last element if visible by default.
    - **Breaking change** Remove the chip `connector` rendered when using the `igxConnector` directive that is also removed.
    - **Breaking change** The chip theme has been rewritten. Most theme input properties have been renamed for consistency
    and better legibility. New properties have been added. Please, refer to the updated igx-chip-theme documentation to see all updates.
    - Exposed original event that is responsible for triggering any of the events. If triggered by the API it is by default `null`.
    - Added `data` input for storing any data related to the chip itself.
    - Added `select icon` with show/hide animation to indicate when a chip is being selected with ability to customize it while retaining the chip Material Design styling.
    - Added `selectIcon` input to set custom template for the `select icon`.
    - Update chip styling to match Material Design guidelines.
    - Rework of the chip content styling so now by default text inside is styled to match the chip Material Design styling.
    - Rework of the `remove button` rendered and now has the ability to customize its icon while retaining the chip Material Design.
    - Added `removeIcon` input so a custom template cane be set for the remove button icon.
- `IgxChipArea`
    - Introduced event argument types to all `EventEmitter` `@Output`s.
    - Exposed original event that is responsible for triggering any of the events. If triggered by the API it is by default `null`.
- `IgxCombo`
    - Added the following directives for `TemplateRef` assignment for combo templates (item, footer, etc.):
        - Added `IgxComboItemDirective`. Use `[igxComboItem]` in markup to assing a TemplateRef to `combo.itemTemplate`.
        - Added `IgxComboHeaderDirective`. Use `[igxComboHeader]` in markup to assing a TemplateRef to `combo.headerTemplate`.
        - Added `IgxComboFooterDirective`. Use `[igxComboFooter]` in markup to assing a TemplateRef to `combo.footerTemplate`.
        - Added `IgxComboEmptyDirective`. Use `[igxComboEmpty]` in markup to assing a TemplateRef to `combo.emptyTemplate`.
        - Added `IgxComboAddItemirective`. Use `[igxComboAddItem]` in markup to assing a TemplateRef to `combo.addItemTemplate`.
        - Added `IgxComboHeaderItemDirective`. Use `[igxComboHeaderItem]` in markup to assing a TemplateRef to `combo.headerItemTemplate`.
    - **Breaking change** Assigning templates with the following template ref variables is now deprecated in favor of the new directives:
            `#itemTemplate`, `#headerTemplate`, `#footerTemplate`, `#emptyTemplate`, `#addItemTemplate`, `#headerItemTemplate`.
    - **Breaking change** `height` property is removed. In the future `IgxInputGroup` will expose an option that allows custom sizing and then `IgxCombo` will use the same functionality for proper styling and better consistency.

- `IgxDropDown`
    - **Breaking change** `allowItemsFocus` default value is changed to `false`.
    - Added `value` input to `IgxDropDownItemComponent` definition. The property allows data to be bound to a drop-down item so it can more easily be retrieved (e.g. on selection)
- `igx-calendar`:
    - Introduced `disabledDates` property which allows a user to disable dates based on various rules: before or after a date, weekends, workdays, specific dates and ranges. The disabled dates cannot be selected and have a distinguishable style.
    - Introduced `specialDates` property which allows a user to mark dates as special. They can be set by using various rules. Their style is distinguishable.
    - Introduced `deselectDate` method added that deselects date(s) (based on the selection type)
- `igxExpansionPanel`:
    - component added. `igxExpansionPanel` provides a way to display more information after expanding an item, respectively show less after collapsing it. For more detailed information see the [official documentation](https://www.infragistics.com/products/ignite-ui-angular/angular/components/expansion_panel.html).
- `IgxList`:
    - the control now supports **ng-templates** which are shown "under" a list item when it is left or right panned. The templates are distinguished using the `igxListItemLeftPanning` and `igxListItemRightPanning` directives set on the templates.
    - the IgxList's `onLeftPan` and `onRightPan` events now have an argument of type `IListItemPanningEventArgs` (instead of `IgxListItemComponent`). The event argument has the following fields:
        - **item** of type `IgxListItemComponent`
        - **direction** of type `IgxListPanState`
        - **keepItem** of type `boolean`
- `igxTooltip` and `igxTooltipTarget` directives:
    - Added `IgxTooltipDirective`.
        - An element that uses the `igxTooltip` directive is used as a tooltip for a specific target (anchor).
        - Extends `IgxToggleDirective`.
        - Exported with the name **tooltip**.
    - Added `IgxTooltipTargetDirective`.
        - An element that uses the `igxTooltipTarget` directive is used as a target (anchor) for a specific tooltip.
        - Extends `IgxToggleActionDirective`.
        - Exported with the name **tooltipTarget**.
    - Both new directives are used in combination to set a tooltip to an element. For more detailed information, see the [README](https://github.com/IgniteUI/igniteui-angular/blob/master/projects/igniteui-angular/src/lib/directives/tooltip/README.md).
- `igxToggle`:
    - Introduced reposition method which allows a user to force toggle to reposition according its position strategy.
- `IgxDrag` and `IgxDrop` directives available.
    - `IgxDrag` allows any kind of element to be moved/dragged around the page without changing its position in the DOM. Supports Desktop/Mixed/Touch environments.
    - `IgxDrop` allows any element to act as a drop area where any `igxDrag` element can be dragged into and dropped. Includes default logic that moves the dropped element from its original position to a child of the `igxDrop` element.
    - Combined they provide a way to move elements around the page by dragging them. For more detail see the [README](https://github.com/IgniteUI/igniteui-angular/blob/master/projects/igniteui-angular/src/lib/directives/dragdrop/README.md).
- `IgxGrid` keyboard navigation
When you focus a specific cell and press one of the following key combinations, the described behaviour is now performed:
    - `Ctrl + Arrow Key Up` - navigates to the first cell in the current column;
    - `Ctrl + Arrow Down` - navigates to the last cell in the current column;
    - `Home` - provide the same behavior as Ctrl + Arrow Left - navigates to the first cell from the current row;
    - `End` - provide the same behavior as Ctrl + Arrow Right - navigates to the last cell from the current row;
    - `Ctrl + Home` - navigates to the first cell in the grid;
    - `Ctrl + End` - navigates to the last cell in the grid;
    - `Tab` - sequentially move the focus over the next cell on the row and if the last cell is reached move to next row. If next row is group row the whole row is focused, if it is data row, move focus over the first cell;
    - `Shift + Tab` - sequentially move focus to the previous cell on the row, if the first cell is reached move the focus to the previous row. If previous row is group row focus the whole row or if it is data row, focus the last cell of the row;
    - `Space` over Cell - if the row is selectable, on keydown space triggers row selection
    - `Arrow Left` over GroupRow - collapse the group row content if the row is not already collapsed;
    - `Arrow Right` over GroupRow - expand the group row content if the row is not already expanded;
    - on mouse `wheel` the focused element is blurred;
    - **Breaking change**  `space` handler for the group row has been removed; so `Space` does not toggle the group row;
    - **Breaking change** cell selection is preserved when the focus is moved to group row.
    - Introduced `onFocusChange` event. The event is cancelable and output argument from type `IFocusChangeEventArgs`;
    - For more detailed information see the [official keyboard navigation specification](https://github.com/IgniteUI/igniteui-angular/wiki/igxGrid-Specification#kb-navigation).

## 6.1.9

### General

- `sortStrategy` input exposed to provide custom sort strategy for the `IgxColumnComponent`. The custom strategy should implement the `ISortingStrategy` interface, or can extend the base `DefaultSortingStrategy` class and override all or some of its public/protected members.
- The previously optional `ignoreCase` and `strategy` of the `ISortingExpression` interface are no longer optional. In order to use our default sorting strategy in expressions built programmatically, you need to pass `DefaultSortingStrategy.instance()` or any implementation of the `ISortingStrategy` interface.
- `groupingComparer` input exposed to provide custom grouping compare function for the `IgxColumnComponent`. The function receives two values and should return `0` if they are to considered members of the same group.

## 6.1.8

### Bug fixes

- Fix sorting and groupby expression not syncing when there are already sorted columns. #2786
- GroupBy Chip sorting direction indicator is not changed if sorting direction is changed #2765
- Failing tests caused by inconsistent behavior when sorting a column with equal values #2767
- IgxGridComponent.groupingExpressions is of type any #2758

## 6.1.7

### Bug Fixes
- IgxSelectionAPIService allows to add items with id which is undefined #2581
- FilteredSortedData collection holds the original data after first filtering operation is done #2611
- Calendar improvement of "selected" getter #2687
- Improve igxCalendar performance #2675
- Add Azure Pipelines CI and PR builds #2605
- The igxDatePicker changes the time portion of a provided date #2561
- IgxChip remove icon has wrong color #2573
- Chip has intrinsic margin #2662
- IgxChip remove icon has wrong color #2573
- ChipsArea's OnSelection output is not emitted on initialization #2640

## 6.1.6

### Bug Fixes
- IgxChip raises onSelection before onRemove #2612
- Summaries are shown on horizontal scrolling when Row Selectors are enabled #2522
- Bug - IgxCombo - Combo does not bind properly with [(ngModel)] and simple data (e.g. string[]) #2620
- Missing backtick in comment #2537
- IgxSelectionAPIService allows to add items with id which is undefined #2581
- Circular bar text is clipped #2370
- Update all angular async Calendar tests to await async #2582
- InvalidPipeArgument: 'inable to convert "" into a date for pipe 'DatePipe' #2520
- All cells in the row enter in edit mode if igx-columns are recreated. #2516

## 6.1.5
- **General**
    - `IgxChip`
        - Introduced event argument types to all `EventEmitter` `@Output`s.
        - A chip can now be selected with the API with the new `selected` input. The `selected` input overrides the `selectable` input value.
        - **Breaking change** `onSelection`'s EventEmitter interface property `nextStatus` is renamed to `selected`.
    - `IgxChipArea`
        - Introduced event argument types to all `EventEmitter` `@Output`s.
    - `igxFor`
        - Adding inertia scrolling for touch devices. This also affects the following components that virtualize their content via the igxFor - `igxGrid`, `igxCombo`.
    - `igxGrid`
        - Adding inertia scrolling for touch devices.
    - `igxCombo`
        - Adding inertia scrolling for touch devices.
    - `IgxCalendar` - `deselectDate` method added that deselects date(s) (based on the selection type)
    - `IgxDatePicker` - `deselectDate` method added that deselects the calendar date.

### Bug Fixes
- igx-tabs : When you move the tab key, the contents of other tabs are displayed. #2550
- Prevent default scroll behavior when using keyboard navigation. #2496
- Error is thrown on ng serve --prod #2540
- onSelection event is not fired when a cell in last visible row is row is selected and press arrow Down #2509
- Add deselect method to igxCalendar #2424
- Time starts from 03 minutes instead of 00 #2541
- Replace EventEmitter<any> with the respective interface for the event #2481
- Cannot scroll last item in view #2504
- Japanese character is redundantly inserted into textbox on filter dialog on Safari #2316
- Improve row selection performance #1258
- igxRipple - Mousedown event doesn't bubble up when igxRipple is attached to elements. #2473
- Add default formatting for numbers in igx-grid #1197
- An error is returned when update a filtered cell #2465
- Grid Keyboard navigation performance issue #1923
- Vertical scrolling performance is slower when grouping is applied. #2421

## 6.1.4

### Bug Fixes

- Bottom of letters fall of in the label of igx-tabs-group #1978
- The search highlight and info are not updated correctly after editing a cell value of the grid #2388
- Cannot set chip as selected through API if selectable is false #2383
- Pressing 'Home/End' keys is not moving the focus to the first/last item #2332
- Cannot set igxChip as selected #2378
- Scrolling using touch is not working on Edge and Internet Explorer 11 #1639
- IgxCombo - Selection - Cannot override combo selection through the onSelectionChange event #2440
- igx-grid - `updateCell` method doesn't update cells that are not rendered. #2350

## 6.1.3
- **General**
    - Added ES7 polyfill for Object for IE. This should be added to the polyfills in order for the igxGrid to render under IE.
        ```
        import 'core-js/es7/object';
        ```

- `igxTabs`
    - `selectedIndex` property has an `@Input` setter and can be set both in markup and in code behind.
- `igxDropDownItem`
    - `isSelected` has a public setter and is now an `@Input` property that can be used for template binding.
- `igxGrid`
    - **Breaking change** `applyNumberCSSClass` and `columnType` getters are removed.
    - `isUnary` property added to IFilteringOperation
    - `igxColumn`
        - The footerTemplate property is removed.
    - `igxColumnGroup`
        - The footerTemplate property is removed.
    - exposed `autosize()` method on `IgxColumnComponent`. It allows the user to programatically change the size of a column according to it's largest visible cell.
    - Initializing an `igxGrid` component without setting height, inside a container without height defined, now causes the grid to render 10 records from the data view or all of the records if there are fewer than 10 available.
- `igxCombo`
    - **Breaking change** igxCombo default `width` is set to 100%
    - **Breaking change** `itemsMaxWidth` is renamed to `itemsWidth`
- `igxLinearBar` and `igxCircularBar`
    - exposed `step` input which determines the update step of the progress indicator. By default it is one percent of the maximum value.
    - `IgxCircularBar` `text` input property exposed to set the text to be displayed inside the circular bar.

### Bug fixes

- igx-grid - cannot auto-size columns by double-clicking in IE11 #2025
- Animation for removing item from list is very quick, must be more smoothly. #2306
- circular and linear bars - prevent progress exceeding, smooth update when operate with big nums, allow floating point nums, expose step input #2163
- Blank space on the right of igxGrid when there is a hidden column and grid width is 100% #2249
- Igx Combo throws errors when data is set to null or undefined #2300
- Top cell is not positioned aligned to the header, after keyboard navigation #1185
- In carousel when call method remove for selected slide it is still previewed #2182
- In grid paging paginate and page should check if the page is greater than the totalPages #2288
- Typos and inaccuracies in IgxSnackbar's readme. #2250
- The grid enables all the columns to be declared as pinned in the template #1612
- Combo - Keyboard Navigation - Add Item button fires on Keydown.Space #2266
- Reduce the use of MutationObservers in the IgxTextHighlightDirective #2251
- Improve row selection performance #1258
- Filter UI dialog redraws #2038
- Can't navigate from first row cell to selection checkbox with key combination #1937
- Incorrect position pinning of Navigation Drawer #2013
- Keyboard navigation not working correctly whith column moving and cell selection #2086
- Grid Layout is broken when you hide column #2121
- IgxDateFilteringOperand's operation "doesNotEqual" doesn't work if the "equals" operation is localized(modified). #2202
- aside in igx-nav-drawer surpasses height of igx-nav-drawer #1981
- The button for collapse/expand all in groupby is not working correctly #2200
- IgxDropDown Item cannot be set as selected. #2061
- IgxBooleanFilteringOperand doesn't work if the operation 'all' is localized(modified). #2067
- columnMove doesn't work if no data is loaded. #2158
- Combo's clear button should be just an icon #2099
- Default combo width should be 100% #2097
- The combo list disappears after disabling Filtering at runtime #2108
- igx-slider - slider comes to not work well after changing maxValue. #920
- Search match highlight not always scrolled into view #1886
- When groupby row is focused and spacebar is pressed the browser scrolls down, everywhere except Chrome, although it should only collapse the group #1947
- Grid data bind fails initially until window resize #1614
- Localization (i18n) for grid grouping area string #2046
- When delete all records in the last page pager should be changed #2014
- Filter icon in the header changes its position #2036

## 6.1.2
- `igxCombo` improvements
    - Remote Data Binding fixes - selection preserving and keyboard navigation.

    For more detailed information see the [official igxCombo documentation](https://www.infragistics.com/products/ignite-ui-angular/angular/components/combo.html).

**General**
- Added `jsZip` as a Dependency.

### Bug Fixes

- Grid Layout is broken when you change displayDensity runtime #2005
- Add empty grid template #2035
- Page Up/Page Down buttons don't scroll the grid #606
- Icon component is not properly exported #2072
- Adding density to chip doesn't make the density style to apply when it is dragged #1846
- Update jszip as dependency #2043
- No message is displayed when there is empty grid data without filtering enabled. #2001
- The only possible range of setting minValue to igxSlider is between [0..99] #2033
- Bootstrap & IgniteUI issues #1548
- Remove tabs from collection -> TabCollectionChange Output #1972
- 6.1.1 error on npm install #2023
- Remote binding combo doesn't store the selected fields when scrolled or collapsed #1944
- Exception is thrown when hovering a chip with a column header #1813
- IgxCombo - Remote Virtualization Keyboard Navigation #1987

## 6.1.1
- `igxTimePicker` changes
    - `onClose` event added.

### Bug Fixes

- Exit edit mode when move column through grid API #1932
- IgxListItemComponent and the two template directives are missing from public_api.ts. #1939
- Add Item button disappears after adding same item twice successively. #1938
- onTabItemDeselected is called for every not selected tab item #1952
- Exit edit mode when pin/unpin column through grid API #1933
- Selected combo item doesn't have the proper focused styles #1948
- Time-picker does not open on button-press. #1949
- Custom cell not rendering with grid searching functionality #1931
- Regular highlight makes the highlighted text unreadable when the row is selected. #1852
- DatePicker focus is wrong on select date value #1965
- add sass docs, grid document updates and input-group theme-related fixes #1993
- DatePicker focus handler and AoT build #1994
- Change displayDensity runtime #1974
- Change IgxGrid display density runtime #1998
- Error is thrown when using igx-grid theme without $content-background #1996
- Update npm deploy token #2002

## 6.1.0
- `igxOverlay` service added. **igxOverlayService** allows you to show any component above all elements in page. For more detailed information see the [official documentation](https://www.infragistics.com/products/ignite-ui-angular/angular/components/overlay_main.html)
- Added **igxRadioGroup** directive. It allows better control over its child `igxRadio` components and support template-driven and reactive forms.
- Added `column moving` feature to `igxGrid`, enabled on a per-column level. **Column moving** allows you to reorder the `igxGrid` columns via standard drag/drop mouse or touch gestures.
    For more detailed information see the [official documentation](https://www.infragistics.com/products/ignite-ui-angular/angular/components/grid_column_moving.html).
- `igx-tab-bar` selector removed from `IgxBottomNavComponent`.
- `igxGrid` filtering operands
- `igxGrid`
    - **Breaking change** `filter_multiple` method is removed. `filter` method and `filteringExpressionsTree` property could be used instead.
    - **Breaking change** `filter` method has new signature. It now accepts the following parameters:
        - `name` - the name of the column to be filtered.
        - `value` - the value to be used for filtering.
        - `conditionOrExpressionTree` - (optional) this parameter accepts object of type `IFilteringOperation` or `IFilteringExpressionsTree`. If only a simple filtering is required a filtering operation could be passes (see bellow for more info). In case of advanced filtering an expressions tree containing complex filtering logic could be passed.
        - `ignoreCase` - (optional) - whether the filtering would be case sensitive or not.
    - **Breaking change** `onFilteringDone` event now have only one parameter - `IFilteringExpressionsTree` which contains the filtering state of the filtered column.
    - `filter_global` method clears all existing filters and applies the new filtering condition to all grid's columns.
    - filtering operands:
        - **Breaking change** `IFilteringExpression` condition property is no longer a direct reference to a filtering condition method, instead it's a reference to an `IFilteringOperation`
        - 5 filtering operand classes are now exposed
            - `IgxFilteringOperand` is a base filtering operand, which can be inherited when defining custom filtering conditions
            - `IgxBooleanFilteringOperand` defines all default filtering conditions for `boolean` types
            - `IgxNumberFilteringOperand` defines all default filtering conditions for `numeric` types
            - `IgxStringFilteringOperand` defines all default filtering conditions for `string` types
            - `IgxDateFilteringOperand` defines all default filtering conditions for `Date` types
        - `IgxColumnComponent` now exposes a `filters` property, which takes an `IgxFilteringOperand` class reference
            - Custom filters can now be provided to grid columns by populating the `operations` property of the `IgxFilteringOperand` with operations of `IFilteringOperation` type
```
export class IgxCustomFilteringOperand extends IgxFilteringOperand {
    // Making the implementation singleton
    private static _instance: IgxCustomFilteringOperand = null;

    protected constructor() {
        super();
        this.operations = [{
            name: 'custom',
            logic: (target: string) => {
                return target === 'My custom filter';
            }
        }].concat(this.operations); // Keep the empty and notEmpty conditions from base
    }

    // singleton
    // Must implement this method, because the IgxColumnComponent expects it
    public static instance(): IgxCustomFilteringOperand {
        return this._instance || (this._instance = new this());
    }
}
```

- `igxGrid` now supports grouping of columns enabling users to create criteria for organizing data records. To explore the functionality start off by setting some columns as `groupable`:
    ```html
    <igx-grid [data]="data">
        <igx-column [field]="'ProductName'"></igx-column>
        <igx-column [field]="'ReleaseDate'" [groupable]="true"></igx-column>
    </igx-grid>
    ```
   For more information, please head over to `igxGrid`'s [ReadMe](https://github.com/IgniteUI/igniteui-angular/blob/master/src/grid/README.md) or the [official documentation](https://www.infragistics.com/products/ignite-ui-angular/angular/components/grid_groupby.html).

- `igxGrid` now supports multi-column headers allowing you to have multiple levels of columns in the header area of the grid.
    For more information, head over to [official documentation](https://www.infragistics.com/products/ignite-ui-angular/angular/components/grid_multi_column_headers.html)
- `igxGrid` theme now has support for alternating grid row background and text colors.
- `igxGrid` now has a toolbar (shown using the `showToolbar` property) which contains the following features:
  - title (specified using the `toolbarTitle` property)
  - column hiding feature (enabled using the `columnHiding` property)
  - column pinning feature (enabled using the `columnPinning` property)
  - export to excel (enabled using the `exportExcel` property)
  - export to CSV (enabled using the `exportCsv` property)
- `igxColumn` changes:
    - **Breaking change** filteringExpressions property is removed.
- `igxGrid` API is updated
    - **Breaking change** deleteRow(rowSelector: any) method will delete the specified row only if the primary key is defined. The method accept rowSelector as a parameter,  which is the rowID.
    - **Breaking change** updateRow(value: any, rowSelector: any) method will update the specified row only if the primary key is defined. The method accept value and rowSelector as a parameter, which is the rowID.
    - **Breaking change** updateCell(value: any, rowSelector: any, column: string) method will update the specified cell only if the primary key is defined. The method accept  value, rowSelector,which is the rowID and column name.
    - getCellByKey(rowSelector: any, columnField: string) method is added to grid's API. This method retuns a cell or undefined only if primary key is defined and search for the specified cell by the rowID and column name.
    - getCellByColumn(rowIndex: number, columnField: string) method is updated. This method returns a cell or undefined by using rowIndex and column name.
- `IgxGridRow` API is updated:
    - update(value: any) method is added. The method takes as a parameter the new value, which is to be set to the specidied row.
    - delete() method is added. The method removes the specified row from the grid's data source.

- `igxCell` default editing template is changed according column data type. For more information you can read the [specification](https://github.com/IgniteUI/igniteui-angular/wiki/Cell-Editing) or the [official documentation](https://www.infragistics.com/products/ignite-ui-angular/angular/components/grid_editing.html)
- `igxCombo` component added

    ```html
    <igx-combo #combo [data]="towns" [displayKey]="'townName'" [valueKey]="'postCode'" [groupKey]="'province'"
        [allowCustomValues]="true" placeholder="Town(s)" searchPlaceholder="Search town..."></igx-combo>
    ```

    igxCombo features:

        - Data Binding
        - Value Binding
        - Virtualized list
        - Multiple Selection
        - Filtering
        - Grouping
        - Custom values
        - Templates
        - Integration with Template Driven and Reactive Forms
        - Keyboard Navigation
        - Accessibility compliance

    For more detailed information see the [official igxCombo documentation](https://www.infragistics.com/products/ignite-ui-angular/angular/components/combo.html).
- `igxDropdown` component added

    ```html
    <igx-drop-down (onSelection)="onSelection($event)" (onOpening)="onOpening($event)">
        <igx-drop-down-item *ngFor="let item of items" disabled={{item.disabled}} isHeader={{item.header}}>
                {{ item.field }}
        </igx-drop-down-item>
    </igx-drop-down>
    ```

    **igxDropDown** displays a scrollable list of items which may be visually grouped and supports selection of a single item. Clicking or tapping an item selects it and closes the Drop Down.

    A walkthrough of how to get started can be found [here](https://www.infragistics.com/products/ignite-ui-angular/angular/components/drop_down.html)

    igxDropdown features:

        - Single Selection
        - Grouping
        - Keyboard Navigation
        - Accessibility compliance

- `igxChip` and `igxChipsArea` components added

    ```html
    <igx-chips-area>
        <igx-chip *ngFor="let chip of chipList" [id]="chip.id">
            <label igxLabel>{{chip.text}}</label>
        </igx-chip>
    </igx-chips-area>
    ```

    For more detailed information see the [official igxChip documentation](https://www.infragistics.com/products/ignite-ui-angular/angular/components/chip.html).

- `igxToggle` changes
    - `onOpening` event added.
    - `onClosing` event added.
- `igxToggleAction` new `overlaySettings` input controls how applicable targets display content. Provides defaults with positioning based on the host element. The `closeOnOutsideClick` input is deprecated in favor of the new settings and will be removed in the future.

- `igxList` now supports a 'loading' template which is shown when the list is empty and its new `isLoading` property is set to `true`. You can redefine the default loading template by adding an `ng-template` with the `igxDataLoading` directive:

    ```html
    <igx-list [isLoading]="true">
        <ng-template igxDataLoading>
            <p>Please wait, data is loading...</p>
        </ng-template>
    </igx-list>
    ```

- **Breaking changes**:
    - Removed submodule imports. All imports are now resolved from the top level `igniteui-angular` package.
    - `igxGrid` changes:
        - sort API now accepts params of type `ISortingExpression` or `Array<ISortingExpression>`.
    - `igxToggle` changes
        - `collapsed` now read-only, markup input is removed.
        - `onOpen` event renamed to `onOpened`.
        - `onClose` event renamed to `onClosed`.
        - `open` method does not accept fireEvents optional boolean parameter. Now it accepts only overlaySettings optional parameter of type `OverlaySettings`.
        - `close` method does not accept fireEvents optional boolean parameter.
        - `toggle` method does not accept fireEvents optional boolean parameter. Now it accepts only overlaySettings optional parameter of type `OverlaySettings`.
    - `igxDialog` changes
        - `open` method does not accept fireEvents boolean parameter. Now it accepts only overlaySettings optional parameter of type `OverlaySettings`.
- **Breaking change** All properties that were named `isDisabled` have been renamed to `disabled` in order to acheive consistency across our component suite. This affects: date-picker, input directive, input-group, dropdown-item, tabbar and time-picker.
- The **deprecated** `igxForRemote` input for the `igxFor` directive is now removed. Setting the required `totalItemCount` property after receiving the first data chunk is enough to trigger the required functionality.

## 6.0.4
- **igxRadioGroup** directive introduced. It allows better control over its child `igxRadio` components and support template-driven and reactive forms.
- Fixed ReactiveForms validations support for IgxInputGroup. Related [issue](https://github.com/IgniteUI/igniteui-angular/issues/1144).

## 6.0.3
- **igxGrid** exposing the `filteredSortedData` method publicly - returns the grid data with current filtering and sorting applied.

## 6.0.2
- **igxGrid** Improve scrolling on mac [#1563](https://github.com/IgniteUI/igniteui-angular/pull/1563)
- The `ng update igniteui-angular` migration schematics now also update the theme import path in SASS files. [#1582](https://github.com/IgniteUI/igniteui-angular/issues/1582)

## 6.0.1
- Introduced migration schematics to integrate with the Angular CLI update command. You can now run

  `ng update igniteui-angular`

  in existing projects to both update the package and apply any migrations needed to your project. Make sure to commit project state before proceeding.
  Currently these cover converting submodule imports as well as the deprecation of `igxForRemote` and rename of `igx-tab-bar` to `igx-bottom-nav` from 6.0.0.
- **Breaking changes**:
    - Removed submodule imports. All imports are now resolved from the top level `igniteui-angular` package. You can use `ng update igniteui-angular` when updating to automatically convert existing submodule imports in the project.
    - Summary functions for each IgxSummaryOperand class has been made `static`. So now you can use them in the following way:
    ```typescript
    import { IgxNumberSummaryOperand, IgxSummaryOperand } from "igniteui-angular";
    class CustomSummary extends IgxSummaryOperand {
    constructor() {
      super();
    }
    public operate(data?: any[]) {
      const result = super.operate(data);
      result.push({
        key: "Min",
        label: "Min",
        summaryResult: IgxNumberSummaryOperand.min(data)
      });
      return result;
    }
  }
    ```


## 6.0.0
- Theming - You can now use css variables to style the component instances you include in your project.
- Added `onDoubleClick` output to `igxGrid` to emit the double clicked cell.
- Added `findNext`, `findPrev` and `clearSearch` methods to the IgxGridComponent which allow easy search of the grid data, even when the grid is virtualized.
- Added `IgxTextHighlightDirective` which highlights parts of a DOM element and keeps and updates "active" highlight.
- Added `All` option to the filter UI select for boolean columns
- Update to Angular 6

## 5.3.1
- igx-dialog changes
    - Dialog title as well as dialog actions (buttons) can be customized. For more information navigate to the [ReadMe](https://github.com/IgniteUI/igniteui-angular/blob/master/src/dialog/README.md).
- Filtering a boolean column by `false` condition will return only the real `false` values, excluding `null` and `undefined`. Filtering by `Null` will return the `null` values and filtering by `Empty` will return the `undefined`.
- The `Filter` button in the filtering UI is replaced with a `Close` button that is always active and closes the UI.
- Filtering UI input displays a `X` icon that clears the input.

## 5.3.0
- Added `rowSelectable` property to `igxGrid`
    - Setting `rowSelectable` to `true` enables multiple row selection for the `igx-grid` component. Adds a checkbox column that allows (de)selection of one, multiple or all (via header checkbox) rows.
    - For more information about the `rowSelectable` property and working with grid row, please read the `igxGrid`'s [ReadMe](https://github.com/IgniteUI/igniteui-angular/blob/master/src/grid/README.md) about selection or see the [official documentation](https://www.infragistics.com/products/ignite-ui-angular/angular/components/grid-selection.html)
- Added `onContextMenu` output to `igxGrid` to emit the clicked cell.
- `igx-datePicker`: Added `onClose` event.
- `igxTextSelection` directive added
    - `igxTextSelection` directive allows you to select the whole text range for every element with text content it is applied.
- `igxFocus` directive added
    - `igxFocus` directive allows you to force focus for every element it is applied.
- `igx-time-picker` component added
    - `igx-time-picker` allows user to select time, from a dialog with spinners, which is presented into input field.
    - For more information navigate to the [ReadMe](https://github.com/IgniteUI/igniteui-angular/blob/master/src/time-piker/README.md).
- `igx-tab-bar` changes
    - **Breaking changes**: `IgxTabBarComponent` is renamed to `IgxBottomNavComponent` and `IgxTabBarModule` is renamed to `IgxBottomNavModule`.
    - `igx-tab-bar` selector is deprecated. Use `igx-bottom-nav` selector instead.
- `igx-tabs` component added
    - `igx-tabs` allows users to switch between different views. The `igx-tabs` component places the tabs headers at the top and allows scrolling when there are multiple tab items outside the visible area. Tabs are ordered in a single row above their associated content.
    - For more information navigate to [ReadMe](https://github.com/IgniteUI/igniteui-angular/blob/master/src/tabs/README.md).
- Added column pinning in the list of features available for `igxGrid`. Pinning is available though the API. Try the following:
   ```typescript
   const column = this.grid.getColumnByName(name);
   column.pin();
   ```
   For more information, please head over to `igxGrid`'s [ReadMe](https://github.com/IgniteUI/igniteui-angular/blob/master/src/grid/README.md) or the [official documentation](https://www.infragistics.com/products/ignite-ui-angular/angular/components/grid_column_pinning.html).
- Added `summaries` feature to `igxGrid`, enabled on a per-column level. **Grid summaries** gives you a predefined set of default summaries, depending on the type of data in the column.
    For more detailed information read `igxGrid`'s [ReadMe](https://github.com/IgniteUI/igniteui-angular/blob/master/src/grid/README.md) or see the [official documentation](https://www.infragistics.com/products/ignite-ui-angular/angular/components/grid_summaries.html).
- Added `columnWidth` option to `igxGrid`. The option sets the default width that will be applied to columns that have no explicit width set. For more detailed information read `igxGrid`'s [ReadMe](https://github.com/IgniteUI/igniteui-angular/blob/master/src/grid/README.md)
- Added API to `igxGrid` that allows for vertical remote virtualization. For guidance on how to implement such in your application, please refer to the [official documentation](https://www.infragistics.com/products/ignite-ui-angular/angular/components/grid_virtualization.html)
- Added smooth scrolling for the `igxForOf` directive making the scrolling experience both vertically and horizontally much more natural and similar to a native scroll.
- Added `onCellClick` event.
- `igxForOf` now requires that its parent container's `overflow` is set to `hidden` and `position` to `relative`. It is recommended that its height is set as well so that the display container of the virtualized content can be positioned with an offset inside without visually affecting other elements on the page.
    ```html
    <div style='position: relative; height: 500px; overflow: hidden'>
        <ng-template igxFor let-item [igxForOf]="data" #virtDirVertical
                [igxForScrollOrientation]="'vertical'"
                [igxForContainerSize]='"500px"'
                [igxForItemSize]='"50px"'
                let-rowIndex="index">
                <div style='height:50px;'>{{rowIndex}} : {{item.text}}</div>
        </ng-template>
    </div>
    ```
- Removed the `dirty` local template variable previously exposed by the `igxFor` directive.
- The `igxForRemote` input for the `igxFor` directive is now **deprecated**. Setting the required `totalItemCount` property after receiving the first data chunk is enough to trigger the required functionality.
- the `igx-icon` component can now work with both glyph and ligature-based icon font sets. We've also included a brand new Icon Service, which helps you create aliases for the icon fonts you've included in your project. The service also allows you to define the default icon set used throughout your app.
- Added the option to conditionally disable the `igx-ripple` directive through the `igxRippleDisabled` property.
- Updated styling and interaction animations of the `igx-checkbox`, `igx-switch`, and `igx-radio` components.
- Added `indeterminate` property and styling to the `igx-checkbox` component.
- Added `required` property to the `igx-checkbox`, `igx-radio`, and `igx-switch` components.
- Added `igx-ripple` effect to the `igx-checkbox`, `igx-switch`, and `igx-radio` components. The effect can be disabled through the `disableRipple` property.
- Added the ability to specify the label location in the `igx-checkbox`, `igx-switch`, and `igx-radio` components through the `labelPosition` property. It can either be `before` or `after`.
- You can now use any element as label on the `igx-checkbox`, `igx-switch`, and `igx-radio` components via the aria-labelledby property.
- You can now have invisible label on the `igx-checkbox`, `igx-switch`, and `igx-radio` components via the aria-label property.
- Added the ability to toggle the `igx-checkbox` and `igx-switch` checked state programmatically via `toggle` method on the component instance.
- Added the ability to select an `igx-radio` programmatically via `select` method on the component instance.
- Fixed a bug on the `igx-checkbox` and `igx-radio` components where the click event was being triggered twice on click.
- Fixed a bug where the `igx-checkbox`, `igx-switch`, and `igx-radio` change event was not being triggered on label click.
- `igxМask` directive added
    - `igxМask` provide means for controlling user input and formatting the visible value based on a configurable mask rules. For more detailed information see [`igxMask README file`](https://github.com/IgniteUI/igniteui-angular/blob/master/src/directives/mask/README.md)
- `igxInputGroup` component added - used as a container for the `igxLabel`, `igxInput`, `igxPrefix`, `igxSuffix` and `igxHint` directives.
- `igxPrefix` directive added - used for input prefixes.
- `igxSuffix` directive added - used for input suffixes.
- `igxHint` directive added - used for input hints.
- `igxInput` directive breaking changes:
    - the directive should be wrapped by `igxInputGroup` component
    - `IgxInputGroupModule` should be imported instead of `IgxInputModule`
- `igxExcelExportService` and `igxCSVExportService` added. They add export capabilities to the `igxGrid`. For more information, please visit the [igxExcelExportService specification](https://github.com/IgniteUI/igniteui-angular/wiki/IgxExcelExporterService-Specification) and the [igxCSVExportService specification](https://github.com/IgniteUI/igniteui-angular/wiki/CSV-Exporter-Service-Specification).
- **General**
    - Added event argument types to all `EventEmitter` `@Output`s. #798 #740
    - Reviewed and added missing argument types to the following `EventEmitter`s
        - The `igxGrid` `onEditDone` now exposes arguments of type `IGridEditEventArgs`. The arguments expose `row` and `cell` objects where if the editing is performed on a cell, the edited `cell` and the `row` the cell belongs to are exposed. If row editing is performed, the `cell` object is null. In addition the `currentValue` and `newValue` arguments are exposed. If you assign a value to the `newValue` in your handler, then the editing will conclude with the value you've supplied.
        - The `igxGrid` `onSelection` now correctly propagates the original `event` in the `IGridCellEventArgs`.
    - Added `jsZip` as a Peer Dependency.
- `primaryKey` attribute added to `igxGrid`
    - `primaryKey` allows for a property name from the data source to be specified. If specified, `primaryKey` can be used instead of `index` to indentify grid rows from the `igxGrid.rowList`. As such, `primaryKey` can be used for selecting rows for the following `igxGrid` methods - `deleteRow`, `updateRow`, `updateCell`, `getCellByColumn`, `getRowByKey`
    - `primaryKey` requires all of the data for the specified property name to have unique values in order to function as expected.
    - as it provides a unique identifier for each data member (and therefore row), `primaryKey` is best suited for addressing grid row entries. If DOM virtualization is in place for the grid data, the row `index` property can be reused (for instance, when filtering/sorting the data), whereas `primaryKey` remains unique. Ideally, when a persistent reference to a row has to be established, `primaryKey` should be used.
- **Theming**
    - Added a `utilities` module to the theming engine to allow for easier import of theming functions and mixins, such as igx-color, igx-palette, igx-elevation, etc. To import the utilities do ```@import '~igniteui-angular/core/styles/themes/utilities';```

## 5.2.1
- `hammerjs` and `@types/hammerjs` are removed from `peerDependencies` and were added as `dependencies`. So if you are using Igniteui-Angular version 5.2.1 or above it is enough to run `npm install igniteui-angular` in your project for getting started. For more detailed information see [`Ignite UI for Angular Getting Started`](https://www.infragistics.com/products/ignite-ui-angular/getting-started)
- `web-animations-js` is added as Peer Dependency.
- `Theming` bug fixes and improvements.
- Use the following command to generate `Ignite UI for Angular Themes` documentation - `npm run build:docs`. Navigate to `dist/docs/sass` and open `index.html` file.

## 5.2.0
- `igxForOf` directive added
    - `igxForOf` is now available as an alternative to `ngForOf` for templating large amounts of data. The `igxForOf` uses virtualization technology behind the scenes to optimize DOM rendering and memory consumption. Virtualization technology works similar to Paging by slicing the data into smaller chucks which are swapped from a container viewport while the user scrolls the data horizontally/vertically. The difference with the Paging is that virtualization mimics the natural behavior of the scrollbar.
- `igxToggle` and `igxToggleAction` directives added
    - `igxToggle` allows users to implement toggleable components/views (eg. dropdowns), while `igxToggleAction` can control the
      `igxToggle` directive. Refer to the official documentation for more information.
    - `igxToggle` requires `BrowserAnimationsModule` to be imported in your application.
- [`Ignite UI for Angular Theming`](https://www.infragistics.com/products/ignite-ui-angular/angular/components/themes.html) - comprehensive set of **Sass** functions and mixins will give the ability to easily style your entire application or only certain parts of it.
    - Previously bundled fonts, are now listed as external dependencies. You should supply both the [Material Icons](http://google.github.io/material-design-icons/) and [Titillium Web](https://fonts.google.com/selection?selection.family=Titillium+Web:300,400,600,700) fonts yourself by either hosting or using CDN.
- `igx-grid` changes
    - The component now uses the new `igxForOf` directive to virtualize its content both vertically and horizontally dramatically improving performance for applications displaying large amounts of data.
    - Data-bound Input property `filtering` changed to `filterable`:

    ```html
    <igx-grid [data]="data">
        <igx-column [field]="'ReleaseDate'" [header]="'ReleaseDate'"
            [filterable]="true" dataType="date">
        </igx-column>
    </igx-grid>
    ```

    - @HostBinding `min-width` added to `IgxGridCellComponent` and `IgxGridHeaderCell`
    - The IgxGridCellComponent no longer has a value setter, but instead has an `update` modifier.

    ```html
    <ng-template igxCell let-cell="cell">
        {{ cell.update("newValue") }}
    </ng-template>
    ```
    - Class `IgxGridFiltering` renamed to `IgxGridFilteringComponent `
    - The grid filtering UI dropdowns are now controlled by the `igxToggle` directive.
      - Make sure to import `BrowserAnimationsModule` inside your application module as `igxToggle` uses animations for state transition.
    - `state` input
        - filtering expressions and sorting expressions provided
    - Removed `onCellSelection` and `onRowSelection` event emitters, `onSelection` added instead.
    - Removed `onBeforeProcess` event emitter.
    - Removed `onMovingDone` event emitter.
    - Removed methods `focusCell` and `focusRow`.
    - Renamed method `filterData` to `filter`.
    - New methods `filterGlobal` and `clearFilter`.
    - New method `clearSort`.
    - Renamed method `sortColumn` to `sort`.
    - New Input `sortingIgnoreCase` - Ignore capitalization of words.
- `igx-navigation-drawer` changes
    - `NavigationDrawer` renamed to `IgxNavigationDrawerComponent`
    - `NavigationDrawerModule` renamed to `IgxNavigationDrawerModule`
    - `IgxNavigationDirectives` renamed to `IgxNavigationModule`
    - `NavigationService` renamed to `IgxNavigationService`
    - `NavigationToggle` renamed to `IgxNavigationToggleDirective`
    - `NavigationClose` renamed to `IgxNavigationCloseDirective`
    - Content selector `ig-drawer-content` replaced with `<ng-template igxDrawer>`
    - Content selector `ig-drawer-mini-content` replaced with `<ng-template igxDrawerMini>`
    - CSS class `ig-nav-drawer-overlay` renamed to `igx-nav-drawer__overlay`
    - CSS class `ig-nav-drawer` renamed to `igx-nav-drawer`
- `igxInput` changes
    - CSS class `ig-form-group` to `igx-form-group`
- `igxBadge` changes
    - From now on, the Badge position is set by css class, which specifies an absolute position as well as top/bottom/left/right properties. The Badge position input should not be used.
- `igx-avatar` changes
    - [Initials type avatar is using SVG element from now on](https://github.com/IgniteUI/igniteui-angular/issues/136)
- `igx-calendar` changes
    - `formatViews` - Controls whether the date parts in the different calendar views should be formatted according to the provided `locale` and `formatOptions`.
    - `templating` - The **igxCalendar** supports now templating of its header and subheader parts.
    - `vertical` input - Controls the layout of the calendar component. When vertical is set to `true` the calendar header will be rendered to the side of the calendar body.

- `igx-nav-bar` changes
    -   Currently `isActionButtonVisible` resolves to `false` if actionButtonIcon is not defined.
- `igx-tab-bar` changes
    - custom content can be added for tabs

    ```html
    <igx-bottom-nav>
        <igx-tab-panel>
            <ng-template igxTab>
                <igx-avatar initials="T1">
                </igx-avatar>
            </ng-template>
            <h1>Tab 1 Content</h1>
        </igx-tab-panel>
    </igx-bottom-nav>
    ```

- `igx-scroll` component deleted
    - `igx-scroll` component is not available anymore due newly implemented `igxForOf` directive.

- [`igx-list` changes](https://github.com/IgniteUI/igniteui-angular/issues/528)
    - `igxEmptyList` directive added
        The list no longer has `emptyListImage`, `emptyListMessage`, `emptyListButtonText`, `emptyListButtonClick` and `hasNoItemsTemplate` members.
        Instead of them, the `igxEmptyListTemplateDirective` can be used for templating the list when it is empty (or use the default empty template).
        ```html
        <igx-list>
            <ng-template igxEmptyList>
                <p>My custom empty list template</p>
            </ng-template>
        </igx-list>
        ```
    - `onItemClicked` event emitter added
        ```html
        <igx-list (onItemClicked)="itemClicked()">
            <igx-list-item>Item 1</igx-list-item>
            <igx-list-item>Item 2</igx-list-item>
            <igx-list-item>Item 3</igx-list-item>
        </igx-list>
        ```
    - Removed `emptyListImage` property from `IgxListComponent`.
    - Removed `emptyListMessage` property from `IgxListComponent`.
    - Removed `emptyListButtonText` property from `IgxListComponent`.
    - Removed `emptyListButtonClick` event emitter from `IgxListComponent`.
    - Removed `hasNoItemsTemplate` property from `IgxListComponent`.
    - Removed `options` property from `IgxListItemComponent`.
    - Removed `left` property from `IgxListItemComponent`.
    - Removed `href` property from `IgxListItemComponent`.
    - New `emptyListTemplate` input for `IgxListComponent`.
    - New `onItemClicked` event emitter for `IgxListComponent`.
    - New `role` property for `IgxListComponent`.
    - New `innerStyle` property for `IgxListComponent`.
    - New `role` property for `IgxListItemComponent`.
    - New `element` property for `IgxListItemComponent`.
    - New `list` property for `IgxListItemComponent`.
    - New `headerStyle` property for `IgxListItemComponent`.
    - New `innerStyle` property for `IgxListItemComponent`.

- [Renaming and restructuring directives and components](https://github.com/IgniteUI/igniteui-angular/issues/536) based on the [General Angular Naming Guidelines](https://angular.io/guide/styleguide#naming):
    - `IgxAvatar` renamed to `IgxAvatarComponent`
    - `IgxBadge` renamed to `IgxBadgeComponent`
    - `IgxButton` renamed to `IgxButtonDirective`
    - `IgxButtonGroup` renamed to `IgxButtonGroupComponent`
    - `IgxCardHeader` renamed to `IgxCardHeaderDirective`
    - `IgxCardContent` renamed to `IgxCardContentDirective`
    - `IgxCardActions` renamed to `IgxCardActionsDirective`
    - `IgxCardFooter` renamed to `IgxCardFooterDirective`
    - `IgxCarousel` renamed to `IgxCarouselComponent`
    - `IgxInput` renamed to `IgxInputModule`
    - `IgxInputClass` renamed to `IgxInputDirective`
    - `IgxCheckbox` renamed to `IgxCheckboxComponent`
    - `IgxLabel` renamed to `IgxLabelDirective`
    - `IgxIcon` renamed to `IgxIconComponent`
    - `IgxList` renamed to `IgxListComponent`
    - `IgxListItem` renamed to `IgxListItemComponent`
    - `IgxSlide` renamed to `IgxSlideComponent`
    - `IgxDialog` renamed to `IgxDialogComponent`
    - `IgxLayout` renamed to `IgxLayoutModule`
    - `IgxNavbar` renamed to `IgxNavbarComponent`
    - `IgxCircularProgressBar` renamed to `IgxCircularProgressBarComponent`
    - `IgxLinearProgressBar ` renamed to `IgxLinearProgressBarComponent`
    - `IgxRadio` renamed to `IgxRadioComponent`
    - `IgxSlider` renamed to `IgxSliderComponent`
    - `IgxSnackbar` renamed to `IgxSnackbarComponent`
    - `IgxSwitch ` renamed to `IgxSwitchComponent`
    - `IgxTabBar` renamed to `IgxBottomNavComponent`
    - `IgxTabPanel` renamed to `IgxTabPanelComponent`
    - `IgxTab` renamed to `IgxTabComponent`
    - `IgxToast` renamed to `IgxToastComponent`
    - `IgxLabelDirective` moved inside `../directives/label/` folder
    - `IgxInputDirective` moved inside `../directives/input/` folder
    - `IgxButtonDirective` moved inside `../directives/button/` folder
    - `IgxLayoutDirective` moved inside `../directives/layout/` folder
    - `IgxFilterDirective` moved inside `../directives/filter/` folder
    - `IgxDraggableDirective` moved inside `../directives/dragdrop/` folder
    - `IgxRippleDirective` moved inside `../directives/ripple/` folder
    - Folder `"./navigation/nav-service"` renamed to `"./navigation/nav.service"`
<|MERGE_RESOLUTION|>--- conflicted
+++ resolved
@@ -1,8 +1,6 @@
 # Ignite UI for Angular Change Log
 
 All notable changes for each version of this project will be documented in this file.
-<<<<<<< HEAD
-
 ## 7.3.4
 
 ### New feature
@@ -23,9 +21,14 @@
     - **Behavioral Change** - action buttons are now available in the dropdown mode.
     - **Feature** `IgxDatePickerComponent` now provides the ability for adding custom action buttons. Read up more information in the [ReadMe](https://github.com/IgniteUI/igniteui-angular/tree/master/projects/igniteui-angular/src/lib/date-picker/README.md)
 
-``` 
-@include igx-core($print-layout: false); 
-```
+
+## 7.3.3
+
+- `igx-core()` now includes some styles for printing layout.
+In order to turn them off, you need to pass an argument and set it to `false`
+    ```
+        @include igx-core($print-layout: false); 
+    ```
 - `IgxList`
     - **Feature** the `index` property is now an `@Input` and can be assigned by structural directives such as `*igxFor`.
     ```html
@@ -81,24 +84,6 @@
         </igx-list>
     ```
     
-=======
-## 7.3.4
-
-- `igxTimePicker` changes
-    - `onClosing` event is added.
-    - **Breaking Change** `onOpen` event is renamed to `onOpened`.
-    - **Breaking Change** `onClose` event is renamed to `onClosed`.
-    - **Behavioral Change** - action buttons are now available in the dropdown mode.
-    - **Feature** `IgxTimePickerComponent` now provides the ability for adding custom action buttons. Read up more information in the [ReadMe](https://github.com/IgniteUI/igniteui-angular/tree/master/projects/igniteui-angular/src/lib/time-picker/README.md)
-
-- `igxDatePicker` changes
-    - `onClosing` event is added.
-    - **Breaking Change** `onOpen` event is renamed to `onOpened`.
-    - **Breaking Change** `onClose` event is renamed to `onClosed`.
-    - **Behavioral Change** - action buttons are now available in the dropdown mode.
-    - **Feature** `IgxDatePickerComponent` now provides the ability for adding custom action buttons. Read up more information in the [ReadMe](https://github.com/IgniteUI/igniteui-angular/tree/master/projects/igniteui-angular/src/lib/date-picker/README.md)
-
->>>>>>> 763dea99
 
 ## 7.3.3
 
@@ -107,7 +92,7 @@
     ```
         @include igx-core($print-layout: false); 
     ```
-
+    
 - `Pager`
     - **Behavioral Change** - The pager is now hidden when there are no records in the grid.
 
