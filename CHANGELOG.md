--- conflicted
+++ resolved
@@ -21,11 +21,8 @@
 - `IgxCarousel`:
     - **Breaking Changes** -The carousel slides are no longer array, they are changed to QueryList.
     - **Behavioural change** - When slides are more than 5, a label is shown instead of the indicators. The count limit of visible indicators can be changed with the input `maximumIndicatorsCount`
-<<<<<<< HEAD
-=======
 - `igxOverlay`:
     - **Behavioural Change** - `igxOverlay` - no longer persists element scrolling `out of the box`. In order to persist an element scroll position after attaching the element to an overlay, handle the exposed `onAppended` overlay event and manage/restore the scroll position.
->>>>>>> 9c70ca8c
 
 ### New Features
 - `IgxGrid`, `IgxTreeGrid`, `IgxHierarchicalGrid`:
