# Ignite UI for Angular Change Log

All notable changes for each version of this project will be documented in this file.

<<<<<<< HEAD
## 7.2.4
### New feature
- [Multi-cell selection](https://github.com/IgniteUI/igniteui-angular/wiki/Grid-Multi-cell-selection-Specification) - Enables range selection of cells in the grid.

### Grids Performance improvements 
- Grid rendering speed
- Grid grouping rendering speed 
- Grid vertical scrolling using the scroll arrows
- Grid horizontal scrolling using the scroll arrows
- Grid cell focusing time
- Typing a character in an inline editor

### Bug fixes
- IgxForOf - Virtual item index with remote data #4455
- If grid has height in %(or no height) and filtering is enabled, then height is not calculated correctly. #4458
- 3rd level child does not scroll with keyboard nav #4447
- When in column group a column is hidden in the excel style filter LEFT and RIGHT buttons are enabled #4412
- Column Moving keydown.escape HostListener needs refactoring #4296
- Hierarchical Grid: scrolled child views remain after the root grid has been destroyed #4440
- When child grids have width in % (or no width) and there is horizontal scrollbar the vertical scrollbar is not visible. #4449
- Opening the Filtering dropdown twice in an igxHierarchicalGrid results in warning messages in the browser console #4436
- for-of init optimizations for grids #4374
- Changing columns dynamically in the Hierarchical Grid resets root column list to contain child columns. #4337
- Cell is not selected on click [IE] #1780
- igx-grid: Uncommitted IME text gets lost when Enter key is pressed in an edit cell template. #4314

## 7.2.3
### Improvements
=======
# 7.2.5
- `IgxList`
    - **Feature** the `index` property is now an `@Input` and can be assigned by structural directives such as `*igxFor`.
    ```html
        <igx-list>
            <div [style.height]="'480px'" [style.overflow]="'hidden'" [style.position]="'relative'">
                <igx-list-item [index]="i" *igxFor="let item of data; index as i; scrollOrientation: 'vertical'; containerSize: '480px'; itemSize: '48px'">
                    <div>{{ item.key }}</div>
                    <div class="contact__info">
                        <span class="name">{{item.name}}</span>
                    </div>
                </igx-list-item>
            </div>
        </igx-list>
    ```
    - The `items` property now returns the collection of child items sorted by their index if one is assigned. This is useful when the `children` order cannot be guaranteed.

# 7.2.3
>>>>>>> 37d30fad
- `IPinColumnEventArgs` new property - added a new property `isPinned` to the `IPinColumnEventArgs` interface. Now the `onColumnPinning` event emits information whether the column is pinned or unpinned.
- `igxGrid`
    - `igxFilterCellTemplate` directive added that allows retemplating of the filter cell.
    - `IgxColumnComponent` now has `filterCellTemplate` property that can be used to retemplate the filter cell.

### Bug fixes
- Fix auto-generate columns for TreeGrid #4399
- Emiting event when unpinning column #3833
- In Firefox when collapse all groups grid becomes empty #4304
- When transactions are enabled and update a filtered cell there is an error in console #4214
- In IE11 datePicker delete button is not in correct position when open a cell in edit mode #4116
- Refactoring filter cell navigation so that it is handled in the navigation service. Handling special scenarios for hierarchical grid in the hierarchical navigation service. #4267
- Grid: fix sorting in chrome #4397
- An error is returned when add a child for not committed row and summaries are enabled #4317
- Update child summaries correctly when CRUD operations are performed #4408
- Add igxQuickFilterTemplate directive #4377
- Resizing: move resize handle logic in a directive #4378
- No event emitted when column is unpinned #3799 
- When update a cell in the grouped column the child summaries are not updated #4324
- Column Group border is misaligned with its children's in some cases #4387
- Expanding last row of HierarchicalGrid via keyboard(Alt + downArrow) leads to cell losing its focus. #4080
- fix(HierarchicalGrid): Moving onGridCreated to be emitted onInit #4370
- Virtualization of grid not working in tab #4329
- When you pin child column the whole group is not pinned #4278

## 7.2.2
### Features
- **Components' Display Type** - All components now have their CSS display property explicitly set on the host element to ensure width, padding, and margins are applied when set directly on the host selectors.
- **Themes** 
    - Add support for gradients and images as values for component themes via the component theme functions.
    - `Palettes` - added surface color to the palette. The surface color is used by cards, pickers, dialog windows, etc. as the default background.

### Bug fixes
- fix(tabs): Fix for applying styles to tabs group #4371
- igxInput - add ability to toggle required dynamically #4361
- Select sort button only if default template is used #4372
- Public enumerations should not be constants #4364
- fix(hierarchicalGrid): Fix scrollbar not updated when data for children is loaded after initial load. #4334
- fix(date-picker): Fix for re-templating dropdown date-picker #4325
- Remove ngModel from datepicker #4333
- Scrollbar is not updated when load remote data #4209
- IgxGrid cell edit does not update values (onCellEdit) #4055
- Initial GroupBy performance is poor with many columns grouped #4309
- Components' display type #4316
- Including summary row cells in tab sequence for HierarchicalGrid navigation. #4293
- Surface color #4109
- `headerGroupClasses` is marked as hidden #4276
- Update AutoScrollStrategy to reposition elements outside NgZone #4250
- Optimizing post group pipe for 4309 - 7.2.x #4310
- IgxSelect does not close on Shift+Tab #4164
- clone method should have inheritdoc in all position strategies #4265
- Dialog does not emits close event the second time that is opened and closed #4222
- IgxLabelComponent is hidden #4237
- refactor(button-group): Fix the double borders between the buttons #4092
- Allow gradient/image values as backgrounds in component themes #4218
- Time Picker enhancements #4348

## 7.2.1
- `igxGrid`
    - **Breaking Change** The `groupsRecords` property now only returns the visible tree and does not include groups that are children of collapsed parents.
    - **Feature** Column Hiding and Column Pinning components now expose a `disableFilter` property which allows hiding the filter columns input from the UI.

### Improvements
- igxSelect - select-positioning-strategy code cleanup #4019

### Bug fixes
- Tooltip remains opened after clicking its target #4127
- Can not move a column to left if the previous column is column group #4114
- TextHighlight Directive makes the matching spans bold #4129
- IgxDropDownItem still uses deprecated accessors #4167
- Double click in editMode reverts the cell's value #3985
- Navigation with Ctrl+arrow keys does not work in child grids #4120
- In IE11 and Edge when scroll page the excel filter dialog is not moved #4112
- IgxCalendar overlay, rendered from cell in edit mode, goes outside the grid when scrolling #4205
- When using keyboard navigation the child grid does not scroll to next row when next child is empty. #4153
- selectedIndex doesn't switch tab. #4245
- When the last column is hidden button RIGHT for the last visible column should be disabled #4230
- When excel-style-filtering is enabled and press Shift+tab on first cell the scroll should not be moved #4219
- Can not navigate with tab in filtering row if grid has no horizontal scroll #4111
- ExcelFilterStyle , what is the name of the onClick methods for the apply and cancel button ? onFilteringDone doesnt work here #4248
- When you focus an element from the Excel-Style Filtering List in Chrome a blue boarder appears #4269
- Need ability to remove a column filter that was previously set in the grid #4305
- Keyboard navigation inside summaries for hierarchical grid is not working with Ctrl + arrow keys #4176
- ReadMe links are broken on 7.2.0. release note #4251
- Error when scrolling grid with mouse wheel after closing a dialog window in the page #4232
- Circular progress bar throws error on IE11 #3787
- Issue with export excel/csv from grid #3763
- Setting grid data property manually after initial rendering without binding it to the input is not detected. #4242
- When child grids does not have set height and expand a row in child grid scrollbars are not updated and there is empty space on the grid #4239
- [ng add]: Enabling polyfills step doesn't update properly polyfill.ts generated by Angular CLI v7.3.x. #3967
- When change sorting from the excel filter it is not applied for the grouped column #4119
- When grid is filtered and update a cell summaries are not updated #4211
- [igx-date-picker] igxCalendarHeader and igxCalendarSubheader don't work #4223
- [igx-date-picker] unnecessary suffix "日" to the date part of the calendar. #4224
- igxMonthPicker - arrowdown and arrow up not working correctly inside months view #4190
- In Edge resizing indicators are offset incorrectly #3908
- igx-column-group does not fire onColumnVisibilityChanged #4194

## 7.2.0
- `igxCalendar`
    - `igxCalendar` has been refactored to provide the ability to instantiate each view as a separate component.
    - **Feature** advanced keyboard navigation support has been added. Read up more information in the [ReadMe](https://github.com/IgniteUI/igniteui-angular/tree/master/projects/igniteui-angular/src/lib/calendar/README.md)

- **New component** `IgxMonthPicker`:
    - Provides the ability to pick a specific month. Read up more information in the [ReadMe](https://github.com/IgniteUI/igniteui-angular/tree/master/projects/igniteui-angular/src/lib/calendar/month-picker/README.md)

- **New component** `IgxHierarchicalGrid`:
    - Provides the ability to represent and manipulate hierarchical data in which each level has a different schema. Each level is represented by a component derived from **igx-grid** and supports most of its functionality. Read up more information about the IgxHierarchicalGrid in the official [documentation](https://www.infragistics.com/products/ignite-ui-angular/angular/components/hierarchicalgrid.html) or the [ReadMe](https://github.com/IgniteUI/igniteui-angular/tree/master/projects/igniteui-angular/src/lib/grids/hierarchical-grid/README.md)

- **New component** The `igxSelect` provides an input with dropdown list allowing selection of a single item.
    ```html
    <igx-select #select1 [placeholder]="'Pick One'">
        <label igxLabel>Sample Label</label>
        <igx-select-item *ngFor="let item of items" [value]="item.field">
            {{ item.field }}
        </igx-select-item>
    </igx-select>
    ```

[documentation](https://www.infragistics.com/products/ignite-ui-angular/angular/components/select.html) or the [ReadMe](https://github.com/IgniteUI/igniteui-angular/tree/master/projects/igniteui-angular/src/lib/select/README.md)

- **New directive** `igxAutocomplete` - new directive that provides a way to enhance a text input by showing a panel of suggested options, provided by the developer. More information about the IgxAutocomplete is available in the official [documentation](https://www.infragistics.com/products/ignite-ui-angular/angular/components/autocomplete.html) or the [ReadMe](https://github.com/IgniteUI/igniteui-angular/tree/master/projects/igniteui-angular/src/lib/directives/autocomplete/README.md).

    ```html
    <input igxInput type="text" [igxAutocomplete]="townsPanel" />
    <igx-drop-down #townsPanel>
        <igx-drop-down-item *ngFor="let town of towns" [value]="town">
            {{town}}
        </igx-drop-down-item>
    </igx-drop-down>
    ```

- `igxGrid` now has `isLoading` input property. When enabled will show loading indicator, until the data is available. It can be best utilized for remote scenarios. Another input property `loadingGridTemplate` allows customizing the loading indicator.

    ```html
    <!-- Example -->
    <igx-grid [isLoading]="true" ...>
    </igx-grid>
    ```

    - `Group By`
        - The collapse/expand icons have new orientantion to display the action that will be performed when clicked. When an icon points up clicking on it would result in collapsing the related group row and when it points down clicking on it would expand the group row.
        - The collapse/expand all icons have also been updated to reflect the new group row icons better.
        - Group rows now can be expanded/collapsed using Alt + Arrow Up/Down to reflect the new icons.
    - `filterMode` input added, which determines the filtering ui of the grid. The default value is `quickFilter`. Other possible value is `excelStyle`, which mimics the filtering in Excel with added functionality for column moving, sorting, hiding and pinning.
    - `IgxColumnComponent` now has `disablePinning` property, which determines wether the column can be pinned from
    the toolbar and whether the column pin will be available in the excel style filter menu. The `disableHiding` input will be used to show/hide the column hiding functionality in the menu.
- `igxTreeGrid`
    - The collapse/expand icons have new orientantion to display the action that will be performed when clicked. When an icon points up clicking on it would result in collapsing the related tree grid level and when it points down clicking on it would expand the tree grid level.
    - Expanding/collapsing tree levels can now be performed also by using Alt + Arrow Up/Down to reflect the new icons.
- `IgxColumnComponent`
    - **Breaking Change** the `gridID` property is now **deprecated**. Please, use `column.grid.id` instead.
- `igxCombo`
    - **Breaking Change** `combo.value` is now only a getter.
    - **Feature** added support for templating the default input group of the component. The `igx-combo` now allows for `igx-prefix`, `igx-suffix`,`igx-hint` and `[igxLabel]` components to be passed as `ng-content` and they will be renderer accordingly on the combo's input. Example:
    ```html
        <!-- customize combo input --->
        <igx-combo #myCombo [data]="myGenres">
            ...
            <label igxLabel>Genres</label>
            <igx-prefix><igx-icon>music_note</igx-icon></igx-prefix>
        </igx-combo>
     ```
    - **Feature** the default combo 'clear' and 'toggle' icons can now be templated. Two new directives are added (with selector `[igxComboClearIcon]` and `[igxComboToggleIcon]`). Passing an `ng-template` with one of the directives will overwrite the default conent of the respective icon. Functionality will remain unaffected. Expample:
    ```html
        <!-- customize combo input --->
        <igx-combo #myCombo [data]="myGenres">
            ...
            <ng-template igxComboToggleIcon let-collapsed>
                <igx-icon>{{ collapsed ? 'remove_circle' : 'remove_circle_outline'}}</igx-icon>
            </ng-template>
        </igx-combo>
    ```
- `igxDropDown`
    - `IgxDropDownItemBase` and it's descendants (of which `IgxDropDownItem`) have had their `isSelected` and `isFocused` properties **deprecated**. Instead, use `selected` and `focused` properties.
    - Added an `@Input` for the `index` property (such as the one coming from ngFor) of the `IgxDropDownItem` component. This **deprecates** the automatic index calculation.
    ```html
        <igx-drop-down>
            <igx-drop-down-item *ngFor="let item of items; let i = index" [index]="i">
                {{ item.field }}
            </igx-drop-down-item>
        </igx-drop-down>
    ```
    - **Feature** `IgxDropDownGroupComponent` has been added. It allows for easier grouping of multi-level data, without the need of flattening it. The `igx-drop-down-item-group` tag accepts `igx-drop-down-item`s and displays them in the appropriate grouped fashion.
        ```html
            <igx-drop-down>
                <igx-drop-down-item-group *ngFor="let country of contries" [label]="country.name">
                    <igx-drop-down-item *ngFor="let city of country.cities" [value]='city.refNo'>
                        {{ city.name }}
                    </igx-drop-down-item>
                </igx-drop-down-item-group>
            </igx-drop-down>
        ```
- `Theme Elevations & Shadows` - Components with shadows, set by an elevation level or otherwise, are now fully configurable by the user via schema and/or theme properties. User can also provide a custom elevations set to component themes that support them.
    - **Breaking Change** - The `$search-shadow-color` and `$search-disabled-shadow-color` properties on the `igx-input-group-theme` have been replaced with `$search-resting-shadow` and `$search-disabled-shadow` respectively. Use `ng update` to migrate automatically.
- `IgxTreeGridComponent`
    - We can now search in the treegrid's data by using the `findNext` and the `findPrev` methods and we can clear the search results with the `clearSearch` method.
- `IgxTextHighlightDirective`
    - `IgxTextHighlightDirective.page` input property is **deprecated**. `rowIndex`, `columnIndex` and `page` properties of the `IActiveHighlightInfo` interface are also **deprecated**. Instead, `row` and `column` optional properties are added.
- `igxDragDrop`
    - `dragGhostHost` input property added. Sets the element to which the dragged element will be appended. If not provided, the dragged element is appended to the body.
- `Column Hiding UI`
    - **Behavioral Change** - The UI now hides the columns whose `disableHiding` property is set to true instead of simply disabling them.
- `igxButton` - **New Button Style** - Include [outlined](https://material.io/design/components/buttons.html#outlined-button) button style to support the latest material spec.
- `igxOverlay`:
    - `igxOverlay.attach()` method added. Use this method to obtain an unique Id of the created overlay where the provided component will be shown. Then call `igxOverlay.show(id, settings?)` method to show the component in overlay. The new `attach` method has two overloads:
      - `attach(element: ElementRef, settings?: OverlaySettings): string` - This overload will create overlay where provided `element` will be shown.
      - `attach(component: Type<any>, settings?: OverlaySettings, moduleRef?: NgModuleRef<any>): string` - Creates a `ComponentRef` from the provided `component` class to show in an overlay. If `moduleRef` is provided the service will use the module's `ComponentFactoryResolver` and `Injector` when creating the `ComponentRef` instead of the root ones.
    - `igxOverlay.show(component, settings)` is **deprecated**. Use `igxOverlay.attach()` method to obtain an Id, and then call `igxOverlay.show(id, settings)` method to show a component in the overlay.
    - `IPositionStrategy` exposes new method `clone` that clones the strategy instance with its settings.

- `igx-date-picker`
    - **Feature** Added `dropdown` `mode` to enable the input field value editing and spinning of the date parts as well as displaying a drop down calendar to select a date. Example:
    ```html
      <igx-date-picker #editableDatePicker1 mode="dropdown" [value]="date" format="dd.MM.y" mask="M/d/y">
      </igx-date-picker>
     ```
 **Components roundness**
- Ignite UI for Angular now allows you to change the shape of components by changing their border-radius.

- Here is the list of all components that have roundness functionality:
* _igx-badge_
* _igx-buttongroup_
* _igx-calendar_
* _igx-card_
* _igx-carousel_
* _igx-chip_
* _igx-dialog_
* _igx-drop-down_
* _igx-expansion-panel_
* _igx-input-group_
* _igx-list_
  * _igx-list-item_
* *igx-navdrawe*r
* _igx-snackbar_
* _igx-toast_
* _igxTooltip_

- **Breaking Change**
- The `$button-roundness` property on the `igx-button-theme` have been replaced for each button type with: `$flat-border-radius`,`$raised-border-radius`,`$outline-border-radius`,`$fab-border-radius`, `$icon-border-radius`.
- The`$roundness` property on the `igx-chip-theme` have been replaced with `$border-radius`.
- The`$roundness` property on the `iigx-tooltip-theme` have been replaced with `$border-radius`.

### Bug Fixes
- All initially pinned columns get unpinned if the grid's width is set as a percentage of its parent #3774
- Expanding a group row while at the bottom of the grid throws error #4179
- Grouping expand/collapse all button is not aligned with the row selector checkbox. #4178
- IgxToggleAction logs deprecated message in the console #4126
- IgxCombo - Calling selectItems([]) incorrectly clears the combo selection #4106
- IgxCombo - Clearing item filter sometimes empties drop down list #4000
- IgxCombo - Keyboard navigation ArrowDown stutters on chunk load #3999
- Row editing overlay banner not shown when enter row editing #4117
- IgxToggle open method always tries to get id even when it has one #3971
- Last (right-aligned) column is cut off when no widths are set for the columns #3396 
- The selection in the last grid column does not span in the whole cell. #1115
- Last column header is a bit wider than the cells #1230

## 7.1.11
### Improvements
- Row and Cell editing Docs improvements #4055 

## 7.1.10
### Features
- Column Hiding and Column Pinning components now expose a `disableFilter` property which allows hiding the filter columns input from the UI.

### Bug Fixes
- Tooltip remains opened after clicking its target #4127
- TextHighlight Directive makes the matching spans bold #4129
- igx-grid: `pinned` property doesn't work when `width` property is set together. #4125
- Double click in editMode reverts the cell's value #3985
- Issue with export excel/csv from grid #3763
- Error when scrolling grid with mouse wheel after closing a dialog window in the page #4232
- Circular progress bar throws error on IE11 #3787
- Setting grid data property manually after initial rendering without binding it to the input is not detected. #4242
- `headerGroupClasses` is marked as hidden #4276
- When you pin child column the whole group is not pinned #4278
- igx-column-group does not fire onColumnVisibilityChanged #4194
- When grid is filtered and update a cell summaries are not updated #4211

## 7.1.9
### Bug Fixes
- igx-grid: Incorrect height calculation when setting height in percent and binding empty data. #3950
- Grid doesn't reflect the applied formatter immediately #3819
- Cannot set chip as selected through API if selectable is false #2383
- IgxCombo - Keyboard navigation in combo with remote data is incorrect #4049
- Setting groupingExpressions run-time has different result than using the UI/methods #3952
- Error on app-shell build in the icon module #4065
- Grid/TreeGrid toolbar dropdowns reopen when trying to close it every other time #4045
- When grid and columns have width in IE the columns are visible outside the grid #3716
- IgxGridToolbarComponent is hidden from the API docs #3974
- igx-grid: row virtualization doesn't work when setting height in percent if you fetch and bind data after initial rendering. #3949
- IgxToggleAction logs deprecated message in the console #4126

## 7.1.8
### Bug Fixes
- Required date picker bound to displayData is shown invalid initially. #3641
- If the columns don't fit the treeGrid viewport, horizontal scrollbar in TreeGrid is gone/disappears #3808
- igxGrid setting autogenerate and groupingExpressions inputs results in errors #3951

## 7.1.7
### Bug fixes
- refactor(card): apply the content color to any text element #3878
- style(linear-bar): Fix text alignment #3862

## 7.1.6
### Bug Fixes
- Calling open() on an already opened IgxDropDown replays the opening animation #3810

## 7.1.5
### Features
- `igxGrid`
    - `Group By`
        - The collapse/expand icons have new orientantion to display the action that will be performed when clicked. When an icon points up clicking on it would result in collapsing the related group row and when it points down clicking on it would expand the group row.
        - The collapse/expand all icons have also been updated to reflect the new group row icons better.
        - Group rows now can be expanded/collapsed using Alt + Arrow Up/Down to reflect the new icons.
- `igxTreeGrid`
    - The collapse/expand icons have new orientantion to display the action that will be performed when clicked. When an icon points up clicking on it would result in collapsing the related tree grid level and when it points down clicking on it would expand the tree grid level.
    - Expanding/collapsing tree levels can now be performed also by using Alt + Arrow Up/Down to reflect the new icons.
- `Remove CSS Normalization` - Some users were complaining we reset too many browser styles - lists and heading styles in particular. We no longer do CSS normalization on an application level. Users who depended on our CSS browser normalization will have to handle that on their own going forward.
- `igxOverlayService` - the height of the shown element/component is not cached anymore. The height will be calculated each time position method of position strategy is called.

- `igxOverlayService`
    - `onClosing` event arguments are of type `OverlayClosingEventArgs` that adds an optional `event` property with the original DOM event. The browser event is available when closing of the overlay is caused by an outside click. This also affects all components and directives that use `igxOverlay` service - `igxToggle`, `igxDropDown`, `igxCombo`, `igxSelect` and `igxAutocomplete`. When they emit their respective `onClosing` event, the arguments are of type `CancelableBrowserEventArgs`, including the optional browser event.

## 7.1.4
### Features
- `Column Hiding UI`
    - **Behavioral Change** - The UI now hides the columns whose `disableHiding` property is set to true instead of simply disabling them.

## 7.1.3
### Bug Fixes
- When search and hide and then show a column the cell values are not correct ([3631](https://github.com/IgniteUI/igniteui-angular/issues/3631))
- When press Ctrl+Arrow down key on a summary cell it should stay active ([3651](https://github.com/IgniteUI/igniteui-angular/issues/3651))
- When summary row is not fully visible and press Tab the last summary cell is not activated ([3652](https://github.com/IgniteUI/igniteui-angular/issues/3652))
- Choosing from a drop down inside a form in a drop down closes the outer drop down ([3673](https://github.com/IgniteUI/igniteui-angular/issues/3673))
- Banner - Calling close method on collapsed panel throws error ([3669](https://github.com/IgniteUI/igniteui-angular/issues/3669))
- Typedoc API task generates non-public exports ([2858](https://github.com/IgniteUI/igniteui-angular/issues/2858))
- column.pin and column.unpin API descriptions need improvement ([3660](https://github.com/IgniteUI/igniteui-angular/issues/3660))
- disabledDates for the calendar and date picker should be an @Input() ([3625](https://github.com/IgniteUI/igniteui-angular/issues/3625))
- There is no way to determinate if a list item was panned in the click event ([3629](https://github.com/IgniteUI/igniteui-angular/issues/3629))
- When search and hide and then show a column the cell values are not correct ([3631](https://github.com/IgniteUI/igniteui-angular/issues/3631))

## 7.1.2
### Features
- `igx-circular-bar` and `igx-linear-bar` now feature an indeterminate input property. When this property is set to true the indicator will be continually growing and shrinking along the track.
- `IgxTimePickerComponent`: in addition to the current dialog interaction mode, now the user can select or edit a time value, using an editable masked input with a dropdown.
- `IgxColumnComponent` now accepts its templates as input properties through the markup. This can reduce the amount of code one needs to write when applying a single template to multiple columns declaratively. The new exposed inputs are:
    + `cellTemplate` - the template for the column cells
    + `headerTemplate` - the template for the column header
    + `cellEditorTemplate` - the template for the column cells when a cell is in edit mode
      ```html
        <!-- Example -->

        <igx-grid ...>
            <igx-column *ngFor="let each of defs" [cellTemplate]="newTemplate" ...></igx-column>
        </igx-grid>

        <ng-template #newTemplate let-value>
            {{ value }}
        </ng-template>
        ```

### Bug Fixes

- When transactions are enabled and delete a row page is changed to first page ([3425](https://github.com/IgniteUI/igniteui-angular/issues/3425))
- Row selectors header is not updated when commit transactions ([3424](https://github.com/IgniteUI/igniteui-angular/issues/3424))
- When a column is sorted and change value in a cell after commit and press enter on selected cell the focus is not in the input ([2801](https://github.com/IgniteUI/igniteui-angular/issues/2801))
- Closing the filter UI cuts the grid on the left ([3451](https://github.com/IgniteUI/igniteui-angular/issues/3451))
- GroupedRecords class should be hidden for doc generation. ([3483](https://github.com/IgniteUI/igniteui-angular/issues/3483))
- Badly formatted table in the JP documentation ([3484](https://github.com/IgniteUI/igniteui-angular/issues/3484))
- Not setting width in percentage on one or more columns results in columns going out of view ([1245](https://github.com/IgniteUI/igniteui-angular/issues/1245))
- Feature Request : locale property on a grid level ([3455](https://github.com/IgniteUI/igniteui-angular/issues/3455))
- Excel cannot open the exported data ([3332](https://github.com/IgniteUI/igniteui-angular/issues/3332))
- API DOC header links on header nav in JP leads to EN product page ([3516](https://github.com/IgniteUI/igniteui-angular/issues/3516))
- IgxGridHeaderGroupComponent should have preset min width ([3071](https://github.com/IgniteUI/igniteui-angular/issues/3071))
- Adding a custom svg to snackbar ([3328](https://github.com/IgniteUI/igniteui-angular/issues/3328))
- Feature request: Using text field input for date and time picker ([2337](https://github.com/IgniteUI/igniteui-angular/issues/2337))
- Summaries Keyboard navigation issues ([3407](https://github.com/IgniteUI/igniteui-angular/issues/3407))
- IgxRipple - animate() function not supported in Safari ([3506](https://github.com/IgniteUI/igniteui-angular/issues/3506))
- Faulty link in Typedoc ([3531](https://github.com/IgniteUI/igniteui-angular/issues/3531))
- [IE11] igx-grid - Filtering is cleared when clicking filtering chip if resourceString.igx_grid_filter_row_placeholder is set to Japanese character. ([3504](https://github.com/IgniteUI/igniteui-angular/issues/3504))
- Setting required IgxInput's value not via typing does not clear the invalid style. ([3550](https://github.com/IgniteUI/igniteui-angular/issues/3550))
- Add bodyTemplate as @Input() for igx-column ([3562](https://github.com/IgniteUI/igniteui-angular/issues/3562))
- Horizontal scrollbar is not shown when column's width is set to a percentage value. ([3513](https://github.com/IgniteUI/igniteui-angular/issues/3513))
- When select a date filter the date is not previewed in the input ([3362](https://github.com/IgniteUI/igniteui-angular/issues/3362))
- Missing locale errors on a browser with non-en language ([3569](https://github.com/IgniteUI/igniteui-angular/issues/3569))
- igx-action-icon is not vertically aligned in IgxNavbar ([3584](https://github.com/IgniteUI/igniteui-angular/issues/3584))
- [IE11] igx-grid filtering condition is reverted when typing Japanese character in the filtering textbox. ([3577](https://github.com/IgniteUI/igniteui-angular/issues/3577))
- TreeGrid has empty space when Summaries are enabled and expand/collapse ([3409](https://github.com/IgniteUI/igniteui-angular/issues/3409))
- Filtering row: no chip is created while typing Japanese characters on Edge ([3599](https://github.com/IgniteUI/igniteui-angular/issues/3599))
- PowerShell script should be added in order to apply some rules for deployment of the API DOCS (sassdoc, typedoc) ([3618](https://github.com/IgniteUI/igniteui-angular/issues/3618))
- igx-grid isn't displayed properly in IE11 when it is inside an igx-tabs-group. ([3047](https://github.com/IgniteUI/igniteui-angular/issues/3047))
- Cells' content is shown twice when entering edit mode after searching. ([3637](https://github.com/IgniteUI/igniteui-angular/issues/3637))
- ng add improvements ([3528](https://github.com/IgniteUI/igniteui-angular/issues/3528))

## 7.1.1
### Bug Fixes
* onSortingDone is not fired when sorting indicator of a header in the group by area is clicked ([#3257](https://github.com/IgniteUI/igniteui-angular/issues/3257))
* igx-grid isn't displayed properly in IE11 when it is inside an igx-tabs-group ([#3047](https://github.com/IgniteUI/igniteui-angular/issues/3047))
* Preventing wrap-around for scrollNext and scrollPrev([#3365](https://github.com/IgniteUI/igniteui-angular/issues/3365))
* IgxTreeGrid does not respect its parent container height ([#3467](https://github.com/IgniteUI/igniteui-angular/issues/3467))
* Include grid's unpinnedWidth and totalWidth in cell width calculation ([#3465](https://github.com/IgniteUI/igniteui-angular/issues/3465))

### Other
* update typedoc-plugin-localization version to 1.4.1 ([#3440](https://github.com/IgniteUI/igniteui-angular/issues/3440))

## 7.1.0
### Features
- **New component** `IgxBannerComponent`:
    - Allows the developer to easily display a highly templateable message that requires minimal user interaction (1-2 actions) to be dismissed. Read up more information about the IgxBannerComponent in the official [documentation](https://www.infragistics.com/products/ignite-ui-angular/angular/components/banner.html) or the [ReadMe](https://github.com/IgniteUI/igniteui-angular/tree/master/projects/igniteui-angular/src/lib/banner/README.md)
- `igxGrid`
    - Added a new `igxToolbarCustomContent` directive which can be used to mark an `ng-template` which provides a custom content for the IgxGrid's toolbar ([#2983](https://github.com/IgniteUI/igniteui-angular/issues/2983))
    - Summary results are now calculated and displayed by default for each row group when 'Group By' feature is enabled.
    - `clearSummaryCache()` and `recalculateSummaries()` methods are deprecated. The grid will clear the cache and recalculate the summaries automatically when needed.
	- `locale` property added. Default value is `en`. All child components will use it as locale.
    - **Breaking change** `IgxSummaryOperand.operate()` method is called with empty data in order to calculate the necessary height for the summary row. For custom summary operands, the method should always return an array of `IgxSummaryResult` with proper length.
- `IgxIconModule`:
    - **Breaking change** `igxIconService` is now provided in root (providedIn: 'root') and `IgxIconModule.forRoot()` method is deprecated.
    - **Breaking change** `glyphName` property of the `igxIconComponent` is deprecated.
- `IgxColumnComponent`:
    - **Breaking change** the `filters` input now expects `IgxFilteringOperand` instance, instead of class ref. This way custom `IgxFilteringOperands` no longer need to be singleton, with defined `instance` method.
- `IgxMask`:
    - `placeholder` input property is added to allow developers to specify the placeholder attribute of the host input element that the `igxMask` is applied on;
    - `displayValuePipe` input property is provided that allows developers to additionally transform the value on blur;
    - `focusedValuePipe` input property is provided that allows developers to additionally transform the value on focus;
- `IgxTreeGrid`:
    - Batch editing - an injectable transaction provider accumulates pending changes, which are not directly applied to the grid's data source. Those can later be inspected, manipulated and submitted at once. Changes are collected for individual cells or rows, depending on editing mode, and accumulated per data row/record.
    - You can now export the tree grid both to CSV and Excel.
    - The hierarchy and the records' expanded states would be reflected in the exported Excel worksheet.
    - Summaries feature is now supported in the tree grid. Summary results are calculated and displayed for the root level and each child level by default.
- `IgxOverlayService`:
    - `ElasticPositioningStrategy` added. This strategy positions the element as in **Connected** positioning strategy and resize the element to fit in the view port in case the element is partially getting out of view.


## 7.0.5
### Bug Fixes

* igx-grid isn't displayed properly in IE11 when it is inside an igx-tabs-group. ([#3047](https://github.com/IgniteUI/igniteui-angular/issues/3047))
* igx-slider max-value defaults to min-value ([#3418](https://github.com/IgniteUI/igniteui-angular/issues/3418))
* Inconsistency in scrollNext and scrollPrev ([#3365](https://github.com/IgniteUI/igniteui-angular/issues/3365))
* The header link in the api docs page should be to the product page ([#3423](https://github.com/IgniteUI/igniteui-angular/issues/3423))
* Error thrown when edit primaryKey cell in Tree Grid ([#3329](https://github.com/IgniteUI/igniteui-angular/issues/3329))
* IgxGridHeaderGroupComponent should have preset min width ([#3071](https://github.com/IgniteUI/igniteui-angular/issues/3071))
* Pressing ESC on a cell in an editable column throws an error ([#3429](https://github.com/IgniteUI/igniteui-angular/issues/3429))
* Cell foreground is white on hover with the default theme ([#3384](https://github.com/IgniteUI/igniteui-angular/issues/3384))
* [IE] Grid toolbar's buttons and title are misaligned ([#3371](https://github.com/IgniteUI/igniteui-angular/issues/3371))
* Dialog window does not hold the focus when opened ([#3199](https://github.com/IgniteUI/igniteui-angular/issues/3199))
* refactor(themes): don't include contrast colors in the palettes ([#3166](https://github.com/IgniteUI/igniteui-angular/issues/3166))

### Other
* update typedoc-plugin-localization version to 1.4.1 ([#3440](https://github.com/IgniteUI/igniteui-angular/issues/3440))
* Move all keyboard navigation tests in a separate file ([#2975](https://github.com/IgniteUI/igniteui-angular/issues/2975))


## 7.0.4
### Bug fixes
- Fix(igx-grid): revert row editing styles ([#2672](https://github.com/IgniteUI/igniteui-angular/issues/2672))
- Revert "fix(grid): set min width to header groups programmatically"  status: verified version: 7.0.x
([#3357](https://github.com/IgniteUI/igniteui-angular/issues/3357))


## 7.0.3
### Bug fixes
- ng add igniteui-angular adds igniteui-cli package to both dependencies and devDependencies ([#3254](https://github.com/IgniteUI/igniteui-angular/issues/3254))
- Group column header is not styled correctly when moving that column ([#3072](https://github.com/IgniteUI/igniteui-angular/issues/3072))
- igx-grid: Filter row remains after disabling filtering feature ([#3255](https://github.com/IgniteUI/igniteui-angular/issues/3255))
- [igxGrid] Keyboard navigation between cells and filtering row with MCH ([#3179](https://github.com/IgniteUI/igniteui-angular/issues/3179))
- Argument $color of red($color) must be a color ([#3190](https://github.com/IgniteUI/igniteui-angular/issues/3190))
- Shell strings localization ([#3237](https://github.com/IgniteUI/igniteui-angular/issues/3237))
- Tabbing out of the combo search input not possible ([#3200](https://github.com/IgniteUI/igniteui-angular/issues/3200))
- Localization (i18n) not available for inputs/buttons on the grid filtering dialog ([#2517](https://github.com/IgniteUI/igniteui-angular/issues/2517))
- When in the tree grid are pinned columns and scroll horizontal the cells text is over the pinned text #3163
- Request for update of shell strings in Japanese ([#3163](https://github.com/IgniteUI/igniteui-angular/issues/3163))
- Refactor(themes): remove get-function calls ([#3327](https://github.com/IgniteUI/igniteui-angular/issues/3327))
- Fix(grid): recalculate grid body size when changing allowFiltering dynamically ([#3321](https://github.com/IgniteUI/igniteui-angular/issues/3321))
- Fix - Combo - Hide Search input when !filterable && !allowCustomValues - 7.0.x ([#3314](https://github.com/IgniteUI/igniteui-angular/issues/3314))
- Fixing column chooser column updating - 7.0.x ([#3235](https://github.com/IgniteUI/igniteui-angular/issues/3235))
- Disable combo checkbox animations on scroll ([#3303](https://github.com/IgniteUI/igniteui-angular/issues/3303))
- Added validation if last column collides with grid's scroll. ([#3028](https://github.com/IgniteUI/igniteui-angular/issues/3028)) ([#3100](https://github.com/IgniteUI/igniteui-angular/issues/3100))
- Use value instead of ngModel to update editValue for checkbox and calendar in igxCell ([#3225](https://github.com/IgniteUI/igniteui-angular/issues/3225))
- Add @inheritdoc, create ScrollStrategy abstract class and fix method signatures 7.0.x ([#3222](https://github.com/IgniteUI/igniteui-angular/issues/3222))
- When scroll with the mouse wheel the value in datePicker editor for edited cell is empty ([#2958](https://github.com/IgniteUI/igniteui-angular/issues/2958))
- igxToolbar should have the option to add custom template ([#2983](https://github.com/IgniteUI/igniteui-angular/issues/2983))
- fix(grid): mark grid for check inside NgZone when resizing ([#2792](https://github.com/IgniteUI/igniteui-angular/issues/2792)) ([#3277](https://github.com/IgniteUI/igniteui-angular/issues/3277))
- IgxGridHeaderGroupComponent should have preset min width ([#3071](https://github.com/IgniteUI/igniteui-angular/issues/3071))
- Tree grid selection ([#3334](https://github.com/IgniteUI/igniteui-angular/issues/3334))

## 7.0.2
### Features
- `ng add igniteui-angular` support :tada:
    - You can now add Ignite UI for Angular to existing Angular CLI projects - simply run `ng add igniteui-angular` in your project.
    This will install the package and all needed dependencies, add Ignite UI CLI so you can even quickly add components.
- **New component** `IgxBannerComponent`:
    - Allows the developer to easily display a highly templateable message that requires minimal user interaction (1-2 actions) to be dismissed. Read up more information about the IgxBannerComponent in the official [documentation](https://www.infragistics.com/products/ignite-ui-angular/angular/components/banner.html) or the [ReadMe](https://github.com/IgniteUI/igniteui-angular/tree/master/projects/igniteui-angular/src/lib/banner/README.md)
- `igxNavbar`:
    - Added a new `igx-action-icon` directive that can be used to provide a custom template to be used instead of the default action icon on the left-most part of the navbar.
    (If `igx-action-icon` is provided, the default action icon will not be used.)

### Bug fixes

- `igxGrid`
    - Filter row does not close when click button cancel, if the entered text is deleted ([#3198](https://github.com/IgniteUI/igniteui-angular/issues/3198))
    - Prevent a potential memory leak ([#3033](https://github.com/IgniteUI/igniteui-angular/issues/3033))
    - Filtering: Open dropdown on Alt+down, fixes input being populated on keyboard action ([#3202](https://github.com/IgniteUI/igniteui-angular/issues/3202))
    - Row Selection: selected checkboxes are flickering on vertical scrolling ([#2523](https://github.com/IgniteUI/igniteui-angular/issues/2523))
    - Row editing overlay animation should be bottom - top, when overlay is placed over the row ([#3184](https://github.com/IgniteUI/igniteui-angular/issues/3184))


## 7.0.1
### Bug fixes
- Removed the `GridHammerConfig` provider which broke touch events for other components. (Fixed #3185, Reopens #2538)


## 7.0.0
- Updated package dependencies to Angular 7 ([#3000](https://github.com/IgniteUI/igniteui-angular/pull/3000))
- Themes: Add dark schemas and mixins (PR [#3025](https://github.com/IgniteUI/igniteui-angular/pull/3025))

## 6.2.12
### Bug fixes
- igx-grid: `pinned` property doesn't work when `width` property is set together. #4125
- When you pin child column the whole group is not pinned #4278

## 6.2.11
### Bug Fixes
- igx-grid: Incorrect height calculation when setting height in percent and binding empty data. #3950
- Cannot set chip as selected through API if selectable is false #2383
- Setting groupingExpressions run-time has different result than using the UI/methods #3952
- igx-grid: row virtualization doesn't work when setting height in percent if you fetch and bind data after initial rendering. #3949

## 6.2.10
### Bug Fixes
- Cells position is changed when scroll vertical #3094
- igxGrid setting autogenerate and groupingExpressions inputs results in errors #3951

## 6.2.9
### Features
- `igxGrid`
    - `Group By`
        - The collapse/expand icons have new orientantion to display the action that will be performed when clicked. When an icon points up clicking on it would result in collapsing the related group row and when it points down clicking on it would expand the group row.
        - The collapse/expand all icons have also been updated to reflect the new group row icons better.
        - Group rows now can be expanded/collapsed using Alt + Arrow Up/Down to reflect the new icons.
- `igxTreeGrid`
    - The collapse/expand icons have new orientantion to display the action that will be performed when clicked. When an icon points up clicking on it would result in collapsing the related tree grid level and when it points down clicking on it would expand the tree grid level.
    - Expanding/collapsing tree levels can now be performed also by using Alt + Arrow Up/Down to reflect the new icons.

### Bug Fixes
- Add additional ways of expanding/collapsing in Tree Grid/Group By to reflect new icons #3841

## 6.2.8
### Bug Fixes
- Tree Grid collapse icon is updated to material standards #3780
- Change collapse/expand all icon on GroupBy #3298

## 6.2.7
### Bug Fixes
- igx-grid editing: Japanese inputs are not committed on enter or press key in edit mode #2525

## 6.2.6
### Bug Fixes/Other
- Add GA to API docs ([3596](https://github.com/IgniteUI/igniteui-angular/issues/3596))
- Modify gulp api docs tasks in order to follow the build steps ([3681](https://github.com/IgniteUI/igniteui-angular/issues/3681))

## 6.2.5
### Bug Fixes
- Setting required IgxInput's value not via typing does not clear the invalid style ([3550](https://github.com/IgniteUI/igniteui-angular/issues/3550))
- igx-grid isn't displayed properly in IE11 when it is inside an igx-tabs-group ([3047](https://github.com/IgniteUI/igniteui-angular/issues/3047))
- igxGrid minimal body height when no total height is set or inferred ([1693](https://github.com/IgniteUI/igniteui-angular/issues/1693))
- Horizontal scrollbar is not shown when column's width is set to a percentage value ([3513](https://github.com/IgniteUI/igniteui-angular/issues/3513))
- Visible @hidden tag due to comment structure ([3523](https://github.com/IgniteUI/igniteui-angular/issues/3523))
- Faulty link in Typedoc ([3531](https://github.com/IgniteUI/igniteui-angular/issues/3531))
- Several warnings on app launch 6.2.0 RC1 and now 7.0.2 ([2915](https://github.com/IgniteUI/igniteui-angular/issues/2915))
- For_of directive doesn't scroll to next elements in some cases ([3482](https://github.com/IgniteUI/igniteui-angular/issues/3482))
- Not setting width in percentage on one or more columns results in columns going out of view ([1245](https://github.com/IgniteUI/igniteui-angular/issues/1245))
- Calendar test is failing because of wrong selector ([3508](https://github.com/IgniteUI/igniteui-angular/issues/3508))
- When transactions are enabled and delete a row page is changed to first page ([3425](https://github.com/IgniteUI/igniteui-angular/issues/3425))
- When a column is sorted and change value in a cell after commit and press enter on selected cell the focus is not in the input ([2801](https://github.com/IgniteUI/igniteui-angular/issues/2801))
- igxFor with scrollOrientation: horizontal - Almost all the items are not rendered when they don't have width property ([3087](https://github.com/IgniteUI/igniteui-angular/issues/3087))
- Pressing ESC on a cell in an editable column throws an error ([3429](https://github.com/IgniteUI/igniteui-angular/issues/3429))

## 6.2.4
### Bug Fixes
* onSortingDone is not fired when sorting indicator of a header in the group by area is clicked ([#3257](https://github.com/IgniteUI/igniteui-angular/issues/3257))
* igx-grid isn't displayed properly in IE11 when it is inside an igx-tabs-group ([#3047](https://github.com/IgniteUI/igniteui-angular/issues/3047))
* Preventing wrap-around for scrollNext and scrollPrev([#3365](https://github.com/IgniteUI/igniteui-angular/issues/3365))
* IgxTreeGrid does not respect its parent container height ([#3467](https://github.com/IgniteUI/igniteui-angular/issues/3467))
* The header link in the api docs page should be to the product page ([#3423](https://github.com/IgniteUI/igniteui-angular/issues/3423))
* fix(dialog): dialog gets focus when is opened ([#3276](https://github.com/IgniteUI/igniteui-angular/issues/3276))
* IgxTreeGrid - Add row editing + transactions to tree grid ([#2908](https://github.com/IgniteUI/igniteui-angular/issues/2908))
* Regular highlight makes the highlighted text unreadable when the row is selected. ([#1852](https://github.com/IgniteUI/igniteui-angular/issues/1852))
* Use value instead of ngModel to update editValue for checkbox and calendar in igxCell ([#3224](https://github.com/IgniteUI/igniteui-angular/issues/3224))
* Disable combo checkbox animations on scroll ([#3300](https://github.com/IgniteUI/igniteui-angular/issues/3300))
* "Select/Unselect All" checkbox is checked after deleting all rows ([#3068](https://github.com/IgniteUI/igniteui-angular/issues/3068))
* Fixing column chooser column updating ([#3234](https://github.com/IgniteUI/igniteui-angular/issues/3234))
* Fix - Combo - Hide Search input when !filterable && !allowCustomValues ([#3315](https://github.com/IgniteUI/igniteui-angular/issues/3315))
* Add @inheritdoc ([#2943](https://github.com/IgniteUI/igniteui-angular/issues/2943))
* refactor(displayDensity): Code cleanup in display density base class #3280
* Calculating updated grid height when rebinding columns ([#3285](https://github.com/IgniteUI/igniteui-angular/issues/3285))
* Fix - Combo, Drop Down - Fix TAB key navigation ([#3206](https://github.com/IgniteUI/igniteui-angular/issues/3206))
* Added validation if last column collides with grid's scroll ([#3142](https://github.com/IgniteUI/igniteui-angular/issues/3142))
* When in the tree grid are pinned columns and scroll horizontal the cells text is over the pinned text ([#3163](https://github.com/IgniteUI/igniteui-angular/issues/3163))
* refactor(themes): don't include contrast colors in the palettes ([#3166](https://github.com/IgniteUI/igniteui-angular/issues/3166))

### Code enhancements
* Fix the logic calculating test results ([#3461](https://github.com/IgniteUI/igniteui-angular/issues/3461))
* Update typedoc version and localize some shell strings ([#3237](https://github.com/IgniteUI/igniteui-angular/issues/3237))
* fix(toolbar): including custom content in the show toolbar check ([#2983](https://github.com/IgniteUI/igniteui-angular/issues/2983))
* docs(toolbar): adding more API docs ([#2983](https://github.com/IgniteUI/igniteui-angular/issues/2983))

### Other
* update typedoc-plugin-localization version to 1.4.1 ([#3440](https://github.com/IgniteUI/igniteui-angular/issues/3440))
* Update contributing document with localization ([#3313](https://github.com/IgniteUI/igniteui-angular/issues/3313))
* docs(*): add 6.2.3 missing changes and bug fixes to changelog ([#3251](https://github.com/IgniteUI/igniteui-angular/issues/3251))
* Docs - Expansion Panel - Add comments and README([#3245](https://github.com/IgniteUI/igniteui-angular/issues/3245))
* Move all keyboard navigation tests in a separate file ([#2975](https://github.com/IgniteUI/igniteui-angular/issues/2975))


## 6.2.3
- `igxGrid`
    - `resourceStrings` property added, which allows changing/localizing strings for component. If a new instance is set,
    the changes will be applied to the particular instance of the component:
    ```typescript
        this.grid.resourceStrings = {
            igx_grid_filter: 'My filter',
            igx_grid_filter_row_close: 'My close'
        };
    ```
    If only a value is updated, all component instances will be updated:
    ```typescript
        this.grid.resourceStrings.igx_grid_filter = 'My filter';
    ```
- `igxTimePicker`:
    - `resourceStrings` property added, which allows changing/localizing strings for component.
- Localization
    - Added an util function `changei18n` that takes `IResourceStrings` object as parameter. Its values will be used as resource strings for all components
    in the application.
    - Added an util function `getCurrentResourceStrings` that returns current resource strings for all components.
- `ISortingEpression`:
    - The `ignoreCase` and `strategy` properties are moved back to optional, and the `DefaultSortingStrategy` is now injected by the `IgxSorting`, instead of being mandatory to pass to expressions.

### Bug fixes

- `igxGrid`
    - Filter row does not close when click button cancel, if the entered text is deleted ([#3198](https://github.com/IgniteUI/igniteui-angular/issues/3198))
    - Prevent a potential memory leak ([#3033](https://github.com/IgniteUI/igniteui-angular/issues/3033))
    - Filtering: Open dropdown on Alt+down, fixes input being populated on keyboard action ([#3202](https://github.com/IgniteUI/igniteui-angular/issues/3202))
    - Row Selection: selected checkboxes are flickering on vertical scrolling ([#2523](https://github.com/IgniteUI/igniteui-angular/issues/2523))
    - Row editing overlay animation should be bottom - top, when overlay is placed over the row ([#3184](https://github.com/IgniteUI/igniteui-angular/issues/3184))


## 6.2.2
- `igx-checkbox`:
    - Added a new input property - `disableTransitions`. It allows disabling all CSS transitions on the `igx-checkbox` component for performance optimization.
### Bug fixes
- Removed the `GridHammerConfig` provider which broke touch events for other components. (Fixed #3185, Reopens #2538)

## 6.2.1
### Features
- `igxGrid`, `igxChip`: Add display density DI token to igxGrid and igxChip ([#2804](https://github.com/IgniteUI/igniteui-angular/issues/2804))
- `igxGrid`
    - Quick filter auto close ([#2979](https://github.com/IgniteUI/igniteui-angular/issues/2979))
    - Group By: Added title to chip in Group By area ([#3035](https://github.com/IgniteUI/igniteui-angular/issues/3035))
    - Improve UX for boolean and date columns, ([#3092](https://github.com/IgniteUI/igniteui-angular/issues/3092))
- `igxCombo`:
    - Added a new input property - `displayDensity`. It allows configuring the `displayDensity` of the combo's `value` and `search` inputs. (PR [#3007](https://github.com/IgniteUI/igniteui-angular/pull/3007))
- `igxDropDown`
    - Added a new property `maxHeight`, defining the max height of the drop down. ([#3001](https://github.com/IgniteUI/igniteui-angular/issues/3001))
- Added migrations for Sass theme properties changes in 6.2.0 ([#2994](https://github.com/IgniteUI/igniteui-angular/issues/2994))
- Themes
    - Introducing schemas for easier bootstrapping of component themes.
    - **Breaking change** removed $variant from `igx-checkbox-theme`, `igx-ripple-theme`, `igx-switch-theme`, `igx-input-group-theme`, `igx-slider-theme`, and `igx-tooltip-theme`. Use the `$schema` prop, now available on all component themes to change the look for a specific theme. See the [Theming](https://www.infragistics.com/products/ignite-ui-angular/angular/components/themes/schemas.html) documentation to learn more.


### Bug fixes

- `igxGrid`
    - Filtering condition icon is not updated for boolean columns ([#2936](https://github.com/IgniteUI/igniteui-angular/issues/2936))
    - Batch editing: Updating a cell with a value that evaluates to false does not mark it as dirty ([#2940](https://github.com/IgniteUI/igniteui-angular/issues/2940))
    - Filtering input accepts value from calendar for unary conditions ([#2937](https://github.com/IgniteUI/igniteui-angular/issues/2937))
    - When a number filter's value is deleted the grid is not refreshed ([#2945](https://github.com/IgniteUI/igniteui-angular/issues/2945))
    - Improve keyboard navigation in filtering ([#2951](https://github.com/IgniteUI/igniteui-angular/issues/2951), [#2941](https://github.com/IgniteUI/igniteui-angular/issues/2941))
    - Group By: Alt+ Arrow left/Right keys should not toggle the group row ([#2950](https://github.com/IgniteUI/igniteui-angular/issues/2950))
    - Multi Column Header can be grouped ([#2944](https://github.com/IgniteUI/igniteui-angular/issues/2944))
    - Group By: groupsRecords is not updated yet at the time of onGroupingDone event. ([#2967](https://github.com/IgniteUI/igniteui-angular/issues/2967))
    - Paging: Blank space in rows area after vertical scrolling and navigating to next page ([#2957](https://github.com/IgniteUI/igniteui-angular/issues/2957))
    - When date or boolean cell is in edit mode and press arrowUp or arrowDown key the page is scrolled ([#2507](https://github.com/IgniteUI/igniteui-angular/issues/2507))
    - When deleting a row the Row Editing dialog should be closed ([#2977](https://github.com/IgniteUI/igniteui-angular/issues/2977))
    - Group header with columns which width is defined as number throws an exception ([#3020](https://github.com/IgniteUI/igniteui-angular/issues/3020))
    - Refactor header and filter cell components, Closes [#2972](https://github.com/IgniteUI/igniteui-angular/issues/2972), [#2926](https://github.com/IgniteUI/igniteui-angular/issues/2926), [#2923](https://github.com/IgniteUI/igniteui-angular/issues/2923), [#2917](https://github.com/IgniteUI/igniteui-angular/issues/2917), [#2783](https://github.com/IgniteUI/igniteui-angular/issues/2783), [#3027](https://github.com/IgniteUI/igniteui-angular/issues/3027), [#2938](https://github.com/IgniteUI/igniteui-angular/issues/2938)
    - Filter's UI dropdown is hidden under the bottom level of the grid ([#2928](https://github.com/IgniteUI/igniteui-angular/issues/2928))
    - Cell is not editable on iOS ([#2538](https://github.com/IgniteUI/igniteui-angular/issues/2538))
- `IgxTreeGrid`
    - Cell selection wrong behavior when collapsing rows ([#2935](https://github.com/IgniteUI/igniteui-angular/issues/2935))
- `igxCombo`
    - Keyboard doesn't scroll virtualized items ([#2999](https://github.com/IgniteUI/igniteui-angular/issues/2999))
- `igxDatePicker`
    - Error emitting when  value property is initialized with empty string. ([#3021](https://github.com/IgniteUI/igniteui-angular/issues/3021))
- `igxOverlay`
    - Drop-down flickers in IE and EDGE ([#2867](https://github.com/IgniteUI/igniteui-angular/issues/2867))
- `igxTabs`
    - Tabs don't not handle width change ([#3030](https://github.com/IgniteUI/igniteui-angular/issues/3030))
- `igxCalendar`
    - make all css class names unique ([#2287](https://github.com/IgniteUI/igniteui-angular/issues/2287))
- Fixed runtime errors when using the package in applications targeting es2015(es6) and newer ([#3011](https://github.com/IgniteUI/igniteui-angular/pull/3011))

## 6.2.0
- Updated typography following the Material guidelines. Type system is now also optional and can be applied via class to the desired containers. [#2112](https://github.com/IgniteUI/igniteui-angular/pull/2112)
  - **Breaking change:** Applications using Ignite UI for Angular now require the `igx-typography` class to be applied on wrapping element, like the body element for instance.

- Display density can be specified by using the injection token `DisplayDensityToken` and providing a value (comfortable, cosy or compact) on an application or a component level.

    Setting display density on a component level:
    ```typescript
    @Component({
    ...
    providers: [{ provide: DisplayDensityToken, useValue: { displayDensity: DisplayDensity.compact} }]
    })
    ```
- `igx-input-group`
    - The `igx-input-group` control's display density can be explicitly set by using the `displayDensity` input.
    ```html
    <igx-input-group [displayDensity]="'cosy'"> ... </igx-input-group>
    ```
- `igx-drop-down`:
    - Added a new boolean argument `cancel` to the `onSelection` `ISelectionEventArgs`. Its default value is false, in case it is set to true, the drop down selection is invalidated.
- `igxIcon`:
    - **Breaking change** `glyphName` property is removed from `IgxIconComponent`. For `Material` icons the icon name should be explicitly defined between the opening and closing tags. `Font Awesome` icons should use the `name` property now.
    - Added support for custom SVG icons. Register the SVG icons with the `IgxIconService` and use `IgxIconComponent`'s `name` and `fontSet` properties to visualize the icon.
- Transaction Provider - `TransactionService` is an injectable middleware that a component can use to accumulate changes without affecting the underlying data. The provider exposes API to access, manipulate changes (undo and redo) and discard or commit all to the data.
For more detailed information, see the [README](https://github.com/IgniteUI/igniteui-angular/blob/master/projects/igniteui-angular/src/lib/services/transaction/README.md).
- `igxTreeGrid`:
    - New `IgxTreeGridComponent` added.
    - The `igxTreeGrid` is used to display and manipulate hierarchical data with consistent schema, formatted as a table and provides a line of advanced features such as sorting, filtering, editing, column pinning, column moving, column hiding, paging and others.
    - The `igxTreeGrid` provides two ways of defining the relations among our data objects - by using a **child collection** for every data object or by using **primary and foreign keys** for every data object.
    - For more details on using the `igxTreeGrid`, take a look at the [official documentation](https://www.infragistics.com/products/ignite-ui-angular/angular/components/treegrid.html).
- `igxGrid`:
    - **Breaking change** `onGroupingDone` - The array of `ISortingExpression` can now be accessed through the `expressions` event property. Two new properties have been added to the event arguments - `groupedColumns` and `ungroupedColumns`. They provide references to arrays of `IgxColumnComponent` that hold the columns which have changed their state because of the **last** grouping/ungrouping operation.

    - **Breaking change** `onEditDone` event is renamed to `onCellEdit` and new cell editing events are introduced: `onCellEditEnter` and `onCellEditCancel`. When row editing is enabled, the corresponding events are emitted by the grid - `onRowEditEnter`, `onRowEdit`, `onRowEditCancel`. All these events have arguments that are using the `IGridEditEventArgs` interface.

    - Row editing - allows modification of several cells in the row, before submitting, at once, all those changes to the grid's data source. Leverages the pending changes functionality of the new transaction provider.

        ```html
        <igx-grid [data]="data" [rowEditable]="true">
            <igx-column field="ProductName"></igx-column>
            <igx-column field="ReleaseDate"></igx-column>
        </igx-grid>
        ```

    - Batch editing - an injectable transaction provider accumulates pending changes, which are not directly applied to the grid's data source. Those can later be inspected, manipulated and submitted at once. Changes are collected for individual cells or rows, depending on editing mode, and accumulated per data row/record.

        ```typescript
        @Component({
            providers: [{ provide: IgxGridTransaction, useClass: IgxTransactionService }],
            selector: "app-grid-with-transactions",
            template: "<ng-content></ng-content>"
        })
        export class GridWithTransactionsComponent { }
        ```
    - A new boolean `hideGroupedColumns` input controls whether the grouped columns should be hidden as well (defaults to false).
    - **Breaking change** `cellClasses` input on `IgxColumnComponent` now accepts an object literal to allow conditional cell styling.
    - Exposing a mechanism for cells to grow according to their content.
    - `sortStrategy` input exposed to provide custom sort strategy for the `IgxColumnComponent`. The custom strategy should implement the `ISortingStrategy` interface, or can extend the base `SortingStrategy` class and override all or some of its public/protected members.
    - New quick filtering functionality is implemented. Filtering icon is removed from column header and a filtering row is introduced in the grid's header.
- `igxFor`
    - Added support for variable heights.
- `igx-datePicker` selector is deprecated. Use `igx-date-picker` selector instead.
- `igxOverlay`:
    - `OverlaySettings` now also accepts an optional `outlet` to specify the container where the overlay should be attached.
    - when `show` and `hide` methods are called `onAnimation` event fires. In the arguments of this event there is a reference to the `animationPlayer`, `animationType` (either `open` or `close`) and to the overlay id.
    - if you call `show`/`hide` methods of overlay, while opening/closing animation is still ongoing, the animation will stop and respective open/close animation will start.
- `igxToggleAction` new `outlet` input controls the target overlay element should be attached. Provides a shortcut for `overlaySettings.outlet`.
- `IgxOverlayOutlet` directive introduced to mark an element as an `igxOverlay` outlet container. [ReadMe](https://github.com/IgniteUI/igniteui-angular/blob/master/projects/igniteui-angular/src/lib/directives/toggle/README.md)
- `igxButtonGroup`
    - Added the ability to define buttons directly in the template
- `igx-time-picker`:
    - `igxTimePickerTemplate` - new directive which should be applied on the child `<ng-template>` element when `IgxTimePickerComponent`'s input group is retemplated.
- `igx-datePicker`:
    - `igxDatePickerTemplate` - new directive which should be applied on the child `<ng-template>` element when `IgxDatePickerComponent`'s input group is retemplated.
    - Introduced `disabledDates`. This property is exposed from the `igx-calendar` component.
    - Introduced `specialDates`. This property is exposed from the `igx-calendar` component.
    - Introduced `deselectDate` method added that deselects the calendar date.
- `IgxTextHighlightDirective`: The `highlight` method now has a new optional parameter called `exactMatch` (defaults to false).
    - If its value is false, all occurrences of the search text will be highlighted in the group's value.
    - If its value is true, the entire group's value should equals the search text in order to be highlighted (caseSensitive argument is respected as well).
- `IgxGrid`: The `findNext` and `findPrev` methods now have a new optional parameter called `exactMatch` (defaults to false).
    - If its value is false, all occurrences of the search text will be highlighted in the grid's cells.
    - If its value is true, the entire value of each cell should equals the search text in order to be highlighted (caseSensitive argument is respected as well).
- `IgxChip`
    - Introduced event argument types to all `EventEmitter` `@Output`s.
    - **Breaking change** `onSelection`'s EventEmitter interface property `nextStatus` is renamed to `selected`.
    - **Breaking change** Move the location of where the chip `suffix` is positioned. Now it is between the content and the `remove button` making the button last element if visible by default.
    - **Breaking change** Remove the chip `connector` rendered when using the `igxConnector` directive that is also removed.
    - **Breaking change** The chip theme has been rewritten. Most theme input properties have been renamed for consistency
    and better legibility. New properties have been added. Please, refer to the updated igx-chip-theme documentation to see all updates.
    - Exposed original event that is responsible for triggering any of the events. If triggered by the API it is by default `null`.
    - Added `data` input for storing any data related to the chip itself.
    - Added `select icon` with show/hide animation to indicate when a chip is being selected with ability to customize it while retaining the chip Material Design styling.
    - Added `selectIcon` input to set custom template for the `select icon`.
    - Update chip styling to match Material Design guidelines.
    - Rework of the chip content styling so now by default text inside is styled to match the chip Material Design styling.
    - Rework of the `remove button` rendered and now has the ability to customize its icon while retaining the chip Material Design.
    - Added `removeIcon` input so a custom template cane be set for the remove button icon.
- `IgxChipArea`
    - Introduced event argument types to all `EventEmitter` `@Output`s.
    - Exposed original event that is responsible for triggering any of the events. If triggered by the API it is by default `null`.
- `IgxCombo`
    - Added the following directives for `TemplateRef` assignment for combo templates (item, footer, etc.):
        - Added `IgxComboItemDirective`. Use `[igxComboItem]` in markup to assing a TemplateRef to `combo.itemTemplate`.
        - Added `IgxComboHeaderDirective`. Use `[igxComboHeader]` in markup to assing a TemplateRef to `combo.headerTemplate`.
        - Added `IgxComboFooterDirective`. Use `[igxComboFooter]` in markup to assing a TemplateRef to `combo.footerTemplate`.
        - Added `IgxComboEmptyDirective`. Use `[igxComboEmpty]` in markup to assing a TemplateRef to `combo.emptyTemplate`.
        - Added `IgxComboAddItemirective`. Use `[igxComboAddItem]` in markup to assing a TemplateRef to `combo.addItemTemplate`.
        - Added `IgxComboHeaderItemDirective`. Use `[igxComboHeaderItem]` in markup to assing a TemplateRef to `combo.headerItemTemplate`.
    - **Breaking change** Assigning templates with the following template ref variables is now deprecated in favor of the new directives:
            `#itemTemplate`, `#headerTemplate`, `#footerTemplate`, `#emptyTemplate`, `#addItemTemplate`, `#headerItemTemplate`.
    - **Breaking change** `height` property is removed. In the future `IgxInputGroup` will expose an option that allows custom sizing and then `IgxCombo` will use the same functionality for proper styling and better consistency.

- `IgxDropDown`
    - **Breaking change** `allowItemsFocus` default value is changed to `false`.
    - Added `value` input to `IgxDropDownItemComponent` definition. The property allows data to be bound to a drop-down item so it can more easily be retrieved (e.g. on selection)
- `igx-calendar`:
    - Introduced `disabledDates` property which allows a user to disable dates based on various rules: before or after a date, weekends, workdays, specific dates and ranges. The disabled dates cannot be selected and have a distinguishable style.
    - Introduced `specialDates` property which allows a user to mark dates as special. They can be set by using various rules. Their style is distinguishable.
    - Introduced `deselectDate` method added that deselects date(s) (based on the selection type)
- `igxExpansionPanel`:
    - component added. `igxExpansionPanel` provides a way to display more information after expanding an item, respectively show less after collapsing it. For more detailed information see the [official documentation](https://www.infragistics.com/products/ignite-ui-angular/angular/components/expansion_panel.html).
- `IgxList`:
    - the control now supports **ng-templates** which are shown "under" a list item when it is left or right panned. The templates are distinguished using the `igxListItemLeftPanning` and `igxListItemRightPanning` directives set on the templates.
    - the IgxList's `onLeftPan` and `onRightPan` events now have an argument of type `IListItemPanningEventArgs` (instead of `IgxListItemComponent`). The event argument has the following fields:
        - **item** of type `IgxListItemComponent`
        - **direction** of type `IgxListPanState`
        - **keepItem** of type `boolean`
- `igxTooltip` and `igxTooltipTarget` directives:
    - Added `IgxTooltipDirective`.
        - An element that uses the `igxTooltip` directive is used as a tooltip for a specific target (anchor).
        - Extends `IgxToggleDirective`.
        - Exported with the name **tooltip**.
    - Added `IgxTooltipTargetDirective`.
        - An element that uses the `igxTooltipTarget` directive is used as a target (anchor) for a specific tooltip.
        - Extends `IgxToggleActionDirective`.
        - Exported with the name **tooltipTarget**.
    - Both new directives are used in combination to set a tooltip to an element. For more detailed information, see the [README](https://github.com/IgniteUI/igniteui-angular/blob/master/projects/igniteui-angular/src/lib/directives/tooltip/README.md).
- `igxToggle`:
    - Introduced reposition method which allows a user to force toggle to reposition according its position strategy.
- `IgxDrag` and `IgxDrop` directives available.
    - `IgxDrag` allows any kind of element to be moved/dragged around the page without changing its position in the DOM. Supports Desktop/Mixed/Touch environments.
    - `IgxDrop` allows any element to act as a drop area where any `igxDrag` element can be dragged into and dropped. Includes default logic that moves the dropped element from its original position to a child of the `igxDrop` element.
    - Combined they provide a way to move elements around the page by dragging them. For more detail see the [README](https://github.com/IgniteUI/igniteui-angular/blob/master/projects/igniteui-angular/src/lib/directives/dragdrop/README.md).
- `IgxGrid` keyboard navigation
When you focus a specific cell and press one of the following key combinations, the described behaviour is now performed:
    - `Ctrl + Arrow Key Up` - navigates to the first cell in the current column;
    - `Ctrl + Arrow Down` - navigates to the last cell in the current column;
    - `Home` - provide the same behavior as Ctrl + Arrow Left - navigates to the first cell from the current row;
    - `End` - provide the same behavior as Ctrl + Arrow Right - navigates to the last cell from the current row;
    - `Ctrl + Home` - navigates to the first cell in the grid;
    - `Ctrl + End` - navigates to the last cell in the grid;
    - `Tab` - sequentially move the focus over the next cell on the row and if the last cell is reached move to next row. If next row is group row the whole row is focused, if it is data row, move focus over the first cell;
    - `Shift + Tab` - sequentially move focus to the previous cell on the row, if the first cell is reached move the focus to the previous row. If previous row is group row focus the whole row or if it is data row, focus the last cell of the row;
    - `Space` over Cell - if the row is selectable, on keydown space triggers row selection
    - `Arrow Left` over GroupRow - collapse the group row content if the row is not already collapsed;
    - `Arrow Right` over GroupRow - expand the group row content if the row is not already expanded;
    - on mouse `wheel` the focused element is blurred;
    - **Breaking change**  `space` handler for the group row has been removed; so `Space` does not toggle the group row;
    - **Breaking change** cell selection is preserved when the focus is moved to group row.
    - Introduced `onFocusChange` event. The event is cancelable and output argument from type `IFocusChangeEventArgs`;
    - For more detailed information see the [official keyboard navigation specification](https://github.com/IgniteUI/igniteui-angular/wiki/igxGrid-Specification#kb-navigation).

## 6.1.9

### General

- `sortStrategy` input exposed to provide custom sort strategy for the `IgxColumnComponent`. The custom strategy should implement the `ISortingStrategy` interface, or can extend the base `DefaultSortingStrategy` class and override all or some of its public/protected members.
- The previously optional `ignoreCase` and `strategy` of the `ISortingExpression` interface are no longer optional. In order to use our default sorting strategy in expressions built programmatically, you need to pass `DefaultSortingStrategy.instance()` or any implementation of the `ISortingStrategy` interface.
- `groupingComparer` input exposed to provide custom grouping compare function for the `IgxColumnComponent`. The function receives two values and should return `0` if they are to considered members of the same group.

## 6.1.8

### Bug fixes

- Fix sorting and groupby expression not syncing when there are already sorted columns. #2786
- GroupBy Chip sorting direction indicator is not changed if sorting direction is changed #2765
- Failing tests caused by inconsistent behavior when sorting a column with equal values #2767
- IgxGridComponent.groupingExpressions is of type any #2758

## 6.1.7

### Bug Fixes
- IgxSelectionAPIService allows to add items with id which is undefined #2581
- FilteredSortedData collection holds the original data after first filtering operation is done #2611
- Calendar improvement of "selected" getter #2687
- Improve igxCalendar performance #2675
- Add Azure Pipelines CI and PR builds #2605
- The igxDatePicker changes the time portion of a provided date #2561
- IgxChip remove icon has wrong color #2573
- Chip has intrinsic margin #2662
- IgxChip remove icon has wrong color #2573
- ChipsArea's OnSelection output is not emitted on initialization #2640

## 6.1.6

### Bug Fixes
- IgxChip raises onSelection before onRemove #2612
- Summaries are shown on horizontal scrolling when Row Selectors are enabled #2522
- Bug - IgxCombo - Combo does not bind properly with [(ngModel)] and simple data (e.g. string[]) #2620
- Missing backtick in comment #2537
- IgxSelectionAPIService allows to add items with id which is undefined #2581
- Circular bar text is clipped #2370
- Update all angular async Calendar tests to await async #2582
- InvalidPipeArgument: 'inable to convert "" into a date for pipe 'DatePipe' #2520
- All cells in the row enter in edit mode if igx-columns are recreated. #2516

## 6.1.5
- **General**
    - `IgxChip`
        - Introduced event argument types to all `EventEmitter` `@Output`s.
        - A chip can now be selected with the API with the new `selected` input. The `selected` input overrides the `selectable` input value.
        - **Breaking change** `onSelection`'s EventEmitter interface property `nextStatus` is renamed to `selected`.
    - `IgxChipArea`
        - Introduced event argument types to all `EventEmitter` `@Output`s.
    - `igxFor`
        - Adding inertia scrolling for touch devices. This also affects the following components that virtualize their content via the igxFor - `igxGrid`, `igxCombo`.
    - `igxGrid`
        - Adding inertia scrolling for touch devices.
    - `igxCombo`
        - Adding inertia scrolling for touch devices.
    - `IgxCalendar` - `deselectDate` method added that deselects date(s) (based on the selection type)
    - `IgxDatePicker` - `deselectDate` method added that deselects the calendar date.

### Bug Fixes
- igx-tabs : When you move the tab key, the contents of other tabs are displayed. #2550
- Prevent default scroll behavior when using keyboard navigation. #2496
- Error is thrown on ng serve --prod #2540
- onSelection event is not fired when a cell in last visible row is row is selected and press arrow Down #2509
- Add deselect method to igxCalendar #2424
- Time starts from 03 minutes instead of 00 #2541
- Replace EventEmitter<any> with the respective interface for the event #2481
- Cannot scroll last item in view #2504
- Japanese character is redundantly inserted into textbox on filter dialog on Safari #2316
- Improve row selection performance #1258
- igxRipple - Mousedown event doesn't bubble up when igxRipple is attached to elements. #2473
- Add default formatting for numbers in igx-grid #1197
- An error is returned when update a filtered cell #2465
- Grid Keyboard navigation performance issue #1923
- Vertical scrolling performance is slower when grouping is applied. #2421

## 6.1.4

### Bug Fixes

- Bottom of letters fall of in the label of igx-tabs-group #1978
- The search highlight and info are not updated correctly after editing a cell value of the grid #2388
- Cannot set chip as selected through API if selectable is false #2383
- Pressing 'Home/End' keys is not moving the focus to the first/last item #2332
- Cannot set igxChip as selected #2378
- Scrolling using touch is not working on Edge and Internet Explorer 11 #1639
- IgxCombo - Selection - Cannot override combo selection through the onSelectionChange event #2440
- igx-grid - `updateCell` method doesn't update cells that are not rendered. #2350

## 6.1.3
- **General**
    - Added ES7 polyfill for Object for IE. This should be added to the polyfills in order for the igxGrid to render under IE.
        ```
        import 'core-js/es7/object';
        ```

- `igxTabs`
    - `selectedIndex` property has an `@Input` setter and can be set both in markup and in code behind.
- `igxDropDownItem`
    - `isSelected` has a public setter and is now an `@Input` property that can be used for template binding.
- `igxGrid`
    - **Breaking change** `applyNumberCSSClass` and `columnType` getters are removed.
    - `isUnary` property added to IFilteringOperation
    - `igxColumn`
        - The footerTemplate property is removed.
    - `igxColumnGroup`
        - The footerTemplate property is removed.
    - exposed `autosize()` method on `IgxColumnComponent`. It allows the user to programatically change the size of a column according to it's largest visible cell.
    - Initializing an `igxGrid` component without setting height, inside a container without height defined, now causes the grid to render 10 records from the data view or all of the records if there are fewer than 10 available.
- `igxCombo`
    - **Breaking change** igxCombo default `width` is set to 100%
    - **Breaking change** `itemsMaxWidth` is renamed to `itemsWidth`
- `igxLinearBar` and `igxCircularBar`
    - exposed `step` input which determines the update step of the progress indicator. By default it is one percent of the maximum value.
    - `IgxCircularBar` `text` input property exposed to set the text to be displayed inside the circular bar.

### Bug fixes

- igx-grid - cannot auto-size columns by double-clicking in IE11 #2025
- Animation for removing item from list is very quick, must be more smoothly. #2306
- circular and linear bars - prevent progress exceeding, smooth update when operate with big nums, allow floating point nums, expose step input #2163
- Blank space on the right of igxGrid when there is a hidden column and grid width is 100% #2249
- Igx Combo throws errors when data is set to null or undefined #2300
- Top cell is not positioned aligned to the header, after keyboard navigation #1185
- In carousel when call method remove for selected slide it is still previewed #2182
- In grid paging paginate and page should check if the page is greater than the totalPages #2288
- Typos and inaccuracies in IgxSnackbar's readme. #2250
- The grid enables all the columns to be declared as pinned in the template #1612
- Combo - Keyboard Navigation - Add Item button fires on Keydown.Space #2266
- Reduce the use of MutationObservers in the IgxTextHighlightDirective #2251
- Improve row selection performance #1258
- Filter UI dialog redraws #2038
- Can't navigate from first row cell to selection checkbox with key combination #1937
- Incorrect position pinning of Navigation Drawer #2013
- Keyboard navigation not working correctly whith column moving and cell selection #2086
- Grid Layout is broken when you hide column #2121
- IgxDateFilteringOperand's operation "doesNotEqual" doesn't work if the "equals" operation is localized(modified). #2202
- aside in igx-nav-drawer surpasses height of igx-nav-drawer #1981
- The button for collapse/expand all in groupby is not working correctly #2200
- IgxDropDown Item cannot be set as selected. #2061
- IgxBooleanFilteringOperand doesn't work if the operation 'all' is localized(modified). #2067
- columnMove doesn't work if no data is loaded. #2158
- Combo's clear button should be just an icon #2099
- Default combo width should be 100% #2097
- The combo list disappears after disabling Filtering at runtime #2108
- igx-slider - slider comes to not work well after changing maxValue. #920
- Search match highlight not always scrolled into view #1886
- When groupby row is focused and spacebar is pressed the browser scrolls down, everywhere except Chrome, although it should only collapse the group #1947
- Grid data bind fails initially until window resize #1614
- Localization (i18n) for grid grouping area string #2046
- When delete all records in the last page pager should be changed #2014
- Filter icon in the header changes its position #2036

## 6.1.2
- `igxCombo` improvements
    - Remote Data Binding fixes - selection preserving and keyboard navigation.

    For more detailed information see the [official igxCombo documentation](https://www.infragistics.com/products/ignite-ui-angular/angular/components/combo.html).

**General**
- Added `jsZip` as a Dependency.

### Bug Fixes

- Grid Layout is broken when you change displayDensity runtime #2005
- Add empty grid template #2035
- Page Up/Page Down buttons don't scroll the grid #606
- Icon component is not properly exported #2072
- Adding density to chip doesn't make the density style to apply when it is dragged #1846
- Update jszip as dependency #2043
- No message is displayed when there is empty grid data without filtering enabled. #2001
- The only possible range of setting minValue to igxSlider is between [0..99] #2033
- Bootstrap & IgniteUI issues #1548
- Remove tabs from collection -> TabCollectionChange Output #1972
- 6.1.1 error on npm install #2023
- Remote binding combo doesn't store the selected fields when scrolled or collapsed #1944
- Exception is thrown when hovering a chip with a column header #1813
- IgxCombo - Remote Virtualization Keyboard Navigation #1987

## 6.1.1
- `igxTimePicker` changes
    - `onClose` event added.

### Bug Fixes

- Exit edit mode when move column through grid API #1932
- IgxListItemComponent and the two template directives are missing from public_api.ts. #1939
- Add Item button disappears after adding same item twice successively. #1938
- onTabItemDeselected is called for every not selected tab item #1952
- Exit edit mode when pin/unpin column through grid API #1933
- Selected combo item doesn't have the proper focused styles #1948
- Time-picker does not open on button-press. #1949
- Custom cell not rendering with grid searching functionality #1931
- Regular highlight makes the highlighted text unreadable when the row is selected. #1852
- DatePicker focus is wrong on select date value #1965
- add sass docs, grid document updates and input-group theme-related fixes #1993
- DatePicker focus handler and AoT build #1994
- Change displayDensity runtime #1974
- Change IgxGrid display density runtime #1998
- Error is thrown when using igx-grid theme without $content-background #1996
- Update npm deploy token #2002

## 6.1.0
- `igxOverlay` service added. **igxOverlayService** allows you to show any component above all elements in page. For more detailed information see the [official documentation](https://www.infragistics.com/products/ignite-ui-angular/angular/components/overlay_main.html)
- Added **igxRadioGroup** directive. It allows better control over its child `igxRadio` components and support template-driven and reactive forms.
- Added `column moving` feature to `igxGrid`, enabled on a per-column level. **Column moving** allows you to reorder the `igxGrid` columns via standard drag/drop mouse or touch gestures.
    For more detailed information see the [official documentation](https://www.infragistics.com/products/ignite-ui-angular/angular/components/grid_column_moving.html).
- `igx-tab-bar` selector removed from `IgxBottomNavComponent`.
- `igxGrid` filtering operands
- `igxGrid`
    - **Breaking change** `filter_multiple` method is removed. `filter` method and `filteringExpressionsTree` property could be used instead.
    - **Breaking change** `filter` method has new signature. It now accepts the following parameters:
        - `name` - the name of the column to be filtered.
        - `value` - the value to be used for filtering.
        - `conditionOrExpressionTree` - (optional) this parameter accepts object of type `IFilteringOperation` or `IFilteringExpressionsTree`. If only a simple filtering is required a filtering operation could be passes (see bellow for more info). In case of advanced filtering an expressions tree containing complex filtering logic could be passed.
        - `ignoreCase` - (optional) - whether the filtering would be case sensitive or not.
    - **Breaking change** `onFilteringDone` event now have only one parameter - `IFilteringExpressionsTree` which contains the filtering state of the filtered column.
    - `filter_global` method clears all existing filters and applies the new filtering condition to all grid's columns.
    - filtering operands:
        - **Breaking change** `IFilteringExpression` condition property is no longer a direct reference to a filtering condition method, instead it's a reference to an `IFilteringOperation`
        - 5 filtering operand classes are now exposed
            - `IgxFilteringOperand` is a base filtering operand, which can be inherited when defining custom filtering conditions
            - `IgxBooleanFilteringOperand` defines all default filtering conditions for `boolean` types
            - `IgxNumberFilteringOperand` defines all default filtering conditions for `numeric` types
            - `IgxStringFilteringOperand` defines all default filtering conditions for `string` types
            - `IgxDateFilteringOperand` defines all default filtering conditions for `Date` types
        - `IgxColumnComponent` now exposes a `filters` property, which takes an `IgxFilteringOperand` class reference
            - Custom filters can now be provided to grid columns by populating the `operations` property of the `IgxFilteringOperand` with operations of `IFilteringOperation` type
```
export class IgxCustomFilteringOperand extends IgxFilteringOperand {
    // Making the implementation singleton
    private static _instance: IgxCustomFilteringOperand = null;

    protected constructor() {
        super();
        this.operations = [{
            name: 'custom',
            logic: (target: string) => {
                return target === 'My custom filter';
            }
        }].concat(this.operations); // Keep the empty and notEmpty conditions from base
    }

    // singleton
    // Must implement this method, because the IgxColumnComponent expects it
    public static instance(): IgxCustomFilteringOperand {
        return this._instance || (this._instance = new this());
    }
}
```

- `igxGrid` now supports grouping of columns enabling users to create criteria for organizing data records. To explore the functionality start off by setting some columns as `groupable`:
    ```html
    <igx-grid [data]="data">
        <igx-column [field]="'ProductName'"></igx-column>
        <igx-column [field]="'ReleaseDate'" [groupable]="true"></igx-column>
    </igx-grid>
    ```
   For more information, please head over to `igxGrid`'s [ReadMe](https://github.com/IgniteUI/igniteui-angular/blob/master/src/grid/README.md) or the [official documentation](https://www.infragistics.com/products/ignite-ui-angular/angular/components/grid_groupby.html).

- `igxGrid` now supports multi-column headers allowing you to have multiple levels of columns in the header area of the grid.
    For more information, head over to [official documentation](https://www.infragistics.com/products/ignite-ui-angular/angular/components/grid_multi_column_headers.html)
- `igxGrid` theme now has support for alternating grid row background and text colors.
- `igxGrid` now has a toolbar (shown using the `showToolbar` property) which contains the following features:
  - title (specified using the `toolbarTitle` property)
  - column hiding feature (enabled using the `columnHiding` property)
  - column pinning feature (enabled using the `columnPinning` property)
  - export to excel (enabled using the `exportExcel` property)
  - export to CSV (enabled using the `exportCsv` property)
- `igxColumn` changes:
    - **Breaking change** filteringExpressions property is removed.
- `igxGrid` API is updated
    - **Breaking change** deleteRow(rowSelector: any) method will delete the specified row only if the primary key is defined. The method accept rowSelector as a parameter,  which is the rowID.
    - **Breaking change** updateRow(value: any, rowSelector: any) method will update the specified row only if the primary key is defined. The method accept value and rowSelector as a parameter, which is the rowID.
    - **Breaking change** updateCell(value: any, rowSelector: any, column: string) method will update the specified cell only if the primary key is defined. The method accept  value, rowSelector,which is the rowID and column name.
    - getCellByKey(rowSelector: any, columnField: string) method is added to grid's API. This method retuns a cell or undefined only if primary key is defined and search for the specified cell by the rowID and column name.
    - getCellByColumn(rowIndex: number, columnField: string) method is updated. This method returns a cell or undefined by using rowIndex and column name.
- `IgxGridRow` API is updated:
    - update(value: any) method is added. The method takes as a parameter the new value, which is to be set to the specidied row.
    - delete() method is added. The method removes the specified row from the grid's data source.

- `igxCell` default editing template is changed according column data type. For more information you can read the [specification](https://github.com/IgniteUI/igniteui-angular/wiki/Cell-Editing) or the [official documentation](https://www.infragistics.com/products/ignite-ui-angular/angular/components/grid_editing.html)
- `igxCombo` component added

    ```html
    <igx-combo #combo [data]="towns" [displayKey]="'townName'" [valueKey]="'postCode'" [groupKey]="'province'"
        [allowCustomValues]="true" placeholder="Town(s)" searchPlaceholder="Search town..."></igx-combo>
    ```

    igxCombo features:

        - Data Binding
        - Value Binding
        - Virtualized list
        - Multiple Selection
        - Filtering
        - Grouping
        - Custom values
        - Templates
        - Integration with Template Driven and Reactive Forms
        - Keyboard Navigation
        - Accessibility compliance

    For more detailed information see the [official igxCombo documentation](https://www.infragistics.com/products/ignite-ui-angular/angular/components/combo.html).
- `igxDropdown` component added

    ```html
    <igx-drop-down (onSelection)="onSelection($event)" (onOpening)="onOpening($event)">
        <igx-drop-down-item *ngFor="let item of items" disabled={{item.disabled}} isHeader={{item.header}}>
                {{ item.field }}
        </igx-drop-down-item>
    </igx-drop-down>
    ```

    **igxDropDown** displays a scrollable list of items which may be visually grouped and supports selection of a single item. Clicking or tapping an item selects it and closes the Drop Down.

    A walkthrough of how to get started can be found [here](https://www.infragistics.com/products/ignite-ui-angular/angular/components/drop_down.html)

    igxDropdown features:

        - Single Selection
        - Grouping
        - Keyboard Navigation
        - Accessibility compliance

- `igxChip` and `igxChipsArea` components added

    ```html
    <igx-chips-area>
        <igx-chip *ngFor="let chip of chipList" [id]="chip.id">
            <label igxLabel>{{chip.text}}</label>
        </igx-chip>
    </igx-chips-area>
    ```

    For more detailed information see the [official igxChip documentation](https://www.infragistics.com/products/ignite-ui-angular/angular/components/chip.html).

- `igxToggle` changes
    - `onOpening` event added.
    - `onClosing` event added.
- `igxToggleAction` new `overlaySettings` input controls how applicable targets display content. Provides defaults with positioning based on the host element. The `closeOnOutsideClick` input is deprecated in favor of the new settings and will be removed in the future.

- `igxList` now supports a 'loading' template which is shown when the list is empty and its new `isLoading` property is set to `true`. You can redefine the default loading template by adding an `ng-template` with the `igxDataLoading` directive:

    ```html
    <igx-list [isLoading]="true">
        <ng-template igxDataLoading>
            <p>Please wait, data is loading...</p>
        </ng-template>
    </igx-list>
    ```

- **Breaking changes**:
    - Removed submodule imports. All imports are now resolved from the top level `igniteui-angular` package.
    - `igxGrid` changes:
        - sort API now accepts params of type `ISortingExpression` or `Array<ISortingExpression>`.
    - `igxToggle` changes
        - `collapsed` now read-only, markup input is removed.
        - `onOpen` event renamed to `onOpened`.
        - `onClose` event renamed to `onClosed`.
        - `open` method does not accept fireEvents optional boolean parameter. Now it accepts only overlaySettings optional parameter of type `OverlaySettings`.
        - `close` method does not accept fireEvents optional boolean parameter.
        - `toggle` method does not accept fireEvents optional boolean parameter. Now it accepts only overlaySettings optional parameter of type `OverlaySettings`.
    - `igxDialog` changes
        - `open` method does not accept fireEvents boolean parameter. Now it accepts only overlaySettings optional parameter of type `OverlaySettings`.
- **Breaking change** All properties that were named `isDisabled` have been renamed to `disabled` in order to acheive consistency across our component suite. This affects: date-picker, input directive, input-group, dropdown-item, tabbar and time-picker.
- The **deprecated** `igxForRemote` input for the `igxFor` directive is now removed. Setting the required `totalItemCount` property after receiving the first data chunk is enough to trigger the required functionality.

## 6.0.4
- **igxRadioGroup** directive introduced. It allows better control over its child `igxRadio` components and support template-driven and reactive forms.
- Fixed ReactiveForms validations support for IgxInputGroup. Related [issue](https://github.com/IgniteUI/igniteui-angular/issues/1144).

## 6.0.3
- **igxGrid** exposing the `filteredSortedData` method publicly - returns the grid data with current filtering and sorting applied.

## 6.0.2
- **igxGrid** Improve scrolling on mac [#1563](https://github.com/IgniteUI/igniteui-angular/pull/1563)
- The `ng update igniteui-angular` migration schematics now also update the theme import path in SASS files. [#1582](https://github.com/IgniteUI/igniteui-angular/issues/1582)

## 6.0.1
- Introduced migration schematics to integrate with the Angular CLI update command. You can now run

  `ng update igniteui-angular`

  in existing projects to both update the package and apply any migrations needed to your project. Make sure to commit project state before proceeding.
  Currently these cover converting submodule imports as well as the deprecation of `igxForRemote` and rename of `igx-tab-bar` to `igx-bottom-nav` from 6.0.0.
- **Breaking changes**:
    - Removed submodule imports. All imports are now resolved from the top level `igniteui-angular` package. You can use `ng update igniteui-angular` when updating to automatically convert existing submodule imports in the project.
    - Summary functions for each IgxSummaryOperand class has been made `static`. So now you can use them in the following way:
    ```typescript
    import { IgxNumberSummaryOperand, IgxSummaryOperand } from "igniteui-angular";
    class CustomSummary extends IgxSummaryOperand {
    constructor() {
      super();
    }
    public operate(data?: any[]) {
      const result = super.operate(data);
      result.push({
        key: "Min",
        label: "Min",
        summaryResult: IgxNumberSummaryOperand.min(data)
      });
      return result;
    }
  }
    ```


## 6.0.0
- Theming - You can now use css variables to style the component instances you include in your project.
- Added `onDoubleClick` output to `igxGrid` to emit the double clicked cell.
- Added `findNext`, `findPrev` and `clearSearch` methods to the IgxGridComponent which allow easy search of the grid data, even when the grid is virtualized.
- Added `IgxTextHighlightDirective` which highlights parts of a DOM element and keeps and updates "active" highlight.
- Added `All` option to the filter UI select for boolean columns
- Update to Angular 6

## 5.3.1
- igx-dialog changes
    - Dialog title as well as dialog actions (buttons) can be customized. For more information navigate to the [ReadMe](https://github.com/IgniteUI/igniteui-angular/blob/master/src/dialog/README.md).
- Filtering a boolean column by `false` condition will return only the real `false` values, excluding `null` and `undefined`. Filtering by `Null` will return the `null` values and filtering by `Empty` will return the `undefined`.
- The `Filter` button in the filtering UI is replaced with a `Close` button that is always active and closes the UI.
- Filtering UI input displays a `X` icon that clears the input.

## 5.3.0
- Added `rowSelectable` property to `igxGrid`
    - Setting `rowSelectable` to `true` enables multiple row selection for the `igx-grid` component. Adds a checkbox column that allows (de)selection of one, multiple or all (via header checkbox) rows.
    - For more information about the `rowSelectable` property and working with grid row, please read the `igxGrid`'s [ReadMe](https://github.com/IgniteUI/igniteui-angular/blob/master/src/grid/README.md) about selection or see the [official documentation](https://www.infragistics.com/products/ignite-ui-angular/angular/components/grid-selection.html)
- Added `onContextMenu` output to `igxGrid` to emit the clicked cell.
- `igx-datePicker`: Added `onClose` event.
- `igxTextSelection` directive added
    - `igxTextSelection` directive allows you to select the whole text range for every element with text content it is applied.
- `igxFocus` directive added
    - `igxFocus` directive allows you to force focus for every element it is applied.
- `igx-time-picker` component added
    - `igx-time-picker` allows user to select time, from a dialog with spinners, which is presented into input field.
    - For more information navigate to the [ReadMe](https://github.com/IgniteUI/igniteui-angular/blob/master/src/time-piker/README.md).
- `igx-tab-bar` changes
    - **Breaking changes**: `IgxTabBarComponent` is renamed to `IgxBottomNavComponent` and `IgxTabBarModule` is renamed to `IgxBottomNavModule`.
    - `igx-tab-bar` selector is deprecated. Use `igx-bottom-nav` selector instead.
- `igx-tabs` component added
    - `igx-tabs` allows users to switch between different views. The `igx-tabs` component places the tabs headers at the top and allows scrolling when there are multiple tab items outside the visible area. Tabs are ordered in a single row above their associated content.
    - For more information navigate to [ReadMe](https://github.com/IgniteUI/igniteui-angular/blob/master/src/tabs/README.md).
- Added column pinning in the list of features available for `igxGrid`. Pinning is available though the API. Try the following:
   ```typescript
   const column = this.grid.getColumnByName(name);
   column.pin();
   ```
   For more information, please head over to `igxGrid`'s [ReadMe](https://github.com/IgniteUI/igniteui-angular/blob/master/src/grid/README.md) or the [official documentation](https://www.infragistics.com/products/ignite-ui-angular/angular/components/grid_column_pinning.html).
- Added `summaries` feature to `igxGrid`, enabled on a per-column level. **Grid summaries** gives you a predefined set of default summaries, depending on the type of data in the column.
    For more detailed information read `igxGrid`'s [ReadMe](https://github.com/IgniteUI/igniteui-angular/blob/master/src/grid/README.md) or see the [official documentation](https://www.infragistics.com/products/ignite-ui-angular/angular/components/grid_summaries.html).
- Added `columnWidth` option to `igxGrid`. The option sets the default width that will be applied to columns that have no explicit width set. For more detailed information read `igxGrid`'s [ReadMe](https://github.com/IgniteUI/igniteui-angular/blob/master/src/grid/README.md)
- Added API to `igxGrid` that allows for vertical remote virtualization. For guidance on how to implement such in your application, please refer to the [official documentation](https://www.infragistics.com/products/ignite-ui-angular/angular/components/grid_virtualization.html)
- Added smooth scrolling for the `igxForOf` directive making the scrolling experience both vertically and horizontally much more natural and similar to a native scroll.
- Added `onCellClick` event.
- `igxForOf` now requires that its parent container's `overflow` is set to `hidden` and `position` to `relative`. It is recommended that its height is set as well so that the display container of the virtualized content can be positioned with an offset inside without visually affecting other elements on the page.
    ```html
    <div style='position: relative; height: 500px; overflow: hidden'>
        <ng-template igxFor let-item [igxForOf]="data" #virtDirVertical
                [igxForScrollOrientation]="'vertical'"
                [igxForContainerSize]='"500px"'
                [igxForItemSize]='"50px"'
                let-rowIndex="index">
                <div style='height:50px;'>{{rowIndex}} : {{item.text}}</div>
        </ng-template>
    </div>
    ```
- Removed the `dirty` local template variable previously exposed by the `igxFor` directive.
- The `igxForRemote` input for the `igxFor` directive is now **deprecated**. Setting the required `totalItemCount` property after receiving the first data chunk is enough to trigger the required functionality.
- the `igx-icon` component can now work with both glyph and ligature-based icon font sets. We've also included a brand new Icon Service, which helps you create aliases for the icon fonts you've included in your project. The service also allows you to define the default icon set used throughout your app.
- Added the option to conditionally disable the `igx-ripple` directive through the `igxRippleDisabled` property.
- Updated styling and interaction animations of the `igx-checkbox`, `igx-switch`, and `igx-radio` components.
- Added `indeterminate` property and styling to the `igx-checkbox` component.
- Added `required` property to the `igx-checkbox`, `igx-radio`, and `igx-switch` components.
- Added `igx-ripple` effect to the `igx-checkbox`, `igx-switch`, and `igx-radio` components. The effect can be disabled through the `disableRipple` property.
- Added the ability to specify the label location in the `igx-checkbox`, `igx-switch`, and `igx-radio` components through the `labelPosition` property. It can either be `before` or `after`.
- You can now use any element as label on the `igx-checkbox`, `igx-switch`, and `igx-radio` components via the aria-labelledby property.
- You can now have invisible label on the `igx-checkbox`, `igx-switch`, and `igx-radio` components via the aria-label property.
- Added the ability to toggle the `igx-checkbox` and `igx-switch` checked state programmatically via `toggle` method on the component instance.
- Added the ability to select an `igx-radio` programmatically via `select` method on the component instance.
- Fixed a bug on the `igx-checkbox` and `igx-radio` components where the click event was being triggered twice on click.
- Fixed a bug where the `igx-checkbox`, `igx-switch`, and `igx-radio` change event was not being triggered on label click.
- `igxМask` directive added
    - `igxМask` provide means for controlling user input and formatting the visible value based on a configurable mask rules. For more detailed information see [`igxMask README file`](https://github.com/IgniteUI/igniteui-angular/blob/master/src/directives/mask/README.md)
- `igxInputGroup` component added - used as a container for the `igxLabel`, `igxInput`, `igxPrefix`, `igxSuffix` and `igxHint` directives.
- `igxPrefix` directive added - used for input prefixes.
- `igxSuffix` directive added - used for input suffixes.
- `igxHint` directive added - used for input hints.
- `igxInput` directive breaking changes:
    - the directive should be wrapped by `igxInputGroup` component
    - `IgxInputGroupModule` should be imported instead of `IgxInputModule`
- `igxExcelExportService` and `igxCSVExportService` added. They add export capabilities to the `igxGrid`. For more information, please visit the [igxExcelExportService specification](https://github.com/IgniteUI/igniteui-angular/wiki/IgxExcelExporterService-Specification) and the [igxCSVExportService specification](https://github.com/IgniteUI/igniteui-angular/wiki/CSV-Exporter-Service-Specification).
- **General**
    - Added event argument types to all `EventEmitter` `@Output`s. #798 #740
    - Reviewed and added missing argument types to the following `EventEmitter`s
        - The `igxGrid` `onEditDone` now exposes arguments of type `IGridEditEventArgs`. The arguments expose `row` and `cell` objects where if the editing is performed on a cell, the edited `cell` and the `row` the cell belongs to are exposed. If row editing is performed, the `cell` object is null. In addition the `currentValue` and `newValue` arguments are exposed. If you assign a value to the `newValue` in your handler, then the editing will conclude with the value you've supplied.
        - The `igxGrid` `onSelection` now correctly propagates the original `event` in the `IGridCellEventArgs`.
    - Added `jsZip` as a Peer Dependency.
- `primaryKey` attribute added to `igxGrid`
    - `primaryKey` allows for a property name from the data source to be specified. If specified, `primaryKey` can be used instead of `index` to indentify grid rows from the `igxGrid.rowList`. As such, `primaryKey` can be used for selecting rows for the following `igxGrid` methods - `deleteRow`, `updateRow`, `updateCell`, `getCellByColumn`, `getRowByKey`
    - `primaryKey` requires all of the data for the specified property name to have unique values in order to function as expected.
    - as it provides a unique identifier for each data member (and therefore row), `primaryKey` is best suited for addressing grid row entries. If DOM virtualization is in place for the grid data, the row `index` property can be reused (for instance, when filtering/sorting the data), whereas `primaryKey` remains unique. Ideally, when a persistent reference to a row has to be established, `primaryKey` should be used.
- **Theming**
    - Added a `utilities` module to the theming engine to allow for easier import of theming functions and mixins, such as igx-color, igx-palette, igx-elevation, etc. To import the utilities do ```@import '~igniteui-angular/core/styles/themes/utilities';```

## 5.2.1
- `hammerjs` and `@types/hammerjs` are removed from `peerDependencies` and were added as `dependencies`. So if you are using Igniteui-Angular version 5.2.1 or above it is enough to run `npm install igniteui-angular` in your project for getting started. For more detailed information see [`Ignite UI for Angular Getting Started`](https://www.infragistics.com/products/ignite-ui-angular/getting-started)
- `web-animations-js` is added as Peer Dependency.
- `Theming` bug fixes and improvements.
- Use the following command to generate `Ignite UI for Angular Themes` documentation - `npm run build:docs`. Navigate to `dist/docs/sass` and open `index.html` file.

## 5.2.0
- `igxForOf` directive added
    - `igxForOf` is now available as an alternative to `ngForOf` for templating large amounts of data. The `igxForOf` uses virtualization technology behind the scenes to optimize DOM rendering and memory consumption. Virtualization technology works similar to Paging by slicing the data into smaller chucks which are swapped from a container viewport while the user scrolls the data horizontally/vertically. The difference with the Paging is that virtualization mimics the natural behavior of the scrollbar.
- `igxToggle` and `igxToggleAction` directives added
    - `igxToggle` allows users to implement toggleable components/views (eg. dropdowns), while `igxToggleAction` can control the
      `igxToggle` directive. Refer to the official documentation for more information.
    - `igxToggle` requires `BrowserAnimationsModule` to be imported in your application.
- [`Ignite UI for Angular Theming`](https://www.infragistics.com/products/ignite-ui-angular/angular/components/themes.html) - comprehensive set of **Sass** functions and mixins will give the ability to easily style your entire application or only certain parts of it.
    - Previously bundled fonts, are now listed as external dependencies. You should supply both the [Material Icons](http://google.github.io/material-design-icons/) and [Titillium Web](https://fonts.google.com/selection?selection.family=Titillium+Web:300,400,600,700) fonts yourself by either hosting or using CDN.
- `igx-grid` changes
    - The component now uses the new `igxForOf` directive to virtualize its content both vertically and horizontally dramatically improving performance for applications displaying large amounts of data.
    - Data-bound Input property `filtering` changed to `filterable`:

    ```html
    <igx-grid [data]="data">
        <igx-column [field]="'ReleaseDate'" [header]="'ReleaseDate'"
            [filterable]="true" dataType="date">
        </igx-column>
    </igx-grid>
    ```

    - @HostBinding `min-width` added to `IgxGridCellComponent` and `IgxGridHeaderCell`
    - The IgxGridCellComponent no longer has a value setter, but instead has an `update` modifier.

    ```html
    <ng-template igxCell let-cell="cell">
        {{ cell.update("newValue") }}
    </ng-template>
    ```
    - Class `IgxGridFiltering` renamed to `IgxGridFilteringComponent `
    - The grid filtering UI dropdowns are now controlled by the `igxToggle` directive.
      - Make sure to import `BrowserAnimationsModule` inside your application module as `igxToggle` uses animations for state transition.
    - `state` input
        - filtering expressions and sorting expressions provided
    - Removed `onCellSelection` and `onRowSelection` event emitters, `onSelection` added instead.
    - Removed `onBeforeProcess` event emitter.
    - Removed `onMovingDone` event emitter.
    - Removed methods `focusCell` and `focusRow`.
    - Renamed method `filterData` to `filter`.
    - New methods `filterGlobal` and `clearFilter`.
    - New method `clearSort`.
    - Renamed method `sortColumn` to `sort`.
    - New Input `sortingIgnoreCase` - Ignore capitalization of words.
- `igx-navigation-drawer` changes
    - `NavigationDrawer` renamed to `IgxNavigationDrawerComponent`
    - `NavigationDrawerModule` renamed to `IgxNavigationDrawerModule`
    - `IgxNavigationDirectives` renamed to `IgxNavigationModule`
    - `NavigationService` renamed to `IgxNavigationService`
    - `NavigationToggle` renamed to `IgxNavigationToggleDirective`
    - `NavigationClose` renamed to `IgxNavigationCloseDirective`
    - Content selector `ig-drawer-content` replaced with `<ng-template igxDrawer>`
    - Content selector `ig-drawer-mini-content` replaced with `<ng-template igxDrawerMini>`
    - CSS class `ig-nav-drawer-overlay` renamed to `igx-nav-drawer__overlay`
    - CSS class `ig-nav-drawer` renamed to `igx-nav-drawer`
- `igxInput` changes
    - CSS class `ig-form-group` to `igx-form-group`
- `igxBadge` changes
    - From now on, the Badge position is set by css class, which specifies an absolute position as well as top/bottom/left/right properties. The Badge position input should not be used.
- `igx-avatar` changes
    - [Initials type avatar is using SVG element from now on](https://github.com/IgniteUI/igniteui-angular/issues/136)
- `igx-calendar` changes
    - `formatViews` - Controls whether the date parts in the different calendar views should be formatted according to the provided `locale` and `formatOptions`.
    - `templating` - The **igxCalendar** supports now templating of its header and subheader parts.
    - `vertical` input - Controls the layout of the calendar component. When vertical is set to `true` the calendar header will be rendered to the side of the calendar body.

- `igx-nav-bar` changes
    -   Currently `isActionButtonVisible` resolves to `false` if actionButtonIcon is not defined.
- `igx-tab-bar` changes
    - custom content can be added for tabs

    ```html
    <igx-bottom-nav>
        <igx-tab-panel>
            <ng-template igxTab>
                <igx-avatar initials="T1">
                </igx-avatar>
            </ng-template>
            <h1>Tab 1 Content</h1>
        </igx-tab-panel>
    </igx-bottom-nav>
    ```

- `igx-scroll` component deleted
    - `igx-scroll` component is not available anymore due newly implemented `igxForOf` directive.

- [`igx-list` changes](https://github.com/IgniteUI/igniteui-angular/issues/528)
    - `igxEmptyList` directive added
        The list no longer has `emptyListImage`, `emptyListMessage`, `emptyListButtonText`, `emptyListButtonClick` and `hasNoItemsTemplate` members.
        Instead of them, the `igxEmptyListTemplateDirective` can be used for templating the list when it is empty (or use the default empty template).
        ```html
        <igx-list>
            <ng-template igxEmptyList>
                <p>My custom empty list template</p>
            </ng-template>
        </igx-list>
        ```
    - `onItemClicked` event emitter added
        ```html
        <igx-list (onItemClicked)="itemClicked()">
            <igx-list-item>Item 1</igx-list-item>
            <igx-list-item>Item 2</igx-list-item>
            <igx-list-item>Item 3</igx-list-item>
        </igx-list>
        ```
    - Removed `emptyListImage` property from `IgxListComponent`.
    - Removed `emptyListMessage` property from `IgxListComponent`.
    - Removed `emptyListButtonText` property from `IgxListComponent`.
    - Removed `emptyListButtonClick` event emitter from `IgxListComponent`.
    - Removed `hasNoItemsTemplate` property from `IgxListComponent`.
    - Removed `options` property from `IgxListItemComponent`.
    - Removed `left` property from `IgxListItemComponent`.
    - Removed `href` property from `IgxListItemComponent`.
    - New `emptyListTemplate` input for `IgxListComponent`.
    - New `onItemClicked` event emitter for `IgxListComponent`.
    - New `role` property for `IgxListComponent`.
    - New `innerStyle` property for `IgxListComponent`.
    - New `role` property for `IgxListItemComponent`.
    - New `element` property for `IgxListItemComponent`.
    - New `list` property for `IgxListItemComponent`.
    - New `headerStyle` property for `IgxListItemComponent`.
    - New `innerStyle` property for `IgxListItemComponent`.

- [Renaming and restructuring directives and components](https://github.com/IgniteUI/igniteui-angular/issues/536) based on the [General Angular Naming Guidelines](https://angular.io/guide/styleguide#naming):
    - `IgxAvatar` renamed to `IgxAvatarComponent`
    - `IgxBadge` renamed to `IgxBadgeComponent`
    - `IgxButton` renamed to `IgxButtonDirective`
    - `IgxButtonGroup` renamed to `IgxButtonGroupComponent`
    - `IgxCardHeader` renamed to `IgxCardHeaderDirective`
    - `IgxCardContent` renamed to `IgxCardContentDirective`
    - `IgxCardActions` renamed to `IgxCardActionsDirective`
    - `IgxCardFooter` renamed to `IgxCardFooterDirective`
    - `IgxCarousel` renamed to `IgxCarouselComponent`
    - `IgxInput` renamed to `IgxInputModule`
    - `IgxInputClass` renamed to `IgxInputDirective`
    - `IgxCheckbox` renamed to `IgxCheckboxComponent`
    - `IgxLabel` renamed to `IgxLabelDirective`
    - `IgxIcon` renamed to `IgxIconComponent`
    - `IgxList` renamed to `IgxListComponent`
    - `IgxListItem` renamed to `IgxListItemComponent`
    - `IgxSlide` renamed to `IgxSlideComponent`
    - `IgxDialog` renamed to `IgxDialogComponent`
    - `IgxLayout` renamed to `IgxLayoutModule`
    - `IgxNavbar` renamed to `IgxNavbarComponent`
    - `IgxCircularProgressBar` renamed to `IgxCircularProgressBarComponent`
    - `IgxLinearProgressBar ` renamed to `IgxLinearProgressBarComponent`
    - `IgxRadio` renamed to `IgxRadioComponent`
    - `IgxSlider` renamed to `IgxSliderComponent`
    - `IgxSnackbar` renamed to `IgxSnackbarComponent`
    - `IgxSwitch ` renamed to `IgxSwitchComponent`
    - `IgxTabBar` renamed to `IgxBottomNavComponent`
    - `IgxTabPanel` renamed to `IgxTabPanelComponent`
    - `IgxTab` renamed to `IgxTabComponent`
    - `IgxToast` renamed to `IgxToastComponent`
    - `IgxLabelDirective` moved inside `../directives/label/` folder
    - `IgxInputDirective` moved inside `../directives/input/` folder
    - `IgxButtonDirective` moved inside `../directives/button/` folder
    - `IgxLayoutDirective` moved inside `../directives/layout/` folder
    - `IgxFilterDirective` moved inside `../directives/filter/` folder
    - `IgxDraggableDirective` moved inside `../directives/dragdrop/` folder
    - `IgxRippleDirective` moved inside `../directives/ripple/` folder
    - Folder `"./navigation/nav-service"` renamed to `"./navigation/nav.service"`
<|MERGE_RESOLUTION|>--- conflicted
+++ resolved
@@ -2,7 +2,23 @@
 
 All notable changes for each version of this project will be documented in this file.
 
-<<<<<<< HEAD
+## 7.2.5
+- `IgxList`
+    - **Feature** the `index` property is now an `@Input` and can be assigned by structural directives such as `*igxFor`.
+    ```html
+        <igx-list>
+            <div [style.height]="'480px'" [style.overflow]="'hidden'" [style.position]="'relative'">
+                <igx-list-item [index]="i" *igxFor="let item of data; index as i; scrollOrientation: 'vertical'; containerSize: '480px'; itemSize: '48px'">
+                    <div>{{ item.key }}</div>
+                    <div class="contact__info">
+                        <span class="name">{{item.name}}</span>
+                    </div>
+                </igx-list-item>
+            </div>
+        </igx-list>
+    ```
+    - The `items` property now returns the collection of child items sorted by their index if one is assigned. This is useful when the `children` order cannot be guaranteed.
+
 ## 7.2.4
 ### New feature
 - [Multi-cell selection](https://github.com/IgniteUI/igniteui-angular/wiki/Grid-Multi-cell-selection-Specification) - Enables range selection of cells in the grid.
@@ -31,26 +47,6 @@
 
 ## 7.2.3
 ### Improvements
-=======
-# 7.2.5
-- `IgxList`
-    - **Feature** the `index` property is now an `@Input` and can be assigned by structural directives such as `*igxFor`.
-    ```html
-        <igx-list>
-            <div [style.height]="'480px'" [style.overflow]="'hidden'" [style.position]="'relative'">
-                <igx-list-item [index]="i" *igxFor="let item of data; index as i; scrollOrientation: 'vertical'; containerSize: '480px'; itemSize: '48px'">
-                    <div>{{ item.key }}</div>
-                    <div class="contact__info">
-                        <span class="name">{{item.name}}</span>
-                    </div>
-                </igx-list-item>
-            </div>
-        </igx-list>
-    ```
-    - The `items` property now returns the collection of child items sorted by their index if one is assigned. This is useful when the `children` order cannot be guaranteed.
-
-# 7.2.3
->>>>>>> 37d30fad
 - `IPinColumnEventArgs` new property - added a new property `isPinned` to the `IPinColumnEventArgs` interface. Now the `onColumnPinning` event emits information whether the column is pinned or unpinned.
 - `igxGrid`
     - `igxFilterCellTemplate` directive added that allows retemplating of the filter cell.
