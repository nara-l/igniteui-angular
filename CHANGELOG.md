# Ignite UI for Angular Change Log

All notable changes for each version of this project will be documented in this file.

## 9.0.0

### General
- Added support for the Ivy renderer.
- **Breaking Changes** The following classes have been renamed. Using `ng update` will apply automatically migrate your project to use the new names.
    - `IgxDropDownBase` -> `IgxDropDownBaseDirective`
    - `IgxDropDownItemBase` -> `IgxDropDownBaseDirective`
    - `IgxGridBaseComponent` -> `IgxGridBaseDirective`
    - `IgxRowComponent` -> `IgxRowDirective`
    - `IgxHierarchicalGridBaseComponent` -> `IgxHierarchicalGridBaseDirective`

- `IgxGrid`, `IgxTreeGrid`, `IgxHierarchicalGrid`
    - **Behavioral Change** - Pinning columns is no longer automatically prevented when the pinning area would exceed the size of the grid.

### New Features
- `IgxGrid`, `IgxTreeGrid`, `IgxHierarchicalGrid`:
    - `sortStrategy` input is added, which can be used to set a global sorting strategy for the entire grid.
        (**NOTE**: The grid's `sortStrategy` is of different type compared to the column's `sortStrategy`.)
    - `NoopSortingStrategy` is added, which can be used to disable the default sorting of the grid by assigning its instance to the grid's `sortStrategy` input. (Useful for remote sorting.)
    - `NoopFilteringStrategy` is added, which can be used to disable the default filtering of the grid by assigning its instance to the grid's `filterStrategy` input. (Useful for remote filtering.)
    - `sortingExpressionsChange` event emitter is added, which is fired whenever a change to the sorting expressions has occurred (prior to performing the actual sorting).
    - `filteringExpressionsTreeChange` event emitter is added, which is fired whenever a change to the filtering expressions has occurred (prior to performing the actual filtering).
<<<<<<< HEAD
    - `collapsible` and `expand` properties are added to the IgxColumnGroupComponent; `collapsible` property identifies that certain column group is collapsible; `expand` identifies whether the group is expanded or collapsed initially;
    - `collapsibleChange` and `expandChange` events are added to the IgxColumnGroupComponent which are emited whenever `collapsible` and `expand` properties are changed accordingly;
    - `visibleOnCollapse` property has been added to the IgxColumnComponent; Allows you to set whether the column stay visible when its parrent is collapsed.
    - `visibleOnCollapseChange` events is added to the IgxColumnComponent which are emited whenever `visibleOnCollapse`  property is changed;
    - `collapsibleIndicatorTemplate` property is introduced to IgxColumnGroupComponent, which allows you to set a custom template for the expand collapse indicator;
    - `igxCollapsibleIndicator` directive has been introduced, which allows you to set a custom template for the expand collapse indicator;
=======
    - `advancedFilteringExpressionsTreeChange` event emitter is added, which is fired whenever a change to the advanced filtering expressions has occurred (prior to performing the actual filtering).
- `IgxGridExcelStyleFilteringComponent` and `IgxAdvancedFilteringDialogComponent` can now be hosted outside of the grid in order to provide the same experience as the built-in filtering UI.
>>>>>>> 79f7c9aa
- `IgxOverlayService`:
    - `setOffset` method added. It offsets the content along the corresponding axis by the provided amount.
- `IgxToggleDirective`:
    - `setOffset` method added. It offsets the content along the corresponding axis by the provided amount.

## 8.2.6

### New Features
- `IgxSelectItem`
    - `text` input is added. By default, the Select component will display the selected item's element inner text. In cases with a more complex item template, where more than just text interpolation is used, set the text property to specify what to display in the select field when the item is selected.


## 8.2.4
- `IgxGrid`, `IgxTreeGrid`, `IgxHierarchicalGrid`
    - The header text of the columns and the column groups now has the `title` attribute set to it in order to expose a native browser tooltip.

### RTL Support
Most of the components in the framework now have full right-to-left (RTL) support via the newly included RTL themes.

For CSS-based projects add `node_modules/igniteui-angular/styles/igniteui-angular-rtl.css` to your angular.json styles collection.

For Sass-based projects pass `$direction` to the `igx-core` mixin in your root stylesheet.

Example:
```scss
// $direction defaults to ltr if it's omitted.
@include igx-core($direction: rtl);
```
Currently the following components have only partial RTL support:
 - Grid (igx-grid)
 - Slider (igx-slider)
 - Tabs (igx-tabs)
 - Circular Progress Indicator (igx-circular-bar)

 We plan on adding support for the aforementioned components in the upcoming releases.

### New Features

- Columns now expose the `cellStyles` property which allows conditional styling of the column cells. Similar to `cellClasses` it accepts an object literal where the keys are style properties and the values are expressions for evaluation.
```typescript
styles = {
    color: '#123456',
    'font-family': 'monospace'
    'font-weight': (_, __, value) => value.startsWith('!') : 'red' : 'inherit'
};
```
The callback signature for both `cellStyles` and `cellClasses` is now changed to

```typescript
(rowData: any, columnKey: string, cellValue: any, rowIndex: number) => boolean
```

## 8.2.3
- `IgxTextHighlightDirective` - The default highlight directive styles have been moved to a Sass theme - `igx-highlight-theme`; You can modify the resting and active background and text color styles of the directive by passing the respective properties to the Sass theme. You can still pass your own CSS classes to the highlight directive via the cssClass and activeCssClass inputs.

- `IgxChip`
    - **Breaking Change** The `originalEvent` property for the events `onMoveStart`, `onMoveEnd`, `onClick` and `onSelection` now provides the events, passed from the `igxDrag` directive. The passed original events are in other words the previous events that triggered the `igxChip` ones. They also have original events until a browser event is reached.
- `IgxGrid` - Now you can access all grid data inside the custom column summary. Two additional optional parameters are introduced in the IgxSummaryOperand `operate` method.

```typescript
class MySummary extends IgxNumberSummaryOperand {
    constructor() {
        super();
    }
    operate(columnData: any[], allGridData = [], fieldName?): IgxSummaryResult[] {
        const result = super.operate(allData.map(r => r[fieldName]));
        result.push({ key: 'test', label: 'Total Discounted', summaryResult: allData.filter((rec) => rec.Discontinued).length });
        return result;
    }
}
```

## 8.2.0
### New theme
Ignite UI for angular now have a new theme that mimics Microsoft "Fluent" design system.
Depending on your use case you can use one of the following mixins:
`igx-fluent-theme` and `igx-fluent-dark-theme`

We also added two new pallets that go with the new theme, `$fluent-word-palette` and `$fluent-excel-palette`.

Next example shows how you can use the Fluent theme.

```scss
// Light version
.fluent-word-theme {
    @include igx-fluent-theme($fluent-word-palette);
}

// Dark version
.fluent-excel-dark-theme {
    @include igx-fluent-dark-theme($fluent-excel-palette);
}
```

### Theme Changes
`igx-badge-theme` - Removed the `$disable-shadow` property to mitigate confusion when specifying `$shadow` explicitly.

For more information about the theming please read our [documentation](https://www.infragistics.com/products/ignite-ui-angular/angular/components/themes/index.html)

### New Features
- `IgxGrid`, `IgxTreeGrid`, `IgxHierarchicalGrid`
    - Advanced Filtering functionality is added. In the advanced filtering dialog, you could create groups of conditions across all grid columns. The advanced filtering button is shown in the grid's toolbar when `allowAdvancedFiltering` and `showToolbar` properties are set to `true`. You could also open/close the advanced filtering dialog using the `openAdvancedFilteringDialog` and `closeAdvancedFilteringDialog` methods.
    - `uniqueColumnValuesStrategy` input is added. This property provides a callback for loading unique column values on demand. If this property is provided, the unique values it generates will be used by the Excel Style Filtering (instead of using the unique values from the data that is bound to the grid).
    - `[filterStrategy] - input that allows you to override the default filtering strategy`
    - `igxExcelStyleLoading` directive is added, which can be used to provide a custom loading template for the Excel Style Filtering. If this property is not provided, a default loading template will be used instead.
    - introduced new properties `cellSelection` and `rowSelection` which accept GridSelection mode enumeration. Grid selection mode could be none, single or multiple. Also `hideRowSelectors` property is added, which allows you to show and hide row selectors when row selection is enabled.
    - introduced functionality for templating row and header selectors - [spec](https://github.com/IgniteUI/igniteui-angular/wiki/Row-Selection-Templating-(Grid-feature))
    ```html
    <igx-grid [data]="data", [rowSelection]="'multiple'" primaryKey="ID">
        <igx-column field="Name"></igx-column>
        <igx-column field="Age"></igx-column>

        <ng-template igxHeadSelector let-headSelector>
            <igx-icon>done_all</igx-icon>
        </ng-template>
        <ng-template igxRowSelector let-rowContext>
            <igx-switch [checked]="rowContext.selected"></igx-switch>
        </ng-template>
    </igx-grid>
    ```
- `IgxHierarchicalGrid`
    - Row Islands now emit child grid events with an additional argument - `owner`, which holds reference to the related child grid component instance.
- `IgxDrag`
    - Dragging without ghost. Now it is possible to drag the base element `igxDrag` is instanced on by setting the new input `ghost` to false.
    - Ghost template. A custom ghost template reference can be provided on the new `ghostTemplate` input.
    - Dragging using a single or multiple handles. New `igxDragHandle` directive is exposed to specify a handle by which an element can be interacted with instead of the whole element `igxDrag` is instanced on.
    - Linking of drag and drop elements. This can be achieved by using the new provided `dragChannel` input, specifying each element to which channel it corresponds.
    - Drag animation improvements. Three new methods have been exposed in place of the old `animateToOrigin` input in order to provide more flexibility when wanting to have transition animation to specific position when dropping. `setLocation`, `transitionToOrigin` and `transitionTo` are all methods that provide a various way to animate a transition to a specific location for the dragged element.
    - New getters - `location` and `originLocation` to aid in applying transition animations.
    - New outputs - `dragMove`, `ghostCreate` and `ghostDestroy`
- `IgxDrop`
    - Linking of drag and drop elements. This can be achieved by using the new provided `dropChannel` input, specifying each drop area to which channel it corresponds.
    - Drop strategies. Three new drop strategies have been provided - Append, Prepend and Insert.  Also an input `dropStrategy` to the `igxDrop` which specify which strategy should be used when dropping an element inside the drop area. Custom one can be specified as well.
- `IgxCheckbox`
    - introduced a new `readonly` property that doesn't allow user interaction to change the state, but keeps the default active style. Intended for integration in complex controls that handle the interaction and control the checkbox instead through binding.
- `IgxOverlay`
    - introduced a new `ContainerPositionStrategy`. The new strategy positions the element inside the containing outlet based on the directions passed in trough PositionSettings.
- `IgxChip`
    - add `onSelectionDone` event that is triggered after all animations and transitions related to selection have ended.

### General
- `IgxGrid`, `IgxTreeGrid`, `IgxHierarchicalGrid`
    - `isCellSelected` method has been deprecated. Now you can use `selected` property.
    - `rowSelectable` property has been deprecated. Now you can use `rowSelection` property to enable row selection and also you can show and hide the row selectors by setting `hideRowSelectors` property to true or false (which is the default value).
    - Removed deprecated event `OnFocusChange`
    - `IgxGridBaseComponent` exposes a new property, `dataView` that returns the currently transformed paged/filtered/sorted/grouped data, displayed in the grid
    - **Breaking Change** `igxExcelStyleSortingTemplate` directive is renamed to `igxExcelStyleSorting`.
    - **Breaking Change** `igxExcelStyleMovingTemplate` directive is renamed to `igxExcelStyleMoving`.
    - **Breaking Change** `igxExcelStyleHidingTemplate` directive is renamed to `igxExcelStyleHiding`.
    - **Breaking Change** `onRowSelectionChange` event arguments are changed. The `row` property has been removed and the properties `added`, `removed` and `cancel` are newly added.
    - **Breaking Change** `igxExcelStylePinningTemplate` directive is renamed to `igxExcelStylePinning`.
    - **Breaking Change** `onRowDragEnd` and `onRowDragStart` event arguments are changed - `owner` now holds reference to the grid component instance, while `dragDirective` hold reference to the drag directive.
    - **Behavioral Change** The behavior of the `isLoading` input no longer depends on the state of the data the grid binds to. Setting it to `true` now shows a loading indicator until it is disabled by the user.
- `IgxCombo`
    - Combo selection is now consistent when `valueKey` is defined. When `valueKey` is specified, selection is based on the value keys of the items. For example:
    ```html
    <igx-combo [data]="myCustomData" valueKey="id" displayKey="text"></igx-combo>
    ```
    ```typescript
    export class MyCombo {
        ...
        public combo: IgxComboComponent;
        public myCustomData: { id: number, text: string } = [{ id: 0, name: "One" }, ...];
        ...
        ngOnInit() {
            // Selection is done only by valueKey property value
            this.combo.selectItems([0, 1]);
        }
    }
    ```
   - **Breaking Change** When using `[valueKey]`, combo methods, events and outputs **cannot** be handled with *data item references*.
   - For more information, visit the component's [readme](https://github.com/IgniteUI/igniteui-angular/tree/master/projects/igniteui-angular/src/lib/combo/README.md)
- `IgxDrag`
    - Deprecated inputs - `hideBaseOnDrag`, `animateOnRelease`, `visible`.
    - Deprecated methods - `dropFinished`.
    - **Breaking Change** `ghostImageClass` input is renamed to `ghostClass`.
    - **Breaking Change** `dragGhostHost` input is renamed to `ghostHost`.
    - **Breaking Change** `returnMoveEnd` input is renamed to `transitioned`.
    - **Breaking Change** `onDragStart` output is renamed to `dragStart`.
    - **Breaking Change** `onDragEnd` output is renamed to `dragEnd`.

- `IgxDrop`
    - **Breaking Change** Default drop strategy is now changed to not perform any actions.
    - **Breaking Change** `onEnter` output is renamed to `enter`.
    - **Breaking Change** `onOver` output is renamed to `over`.
    - **Breaking Change** `onLeave` output is renamed to `leave`.
    - **Breaking Change** `onDrop` output is renamed to `dropped`.
    - **Breaking Change** Interfaces `IgxDropEnterEventArgs`, `IgxDropLeaveEventArgs` are both now called `IDropBaseEventArgs`.
    - **Breaking Change** Interfaces `IgxDropEventArgs` is renamed to `IDropDroppedEventArgs`.
    - **Breaking Change** Outputs `enter`, `over`, `leave`(former `onEnter`, `onOver`, `onLeave`) now have arguments of type `IDropBaseEventArgs`
    - **Breaking Change** Output `dropped` (former `onDrop`) now have arguments of type `IDropDroppedEventArgs`

## 8.1.4
- `IgxDialog` new @Input `positionSettings` is now available. It provides the ability to get/set both position and animation settings of the Dialog component.

## 8.1.3
- `IgxCombo`
    - Combo `onSelectionChange` events now emits the item(s) that were added to or removed from the collection:
    ```html
    <igx-combo (onSelectionChange)="handleChange($event)">
    ```
    ```typescript
        export class Example {
            ...
            handleChange(event: IComboSelectionChangeEventArgs) {
            console.log("Items added: ", [...event.added]); // the items added to the selection in this change
            console.log("Items removed: ", [...event.removed]); // the items removed from the selection in this change
            }
        }
    ```

## 8.1.2

### New Features
- `IgxDatePicker`
    - `valueChange` event is added.

## 8.1.0

### New Features
- `IgxBottomNav` now supports an `igx-tab` declaration mode. When in this mode, panels declarations are not accepted and tab items' content is not rendered.
    - You can use this mode to apply directives on the tab items - for example to achieve routing navigation.
    - You are allowed to customize tab items with labels, icons and even templates.
- `IgxTabs` now supports an `igx-tab-item` declaration mode. When in this mode, groups declarations are not accepted and tab items' content is not rendered.
    - You can use this mode to apply directives on the tab items - for example to achieve routing navigation.
    - You are allowed to customize tab items with labels, icons and even templates.
- `IgxGrid`
    - **Behavioral Change** - paging now includes the group rows in the page size. You may find more information about the change in the [GroupBy Specification](https://github.com/IgniteUI/igniteui-angular/wiki/Group-By-Specification)
    - `IgxColumnGroup`
        - Re-templating the column group header is now possible using the `headerTemplate` input property or the `igxHeader` directive.
    - `igx-grid-footer`
        - You can use this to insert a custom footer in the grids.
         ```html
        <igx-grid>
            <igx-grid-footer>
                Custom content
            </igx-grid-footer>
        </igx-grid>
        ```
- `igx-paginator`
    - Replaces the current paginator in all grids. Can be used as a standalone component.
      <br/>Have in mind that if you have set the `paginationTemplate`, you may have to modify your css to display the pagination correctly. The style should be something similar to:
      ```
      .pagination-container {
          display: flex;
          justify-content: center;
          align-items: center;
       }
       ```
- `IgxCombo`
    - Input `[overlaySettings]` - allows an object of type `OverlaySettings` to be passed. These custom overlay settings control how the drop-down list displays.
- `IgxForOf` now offers usage of local variables `even`, `odd`, `first` and `last` to help with the distinction of the currently iterated element.


## 8.0.2
- `igx-list-theme` now have some new parameters for styling.
    - $item-background-hover - Change The list item hover background
    - $item-text-color-hover - Change The list item hover text color.

    - $item-subtitle-color - Change The list item subtitle color.
    - $item-subtitle-color-hover - Change The list item hover subtitle color.
    - $item-subtitle-color-active - Change The active list item subtitle color.

    - $item-action-color - Change The list item actions color.
    - $item-action-color-hover - Change The list item hover actions color.
    - $item-action-color-active - Change The active list item actions color.

    - $item-thumbnail-color - Change The list item thumbnail color.
    - $item-thumbnail-color-hover - Change The list item hover thumbnail color.
    - $item-thumbnail-color-active - Change The active list item thumbnail color.

- **Behavioral Change** default min column width is changed according the grid display density property:
    - for `DisplayDensity.comfortable` defaultMinWidth is `80px`;
    - for `DisplayDensity.cosy` defaultMinWidth is `64px`;
    - for `DisplayDensity.compact` defaultMinWidth is `56px`;
Now you can set `minWindth` for a column to a value smaller than `defaultMinWidth` value.

## 8.0.1

- **General**
    - Importing ES7 polyfill for Object (`'core-js/es7/object'`) for IE is no longer required.

### New Features
- `IgxDropDown` now supports `DisplayDensity`.
    - `[displayDensity]` - `@Input()` added to the `igx-drop-down`. Takes prevelance over any other `DisplayDensity` provider (e.g. parent component or `DisplayDensityToken` provided in module)
    - The component can also get it's display density from Angular's DI engine (if the `DisplayDensityToken` is provided on a lower level)
    - Setting `[displayDensity]` affects the control's items' and inputs' css properties, most notably heights, padding, font-size
    - Available display densities are `compact`, `cosy` and `comfortable` (default)
    - **Behavioral Change** - default `igx-drop-down-item` height is now `40px` (down from `48px`)
- `IgxCombo` - Setting `[displayDensity]` now also affects the combo's items
    - **Behavioral Changes**
    - `[itemHeight]` defaults to `40` (`[displayDensity]` default is `comfortable`)
    - `[itemsMaxHeight]` defaults to `10 * itemHeight`.
    - Changing `[displayDensity]` or `[itemHeight]` affect the drop-down container height if `[itemsMaxHeight]` is not provided
    - Setting `[itemHeight]` overrides the height provided by the `[displayDensity]` input
- `IgxSelect`- Setting `[displayDensity]` now also affects the select's items
    - **Behavioral Change** - default `igx-select-item` height is now `40px` (down from `48px`)
- `IgxChip`
    - `hideBaseOnDrag` input is added that allow the chip base that stays at place to be visible while dragging it.
    - `animateOnRelease` input is added that allows to disable the animation that returns the chip when the chip is released somewhere.
- `IgxTransaction` - `getState` accepts one optional parameter `pending` of `boolean` type. When `true` is provided `getState` will return `state` from pending states. By default `getState` is set to `false`.

## 8.0.0
- `Theming`: Add component schemas for completely round and completely square variations. Can be mixed with the existing light and dark component schemas. For instance:
    ```scss
        $light-round-input: extend($_light-input-group, $_round-shape-input-group);
    ```
There are also prebuilt schema presets for all components (light-round/dark-round and light-square/dark-square), namely `$light-round-schema, $light-dark-schema, $light-square-schema, $dark-square-schema`;
- `IgxCombo`: Removed the following deprecated (since 6.2.0) template selectors:
    - `#emptyTemplate`
    - `#headerTemplate`
    - `#footerTemplate`
    - `#itemTemplate`
    - `#addItemTemplate`
    - `#headerItemTemplate`
- `igxTimePicker` and `igxDatePicker`
    - `openDialog()` now has an optional `[target: HTMLElement]` parameter. It's used in `mode="dropdown"` and the drop down container is positioned according to the provided target.
    - The custom drop down template target is no longer marked with `#dropDownTarget`, instead it's provided as an `HTMLElement` to the `openDialog()` method.
    - By default, the `igxDatePicker` drop down target is changed from the `igxInput` element to the `igxInputGroup` element.
    - `onClosing` event is added.
    - **Breaking Change** `onOpen` event is renamed to `onOpened`.
    - **Breaking Change** `onClose` event is renamed to `onClosed`.
    - **Behavioral Change** - action buttons are now available in the dropdown mode.
    - **Feature** `igxDatePicker` and `igxTimePicker` now provide the ability for adding custom action buttons. Read up more information in [igxDatePicker ReadMe](https://github.com/IgniteUI/igniteui-angular/tree/master/projects/igniteui-angular/src/lib/date-picker/README.md) or [igxTimePicker ReadMe](https://github.com/IgniteUI/igniteui-angular/tree/master/projects/igniteui-angular/src/lib/time-picker/README.md)
- `IgxToggleAction` / `IgxTooltip`: Removed the deprecated `closeOnOutsideClick` Input that has been superseded by `overlaySettings` in 6.2.0.

- `IgxList` - The list component has been refactored. It now includes several new supporting directives:
    - `igxListThumbnail` - Use it to mark the target as list thumbnail which will be automatically positioned as a first item in the list item;
    - `igxListAction` - Use it to mark the target as list action which will be automatically positioned as a last item in the list item;
    - `igxListLine` - Use it to mark the target as list content which will be automatically positioned between the thumbnail and action;
    - `igxListLineTitle` - Use it to mark the target as list title which will be automatically formatted as a list-item title;
    - `igxListLineSubTitle` - Use it to mark the target as list subtitle which will be automatically formatted as a list-item subtitle;

    ```html
        <igx-list>
            <igx-list-item [isHeader]="true">List items</igx-list-item>
            <igx-list-item>
              <igx-avatar igxListThumbnail></igx-avatar>
              <h1 igxListLineTitle>List item title</h1>
              <h3 igxListLineSubTitle>List item subtitle</h3>
              <igx-icon igxListAction>info</igx-icon>
            </igx-list-item>
        </igx-list>

        <igx-list>
          <igx-list-item [isHeader]="true">List items</igx-list-item>
          <igx-list-item>
            <igx-avatar igxListThumbnail></igx-avatar>
            <span igxListLine>Some content</span>
            <igx-icon igxListAction>info</igx-icon>
          </igx-list-item>
        </igx-list>
    ```
- `IgxGrid`, `IgxTreeGrid`, `IgxHierarchicalGrid`
    - **Breaking Change** The **condition** parameter of the `filterGlobal` method is no longer optional. When the filterGlobal method is called with an invalid condition, it will not clear the existing filters for all columns.


## 7.3.4
- `IgxGrid` - summaries
    - `clearSummaryCache()` and `recalculateSummaries()` methods are now removed from the IgxGrid API, beacause they are no longer needed; summaries are updated when some change is perform and the summary cache is cleared automatically when needed;
- `IgxGrid`, `IgxTreeGrid`, `IgxHierarchicalGrid`
    - **Breaking Change** The **condition** parameter of the `filterGlobal` method is no longer optional. When the filterGlobal method is called with an invalid condition, it will not clear the existing filters for all columns.

### New feature
- `igxSlider` - exposing new `labels` property accepting a collection of literal values that become equally spread over the slider, by placing each element as a thumb label.
- `igxSlider` - deprecate **isContiunous** property.
- `IgxChip`
    - `hideBaseOnDrag` input is added that allow the chip base that stays at place to be visible while dragging it.
    - `animateOnRelease` input is added that allows to disable the animation that returns the chip when the chip is released somewhere.

- `igxTimePicker` changes
    - `onClosing` event is added.
    - **Breaking Change** `onOpen` event is renamed to `onOpened`.
    - **Breaking Change** `onClose` event is renamed to `onClosed`.
    - **Behavioral Change** - action buttons are now available in the dropdown mode.
    - **Feature** `IgxTimePickerComponent` now provides the ability for adding custom action buttons. Read up more information in the [ReadMe](https://github.com/IgniteUI/igniteui-angular/tree/master/projects/igniteui-angular/src/lib/time-picker/README.md)

- `igxDatePicker` changes
    - `onClosing` event is added.
    - **Breaking Change** `onOpen` event is renamed to `onOpened`.
    - **Breaking Change** `onClose` event is renamed to `onClosed`.
    - **Behavioral Change** - action buttons are now available in the dropdown mode.
    - **Feature** `IgxDatePickerComponent` now provides the ability for adding custom action buttons. Read up more information in the [ReadMe](https://github.com/IgniteUI/igniteui-angular/tree/master/projects/igniteui-angular/src/lib/date-picker/README.md)

- Excel-Style Filtering and Quick Filtering user interfaces now display the date picker's calendar in a dropdown.
- `IgxCard` - The card component has been refactored. It now includes several new supporting components/directives:
    - `igxCardHeaderTitle` - tag your headings placed in the `igx-card-header` container to be displayed as a card title;
    - `igxCardHeaderSubtitle` - tag your headings placed in the `igx-card-header` container to be displayed as a card subtitle;
    - `igxCardThumbnail` - tag anything placed in the `igx-card-header` as a thumb to be placed to the left of your titles;
    - `igx-card-header` - the card header can now detect and automatically position `igx-avatar`s placed in it;
    - `igx-card-media` - wrap images or videos that will be automatically sized for you;
    - `igx-card-actions` - the card actions can now detect and automatically position all `igxButton`s placed in it;
    - The card has a new `type` property. It can be set to `outlined` to get the new outlined card look;
    - The card has a new `horizontal` property. When set to true, the layout will become horizontally aligned;
- New Directive `igx-divider` - The igx-divider is a thin, configurable line that groups content in lists and layouts.
- `IgxDropDown` now supports `DisplayDensity`.
    - `[displayDensity]` - `@Input()` added to the `igx-drop-down`. Takes prevalance over any other `DisplayDensity` provider (e.g. parent component or `DisplayDensityToken` provided in module)
    - The component can also get it's display density from Angular's DI engine (if the `DisplayDensityToken` is provided on a lower level)
    - Setting `[displayDensity]` affects the control's items' and inputs' css properties, most notably heights, padding, font-size
    - Available display densities are `compact`, `cosy` and `comfortable` (default)
    - **Behavioral Change** - default item `igx-drop-down-item` height is now `40px` (down from `48px`)
- `IgxCombo` - Setting `[displayDensity]` now also affects the combo's items
    - Setting `[itemHeight]` overrides the height provided by the `[displayDensity]` input
- `IgxSelect`- Setting `[displayDensity]` now also affects the select's items

### Bug Fixing
- igx-input: Top of Japanese characters get cut off in Density Compact mode #4752
- When no condition is provided, filter() method of grid throws undescriptive error #4897
- [IE11][igx-grid][MRL] header cell is not row-spanned. #4825
- Select's label is positioned incorrectly #4236
- [igx-grid] Filtering row's chips area is not resized when resizing window. #4906
- `hideGroupedColumns` hides the whole MRL group #4714
- An error is returned when changing rowEditable input and a cell is opened in edit mode #4950
- Row editing border style is not applied correctly for the first record when there is grouping #4968
- Cell navigation does not work along with Multi Row Layout group #4708
- When no condition is provided, filter() method of grid throws undescriptive error #4897
- In slider with type Range when change the lower value to be equal or greater than the upper the range is not correct #4562
- When change the slider type at run time the slider is not updated correctly #4559
- Range Slider Thumps collapsing #2622
- Angular httpinterceptor(jwt token header) not working after importing IgxTreeGridModule in lazy loaded module #4285
- [igx-grid] "quick clicking twice resizer " can sometimes lead to unable to sort. #4858
- TimePicker "hour mode" #4679

## 7.3.3

- `igx-core()` now includes some styles for printing layout.
In order to turn them off, you need to pass an argument and set it to `false`
    ```
        @include igx-core($print-layout: false);
    ```

- `Pager`
    - **Behavioral Change** - The pager is now hidden when there are no records in the grid.

### Bug fixes
- Row editing styles are not applied correctly within multi row layout grid #4859
- Provide a way to animate row drag, when it is released #4775
- There is lag on checking/unchecking an item in an Excel Style Filter with a lot of items #4862
- Make dragIndicatorIconTemplate @ContentChild in the igxHierarchicalGrid #4769
- Add PostDeploy.ps1 script into the repo #4887
- Provide a way to animate row drag, when it is released #4775
- Feature-request: IgxGrid improve Printing Experience #1995
- When column is scrolled and open excel filter, its position is not correct #4898
- IgxCombo is not properly clearing subscription #4928
- "(Blanks)" appears unchecked on reopening the ESF UI if the underlying value is an empty string. #4875
- [igx-tree-grid] loading indicator not shown in IE11 #4754
- Filtering conditions drop down does not behave consistently when the button that opens it is clicked multiple times #4470

## 7.3.2

### Bug Fixes
- Time picker component fails on dropdown mode in combination with igxTimePickerTemplate modifications #4656
- In IE11 when chips length is bigger then filter row scrolls position is not correct #4699
- Not able to change filter option in excel style filter. #4347
- [igx-grid] rendering performance becomes extremely poor when binding data after initialization. #4839
- Group comparer is not taken into consideration when column is dragged to grouped area #4663

## 7.3.1
`igx-core()` now includes some styles for printing layout. In order to turn them off, you need to pass an argument and set it to `false`

```
@include igx-core($print-layout: false);
```
- `IgxGrid` Custom keyboard navigation
    - `onFocusChange` event is deprecated.
    - `onGridKeydown` event is exposed which is emitted when `keydown` is triggered over element inside grid's body
    - `navigateTo` method allows you to navigate to a position in the grid based on provided `rowindex` and `visibleColumnIndex`, also to execute a custom logic over the target element through a callback function that accepts `{ targetType: GridKeydownTargetType, target: Object }`
    - `getNextCell` returns `ICellPosition` which defines the next cell, according to the current position, that match specific criteria. You can pass callback function as a third parameter of `getPreviousCell` method
    - `getPreviousCell` returns `ICellPosition` which defines the previous cell, according to the current position, that match specific criteria. You can pass callback function as a third parameter of `getPreviousCell` method.
    - `IgxTransactionService` now can `commit` and `clear` transaction(s) by record id with an optional parameter. The `commit` method will apply to the data all transactions for the provided `id`. The `clear` method will remove all transactions for the `id` from the transactions log. Additionally both will remove all actions from the undo stack matching the provided `id`.

### Bug fixes
- The ESF animations for opening and closing do not work #4834
- IgxButtonGroup does not respect compact styles #4840
- Not able to change filter option in excel style filter. #4347
- Broken links enhancements #4830
- rowDraggable is applied to grids from all hierarchical levels in hierarchical grid #4789
- [igx-grid][IE11] filtering problems with IME mode. #4636
- Filtering operation crashes when applying filter on a column with many unique values. #4723
- Emit onColumnVisibilityChanged when hiding a column through ESF UI. #4765 #4792
- onColumnVisibilityChanged event is not fired when hiding a column through ESF. #4765
- "Select All" should not be treated as a match when searching. #4020
- Opening the ESF dialog throws an error #4737
- Recalculate igxfor sizes for excel style search list on after view init #4804
- igx-grid: Incorrect height calculation when setting height in percent and binding empty data. #3950
- When grid width is less than 400px and open filter row the arrows for chips are previewed #4700
- Canceling onRowDragStart leaves the drag ghost in the DOM #4802

## 7.3.0

### Features
- `igxGrid`
    - **Feature** `igxGridComponent` now supports [Multi Row Layouts](https://github.com/IgniteUI/igniteui-angular/wiki/Grid---Multi-Row-Layout). It is configured with the newly added `IgxColumnLayoutComponent` and the columns in it. `IgxColumnComponent` now expose four new fields to determine the size and the location of the field into the layout:
        - [`colStart`](https://www.infragistics.com/products/ignite-ui-angular/docs/typescript/latest/classes/igxcolumncomponent.html#colstart) - column index from which the field is starting. This property is **mandatory**.
         - [`rowStart`](https://www.infragistics.com/products/ignite-ui-angular/docs/typescript/latest/classes/igxcolumncomponent.html#rowstart) - row index from which the field is starting. This property is **mandatory**.
         - [`colEnd`](https://www.infragistics.com/products/ignite-ui-angular/docs/typescript/latest/classes/igxcolumncomponent.html#colend) - column index where the current field should end. The amount of columns between colStart and colEnd will determine the amount of spanning columns to that field. This property is **optional**. If not set defaults to `colStart + 1`.
         - [`rowEnd`](https://www.infragistics.com/products/ignite-ui-angular/docs/typescript/latest/classes/igxcolumncomponent.html#rowend) - row index where the current field should end. The amount of rows between rowStart and rowEnd will determine the amount of spanning rows to that field. This property is **optional**. If not set defaults to `rowStart + 1`.
         ```html
        <igx-column-layout>
             <igx-column [rowStart]="1" [colStart]="1" field="Country"></igx-column>
             <igx-column [rowStart]="1" [colStart]="2" field="City"></igx-column>
             <igx-column [rowStart]="2" [colStart]="1" [colEnd]="3" field="Address"></igx-column>
        </igx-column-layout>
        ```
- `igxGrid`, `igxTreeGrid`, `igxHierarchicalGrid`
    - **Feature** Grid components now supports [Grid Row Dragging ](https://github.com/IgniteUI/igniteui-angular/wiki/Row-Dragging). It lets users pass the data of a grid record on to another surface, which has been configured to process/render this data. It can be enabled by using the `rowDraggable` input of the grid.

    - **Feature** The Excel Style Filter dialog and its sub-dialogs now have a display density based on the `displayDensity` input of their respective grid.
- `igxTreeGrid`
    - **Feature** The `IgxTreeGridComponent` now supports loading child rows on demand using the newly added `loadChildrenOnDemand` and `hasChildrenKey` input properties.
- `IgxListComponent`
    - **Feature** The `IgxListComponent` now provides the ability to choose a display density from a predefined set of options: **compact**, **cosy** and **comfortable** (default one). It can be set by using the `displayDensity` input of the list.
- `igxButton`
    - **Feature** The `igxButton` now provides the ability to choose a display density from a predefined set of options: **compact**, **cosy** and **comfortable** (default one). It can be set by using the `displayDensity` input of the button directive.
- `igxButtonGroup`
    - **Feature** The `igxButtonGroup` now provides the ability to choose a display density from a predefined set of options: **compact**, **cosy** and **comfortable** (default one). It can be set by using the `displayDensity` input of the button group. The buttons within the group will have the same density as the button group. If a button has the `displayDensity` set in the template, it is not changed by the density of the group where the button is placed.
- `igxGrid`, `igxTreeGrid`, `igxHierarchicalGrid`
    - **Feature** The Excel Style Filter dialog and its sub-dialogs now have a display density based on the `displayDensity` input of their respective grid.
- `IgxDropDown`
    - now supports virtualized items. Use in conjunction with `IgxForOf` directive, with the following syntax, to display very large list of data:
    ```html
    <igx-drop-down>
        <div class="wrapping-div">
            <igx-drop-down *igxFor="let item of localItems; index as index; scrollOrientation: 'vertical'; containerSize: itemsMaxHeight; itemSize: itemHeight;"
            [value]="item" [index]="index">
                {{ item.data }}
            </igx-drop-down>
        </div>
    </igx-drop-down>
    ```

### Bug Fixes
- Grid remains in pending state after commiting row edit w/o changes #4680
- Filter condition dropdown is not closed on tab navigation #4612
- When filter row is opened navigating with shift and tab on first cell does not selects the cancel button #4537
- Focus is not moved from the filter row to the summary row when the grid has no records #4613
- igx-carousel problem with lost focus #4292
- List items are shifted down on search if the list was scrolled down beforehand. #4645
- [igx-grid] some cells are not rendered when resizing window. #4568
- [igx-grid] after being grouped then resized, horizontal scrolling causes column header misalignment with data cell #4648
- Cells content is misaligned when group by a column and scroll horizontal #4720
- When hide/show columns the grid has empty space #4505

## 7.2.12

- `IgxGrid`, `IgxTreeGrid`, `IgxHierarchicalGrid`
    - **Breaking Change** The **condition** parameter of the `filterGlobal` method is no longer optional. When the filterGlobal method is called with an invalid condition, it will not clear the existing filters for all columns.

- `IgxGrid` - summaries
    - `clearSummaryCache()` and `recalculateSummaries()` methods are now removed from the IgxGrid API, beacause they are no longer needed; summaries are updated when some change is perform and the summary cache is cleared automatically when needed;

### New features
- **igxSlider** - exposing new `labels` property accepting a collection of literal values that become equally spread over the slider, by placing each element as a thumb label.
- **igxSlider** - deprecate **isContiunous** property.
- `IgxDropDown` now supports `DisplayDensity`.
    - `[displayDensity]` - `@Input()` added to the `igx-drop-down`. Takes prevelance over any other `DisplayDensity` provider (e.g. parent component or `DisplayDensityToken` provided in module)
    - The component can also get it's display density from Angular's DI engine (if the `DisplayDensityToken` is provided on a lower level)
    - Setting `[displayDensity]` affects the control's items' and inputs' css properties, most notably heights, padding, font-size
    - Available display densities are `compact`, `cosy` and `comfortable` (default)
    - **Behavioral Change** - default item `igx-drop-down-item` height is now `40px` (down from `48px`)
- `IgxCombo` - Setting `[displayDensity]` now also affects the combo's items
    - Setting `[itemHeight]` overrides the height provided by the `[displayDensity]` input
- `IgxSelect`- Setting `[displayDensity]` now also affects the select's items

### Bug Fixes
- In slider with type Range when change the lower value to be equal or greater than the upper the range is not correct #4562
- When change the slider type at run time the slider is not updated correctly #4559
- Range Slider Thumps collapsing #2622
- When no condition is provided, filter() method of grid throws undescriptive error #4897
- [igx-grid] Filtering row's chips area is not resized when resizing window. #4906
- Add PostDeploy.ps1 script into the repo #4887
- An error is returned when a row is opened in edit mode and click to search the next item #4902
- [igx-grid] "quick clicking twice resizer " can sometimes lead to unable to sort. #4858
- Child summaries disappears when edit a cell and press tab on click on cell in same row when rowEditable is true #4949
- When no condition is provided, filter() method of grid throws undescriptive error #4897

## 7.2.11

### Bug fixes
- When column is scrolled and open excel filter, its position is not correct #4898
- "(Blanks)" appears unchecked on reopening the ESF UI if the underlying value is an empty string. #4875
- There is lag on checking/unchecking an item in an Excel Style Filter with a lot of items #4862
- Group comparer is not taken into consideration when column is dragged to grouped area #4663
- Filtering conditions drop down does not behave consistently when the button that opens it is clicked multiple times #4470

## 7.2.10

### Features
- Condense grid summaries #4694

### Bug Fixes
- When grid width is less than 400px and open filter row the arrows for chips are previewed #4700
- Time picker component fails on dropdown mode in combination with igxTimePickerTemplate modifications #4656
- In IE11 when chips length is bigger then filter row scrolls position is not correct #4699
- The ESF animations for opening and closing do not work #4834
- Not able to change filter option in excel style filter. #4347
- [igx-grid] rendering performance becomes extremely poor when binding data after initialization. #4839

## 7.2.9
`igx-core()` now includes some styles for printing layout.
In order to turn them off, you need to pass an argument and set it to `false`

```
 @include igx-core($print-layout: false);
```

- `Pager`
    - **Behavioral Change** - The pager is now hidden when there are no records in the grid.

### Bug fixes
- ElasticPositionStrategy should resize shown element with Center/Middle directions #4564
- onColumnVisibilityChanged event is not fired when hiding a column through ESF. #4765
- Filtering operation crashes when applying filter on a column with many unique values. #4723
- "Select All" should not be treated as a match when searching. #4020
- igx-grid: Incorrect height calculation when setting height in percent and binding empty data. #3950
- Error is thrown when press escape in the filter row #4712
- Opening the ESF dialog throws an error #4737
- [igx-grid][IE11] "Error: ViewDestroyedError: Attempt to use a destroyed view: detectChanges" is thrown when closing filtering row. #4764
- [igx-grid] some cells don't go into edit state or selected state when resizing window. #4746
- igx-tree-grid when no data in grid pagination shows wrong #4666
- ElasticPositionStrategy should resize shown element with Center/Middle directions #4564
- ESF custom dialog new filter not fully visible #4639
- igx-grid: row virtualization doesn't work when setting height in percent if you fetch and bind data after initial rendering. #3949
- Grid height is calculated wrongly as grid width narrows #4745
- [igx-grid][IE11] filtering problems with IME mode. #4636

## 7.2.8
- `IgxGrid` Custom keyboard navigation
    - `onFocusChange` event is deprecated.
    - `onGridKeydown` is exposed. The event will emit
    `IGridKeydownEventArgs { targetType: GridKeydownTargetType; target: Object; event: Event; cancel: boolean; }`
    - `navigateTo(rowIndex: number, visibleColumnIndex: number, callback({targetType, target: Object }))` - this method allows you to navigate to a position in the grid based on provided `rowindex` and `visibleColumnIndex`;
    - `getNextCell(currentRowIndex, currentvisibleColumnIndex, callback(IgxColumnComponent))` - returns `{ rowIndex, visibleColumnIndex }` which defines the next cell, that match specific criteria according to the current position
    - `getPreviousCell(currentRowIndex, currentvisibleColumnIndex, callback(IgxColumnComponent))` - returns `{ rowIndex, visibleColumnIndex }` which defines the previous cell, that match specific criteria according to the current position

### Bug Fixes
- Grid remains in pending state after commiting row edit w/o changes #4680
- Filter condition dropdown is not closed on tab navigation #4612
- When filter row is opened navigating with shift and tab on first cell does not selects the cancel button #4537
- Focus is not moved from the filter row to the summary row when the grid has no records #4613
- igx-carousel problem with lost focus #4292
- List items are shifted down on search if the list was scrolled down beforehand. #4645
- [igx-grid] some cells are not rendered when resizing window. #4568
- [igx-grid] after being grouped then resized, horizontal scrolling causes column header misalignment with data cell #4648
- Cells content is misaligned when group by a column and scroll horizontal #4720
- When hide/show columns the grid has empty space #4505

## 7.2.7

### Bug fixes
- Custom filter dialog Excel-Style Filtering does not save the selected operand #4548
- Wrong endEdit call on data operation pipes subscribe #4313
- TreeGrid does not have default loading template #4624
- [igx-grid] Question about resizing behavioral change after v7.2.1. #4610
- [igx-grid] onSelection event comes to emit after ending edit mode. #4625
- Error is thrown when trying to open datepicker with Space key in IE #4495
- DatePicker dropdown overlaps the input when it appears top #4526
- Custom filter dialog of the Excel-style Filtering does not display the selected condition in the correct format #4525
- [igx-grid] group row is duplicated when collapsing all and then expanding a group row. #4650
- Fix scroll wheel tests due to creating wheel event with deltaY sets also wheelDeltaY (PR #4659)
- Update Canonical and HrefLang links for EN and JP environments #4674
- In the Drag and Drop dev sample the background color is not changed in IE and Edge #4597

## 7.2.6
- `igxGrid`
    - **Feature** The `groupsRecords` property now returns the full grouping tree as in 7.1 and also includes the grouping information for all pages.

### Bug Fixes
- Unreadable icon color when icon is used as a tooltip target with dark-theme #4477
- [igx-tabs] Selection indicator is not resized correctly #4420
- Faulty urls in Typescript #4546
- igx-list theme docs #4390
- Filtering conditions drop down does not behave consistently when the button that opens it is clicked multiple times #4470
- Message 'No records found.' is still previewed when reset filter #4484
- The text in the filter column textbox truncates in the igx-grid component #4496
- Excel style filter does not apply the filter when the value is 0 #4483
- When hold arrow up or down key on a month the focus changes to the year #4585
- Putting two circular progress bars results in duplicate IDs #4410
- igxGrid does not clear groupsRecords when all columns get ungrouped #4515

## 7.2.5
- `igxDrop`
    - `onEnter`, `onLeave` and `onDrop` events now have new arguments for `originalEvent`, `offsetX` and `offsetY` relative to the container the igxDrop is instanced.
- `IgxList`
    - **Feature** the `index` property is now an `@Input` and can be assigned by structural directives such as `*igxFor`.
    ```html
        <igx-list>
            <div [style.height]="'480px'" [style.overflow]="'hidden'" [style.position]="'relative'">
                <igx-list-item [index]="i" *igxFor="let item of data; index as i; scrollOrientation: 'vertical'; containerSize: '480px'; itemSize: '48px'">
                    <div>{{ item.key }}</div>
                    <div class="contact__info">
                        <span class="name">{{item.name}}</span>
                    </div>
                </igx-list-item>
            </div>
        </igx-list>
    ```
    - The `items` property now returns the collection of child items sorted by their index if one is assigned. This is useful when the `children` order cannot be guaranteed.
- Excel-Style Filtering and Quick Filtering user interfaces now display the date picker's calendar in a dropdown.
- `IgxCard` - The card component has been refactored. It now includes several new supporting components/directives:
    - `igxCardHeaderTitle` - tag your headings placed in the `igx-card-header` container to be displayed as a card title;
    - `igxCardHeaderSubtitle` - tag your headings placed in the `igx-card-header` container to be displayed as a card subtitle;
    - `igxCardThumbnail` - tag anything placed in the `igx-card-header` as a thumb to be placed to the left of your titles;
    - `igx-card-header` - the card header can now detect and automatically position `igx-avatar`s placed in it;
    - `igx-card-media` - wrap images or videos that will be automatically sized for you;
    - `igx-card-actions` - the card actions can now detect and automatically position all `igxButton`s placed in it;
    - The card has a new `type` property. It can be set to `outlined` to get the new outlined card look;
    - The card has a new `horizontal` property. When set to true, the layout will become horizontally aligned;
- New Directive `igx-divider` - The igx-divider is a thin, configurable line that groups content in lists and layouts.

### Bug Fixes
- Row editing overlay is not visible when grid has either 1 or 2 rows and height is not set. #4240
- Ctrl + Right Arrow is not working in an expanded child grid in 7.2.x #4414
- In EI11 and error is returned when filter by date #4434
- Calendar should be closed when scrolling is initiated #4099
- The sync service for the horizontal virtualization returns invalid cache values in certain scenarios #4460
- Unreadable icon color when icon is used as a tooltip target with dark-theme #4477
- When first tree grid column is with type date the calendar mode is not correct #4457
- When grid is grouped the search does not scroll to the find result #4327
- Calendar should be closed when scrolling is initiated #4099
- [igx-list] IgxListItem.index returns wrong index when igx-list is virtualized by igxForOf #4465
- [igx-grid] groupsRepcords is not updated correctly when grouping/ungrouping. #4479
- Exceptions are thrown by igxHGrid when columns don't have initial width, or it has been set as a percentage #4491
- Change date pickers' mode to 'dropdown' in all filtering UIs. #4493
- The radio-group display cannot be overridden #4402
- Filtered column header goes over the RowSelectors and groups when scroll horizontal #4366
- [igx-grid] description about onColumnMovingEnd is not correct. #4452
- IgxTabs removes custom added class #4508

## 7.2.4
### New feature
- [Multi-cell selection](https://github.com/IgniteUI/igniteui-angular/wiki/Grid-Multi-cell-selection-Specification) - Enables range selection of cells in the grid.

### Grids Performance improvements
- Grid rendering speed
- Grid grouping rendering speed
- Grid vertical scrolling using the scroll arrows
- Grid horizontal scrolling using the scroll arrows
- Grid cell focusing time
- Typing a character in an inline editor

### Bug fixes
- IgxForOf - Virtual item index with remote data #4455
- If grid has height in %(or no height) and filtering is enabled, then height is not calculated correctly. #4458
- 3rd level child does not scroll with keyboard nav #4447
- When in column group a column is hidden in the excel style filter LEFT and RIGHT buttons are enabled #4412
- Column Moving keydown.escape HostListener needs refactoring #4296
- Hierarchical Grid: scrolled child views remain after the root grid has been destroyed #4440
- When child grids have width in % (or no width) and there is horizontal scrollbar the vertical scrollbar is not visible. #4449
- Opening the Filtering dropdown twice in an igxHierarchicalGrid results in warning messages in the browser console #4436
- for-of init optimizations for grids #4374
- Changing columns dynamically in the Hierarchical Grid resets root column list to contain child columns. #4337
- Cell is not selected on click [IE] #1780
- igx-grid: Uncommitted IME text gets lost when Enter key is pressed in an edit cell template. #4314

## 7.2.3
### Improvements
- `IPinColumnEventArgs` new property - added a new property `isPinned` to the `IPinColumnEventArgs` interface. Now the `onColumnPinning` event emits information whether the column is pinned or unpinned.
- `igxGrid`
    - `igxFilterCellTemplate` directive added that allows retemplating of the filter cell.
    - `IgxColumnComponent` now has `filterCellTemplate` property that can be used to retemplate the filter cell.

### Bug fixes
- Fix auto-generate columns for TreeGrid #4399
- Emiting event when unpinning column #3833
- In Firefox when collapse all groups grid becomes empty #4304
- When transactions are enabled and update a filtered cell there is an error in console #4214
- In IE11 datePicker delete button is not in correct position when open a cell in edit mode #4116
- Refactoring filter cell navigation so that it is handled in the navigation service. Handling special scenarios for hierarchical grid in the hierarchical navigation service. #4267
- Grid: fix sorting in chrome #4397
- An error is returned when add a child for not committed row and summaries are enabled #4317
- Update child summaries correctly when CRUD operations are performed #4408
- Add igxQuickFilterTemplate directive #4377
- Resizing: move resize handle logic in a directive #4378
- No event emitted when column is unpinned #3799
- When update a cell in the grouped column the child summaries are not updated #4324
- Column Group border is misaligned with its children's in some cases #4387
- Expanding last row of HierarchicalGrid via keyboard(Alt + downArrow) leads to cell losing its focus. #4080
- fix(HierarchicalGrid): Moving onGridCreated to be emitted onInit #4370
- Virtualization of grid not working in tab #4329
- When you pin child column the whole group is not pinned #4278

## 7.2.2
### Features
- **Components' Display Type** - All components now have their CSS display property explicitly set on the host element to ensure width, padding, and margins are applied when set directly on the host selectors.
- **Themes**
    - Add support for gradients and images as values for component themes via the component theme functions.
    - `Palettes` - added surface color to the palette. The surface color is used by cards, pickers, dialog windows, etc. as the default background.

### Bug fixes
- fix(tabs): Fix for applying styles to tabs group #4371
- igxInput - add ability to toggle required dynamically #4361
- Select sort button only if default template is used #4372
- Public enumerations should not be constants #4364
- fix(hierarchicalGrid): Fix scrollbar not updated when data for children is loaded after initial load. #4334
- fix(date-picker): Fix for re-templating dropdown date-picker #4325
- Remove ngModel from datepicker #4333
- Scrollbar is not updated when load remote data #4209
- IgxGrid cell edit does not update values (onCellEdit) #4055
- Initial GroupBy performance is poor with many columns grouped #4309
- Components' display type #4316
- Including summary row cells in tab sequence for HierarchicalGrid navigation. #4293
- Surface color #4109
- `headerGroupClasses` is marked as hidden #4276
- Update AutoScrollStrategy to reposition elements outside NgZone #4250
- Optimizing post group pipe for 4309 - 7.2.x #4310
- IgxSelect does not close on Shift+Tab #4164
- clone method should have inheritdoc in all position strategies #4265
- Dialog does not emits close event the second time that is opened and closed #4222
- IgxLabelComponent is hidden #4237
- refactor(button-group): Fix the double borders between the buttons #4092
- Allow gradient/image values as backgrounds in component themes #4218
- Time Picker enhancements #4348

## 7.2.1
- `igxGrid`
    - **Breaking Change** The `groupsRecords` property now only returns the visible tree and does not include groups that are children of collapsed parents.
    - **Feature** Column Hiding and Column Pinning components now expose a `disableFilter` property which allows hiding the filter columns input from the UI.

### Improvements
- igxSelect - select-positioning-strategy code cleanup #4019

### Bug fixes
- Tooltip remains opened after clicking its target #4127
- Can not move a column to left if the previous column is column group #4114
- TextHighlight Directive makes the matching spans bold #4129
- IgxDropDownItem still uses deprecated accessors #4167
- Double click in editMode reverts the cell's value #3985
- Navigation with Ctrl+arrow keys does not work in child grids #4120
- In IE11 and Edge when scroll page the excel filter dialog is not moved #4112
- IgxCalendar overlay, rendered from cell in edit mode, goes outside the grid when scrolling #4205
- When using keyboard navigation the child grid does not scroll to next row when next child is empty. #4153
- selectedIndex doesn't switch tab. #4245
- When the last column is hidden button RIGHT for the last visible column should be disabled #4230
- When excel-style-filtering is enabled and press Shift+tab on first cell the scroll should not be moved #4219
- Can not navigate with tab in filtering row if grid has no horizontal scroll #4111
- ExcelFilterStyle , what is the name of the onClick methods for the apply and cancel button ? onFilteringDone doesnt work here #4248
- When you focus an element from the Excel-Style Filtering List in Chrome a blue boarder appears #4269
- Need ability to remove a column filter that was previously set in the grid #4305
- Keyboard navigation inside summaries for hierarchical grid is not working with Ctrl + arrow keys #4176
- ReadMe links are broken on 7.2.0. release note #4251
- Error when scrolling grid with mouse wheel after closing a dialog window in the page #4232
- Circular progress bar throws error on IE11 #3787
- Issue with export excel/csv from grid #3763
- Setting grid data property manually after initial rendering without binding it to the input is not detected. #4242
- When child grids does not have set height and expand a row in child grid scrollbars are not updated and there is empty space on the grid #4239
- [ng add]: Enabling polyfills step doesn't update properly polyfill.ts generated by Angular CLI v7.3.x. #3967
- When change sorting from the excel filter it is not applied for the grouped column #4119
- When grid is filtered and update a cell summaries are not updated #4211
- [igx-date-picker] igxCalendarHeader and igxCalendarSubheader don't work #4223
- [igx-date-picker] unnecessary suffix "日" to the date part of the calendar. #4224
- igxMonthPicker - arrowdown and arrow up not working correctly inside months view #4190
- In Edge resizing indicators are offset incorrectly #3908
- igx-column-group does not fire onColumnVisibilityChanged #4194

## 7.2.0
- `igxCalendar`
    - `igxCalendar` has been refactored to provide the ability to instantiate each view as a separate component.
    - **Feature** advanced keyboard navigation support has been added. Read up more information in the [ReadMe](https://github.com/IgniteUI/igniteui-angular/tree/master/projects/igniteui-angular/src/lib/calendar/README.md)

- **New component** `IgxMonthPicker`:
    - Provides the ability to pick a specific month. Read up more information in the [ReadMe](https://github.com/IgniteUI/igniteui-angular/tree/master/projects/igniteui-angular/src/lib/calendar/month-picker/README.md)

- **New component** `IgxHierarchicalGrid`:
    - Provides the ability to represent and manipulate hierarchical data in which each level has a different schema. Each level is represented by a component derived from **igx-grid** and supports most of its functionality. Read up more information about the IgxHierarchicalGrid in the official [documentation](https://www.infragistics.com/products/ignite-ui-angular/angular/components/hierarchicalgrid.html) or the [ReadMe](https://github.com/IgniteUI/igniteui-angular/tree/master/projects/igniteui-angular/src/lib/grids/hierarchical-grid/README.md)

- **New component** The `igxSelect` provides an input with dropdown list allowing selection of a single item.
    ```html
    <igx-select #select1 [placeholder]="'Pick One'">
        <label igxLabel>Sample Label</label>
        <igx-select-item *ngFor="let item of items" [value]="item.field">
            {{ item.field }}
        </igx-select-item>
    </igx-select>
    ```

[documentation](https://www.infragistics.com/products/ignite-ui-angular/angular/components/select.html) or the [ReadMe](https://github.com/IgniteUI/igniteui-angular/tree/master/projects/igniteui-angular/src/lib/select/README.md)

- **New directive** `igxAutocomplete` - new directive that provides a way to enhance a text input by showing a panel of suggested options, provided by the developer. More information about the IgxAutocomplete is available in the official [documentation](https://www.infragistics.com/products/ignite-ui-angular/angular/components/autocomplete.html) or the [ReadMe](https://github.com/IgniteUI/igniteui-angular/tree/master/projects/igniteui-angular/src/lib/directives/autocomplete/README.md).

    ```html
    <input igxInput type="text" [igxAutocomplete]="townsPanel" />
    <igx-drop-down #townsPanel>
        <igx-drop-down-item *ngFor="let town of towns" [value]="town">
            {{town}}
        </igx-drop-down-item>
    </igx-drop-down>
    ```

- `igxGrid` now has `isLoading` input property. When enabled will show loading indicator, until the data is available. It can be best utilized for remote scenarios. Another input property `loadingGridTemplate` allows customizing the loading indicator.

    ```html
    <!-- Example -->
    <igx-grid [isLoading]="true" ...>
    </igx-grid>
    ```

    - `Group By`
        - The collapse/expand icons have new orientantion to display the action that will be performed when clicked. When an icon points up clicking on it would result in collapsing the related group row and when it points down clicking on it would expand the group row.
        - The collapse/expand all icons have also been updated to reflect the new group row icons better.
        - Group rows now can be expanded/collapsed using Alt + Arrow Up/Down to reflect the new icons.
    - `filterMode` input added, which determines the filtering ui of the grid. The default value is `quickFilter`. Other possible value is `excelStyle`, which mimics the filtering in Excel with added functionality for column moving, sorting, hiding and pinning.
    - `IgxColumnComponent` now has `disablePinning` property, which determines wether the column can be pinned from
    the toolbar and whether the column pin will be available in the excel style filter menu. The `disableHiding` input will be used to show/hide the column hiding functionality in the menu.
- `igxTreeGrid`
    - The collapse/expand icons have new orientantion to display the action that will be performed when clicked. When an icon points up clicking on it would result in collapsing the related tree grid level and when it points down clicking on it would expand the tree grid level.
    - Expanding/collapsing tree levels can now be performed also by using Alt + Arrow Up/Down to reflect the new icons.
- `IgxColumnComponent`
    - **Breaking Change** the `gridID` property is now **deprecated**. Please, use `column.grid.id` instead.
- `igxCombo`
    - **Breaking Change** `combo.value` is now only a getter.
    - **Feature** added support for templating the default input group of the component. The `igx-combo` now allows for `igx-prefix`, `igx-suffix`,`igx-hint` and `[igxLabel]` components to be passed as `ng-content` and they will be renderer accordingly on the combo's input. Example:
    ```html
        <!-- customize combo input --->
        <igx-combo #myCombo [data]="myGenres">
            ...
            <label igxLabel>Genres</label>
            <igx-prefix><igx-icon>music_note</igx-icon></igx-prefix>
        </igx-combo>
     ```
    - **Feature** the default combo 'clear' and 'toggle' icons can now be templated. Two new directives are added (with selector `[igxComboClearIcon]` and `[igxComboToggleIcon]`). Passing an `ng-template` with one of the directives will overwrite the default conent of the respective icon. Functionality will remain unaffected. Expample:
    ```html
        <!-- customize combo input --->
        <igx-combo #myCombo [data]="myGenres">
            ...
            <ng-template igxComboToggleIcon let-collapsed>
                <igx-icon>{{ collapsed ? 'remove_circle' : 'remove_circle_outline'}}</igx-icon>
            </ng-template>
        </igx-combo>
    ```
- `igxDropDown`
    - `IgxDropDownItemBase` and it's descendants (of which `IgxDropDownItem`) have had their `isSelected` and `isFocused` properties **deprecated**. Instead, use `selected` and `focused` properties.
    - Added an `@Input` for the `index` property (such as the one coming from ngFor) of the `IgxDropDownItem` component. This **deprecates** the automatic index calculation.
    ```html
        <igx-drop-down>
            <igx-drop-down-item *ngFor="let item of items; let i = index" [index]="i">
                {{ item.field }}
            </igx-drop-down-item>
        </igx-drop-down>
    ```
    - **Feature** `IgxDropDownGroupComponent` has been added. It allows for easier grouping of multi-level data, without the need of flattening it. The `igx-drop-down-item-group` tag accepts `igx-drop-down-item`s and displays them in the appropriate grouped fashion.
        ```html
            <igx-drop-down>
                <igx-drop-down-item-group *ngFor="let country of contries" [label]="country.name">
                    <igx-drop-down-item *ngFor="let city of country.cities" [value]='city.refNo'>
                        {{ city.name }}
                    </igx-drop-down-item>
                </igx-drop-down-item-group>
            </igx-drop-down>
        ```
- `Theme Elevations & Shadows` - Components with shadows, set by an elevation level or otherwise, are now fully configurable by the user via schema and/or theme properties. User can also provide a custom elevations set to component themes that support them.
    - **Breaking Change** - The `$search-shadow-color` and `$search-disabled-shadow-color` properties on the `igx-input-group-theme` have been replaced with `$search-resting-shadow` and `$search-disabled-shadow` respectively. Use `ng update` to migrate automatically.
- `IgxTreeGridComponent`
    - We can now search in the treegrid's data by using the `findNext` and the `findPrev` methods and we can clear the search results with the `clearSearch` method.
- `IgxTextHighlightDirective`
    - `IgxTextHighlightDirective.page` input property is **deprecated**. `rowIndex`, `columnIndex` and `page` properties of the `IActiveHighlightInfo` interface are also **deprecated**. Instead, `row` and `column` optional properties are added.
- `igxDragDrop`
    - `dragGhostHost` input property added. Sets the element to which the dragged element will be appended. If not provided, the dragged element is appended to the body.
- `Column Hiding UI`
    - **Behavioral Change** - The UI now hides the columns whose `disableHiding` property is set to true instead of simply disabling them.
- `igxButton` - **New Button Style** - Include [outlined](https://material.io/design/components/buttons.html#outlined-button) button style to support the latest material spec.
- `igxOverlay`:
    - `igxOverlay.attach()` method added. Use this method to obtain an unique Id of the created overlay where the provided component will be shown. Then call `igxOverlay.show(id, settings?)` method to show the component in overlay. The new `attach` method has two overloads:
      - `attach(element: ElementRef, settings?: OverlaySettings): string` - This overload will create overlay where provided `element` will be shown.
      - `attach(component: Type<any>, settings?: OverlaySettings, moduleRef?: NgModuleRef<any>): string` - Creates a `ComponentRef` from the provided `component` class to show in an overlay. If `moduleRef` is provided the service will use the module's `ComponentFactoryResolver` and `Injector` when creating the `ComponentRef` instead of the root ones.
    - `igxOverlay.show(component, settings)` is **deprecated**. Use `igxOverlay.attach()` method to obtain an Id, and then call `igxOverlay.show(id, settings)` method to show a component in the overlay.
    - `IPositionStrategy` exposes new method `clone` that clones the strategy instance with its settings.

- `igx-date-picker`
    - **Feature** Added `dropdown` `mode` to enable the input field value editing and spinning of the date parts as well as displaying a drop down calendar to select a date. Example:
    ```html
      <igx-date-picker #editableDatePicker1 mode="dropdown" [value]="date" format="dd.MM.y" mask="M/d/y">
      </igx-date-picker>
     ```
 **Components roundness**
- Ignite UI for Angular now allows you to change the shape of components by changing their border-radius.

- Here is the list of all components that have roundness functionality:
* _igx-badge_
* _igx-buttongroup_
* _igx-calendar_
* _igx-card_
* _igx-carousel_
* _igx-chip_
* _igx-dialog_
* _igx-drop-down_
* _igx-expansion-panel_
* _igx-input-group_
* _igx-list_
  * _igx-list-item_
* *igx-navdrawe*r
* _igx-snackbar_
* _igx-toast_
* _igxTooltip_

- **Breaking Change**
- The `$button-roundness` property on the `igx-button-theme` have been replaced for each button type with: `$flat-border-radius`,`$raised-border-radius`,`$outline-border-radius`,`$fab-border-radius`, `$icon-border-radius`.
- The`$roundness` property on the `igx-chip-theme` have been replaced with `$border-radius`.
- The`$roundness` property on the `iigx-tooltip-theme` have been replaced with `$border-radius`.

### Bug Fixes
- All initially pinned columns get unpinned if the grid's width is set as a percentage of its parent #3774
- Expanding a group row while at the bottom of the grid throws error #4179
- Grouping expand/collapse all button is not aligned with the row selector checkbox. #4178
- IgxToggleAction logs deprecated message in the console #4126
- IgxCombo - Calling selectItems([]) incorrectly clears the combo selection #4106
- IgxCombo - Clearing item filter sometimes empties drop down list #4000
- IgxCombo - Keyboard navigation ArrowDown stutters on chunk load #3999
- Row editing overlay banner not shown when enter row editing #4117
- IgxToggle open method always tries to get id even when it has one #3971
- Last (right-aligned) column is cut off when no widths are set for the columns #3396
- The selection in the last grid column does not span in the whole cell. #1115
- Last column header is a bit wider than the cells #1230

## 7.1.11
### Improvements
- Row and Cell editing Docs improvements #4055

## 7.1.10
### Features
- Column Hiding and Column Pinning components now expose a `disableFilter` property which allows hiding the filter columns input from the UI.

### Bug Fixes
- Tooltip remains opened after clicking its target #4127
- TextHighlight Directive makes the matching spans bold #4129
- igx-grid: `pinned` property doesn't work when `width` property is set together. #4125
- Double click in editMode reverts the cell's value #3985
- Issue with export excel/csv from grid #3763
- Error when scrolling grid with mouse wheel after closing a dialog window in the page #4232
- Circular progress bar throws error on IE11 #3787
- Setting grid data property manually after initial rendering without binding it to the input is not detected. #4242
- `headerGroupClasses` is marked as hidden #4276
- When you pin child column the whole group is not pinned #4278
- igx-column-group does not fire onColumnVisibilityChanged #4194
- When grid is filtered and update a cell summaries are not updated #4211

## 7.1.9
### Bug Fixes
- igx-grid: Incorrect height calculation when setting height in percent and binding empty data. #3950
- Grid doesn't reflect the applied formatter immediately #3819
- Cannot set chip as selected through API if selectable is false #2383
- IgxCombo - Keyboard navigation in combo with remote data is incorrect #4049
- Setting groupingExpressions run-time has different result than using the UI/methods #3952
- Error on app-shell build in the icon module #4065
- Grid/TreeGrid toolbar dropdowns reopen when trying to close it every other time #4045
- When grid and columns have width in IE the columns are visible outside the grid #3716
- IgxGridToolbarComponent is hidden from the API docs #3974
- igx-grid: row virtualization doesn't work when setting height in percent if you fetch and bind data after initial rendering. #3949
- IgxToggleAction logs deprecated message in the console #4126

## 7.1.8
### Bug Fixes
- Required date picker bound to displayData is shown invalid initially. #3641
- If the columns don't fit the treeGrid viewport, horizontal scrollbar in TreeGrid is gone/disappears #3808
- igxGrid setting autogenerate and groupingExpressions inputs results in errors #3951

## 7.1.7
### Bug fixes
- refactor(card): apply the content color to any text element #3878
- style(linear-bar): Fix text alignment #3862

## 7.1.6
### Bug Fixes
- Calling open() on an already opened IgxDropDown replays the opening animation #3810

## 7.1.5
### Features
- `igxGrid`
    - `Group By`
        - The collapse/expand icons have new orientantion to display the action that will be performed when clicked. When an icon points up clicking on it would result in collapsing the related group row and when it points down clicking on it would expand the group row.
        - The collapse/expand all icons have also been updated to reflect the new group row icons better.
        - Group rows now can be expanded/collapsed using Alt + Arrow Up/Down to reflect the new icons.
- `igxTreeGrid`
    - The collapse/expand icons have new orientantion to display the action that will be performed when clicked. When an icon points up clicking on it would result in collapsing the related tree grid level and when it points down clicking on it would expand the tree grid level.
    - Expanding/collapsing tree levels can now be performed also by using Alt + Arrow Up/Down to reflect the new icons.
- `Remove CSS Normalization` - Some users were complaining we reset too many browser styles - lists and heading styles in particular. We no longer do CSS normalization on an application level. Users who depended on our CSS browser normalization will have to handle that on their own going forward.
- `igxOverlayService` - the height of the shown element/component is not cached anymore. The height will be calculated each time position method of position strategy is called.

- `igxOverlayService`
    - `onClosing` event arguments are of type `OverlayClosingEventArgs` that adds an optional `event` property with the original DOM event. The browser event is available when closing of the overlay is caused by an outside click. This also affects all components and directives that use `igxOverlay` service - `igxToggle`, `igxDropDown`, `igxCombo`, `igxSelect` and `igxAutocomplete`. When they emit their respective `onClosing` event, the arguments are of type `CancelableBrowserEventArgs`, including the optional browser event.

## 7.1.4
### Features
- `Column Hiding UI`
    - **Behavioral Change** - The UI now hides the columns whose `disableHiding` property is set to true instead of simply disabling them.

## 7.1.3
### Bug Fixes
- When search and hide and then show a column the cell values are not correct ([3631](https://github.com/IgniteUI/igniteui-angular/issues/3631))
- When press Ctrl+Arrow down key on a summary cell it should stay active ([3651](https://github.com/IgniteUI/igniteui-angular/issues/3651))
- When summary row is not fully visible and press Tab the last summary cell is not activated ([3652](https://github.com/IgniteUI/igniteui-angular/issues/3652))
- Choosing from a drop down inside a form in a drop down closes the outer drop down ([3673](https://github.com/IgniteUI/igniteui-angular/issues/3673))
- Banner - Calling close method on collapsed panel throws error ([3669](https://github.com/IgniteUI/igniteui-angular/issues/3669))
- Typedoc API task generates non-public exports ([2858](https://github.com/IgniteUI/igniteui-angular/issues/2858))
- column.pin and column.unpin API descriptions need improvement ([3660](https://github.com/IgniteUI/igniteui-angular/issues/3660))
- disabledDates for the calendar and date picker should be an @Input() ([3625](https://github.com/IgniteUI/igniteui-angular/issues/3625))
- There is no way to determinate if a list item was panned in the click event ([3629](https://github.com/IgniteUI/igniteui-angular/issues/3629))
- When search and hide and then show a column the cell values are not correct ([3631](https://github.com/IgniteUI/igniteui-angular/issues/3631))

## 7.1.2
### Features
- `igx-circular-bar` and `igx-linear-bar` now feature an indeterminate input property. When this property is set to true the indicator will be continually growing and shrinking along the track.
- `IgxTimePickerComponent`: in addition to the current dialog interaction mode, now the user can select or edit a time value, using an editable masked input with a dropdown.
- `IgxColumnComponent` now accepts its templates as input properties through the markup. This can reduce the amount of code one needs to write when applying a single template to multiple columns declaratively. The new exposed inputs are:
    + `cellTemplate` - the template for the column cells
    + `headerTemplate` - the template for the column header
    + `cellEditorTemplate` - the template for the column cells when a cell is in edit mode
      ```html
        <!-- Example -->

        <igx-grid ...>
            <igx-column *ngFor="let each of defs" [cellTemplate]="newTemplate" ...></igx-column>
        </igx-grid>

        <ng-template #newTemplate let-value>
            {{ value }}
        </ng-template>
        ```

### Bug Fixes

- When transactions are enabled and delete a row page is changed to first page ([3425](https://github.com/IgniteUI/igniteui-angular/issues/3425))
- Row selectors header is not updated when commit transactions ([3424](https://github.com/IgniteUI/igniteui-angular/issues/3424))
- When a column is sorted and change value in a cell after commit and press enter on selected cell the focus is not in the input ([2801](https://github.com/IgniteUI/igniteui-angular/issues/2801))
- Closing the filter UI cuts the grid on the left ([3451](https://github.com/IgniteUI/igniteui-angular/issues/3451))
- GroupedRecords class should be hidden for doc generation. ([3483](https://github.com/IgniteUI/igniteui-angular/issues/3483))
- Badly formatted table in the JP documentation ([3484](https://github.com/IgniteUI/igniteui-angular/issues/3484))
- Not setting width in percentage on one or more columns results in columns going out of view ([1245](https://github.com/IgniteUI/igniteui-angular/issues/1245))
- Feature Request : locale property on a grid level ([3455](https://github.com/IgniteUI/igniteui-angular/issues/3455))
- Excel cannot open the exported data ([3332](https://github.com/IgniteUI/igniteui-angular/issues/3332))
- API DOC header links on header nav in JP leads to EN product page ([3516](https://github.com/IgniteUI/igniteui-angular/issues/3516))
- IgxGridHeaderGroupComponent should have preset min width ([3071](https://github.com/IgniteUI/igniteui-angular/issues/3071))
- Adding a custom svg to snackbar ([3328](https://github.com/IgniteUI/igniteui-angular/issues/3328))
- Feature request: Using text field input for date and time picker ([2337](https://github.com/IgniteUI/igniteui-angular/issues/2337))
- Summaries Keyboard navigation issues ([3407](https://github.com/IgniteUI/igniteui-angular/issues/3407))
- IgxRipple - animate() function not supported in Safari ([3506](https://github.com/IgniteUI/igniteui-angular/issues/3506))
- Faulty link in Typedoc ([3531](https://github.com/IgniteUI/igniteui-angular/issues/3531))
- [IE11] igx-grid - Filtering is cleared when clicking filtering chip if resourceString.igx_grid_filter_row_placeholder is set to Japanese character. ([3504](https://github.com/IgniteUI/igniteui-angular/issues/3504))
- Setting required IgxInput's value not via typing does not clear the invalid style. ([3550](https://github.com/IgniteUI/igniteui-angular/issues/3550))
- Add bodyTemplate as @Input() for igx-column ([3562](https://github.com/IgniteUI/igniteui-angular/issues/3562))
- Horizontal scrollbar is not shown when column's width is set to a percentage value. ([3513](https://github.com/IgniteUI/igniteui-angular/issues/3513))
- When select a date filter the date is not previewed in the input ([3362](https://github.com/IgniteUI/igniteui-angular/issues/3362))
- Missing locale errors on a browser with non-en language ([3569](https://github.com/IgniteUI/igniteui-angular/issues/3569))
- igx-action-icon is not vertically aligned in IgxNavbar ([3584](https://github.com/IgniteUI/igniteui-angular/issues/3584))
- [IE11] igx-grid filtering condition is reverted when typing Japanese character in the filtering textbox. ([3577](https://github.com/IgniteUI/igniteui-angular/issues/3577))
- TreeGrid has empty space when Summaries are enabled and expand/collapse ([3409](https://github.com/IgniteUI/igniteui-angular/issues/3409))
- Filtering row: no chip is created while typing Japanese characters on Edge ([3599](https://github.com/IgniteUI/igniteui-angular/issues/3599))
- PowerShell script should be added in order to apply some rules for deployment of the API DOCS (sassdoc, typedoc) ([3618](https://github.com/IgniteUI/igniteui-angular/issues/3618))
- igx-grid isn't displayed properly in IE11 when it is inside an igx-tabs-group. ([3047](https://github.com/IgniteUI/igniteui-angular/issues/3047))
- Cells' content is shown twice when entering edit mode after searching. ([3637](https://github.com/IgniteUI/igniteui-angular/issues/3637))
- ng add improvements ([3528](https://github.com/IgniteUI/igniteui-angular/issues/3528))

## 7.1.1
### Bug Fixes
* onSortingDone is not fired when sorting indicator of a header in the group by area is clicked ([#3257](https://github.com/IgniteUI/igniteui-angular/issues/3257))
* igx-grid isn't displayed properly in IE11 when it is inside an igx-tabs-group ([#3047](https://github.com/IgniteUI/igniteui-angular/issues/3047))
* Preventing wrap-around for scrollNext and scrollPrev([#3365](https://github.com/IgniteUI/igniteui-angular/issues/3365))
* IgxTreeGrid does not respect its parent container height ([#3467](https://github.com/IgniteUI/igniteui-angular/issues/3467))
* Include grid's unpinnedWidth and totalWidth in cell width calculation ([#3465](https://github.com/IgniteUI/igniteui-angular/issues/3465))

### Other
* update typedoc-plugin-localization version to 1.4.1 ([#3440](https://github.com/IgniteUI/igniteui-angular/issues/3440))

## 7.1.0
### Features
- **New component** `IgxBannerComponent`:
    - Allows the developer to easily display a highly templateable message that requires minimal user interaction (1-2 actions) to be dismissed. Read up more information about the IgxBannerComponent in the official [documentation](https://www.infragistics.com/products/ignite-ui-angular/angular/components/banner.html) or the [ReadMe](https://github.com/IgniteUI/igniteui-angular/tree/master/projects/igniteui-angular/src/lib/banner/README.md)
- `igxGrid`
    - Added a new `igxToolbarCustomContent` directive which can be used to mark an `ng-template` which provides a custom content for the IgxGrid's toolbar ([#2983](https://github.com/IgniteUI/igniteui-angular/issues/2983))
    - Summary results are now calculated and displayed by default for each row group when 'Group By' feature is enabled.
    - `clearSummaryCache()` and `recalculateSummaries()` methods are deprecated. The grid will clear the cache and recalculate the summaries automatically when needed.
	- `locale` property added. Default value is `en`. All child components will use it as locale.
    - **Breaking change** `IgxSummaryOperand.operate()` method is called with empty data in order to calculate the necessary height for the summary row. For custom summary operands, the method should always return an array of `IgxSummaryResult` with proper length.
- `IgxIconModule`:
    - **Breaking change** `igxIconService` is now provided in root (providedIn: 'root') and `IgxIconModule.forRoot()` method is deprecated.
    - **Breaking change** `glyphName` property of the `igxIconComponent` is deprecated.
- `IgxColumnComponent`:
    - **Breaking change** the `filters` input now expects `IgxFilteringOperand` instance, instead of class ref. This way custom `IgxFilteringOperands` no longer need to be singleton, with defined `instance` method.
- `IgxMask`:
    - `placeholder` input property is added to allow developers to specify the placeholder attribute of the host input element that the `igxMask` is applied on;
    - `displayValuePipe` input property is provided that allows developers to additionally transform the value on blur;
    - `focusedValuePipe` input property is provided that allows developers to additionally transform the value on focus;
- `IgxTreeGrid`:
    - Batch editing - an injectable transaction provider accumulates pending changes, which are not directly applied to the grid's data source. Those can later be inspected, manipulated and submitted at once. Changes are collected for individual cells or rows, depending on editing mode, and accumulated per data row/record.
    - You can now export the tree grid both to CSV and Excel.
    - The hierarchy and the records' expanded states would be reflected in the exported Excel worksheet.
    - Summaries feature is now supported in the tree grid. Summary results are calculated and displayed for the root level and each child level by default.
- `IgxOverlayService`:
    - `ElasticPositioningStrategy` added. This strategy positions the element as in **Connected** positioning strategy and resize the element to fit in the view port in case the element is partially getting out of view.


## 7.0.5
### Bug Fixes

* igx-grid isn't displayed properly in IE11 when it is inside an igx-tabs-group. ([#3047](https://github.com/IgniteUI/igniteui-angular/issues/3047))
* igx-slider max-value defaults to min-value ([#3418](https://github.com/IgniteUI/igniteui-angular/issues/3418))
* Inconsistency in scrollNext and scrollPrev ([#3365](https://github.com/IgniteUI/igniteui-angular/issues/3365))
* The header link in the api docs page should be to the product page ([#3423](https://github.com/IgniteUI/igniteui-angular/issues/3423))
* Error thrown when edit primaryKey cell in Tree Grid ([#3329](https://github.com/IgniteUI/igniteui-angular/issues/3329))
* IgxGridHeaderGroupComponent should have preset min width ([#3071](https://github.com/IgniteUI/igniteui-angular/issues/3071))
* Pressing ESC on a cell in an editable column throws an error ([#3429](https://github.com/IgniteUI/igniteui-angular/issues/3429))
* Cell foreground is white on hover with the default theme ([#3384](https://github.com/IgniteUI/igniteui-angular/issues/3384))
* [IE] Grid toolbar's buttons and title are misaligned ([#3371](https://github.com/IgniteUI/igniteui-angular/issues/3371))
* Dialog window does not hold the focus when opened ([#3199](https://github.com/IgniteUI/igniteui-angular/issues/3199))
* refactor(themes): don't include contrast colors in the palettes ([#3166](https://github.com/IgniteUI/igniteui-angular/issues/3166))

### Other
* update typedoc-plugin-localization version to 1.4.1 ([#3440](https://github.com/IgniteUI/igniteui-angular/issues/3440))
* Move all keyboard navigation tests in a separate file ([#2975](https://github.com/IgniteUI/igniteui-angular/issues/2975))


## 7.0.4
### Bug fixes
- Fix(igx-grid): revert row editing styles ([#2672](https://github.com/IgniteUI/igniteui-angular/issues/2672))
- Revert "fix(grid): set min width to header groups programmatically"  status: verified version: 7.0.x
([#3357](https://github.com/IgniteUI/igniteui-angular/issues/3357))


## 7.0.3
### Bug fixes
- ng add igniteui-angular adds igniteui-cli package to both dependencies and devDependencies ([#3254](https://github.com/IgniteUI/igniteui-angular/issues/3254))
- Group column header is not styled correctly when moving that column ([#3072](https://github.com/IgniteUI/igniteui-angular/issues/3072))
- igx-grid: Filter row remains after disabling filtering feature ([#3255](https://github.com/IgniteUI/igniteui-angular/issues/3255))
- [igxGrid] Keyboard navigation between cells and filtering row with MCH ([#3179](https://github.com/IgniteUI/igniteui-angular/issues/3179))
- Argument $color of red($color) must be a color ([#3190](https://github.com/IgniteUI/igniteui-angular/issues/3190))
- Shell strings localization ([#3237](https://github.com/IgniteUI/igniteui-angular/issues/3237))
- Tabbing out of the combo search input not possible ([#3200](https://github.com/IgniteUI/igniteui-angular/issues/3200))
- Localization (i18n) not available for inputs/buttons on the grid filtering dialog ([#2517](https://github.com/IgniteUI/igniteui-angular/issues/2517))
- When in the tree grid are pinned columns and scroll horizontal the cells text is over the pinned text #3163
- Request for update of shell strings in Japanese ([#3163](https://github.com/IgniteUI/igniteui-angular/issues/3163))
- Refactor(themes): remove get-function calls ([#3327](https://github.com/IgniteUI/igniteui-angular/issues/3327))
- Fix(grid): recalculate grid body size when changing allowFiltering dynamically ([#3321](https://github.com/IgniteUI/igniteui-angular/issues/3321))
- Fix - Combo - Hide Search input when !filterable && !allowCustomValues - 7.0.x ([#3314](https://github.com/IgniteUI/igniteui-angular/issues/3314))
- Fixing column chooser column updating - 7.0.x ([#3235](https://github.com/IgniteUI/igniteui-angular/issues/3235))
- Disable combo checkbox animations on scroll ([#3303](https://github.com/IgniteUI/igniteui-angular/issues/3303))
- Added validation if last column collides with grid's scroll. ([#3028](https://github.com/IgniteUI/igniteui-angular/issues/3028)) ([#3100](https://github.com/IgniteUI/igniteui-angular/issues/3100))
- Use value instead of ngModel to update editValue for checkbox and calendar in igxCell ([#3225](https://github.com/IgniteUI/igniteui-angular/issues/3225))
- Add @inheritdoc, create ScrollStrategy abstract class and fix method signatures 7.0.x ([#3222](https://github.com/IgniteUI/igniteui-angular/issues/3222))
- When scroll with the mouse wheel the value in datePicker editor for edited cell is empty ([#2958](https://github.com/IgniteUI/igniteui-angular/issues/2958))
- igxToolbar should have the option to add custom template ([#2983](https://github.com/IgniteUI/igniteui-angular/issues/2983))
- fix(grid): mark grid for check inside NgZone when resizing ([#2792](https://github.com/IgniteUI/igniteui-angular/issues/2792)) ([#3277](https://github.com/IgniteUI/igniteui-angular/issues/3277))
- IgxGridHeaderGroupComponent should have preset min width ([#3071](https://github.com/IgniteUI/igniteui-angular/issues/3071))
- Tree grid selection ([#3334](https://github.com/IgniteUI/igniteui-angular/issues/3334))

## 7.0.2
### Features
- `ng add igniteui-angular` support :tada:
    - You can now add Ignite UI for Angular to existing Angular CLI projects - simply run `ng add igniteui-angular` in your project.
    This will install the package and all needed dependencies, add Ignite UI CLI so you can even quickly add components.
- **New component** `IgxBannerComponent`:
    - Allows the developer to easily display a highly templateable message that requires minimal user interaction (1-2 actions) to be dismissed. Read up more information about the IgxBannerComponent in the official [documentation](https://www.infragistics.com/products/ignite-ui-angular/angular/components/banner.html) or the [ReadMe](https://github.com/IgniteUI/igniteui-angular/tree/master/projects/igniteui-angular/src/lib/banner/README.md)
- `igxNavbar`:
    - Added a new `igx-action-icon` directive that can be used to provide a custom template to be used instead of the default action icon on the left-most part of the navbar.
    (If `igx-action-icon` is provided, the default action icon will not be used.)

### Bug fixes

- `igxGrid`
    - Filter row does not close when click button cancel, if the entered text is deleted ([#3198](https://github.com/IgniteUI/igniteui-angular/issues/3198))
    - Prevent a potential memory leak ([#3033](https://github.com/IgniteUI/igniteui-angular/issues/3033))
    - Filtering: Open dropdown on Alt+down, fixes input being populated on keyboard action ([#3202](https://github.com/IgniteUI/igniteui-angular/issues/3202))
    - Row Selection: selected checkboxes are flickering on vertical scrolling ([#2523](https://github.com/IgniteUI/igniteui-angular/issues/2523))
    - Row editing overlay animation should be bottom - top, when overlay is placed over the row ([#3184](https://github.com/IgniteUI/igniteui-angular/issues/3184))


## 7.0.1
### Bug fixes
- Removed the `GridHammerConfig` provider which broke touch events for other components. (Fixed #3185, Reopens #2538)


## 7.0.0
- Updated package dependencies to Angular 7 ([#3000](https://github.com/IgniteUI/igniteui-angular/pull/3000))
- Themes: Add dark schemas and mixins (PR [#3025](https://github.com/IgniteUI/igniteui-angular/pull/3025))

## 6.2.12
### Bug fixes
- igx-grid: `pinned` property doesn't work when `width` property is set together. #4125
- When you pin child column the whole group is not pinned #4278

## 6.2.11
### Bug Fixes
- igx-grid: Incorrect height calculation when setting height in percent and binding empty data. #3950
- Cannot set chip as selected through API if selectable is false #2383
- Setting groupingExpressions run-time has different result than using the UI/methods #3952
- igx-grid: row virtualization doesn't work when setting height in percent if you fetch and bind data after initial rendering. #3949

## 6.2.10
### Bug Fixes
- Cells position is changed when scroll vertical #3094
- igxGrid setting autogenerate and groupingExpressions inputs results in errors #3951

## 6.2.9
### Features
- `igxGrid`
    - `Group By`
        - The collapse/expand icons have new orientantion to display the action that will be performed when clicked. When an icon points up clicking on it would result in collapsing the related group row and when it points down clicking on it would expand the group row.
        - The collapse/expand all icons have also been updated to reflect the new group row icons better.
        - Group rows now can be expanded/collapsed using Alt + Arrow Up/Down to reflect the new icons.
- `igxTreeGrid`
    - The collapse/expand icons have new orientantion to display the action that will be performed when clicked. When an icon points up clicking on it would result in collapsing the related tree grid level and when it points down clicking on it would expand the tree grid level.
    - Expanding/collapsing tree levels can now be performed also by using Alt + Arrow Up/Down to reflect the new icons.

### Bug Fixes
- Add additional ways of expanding/collapsing in Tree Grid/Group By to reflect new icons #3841

## 6.2.8
### Bug Fixes
- Tree Grid collapse icon is updated to material standards #3780
- Change collapse/expand all icon on GroupBy #3298

## 6.2.7
### Bug Fixes
- igx-grid editing: Japanese inputs are not committed on enter or press key in edit mode #2525

## 6.2.6
### Bug Fixes/Other
- Add GA to API docs ([3596](https://github.com/IgniteUI/igniteui-angular/issues/3596))
- Modify gulp api docs tasks in order to follow the build steps ([3681](https://github.com/IgniteUI/igniteui-angular/issues/3681))

## 6.2.5
### Bug Fixes
- Setting required IgxInput's value not via typing does not clear the invalid style ([3550](https://github.com/IgniteUI/igniteui-angular/issues/3550))
- igx-grid isn't displayed properly in IE11 when it is inside an igx-tabs-group ([3047](https://github.com/IgniteUI/igniteui-angular/issues/3047))
- igxGrid minimal body height when no total height is set or inferred ([1693](https://github.com/IgniteUI/igniteui-angular/issues/1693))
- Horizontal scrollbar is not shown when column's width is set to a percentage value ([3513](https://github.com/IgniteUI/igniteui-angular/issues/3513))
- Visible @hidden tag due to comment structure ([3523](https://github.com/IgniteUI/igniteui-angular/issues/3523))
- Faulty link in Typedoc ([3531](https://github.com/IgniteUI/igniteui-angular/issues/3531))
- Several warnings on app launch 6.2.0 RC1 and now 7.0.2 ([2915](https://github.com/IgniteUI/igniteui-angular/issues/2915))
- For_of directive doesn't scroll to next elements in some cases ([3482](https://github.com/IgniteUI/igniteui-angular/issues/3482))
- Not setting width in percentage on one or more columns results in columns going out of view ([1245](https://github.com/IgniteUI/igniteui-angular/issues/1245))
- Calendar test is failing because of wrong selector ([3508](https://github.com/IgniteUI/igniteui-angular/issues/3508))
- When transactions are enabled and delete a row page is changed to first page ([3425](https://github.com/IgniteUI/igniteui-angular/issues/3425))
- When a column is sorted and change value in a cell after commit and press enter on selected cell the focus is not in the input ([2801](https://github.com/IgniteUI/igniteui-angular/issues/2801))
- igxFor with scrollOrientation: horizontal - Almost all the items are not rendered when they don't have width property ([3087](https://github.com/IgniteUI/igniteui-angular/issues/3087))
- Pressing ESC on a cell in an editable column throws an error ([3429](https://github.com/IgniteUI/igniteui-angular/issues/3429))

## 6.2.4
### Bug Fixes
* onSortingDone is not fired when sorting indicator of a header in the group by area is clicked ([#3257](https://github.com/IgniteUI/igniteui-angular/issues/3257))
* igx-grid isn't displayed properly in IE11 when it is inside an igx-tabs-group ([#3047](https://github.com/IgniteUI/igniteui-angular/issues/3047))
* Preventing wrap-around for scrollNext and scrollPrev([#3365](https://github.com/IgniteUI/igniteui-angular/issues/3365))
* IgxTreeGrid does not respect its parent container height ([#3467](https://github.com/IgniteUI/igniteui-angular/issues/3467))
* The header link in the api docs page should be to the product page ([#3423](https://github.com/IgniteUI/igniteui-angular/issues/3423))
* fix(dialog): dialog gets focus when is opened ([#3276](https://github.com/IgniteUI/igniteui-angular/issues/3276))
* IgxTreeGrid - Add row editing + transactions to tree grid ([#2908](https://github.com/IgniteUI/igniteui-angular/issues/2908))
* Regular highlight makes the highlighted text unreadable when the row is selected. ([#1852](https://github.com/IgniteUI/igniteui-angular/issues/1852))
* Use value instead of ngModel to update editValue for checkbox and calendar in igxCell ([#3224](https://github.com/IgniteUI/igniteui-angular/issues/3224))
* Disable combo checkbox animations on scroll ([#3300](https://github.com/IgniteUI/igniteui-angular/issues/3300))
* "Select/Unselect All" checkbox is checked after deleting all rows ([#3068](https://github.com/IgniteUI/igniteui-angular/issues/3068))
* Fixing column chooser column updating ([#3234](https://github.com/IgniteUI/igniteui-angular/issues/3234))
* Fix - Combo - Hide Search input when !filterable && !allowCustomValues ([#3315](https://github.com/IgniteUI/igniteui-angular/issues/3315))
* Add @inheritdoc ([#2943](https://github.com/IgniteUI/igniteui-angular/issues/2943))
* refactor(displayDensity): Code cleanup in display density base class #3280
* Calculating updated grid height when rebinding columns ([#3285](https://github.com/IgniteUI/igniteui-angular/issues/3285))
* Fix - Combo, Drop Down - Fix TAB key navigation ([#3206](https://github.com/IgniteUI/igniteui-angular/issues/3206))
* Added validation if last column collides with grid's scroll ([#3142](https://github.com/IgniteUI/igniteui-angular/issues/3142))
* When in the tree grid are pinned columns and scroll horizontal the cells text is over the pinned text ([#3163](https://github.com/IgniteUI/igniteui-angular/issues/3163))
* refactor(themes): don't include contrast colors in the palettes ([#3166](https://github.com/IgniteUI/igniteui-angular/issues/3166))

### Code enhancements
* Fix the logic calculating test results ([#3461](https://github.com/IgniteUI/igniteui-angular/issues/3461))
* Update typedoc version and localize some shell strings ([#3237](https://github.com/IgniteUI/igniteui-angular/issues/3237))
* fix(toolbar): including custom content in the show toolbar check ([#2983](https://github.com/IgniteUI/igniteui-angular/issues/2983))
* docs(toolbar): adding more API docs ([#2983](https://github.com/IgniteUI/igniteui-angular/issues/2983))

### Other
* update typedoc-plugin-localization version to 1.4.1 ([#3440](https://github.com/IgniteUI/igniteui-angular/issues/3440))
* Update contributing document with localization ([#3313](https://github.com/IgniteUI/igniteui-angular/issues/3313))
* docs(*): add 6.2.3 missing changes and bug fixes to changelog ([#3251](https://github.com/IgniteUI/igniteui-angular/issues/3251))
* Docs - Expansion Panel - Add comments and README([#3245](https://github.com/IgniteUI/igniteui-angular/issues/3245))
* Move all keyboard navigation tests in a separate file ([#2975](https://github.com/IgniteUI/igniteui-angular/issues/2975))


## 6.2.3
- `igxGrid`
    - `resourceStrings` property added, which allows changing/localizing strings for component. If a new instance is set,
    the changes will be applied to the particular instance of the component:
    ```typescript
        this.grid.resourceStrings = {
            igx_grid_filter: 'My filter',
            igx_grid_filter_row_close: 'My close'
        };
    ```
    If only a value is updated, all component instances will be updated:
    ```typescript
        this.grid.resourceStrings.igx_grid_filter = 'My filter';
    ```
- `igxTimePicker`:
    - `resourceStrings` property added, which allows changing/localizing strings for component.
- Localization
    - Added an util function `changei18n` that takes `IResourceStrings` object as parameter. Its values will be used as resource strings for all components
    in the application.
    - Added an util function `getCurrentResourceStrings` that returns current resource strings for all components.
- `ISortingEpression`:
    - The `ignoreCase` and `strategy` properties are moved back to optional, and the `DefaultSortingStrategy` is now injected by the `IgxSorting`, instead of being mandatory to pass to expressions.

### Bug fixes

- `igxGrid`
    - Filter row does not close when click button cancel, if the entered text is deleted ([#3198](https://github.com/IgniteUI/igniteui-angular/issues/3198))
    - Prevent a potential memory leak ([#3033](https://github.com/IgniteUI/igniteui-angular/issues/3033))
    - Filtering: Open dropdown on Alt+down, fixes input being populated on keyboard action ([#3202](https://github.com/IgniteUI/igniteui-angular/issues/3202))
    - Row Selection: selected checkboxes are flickering on vertical scrolling ([#2523](https://github.com/IgniteUI/igniteui-angular/issues/2523))
    - Row editing overlay animation should be bottom - top, when overlay is placed over the row ([#3184](https://github.com/IgniteUI/igniteui-angular/issues/3184))


## 6.2.2
- `igx-checkbox`:
    - Added a new input property - `disableTransitions`. It allows disabling all CSS transitions on the `igx-checkbox` component for performance optimization.
### Bug fixes
- Removed the `GridHammerConfig` provider which broke touch events for other components. (Fixed #3185, Reopens #2538)

## 6.2.1
### Features
- `igxGrid`, `igxChip`: Add display density DI token to igxGrid and igxChip ([#2804](https://github.com/IgniteUI/igniteui-angular/issues/2804))
- `igxGrid`
    - Quick filter auto close ([#2979](https://github.com/IgniteUI/igniteui-angular/issues/2979))
    - Group By: Added title to chip in Group By area ([#3035](https://github.com/IgniteUI/igniteui-angular/issues/3035))
    - Improve UX for boolean and date columns, ([#3092](https://github.com/IgniteUI/igniteui-angular/issues/3092))
- `igxCombo`:
    - Added a new input property - `displayDensity`. It allows configuring the `displayDensity` of the combo's `value` and `search` inputs. (PR [#3007](https://github.com/IgniteUI/igniteui-angular/pull/3007))
- `igxDropDown`
    - Added a new property `maxHeight`, defining the max height of the drop down. ([#3001](https://github.com/IgniteUI/igniteui-angular/issues/3001))
- Added migrations for Sass theme properties changes in 6.2.0 ([#2994](https://github.com/IgniteUI/igniteui-angular/issues/2994))
- Themes
    - Introducing schemas for easier bootstrapping of component themes.
    - **Breaking change** removed $variant from `igx-checkbox-theme`, `igx-ripple-theme`, `igx-switch-theme`, `igx-input-group-theme`, `igx-slider-theme`, and `igx-tooltip-theme`. Use the `$schema` prop, now available on all component themes to change the look for a specific theme. See the [Theming](https://www.infragistics.com/products/ignite-ui-angular/angular/components/themes/schemas.html) documentation to learn more.


### Bug fixes

- `igxGrid`
    - Filtering condition icon is not updated for boolean columns ([#2936](https://github.com/IgniteUI/igniteui-angular/issues/2936))
    - Batch editing: Updating a cell with a value that evaluates to false does not mark it as dirty ([#2940](https://github.com/IgniteUI/igniteui-angular/issues/2940))
    - Filtering input accepts value from calendar for unary conditions ([#2937](https://github.com/IgniteUI/igniteui-angular/issues/2937))
    - When a number filter's value is deleted the grid is not refreshed ([#2945](https://github.com/IgniteUI/igniteui-angular/issues/2945))
    - Improve keyboard navigation in filtering ([#2951](https://github.com/IgniteUI/igniteui-angular/issues/2951), [#2941](https://github.com/IgniteUI/igniteui-angular/issues/2941))
    - Group By: Alt+ Arrow left/Right keys should not toggle the group row ([#2950](https://github.com/IgniteUI/igniteui-angular/issues/2950))
    - Multi Column Header can be grouped ([#2944](https://github.com/IgniteUI/igniteui-angular/issues/2944))
    - Group By: groupsRecords is not updated yet at the time of onGroupingDone event. ([#2967](https://github.com/IgniteUI/igniteui-angular/issues/2967))
    - Paging: Blank space in rows area after vertical scrolling and navigating to next page ([#2957](https://github.com/IgniteUI/igniteui-angular/issues/2957))
    - When date or boolean cell is in edit mode and press arrowUp or arrowDown key the page is scrolled ([#2507](https://github.com/IgniteUI/igniteui-angular/issues/2507))
    - When deleting a row the Row Editing dialog should be closed ([#2977](https://github.com/IgniteUI/igniteui-angular/issues/2977))
    - Group header with columns which width is defined as number throws an exception ([#3020](https://github.com/IgniteUI/igniteui-angular/issues/3020))
    - Refactor header and filter cell components, Closes [#2972](https://github.com/IgniteUI/igniteui-angular/issues/2972), [#2926](https://github.com/IgniteUI/igniteui-angular/issues/2926), [#2923](https://github.com/IgniteUI/igniteui-angular/issues/2923), [#2917](https://github.com/IgniteUI/igniteui-angular/issues/2917), [#2783](https://github.com/IgniteUI/igniteui-angular/issues/2783), [#3027](https://github.com/IgniteUI/igniteui-angular/issues/3027), [#2938](https://github.com/IgniteUI/igniteui-angular/issues/2938)
    - Filter's UI dropdown is hidden under the bottom level of the grid ([#2928](https://github.com/IgniteUI/igniteui-angular/issues/2928))
    - Cell is not editable on iOS ([#2538](https://github.com/IgniteUI/igniteui-angular/issues/2538))
- `IgxTreeGrid`
    - Cell selection wrong behavior when collapsing rows ([#2935](https://github.com/IgniteUI/igniteui-angular/issues/2935))
- `igxCombo`
    - Keyboard doesn't scroll virtualized items ([#2999](https://github.com/IgniteUI/igniteui-angular/issues/2999))
- `igxDatePicker`
    - Error emitting when  value property is initialized with empty string. ([#3021](https://github.com/IgniteUI/igniteui-angular/issues/3021))
- `igxOverlay`
    - Drop-down flickers in IE and EDGE ([#2867](https://github.com/IgniteUI/igniteui-angular/issues/2867))
- `igxTabs`
    - Tabs don't not handle width change ([#3030](https://github.com/IgniteUI/igniteui-angular/issues/3030))
- `igxCalendar`
    - make all css class names unique ([#2287](https://github.com/IgniteUI/igniteui-angular/issues/2287))
- Fixed runtime errors when using the package in applications targeting es2015(es6) and newer ([#3011](https://github.com/IgniteUI/igniteui-angular/pull/3011))

## 6.2.0
- Updated typography following the Material guidelines. Type system is now also optional and can be applied via class to the desired containers. [#2112](https://github.com/IgniteUI/igniteui-angular/pull/2112)
  - **Breaking change:** Applications using Ignite UI for Angular now require the `igx-typography` class to be applied on wrapping element, like the body element for instance.

- Display density can be specified by using the injection token `DisplayDensityToken` and providing a value (comfortable, cosy or compact) on an application or a component level.

    Setting display density on a component level:
    ```typescript
    @Component({
    ...
    providers: [{ provide: DisplayDensityToken, useValue: { displayDensity: DisplayDensity.compact} }]
    })
    ```
- `igx-input-group`
    - The `igx-input-group` control's display density can be explicitly set by using the `displayDensity` input.
    ```html
    <igx-input-group [displayDensity]="'cosy'"> ... </igx-input-group>
    ```
- `igx-drop-down`:
    - Added a new boolean argument `cancel` to the `onSelection` `ISelectionEventArgs`. Its default value is false, in case it is set to true, the drop down selection is invalidated.
- `igxIcon`:
    - **Breaking change** `glyphName` property is removed from `IgxIconComponent`. For `Material` icons the icon name should be explicitly defined between the opening and closing tags. `Font Awesome` icons should use the `name` property now.
    - Added support for custom SVG icons. Register the SVG icons with the `IgxIconService` and use `IgxIconComponent`'s `name` and `fontSet` properties to visualize the icon.
- Transaction Provider - `TransactionService` is an injectable middleware that a component can use to accumulate changes without affecting the underlying data. The provider exposes API to access, manipulate changes (undo and redo) and discard or commit all to the data.
For more detailed information, see the [README](https://github.com/IgniteUI/igniteui-angular/blob/master/projects/igniteui-angular/src/lib/services/transaction/README.md).
- `igxTreeGrid`:
    - New `IgxTreeGridComponent` added.
    - The `igxTreeGrid` is used to display and manipulate hierarchical data with consistent schema, formatted as a table and provides a line of advanced features such as sorting, filtering, editing, column pinning, column moving, column hiding, paging and others.
    - The `igxTreeGrid` provides two ways of defining the relations among our data objects - by using a **child collection** for every data object or by using **primary and foreign keys** for every data object.
    - For more details on using the `igxTreeGrid`, take a look at the [official documentation](https://www.infragistics.com/products/ignite-ui-angular/angular/components/treegrid.html).
- `igxGrid`:
    - **Breaking change** `onGroupingDone` - The array of `ISortingExpression` can now be accessed through the `expressions` event property. Two new properties have been added to the event arguments - `groupedColumns` and `ungroupedColumns`. They provide references to arrays of `IgxColumnComponent` that hold the columns which have changed their state because of the **last** grouping/ungrouping operation.

    - **Breaking change** `onEditDone` event is renamed to `onCellEdit` and new cell editing events are introduced: `onCellEditEnter` and `onCellEditCancel`. When row editing is enabled, the corresponding events are emitted by the grid - `onRowEditEnter`, `onRowEdit`, `onRowEditCancel`. All these events have arguments that are using the `IGridEditEventArgs` interface.

    - Row editing - allows modification of several cells in the row, before submitting, at once, all those changes to the grid's data source. Leverages the pending changes functionality of the new transaction provider.

        ```html
        <igx-grid [data]="data" [rowEditable]="true">
            <igx-column field="ProductName"></igx-column>
            <igx-column field="ReleaseDate"></igx-column>
        </igx-grid>
        ```

    - Batch editing - an injectable transaction provider accumulates pending changes, which are not directly applied to the grid's data source. Those can later be inspected, manipulated and submitted at once. Changes are collected for individual cells or rows, depending on editing mode, and accumulated per data row/record.

        ```typescript
        @Component({
            providers: [{ provide: IgxGridTransaction, useClass: IgxTransactionService }],
            selector: "app-grid-with-transactions",
            template: "<ng-content></ng-content>"
        })
        export class GridWithTransactionsComponent { }
        ```
    - A new boolean `hideGroupedColumns` input controls whether the grouped columns should be hidden as well (defaults to false).
    - **Breaking change** `cellClasses` input on `IgxColumnComponent` now accepts an object literal to allow conditional cell styling.
    - Exposing a mechanism for cells to grow according to their content.
    - `sortStrategy` input exposed to provide custom sort strategy for the `IgxColumnComponent`. The custom strategy should implement the `ISortingStrategy` interface, or can extend the base `SortingStrategy` class and override all or some of its public/protected members.
    - New quick filtering functionality is implemented. Filtering icon is removed from column header and a filtering row is introduced in the grid's header.
- `igxFor`
    - Added support for variable heights.
- `igx-datePicker` selector is deprecated. Use `igx-date-picker` selector instead.
- `igxOverlay`:
    - `OverlaySettings` now also accepts an optional `outlet` to specify the container where the overlay should be attached.
    - when `show` and `hide` methods are called `onAnimation` event fires. In the arguments of this event there is a reference to the `animationPlayer`, `animationType` (either `open` or `close`) and to the overlay id.
    - if you call `show`/`hide` methods of overlay, while opening/closing animation is still ongoing, the animation will stop and respective open/close animation will start.
- `igxToggleAction` new `outlet` input controls the target overlay element should be attached. Provides a shortcut for `overlaySettings.outlet`.
- `IgxOverlayOutlet` directive introduced to mark an element as an `igxOverlay` outlet container. [ReadMe](https://github.com/IgniteUI/igniteui-angular/blob/master/projects/igniteui-angular/src/lib/directives/toggle/README.md)
- `igxButtonGroup`
    - Added the ability to define buttons directly in the template
- `igx-time-picker`:
    - `igxTimePickerTemplate` - new directive which should be applied on the child `<ng-template>` element when `IgxTimePickerComponent`'s input group is retemplated.
- `igx-datePicker`:
    - `igxDatePickerTemplate` - new directive which should be applied on the child `<ng-template>` element when `IgxDatePickerComponent`'s input group is retemplated.
    - Introduced `disabledDates`. This property is exposed from the `igx-calendar` component.
    - Introduced `specialDates`. This property is exposed from the `igx-calendar` component.
    - Introduced `deselectDate` method added that deselects the calendar date.
- `IgxTextHighlightDirective`: The `highlight` method now has a new optional parameter called `exactMatch` (defaults to false).
    - If its value is false, all occurrences of the search text will be highlighted in the group's value.
    - If its value is true, the entire group's value should equals the search text in order to be highlighted (caseSensitive argument is respected as well).
- `IgxGrid`: The `findNext` and `findPrev` methods now have a new optional parameter called `exactMatch` (defaults to false).
    - If its value is false, all occurrences of the search text will be highlighted in the grid's cells.
    - If its value is true, the entire value of each cell should equals the search text in order to be highlighted (caseSensitive argument is respected as well).
- `IgxChip`
    - Introduced event argument types to all `EventEmitter` `@Output`s.
    - **Breaking change** `onSelection`'s EventEmitter interface property `nextStatus` is renamed to `selected`.
    - **Breaking change** Move the location of where the chip `suffix` is positioned. Now it is between the content and the `remove button` making the button last element if visible by default.
    - **Breaking change** Remove the chip `connector` rendered when using the `igxConnector` directive that is also removed.
    - **Breaking change** The chip theme has been rewritten. Most theme input properties have been renamed for consistency
    and better legibility. New properties have been added. Please, refer to the updated igx-chip-theme documentation to see all updates.
    - Exposed original event that is responsible for triggering any of the events. If triggered by the API it is by default `null`.
    - Added `data` input for storing any data related to the chip itself.
    - Added `select icon` with show/hide animation to indicate when a chip is being selected with ability to customize it while retaining the chip Material Design styling.
    - Added `selectIcon` input to set custom template for the `select icon`.
    - Update chip styling to match Material Design guidelines.
    - Rework of the chip content styling so now by default text inside is styled to match the chip Material Design styling.
    - Rework of the `remove button` rendered and now has the ability to customize its icon while retaining the chip Material Design.
    - Added `removeIcon` input so a custom template cane be set for the remove button icon.
- `IgxChipArea`
    - Introduced event argument types to all `EventEmitter` `@Output`s.
    - Exposed original event that is responsible for triggering any of the events. If triggered by the API it is by default `null`.
- `IgxCombo`
    - Added the following directives for `TemplateRef` assignment for combo templates (item, footer, etc.):
        - Added `IgxComboItemDirective`. Use `[igxComboItem]` in markup to assing a TemplateRef to `combo.itemTemplate`.
        - Added `IgxComboHeaderDirective`. Use `[igxComboHeader]` in markup to assing a TemplateRef to `combo.headerTemplate`.
        - Added `IgxComboFooterDirective`. Use `[igxComboFooter]` in markup to assing a TemplateRef to `combo.footerTemplate`.
        - Added `IgxComboEmptyDirective`. Use `[igxComboEmpty]` in markup to assing a TemplateRef to `combo.emptyTemplate`.
        - Added `IgxComboAddItemirective`. Use `[igxComboAddItem]` in markup to assing a TemplateRef to `combo.addItemTemplate`.
        - Added `IgxComboHeaderItemDirective`. Use `[igxComboHeaderItem]` in markup to assing a TemplateRef to `combo.headerItemTemplate`.
    - **Breaking change** Assigning templates with the following template ref variables is now deprecated in favor of the new directives:
            `#itemTemplate`, `#headerTemplate`, `#footerTemplate`, `#emptyTemplate`, `#addItemTemplate`, `#headerItemTemplate`.
    - **Breaking change** `height` property is removed. In the future `IgxInputGroup` will expose an option that allows custom sizing and then `IgxCombo` will use the same functionality for proper styling and better consistency.

- `IgxDropDown`
    - **Breaking change** `allowItemsFocus` default value is changed to `false`.
    - Added `value` input to `IgxDropDownItemComponent` definition. The property allows data to be bound to a drop-down item so it can more easily be retrieved (e.g. on selection)
- `igx-calendar`:
    - Introduced `disabledDates` property which allows a user to disable dates based on various rules: before or after a date, weekends, workdays, specific dates and ranges. The disabled dates cannot be selected and have a distinguishable style.
    - Introduced `specialDates` property which allows a user to mark dates as special. They can be set by using various rules. Their style is distinguishable.
    - Introduced `deselectDate` method added that deselects date(s) (based on the selection type)
- `igxExpansionPanel`:
    - component added. `igxExpansionPanel` provides a way to display more information after expanding an item, respectively show less after collapsing it. For more detailed information see the [official documentation](https://www.infragistics.com/products/ignite-ui-angular/angular/components/expansion_panel.html).
- `IgxList`:
    - the control now supports **ng-templates** which are shown "under" a list item when it is left or right panned. The templates are distinguished using the `igxListItemLeftPanning` and `igxListItemRightPanning` directives set on the templates.
    - the IgxList's `onLeftPan` and `onRightPan` events now have an argument of type `IListItemPanningEventArgs` (instead of `IgxListItemComponent`). The event argument has the following fields:
        - **item** of type `IgxListItemComponent`
        - **direction** of type `IgxListPanState`
        - **keepItem** of type `boolean`
- `igxTooltip` and `igxTooltipTarget` directives:
    - Added `IgxTooltipDirective`.
        - An element that uses the `igxTooltip` directive is used as a tooltip for a specific target (anchor).
        - Extends `IgxToggleDirective`.
        - Exported with the name **tooltip**.
    - Added `IgxTooltipTargetDirective`.
        - An element that uses the `igxTooltipTarget` directive is used as a target (anchor) for a specific tooltip.
        - Extends `IgxToggleActionDirective`.
        - Exported with the name **tooltipTarget**.
    - Both new directives are used in combination to set a tooltip to an element. For more detailed information, see the [README](https://github.com/IgniteUI/igniteui-angular/blob/master/projects/igniteui-angular/src/lib/directives/tooltip/README.md).
- `igxToggle`:
    - Introduced reposition method which allows a user to force toggle to reposition according its position strategy.
- `IgxDrag` and `IgxDrop` directives available.
    - `IgxDrag` allows any kind of element to be moved/dragged around the page without changing its position in the DOM. Supports Desktop/Mixed/Touch environments.
    - `IgxDrop` allows any element to act as a drop area where any `igxDrag` element can be dragged into and dropped. Includes default logic that moves the dropped element from its original position to a child of the `igxDrop` element.
    - Combined they provide a way to move elements around the page by dragging them. For more detail see the [README](https://github.com/IgniteUI/igniteui-angular/blob/master/projects/igniteui-angular/src/lib/directives/dragdrop/README.md).
- `IgxGrid` keyboard navigation
When you focus a specific cell and press one of the following key combinations, the described behaviour is now performed:
    - `Ctrl + Arrow Key Up` - navigates to the first cell in the current column;
    - `Ctrl + Arrow Down` - navigates to the last cell in the current column;
    - `Home` - provide the same behavior as Ctrl + Arrow Left - navigates to the first cell from the current row;
    - `End` - provide the same behavior as Ctrl + Arrow Right - navigates to the last cell from the current row;
    - `Ctrl + Home` - navigates to the first cell in the grid;
    - `Ctrl + End` - navigates to the last cell in the grid;
    - `Tab` - sequentially move the focus over the next cell on the row and if the last cell is reached move to next row. If next row is group row the whole row is focused, if it is data row, move focus over the first cell;
    - `Shift + Tab` - sequentially move focus to the previous cell on the row, if the first cell is reached move the focus to the previous row. If previous row is group row focus the whole row or if it is data row, focus the last cell of the row;
    - `Space` over Cell - if the row is selectable, on keydown space triggers row selection
    - `Arrow Left` over GroupRow - collapse the group row content if the row is not already collapsed;
    - `Arrow Right` over GroupRow - expand the group row content if the row is not already expanded;
    - on mouse `wheel` the focused element is blurred;
    - **Breaking change**  `space` handler for the group row has been removed; so `Space` does not toggle the group row;
    - **Breaking change** cell selection is preserved when the focus is moved to group row.
    - Introduced `onFocusChange` event. The event is cancelable and output argument from type `IFocusChangeEventArgs`;
    - For more detailed information see the [official keyboard navigation specification](https://github.com/IgniteUI/igniteui-angular/wiki/igxGrid-Specification#kb-navigation).

## 6.1.9

### General

- `sortStrategy` input exposed to provide custom sort strategy for the `IgxColumnComponent`. The custom strategy should implement the `ISortingStrategy` interface, or can extend the base `DefaultSortingStrategy` class and override all or some of its public/protected members.
- The previously optional `ignoreCase` and `strategy` of the `ISortingExpression` interface are no longer optional. In order to use our default sorting strategy in expressions built programmatically, you need to pass `DefaultSortingStrategy.instance()` or any implementation of the `ISortingStrategy` interface.
- `groupingComparer` input exposed to provide custom grouping compare function for the `IgxColumnComponent`. The function receives two values and should return `0` if they are to considered members of the same group.

## 6.1.8

### Bug fixes

- Fix sorting and groupby expression not syncing when there are already sorted columns. #2786
- GroupBy Chip sorting direction indicator is not changed if sorting direction is changed #2765
- Failing tests caused by inconsistent behavior when sorting a column with equal values #2767
- IgxGridComponent.groupingExpressions is of type any #2758

## 6.1.7

### Bug Fixes
- IgxSelectionAPIService allows to add items with id which is undefined #2581
- FilteredSortedData collection holds the original data after first filtering operation is done #2611
- Calendar improvement of "selected" getter #2687
- Improve igxCalendar performance #2675
- Add Azure Pipelines CI and PR builds #2605
- The igxDatePicker changes the time portion of a provided date #2561
- IgxChip remove icon has wrong color #2573
- Chip has intrinsic margin #2662
- IgxChip remove icon has wrong color #2573
- ChipsArea's OnSelection output is not emitted on initialization #2640

## 6.1.6

### Bug Fixes
- IgxChip raises onSelection before onRemove #2612
- Summaries are shown on horizontal scrolling when Row Selectors are enabled #2522
- Bug - IgxCombo - Combo does not bind properly with [(ngModel)] and simple data (e.g. string[]) #2620
- Missing backtick in comment #2537
- IgxSelectionAPIService allows to add items with id which is undefined #2581
- Circular bar text is clipped #2370
- Update all angular async Calendar tests to await async #2582
- InvalidPipeArgument: 'inable to convert "" into a date for pipe 'DatePipe' #2520
- All cells in the row enter in edit mode if igx-columns are recreated. #2516

## 6.1.5
- **General**
    - `IgxChip`
        - Introduced event argument types to all `EventEmitter` `@Output`s.
        - A chip can now be selected with the API with the new `selected` input. The `selected` input overrides the `selectable` input value.
        - **Breaking change** `onSelection`'s EventEmitter interface property `nextStatus` is renamed to `selected`.
    - `IgxChipArea`
        - Introduced event argument types to all `EventEmitter` `@Output`s.
    - `igxFor`
        - Adding inertia scrolling for touch devices. This also affects the following components that virtualize their content via the igxFor - `igxGrid`, `igxCombo`.
    - `igxGrid`
        - Adding inertia scrolling for touch devices.
    - `igxCombo`
        - Adding inertia scrolling for touch devices.
    - `IgxCalendar` - `deselectDate` method added that deselects date(s) (based on the selection type)
    - `IgxDatePicker` - `deselectDate` method added that deselects the calendar date.

### Bug Fixes
- igx-tabs : When you move the tab key, the contents of other tabs are displayed. #2550
- Prevent default scroll behavior when using keyboard navigation. #2496
- Error is thrown on ng serve --prod #2540
- onSelection event is not fired when a cell in last visible row is row is selected and press arrow Down #2509
- Add deselect method to igxCalendar #2424
- Time starts from 03 minutes instead of 00 #2541
- Replace EventEmitter<any> with the respective interface for the event #2481
- Cannot scroll last item in view #2504
- Japanese character is redundantly inserted into textbox on filter dialog on Safari #2316
- Improve row selection performance #1258
- igxRipple - Mousedown event doesn't bubble up when igxRipple is attached to elements. #2473
- Add default formatting for numbers in igx-grid #1197
- An error is returned when update a filtered cell #2465
- Grid Keyboard navigation performance issue #1923
- Vertical scrolling performance is slower when grouping is applied. #2421

## 6.1.4

### Bug Fixes

- Bottom of letters fall of in the label of igx-tabs-group #1978
- The search highlight and info are not updated correctly after editing a cell value of the grid #2388
- Cannot set chip as selected through API if selectable is false #2383
- Pressing 'Home/End' keys is not moving the focus to the first/last item #2332
- Cannot set igxChip as selected #2378
- Scrolling using touch is not working on Edge and Internet Explorer 11 #1639
- IgxCombo - Selection - Cannot override combo selection through the onSelectionChange event #2440
- igx-grid - `updateCell` method doesn't update cells that are not rendered. #2350

## 6.1.3
- **General**
    - Added ES7 polyfill for Object for IE. This should be added to the polyfills in order for the igxGrid to render under IE.
        ```
        import 'core-js/es7/object';
        ```

- `igxTabs`
    - `selectedIndex` property has an `@Input` setter and can be set both in markup and in code behind.
- `igxDropDownItem`
    - `isSelected` has a public setter and is now an `@Input` property that can be used for template binding.
- `igxGrid`
    - **Breaking change** `applyNumberCSSClass` and `columnType` getters are removed.
    - `isUnary` property added to IFilteringOperation
    - `igxColumn`
        - The footerTemplate property is removed.
    - `igxColumnGroup`
        - The footerTemplate property is removed.
    - exposed `autosize()` method on `IgxColumnComponent`. It allows the user to programatically change the size of a column according to it's largest visible cell.
    - Initializing an `igxGrid` component without setting height, inside a container without height defined, now causes the grid to render 10 records from the data view or all of the records if there are fewer than 10 available.
- `igxCombo`
    - **Breaking change** igxCombo default `width` is set to 100%
    - **Breaking change** `itemsMaxWidth` is renamed to `itemsWidth`
- `igxLinearBar` and `igxCircularBar`
    - exposed `step` input which determines the update step of the progress indicator. By default it is one percent of the maximum value.
    - `IgxCircularBar` `text` input property exposed to set the text to be displayed inside the circular bar.

### Bug fixes

- igx-grid - cannot auto-size columns by double-clicking in IE11 #2025
- Animation for removing item from list is very quick, must be more smoothly. #2306
- circular and linear bars - prevent progress exceeding, smooth update when operate with big nums, allow floating point nums, expose step input #2163
- Blank space on the right of igxGrid when there is a hidden column and grid width is 100% #2249
- Igx Combo throws errors when data is set to null or undefined #2300
- Top cell is not positioned aligned to the header, after keyboard navigation #1185
- In carousel when call method remove for selected slide it is still previewed #2182
- In grid paging paginate and page should check if the page is greater than the totalPages #2288
- Typos and inaccuracies in IgxSnackbar's readme. #2250
- The grid enables all the columns to be declared as pinned in the template #1612
- Combo - Keyboard Navigation - Add Item button fires on Keydown.Space #2266
- Reduce the use of MutationObservers in the IgxTextHighlightDirective #2251
- Improve row selection performance #1258
- Filter UI dialog redraws #2038
- Can't navigate from first row cell to selection checkbox with key combination #1937
- Incorrect position pinning of Navigation Drawer #2013
- Keyboard navigation not working correctly whith column moving and cell selection #2086
- Grid Layout is broken when you hide column #2121
- IgxDateFilteringOperand's operation "doesNotEqual" doesn't work if the "equals" operation is localized(modified). #2202
- aside in igx-nav-drawer surpasses height of igx-nav-drawer #1981
- The button for collapse/expand all in groupby is not working correctly #2200
- IgxDropDown Item cannot be set as selected. #2061
- IgxBooleanFilteringOperand doesn't work if the operation 'all' is localized(modified). #2067
- columnMove doesn't work if no data is loaded. #2158
- Combo's clear button should be just an icon #2099
- Default combo width should be 100% #2097
- The combo list disappears after disabling Filtering at runtime #2108
- igx-slider - slider comes to not work well after changing maxValue. #920
- Search match highlight not always scrolled into view #1886
- When groupby row is focused and spacebar is pressed the browser scrolls down, everywhere except Chrome, although it should only collapse the group #1947
- Grid data bind fails initially until window resize #1614
- Localization (i18n) for grid grouping area string #2046
- When delete all records in the last page pager should be changed #2014
- Filter icon in the header changes its position #2036

## 6.1.2
- `igxCombo` improvements
    - Remote Data Binding fixes - selection preserving and keyboard navigation.

    For more detailed information see the [official igxCombo documentation](https://www.infragistics.com/products/ignite-ui-angular/angular/components/combo.html).

**General**
- Added `jsZip` as a Dependency.

### Bug Fixes

- Grid Layout is broken when you change displayDensity runtime #2005
- Add empty grid template #2035
- Page Up/Page Down buttons don't scroll the grid #606
- Icon component is not properly exported #2072
- Adding density to chip doesn't make the density style to apply when it is dragged #1846
- Update jszip as dependency #2043
- No message is displayed when there is empty grid data without filtering enabled. #2001
- The only possible range of setting minValue to igxSlider is between [0..99] #2033
- Bootstrap & IgniteUI issues #1548
- Remove tabs from collection -> TabCollectionChange Output #1972
- 6.1.1 error on npm install #2023
- Remote binding combo doesn't store the selected fields when scrolled or collapsed #1944
- Exception is thrown when hovering a chip with a column header #1813
- IgxCombo - Remote Virtualization Keyboard Navigation #1987

## 6.1.1
- `igxTimePicker` changes
    - `onClose` event added.

### Bug Fixes

- Exit edit mode when move column through grid API #1932
- IgxListItemComponent and the two template directives are missing from public_api.ts. #1939
- Add Item button disappears after adding same item twice successively. #1938
- onTabItemDeselected is called for every not selected tab item #1952
- Exit edit mode when pin/unpin column through grid API #1933
- Selected combo item doesn't have the proper focused styles #1948
- Time-picker does not open on button-press. #1949
- Custom cell not rendering with grid searching functionality #1931
- Regular highlight makes the highlighted text unreadable when the row is selected. #1852
- DatePicker focus is wrong on select date value #1965
- add sass docs, grid document updates and input-group theme-related fixes #1993
- DatePicker focus handler and AoT build #1994
- Change displayDensity runtime #1974
- Change IgxGrid display density runtime #1998
- Error is thrown when using igx-grid theme without $content-background #1996
- Update npm deploy token #2002

## 6.1.0
- `igxOverlay` service added. **igxOverlayService** allows you to show any component above all elements in page. For more detailed information see the [official documentation](https://www.infragistics.com/products/ignite-ui-angular/angular/components/overlay_main.html)
- Added **igxRadioGroup** directive. It allows better control over its child `igxRadio` components and support template-driven and reactive forms.
- Added `column moving` feature to `igxGrid`, enabled on a per-column level. **Column moving** allows you to reorder the `igxGrid` columns via standard drag/drop mouse or touch gestures.
    For more detailed information see the [official documentation](https://www.infragistics.com/products/ignite-ui-angular/angular/components/grid_column_moving.html).
- `igx-tab-bar` selector removed from `IgxBottomNavComponent`.
- `igxGrid` filtering operands
- `igxGrid`
    - **Breaking change** `filter_multiple` method is removed. `filter` method and `filteringExpressionsTree` property could be used instead.
    - **Breaking change** `filter` method has new signature. It now accepts the following parameters:
        - `name` - the name of the column to be filtered.
        - `value` - the value to be used for filtering.
        - `conditionOrExpressionTree` - (optional) this parameter accepts object of type `IFilteringOperation` or `IFilteringExpressionsTree`. If only a simple filtering is required a filtering operation could be passes (see bellow for more info). In case of advanced filtering an expressions tree containing complex filtering logic could be passed.
        - `ignoreCase` - (optional) - whether the filtering would be case sensitive or not.
    - **Breaking change** `onFilteringDone` event now have only one parameter - `IFilteringExpressionsTree` which contains the filtering state of the filtered column.
    - `filter_global` method clears all existing filters and applies the new filtering condition to all grid's columns.
    - filtering operands:
        - **Breaking change** `IFilteringExpression` condition property is no longer a direct reference to a filtering condition method, instead it's a reference to an `IFilteringOperation`
        - 5 filtering operand classes are now exposed
            - `IgxFilteringOperand` is a base filtering operand, which can be inherited when defining custom filtering conditions
            - `IgxBooleanFilteringOperand` defines all default filtering conditions for `boolean` types
            - `IgxNumberFilteringOperand` defines all default filtering conditions for `numeric` types
            - `IgxStringFilteringOperand` defines all default filtering conditions for `string` types
            - `IgxDateFilteringOperand` defines all default filtering conditions for `Date` types
        - `IgxColumnComponent` now exposes a `filters` property, which takes an `IgxFilteringOperand` class reference
            - Custom filters can now be provided to grid columns by populating the `operations` property of the `IgxFilteringOperand` with operations of `IFilteringOperation` type
```
export class IgxCustomFilteringOperand extends IgxFilteringOperand {
    // Making the implementation singleton
    private static _instance: IgxCustomFilteringOperand = null;

    protected constructor() {
        super();
        this.operations = [{
            name: 'custom',
            logic: (target: string) => {
                return target === 'My custom filter';
            }
        }].concat(this.operations); // Keep the empty and notEmpty conditions from base
    }

    // singleton
    // Must implement this method, because the IgxColumnComponent expects it
    public static instance(): IgxCustomFilteringOperand {
        return this._instance || (this._instance = new this());
    }
}
```

- `igxGrid` now supports grouping of columns enabling users to create criteria for organizing data records. To explore the functionality start off by setting some columns as `groupable`:
    ```html
    <igx-grid [data]="data">
        <igx-column [field]="'ProductName'"></igx-column>
        <igx-column [field]="'ReleaseDate'" [groupable]="true"></igx-column>
    </igx-grid>
    ```
   For more information, please head over to `igxGrid`'s [ReadMe](https://github.com/IgniteUI/igniteui-angular/blob/master/src/grid/README.md) or the [official documentation](https://www.infragistics.com/products/ignite-ui-angular/angular/components/grid_groupby.html).

- `igxGrid` now supports multi-column headers allowing you to have multiple levels of columns in the header area of the grid.
    For more information, head over to [official documentation](https://www.infragistics.com/products/ignite-ui-angular/angular/components/grid_multi_column_headers.html)
- `igxGrid` theme now has support for alternating grid row background and text colors.
- `igxGrid` now has a toolbar (shown using the `showToolbar` property) which contains the following features:
  - title (specified using the `toolbarTitle` property)
  - column hiding feature (enabled using the `columnHiding` property)
  - column pinning feature (enabled using the `columnPinning` property)
  - export to excel (enabled using the `exportExcel` property)
  - export to CSV (enabled using the `exportCsv` property)
- `igxColumn` changes:
    - **Breaking change** filteringExpressions property is removed.
- `igxGrid` API is updated
    - **Breaking change** deleteRow(rowSelector: any) method will delete the specified row only if the primary key is defined. The method accept rowSelector as a parameter,  which is the rowID.
    - **Breaking change** updateRow(value: any, rowSelector: any) method will update the specified row only if the primary key is defined. The method accept value and rowSelector as a parameter, which is the rowID.
    - **Breaking change** updateCell(value: any, rowSelector: any, column: string) method will update the specified cell only if the primary key is defined. The method accept  value, rowSelector,which is the rowID and column name.
    - getCellByKey(rowSelector: any, columnField: string) method is added to grid's API. This method retuns a cell or undefined only if primary key is defined and search for the specified cell by the rowID and column name.
    - getCellByColumn(rowIndex: number, columnField: string) method is updated. This method returns a cell or undefined by using rowIndex and column name.
- `IgxGridRow` API is updated:
    - update(value: any) method is added. The method takes as a parameter the new value, which is to be set to the specidied row.
    - delete() method is added. The method removes the specified row from the grid's data source.

- `igxCell` default editing template is changed according column data type. For more information you can read the [specification](https://github.com/IgniteUI/igniteui-angular/wiki/Cell-Editing) or the [official documentation](https://www.infragistics.com/products/ignite-ui-angular/angular/components/grid_editing.html)
- `igxCombo` component added

    ```html
    <igx-combo #combo [data]="towns" [displayKey]="'townName'" [valueKey]="'postCode'" [groupKey]="'province'"
        [allowCustomValues]="true" placeholder="Town(s)" searchPlaceholder="Search town..."></igx-combo>
    ```

    igxCombo features:

        - Data Binding
        - Value Binding
        - Virtualized list
        - Multiple Selection
        - Filtering
        - Grouping
        - Custom values
        - Templates
        - Integration with Template Driven and Reactive Forms
        - Keyboard Navigation
        - Accessibility compliance

    For more detailed information see the [official igxCombo documentation](https://www.infragistics.com/products/ignite-ui-angular/angular/components/combo.html).
- `igxDropdown` component added

    ```html
    <igx-drop-down (onSelection)="onSelection($event)" (onOpening)="onOpening($event)">
        <igx-drop-down-item *ngFor="let item of items" disabled={{item.disabled}} isHeader={{item.header}}>
                {{ item.field }}
        </igx-drop-down-item>
    </igx-drop-down>
    ```

    **igxDropDown** displays a scrollable list of items which may be visually grouped and supports selection of a single item. Clicking or tapping an item selects it and closes the Drop Down.

    A walkthrough of how to get started can be found [here](https://www.infragistics.com/products/ignite-ui-angular/angular/components/drop_down.html)

    igxDropdown features:

        - Single Selection
        - Grouping
        - Keyboard Navigation
        - Accessibility compliance

- `igxChip` and `igxChipsArea` components added

    ```html
    <igx-chips-area>
        <igx-chip *ngFor="let chip of chipList" [id]="chip.id">
            <label igxLabel>{{chip.text}}</label>
        </igx-chip>
    </igx-chips-area>
    ```

    For more detailed information see the [official igxChip documentation](https://www.infragistics.com/products/ignite-ui-angular/angular/components/chip.html).

- `igxToggle` changes
    - `onOpening` event added.
    - `onClosing` event added.
- `igxToggleAction` new `overlaySettings` input controls how applicable targets display content. Provides defaults with positioning based on the host element. The `closeOnOutsideClick` input is deprecated in favor of the new settings and will be removed in the future.

- `igxList` now supports a 'loading' template which is shown when the list is empty and its new `isLoading` property is set to `true`. You can redefine the default loading template by adding an `ng-template` with the `igxDataLoading` directive:

    ```html
    <igx-list [isLoading]="true">
        <ng-template igxDataLoading>
            <p>Please wait, data is loading...</p>
        </ng-template>
    </igx-list>
    ```

- **Breaking changes**:
    - Removed submodule imports. All imports are now resolved from the top level `igniteui-angular` package.
    - `igxGrid` changes:
        - sort API now accepts params of type `ISortingExpression` or `Array<ISortingExpression>`.
    - `igxToggle` changes
        - `collapsed` now read-only, markup input is removed.
        - `onOpen` event renamed to `onOpened`.
        - `onClose` event renamed to `onClosed`.
        - `open` method does not accept fireEvents optional boolean parameter. Now it accepts only overlaySettings optional parameter of type `OverlaySettings`.
        - `close` method does not accept fireEvents optional boolean parameter.
        - `toggle` method does not accept fireEvents optional boolean parameter. Now it accepts only overlaySettings optional parameter of type `OverlaySettings`.
    - `igxDialog` changes
        - `open` method does not accept fireEvents boolean parameter. Now it accepts only overlaySettings optional parameter of type `OverlaySettings`.
- **Breaking change** All properties that were named `isDisabled` have been renamed to `disabled` in order to acheive consistency across our component suite. This affects: date-picker, input directive, input-group, dropdown-item, tabbar and time-picker.
- The **deprecated** `igxForRemote` input for the `igxFor` directive is now removed. Setting the required `totalItemCount` property after receiving the first data chunk is enough to trigger the required functionality.

## 6.0.4
- **igxRadioGroup** directive introduced. It allows better control over its child `igxRadio` components and support template-driven and reactive forms.
- Fixed ReactiveForms validations support for IgxInputGroup. Related [issue](https://github.com/IgniteUI/igniteui-angular/issues/1144).

## 6.0.3
- **igxGrid** exposing the `filteredSortedData` method publicly - returns the grid data with current filtering and sorting applied.

## 6.0.2
- **igxGrid** Improve scrolling on mac [#1563](https://github.com/IgniteUI/igniteui-angular/pull/1563)
- The `ng update igniteui-angular` migration schematics now also update the theme import path in SASS files. [#1582](https://github.com/IgniteUI/igniteui-angular/issues/1582)

## 6.0.1
- Introduced migration schematics to integrate with the Angular CLI update command. You can now run

  `ng update igniteui-angular`

  in existing projects to both update the package and apply any migrations needed to your project. Make sure to commit project state before proceeding.
  Currently these cover converting submodule imports as well as the deprecation of `igxForRemote` and rename of `igx-tab-bar` to `igx-bottom-nav` from 6.0.0.
- **Breaking changes**:
    - Removed submodule imports. All imports are now resolved from the top level `igniteui-angular` package. You can use `ng update igniteui-angular` when updating to automatically convert existing submodule imports in the project.
    - Summary functions for each IgxSummaryOperand class has been made `static`. So now you can use them in the following way:
    ```typescript
    import { IgxNumberSummaryOperand, IgxSummaryOperand } from "igniteui-angular";
    class CustomSummary extends IgxSummaryOperand {
    constructor() {
      super();
    }
    public operate(data?: any[]) {
      const result = super.operate(data);
      result.push({
        key: "Min",
        label: "Min",
        summaryResult: IgxNumberSummaryOperand.min(data)
      });
      return result;
    }
  }
    ```


## 6.0.0
- Theming - You can now use css variables to style the component instances you include in your project.
- Added `onDoubleClick` output to `igxGrid` to emit the double clicked cell.
- Added `findNext`, `findPrev` and `clearSearch` methods to the IgxGridComponent which allow easy search of the grid data, even when the grid is virtualized.
- Added `IgxTextHighlightDirective` which highlights parts of a DOM element and keeps and updates "active" highlight.
- Added `All` option to the filter UI select for boolean columns
- Update to Angular 6

## 5.3.1
- igx-dialog changes
    - Dialog title as well as dialog actions (buttons) can be customized. For more information navigate to the [ReadMe](https://github.com/IgniteUI/igniteui-angular/blob/master/src/dialog/README.md).
- Filtering a boolean column by `false` condition will return only the real `false` values, excluding `null` and `undefined`. Filtering by `Null` will return the `null` values and filtering by `Empty` will return the `undefined`.
- The `Filter` button in the filtering UI is replaced with a `Close` button that is always active and closes the UI.
- Filtering UI input displays a `X` icon that clears the input.

## 5.3.0
- Added `rowSelectable` property to `igxGrid`
    - Setting `rowSelectable` to `true` enables multiple row selection for the `igx-grid` component. Adds a checkbox column that allows (de)selection of one, multiple or all (via header checkbox) rows.
    - For more information about the `rowSelectable` property and working with grid row, please read the `igxGrid`'s [ReadMe](https://github.com/IgniteUI/igniteui-angular/blob/master/src/grid/README.md) about selection or see the [official documentation](https://www.infragistics.com/products/ignite-ui-angular/angular/components/grid-selection.html)
- Added `onContextMenu` output to `igxGrid` to emit the clicked cell.
- `igx-datePicker`: Added `onClose` event.
- `igxTextSelection` directive added
    - `igxTextSelection` directive allows you to select the whole text range for every element with text content it is applied.
- `igxFocus` directive added
    - `igxFocus` directive allows you to force focus for every element it is applied.
- `igx-time-picker` component added
    - `igx-time-picker` allows user to select time, from a dialog with spinners, which is presented into input field.
    - For more information navigate to the [ReadMe](https://github.com/IgniteUI/igniteui-angular/blob/master/src/time-piker/README.md).
- `igx-tab-bar` changes
    - **Breaking changes**: `IgxTabBarComponent` is renamed to `IgxBottomNavComponent` and `IgxTabBarModule` is renamed to `IgxBottomNavModule`.
    - `igx-tab-bar` selector is deprecated. Use `igx-bottom-nav` selector instead.
- `igx-tabs` component added
    - `igx-tabs` allows users to switch between different views. The `igx-tabs` component places the tabs headers at the top and allows scrolling when there are multiple tab items outside the visible area. Tabs are ordered in a single row above their associated content.
    - For more information navigate to [ReadMe](https://github.com/IgniteUI/igniteui-angular/blob/master/src/tabs/README.md).
- Added column pinning in the list of features available for `igxGrid`. Pinning is available though the API. Try the following:
   ```typescript
   const column = this.grid.getColumnByName(name);
   column.pin();
   ```
   For more information, please head over to `igxGrid`'s [ReadMe](https://github.com/IgniteUI/igniteui-angular/blob/master/src/grid/README.md) or the [official documentation](https://www.infragistics.com/products/ignite-ui-angular/angular/components/grid_column_pinning.html).
- Added `summaries` feature to `igxGrid`, enabled on a per-column level. **Grid summaries** gives you a predefined set of default summaries, depending on the type of data in the column.
    For more detailed information read `igxGrid`'s [ReadMe](https://github.com/IgniteUI/igniteui-angular/blob/master/src/grid/README.md) or see the [official documentation](https://www.infragistics.com/products/ignite-ui-angular/angular/components/grid_summaries.html).
- Added `columnWidth` option to `igxGrid`. The option sets the default width that will be applied to columns that have no explicit width set. For more detailed information read `igxGrid`'s [ReadMe](https://github.com/IgniteUI/igniteui-angular/blob/master/src/grid/README.md)
- Added API to `igxGrid` that allows for vertical remote virtualization. For guidance on how to implement such in your application, please refer to the [official documentation](https://www.infragistics.com/products/ignite-ui-angular/angular/components/grid_virtualization.html)
- Added smooth scrolling for the `igxForOf` directive making the scrolling experience both vertically and horizontally much more natural and similar to a native scroll.
- Added `onCellClick` event.
- `igxForOf` now requires that its parent container's `overflow` is set to `hidden` and `position` to `relative`. It is recommended that its height is set as well so that the display container of the virtualized content can be positioned with an offset inside without visually affecting other elements on the page.
    ```html
    <div style='position: relative; height: 500px; overflow: hidden'>
        <ng-template igxFor let-item [igxForOf]="data" #virtDirVertical
                [igxForScrollOrientation]="'vertical'"
                [igxForContainerSize]='"500px"'
                [igxForItemSize]='"50px"'
                let-rowIndex="index">
                <div style='height:50px;'>{{rowIndex}} : {{item.text}}</div>
        </ng-template>
    </div>
    ```
- Removed the `dirty` local template variable previously exposed by the `igxFor` directive.
- The `igxForRemote` input for the `igxFor` directive is now **deprecated**. Setting the required `totalItemCount` property after receiving the first data chunk is enough to trigger the required functionality.
- the `igx-icon` component can now work with both glyph and ligature-based icon font sets. We've also included a brand new Icon Service, which helps you create aliases for the icon fonts you've included in your project. The service also allows you to define the default icon set used throughout your app.
- Added the option to conditionally disable the `igx-ripple` directive through the `igxRippleDisabled` property.
- Updated styling and interaction animations of the `igx-checkbox`, `igx-switch`, and `igx-radio` components.
- Added `indeterminate` property and styling to the `igx-checkbox` component.
- Added `required` property to the `igx-checkbox`, `igx-radio`, and `igx-switch` components.
- Added `igx-ripple` effect to the `igx-checkbox`, `igx-switch`, and `igx-radio` components. The effect can be disabled through the `disableRipple` property.
- Added the ability to specify the label location in the `igx-checkbox`, `igx-switch`, and `igx-radio` components through the `labelPosition` property. It can either be `before` or `after`.
- You can now use any element as label on the `igx-checkbox`, `igx-switch`, and `igx-radio` components via the aria-labelledby property.
- You can now have invisible label on the `igx-checkbox`, `igx-switch`, and `igx-radio` components via the aria-label property.
- Added the ability to toggle the `igx-checkbox` and `igx-switch` checked state programmatically via `toggle` method on the component instance.
- Added the ability to select an `igx-radio` programmatically via `select` method on the component instance.
- Fixed a bug on the `igx-checkbox` and `igx-radio` components where the click event was being triggered twice on click.
- Fixed a bug where the `igx-checkbox`, `igx-switch`, and `igx-radio` change event was not being triggered on label click.
- `igxМask` directive added
    - `igxМask` provide means for controlling user input and formatting the visible value based on a configurable mask rules. For more detailed information see [`igxMask README file`](https://github.com/IgniteUI/igniteui-angular/blob/master/src/directives/mask/README.md)
- `igxInputGroup` component added - used as a container for the `igxLabel`, `igxInput`, `igxPrefix`, `igxSuffix` and `igxHint` directives.
- `igxPrefix` directive added - used for input prefixes.
- `igxSuffix` directive added - used for input suffixes.
- `igxHint` directive added - used for input hints.
- `igxInput` directive breaking changes:
    - the directive should be wrapped by `igxInputGroup` component
    - `IgxInputGroupModule` should be imported instead of `IgxInputModule`
- `igxExcelExportService` and `igxCSVExportService` added. They add export capabilities to the `igxGrid`. For more information, please visit the [igxExcelExportService specification](https://github.com/IgniteUI/igniteui-angular/wiki/IgxExcelExporterService-Specification) and the [igxCSVExportService specification](https://github.com/IgniteUI/igniteui-angular/wiki/CSV-Exporter-Service-Specification).
- **General**
    - Added event argument types to all `EventEmitter` `@Output`s. #798 #740
    - Reviewed and added missing argument types to the following `EventEmitter`s
        - The `igxGrid` `onEditDone` now exposes arguments of type `IGridEditEventArgs`. The arguments expose `row` and `cell` objects where if the editing is performed on a cell, the edited `cell` and the `row` the cell belongs to are exposed. If row editing is performed, the `cell` object is null. In addition the `currentValue` and `newValue` arguments are exposed. If you assign a value to the `newValue` in your handler, then the editing will conclude with the value you've supplied.
        - The `igxGrid` `onSelection` now correctly propagates the original `event` in the `IGridCellEventArgs`.
    - Added `jsZip` as a Peer Dependency.
- `primaryKey` attribute added to `igxGrid`
    - `primaryKey` allows for a property name from the data source to be specified. If specified, `primaryKey` can be used instead of `index` to indentify grid rows from the `igxGrid.rowList`. As such, `primaryKey` can be used for selecting rows for the following `igxGrid` methods - `deleteRow`, `updateRow`, `updateCell`, `getCellByColumn`, `getRowByKey`
    - `primaryKey` requires all of the data for the specified property name to have unique values in order to function as expected.
    - as it provides a unique identifier for each data member (and therefore row), `primaryKey` is best suited for addressing grid row entries. If DOM virtualization is in place for the grid data, the row `index` property can be reused (for instance, when filtering/sorting the data), whereas `primaryKey` remains unique. Ideally, when a persistent reference to a row has to be established, `primaryKey` should be used.
- **Theming**
    - Added a `utilities` module to the theming engine to allow for easier import of theming functions and mixins, such as igx-color, igx-palette, igx-elevation, etc. To import the utilities do ```@import '~igniteui-angular/core/styles/themes/utilities';```

## 5.2.1
- `hammerjs` and `@types/hammerjs` are removed from `peerDependencies` and were added as `dependencies`. So if you are using Igniteui-Angular version 5.2.1 or above it is enough to run `npm install igniteui-angular` in your project for getting started. For more detailed information see [`Ignite UI for Angular Getting Started`](https://www.infragistics.com/products/ignite-ui-angular/getting-started)
- `web-animations-js` is added as Peer Dependency.
- `Theming` bug fixes and improvements.
- Use the following command to generate `Ignite UI for Angular Themes` documentation - `npm run build:docs`. Navigate to `dist/docs/sass` and open `index.html` file.

## 5.2.0
- `igxForOf` directive added
    - `igxForOf` is now available as an alternative to `ngForOf` for templating large amounts of data. The `igxForOf` uses virtualization technology behind the scenes to optimize DOM rendering and memory consumption. Virtualization technology works similar to Paging by slicing the data into smaller chucks which are swapped from a container viewport while the user scrolls the data horizontally/vertically. The difference with the Paging is that virtualization mimics the natural behavior of the scrollbar.
- `igxToggle` and `igxToggleAction` directives added
    - `igxToggle` allows users to implement toggleable components/views (eg. dropdowns), while `igxToggleAction` can control the
      `igxToggle` directive. Refer to the official documentation for more information.
    - `igxToggle` requires `BrowserAnimationsModule` to be imported in your application.
- [`Ignite UI for Angular Theming`](https://www.infragistics.com/products/ignite-ui-angular/angular/components/themes.html) - comprehensive set of **Sass** functions and mixins will give the ability to easily style your entire application or only certain parts of it.
    - Previously bundled fonts, are now listed as external dependencies. You should supply both the [Material Icons](http://google.github.io/material-design-icons/) and [Titillium Web](https://fonts.google.com/selection?selection.family=Titillium+Web:300,400,600,700) fonts yourself by either hosting or using CDN.
- `igx-grid` changes
    - The component now uses the new `igxForOf` directive to virtualize its content both vertically and horizontally dramatically improving performance for applications displaying large amounts of data.
    - Data-bound Input property `filtering` changed to `filterable`:

    ```html
    <igx-grid [data]="data">
        <igx-column [field]="'ReleaseDate'" [header]="'ReleaseDate'"
            [filterable]="true" dataType="date">
        </igx-column>
    </igx-grid>
    ```

    - @HostBinding `min-width` added to `IgxGridCellComponent` and `IgxGridHeaderCell`
    - The IgxGridCellComponent no longer has a value setter, but instead has an `update` modifier.

    ```html
    <ng-template igxCell let-cell="cell">
        {{ cell.update("newValue") }}
    </ng-template>
    ```
    - Class `IgxGridFiltering` renamed to `IgxGridFilteringComponent `
    - The grid filtering UI dropdowns are now controlled by the `igxToggle` directive.
      - Make sure to import `BrowserAnimationsModule` inside your application module as `igxToggle` uses animations for state transition.
    - `state` input
        - filtering expressions and sorting expressions provided
    - Removed `onCellSelection` and `onRowSelection` event emitters, `onSelection` added instead.
    - Removed `onBeforeProcess` event emitter.
    - Removed `onMovingDone` event emitter.
    - Removed methods `focusCell` and `focusRow`.
    - Renamed method `filterData` to `filter`.
    - New methods `filterGlobal` and `clearFilter`.
    - New method `clearSort`.
    - Renamed method `sortColumn` to `sort`.
    - New Input `sortingIgnoreCase` - Ignore capitalization of words.
- `igx-navigation-drawer` changes
    - `NavigationDrawer` renamed to `IgxNavigationDrawerComponent`
    - `NavigationDrawerModule` renamed to `IgxNavigationDrawerModule`
    - `IgxNavigationDirectives` renamed to `IgxNavigationModule`
    - `NavigationService` renamed to `IgxNavigationService`
    - `NavigationToggle` renamed to `IgxNavigationToggleDirective`
    - `NavigationClose` renamed to `IgxNavigationCloseDirective`
    - Content selector `ig-drawer-content` replaced with `<ng-template igxDrawer>`
    - Content selector `ig-drawer-mini-content` replaced with `<ng-template igxDrawerMini>`
    - CSS class `ig-nav-drawer-overlay` renamed to `igx-nav-drawer__overlay`
    - CSS class `ig-nav-drawer` renamed to `igx-nav-drawer`
- `igxInput` changes
    - CSS class `ig-form-group` to `igx-form-group`
- `igxBadge` changes
    - From now on, the Badge position is set by css class, which specifies an absolute position as well as top/bottom/left/right properties. The Badge position input should not be used.
- `igx-avatar` changes
    - [Initials type avatar is using SVG element from now on](https://github.com/IgniteUI/igniteui-angular/issues/136)
- `igx-calendar` changes
    - `formatViews` - Controls whether the date parts in the different calendar views should be formatted according to the provided `locale` and `formatOptions`.
    - `templating` - The **igxCalendar** supports now templating of its header and subheader parts.
    - `vertical` input - Controls the layout of the calendar component. When vertical is set to `true` the calendar header will be rendered to the side of the calendar body.

- `igx-nav-bar` changes
    -   Currently `isActionButtonVisible` resolves to `false` if actionButtonIcon is not defined.
- `igx-tab-bar` changes
    - custom content can be added for tabs

    ```html
    <igx-bottom-nav>
        <igx-tab-panel>
            <ng-template igxTab>
                <igx-avatar initials="T1">
                </igx-avatar>
            </ng-template>
            <h1>Tab 1 Content</h1>
        </igx-tab-panel>
    </igx-bottom-nav>
    ```

- `igx-scroll` component deleted
    - `igx-scroll` component is not available anymore due newly implemented `igxForOf` directive.

- [`igx-list` changes](https://github.com/IgniteUI/igniteui-angular/issues/528)
    - `igxEmptyList` directive added
        The list no longer has `emptyListImage`, `emptyListMessage`, `emptyListButtonText`, `emptyListButtonClick` and `hasNoItemsTemplate` members.
        Instead of them, the `igxEmptyListTemplateDirective` can be used for templating the list when it is empty (or use the default empty template).
        ```html
        <igx-list>
            <ng-template igxEmptyList>
                <p>My custom empty list template</p>
            </ng-template>
        </igx-list>
        ```
    - `onItemClicked` event emitter added
        ```html
        <igx-list (onItemClicked)="itemClicked()">
            <igx-list-item>Item 1</igx-list-item>
            <igx-list-item>Item 2</igx-list-item>
            <igx-list-item>Item 3</igx-list-item>
        </igx-list>
        ```
    - Removed `emptyListImage` property from `IgxListComponent`.
    - Removed `emptyListMessage` property from `IgxListComponent`.
    - Removed `emptyListButtonText` property from `IgxListComponent`.
    - Removed `emptyListButtonClick` event emitter from `IgxListComponent`.
    - Removed `hasNoItemsTemplate` property from `IgxListComponent`.
    - Removed `options` property from `IgxListItemComponent`.
    - Removed `left` property from `IgxListItemComponent`.
    - Removed `href` property from `IgxListItemComponent`.
    - New `emptyListTemplate` input for `IgxListComponent`.
    - New `onItemClicked` event emitter for `IgxListComponent`.
    - New `role` property for `IgxListComponent`.
    - New `innerStyle` property for `IgxListComponent`.
    - New `role` property for `IgxListItemComponent`.
    - New `element` property for `IgxListItemComponent`.
    - New `list` property for `IgxListItemComponent`.
    - New `headerStyle` property for `IgxListItemComponent`.
    - New `innerStyle` property for `IgxListItemComponent`.

- [Renaming and restructuring directives and components](https://github.com/IgniteUI/igniteui-angular/issues/536) based on the [General Angular Naming Guidelines](https://angular.io/guide/styleguide#naming):
    - `IgxAvatar` renamed to `IgxAvatarComponent`
    - `IgxBadge` renamed to `IgxBadgeComponent`
    - `IgxButton` renamed to `IgxButtonDirective`
    - `IgxButtonGroup` renamed to `IgxButtonGroupComponent`
    - `IgxCardHeader` renamed to `IgxCardHeaderDirective`
    - `IgxCardContent` renamed to `IgxCardContentDirective`
    - `IgxCardActions` renamed to `IgxCardActionsDirective`
    - `IgxCardFooter` renamed to `IgxCardFooterDirective`
    - `IgxCarousel` renamed to `IgxCarouselComponent`
    - `IgxInput` renamed to `IgxInputModule`
    - `IgxInputClass` renamed to `IgxInputDirective`
    - `IgxCheckbox` renamed to `IgxCheckboxComponent`
    - `IgxLabel` renamed to `IgxLabelDirective`
    - `IgxIcon` renamed to `IgxIconComponent`
    - `IgxList` renamed to `IgxListComponent`
    - `IgxListItem` renamed to `IgxListItemComponent`
    - `IgxSlide` renamed to `IgxSlideComponent`
    - `IgxDialog` renamed to `IgxDialogComponent`
    - `IgxLayout` renamed to `IgxLayoutModule`
    - `IgxNavbar` renamed to `IgxNavbarComponent`
    - `IgxCircularProgressBar` renamed to `IgxCircularProgressBarComponent`
    - `IgxLinearProgressBar ` renamed to `IgxLinearProgressBarComponent`
    - `IgxRadio` renamed to `IgxRadioComponent`
    - `IgxSlider` renamed to `IgxSliderComponent`
    - `IgxSnackbar` renamed to `IgxSnackbarComponent`
    - `IgxSwitch ` renamed to `IgxSwitchComponent`
    - `IgxTabBar` renamed to `IgxBottomNavComponent`
    - `IgxTabPanel` renamed to `IgxTabPanelComponent`
    - `IgxTab` renamed to `IgxTabComponent`
    - `IgxToast` renamed to `IgxToastComponent`
    - `IgxLabelDirective` moved inside `../directives/label/` folder
    - `IgxInputDirective` moved inside `../directives/input/` folder
    - `IgxButtonDirective` moved inside `../directives/button/` folder
    - `IgxLayoutDirective` moved inside `../directives/layout/` folder
    - `IgxFilterDirective` moved inside `../directives/filter/` folder
    - `IgxDraggableDirective` moved inside `../directives/dragdrop/` folder
    - `IgxRippleDirective` moved inside `../directives/ripple/` folder
    - Folder `"./navigation/nav-service"` renamed to `"./navigation/nav.service"`
<|MERGE_RESOLUTION|>--- conflicted
+++ resolved
@@ -24,17 +24,14 @@
     - `NoopFilteringStrategy` is added, which can be used to disable the default filtering of the grid by assigning its instance to the grid's `filterStrategy` input. (Useful for remote filtering.)
     - `sortingExpressionsChange` event emitter is added, which is fired whenever a change to the sorting expressions has occurred (prior to performing the actual sorting).
     - `filteringExpressionsTreeChange` event emitter is added, which is fired whenever a change to the filtering expressions has occurred (prior to performing the actual filtering).
-<<<<<<< HEAD
+    - `advancedFilteringExpressionsTreeChange` event emitter is added, which is fired whenever a change to the advanced filtering expressions has occurred (prior to performing the actual filtering).
     - `collapsible` and `expand` properties are added to the IgxColumnGroupComponent; `collapsible` property identifies that certain column group is collapsible; `expand` identifies whether the group is expanded or collapsed initially;
     - `collapsibleChange` and `expandChange` events are added to the IgxColumnGroupComponent which are emited whenever `collapsible` and `expand` properties are changed accordingly;
     - `visibleOnCollapse` property has been added to the IgxColumnComponent; Allows you to set whether the column stay visible when its parrent is collapsed.
     - `visibleOnCollapseChange` events is added to the IgxColumnComponent which are emited whenever `visibleOnCollapse`  property is changed;
     - `collapsibleIndicatorTemplate` property is introduced to IgxColumnGroupComponent, which allows you to set a custom template for the expand collapse indicator;
     - `igxCollapsibleIndicator` directive has been introduced, which allows you to set a custom template for the expand collapse indicator;
-=======
-    - `advancedFilteringExpressionsTreeChange` event emitter is added, which is fired whenever a change to the advanced filtering expressions has occurred (prior to performing the actual filtering).
 - `IgxGridExcelStyleFilteringComponent` and `IgxAdvancedFilteringDialogComponent` can now be hosted outside of the grid in order to provide the same experience as the built-in filtering UI.
->>>>>>> 79f7c9aa
 - `IgxOverlayService`:
     - `setOffset` method added. It offsets the content along the corresponding axis by the provided amount.
 - `IgxToggleDirective`:
