--- conflicted
+++ resolved
@@ -19,11 +19,8 @@
             </div>
         </igx-list>
     ```
-<<<<<<< HEAD
     - The `items` property now returns the collection of child items sorted by their index if one is assigned. This is useful when the `children` order cannot be guaranteed.
 - Excel-Style Filtering and Quick Filtering user interfaces now display the date picker's calendar in a dropdown.
-=======
-    - The `items` property now returns the collection of child items sorted by their index if one is assigned. This is useful when the `children` order cannot be guaranteed. 
 - `IgxCard` - The card component has been refactored. It now includes several new supporting components/directives:
     - `igxCardHeaderTitle` - tag your headings placed in the `igx-card-header` container to be displayed as a card title;
     - `igxCardHeaderSubtitle` - tag your headings placed in the `igx-card-header` container to be displayed as a card subtitle;
@@ -34,7 +31,6 @@
     - The card has a new `type` property. It can be set to `outlined` to get the new outlined card look;
     - The card has a new `horizontal` property. When set to true, the layout will become horizontally aligned;
 - New Directive `igx-divider` - The igx-divider is a thin, configurable line that groups content in lists and layouts.
->>>>>>> 603e7b1d
 
 ## 7.2.4
 ### New feature
