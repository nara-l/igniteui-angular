# Ignite UI for Angular Change Log

All notable changes for each version of this project will be documented in this file.

## 7.3.4
<<<<<<< HEAD

- `IgxChip`
    - `hideBaseOnDrag` input is added that allow the chip base that stays at place to be visible while dragging it.
    - `animateOnRelease` input is added that allows to disable the animation that returns the chip when the chip is released somewhere.
=======
### New feature
- **igxSlider** - exposing new `labels` property accepting a collection of literal values that become equally spread over the slider, by placing each element as a thumb label.
- **igxSlider** - deprecate **isContiunous** property.
>>>>>>> 2b2c3355

## 7.3.3

- `igx-core()` now includes some styles for printing layout.
In order to turn them off, you need to pass an argument and set it to `false`
    ```
        @include igx-core($print-layout: false); 
    ```

## 7.3.1
- `IgxGrid` Custom keyboard navigation
    - `onFocusChange` event is deprecated.
    - `onGridKeydown` event is exposed which is emitted when `keydown` is triggered over element inside grid's body
    - `navigateTo` method allows you to navigate to a position in the grid based on provided `rowindex` and `visibleColumnIndex`, also to execute a custom logic over the target element through a callback function that accepts `{ targetType: GridKeydownTargetType, target: Object }`
    - `getNextCell` returns `ICellPosition` which defines the next cell, according to the current position, that match specific criteria. You can pass callback function as a third parameter of `getPreviousCell` method
    - `getPreviousCell` returns `ICellPosition` which defines the previous cell, according to the current position, that match specific criteria. You can pass callback function as a third parameter of `getPreviousCell` method.

## 7.3.0

### Features
- `igxGrid`
    - **Feature** `igxGridComponent` now supports [Multi Row Layouts](https://github.com/IgniteUI/igniteui-angular/wiki/Grid---Multi-Row-Layout). It is configured with the newly added `IgxColumnLayoutComponent` and the columns in it. `IgxColumnComponent` now expose four new fields to determine the size and the location of the field into the layout:
        - [`colStart`](https://www.infragistics.com/products/ignite-ui-angular/docs/typescript/latest/classes/igxcolumncomponent.html#colstart) - column index from which the field is starting. This property is **mandatory**.
         - [`rowStart`](https://www.infragistics.com/products/ignite-ui-angular/docs/typescript/latest/classes/igxcolumncomponent.html#rowstart) - row index from which the field is starting. This property is **mandatory**.
         - [`colEnd`](https://www.infragistics.com/products/ignite-ui-angular/docs/typescript/latest/classes/igxcolumncomponent.html#colend) - column index where the current field should end. The amount of columns between colStart and colEnd will determine the amount of spanning columns to that field. This property is **optional**. If not set defaults to `colStart + 1`.
         - [`rowEnd`](https://www.infragistics.com/products/ignite-ui-angular/docs/typescript/latest/classes/igxcolumncomponent.html#rowend) - row index where the current field should end. The amount of rows between rowStart and rowEnd will determine the amount of spanning rows to that field. This property is **optional**. If not set defaults to `rowStart + 1`.
         ```html
        <igx-column-layout>
             <igx-column [rowStart]="1" [colStart]="1" field="Country"></igx-column>
             <igx-column [rowStart]="1" [colStart]="2" field="City"></igx-column>
             <igx-column [rowStart]="2" [colStart]="1" [colEnd]="3" field="Address"></igx-column>
        </igx-column-layout>
        ```
- `igxGrid`, `igxTreeGrid`, `igxHierarchicalGrid`
    - **Feature** Grid components now supports [Grid Row Dragging ](https://github.com/IgniteUI/igniteui-angular/wiki/Row-Dragging). It lets users pass the data of a grid record on to another surface, which has been configured to process/render this data. It can be enabled by using the `rowDraggable` input of the grid.

    - **Feature** The Excel Style Filter dialog and its sub-dialogs now have a display density based on the `displayDensity` input of their respective grid.
- `igxTreeGrid` 
    - **Feature** The `IgxTreeGridComponent` now supports loading child rows on demand using the newly added `loadChildrenOnDemand` and `hasChildrenKey` input properties.
- `IgxListComponent`
    - **Feature** The `IgxListComponent` now provides the ability to choose a display density from a predefined set of options: **compact**, **cosy** and **comfortable** (default one). It can be set by using the `displayDensity` input of the list.
- `igxButton`
    - **Feature** The `igxButton` now provides the ability to choose a display density from a predefined set of options: **compact**, **cosy** and **comfortable** (default one). It can be set by using the `displayDensity` input of the button directive.
- `igxButtonGroup`
    - **Feature** The `igxButtonGroup` now provides the ability to choose a display density from a predefined set of options: **compact**, **cosy** and **comfortable** (default one). It can be set by using the `displayDensity` input of the button group. The buttons within the group will have the same density as the button group. If a button has the `displayDensity` set in the template, it is not changed by the density of the group where the button is placed.
- `igxGrid`, `igxTreeGrid`, `igxHierarchicalGrid`
    - **Feature** The Excel Style Filter dialog and its sub-dialogs now have a display density based on the `displayDensity` input of their respective grid.
- `IgxDropDown`
    - now supports virtualized items. Use in conjunction with `IgxForOf` directive, with the following syntax, to display very large list of data:
    ```html
    <igx-drop-down>
        <div class="wrapping-div">
            <igx-drop-down *igxFor="let item of localItems; index as index; scrollOrientation: 'vertical'; containerSize: itemsMaxHeight; itemSize: itemHeight;"
            [value]="item" [index]="index">
                {{ item.data }}
            </igx-drop-down>
        </div>
    </igx-drop-down>
    ```

## 7.2.12
### New feature
- **igxSlider** - exposing new `labels` property accepting a collection of literal values that become equally spread over the slider, by placing each element as a thumb label.
- **igxSlider** - deprecate **isContiunous** property.
 
## 7.2.9
- `Pager`
    - **Behavioral Change** - The pager is now hidden when there are no records in the grid.

## 7.2.6
- `igxGrid`
    - **Feature** The `groupsRecords` property now returns the full grouping tree as in 7.1 and also includes the grouping information for all pages.

## 7.2.5
- `igxDrop`
    - `onEnter`, `onLeave` and `onDrop` events now have new arguments for `originalEvent`, `offsetX` and `offsetY` relative to the container the igxDrop is instanced.
- `IgxList`
    - **Feature** the `index` property is now an `@Input` and can be assigned by structural directives such as `*igxFor`.
    ```html
        <igx-list>
            <div [style.height]="'480px'" [style.overflow]="'hidden'" [style.position]="'relative'">
                <igx-list-item [index]="i" *igxFor="let item of data; index as i; scrollOrientation: 'vertical'; containerSize: '480px'; itemSize: '48px'">
                    <div>{{ item.key }}</div>
                    <div class="contact__info">
                        <span class="name">{{item.name}}</span>
                    </div>
                </igx-list-item>
            </div>
        </igx-list>
    ```
    - The `items` property now returns the collection of child items sorted by their index if one is assigned. This is useful when the `children` order cannot be guaranteed.
- Excel-Style Filtering and Quick Filtering user interfaces now display the date picker's calendar in a dropdown.
- `IgxCard` - The card component has been refactored. It now includes several new supporting components/directives:
    - `igxCardHeaderTitle` - tag your headings placed in the `igx-card-header` container to be displayed as a card title;
    - `igxCardHeaderSubtitle` - tag your headings placed in the `igx-card-header` container to be displayed as a card subtitle;
    - `igxCardThumbnail` - tag anything placed in the `igx-card-header` as a thumb to be placed to the left of your titles;
    - `igx-card-header` - the card header can now detect and automatically position `igx-avatar`s placed in it;
    - `igx-card-media` - wrap images or videos that will be automatically sized for you;
    - `igx-card-actions` - the card actions can now detect and automatically position all `igxButton`s placed in it;
    - The card has a new `type` property. It can be set to `outlined` to get the new outlined card look;
    - The card has a new `horizontal` property. When set to true, the layout will become horizontally aligned;
- New Directive `igx-divider` - The igx-divider is a thin, configurable line that groups content in lists and layouts.

## 7.2.4
### New feature
- [Multi-cell selection](https://github.com/IgniteUI/igniteui-angular/wiki/Grid-Multi-cell-selection-Specification) - Enables range selection of cells in the grid.

### Grids Performance improvements
- Grid rendering speed
- Grid grouping rendering speed
- Grid vertical scrolling using the scroll arrows
- Grid horizontal scrolling using the scroll arrows
- Grid cell focusing time
- Typing a character in an inline editor

### Bug fixes
- IgxForOf - Virtual item index with remote data #4455
- If grid has height in %(or no height) and filtering is enabled, then height is not calculated correctly. #4458
- 3rd level child does not scroll with keyboard nav #4447
- When in column group a column is hidden in the excel style filter LEFT and RIGHT buttons are enabled #4412
- Column Moving keydown.escape HostListener needs refactoring #4296
- Hierarchical Grid: scrolled child views remain after the root grid has been destroyed #4440
- When child grids have width in % (or no width) and there is horizontal scrollbar the vertical scrollbar is not visible. #4449
- Opening the Filtering dropdown twice in an igxHierarchicalGrid results in warning messages in the browser console #4436
- for-of init optimizations for grids #4374
- Changing columns dynamically in the Hierarchical Grid resets root column list to contain child columns. #4337
- Cell is not selected on click [IE] #1780
- igx-grid: Uncommitted IME text gets lost when Enter key is pressed in an edit cell template. #4314

## 7.2.3
### Improvements
- `IPinColumnEventArgs` new property - added a new property `isPinned` to the `IPinColumnEventArgs` interface. Now the `onColumnPinning` event emits information whether the column is pinned or unpinned.
- `igxGrid`
    - `igxFilterCellTemplate` directive added that allows retemplating of the filter cell.
    - `IgxColumnComponent` now has `filterCellTemplate` property that can be used to retemplate the filter cell.

### Bug fixes
- Fix auto-generate columns for TreeGrid #4399
- Emiting event when unpinning column #3833
- In Firefox when collapse all groups grid becomes empty #4304
- When transactions are enabled and update a filtered cell there is an error in console #4214
- In IE11 datePicker delete button is not in correct position when open a cell in edit mode #4116
- Refactoring filter cell navigation so that it is handled in the navigation service. Handling special scenarios for hierarchical grid in the hierarchical navigation service. #4267
- Grid: fix sorting in chrome #4397
- An error is returned when add a child for not committed row and summaries are enabled #4317
- Update child summaries correctly when CRUD operations are performed #4408
- Add igxQuickFilterTemplate directive #4377
- Resizing: move resize handle logic in a directive #4378
- No event emitted when column is unpinned #3799
- When update a cell in the grouped column the child summaries are not updated #4324
- Column Group border is misaligned with its children's in some cases #4387
- Expanding last row of HierarchicalGrid via keyboard(Alt + downArrow) leads to cell losing its focus. #4080
- fix(HierarchicalGrid): Moving onGridCreated to be emitted onInit #4370
- Virtualization of grid not working in tab #4329
- When you pin child column the whole group is not pinned #4278

## 7.2.2
### Features
- **Components' Display Type** - All components now have their CSS display property explicitly set on the host element to ensure width, padding, and margins are applied when set directly on the host selectors.
- **Themes**
    - Add support for gradients and images as values for component themes via the component theme functions.
    - `Palettes` - added surface color to the palette. The surface color is used by cards, pickers, dialog windows, etc. as the default background.

### Bug fixes
- fix(tabs): Fix for applying styles to tabs group #4371
- igxInput - add ability to toggle required dynamically #4361
- Select sort button only if default template is used #4372
- Public enumerations should not be constants #4364
- fix(hierarchicalGrid): Fix scrollbar not updated when data for children is loaded after initial load. #4334
- fix(date-picker): Fix for re-templating dropdown date-picker #4325
- Remove ngModel from datepicker #4333
- Scrollbar is not updated when load remote data #4209
- IgxGrid cell edit does not update values (onCellEdit) #4055
- Initial GroupBy performance is poor with many columns grouped #4309
- Components' display type #4316
- Including summary row cells in tab sequence for HierarchicalGrid navigation. #4293
- Surface color #4109
- `headerGroupClasses` is marked as hidden #4276
- Update AutoScrollStrategy to reposition elements outside NgZone #4250
- Optimizing post group pipe for 4309 - 7.2.x #4310
- IgxSelect does not close on Shift+Tab #4164
- clone method should have inheritdoc in all position strategies #4265
- Dialog does not emits close event the second time that is opened and closed #4222
- IgxLabelComponent is hidden #4237
- refactor(button-group): Fix the double borders between the buttons #4092
- Allow gradient/image values as backgrounds in component themes #4218
- Time Picker enhancements #4348

## 7.2.1
- `igxGrid`
    - **Breaking Change** The `groupsRecords` property now only returns the visible tree and does not include groups that are children of collapsed parents.
    - **Feature** Column Hiding and Column Pinning components now expose a `disableFilter` property which allows hiding the filter columns input from the UI.

### Improvements
- igxSelect - select-positioning-strategy code cleanup #4019

### Bug fixes
- Tooltip remains opened after clicking its target #4127
- Can not move a column to left if the previous column is column group #4114
- TextHighlight Directive makes the matching spans bold #4129
- IgxDropDownItem still uses deprecated accessors #4167
- Double click in editMode reverts the cell's value #3985
- Navigation with Ctrl+arrow keys does not work in child grids #4120
- In IE11 and Edge when scroll page the excel filter dialog is not moved #4112
- IgxCalendar overlay, rendered from cell in edit mode, goes outside the grid when scrolling #4205
- When using keyboard navigation the child grid does not scroll to next row when next child is empty. #4153
- selectedIndex doesn't switch tab. #4245
- When the last column is hidden button RIGHT for the last visible column should be disabled #4230
- When excel-style-filtering is enabled and press Shift+tab on first cell the scroll should not be moved #4219
- Can not navigate with tab in filtering row if grid has no horizontal scroll #4111
- ExcelFilterStyle , what is the name of the onClick methods for the apply and cancel button ? onFilteringDone doesnt work here #4248
- When you focus an element from the Excel-Style Filtering List in Chrome a blue boarder appears #4269
- Need ability to remove a column filter that was previously set in the grid #4305
- Keyboard navigation inside summaries for hierarchical grid is not working with Ctrl + arrow keys #4176
- ReadMe links are broken on 7.2.0. release note #4251
- Error when scrolling grid with mouse wheel after closing a dialog window in the page #4232
- Circular progress bar throws error on IE11 #3787
- Issue with export excel/csv from grid #3763
- Setting grid data property manually after initial rendering without binding it to the input is not detected. #4242
- When child grids does not have set height and expand a row in child grid scrollbars are not updated and there is empty space on the grid #4239
- [ng add]: Enabling polyfills step doesn't update properly polyfill.ts generated by Angular CLI v7.3.x. #3967
- When change sorting from the excel filter it is not applied for the grouped column #4119
- When grid is filtered and update a cell summaries are not updated #4211
- [igx-date-picker] igxCalendarHeader and igxCalendarSubheader don't work #4223
- [igx-date-picker] unnecessary suffix "日" to the date part of the calendar. #4224
- igxMonthPicker - arrowdown and arrow up not working correctly inside months view #4190
- In Edge resizing indicators are offset incorrectly #3908
- igx-column-group does not fire onColumnVisibilityChanged #4194

## 7.2.0
- `igxCalendar`
    - `igxCalendar` has been refactored to provide the ability to instantiate each view as a separate component.
    - **Feature** advanced keyboard navigation support has been added. Read up more information in the [ReadMe](https://github.com/IgniteUI/igniteui-angular/tree/master/projects/igniteui-angular/src/lib/calendar/README.md)

- **New component** `IgxMonthPicker`:
    - Provides the ability to pick a specific month. Read up more information in the [ReadMe](https://github.com/IgniteUI/igniteui-angular/tree/master/projects/igniteui-angular/src/lib/calendar/month-picker/README.md)

- **New component** `IgxHierarchicalGrid`:
    - Provides the ability to represent and manipulate hierarchical data in which each level has a different schema. Each level is represented by a component derived from **igx-grid** and supports most of its functionality. Read up more information about the IgxHierarchicalGrid in the official [documentation](https://www.infragistics.com/products/ignite-ui-angular/angular/components/hierarchicalgrid.html) or the [ReadMe](https://github.com/IgniteUI/igniteui-angular/tree/master/projects/igniteui-angular/src/lib/grids/hierarchical-grid/README.md)

- **New component** The `igxSelect` provides an input with dropdown list allowing selection of a single item.
    ```html
    <igx-select #select1 [placeholder]="'Pick One'">
        <label igxLabel>Sample Label</label>
        <igx-select-item *ngFor="let item of items" [value]="item.field">
            {{ item.field }}
        </igx-select-item>
    </igx-select>
    ```

[documentation](https://www.infragistics.com/products/ignite-ui-angular/angular/components/select.html) or the [ReadMe](https://github.com/IgniteUI/igniteui-angular/tree/master/projects/igniteui-angular/src/lib/select/README.md)

- **New directive** `igxAutocomplete` - new directive that provides a way to enhance a text input by showing a panel of suggested options, provided by the developer. More information about the IgxAutocomplete is available in the official [documentation](https://www.infragistics.com/products/ignite-ui-angular/angular/components/autocomplete.html) or the [ReadMe](https://github.com/IgniteUI/igniteui-angular/tree/master/projects/igniteui-angular/src/lib/directives/autocomplete/README.md).

    ```html
    <input igxInput type="text" [igxAutocomplete]="townsPanel" />
    <igx-drop-down #townsPanel>
        <igx-drop-down-item *ngFor="let town of towns" [value]="town">
            {{town}}
        </igx-drop-down-item>
    </igx-drop-down>
    ```

- `igxGrid` now has `isLoading` input property. When enabled will show loading indicator, until the data is available. It can be best utilized for remote scenarios. Another input property `loadingGridTemplate` allows customizing the loading indicator.

    ```html
    <!-- Example -->
    <igx-grid [isLoading]="true" ...>
    </igx-grid>
    ```

    - `Group By`
        - The collapse/expand icons have new orientantion to display the action that will be performed when clicked. When an icon points up clicking on it would result in collapsing the related group row and when it points down clicking on it would expand the group row.
        - The collapse/expand all icons have also been updated to reflect the new group row icons better.
        - Group rows now can be expanded/collapsed using Alt + Arrow Up/Down to reflect the new icons.
    - `filterMode` input added, which determines the filtering ui of the grid. The default value is `quickFilter`. Other possible value is `excelStyle`, which mimics the filtering in Excel with added functionality for column moving, sorting, hiding and pinning.
    - `IgxColumnComponent` now has `disablePinning` property, which determines wether the column can be pinned from
    the toolbar and whether the column pin will be available in the excel style filter menu. The `disableHiding` input will be used to show/hide the column hiding functionality in the menu.
- `igxTreeGrid`
    - The collapse/expand icons have new orientantion to display the action that will be performed when clicked. When an icon points up clicking on it would result in collapsing the related tree grid level and when it points down clicking on it would expand the tree grid level.
    - Expanding/collapsing tree levels can now be performed also by using Alt + Arrow Up/Down to reflect the new icons.
- `IgxColumnComponent`
    - **Breaking Change** the `gridID` property is now **deprecated**. Please, use `column.grid.id` instead.
- `igxCombo`
    - **Breaking Change** `combo.value` is now only a getter.
    - **Feature** added support for templating the default input group of the component. The `igx-combo` now allows for `igx-prefix`, `igx-suffix`,`igx-hint` and `[igxLabel]` components to be passed as `ng-content` and they will be renderer accordingly on the combo's input. Example:
    ```html
        <!-- customize combo input --->
        <igx-combo #myCombo [data]="myGenres">
            ...
            <label igxLabel>Genres</label>
            <igx-prefix><igx-icon>music_note</igx-icon></igx-prefix>
        </igx-combo>
     ```
    - **Feature** the default combo 'clear' and 'toggle' icons can now be templated. Two new directives are added (with selector `[igxComboClearIcon]` and `[igxComboToggleIcon]`). Passing an `ng-template` with one of the directives will overwrite the default conent of the respective icon. Functionality will remain unaffected. Expample:
    ```html
        <!-- customize combo input --->
        <igx-combo #myCombo [data]="myGenres">
            ...
            <ng-template igxComboToggleIcon let-collapsed>
                <igx-icon>{{ collapsed ? 'remove_circle' : 'remove_circle_outline'}}</igx-icon>
            </ng-template>
        </igx-combo>
    ```
- `igxDropDown`
    - `IgxDropDownItemBase` and it's descendants (of which `IgxDropDownItem`) have had their `isSelected` and `isFocused` properties **deprecated**. Instead, use `selected` and `focused` properties.
    - Added an `@Input` for the `index` property (such as the one coming from ngFor) of the `IgxDropDownItem` component. This **deprecates** the automatic index calculation.
    ```html
        <igx-drop-down>
            <igx-drop-down-item *ngFor="let item of items; let i = index" [index]="i">
                {{ item.field }}
            </igx-drop-down-item>
        </igx-drop-down>
    ```
    - **Feature** `IgxDropDownGroupComponent` has been added. It allows for easier grouping of multi-level data, without the need of flattening it. The `igx-drop-down-item-group` tag accepts `igx-drop-down-item`s and displays them in the appropriate grouped fashion.
        ```html
            <igx-drop-down>
                <igx-drop-down-item-group *ngFor="let country of contries" [label]="country.name">
                    <igx-drop-down-item *ngFor="let city of country.cities" [value]='city.refNo'>
                        {{ city.name }}
                    </igx-drop-down-item>
                </igx-drop-down-item-group>
            </igx-drop-down>
        ```
- `Theme Elevations & Shadows` - Components with shadows, set by an elevation level or otherwise, are now fully configurable by the user via schema and/or theme properties. User can also provide a custom elevations set to component themes that support them.
    - **Breaking Change** - The `$search-shadow-color` and `$search-disabled-shadow-color` properties on the `igx-input-group-theme` have been replaced with `$search-resting-shadow` and `$search-disabled-shadow` respectively. Use `ng update` to migrate automatically.
- `IgxTreeGridComponent`
    - We can now search in the treegrid's data by using the `findNext` and the `findPrev` methods and we can clear the search results with the `clearSearch` method.
- `IgxTextHighlightDirective`
    - `IgxTextHighlightDirective.page` input property is **deprecated**. `rowIndex`, `columnIndex` and `page` properties of the `IActiveHighlightInfo` interface are also **deprecated**. Instead, `row` and `column` optional properties are added.
- `igxDragDrop`
    - `dragGhostHost` input property added. Sets the element to which the dragged element will be appended. If not provided, the dragged element is appended to the body.
- `Column Hiding UI`
    - **Behavioral Change** - The UI now hides the columns whose `disableHiding` property is set to true instead of simply disabling them.
- `igxButton` - **New Button Style** - Include [outlined](https://material.io/design/components/buttons.html#outlined-button) button style to support the latest material spec.
- `igxOverlay`:
    - `igxOverlay.attach()` method added. Use this method to obtain an unique Id of the created overlay where the provided component will be shown. Then call `igxOverlay.show(id, settings?)` method to show the component in overlay. The new `attach` method has two overloads:
      - `attach(element: ElementRef, settings?: OverlaySettings): string` - This overload will create overlay where provided `element` will be shown.
      - `attach(component: Type<any>, settings?: OverlaySettings, moduleRef?: NgModuleRef<any>): string` - Creates a `ComponentRef` from the provided `component` class to show in an overlay. If `moduleRef` is provided the service will use the module's `ComponentFactoryResolver` and `Injector` when creating the `ComponentRef` instead of the root ones.
    - `igxOverlay.show(component, settings)` is **deprecated**. Use `igxOverlay.attach()` method to obtain an Id, and then call `igxOverlay.show(id, settings)` method to show a component in the overlay.
    - `IPositionStrategy` exposes new method `clone` that clones the strategy instance with its settings.

- `igx-date-picker`
    - **Feature** Added `dropdown` `mode` to enable the input field value editing and spinning of the date parts as well as displaying a drop down calendar to select a date. Example:
    ```html
      <igx-date-picker #editableDatePicker1 mode="dropdown" [value]="date" format="dd.MM.y" mask="M/d/y">
      </igx-date-picker>
     ```
 **Components roundness**
- Ignite UI for Angular now allows you to change the shape of components by changing their border-radius.

- Here is the list of all components that have roundness functionality:
* _igx-badge_
* _igx-buttongroup_
* _igx-calendar_
* _igx-card_
* _igx-carousel_
* _igx-chip_
* _igx-dialog_
* _igx-drop-down_
* _igx-expansion-panel_
* _igx-input-group_
* _igx-list_
  * _igx-list-item_
* *igx-navdrawe*r
* _igx-snackbar_
* _igx-toast_
* _igxTooltip_

- **Breaking Change**
- The `$button-roundness` property on the `igx-button-theme` have been replaced for each button type with: `$flat-border-radius`,`$raised-border-radius`,`$outline-border-radius`,`$fab-border-radius`, `$icon-border-radius`.
- The`$roundness` property on the `igx-chip-theme` have been replaced with `$border-radius`.
- The`$roundness` property on the `iigx-tooltip-theme` have been replaced with `$border-radius`.

### Bug Fixes
- All initially pinned columns get unpinned if the grid's width is set as a percentage of its parent #3774
- Expanding a group row while at the bottom of the grid throws error #4179
- Grouping expand/collapse all button is not aligned with the row selector checkbox. #4178
- IgxToggleAction logs deprecated message in the console #4126
- IgxCombo - Calling selectItems([]) incorrectly clears the combo selection #4106
- IgxCombo - Clearing item filter sometimes empties drop down list #4000
- IgxCombo - Keyboard navigation ArrowDown stutters on chunk load #3999
- Row editing overlay banner not shown when enter row editing #4117
- IgxToggle open method always tries to get id even when it has one #3971
- Last (right-aligned) column is cut off when no widths are set for the columns #3396
- The selection in the last grid column does not span in the whole cell. #1115
- Last column header is a bit wider than the cells #1230

## 7.1.11
### Improvements
- Row and Cell editing Docs improvements #4055

## 7.1.10
### Features
- Column Hiding and Column Pinning components now expose a `disableFilter` property which allows hiding the filter columns input from the UI.

### Bug Fixes
- Tooltip remains opened after clicking its target #4127
- TextHighlight Directive makes the matching spans bold #4129
- igx-grid: `pinned` property doesn't work when `width` property is set together. #4125
- Double click in editMode reverts the cell's value #3985
- Issue with export excel/csv from grid #3763
- Error when scrolling grid with mouse wheel after closing a dialog window in the page #4232
- Circular progress bar throws error on IE11 #3787
- Setting grid data property manually after initial rendering without binding it to the input is not detected. #4242
- `headerGroupClasses` is marked as hidden #4276
- When you pin child column the whole group is not pinned #4278
- igx-column-group does not fire onColumnVisibilityChanged #4194
- When grid is filtered and update a cell summaries are not updated #4211

## 7.1.9
### Bug Fixes
- igx-grid: Incorrect height calculation when setting height in percent and binding empty data. #3950
- Grid doesn't reflect the applied formatter immediately #3819
- Cannot set chip as selected through API if selectable is false #2383
- IgxCombo - Keyboard navigation in combo with remote data is incorrect #4049
- Setting groupingExpressions run-time has different result than using the UI/methods #3952
- Error on app-shell build in the icon module #4065
- Grid/TreeGrid toolbar dropdowns reopen when trying to close it every other time #4045
- When grid and columns have width in IE the columns are visible outside the grid #3716
- IgxGridToolbarComponent is hidden from the API docs #3974
- igx-grid: row virtualization doesn't work when setting height in percent if you fetch and bind data after initial rendering. #3949
- IgxToggleAction logs deprecated message in the console #4126

## 7.1.8
### Bug Fixes
- Required date picker bound to displayData is shown invalid initially. #3641
- If the columns don't fit the treeGrid viewport, horizontal scrollbar in TreeGrid is gone/disappears #3808
- igxGrid setting autogenerate and groupingExpressions inputs results in errors #3951

## 7.1.7
### Bug fixes
- refactor(card): apply the content color to any text element #3878
- style(linear-bar): Fix text alignment #3862

## 7.1.6
### Bug Fixes
- Calling open() on an already opened IgxDropDown replays the opening animation #3810

## 7.1.5
### Features
- `igxGrid`
    - `Group By`
        - The collapse/expand icons have new orientantion to display the action that will be performed when clicked. When an icon points up clicking on it would result in collapsing the related group row and when it points down clicking on it would expand the group row.
        - The collapse/expand all icons have also been updated to reflect the new group row icons better.
        - Group rows now can be expanded/collapsed using Alt + Arrow Up/Down to reflect the new icons.
- `igxTreeGrid`
    - The collapse/expand icons have new orientantion to display the action that will be performed when clicked. When an icon points up clicking on it would result in collapsing the related tree grid level and when it points down clicking on it would expand the tree grid level.
    - Expanding/collapsing tree levels can now be performed also by using Alt + Arrow Up/Down to reflect the new icons.
- `Remove CSS Normalization` - Some users were complaining we reset too many browser styles - lists and heading styles in particular. We no longer do CSS normalization on an application level. Users who depended on our CSS browser normalization will have to handle that on their own going forward.
- `igxOverlayService` - the height of the shown element/component is not cached anymore. The height will be calculated each time position method of position strategy is called.

- `igxOverlayService`
    - `onClosing` event arguments are of type `OverlayClosingEventArgs` that adds an optional `event` property with the original DOM event. The browser event is available when closing of the overlay is caused by an outside click. This also affects all components and directives that use `igxOverlay` service - `igxToggle`, `igxDropDown`, `igxCombo`, `igxSelect` and `igxAutocomplete`. When they emit their respective `onClosing` event, the arguments are of type `CancelableBrowserEventArgs`, including the optional browser event.

## 7.1.4
### Features
- `Column Hiding UI`
    - **Behavioral Change** - The UI now hides the columns whose `disableHiding` property is set to true instead of simply disabling them.

## 7.1.3
### Bug Fixes
- When search and hide and then show a column the cell values are not correct ([3631](https://github.com/IgniteUI/igniteui-angular/issues/3631))
- When press Ctrl+Arrow down key on a summary cell it should stay active ([3651](https://github.com/IgniteUI/igniteui-angular/issues/3651))
- When summary row is not fully visible and press Tab the last summary cell is not activated ([3652](https://github.com/IgniteUI/igniteui-angular/issues/3652))
- Choosing from a drop down inside a form in a drop down closes the outer drop down ([3673](https://github.com/IgniteUI/igniteui-angular/issues/3673))
- Banner - Calling close method on collapsed panel throws error ([3669](https://github.com/IgniteUI/igniteui-angular/issues/3669))
- Typedoc API task generates non-public exports ([2858](https://github.com/IgniteUI/igniteui-angular/issues/2858))
- column.pin and column.unpin API descriptions need improvement ([3660](https://github.com/IgniteUI/igniteui-angular/issues/3660))
- disabledDates for the calendar and date picker should be an @Input() ([3625](https://github.com/IgniteUI/igniteui-angular/issues/3625))
- There is no way to determinate if a list item was panned in the click event ([3629](https://github.com/IgniteUI/igniteui-angular/issues/3629))
- When search and hide and then show a column the cell values are not correct ([3631](https://github.com/IgniteUI/igniteui-angular/issues/3631))

## 7.1.2
### Features
- `igx-circular-bar` and `igx-linear-bar` now feature an indeterminate input property. When this property is set to true the indicator will be continually growing and shrinking along the track.
- `IgxTimePickerComponent`: in addition to the current dialog interaction mode, now the user can select or edit a time value, using an editable masked input with a dropdown.
- `IgxColumnComponent` now accepts its templates as input properties through the markup. This can reduce the amount of code one needs to write when applying a single template to multiple columns declaratively. The new exposed inputs are:
    + `cellTemplate` - the template for the column cells
    + `headerTemplate` - the template for the column header
    + `cellEditorTemplate` - the template for the column cells when a cell is in edit mode
      ```html
        <!-- Example -->

        <igx-grid ...>
            <igx-column *ngFor="let each of defs" [cellTemplate]="newTemplate" ...></igx-column>
        </igx-grid>

        <ng-template #newTemplate let-value>
            {{ value }}
        </ng-template>
        ```

### Bug Fixes

- When transactions are enabled and delete a row page is changed to first page ([3425](https://github.com/IgniteUI/igniteui-angular/issues/3425))
- Row selectors header is not updated when commit transactions ([3424](https://github.com/IgniteUI/igniteui-angular/issues/3424))
- When a column is sorted and change value in a cell after commit and press enter on selected cell the focus is not in the input ([2801](https://github.com/IgniteUI/igniteui-angular/issues/2801))
- Closing the filter UI cuts the grid on the left ([3451](https://github.com/IgniteUI/igniteui-angular/issues/3451))
- GroupedRecords class should be hidden for doc generation. ([3483](https://github.com/IgniteUI/igniteui-angular/issues/3483))
- Badly formatted table in the JP documentation ([3484](https://github.com/IgniteUI/igniteui-angular/issues/3484))
- Not setting width in percentage on one or more columns results in columns going out of view ([1245](https://github.com/IgniteUI/igniteui-angular/issues/1245))
- Feature Request : locale property on a grid level ([3455](https://github.com/IgniteUI/igniteui-angular/issues/3455))
- Excel cannot open the exported data ([3332](https://github.com/IgniteUI/igniteui-angular/issues/3332))
- API DOC header links on header nav in JP leads to EN product page ([3516](https://github.com/IgniteUI/igniteui-angular/issues/3516))
- IgxGridHeaderGroupComponent should have preset min width ([3071](https://github.com/IgniteUI/igniteui-angular/issues/3071))
- Adding a custom svg to snackbar ([3328](https://github.com/IgniteUI/igniteui-angular/issues/3328))
- Feature request: Using text field input for date and time picker ([2337](https://github.com/IgniteUI/igniteui-angular/issues/2337))
- Summaries Keyboard navigation issues ([3407](https://github.com/IgniteUI/igniteui-angular/issues/3407))
- IgxRipple - animate() function not supported in Safari ([3506](https://github.com/IgniteUI/igniteui-angular/issues/3506))
- Faulty link in Typedoc ([3531](https://github.com/IgniteUI/igniteui-angular/issues/3531))
- [IE11] igx-grid - Filtering is cleared when clicking filtering chip if resourceString.igx_grid_filter_row_placeholder is set to Japanese character. ([3504](https://github.com/IgniteUI/igniteui-angular/issues/3504))
- Setting required IgxInput's value not via typing does not clear the invalid style. ([3550](https://github.com/IgniteUI/igniteui-angular/issues/3550))
- Add bodyTemplate as @Input() for igx-column ([3562](https://github.com/IgniteUI/igniteui-angular/issues/3562))
- Horizontal scrollbar is not shown when column's width is set to a percentage value. ([3513](https://github.com/IgniteUI/igniteui-angular/issues/3513))
- When select a date filter the date is not previewed in the input ([3362](https://github.com/IgniteUI/igniteui-angular/issues/3362))
- Missing locale errors on a browser with non-en language ([3569](https://github.com/IgniteUI/igniteui-angular/issues/3569))
- igx-action-icon is not vertically aligned in IgxNavbar ([3584](https://github.com/IgniteUI/igniteui-angular/issues/3584))
- [IE11] igx-grid filtering condition is reverted when typing Japanese character in the filtering textbox. ([3577](https://github.com/IgniteUI/igniteui-angular/issues/3577))
- TreeGrid has empty space when Summaries are enabled and expand/collapse ([3409](https://github.com/IgniteUI/igniteui-angular/issues/3409))
- Filtering row: no chip is created while typing Japanese characters on Edge ([3599](https://github.com/IgniteUI/igniteui-angular/issues/3599))
- PowerShell script should be added in order to apply some rules for deployment of the API DOCS (sassdoc, typedoc) ([3618](https://github.com/IgniteUI/igniteui-angular/issues/3618))
- igx-grid isn't displayed properly in IE11 when it is inside an igx-tabs-group. ([3047](https://github.com/IgniteUI/igniteui-angular/issues/3047))
- Cells' content is shown twice when entering edit mode after searching. ([3637](https://github.com/IgniteUI/igniteui-angular/issues/3637))
- ng add improvements ([3528](https://github.com/IgniteUI/igniteui-angular/issues/3528))

## 7.1.1
### Bug Fixes
* onSortingDone is not fired when sorting indicator of a header in the group by area is clicked ([#3257](https://github.com/IgniteUI/igniteui-angular/issues/3257))
* igx-grid isn't displayed properly in IE11 when it is inside an igx-tabs-group ([#3047](https://github.com/IgniteUI/igniteui-angular/issues/3047))
* Preventing wrap-around for scrollNext and scrollPrev([#3365](https://github.com/IgniteUI/igniteui-angular/issues/3365))
* IgxTreeGrid does not respect its parent container height ([#3467](https://github.com/IgniteUI/igniteui-angular/issues/3467))
* Include grid's unpinnedWidth and totalWidth in cell width calculation ([#3465](https://github.com/IgniteUI/igniteui-angular/issues/3465))

### Other
* update typedoc-plugin-localization version to 1.4.1 ([#3440](https://github.com/IgniteUI/igniteui-angular/issues/3440))

## 7.1.0
### Features
- **New component** `IgxBannerComponent`:
    - Allows the developer to easily display a highly templateable message that requires minimal user interaction (1-2 actions) to be dismissed. Read up more information about the IgxBannerComponent in the official [documentation](https://www.infragistics.com/products/ignite-ui-angular/angular/components/banner.html) or the [ReadMe](https://github.com/IgniteUI/igniteui-angular/tree/master/projects/igniteui-angular/src/lib/banner/README.md)
- `igxGrid`
    - Added a new `igxToolbarCustomContent` directive which can be used to mark an `ng-template` which provides a custom content for the IgxGrid's toolbar ([#2983](https://github.com/IgniteUI/igniteui-angular/issues/2983))
    - Summary results are now calculated and displayed by default for each row group when 'Group By' feature is enabled.
    - `clearSummaryCache()` and `recalculateSummaries()` methods are deprecated. The grid will clear the cache and recalculate the summaries automatically when needed.
	- `locale` property added. Default value is `en`. All child components will use it as locale.
    - **Breaking change** `IgxSummaryOperand.operate()` method is called with empty data in order to calculate the necessary height for the summary row. For custom summary operands, the method should always return an array of `IgxSummaryResult` with proper length.
- `IgxIconModule`:
    - **Breaking change** `igxIconService` is now provided in root (providedIn: 'root') and `IgxIconModule.forRoot()` method is deprecated.
    - **Breaking change** `glyphName` property of the `igxIconComponent` is deprecated.
- `IgxColumnComponent`:
    - **Breaking change** the `filters` input now expects `IgxFilteringOperand` instance, instead of class ref. This way custom `IgxFilteringOperands` no longer need to be singleton, with defined `instance` method.
- `IgxMask`:
    - `placeholder` input property is added to allow developers to specify the placeholder attribute of the host input element that the `igxMask` is applied on;
    - `displayValuePipe` input property is provided that allows developers to additionally transform the value on blur;
    - `focusedValuePipe` input property is provided that allows developers to additionally transform the value on focus;
- `IgxTreeGrid`:
    - Batch editing - an injectable transaction provider accumulates pending changes, which are not directly applied to the grid's data source. Those can later be inspected, manipulated and submitted at once. Changes are collected for individual cells or rows, depending on editing mode, and accumulated per data row/record.
    - You can now export the tree grid both to CSV and Excel.
    - The hierarchy and the records' expanded states would be reflected in the exported Excel worksheet.
    - Summaries feature is now supported in the tree grid. Summary results are calculated and displayed for the root level and each child level by default.
- `IgxOverlayService`:
    - `ElasticPositioningStrategy` added. This strategy positions the element as in **Connected** positioning strategy and resize the element to fit in the view port in case the element is partially getting out of view.


## 7.0.5
### Bug Fixes

* igx-grid isn't displayed properly in IE11 when it is inside an igx-tabs-group. ([#3047](https://github.com/IgniteUI/igniteui-angular/issues/3047))
* igx-slider max-value defaults to min-value ([#3418](https://github.com/IgniteUI/igniteui-angular/issues/3418))
* Inconsistency in scrollNext and scrollPrev ([#3365](https://github.com/IgniteUI/igniteui-angular/issues/3365))
* The header link in the api docs page should be to the product page ([#3423](https://github.com/IgniteUI/igniteui-angular/issues/3423))
* Error thrown when edit primaryKey cell in Tree Grid ([#3329](https://github.com/IgniteUI/igniteui-angular/issues/3329))
* IgxGridHeaderGroupComponent should have preset min width ([#3071](https://github.com/IgniteUI/igniteui-angular/issues/3071))
* Pressing ESC on a cell in an editable column throws an error ([#3429](https://github.com/IgniteUI/igniteui-angular/issues/3429))
* Cell foreground is white on hover with the default theme ([#3384](https://github.com/IgniteUI/igniteui-angular/issues/3384))
* [IE] Grid toolbar's buttons and title are misaligned ([#3371](https://github.com/IgniteUI/igniteui-angular/issues/3371))
* Dialog window does not hold the focus when opened ([#3199](https://github.com/IgniteUI/igniteui-angular/issues/3199))
* refactor(themes): don't include contrast colors in the palettes ([#3166](https://github.com/IgniteUI/igniteui-angular/issues/3166))

### Other
* update typedoc-plugin-localization version to 1.4.1 ([#3440](https://github.com/IgniteUI/igniteui-angular/issues/3440))
* Move all keyboard navigation tests in a separate file ([#2975](https://github.com/IgniteUI/igniteui-angular/issues/2975))


## 7.0.4
### Bug fixes
- Fix(igx-grid): revert row editing styles ([#2672](https://github.com/IgniteUI/igniteui-angular/issues/2672))
- Revert "fix(grid): set min width to header groups programmatically"  status: verified version: 7.0.x
([#3357](https://github.com/IgniteUI/igniteui-angular/issues/3357))


## 7.0.3
### Bug fixes
- ng add igniteui-angular adds igniteui-cli package to both dependencies and devDependencies ([#3254](https://github.com/IgniteUI/igniteui-angular/issues/3254))
- Group column header is not styled correctly when moving that column ([#3072](https://github.com/IgniteUI/igniteui-angular/issues/3072))
- igx-grid: Filter row remains after disabling filtering feature ([#3255](https://github.com/IgniteUI/igniteui-angular/issues/3255))
- [igxGrid] Keyboard navigation between cells and filtering row with MCH ([#3179](https://github.com/IgniteUI/igniteui-angular/issues/3179))
- Argument $color of red($color) must be a color ([#3190](https://github.com/IgniteUI/igniteui-angular/issues/3190))
- Shell strings localization ([#3237](https://github.com/IgniteUI/igniteui-angular/issues/3237))
- Tabbing out of the combo search input not possible ([#3200](https://github.com/IgniteUI/igniteui-angular/issues/3200))
- Localization (i18n) not available for inputs/buttons on the grid filtering dialog ([#2517](https://github.com/IgniteUI/igniteui-angular/issues/2517))
- When in the tree grid are pinned columns and scroll horizontal the cells text is over the pinned text #3163
- Request for update of shell strings in Japanese ([#3163](https://github.com/IgniteUI/igniteui-angular/issues/3163))
- Refactor(themes): remove get-function calls ([#3327](https://github.com/IgniteUI/igniteui-angular/issues/3327))
- Fix(grid): recalculate grid body size when changing allowFiltering dynamically ([#3321](https://github.com/IgniteUI/igniteui-angular/issues/3321))
- Fix - Combo - Hide Search input when !filterable && !allowCustomValues - 7.0.x ([#3314](https://github.com/IgniteUI/igniteui-angular/issues/3314))
- Fixing column chooser column updating - 7.0.x ([#3235](https://github.com/IgniteUI/igniteui-angular/issues/3235))
- Disable combo checkbox animations on scroll ([#3303](https://github.com/IgniteUI/igniteui-angular/issues/3303))
- Added validation if last column collides with grid's scroll. ([#3028](https://github.com/IgniteUI/igniteui-angular/issues/3028)) ([#3100](https://github.com/IgniteUI/igniteui-angular/issues/3100))
- Use value instead of ngModel to update editValue for checkbox and calendar in igxCell ([#3225](https://github.com/IgniteUI/igniteui-angular/issues/3225))
- Add @inheritdoc, create ScrollStrategy abstract class and fix method signatures 7.0.x ([#3222](https://github.com/IgniteUI/igniteui-angular/issues/3222))
- When scroll with the mouse wheel the value in datePicker editor for edited cell is empty ([#2958](https://github.com/IgniteUI/igniteui-angular/issues/2958))
- igxToolbar should have the option to add custom template ([#2983](https://github.com/IgniteUI/igniteui-angular/issues/2983))
- fix(grid): mark grid for check inside NgZone when resizing ([#2792](https://github.com/IgniteUI/igniteui-angular/issues/2792)) ([#3277](https://github.com/IgniteUI/igniteui-angular/issues/3277))
- IgxGridHeaderGroupComponent should have preset min width ([#3071](https://github.com/IgniteUI/igniteui-angular/issues/3071))
- Tree grid selection ([#3334](https://github.com/IgniteUI/igniteui-angular/issues/3334))

## 7.0.2
### Features
- `ng add igniteui-angular` support :tada:
    - You can now add Ignite UI for Angular to existing Angular CLI projects - simply run `ng add igniteui-angular` in your project.
    This will install the package and all needed dependencies, add Ignite UI CLI so you can even quickly add components.
- **New component** `IgxBannerComponent`:
    - Allows the developer to easily display a highly templateable message that requires minimal user interaction (1-2 actions) to be dismissed. Read up more information about the IgxBannerComponent in the official [documentation](https://www.infragistics.com/products/ignite-ui-angular/angular/components/banner.html) or the [ReadMe](https://github.com/IgniteUI/igniteui-angular/tree/master/projects/igniteui-angular/src/lib/banner/README.md)
- `igxNavbar`:
    - Added a new `igx-action-icon` directive that can be used to provide a custom template to be used instead of the default action icon on the left-most part of the navbar.
    (If `igx-action-icon` is provided, the default action icon will not be used.)

### Bug fixes

- `igxGrid`
    - Filter row does not close when click button cancel, if the entered text is deleted ([#3198](https://github.com/IgniteUI/igniteui-angular/issues/3198))
    - Prevent a potential memory leak ([#3033](https://github.com/IgniteUI/igniteui-angular/issues/3033))
    - Filtering: Open dropdown on Alt+down, fixes input being populated on keyboard action ([#3202](https://github.com/IgniteUI/igniteui-angular/issues/3202))
    - Row Selection: selected checkboxes are flickering on vertical scrolling ([#2523](https://github.com/IgniteUI/igniteui-angular/issues/2523))
    - Row editing overlay animation should be bottom - top, when overlay is placed over the row ([#3184](https://github.com/IgniteUI/igniteui-angular/issues/3184))


## 7.0.1
### Bug fixes
- Removed the `GridHammerConfig` provider which broke touch events for other components. (Fixed #3185, Reopens #2538)


## 7.0.0
- Updated package dependencies to Angular 7 ([#3000](https://github.com/IgniteUI/igniteui-angular/pull/3000))
- Themes: Add dark schemas and mixins (PR [#3025](https://github.com/IgniteUI/igniteui-angular/pull/3025))

## 6.2.12
### Bug fixes
- igx-grid: `pinned` property doesn't work when `width` property is set together. #4125
- When you pin child column the whole group is not pinned #4278

## 6.2.11
### Bug Fixes
- igx-grid: Incorrect height calculation when setting height in percent and binding empty data. #3950
- Cannot set chip as selected through API if selectable is false #2383
- Setting groupingExpressions run-time has different result than using the UI/methods #3952
- igx-grid: row virtualization doesn't work when setting height in percent if you fetch and bind data after initial rendering. #3949

## 6.2.10
### Bug Fixes
- Cells position is changed when scroll vertical #3094
- igxGrid setting autogenerate and groupingExpressions inputs results in errors #3951

## 6.2.9
### Features
- `igxGrid`
    - `Group By`
        - The collapse/expand icons have new orientantion to display the action that will be performed when clicked. When an icon points up clicking on it would result in collapsing the related group row and when it points down clicking on it would expand the group row.
        - The collapse/expand all icons have also been updated to reflect the new group row icons better.
        - Group rows now can be expanded/collapsed using Alt + Arrow Up/Down to reflect the new icons.
- `igxTreeGrid`
    - The collapse/expand icons have new orientantion to display the action that will be performed when clicked. When an icon points up clicking on it would result in collapsing the related tree grid level and when it points down clicking on it would expand the tree grid level.
    - Expanding/collapsing tree levels can now be performed also by using Alt + Arrow Up/Down to reflect the new icons.

### Bug Fixes
- Add additional ways of expanding/collapsing in Tree Grid/Group By to reflect new icons #3841

## 6.2.8
### Bug Fixes
- Tree Grid collapse icon is updated to material standards #3780
- Change collapse/expand all icon on GroupBy #3298

## 6.2.7
### Bug Fixes
- igx-grid editing: Japanese inputs are not committed on enter or press key in edit mode #2525

## 6.2.6
### Bug Fixes/Other
- Add GA to API docs ([3596](https://github.com/IgniteUI/igniteui-angular/issues/3596))
- Modify gulp api docs tasks in order to follow the build steps ([3681](https://github.com/IgniteUI/igniteui-angular/issues/3681))

## 6.2.5
### Bug Fixes
- Setting required IgxInput's value not via typing does not clear the invalid style ([3550](https://github.com/IgniteUI/igniteui-angular/issues/3550))
- igx-grid isn't displayed properly in IE11 when it is inside an igx-tabs-group ([3047](https://github.com/IgniteUI/igniteui-angular/issues/3047))
- igxGrid minimal body height when no total height is set or inferred ([1693](https://github.com/IgniteUI/igniteui-angular/issues/1693))
- Horizontal scrollbar is not shown when column's width is set to a percentage value ([3513](https://github.com/IgniteUI/igniteui-angular/issues/3513))
- Visible @hidden tag due to comment structure ([3523](https://github.com/IgniteUI/igniteui-angular/issues/3523))
- Faulty link in Typedoc ([3531](https://github.com/IgniteUI/igniteui-angular/issues/3531))
- Several warnings on app launch 6.2.0 RC1 and now 7.0.2 ([2915](https://github.com/IgniteUI/igniteui-angular/issues/2915))
- For_of directive doesn't scroll to next elements in some cases ([3482](https://github.com/IgniteUI/igniteui-angular/issues/3482))
- Not setting width in percentage on one or more columns results in columns going out of view ([1245](https://github.com/IgniteUI/igniteui-angular/issues/1245))
- Calendar test is failing because of wrong selector ([3508](https://github.com/IgniteUI/igniteui-angular/issues/3508))
- When transactions are enabled and delete a row page is changed to first page ([3425](https://github.com/IgniteUI/igniteui-angular/issues/3425))
- When a column is sorted and change value in a cell after commit and press enter on selected cell the focus is not in the input ([2801](https://github.com/IgniteUI/igniteui-angular/issues/2801))
- igxFor with scrollOrientation: horizontal - Almost all the items are not rendered when they don't have width property ([3087](https://github.com/IgniteUI/igniteui-angular/issues/3087))
- Pressing ESC on a cell in an editable column throws an error ([3429](https://github.com/IgniteUI/igniteui-angular/issues/3429))

## 6.2.4
### Bug Fixes
* onSortingDone is not fired when sorting indicator of a header in the group by area is clicked ([#3257](https://github.com/IgniteUI/igniteui-angular/issues/3257))
* igx-grid isn't displayed properly in IE11 when it is inside an igx-tabs-group ([#3047](https://github.com/IgniteUI/igniteui-angular/issues/3047))
* Preventing wrap-around for scrollNext and scrollPrev([#3365](https://github.com/IgniteUI/igniteui-angular/issues/3365))
* IgxTreeGrid does not respect its parent container height ([#3467](https://github.com/IgniteUI/igniteui-angular/issues/3467))
* The header link in the api docs page should be to the product page ([#3423](https://github.com/IgniteUI/igniteui-angular/issues/3423))
* fix(dialog): dialog gets focus when is opened ([#3276](https://github.com/IgniteUI/igniteui-angular/issues/3276))
* IgxTreeGrid - Add row editing + transactions to tree grid ([#2908](https://github.com/IgniteUI/igniteui-angular/issues/2908))
* Regular highlight makes the highlighted text unreadable when the row is selected. ([#1852](https://github.com/IgniteUI/igniteui-angular/issues/1852))
* Use value instead of ngModel to update editValue for checkbox and calendar in igxCell ([#3224](https://github.com/IgniteUI/igniteui-angular/issues/3224))
* Disable combo checkbox animations on scroll ([#3300](https://github.com/IgniteUI/igniteui-angular/issues/3300))
* "Select/Unselect All" checkbox is checked after deleting all rows ([#3068](https://github.com/IgniteUI/igniteui-angular/issues/3068))
* Fixing column chooser column updating ([#3234](https://github.com/IgniteUI/igniteui-angular/issues/3234))
* Fix - Combo - Hide Search input when !filterable && !allowCustomValues ([#3315](https://github.com/IgniteUI/igniteui-angular/issues/3315))
* Add @inheritdoc ([#2943](https://github.com/IgniteUI/igniteui-angular/issues/2943))
* refactor(displayDensity): Code cleanup in display density base class #3280
* Calculating updated grid height when rebinding columns ([#3285](https://github.com/IgniteUI/igniteui-angular/issues/3285))
* Fix - Combo, Drop Down - Fix TAB key navigation ([#3206](https://github.com/IgniteUI/igniteui-angular/issues/3206))
* Added validation if last column collides with grid's scroll ([#3142](https://github.com/IgniteUI/igniteui-angular/issues/3142))
* When in the tree grid are pinned columns and scroll horizontal the cells text is over the pinned text ([#3163](https://github.com/IgniteUI/igniteui-angular/issues/3163))
* refactor(themes): don't include contrast colors in the palettes ([#3166](https://github.com/IgniteUI/igniteui-angular/issues/3166))

### Code enhancements
* Fix the logic calculating test results ([#3461](https://github.com/IgniteUI/igniteui-angular/issues/3461))
* Update typedoc version and localize some shell strings ([#3237](https://github.com/IgniteUI/igniteui-angular/issues/3237))
* fix(toolbar): including custom content in the show toolbar check ([#2983](https://github.com/IgniteUI/igniteui-angular/issues/2983))
* docs(toolbar): adding more API docs ([#2983](https://github.com/IgniteUI/igniteui-angular/issues/2983))

### Other
* update typedoc-plugin-localization version to 1.4.1 ([#3440](https://github.com/IgniteUI/igniteui-angular/issues/3440))
* Update contributing document with localization ([#3313](https://github.com/IgniteUI/igniteui-angular/issues/3313))
* docs(*): add 6.2.3 missing changes and bug fixes to changelog ([#3251](https://github.com/IgniteUI/igniteui-angular/issues/3251))
* Docs - Expansion Panel - Add comments and README([#3245](https://github.com/IgniteUI/igniteui-angular/issues/3245))
* Move all keyboard navigation tests in a separate file ([#2975](https://github.com/IgniteUI/igniteui-angular/issues/2975))


## 6.2.3
- `igxGrid`
    - `resourceStrings` property added, which allows changing/localizing strings for component. If a new instance is set,
    the changes will be applied to the particular instance of the component:
    ```typescript
        this.grid.resourceStrings = {
            igx_grid_filter: 'My filter',
            igx_grid_filter_row_close: 'My close'
        };
    ```
    If only a value is updated, all component instances will be updated:
    ```typescript
        this.grid.resourceStrings.igx_grid_filter = 'My filter';
    ```
- `igxTimePicker`:
    - `resourceStrings` property added, which allows changing/localizing strings for component.
- Localization
    - Added an util function `changei18n` that takes `IResourceStrings` object as parameter. Its values will be used as resource strings for all components
    in the application.
    - Added an util function `getCurrentResourceStrings` that returns current resource strings for all components.
- `ISortingEpression`:
    - The `ignoreCase` and `strategy` properties are moved back to optional, and the `DefaultSortingStrategy` is now injected by the `IgxSorting`, instead of being mandatory to pass to expressions.

### Bug fixes

- `igxGrid`
    - Filter row does not close when click button cancel, if the entered text is deleted ([#3198](https://github.com/IgniteUI/igniteui-angular/issues/3198))
    - Prevent a potential memory leak ([#3033](https://github.com/IgniteUI/igniteui-angular/issues/3033))
    - Filtering: Open dropdown on Alt+down, fixes input being populated on keyboard action ([#3202](https://github.com/IgniteUI/igniteui-angular/issues/3202))
    - Row Selection: selected checkboxes are flickering on vertical scrolling ([#2523](https://github.com/IgniteUI/igniteui-angular/issues/2523))
    - Row editing overlay animation should be bottom - top, when overlay is placed over the row ([#3184](https://github.com/IgniteUI/igniteui-angular/issues/3184))


## 6.2.2
- `igx-checkbox`:
    - Added a new input property - `disableTransitions`. It allows disabling all CSS transitions on the `igx-checkbox` component for performance optimization.
### Bug fixes
- Removed the `GridHammerConfig` provider which broke touch events for other components. (Fixed #3185, Reopens #2538)

## 6.2.1
### Features
- `igxGrid`, `igxChip`: Add display density DI token to igxGrid and igxChip ([#2804](https://github.com/IgniteUI/igniteui-angular/issues/2804))
- `igxGrid`
    - Quick filter auto close ([#2979](https://github.com/IgniteUI/igniteui-angular/issues/2979))
    - Group By: Added title to chip in Group By area ([#3035](https://github.com/IgniteUI/igniteui-angular/issues/3035))
    - Improve UX for boolean and date columns, ([#3092](https://github.com/IgniteUI/igniteui-angular/issues/3092))
- `igxCombo`:
    - Added a new input property - `displayDensity`. It allows configuring the `displayDensity` of the combo's `value` and `search` inputs. (PR [#3007](https://github.com/IgniteUI/igniteui-angular/pull/3007))
- `igxDropDown`
    - Added a new property `maxHeight`, defining the max height of the drop down. ([#3001](https://github.com/IgniteUI/igniteui-angular/issues/3001))
- Added migrations for Sass theme properties changes in 6.2.0 ([#2994](https://github.com/IgniteUI/igniteui-angular/issues/2994))
- Themes
    - Introducing schemas for easier bootstrapping of component themes.
    - **Breaking change** removed $variant from `igx-checkbox-theme`, `igx-ripple-theme`, `igx-switch-theme`, `igx-input-group-theme`, `igx-slider-theme`, and `igx-tooltip-theme`. Use the `$schema` prop, now available on all component themes to change the look for a specific theme. See the [Theming](https://www.infragistics.com/products/ignite-ui-angular/angular/components/themes/schemas.html) documentation to learn more.


### Bug fixes

- `igxGrid`
    - Filtering condition icon is not updated for boolean columns ([#2936](https://github.com/IgniteUI/igniteui-angular/issues/2936))
    - Batch editing: Updating a cell with a value that evaluates to false does not mark it as dirty ([#2940](https://github.com/IgniteUI/igniteui-angular/issues/2940))
    - Filtering input accepts value from calendar for unary conditions ([#2937](https://github.com/IgniteUI/igniteui-angular/issues/2937))
    - When a number filter's value is deleted the grid is not refreshed ([#2945](https://github.com/IgniteUI/igniteui-angular/issues/2945))
    - Improve keyboard navigation in filtering ([#2951](https://github.com/IgniteUI/igniteui-angular/issues/2951), [#2941](https://github.com/IgniteUI/igniteui-angular/issues/2941))
    - Group By: Alt+ Arrow left/Right keys should not toggle the group row ([#2950](https://github.com/IgniteUI/igniteui-angular/issues/2950))
    - Multi Column Header can be grouped ([#2944](https://github.com/IgniteUI/igniteui-angular/issues/2944))
    - Group By: groupsRecords is not updated yet at the time of onGroupingDone event. ([#2967](https://github.com/IgniteUI/igniteui-angular/issues/2967))
    - Paging: Blank space in rows area after vertical scrolling and navigating to next page ([#2957](https://github.com/IgniteUI/igniteui-angular/issues/2957))
    - When date or boolean cell is in edit mode and press arrowUp or arrowDown key the page is scrolled ([#2507](https://github.com/IgniteUI/igniteui-angular/issues/2507))
    - When deleting a row the Row Editing dialog should be closed ([#2977](https://github.com/IgniteUI/igniteui-angular/issues/2977))
    - Group header with columns which width is defined as number throws an exception ([#3020](https://github.com/IgniteUI/igniteui-angular/issues/3020))
    - Refactor header and filter cell components, Closes [#2972](https://github.com/IgniteUI/igniteui-angular/issues/2972), [#2926](https://github.com/IgniteUI/igniteui-angular/issues/2926), [#2923](https://github.com/IgniteUI/igniteui-angular/issues/2923), [#2917](https://github.com/IgniteUI/igniteui-angular/issues/2917), [#2783](https://github.com/IgniteUI/igniteui-angular/issues/2783), [#3027](https://github.com/IgniteUI/igniteui-angular/issues/3027), [#2938](https://github.com/IgniteUI/igniteui-angular/issues/2938)
    - Filter's UI dropdown is hidden under the bottom level of the grid ([#2928](https://github.com/IgniteUI/igniteui-angular/issues/2928))
    - Cell is not editable on iOS ([#2538](https://github.com/IgniteUI/igniteui-angular/issues/2538))
- `IgxTreeGrid`
    - Cell selection wrong behavior when collapsing rows ([#2935](https://github.com/IgniteUI/igniteui-angular/issues/2935))
- `igxCombo`
    - Keyboard doesn't scroll virtualized items ([#2999](https://github.com/IgniteUI/igniteui-angular/issues/2999))
- `igxDatePicker`
    - Error emitting when  value property is initialized with empty string. ([#3021](https://github.com/IgniteUI/igniteui-angular/issues/3021))
- `igxOverlay`
    - Drop-down flickers in IE and EDGE ([#2867](https://github.com/IgniteUI/igniteui-angular/issues/2867))
- `igxTabs`
    - Tabs don't not handle width change ([#3030](https://github.com/IgniteUI/igniteui-angular/issues/3030))
- `igxCalendar`
    - make all css class names unique ([#2287](https://github.com/IgniteUI/igniteui-angular/issues/2287))
- Fixed runtime errors when using the package in applications targeting es2015(es6) and newer ([#3011](https://github.com/IgniteUI/igniteui-angular/pull/3011))

## 6.2.0
- Updated typography following the Material guidelines. Type system is now also optional and can be applied via class to the desired containers. [#2112](https://github.com/IgniteUI/igniteui-angular/pull/2112)
  - **Breaking change:** Applications using Ignite UI for Angular now require the `igx-typography` class to be applied on wrapping element, like the body element for instance.

- Display density can be specified by using the injection token `DisplayDensityToken` and providing a value (comfortable, cosy or compact) on an application or a component level.

    Setting display density on a component level:
    ```typescript
    @Component({
    ...
    providers: [{ provide: DisplayDensityToken, useValue: { displayDensity: DisplayDensity.compact} }]
    })
    ```
- `igx-input-group`
    - The `igx-input-group` control's display density can be explicitly set by using the `displayDensity` input.
    ```html
    <igx-input-group [displayDensity]="'cosy'"> ... </igx-input-group>
    ```
- `igx-drop-down`:
    - Added a new boolean argument `cancel` to the `onSelection` `ISelectionEventArgs`. Its default value is false, in case it is set to true, the drop down selection is invalidated.
- `igxIcon`:
    - **Breaking change** `glyphName` property is removed from `IgxIconComponent`. For `Material` icons the icon name should be explicitly defined between the opening and closing tags. `Font Awesome` icons should use the `name` property now.
    - Added support for custom SVG icons. Register the SVG icons with the `IgxIconService` and use `IgxIconComponent`'s `name` and `fontSet` properties to visualize the icon.
- Transaction Provider - `TransactionService` is an injectable middleware that a component can use to accumulate changes without affecting the underlying data. The provider exposes API to access, manipulate changes (undo and redo) and discard or commit all to the data.
For more detailed information, see the [README](https://github.com/IgniteUI/igniteui-angular/blob/master/projects/igniteui-angular/src/lib/services/transaction/README.md).
- `igxTreeGrid`:
    - New `IgxTreeGridComponent` added.
    - The `igxTreeGrid` is used to display and manipulate hierarchical data with consistent schema, formatted as a table and provides a line of advanced features such as sorting, filtering, editing, column pinning, column moving, column hiding, paging and others.
    - The `igxTreeGrid` provides two ways of defining the relations among our data objects - by using a **child collection** for every data object or by using **primary and foreign keys** for every data object.
    - For more details on using the `igxTreeGrid`, take a look at the [official documentation](https://www.infragistics.com/products/ignite-ui-angular/angular/components/treegrid.html).
- `igxGrid`:
    - **Breaking change** `onGroupingDone` - The array of `ISortingExpression` can now be accessed through the `expressions` event property. Two new properties have been added to the event arguments - `groupedColumns` and `ungroupedColumns`. They provide references to arrays of `IgxColumnComponent` that hold the columns which have changed their state because of the **last** grouping/ungrouping operation.

    - **Breaking change** `onEditDone` event is renamed to `onCellEdit` and new cell editing events are introduced: `onCellEditEnter` and `onCellEditCancel`. When row editing is enabled, the corresponding events are emitted by the grid - `onRowEditEnter`, `onRowEdit`, `onRowEditCancel`. All these events have arguments that are using the `IGridEditEventArgs` interface.

    - Row editing - allows modification of several cells in the row, before submitting, at once, all those changes to the grid's data source. Leverages the pending changes functionality of the new transaction provider.

        ```html
        <igx-grid [data]="data" [rowEditable]="true">
            <igx-column field="ProductName"></igx-column>
            <igx-column field="ReleaseDate"></igx-column>
        </igx-grid>
        ```

    - Batch editing - an injectable transaction provider accumulates pending changes, which are not directly applied to the grid's data source. Those can later be inspected, manipulated and submitted at once. Changes are collected for individual cells or rows, depending on editing mode, and accumulated per data row/record.

        ```typescript
        @Component({
            providers: [{ provide: IgxGridTransaction, useClass: IgxTransactionService }],
            selector: "app-grid-with-transactions",
            template: "<ng-content></ng-content>"
        })
        export class GridWithTransactionsComponent { }
        ```
    - A new boolean `hideGroupedColumns` input controls whether the grouped columns should be hidden as well (defaults to false).
    - **Breaking change** `cellClasses` input on `IgxColumnComponent` now accepts an object literal to allow conditional cell styling.
    - Exposing a mechanism for cells to grow according to their content.
    - `sortStrategy` input exposed to provide custom sort strategy for the `IgxColumnComponent`. The custom strategy should implement the `ISortingStrategy` interface, or can extend the base `SortingStrategy` class and override all or some of its public/protected members.
    - New quick filtering functionality is implemented. Filtering icon is removed from column header and a filtering row is introduced in the grid's header.
- `igxFor`
    - Added support for variable heights.
- `igx-datePicker` selector is deprecated. Use `igx-date-picker` selector instead.
- `igxOverlay`:
    - `OverlaySettings` now also accepts an optional `outlet` to specify the container where the overlay should be attached.
    - when `show` and `hide` methods are called `onAnimation` event fires. In the arguments of this event there is a reference to the `animationPlayer`, `animationType` (either `open` or `close`) and to the overlay id.
    - if you call `show`/`hide` methods of overlay, while opening/closing animation is still ongoing, the animation will stop and respective open/close animation will start.
- `igxToggleAction` new `outlet` input controls the target overlay element should be attached. Provides a shortcut for `overlaySettings.outlet`.
- `IgxOverlayOutlet` directive introduced to mark an element as an `igxOverlay` outlet container. [ReadMe](https://github.com/IgniteUI/igniteui-angular/blob/master/projects/igniteui-angular/src/lib/directives/toggle/README.md)
- `igxButtonGroup`
    - Added the ability to define buttons directly in the template
- `igx-time-picker`:
    - `igxTimePickerTemplate` - new directive which should be applied on the child `<ng-template>` element when `IgxTimePickerComponent`'s input group is retemplated.
- `igx-datePicker`:
    - `igxDatePickerTemplate` - new directive which should be applied on the child `<ng-template>` element when `IgxDatePickerComponent`'s input group is retemplated.
    - Introduced `disabledDates`. This property is exposed from the `igx-calendar` component.
    - Introduced `specialDates`. This property is exposed from the `igx-calendar` component.
    - Introduced `deselectDate` method added that deselects the calendar date.
- `IgxTextHighlightDirective`: The `highlight` method now has a new optional parameter called `exactMatch` (defaults to false).
    - If its value is false, all occurrences of the search text will be highlighted in the group's value.
    - If its value is true, the entire group's value should equals the search text in order to be highlighted (caseSensitive argument is respected as well).
- `IgxGrid`: The `findNext` and `findPrev` methods now have a new optional parameter called `exactMatch` (defaults to false).
    - If its value is false, all occurrences of the search text will be highlighted in the grid's cells.
    - If its value is true, the entire value of each cell should equals the search text in order to be highlighted (caseSensitive argument is respected as well).
- `IgxChip`
    - Introduced event argument types to all `EventEmitter` `@Output`s.
    - **Breaking change** `onSelection`'s EventEmitter interface property `nextStatus` is renamed to `selected`.
    - **Breaking change** Move the location of where the chip `suffix` is positioned. Now it is between the content and the `remove button` making the button last element if visible by default.
    - **Breaking change** Remove the chip `connector` rendered when using the `igxConnector` directive that is also removed.
    - **Breaking change** The chip theme has been rewritten. Most theme input properties have been renamed for consistency
    and better legibility. New properties have been added. Please, refer to the updated igx-chip-theme documentation to see all updates.
    - Exposed original event that is responsible for triggering any of the events. If triggered by the API it is by default `null`.
    - Added `data` input for storing any data related to the chip itself.
    - Added `select icon` with show/hide animation to indicate when a chip is being selected with ability to customize it while retaining the chip Material Design styling.
    - Added `selectIcon` input to set custom template for the `select icon`.
    - Update chip styling to match Material Design guidelines.
    - Rework of the chip content styling so now by default text inside is styled to match the chip Material Design styling.
    - Rework of the `remove button` rendered and now has the ability to customize its icon while retaining the chip Material Design.
    - Added `removeIcon` input so a custom template cane be set for the remove button icon.
- `IgxChipArea`
    - Introduced event argument types to all `EventEmitter` `@Output`s.
    - Exposed original event that is responsible for triggering any of the events. If triggered by the API it is by default `null`.
- `IgxCombo`
    - Added the following directives for `TemplateRef` assignment for combo templates (item, footer, etc.):
        - Added `IgxComboItemDirective`. Use `[igxComboItem]` in markup to assing a TemplateRef to `combo.itemTemplate`.
        - Added `IgxComboHeaderDirective`. Use `[igxComboHeader]` in markup to assing a TemplateRef to `combo.headerTemplate`.
        - Added `IgxComboFooterDirective`. Use `[igxComboFooter]` in markup to assing a TemplateRef to `combo.footerTemplate`.
        - Added `IgxComboEmptyDirective`. Use `[igxComboEmpty]` in markup to assing a TemplateRef to `combo.emptyTemplate`.
        - Added `IgxComboAddItemirective`. Use `[igxComboAddItem]` in markup to assing a TemplateRef to `combo.addItemTemplate`.
        - Added `IgxComboHeaderItemDirective`. Use `[igxComboHeaderItem]` in markup to assing a TemplateRef to `combo.headerItemTemplate`.
    - **Breaking change** Assigning templates with the following template ref variables is now deprecated in favor of the new directives:
            `#itemTemplate`, `#headerTemplate`, `#footerTemplate`, `#emptyTemplate`, `#addItemTemplate`, `#headerItemTemplate`.
    - **Breaking change** `height` property is removed. In the future `IgxInputGroup` will expose an option that allows custom sizing and then `IgxCombo` will use the same functionality for proper styling and better consistency.

- `IgxDropDown`
    - **Breaking change** `allowItemsFocus` default value is changed to `false`.
    - Added `value` input to `IgxDropDownItemComponent` definition. The property allows data to be bound to a drop-down item so it can more easily be retrieved (e.g. on selection)
- `igx-calendar`:
    - Introduced `disabledDates` property which allows a user to disable dates based on various rules: before or after a date, weekends, workdays, specific dates and ranges. The disabled dates cannot be selected and have a distinguishable style.
    - Introduced `specialDates` property which allows a user to mark dates as special. They can be set by using various rules. Their style is distinguishable.
    - Introduced `deselectDate` method added that deselects date(s) (based on the selection type)
- `igxExpansionPanel`:
    - component added. `igxExpansionPanel` provides a way to display more information after expanding an item, respectively show less after collapsing it. For more detailed information see the [official documentation](https://www.infragistics.com/products/ignite-ui-angular/angular/components/expansion_panel.html).
- `IgxList`:
    - the control now supports **ng-templates** which are shown "under" a list item when it is left or right panned. The templates are distinguished using the `igxListItemLeftPanning` and `igxListItemRightPanning` directives set on the templates.
    - the IgxList's `onLeftPan` and `onRightPan` events now have an argument of type `IListItemPanningEventArgs` (instead of `IgxListItemComponent`). The event argument has the following fields:
        - **item** of type `IgxListItemComponent`
        - **direction** of type `IgxListPanState`
        - **keepItem** of type `boolean`
- `igxTooltip` and `igxTooltipTarget` directives:
    - Added `IgxTooltipDirective`.
        - An element that uses the `igxTooltip` directive is used as a tooltip for a specific target (anchor).
        - Extends `IgxToggleDirective`.
        - Exported with the name **tooltip**.
    - Added `IgxTooltipTargetDirective`.
        - An element that uses the `igxTooltipTarget` directive is used as a target (anchor) for a specific tooltip.
        - Extends `IgxToggleActionDirective`.
        - Exported with the name **tooltipTarget**.
    - Both new directives are used in combination to set a tooltip to an element. For more detailed information, see the [README](https://github.com/IgniteUI/igniteui-angular/blob/master/projects/igniteui-angular/src/lib/directives/tooltip/README.md).
- `igxToggle`:
    - Introduced reposition method which allows a user to force toggle to reposition according its position strategy.
- `IgxDrag` and `IgxDrop` directives available.
    - `IgxDrag` allows any kind of element to be moved/dragged around the page without changing its position in the DOM. Supports Desktop/Mixed/Touch environments.
    - `IgxDrop` allows any element to act as a drop area where any `igxDrag` element can be dragged into and dropped. Includes default logic that moves the dropped element from its original position to a child of the `igxDrop` element.
    - Combined they provide a way to move elements around the page by dragging them. For more detail see the [README](https://github.com/IgniteUI/igniteui-angular/blob/master/projects/igniteui-angular/src/lib/directives/dragdrop/README.md).
- `IgxGrid` keyboard navigation
When you focus a specific cell and press one of the following key combinations, the described behaviour is now performed:
    - `Ctrl + Arrow Key Up` - navigates to the first cell in the current column;
    - `Ctrl + Arrow Down` - navigates to the last cell in the current column;
    - `Home` - provide the same behavior as Ctrl + Arrow Left - navigates to the first cell from the current row;
    - `End` - provide the same behavior as Ctrl + Arrow Right - navigates to the last cell from the current row;
    - `Ctrl + Home` - navigates to the first cell in the grid;
    - `Ctrl + End` - navigates to the last cell in the grid;
    - `Tab` - sequentially move the focus over the next cell on the row and if the last cell is reached move to next row. If next row is group row the whole row is focused, if it is data row, move focus over the first cell;
    - `Shift + Tab` - sequentially move focus to the previous cell on the row, if the first cell is reached move the focus to the previous row. If previous row is group row focus the whole row or if it is data row, focus the last cell of the row;
    - `Space` over Cell - if the row is selectable, on keydown space triggers row selection
    - `Arrow Left` over GroupRow - collapse the group row content if the row is not already collapsed;
    - `Arrow Right` over GroupRow - expand the group row content if the row is not already expanded;
    - on mouse `wheel` the focused element is blurred;
    - **Breaking change**  `space` handler for the group row has been removed; so `Space` does not toggle the group row;
    - **Breaking change** cell selection is preserved when the focus is moved to group row.
    - Introduced `onFocusChange` event. The event is cancelable and output argument from type `IFocusChangeEventArgs`;
    - For more detailed information see the [official keyboard navigation specification](https://github.com/IgniteUI/igniteui-angular/wiki/igxGrid-Specification#kb-navigation).

## 6.1.9

### General

- `sortStrategy` input exposed to provide custom sort strategy for the `IgxColumnComponent`. The custom strategy should implement the `ISortingStrategy` interface, or can extend the base `DefaultSortingStrategy` class and override all or some of its public/protected members.
- The previously optional `ignoreCase` and `strategy` of the `ISortingExpression` interface are no longer optional. In order to use our default sorting strategy in expressions built programmatically, you need to pass `DefaultSortingStrategy.instance()` or any implementation of the `ISortingStrategy` interface.
- `groupingComparer` input exposed to provide custom grouping compare function for the `IgxColumnComponent`. The function receives two values and should return `0` if they are to considered members of the same group.

## 6.1.8

### Bug fixes

- Fix sorting and groupby expression not syncing when there are already sorted columns. #2786
- GroupBy Chip sorting direction indicator is not changed if sorting direction is changed #2765
- Failing tests caused by inconsistent behavior when sorting a column with equal values #2767
- IgxGridComponent.groupingExpressions is of type any #2758

## 6.1.7

### Bug Fixes
- IgxSelectionAPIService allows to add items with id which is undefined #2581
- FilteredSortedData collection holds the original data after first filtering operation is done #2611
- Calendar improvement of "selected" getter #2687
- Improve igxCalendar performance #2675
- Add Azure Pipelines CI and PR builds #2605
- The igxDatePicker changes the time portion of a provided date #2561
- IgxChip remove icon has wrong color #2573
- Chip has intrinsic margin #2662
- IgxChip remove icon has wrong color #2573
- ChipsArea's OnSelection output is not emitted on initialization #2640

## 6.1.6

### Bug Fixes
- IgxChip raises onSelection before onRemove #2612
- Summaries are shown on horizontal scrolling when Row Selectors are enabled #2522
- Bug - IgxCombo - Combo does not bind properly with [(ngModel)] and simple data (e.g. string[]) #2620
- Missing backtick in comment #2537
- IgxSelectionAPIService allows to add items with id which is undefined #2581
- Circular bar text is clipped #2370
- Update all angular async Calendar tests to await async #2582
- InvalidPipeArgument: 'inable to convert "" into a date for pipe 'DatePipe' #2520
- All cells in the row enter in edit mode if igx-columns are recreated. #2516

## 6.1.5
- **General**
    - `IgxChip`
        - Introduced event argument types to all `EventEmitter` `@Output`s.
        - A chip can now be selected with the API with the new `selected` input. The `selected` input overrides the `selectable` input value.
        - **Breaking change** `onSelection`'s EventEmitter interface property `nextStatus` is renamed to `selected`.
    - `IgxChipArea`
        - Introduced event argument types to all `EventEmitter` `@Output`s.
    - `igxFor`
        - Adding inertia scrolling for touch devices. This also affects the following components that virtualize their content via the igxFor - `igxGrid`, `igxCombo`.
    - `igxGrid`
        - Adding inertia scrolling for touch devices.
    - `igxCombo`
        - Adding inertia scrolling for touch devices.
    - `IgxCalendar` - `deselectDate` method added that deselects date(s) (based on the selection type)
    - `IgxDatePicker` - `deselectDate` method added that deselects the calendar date.

### Bug Fixes
- igx-tabs : When you move the tab key, the contents of other tabs are displayed. #2550
- Prevent default scroll behavior when using keyboard navigation. #2496
- Error is thrown on ng serve --prod #2540
- onSelection event is not fired when a cell in last visible row is row is selected and press arrow Down #2509
- Add deselect method to igxCalendar #2424
- Time starts from 03 minutes instead of 00 #2541
- Replace EventEmitter<any> with the respective interface for the event #2481
- Cannot scroll last item in view #2504
- Japanese character is redundantly inserted into textbox on filter dialog on Safari #2316
- Improve row selection performance #1258
- igxRipple - Mousedown event doesn't bubble up when igxRipple is attached to elements. #2473
- Add default formatting for numbers in igx-grid #1197
- An error is returned when update a filtered cell #2465
- Grid Keyboard navigation performance issue #1923
- Vertical scrolling performance is slower when grouping is applied. #2421

## 6.1.4

### Bug Fixes

- Bottom of letters fall of in the label of igx-tabs-group #1978
- The search highlight and info are not updated correctly after editing a cell value of the grid #2388
- Cannot set chip as selected through API if selectable is false #2383
- Pressing 'Home/End' keys is not moving the focus to the first/last item #2332
- Cannot set igxChip as selected #2378
- Scrolling using touch is not working on Edge and Internet Explorer 11 #1639
- IgxCombo - Selection - Cannot override combo selection through the onSelectionChange event #2440
- igx-grid - `updateCell` method doesn't update cells that are not rendered. #2350

## 6.1.3
- **General**
    - Added ES7 polyfill for Object for IE. This should be added to the polyfills in order for the igxGrid to render under IE.
        ```
        import 'core-js/es7/object';
        ```

- `igxTabs`
    - `selectedIndex` property has an `@Input` setter and can be set both in markup and in code behind.
- `igxDropDownItem`
    - `isSelected` has a public setter and is now an `@Input` property that can be used for template binding.
- `igxGrid`
    - **Breaking change** `applyNumberCSSClass` and `columnType` getters are removed.
    - `isUnary` property added to IFilteringOperation
    - `igxColumn`
        - The footerTemplate property is removed.
    - `igxColumnGroup`
        - The footerTemplate property is removed.
    - exposed `autosize()` method on `IgxColumnComponent`. It allows the user to programatically change the size of a column according to it's largest visible cell.
    - Initializing an `igxGrid` component without setting height, inside a container without height defined, now causes the grid to render 10 records from the data view or all of the records if there are fewer than 10 available.
- `igxCombo`
    - **Breaking change** igxCombo default `width` is set to 100%
    - **Breaking change** `itemsMaxWidth` is renamed to `itemsWidth`
- `igxLinearBar` and `igxCircularBar`
    - exposed `step` input which determines the update step of the progress indicator. By default it is one percent of the maximum value.
    - `IgxCircularBar` `text` input property exposed to set the text to be displayed inside the circular bar.

### Bug fixes

- igx-grid - cannot auto-size columns by double-clicking in IE11 #2025
- Animation for removing item from list is very quick, must be more smoothly. #2306
- circular and linear bars - prevent progress exceeding, smooth update when operate with big nums, allow floating point nums, expose step input #2163
- Blank space on the right of igxGrid when there is a hidden column and grid width is 100% #2249
- Igx Combo throws errors when data is set to null or undefined #2300
- Top cell is not positioned aligned to the header, after keyboard navigation #1185
- In carousel when call method remove for selected slide it is still previewed #2182
- In grid paging paginate and page should check if the page is greater than the totalPages #2288
- Typos and inaccuracies in IgxSnackbar's readme. #2250
- The grid enables all the columns to be declared as pinned in the template #1612
- Combo - Keyboard Navigation - Add Item button fires on Keydown.Space #2266
- Reduce the use of MutationObservers in the IgxTextHighlightDirective #2251
- Improve row selection performance #1258
- Filter UI dialog redraws #2038
- Can't navigate from first row cell to selection checkbox with key combination #1937
- Incorrect position pinning of Navigation Drawer #2013
- Keyboard navigation not working correctly whith column moving and cell selection #2086
- Grid Layout is broken when you hide column #2121
- IgxDateFilteringOperand's operation "doesNotEqual" doesn't work if the "equals" operation is localized(modified). #2202
- aside in igx-nav-drawer surpasses height of igx-nav-drawer #1981
- The button for collapse/expand all in groupby is not working correctly #2200
- IgxDropDown Item cannot be set as selected. #2061
- IgxBooleanFilteringOperand doesn't work if the operation 'all' is localized(modified). #2067
- columnMove doesn't work if no data is loaded. #2158
- Combo's clear button should be just an icon #2099
- Default combo width should be 100% #2097
- The combo list disappears after disabling Filtering at runtime #2108
- igx-slider - slider comes to not work well after changing maxValue. #920
- Search match highlight not always scrolled into view #1886
- When groupby row is focused and spacebar is pressed the browser scrolls down, everywhere except Chrome, although it should only collapse the group #1947
- Grid data bind fails initially until window resize #1614
- Localization (i18n) for grid grouping area string #2046
- When delete all records in the last page pager should be changed #2014
- Filter icon in the header changes its position #2036

## 6.1.2
- `igxCombo` improvements
    - Remote Data Binding fixes - selection preserving and keyboard navigation.

    For more detailed information see the [official igxCombo documentation](https://www.infragistics.com/products/ignite-ui-angular/angular/components/combo.html).

**General**
- Added `jsZip` as a Dependency.

### Bug Fixes

- Grid Layout is broken when you change displayDensity runtime #2005
- Add empty grid template #2035
- Page Up/Page Down buttons don't scroll the grid #606
- Icon component is not properly exported #2072
- Adding density to chip doesn't make the density style to apply when it is dragged #1846
- Update jszip as dependency #2043
- No message is displayed when there is empty grid data without filtering enabled. #2001
- The only possible range of setting minValue to igxSlider is between [0..99] #2033
- Bootstrap & IgniteUI issues #1548
- Remove tabs from collection -> TabCollectionChange Output #1972
- 6.1.1 error on npm install #2023
- Remote binding combo doesn't store the selected fields when scrolled or collapsed #1944
- Exception is thrown when hovering a chip with a column header #1813
- IgxCombo - Remote Virtualization Keyboard Navigation #1987

## 6.1.1
- `igxTimePicker` changes
    - `onClose` event added.

### Bug Fixes

- Exit edit mode when move column through grid API #1932
- IgxListItemComponent and the two template directives are missing from public_api.ts. #1939
- Add Item button disappears after adding same item twice successively. #1938
- onTabItemDeselected is called for every not selected tab item #1952
- Exit edit mode when pin/unpin column through grid API #1933
- Selected combo item doesn't have the proper focused styles #1948
- Time-picker does not open on button-press. #1949
- Custom cell not rendering with grid searching functionality #1931
- Regular highlight makes the highlighted text unreadable when the row is selected. #1852
- DatePicker focus is wrong on select date value #1965
- add sass docs, grid document updates and input-group theme-related fixes #1993
- DatePicker focus handler and AoT build #1994
- Change displayDensity runtime #1974
- Change IgxGrid display density runtime #1998
- Error is thrown when using igx-grid theme without $content-background #1996
- Update npm deploy token #2002

## 6.1.0
- `igxOverlay` service added. **igxOverlayService** allows you to show any component above all elements in page. For more detailed information see the [official documentation](https://www.infragistics.com/products/ignite-ui-angular/angular/components/overlay_main.html)
- Added **igxRadioGroup** directive. It allows better control over its child `igxRadio` components and support template-driven and reactive forms.
- Added `column moving` feature to `igxGrid`, enabled on a per-column level. **Column moving** allows you to reorder the `igxGrid` columns via standard drag/drop mouse or touch gestures.
    For more detailed information see the [official documentation](https://www.infragistics.com/products/ignite-ui-angular/angular/components/grid_column_moving.html).
- `igx-tab-bar` selector removed from `IgxBottomNavComponent`.
- `igxGrid` filtering operands
- `igxGrid`
    - **Breaking change** `filter_multiple` method is removed. `filter` method and `filteringExpressionsTree` property could be used instead.
    - **Breaking change** `filter` method has new signature. It now accepts the following parameters:
        - `name` - the name of the column to be filtered.
        - `value` - the value to be used for filtering.
        - `conditionOrExpressionTree` - (optional) this parameter accepts object of type `IFilteringOperation` or `IFilteringExpressionsTree`. If only a simple filtering is required a filtering operation could be passes (see bellow for more info). In case of advanced filtering an expressions tree containing complex filtering logic could be passed.
        - `ignoreCase` - (optional) - whether the filtering would be case sensitive or not.
    - **Breaking change** `onFilteringDone` event now have only one parameter - `IFilteringExpressionsTree` which contains the filtering state of the filtered column.
    - `filter_global` method clears all existing filters and applies the new filtering condition to all grid's columns.
    - filtering operands:
        - **Breaking change** `IFilteringExpression` condition property is no longer a direct reference to a filtering condition method, instead it's a reference to an `IFilteringOperation`
        - 5 filtering operand classes are now exposed
            - `IgxFilteringOperand` is a base filtering operand, which can be inherited when defining custom filtering conditions
            - `IgxBooleanFilteringOperand` defines all default filtering conditions for `boolean` types
            - `IgxNumberFilteringOperand` defines all default filtering conditions for `numeric` types
            - `IgxStringFilteringOperand` defines all default filtering conditions for `string` types
            - `IgxDateFilteringOperand` defines all default filtering conditions for `Date` types
        - `IgxColumnComponent` now exposes a `filters` property, which takes an `IgxFilteringOperand` class reference
            - Custom filters can now be provided to grid columns by populating the `operations` property of the `IgxFilteringOperand` with operations of `IFilteringOperation` type
```
export class IgxCustomFilteringOperand extends IgxFilteringOperand {
    // Making the implementation singleton
    private static _instance: IgxCustomFilteringOperand = null;

    protected constructor() {
        super();
        this.operations = [{
            name: 'custom',
            logic: (target: string) => {
                return target === 'My custom filter';
            }
        }].concat(this.operations); // Keep the empty and notEmpty conditions from base
    }

    // singleton
    // Must implement this method, because the IgxColumnComponent expects it
    public static instance(): IgxCustomFilteringOperand {
        return this._instance || (this._instance = new this());
    }
}
```

- `igxGrid` now supports grouping of columns enabling users to create criteria for organizing data records. To explore the functionality start off by setting some columns as `groupable`:
    ```html
    <igx-grid [data]="data">
        <igx-column [field]="'ProductName'"></igx-column>
        <igx-column [field]="'ReleaseDate'" [groupable]="true"></igx-column>
    </igx-grid>
    ```
   For more information, please head over to `igxGrid`'s [ReadMe](https://github.com/IgniteUI/igniteui-angular/blob/master/src/grid/README.md) or the [official documentation](https://www.infragistics.com/products/ignite-ui-angular/angular/components/grid_groupby.html).

- `igxGrid` now supports multi-column headers allowing you to have multiple levels of columns in the header area of the grid.
    For more information, head over to [official documentation](https://www.infragistics.com/products/ignite-ui-angular/angular/components/grid_multi_column_headers.html)
- `igxGrid` theme now has support for alternating grid row background and text colors.
- `igxGrid` now has a toolbar (shown using the `showToolbar` property) which contains the following features:
  - title (specified using the `toolbarTitle` property)
  - column hiding feature (enabled using the `columnHiding` property)
  - column pinning feature (enabled using the `columnPinning` property)
  - export to excel (enabled using the `exportExcel` property)
  - export to CSV (enabled using the `exportCsv` property)
- `igxColumn` changes:
    - **Breaking change** filteringExpressions property is removed.
- `igxGrid` API is updated
    - **Breaking change** deleteRow(rowSelector: any) method will delete the specified row only if the primary key is defined. The method accept rowSelector as a parameter,  which is the rowID.
    - **Breaking change** updateRow(value: any, rowSelector: any) method will update the specified row only if the primary key is defined. The method accept value and rowSelector as a parameter, which is the rowID.
    - **Breaking change** updateCell(value: any, rowSelector: any, column: string) method will update the specified cell only if the primary key is defined. The method accept  value, rowSelector,which is the rowID and column name.
    - getCellByKey(rowSelector: any, columnField: string) method is added to grid's API. This method retuns a cell or undefined only if primary key is defined and search for the specified cell by the rowID and column name.
    - getCellByColumn(rowIndex: number, columnField: string) method is updated. This method returns a cell or undefined by using rowIndex and column name.
- `IgxGridRow` API is updated:
    - update(value: any) method is added. The method takes as a parameter the new value, which is to be set to the specidied row.
    - delete() method is added. The method removes the specified row from the grid's data source.

- `igxCell` default editing template is changed according column data type. For more information you can read the [specification](https://github.com/IgniteUI/igniteui-angular/wiki/Cell-Editing) or the [official documentation](https://www.infragistics.com/products/ignite-ui-angular/angular/components/grid_editing.html)
- `igxCombo` component added

    ```html
    <igx-combo #combo [data]="towns" [displayKey]="'townName'" [valueKey]="'postCode'" [groupKey]="'province'"
        [allowCustomValues]="true" placeholder="Town(s)" searchPlaceholder="Search town..."></igx-combo>
    ```

    igxCombo features:

        - Data Binding
        - Value Binding
        - Virtualized list
        - Multiple Selection
        - Filtering
        - Grouping
        - Custom values
        - Templates
        - Integration with Template Driven and Reactive Forms
        - Keyboard Navigation
        - Accessibility compliance

    For more detailed information see the [official igxCombo documentation](https://www.infragistics.com/products/ignite-ui-angular/angular/components/combo.html).
- `igxDropdown` component added

    ```html
    <igx-drop-down (onSelection)="onSelection($event)" (onOpening)="onOpening($event)">
        <igx-drop-down-item *ngFor="let item of items" disabled={{item.disabled}} isHeader={{item.header}}>
                {{ item.field }}
        </igx-drop-down-item>
    </igx-drop-down>
    ```

    **igxDropDown** displays a scrollable list of items which may be visually grouped and supports selection of a single item. Clicking or tapping an item selects it and closes the Drop Down.

    A walkthrough of how to get started can be found [here](https://www.infragistics.com/products/ignite-ui-angular/angular/components/drop_down.html)

    igxDropdown features:

        - Single Selection
        - Grouping
        - Keyboard Navigation
        - Accessibility compliance

- `igxChip` and `igxChipsArea` components added

    ```html
    <igx-chips-area>
        <igx-chip *ngFor="let chip of chipList" [id]="chip.id">
            <label igxLabel>{{chip.text}}</label>
        </igx-chip>
    </igx-chips-area>
    ```

    For more detailed information see the [official igxChip documentation](https://www.infragistics.com/products/ignite-ui-angular/angular/components/chip.html).

- `igxToggle` changes
    - `onOpening` event added.
    - `onClosing` event added.
- `igxToggleAction` new `overlaySettings` input controls how applicable targets display content. Provides defaults with positioning based on the host element. The `closeOnOutsideClick` input is deprecated in favor of the new settings and will be removed in the future.

- `igxList` now supports a 'loading' template which is shown when the list is empty and its new `isLoading` property is set to `true`. You can redefine the default loading template by adding an `ng-template` with the `igxDataLoading` directive:

    ```html
    <igx-list [isLoading]="true">
        <ng-template igxDataLoading>
            <p>Please wait, data is loading...</p>
        </ng-template>
    </igx-list>
    ```

- **Breaking changes**:
    - Removed submodule imports. All imports are now resolved from the top level `igniteui-angular` package.
    - `igxGrid` changes:
        - sort API now accepts params of type `ISortingExpression` or `Array<ISortingExpression>`.
    - `igxToggle` changes
        - `collapsed` now read-only, markup input is removed.
        - `onOpen` event renamed to `onOpened`.
        - `onClose` event renamed to `onClosed`.
        - `open` method does not accept fireEvents optional boolean parameter. Now it accepts only overlaySettings optional parameter of type `OverlaySettings`.
        - `close` method does not accept fireEvents optional boolean parameter.
        - `toggle` method does not accept fireEvents optional boolean parameter. Now it accepts only overlaySettings optional parameter of type `OverlaySettings`.
    - `igxDialog` changes
        - `open` method does not accept fireEvents boolean parameter. Now it accepts only overlaySettings optional parameter of type `OverlaySettings`.
- **Breaking change** All properties that were named `isDisabled` have been renamed to `disabled` in order to acheive consistency across our component suite. This affects: date-picker, input directive, input-group, dropdown-item, tabbar and time-picker.
- The **deprecated** `igxForRemote` input for the `igxFor` directive is now removed. Setting the required `totalItemCount` property after receiving the first data chunk is enough to trigger the required functionality.

## 6.0.4
- **igxRadioGroup** directive introduced. It allows better control over its child `igxRadio` components and support template-driven and reactive forms.
- Fixed ReactiveForms validations support for IgxInputGroup. Related [issue](https://github.com/IgniteUI/igniteui-angular/issues/1144).

## 6.0.3
- **igxGrid** exposing the `filteredSortedData` method publicly - returns the grid data with current filtering and sorting applied.

## 6.0.2
- **igxGrid** Improve scrolling on mac [#1563](https://github.com/IgniteUI/igniteui-angular/pull/1563)
- The `ng update igniteui-angular` migration schematics now also update the theme import path in SASS files. [#1582](https://github.com/IgniteUI/igniteui-angular/issues/1582)

## 6.0.1
- Introduced migration schematics to integrate with the Angular CLI update command. You can now run

  `ng update igniteui-angular`

  in existing projects to both update the package and apply any migrations needed to your project. Make sure to commit project state before proceeding.
  Currently these cover converting submodule imports as well as the deprecation of `igxForRemote` and rename of `igx-tab-bar` to `igx-bottom-nav` from 6.0.0.
- **Breaking changes**:
    - Removed submodule imports. All imports are now resolved from the top level `igniteui-angular` package. You can use `ng update igniteui-angular` when updating to automatically convert existing submodule imports in the project.
    - Summary functions for each IgxSummaryOperand class has been made `static`. So now you can use them in the following way:
    ```typescript
    import { IgxNumberSummaryOperand, IgxSummaryOperand } from "igniteui-angular";
    class CustomSummary extends IgxSummaryOperand {
    constructor() {
      super();
    }
    public operate(data?: any[]) {
      const result = super.operate(data);
      result.push({
        key: "Min",
        label: "Min",
        summaryResult: IgxNumberSummaryOperand.min(data)
      });
      return result;
    }
  }
    ```


## 6.0.0
- Theming - You can now use css variables to style the component instances you include in your project.
- Added `onDoubleClick` output to `igxGrid` to emit the double clicked cell.
- Added `findNext`, `findPrev` and `clearSearch` methods to the IgxGridComponent which allow easy search of the grid data, even when the grid is virtualized.
- Added `IgxTextHighlightDirective` which highlights parts of a DOM element and keeps and updates "active" highlight.
- Added `All` option to the filter UI select for boolean columns
- Update to Angular 6

## 5.3.1
- igx-dialog changes
    - Dialog title as well as dialog actions (buttons) can be customized. For more information navigate to the [ReadMe](https://github.com/IgniteUI/igniteui-angular/blob/master/src/dialog/README.md).
- Filtering a boolean column by `false` condition will return only the real `false` values, excluding `null` and `undefined`. Filtering by `Null` will return the `null` values and filtering by `Empty` will return the `undefined`.
- The `Filter` button in the filtering UI is replaced with a `Close` button that is always active and closes the UI.
- Filtering UI input displays a `X` icon that clears the input.

## 5.3.0
- Added `rowSelectable` property to `igxGrid`
    - Setting `rowSelectable` to `true` enables multiple row selection for the `igx-grid` component. Adds a checkbox column that allows (de)selection of one, multiple or all (via header checkbox) rows.
    - For more information about the `rowSelectable` property and working with grid row, please read the `igxGrid`'s [ReadMe](https://github.com/IgniteUI/igniteui-angular/blob/master/src/grid/README.md) about selection or see the [official documentation](https://www.infragistics.com/products/ignite-ui-angular/angular/components/grid-selection.html)
- Added `onContextMenu` output to `igxGrid` to emit the clicked cell.
- `igx-datePicker`: Added `onClose` event.
- `igxTextSelection` directive added
    - `igxTextSelection` directive allows you to select the whole text range for every element with text content it is applied.
- `igxFocus` directive added
    - `igxFocus` directive allows you to force focus for every element it is applied.
- `igx-time-picker` component added
    - `igx-time-picker` allows user to select time, from a dialog with spinners, which is presented into input field.
    - For more information navigate to the [ReadMe](https://github.com/IgniteUI/igniteui-angular/blob/master/src/time-piker/README.md).
- `igx-tab-bar` changes
    - **Breaking changes**: `IgxTabBarComponent` is renamed to `IgxBottomNavComponent` and `IgxTabBarModule` is renamed to `IgxBottomNavModule`.
    - `igx-tab-bar` selector is deprecated. Use `igx-bottom-nav` selector instead.
- `igx-tabs` component added
    - `igx-tabs` allows users to switch between different views. The `igx-tabs` component places the tabs headers at the top and allows scrolling when there are multiple tab items outside the visible area. Tabs are ordered in a single row above their associated content.
    - For more information navigate to [ReadMe](https://github.com/IgniteUI/igniteui-angular/blob/master/src/tabs/README.md).
- Added column pinning in the list of features available for `igxGrid`. Pinning is available though the API. Try the following:
   ```typescript
   const column = this.grid.getColumnByName(name);
   column.pin();
   ```
   For more information, please head over to `igxGrid`'s [ReadMe](https://github.com/IgniteUI/igniteui-angular/blob/master/src/grid/README.md) or the [official documentation](https://www.infragistics.com/products/ignite-ui-angular/angular/components/grid_column_pinning.html).
- Added `summaries` feature to `igxGrid`, enabled on a per-column level. **Grid summaries** gives you a predefined set of default summaries, depending on the type of data in the column.
    For more detailed information read `igxGrid`'s [ReadMe](https://github.com/IgniteUI/igniteui-angular/blob/master/src/grid/README.md) or see the [official documentation](https://www.infragistics.com/products/ignite-ui-angular/angular/components/grid_summaries.html).
- Added `columnWidth` option to `igxGrid`. The option sets the default width that will be applied to columns that have no explicit width set. For more detailed information read `igxGrid`'s [ReadMe](https://github.com/IgniteUI/igniteui-angular/blob/master/src/grid/README.md)
- Added API to `igxGrid` that allows for vertical remote virtualization. For guidance on how to implement such in your application, please refer to the [official documentation](https://www.infragistics.com/products/ignite-ui-angular/angular/components/grid_virtualization.html)
- Added smooth scrolling for the `igxForOf` directive making the scrolling experience both vertically and horizontally much more natural and similar to a native scroll.
- Added `onCellClick` event.
- `igxForOf` now requires that its parent container's `overflow` is set to `hidden` and `position` to `relative`. It is recommended that its height is set as well so that the display container of the virtualized content can be positioned with an offset inside without visually affecting other elements on the page.
    ```html
    <div style='position: relative; height: 500px; overflow: hidden'>
        <ng-template igxFor let-item [igxForOf]="data" #virtDirVertical
                [igxForScrollOrientation]="'vertical'"
                [igxForContainerSize]='"500px"'
                [igxForItemSize]='"50px"'
                let-rowIndex="index">
                <div style='height:50px;'>{{rowIndex}} : {{item.text}}</div>
        </ng-template>
    </div>
    ```
- Removed the `dirty` local template variable previously exposed by the `igxFor` directive.
- The `igxForRemote` input for the `igxFor` directive is now **deprecated**. Setting the required `totalItemCount` property after receiving the first data chunk is enough to trigger the required functionality.
- the `igx-icon` component can now work with both glyph and ligature-based icon font sets. We've also included a brand new Icon Service, which helps you create aliases for the icon fonts you've included in your project. The service also allows you to define the default icon set used throughout your app.
- Added the option to conditionally disable the `igx-ripple` directive through the `igxRippleDisabled` property.
- Updated styling and interaction animations of the `igx-checkbox`, `igx-switch`, and `igx-radio` components.
- Added `indeterminate` property and styling to the `igx-checkbox` component.
- Added `required` property to the `igx-checkbox`, `igx-radio`, and `igx-switch` components.
- Added `igx-ripple` effect to the `igx-checkbox`, `igx-switch`, and `igx-radio` components. The effect can be disabled through the `disableRipple` property.
- Added the ability to specify the label location in the `igx-checkbox`, `igx-switch`, and `igx-radio` components through the `labelPosition` property. It can either be `before` or `after`.
- You can now use any element as label on the `igx-checkbox`, `igx-switch`, and `igx-radio` components via the aria-labelledby property.
- You can now have invisible label on the `igx-checkbox`, `igx-switch`, and `igx-radio` components via the aria-label property.
- Added the ability to toggle the `igx-checkbox` and `igx-switch` checked state programmatically via `toggle` method on the component instance.
- Added the ability to select an `igx-radio` programmatically via `select` method on the component instance.
- Fixed a bug on the `igx-checkbox` and `igx-radio` components where the click event was being triggered twice on click.
- Fixed a bug where the `igx-checkbox`, `igx-switch`, and `igx-radio` change event was not being triggered on label click.
- `igxМask` directive added
    - `igxМask` provide means for controlling user input and formatting the visible value based on a configurable mask rules. For more detailed information see [`igxMask README file`](https://github.com/IgniteUI/igniteui-angular/blob/master/src/directives/mask/README.md)
- `igxInputGroup` component added - used as a container for the `igxLabel`, `igxInput`, `igxPrefix`, `igxSuffix` and `igxHint` directives.
- `igxPrefix` directive added - used for input prefixes.
- `igxSuffix` directive added - used for input suffixes.
- `igxHint` directive added - used for input hints.
- `igxInput` directive breaking changes:
    - the directive should be wrapped by `igxInputGroup` component
    - `IgxInputGroupModule` should be imported instead of `IgxInputModule`
- `igxExcelExportService` and `igxCSVExportService` added. They add export capabilities to the `igxGrid`. For more information, please visit the [igxExcelExportService specification](https://github.com/IgniteUI/igniteui-angular/wiki/IgxExcelExporterService-Specification) and the [igxCSVExportService specification](https://github.com/IgniteUI/igniteui-angular/wiki/CSV-Exporter-Service-Specification).
- **General**
    - Added event argument types to all `EventEmitter` `@Output`s. #798 #740
    - Reviewed and added missing argument types to the following `EventEmitter`s
        - The `igxGrid` `onEditDone` now exposes arguments of type `IGridEditEventArgs`. The arguments expose `row` and `cell` objects where if the editing is performed on a cell, the edited `cell` and the `row` the cell belongs to are exposed. If row editing is performed, the `cell` object is null. In addition the `currentValue` and `newValue` arguments are exposed. If you assign a value to the `newValue` in your handler, then the editing will conclude with the value you've supplied.
        - The `igxGrid` `onSelection` now correctly propagates the original `event` in the `IGridCellEventArgs`.
    - Added `jsZip` as a Peer Dependency.
- `primaryKey` attribute added to `igxGrid`
    - `primaryKey` allows for a property name from the data source to be specified. If specified, `primaryKey` can be used instead of `index` to indentify grid rows from the `igxGrid.rowList`. As such, `primaryKey` can be used for selecting rows for the following `igxGrid` methods - `deleteRow`, `updateRow`, `updateCell`, `getCellByColumn`, `getRowByKey`
    - `primaryKey` requires all of the data for the specified property name to have unique values in order to function as expected.
    - as it provides a unique identifier for each data member (and therefore row), `primaryKey` is best suited for addressing grid row entries. If DOM virtualization is in place for the grid data, the row `index` property can be reused (for instance, when filtering/sorting the data), whereas `primaryKey` remains unique. Ideally, when a persistent reference to a row has to be established, `primaryKey` should be used.
- **Theming**
    - Added a `utilities` module to the theming engine to allow for easier import of theming functions and mixins, such as igx-color, igx-palette, igx-elevation, etc. To import the utilities do ```@import '~igniteui-angular/core/styles/themes/utilities';```

## 5.2.1
- `hammerjs` and `@types/hammerjs` are removed from `peerDependencies` and were added as `dependencies`. So if you are using Igniteui-Angular version 5.2.1 or above it is enough to run `npm install igniteui-angular` in your project for getting started. For more detailed information see [`Ignite UI for Angular Getting Started`](https://www.infragistics.com/products/ignite-ui-angular/getting-started)
- `web-animations-js` is added as Peer Dependency.
- `Theming` bug fixes and improvements.
- Use the following command to generate `Ignite UI for Angular Themes` documentation - `npm run build:docs`. Navigate to `dist/docs/sass` and open `index.html` file.

## 5.2.0
- `igxForOf` directive added
    - `igxForOf` is now available as an alternative to `ngForOf` for templating large amounts of data. The `igxForOf` uses virtualization technology behind the scenes to optimize DOM rendering and memory consumption. Virtualization technology works similar to Paging by slicing the data into smaller chucks which are swapped from a container viewport while the user scrolls the data horizontally/vertically. The difference with the Paging is that virtualization mimics the natural behavior of the scrollbar.
- `igxToggle` and `igxToggleAction` directives added
    - `igxToggle` allows users to implement toggleable components/views (eg. dropdowns), while `igxToggleAction` can control the
      `igxToggle` directive. Refer to the official documentation for more information.
    - `igxToggle` requires `BrowserAnimationsModule` to be imported in your application.
- [`Ignite UI for Angular Theming`](https://www.infragistics.com/products/ignite-ui-angular/angular/components/themes.html) - comprehensive set of **Sass** functions and mixins will give the ability to easily style your entire application or only certain parts of it.
    - Previously bundled fonts, are now listed as external dependencies. You should supply both the [Material Icons](http://google.github.io/material-design-icons/) and [Titillium Web](https://fonts.google.com/selection?selection.family=Titillium+Web:300,400,600,700) fonts yourself by either hosting or using CDN.
- `igx-grid` changes
    - The component now uses the new `igxForOf` directive to virtualize its content both vertically and horizontally dramatically improving performance for applications displaying large amounts of data.
    - Data-bound Input property `filtering` changed to `filterable`:

    ```html
    <igx-grid [data]="data">
        <igx-column [field]="'ReleaseDate'" [header]="'ReleaseDate'"
            [filterable]="true" dataType="date">
        </igx-column>
    </igx-grid>
    ```

    - @HostBinding `min-width` added to `IgxGridCellComponent` and `IgxGridHeaderCell`
    - The IgxGridCellComponent no longer has a value setter, but instead has an `update` modifier.

    ```html
    <ng-template igxCell let-cell="cell">
        {{ cell.update("newValue") }}
    </ng-template>
    ```
    - Class `IgxGridFiltering` renamed to `IgxGridFilteringComponent `
    - The grid filtering UI dropdowns are now controlled by the `igxToggle` directive.
      - Make sure to import `BrowserAnimationsModule` inside your application module as `igxToggle` uses animations for state transition.
    - `state` input
        - filtering expressions and sorting expressions provided
    - Removed `onCellSelection` and `onRowSelection` event emitters, `onSelection` added instead.
    - Removed `onBeforeProcess` event emitter.
    - Removed `onMovingDone` event emitter.
    - Removed methods `focusCell` and `focusRow`.
    - Renamed method `filterData` to `filter`.
    - New methods `filterGlobal` and `clearFilter`.
    - New method `clearSort`.
    - Renamed method `sortColumn` to `sort`.
    - New Input `sortingIgnoreCase` - Ignore capitalization of words.
- `igx-navigation-drawer` changes
    - `NavigationDrawer` renamed to `IgxNavigationDrawerComponent`
    - `NavigationDrawerModule` renamed to `IgxNavigationDrawerModule`
    - `IgxNavigationDirectives` renamed to `IgxNavigationModule`
    - `NavigationService` renamed to `IgxNavigationService`
    - `NavigationToggle` renamed to `IgxNavigationToggleDirective`
    - `NavigationClose` renamed to `IgxNavigationCloseDirective`
    - Content selector `ig-drawer-content` replaced with `<ng-template igxDrawer>`
    - Content selector `ig-drawer-mini-content` replaced with `<ng-template igxDrawerMini>`
    - CSS class `ig-nav-drawer-overlay` renamed to `igx-nav-drawer__overlay`
    - CSS class `ig-nav-drawer` renamed to `igx-nav-drawer`
- `igxInput` changes
    - CSS class `ig-form-group` to `igx-form-group`
- `igxBadge` changes
    - From now on, the Badge position is set by css class, which specifies an absolute position as well as top/bottom/left/right properties. The Badge position input should not be used.
- `igx-avatar` changes
    - [Initials type avatar is using SVG element from now on](https://github.com/IgniteUI/igniteui-angular/issues/136)
- `igx-calendar` changes
    - `formatViews` - Controls whether the date parts in the different calendar views should be formatted according to the provided `locale` and `formatOptions`.
    - `templating` - The **igxCalendar** supports now templating of its header and subheader parts.
    - `vertical` input - Controls the layout of the calendar component. When vertical is set to `true` the calendar header will be rendered to the side of the calendar body.

- `igx-nav-bar` changes
    -   Currently `isActionButtonVisible` resolves to `false` if actionButtonIcon is not defined.
- `igx-tab-bar` changes
    - custom content can be added for tabs

    ```html
    <igx-bottom-nav>
        <igx-tab-panel>
            <ng-template igxTab>
                <igx-avatar initials="T1">
                </igx-avatar>
            </ng-template>
            <h1>Tab 1 Content</h1>
        </igx-tab-panel>
    </igx-bottom-nav>
    ```

- `igx-scroll` component deleted
    - `igx-scroll` component is not available anymore due newly implemented `igxForOf` directive.

- [`igx-list` changes](https://github.com/IgniteUI/igniteui-angular/issues/528)
    - `igxEmptyList` directive added
        The list no longer has `emptyListImage`, `emptyListMessage`, `emptyListButtonText`, `emptyListButtonClick` and `hasNoItemsTemplate` members.
        Instead of them, the `igxEmptyListTemplateDirective` can be used for templating the list when it is empty (or use the default empty template).
        ```html
        <igx-list>
            <ng-template igxEmptyList>
                <p>My custom empty list template</p>
            </ng-template>
        </igx-list>
        ```
    - `onItemClicked` event emitter added
        ```html
        <igx-list (onItemClicked)="itemClicked()">
            <igx-list-item>Item 1</igx-list-item>
            <igx-list-item>Item 2</igx-list-item>
            <igx-list-item>Item 3</igx-list-item>
        </igx-list>
        ```
    - Removed `emptyListImage` property from `IgxListComponent`.
    - Removed `emptyListMessage` property from `IgxListComponent`.
    - Removed `emptyListButtonText` property from `IgxListComponent`.
    - Removed `emptyListButtonClick` event emitter from `IgxListComponent`.
    - Removed `hasNoItemsTemplate` property from `IgxListComponent`.
    - Removed `options` property from `IgxListItemComponent`.
    - Removed `left` property from `IgxListItemComponent`.
    - Removed `href` property from `IgxListItemComponent`.
    - New `emptyListTemplate` input for `IgxListComponent`.
    - New `onItemClicked` event emitter for `IgxListComponent`.
    - New `role` property for `IgxListComponent`.
    - New `innerStyle` property for `IgxListComponent`.
    - New `role` property for `IgxListItemComponent`.
    - New `element` property for `IgxListItemComponent`.
    - New `list` property for `IgxListItemComponent`.
    - New `headerStyle` property for `IgxListItemComponent`.
    - New `innerStyle` property for `IgxListItemComponent`.

- [Renaming and restructuring directives and components](https://github.com/IgniteUI/igniteui-angular/issues/536) based on the [General Angular Naming Guidelines](https://angular.io/guide/styleguide#naming):
    - `IgxAvatar` renamed to `IgxAvatarComponent`
    - `IgxBadge` renamed to `IgxBadgeComponent`
    - `IgxButton` renamed to `IgxButtonDirective`
    - `IgxButtonGroup` renamed to `IgxButtonGroupComponent`
    - `IgxCardHeader` renamed to `IgxCardHeaderDirective`
    - `IgxCardContent` renamed to `IgxCardContentDirective`
    - `IgxCardActions` renamed to `IgxCardActionsDirective`
    - `IgxCardFooter` renamed to `IgxCardFooterDirective`
    - `IgxCarousel` renamed to `IgxCarouselComponent`
    - `IgxInput` renamed to `IgxInputModule`
    - `IgxInputClass` renamed to `IgxInputDirective`
    - `IgxCheckbox` renamed to `IgxCheckboxComponent`
    - `IgxLabel` renamed to `IgxLabelDirective`
    - `IgxIcon` renamed to `IgxIconComponent`
    - `IgxList` renamed to `IgxListComponent`
    - `IgxListItem` renamed to `IgxListItemComponent`
    - `IgxSlide` renamed to `IgxSlideComponent`
    - `IgxDialog` renamed to `IgxDialogComponent`
    - `IgxLayout` renamed to `IgxLayoutModule`
    - `IgxNavbar` renamed to `IgxNavbarComponent`
    - `IgxCircularProgressBar` renamed to `IgxCircularProgressBarComponent`
    - `IgxLinearProgressBar ` renamed to `IgxLinearProgressBarComponent`
    - `IgxRadio` renamed to `IgxRadioComponent`
    - `IgxSlider` renamed to `IgxSliderComponent`
    - `IgxSnackbar` renamed to `IgxSnackbarComponent`
    - `IgxSwitch ` renamed to `IgxSwitchComponent`
    - `IgxTabBar` renamed to `IgxBottomNavComponent`
    - `IgxTabPanel` renamed to `IgxTabPanelComponent`
    - `IgxTab` renamed to `IgxTabComponent`
    - `IgxToast` renamed to `IgxToastComponent`
    - `IgxLabelDirective` moved inside `../directives/label/` folder
    - `IgxInputDirective` moved inside `../directives/input/` folder
    - `IgxButtonDirective` moved inside `../directives/button/` folder
    - `IgxLayoutDirective` moved inside `../directives/layout/` folder
    - `IgxFilterDirective` moved inside `../directives/filter/` folder
    - `IgxDraggableDirective` moved inside `../directives/dragdrop/` folder
    - `IgxRippleDirective` moved inside `../directives/ripple/` folder
    - Folder `"./navigation/nav-service"` renamed to `"./navigation/nav.service"`
<|MERGE_RESOLUTION|>--- conflicted
+++ resolved
@@ -3,16 +3,13 @@
 All notable changes for each version of this project will be documented in this file.
 
 ## 7.3.4
-<<<<<<< HEAD
-
+
+### New feature
+- `igxSlider` - exposing new `labels` property accepting a collection of literal values that become equally spread over the slider, by placing each element as a thumb label.
+- `igxSlider` - deprecate **isContiunous** property.
 - `IgxChip`
     - `hideBaseOnDrag` input is added that allow the chip base that stays at place to be visible while dragging it.
     - `animateOnRelease` input is added that allows to disable the animation that returns the chip when the chip is released somewhere.
-=======
-### New feature
-- **igxSlider** - exposing new `labels` property accepting a collection of literal values that become equally spread over the slider, by placing each element as a thumb label.
-- **igxSlider** - deprecate **isContiunous** property.
->>>>>>> 2b2c3355
 
 ## 7.3.3
 
