--- conflicted
+++ resolved
@@ -36,15 +36,12 @@
         - Added `IgxComboHeaderItemDirective`. Use `[igxComboHeaderItem]` in markup to assing a TemplateRef to `combo.headerItemTemplate`.
     - **Breaking change** Assigning templates with the following template ref variables is now deprecated in favor of the new directives:
             `#itemTemplate`, `#headerTemplate`, `#footerTemplate`, `#emptyTemplate`, `#addItemTemplate`, `#headerItemTemplate`.
-<<<<<<< HEAD
     - **Breaking change** `height` property is removed. In the future `IgxInputGroup` will expose an option that allows custom sizing and then `IgxCombo` will use the same functionality for proper styling and better consistency.
 
-=======
 - `igx-calendar`:
     - Introduced `disabledDates` property which allows a user to disable dates based on various rules: before or after a date, weekends, workdays, specific dates and ranges. The disabled dates cannot be selected and have a distinguishable style.
     - Introduced `specialDates` property which allows a user to mark dates as special. They can be set by using various rules. Their style is distinguishable.
-        
->>>>>>> 31b4e433
+
 ## 6.1.3
 - **General**
     - Added ES7 polyfill for Object for IE. This should be added to the polyfills in order for the igxGrid to render under IE.
