# Ignite UI for Angular Change Log

All notable changes for each version of this project will be documented in this file.

## 8.1.2
<<<<<<< HEAD
- `IgxCombo`
    - Combo `onSelectionChange` events now emits the item(s) that were added to or removed from the collection:
    ```html
    <igx-combo (onSelectionChange)="handleChange($event)">
    ```
    ```typescript
        export class Example {
            ...
            handleChange(event: {
                newSelection: any[],
                oldSelection: any[],
                added: any[], // the items added to the selection in this change
                removed: any[], // the items removed for the selection in this change
                ... 
            }) {
            console.log("Items added: ", [...event.added]);
            console.log("Items removed: ", [...event.removed]);
            }
        }
    ```
    
=======

### New Features
- `IgxDatePicker`
    - `valueChange` event is added.
>>>>>>> 8b44cf0e

## 8.1.0

### New Features
- `IgxBottomNav` now supports an `igx-tab` declaration mode. When in this mode, panels declarations are not accepted and tab items' content is not rendered.
    - You can use this mode to apply directives on the tab items - for example to achieve routing navigation.
    - You are allowed to customize tab items with labels, icons and even templates.
- `IgxTabs` now supports an `igx-tab-item` declaration mode. When in this mode, groups declarations are not accepted and tab items' content is not rendered.
    - You can use this mode to apply directives on the tab items - for example to achieve routing navigation.
    - You are allowed to customize tab items with labels, icons and even templates.
- `IgxGrid`
    - **Behavioral Change** - paging now includes the group rows in the page size. You may find more information about the change in the [GroupBy Specification](https://github.com/IgniteUI/igniteui-angular/wiki/Group-By-Specification)
    - `IgxColumnGroup`
        - Re-templating the column group header is now possible using the `headerTemplate` input property or the `igxHeader` directive.
    - `igx-grid-footer`
        - You can use this to insert a custom footer in the grids.
         ```html
        <igx-grid>
            <igx-grid-footer>
                Custom content
            </igx-grid-footer>
        </igx-grid>
        ```
- `igx-paginator`
    - Replaces the current paginator in all grids. Can be used as a standalone component.
      <br/>Have in mind that if you have set the `paginationTemplate`, you may have to modify your css to display the pagination correctly. The style should be something similar to:
      ```
      .pagination-container {
          display: flex;
          justify-content: center;
          align-items: center;
       }
       ```
- `IgxCombo`
    - Input `[overlaySettings]` - allows an object of type `OverlaySettings` to be passed. These custom overlay settings control how the drop-down list displays.
- `IgxForOf` now offers usage of local variables `even`, `odd`, `first` and `last` to help with the distinction of the currently iterated element.


## 8.0.2
- `igx-list-theme` now have some new parameters for styling.
    - $item-background-hover - Change The list item hover background
    - $item-text-color-hover - Change The list item hover text color.

    - $item-subtitle-color - Change The list item subtitle color.
    - $item-subtitle-color-hover - Change The list item hover subtitle color.
    - $item-subtitle-color-active - Change The active list item subtitle color.

    - $item-action-color - Change The list item actions color.
    - $item-action-color-hover - Change The list item hover actions color.
    - $item-action-color-active - Change The active list item actions color.

    - $item-thumbnail-color - Change The list item thumbnail color.
    - $item-thumbnail-color-hover - Change The list item hover thumbnail color.
    - $item-thumbnail-color-active - Change The active list item thumbnail color.

- **Behavioral Change** default min column width is changed according the grid display density property:
    - for `DisplayDensity.comfortable` defaultMinWidth is `80px`;
    - for `DisplayDensity.cosy` defaultMinWidth is `64px`;
    - for `DisplayDensity.compact` defaultMinWidth is `56px`;
Now you can set `minWindth` for a column to a value smaller than `defaultMinWidth` value.

## 8.0.1

- **General**
    - Importing ES7 polyfill for Object (`'core-js/es7/object'`) for IE is no longer required.

### New Features
- `IgxDropDown` now supports `DisplayDensity`.
    - `[displayDensity]` - `@Input()` added to the `igx-drop-down`. Takes prevelance over any other `DisplayDensity` provider (e.g. parent component or `DisplayDensityToken` provided in module)
    - The component can also get it's display density from Angular's DI engine (if the `DisplayDensityToken` is provided on a lower level)
    - Setting `[displayDensity]` affects the control's items' and inputs' css properties, most notably heights, padding, font-size
    - Available display densities are `compact`, `cosy` and `comfortable` (default)
    - **Behavioral Change** - default `igx-drop-down-item` height is now `40px` (down from `48px`)
- `IgxCombo` - Setting `[displayDensity]` now also affects the combo's items
    - **Behavioral Changes**
    - `[itemHeight]` defaults to `40` (`[displayDensity]` default is `comfortable`)
    - `[itemsMaxHeight]` defaults to `10 * itemHeight`.
    - Changing `[displayDensity]` or `[itemHeight]` affect the drop-down container height if `[itemsMaxHeight]` is not provided
    - Setting `[itemHeight]` overrides the height provided by the `[displayDensity]` input
- `IgxSelect`- Setting `[displayDensity]` now also affects the select's items
    - **Behavioral Change** - default `igx-select-item` height is now `40px` (down from `48px`)
- `IgxChip`
    - `hideBaseOnDrag` input is added that allow the chip base that stays at place to be visible while dragging it.
    - `animateOnRelease` input is added that allows to disable the animation that returns the chip when the chip is released somewhere.
- `IgxTransaction` - `getState` accepts one optional parameter `pending` of `boolean` type. When `true` is provided `getState` will return `state` from pending states. By default `getState` is set to `false`.

## 8.0.0
- `Theming`: Add component schemas for completely round and completely square variations. Can be mixed with the existing light and dark component schemas. For instance:
    ```scss
        $light-round-input: extend($_light-input-group, $_round-shape-input-group);
    ```
There are also prebuilt schema presets for all components (light-round/dark-round and light-square/dark-square), namely `$light-round-schema, $light-dark-schema, $light-square-schema, $dark-square-schema`;
- `IgxCombo`: Removed the following deprecated (since 6.2.0) template selectors:
    - `#emptyTemplate`
    - `#headerTemplate`
    - `#footerTemplate`
    - `#itemTemplate`
    - `#addItemTemplate`
    - `#headerItemTemplate`
- `igxTimePicker` and `igxDatePicker`
    - `openDialog()` now has an optional `[target: HTMLElement]` parameter. It's used in `mode="dropdown"` and the drop down container is positioned according to the provided target.
    - The custom drop down template target is no longer marked with `#dropDownTarget`, instead it's provided as an `HTMLElement` to the `openDialog()` method.
    - By default, the `igxDatePicker` drop down target is changed from the `igxInput` element to the `igxInputGroup` element.
    - `onClosing` event is added.
    - **Breaking Change** `onOpen` event is renamed to `onOpened`.
    - **Breaking Change** `onClose` event is renamed to `onClosed`.
    - **Behavioral Change** - action buttons are now available in the dropdown mode.
    - **Feature** `igxDatePicker` and `igxTimePicker` now provide the ability for adding custom action buttons. Read up more information in [igxDatePicker ReadMe](https://github.com/IgniteUI/igniteui-angular/tree/master/projects/igniteui-angular/src/lib/date-picker/README.md) or [igxTimePicker ReadMe](https://github.com/IgniteUI/igniteui-angular/tree/master/projects/igniteui-angular/src/lib/time-picker/README.md)
- `IgxToggleAction` / `IgxTooltip`: Removed the deprecated `closeOnOutsideClick` Input that has been superseded by `overlaySettings` in 6.2.0.

- `IgxList` - The list component has been refactored. It now includes several new supporting directives:
    - `igxListThumbnail` - Use it to mark the target as list thumbnail which will be automatically positioned as a first item in the list item;
    - `igxListAction` - Use it to mark the target as list action which will be automatically positioned as a last item in the list item;
    - `igxListLine` - Use it to mark the target as list content which will be automatically positioned between the thumbnail and action;
    - `igxListLineTitle` - Use it to mark the target as list title which will be automatically formatted as a list-item title;
    - `igxListLineSubTitle` - Use it to mark the target as list subtitle which will be automatically formatted as a list-item subtitle;

    ```html
        <igx-list>
            <igx-list-item [isHeader]="true">List items</igx-list-item>
            <igx-list-item>
              <igx-avatar igxListThumbnail></igx-avatar>
              <h1 igxListLineTitle>List item title</h1>
              <h3 igxListLineSubTitle>List item subtitle</h3>
              <igx-icon igxListAction>info</igx-icon>
            </igx-list-item>
        </igx-list>

        <igx-list>
          <igx-list-item [isHeader]="true">List items</igx-list-item>
          <igx-list-item>
            <igx-avatar igxListThumbnail></igx-avatar>
            <span igxListLine>Some content</span>
            <igx-icon igxListAction>info</igx-icon>
          </igx-list-item>
        </igx-list>
    ```
- `IgxGrid`, `IgxTreeGrid`, `IgxHierarchicalGrid`
    - **Breaking Change** The **condition** parameter of the `filterGlobal` method is no longer optional. When the filterGlobal method is called with an invalid condition, it will not clear the existing filters for all columns.


## 7.3.4
- `IgxGrid` - summaries
    - `clearSummaryCache()` and `recalculateSummaries()` methods are now removed from the IgxGrid API, beacause they are no longer needed; summaries are updated when some change is perform and the summary cache is cleared automatically when needed;
- `IgxGrid`, `IgxTreeGrid`, `IgxHierarchicalGrid`
    - **Breaking Change** The **condition** parameter of the `filterGlobal` method is no longer optional. When the filterGlobal method is called with an invalid condition, it will not clear the existing filters for all columns.

### New feature
- `igxSlider` - exposing new `labels` property accepting a collection of literal values that become equally spread over the slider, by placing each element as a thumb label.
- `igxSlider` - deprecate **isContiunous** property.
- `IgxChip`
    - `hideBaseOnDrag` input is added that allow the chip base that stays at place to be visible while dragging it.
    - `animateOnRelease` input is added that allows to disable the animation that returns the chip when the chip is released somewhere.

- `igxTimePicker` changes
    - `onClosing` event is added.
    - **Breaking Change** `onOpen` event is renamed to `onOpened`.
    - **Breaking Change** `onClose` event is renamed to `onClosed`.
    - **Behavioral Change** - action buttons are now available in the dropdown mode.
    - **Feature** `IgxTimePickerComponent` now provides the ability for adding custom action buttons. Read up more information in the [ReadMe](https://github.com/IgniteUI/igniteui-angular/tree/master/projects/igniteui-angular/src/lib/time-picker/README.md)

- `igxDatePicker` changes
    - `onClosing` event is added.
    - **Breaking Change** `onOpen` event is renamed to `onOpened`.
    - **Breaking Change** `onClose` event is renamed to `onClosed`.
    - **Behavioral Change** - action buttons are now available in the dropdown mode.
    - **Feature** `IgxDatePickerComponent` now provides the ability for adding custom action buttons. Read up more information in the [ReadMe](https://github.com/IgniteUI/igniteui-angular/tree/master/projects/igniteui-angular/src/lib/date-picker/README.md)

- Excel-Style Filtering and Quick Filtering user interfaces now display the date picker's calendar in a dropdown.
- `IgxCard` - The card component has been refactored. It now includes several new supporting components/directives:
    - `igxCardHeaderTitle` - tag your headings placed in the `igx-card-header` container to be displayed as a card title;
    - `igxCardHeaderSubtitle` - tag your headings placed in the `igx-card-header` container to be displayed as a card subtitle;
    - `igxCardThumbnail` - tag anything placed in the `igx-card-header` as a thumb to be placed to the left of your titles;
    - `igx-card-header` - the card header can now detect and automatically position `igx-avatar`s placed in it;
    - `igx-card-media` - wrap images or videos that will be automatically sized for you;
    - `igx-card-actions` - the card actions can now detect and automatically position all `igxButton`s placed in it;
    - The card has a new `type` property. It can be set to `outlined` to get the new outlined card look;
    - The card has a new `horizontal` property. When set to true, the layout will become horizontally aligned;
- New Directive `igx-divider` - The igx-divider is a thin, configurable line that groups content in lists and layouts.
- `IgxDropDown` now supports `DisplayDensity`.
    - `[displayDensity]` - `@Input()` added to the `igx-drop-down`. Takes prevalance over any other `DisplayDensity` provider (e.g. parent component or `DisplayDensityToken` provided in module)
    - The component can also get it's display density from Angular's DI engine (if the `DisplayDensityToken` is provided on a lower level)
    - Setting `[displayDensity]` affects the control's items' and inputs' css properties, most notably heights, padding, font-size
    - Available display densities are `compact`, `cosy` and `comfortable` (default)
    - **Behavioral Change** - default item `igx-drop-down-item` height is now `40px` (down from `48px`)
- `IgxCombo` - Setting `[displayDensity]` now also affects the combo's items
    - Setting `[itemHeight]` overrides the height provided by the `[displayDensity]` input
- `IgxSelect`- Setting `[displayDensity]` now also affects the select's items

### Bug Fixing
- igx-input: Top of Japanese characters get cut off in Density Compact mode #4752
- When no condition is provided, filter() method of grid throws undescriptive error #4897
- [IE11][igx-grid][MRL] header cell is not row-spanned. #4825
- Select's label is positioned incorrectly #4236
- [igx-grid] Filtering row's chips area is not resized when resizing window. #4906
- `hideGroupedColumns` hides the whole MRL group #4714
- An error is returned when changing rowEditable input and a cell is opened in edit mode #4950
- Row editing border style is not applied correctly for the first record when there is grouping #4968
- Cell navigation does not work along with Multi Row Layout group #4708
- When no condition is provided, filter() method of grid throws undescriptive error #4897
- In slider with type Range when change the lower value to be equal or greater than the upper the range is not correct #4562
- When change the slider type at run time the slider is not updated correctly #4559
- Range Slider Thumps collapsing #2622
- Angular httpinterceptor(jwt token header) not working after importing IgxTreeGridModule in lazy loaded module #4285
- [igx-grid] "quick clicking twice resizer " can sometimes lead to unable to sort. #4858
- TimePicker "hour mode" #4679

## 7.3.3

- `igx-core()` now includes some styles for printing layout.
In order to turn them off, you need to pass an argument and set it to `false`
    ```
        @include igx-core($print-layout: false);
    ```

- `Pager`
    - **Behavioral Change** - The pager is now hidden when there are no records in the grid.

### Bug fixes
- Row editing styles are not applied correctly within multi row layout grid #4859
- Provide a way to animate row drag, when it is released #4775
- There is lag on checking/unchecking an item in an Excel Style Filter with a lot of items #4862
- Make dragIndicatorIconTemplate @ContentChild in the igxHierarchicalGrid #4769
- Add PostDeploy.ps1 script into the repo #4887
- Provide a way to animate row drag, when it is released #4775
- Feature-request: IgxGrid improve Printing Experience #1995
- When column is scrolled and open excel filter, its position is not correct #4898
- IgxCombo is not properly clearing subscription #4928
- "(Blanks)" appears unchecked on reopening the ESF UI if the underlying value is an empty string. #4875
- [igx-tree-grid] loading indicator not shown in IE11 #4754
- Filtering conditions drop down does not behave consistently when the button that opens it is clicked multiple times #4470

## 7.3.2

### Bug Fixes
- Time picker component fails on dropdown mode in combination with igxTimePickerTemplate modifications #4656
- In IE11 when chips length is bigger then filter row scrolls position is not correct #4699
- Not able to change filter option in excel style filter. #4347
- [igx-grid] rendering performance becomes extremely poor when binding data after initialization. #4839
- Group comparer is not taken into consideration when column is dragged to grouped area #4663

## 7.3.1
`igx-core()` now includes some styles for printing layout. In order to turn them off, you need to pass an argument and set it to `false`

```
@include igx-core($print-layout: false);
```
- `IgxGrid` Custom keyboard navigation
    - `onFocusChange` event is deprecated.
    - `onGridKeydown` event is exposed which is emitted when `keydown` is triggered over element inside grid's body
    - `navigateTo` method allows you to navigate to a position in the grid based on provided `rowindex` and `visibleColumnIndex`, also to execute a custom logic over the target element through a callback function that accepts `{ targetType: GridKeydownTargetType, target: Object }`
    - `getNextCell` returns `ICellPosition` which defines the next cell, according to the current position, that match specific criteria. You can pass callback function as a third parameter of `getPreviousCell` method
    - `getPreviousCell` returns `ICellPosition` which defines the previous cell, according to the current position, that match specific criteria. You can pass callback function as a third parameter of `getPreviousCell` method.
    - `IgxTransactionService` now can `commit` and `clear` transaction(s) by record id with an optional parameter. The `commit` method will apply to the data all transactions for the provided `id`. The `clear` method will remove all transactions for the `id` from the transactions log. Additionally both will remove all actions from the undo stack matching the provided `id`.

### Bug fixes
- The ESF animations for opening and closing do not work #4834
- IgxButtonGroup does not respect compact styles #4840
- Not able to change filter option in excel style filter. #4347
- Broken links enhancements #4830
- rowDraggable is applied to grids from all hierarchical levels in hierarchical grid #4789
- [igx-grid][IE11] filtering problems with IME mode. #4636
- Filtering operation crashes when applying filter on a column with many unique values. #4723
- Emit onColumnVisibilityChanged when hiding a column through ESF UI. #4765 #4792
- onColumnVisibilityChanged event is not fired when hiding a column through ESF. #4765
- "Select All" should not be treated as a match when searching. #4020
- Opening the ESF dialog throws an error #4737
- Recalculate igxfor sizes for excel style search list on after view init #4804
- igx-grid: Incorrect height calculation when setting height in percent and binding empty data. #3950
- When grid width is less than 400px and open filter row the arrows for chips are previewed #4700
- Canceling onRowDragStart leaves the drag ghost in the DOM #4802

## 7.3.0

### Features
- `igxGrid`
    - **Feature** `igxGridComponent` now supports [Multi Row Layouts](https://github.com/IgniteUI/igniteui-angular/wiki/Grid---Multi-Row-Layout). It is configured with the newly added `IgxColumnLayoutComponent` and the columns in it. `IgxColumnComponent` now expose four new fields to determine the size and the location of the field into the layout:
        - [`colStart`](https://www.infragistics.com/products/ignite-ui-angular/docs/typescript/latest/classes/igxcolumncomponent.html#colstart) - column index from which the field is starting. This property is **mandatory**.
         - [`rowStart`](https://www.infragistics.com/products/ignite-ui-angular/docs/typescript/latest/classes/igxcolumncomponent.html#rowstart) - row index from which the field is starting. This property is **mandatory**.
         - [`colEnd`](https://www.infragistics.com/products/ignite-ui-angular/docs/typescript/latest/classes/igxcolumncomponent.html#colend) - column index where the current field should end. The amount of columns between colStart and colEnd will determine the amount of spanning columns to that field. This property is **optional**. If not set defaults to `colStart + 1`.
         - [`rowEnd`](https://www.infragistics.com/products/ignite-ui-angular/docs/typescript/latest/classes/igxcolumncomponent.html#rowend) - row index where the current field should end. The amount of rows between rowStart and rowEnd will determine the amount of spanning rows to that field. This property is **optional**. If not set defaults to `rowStart + 1`.
         ```html
        <igx-column-layout>
             <igx-column [rowStart]="1" [colStart]="1" field="Country"></igx-column>
             <igx-column [rowStart]="1" [colStart]="2" field="City"></igx-column>
             <igx-column [rowStart]="2" [colStart]="1" [colEnd]="3" field="Address"></igx-column>
        </igx-column-layout>
        ```
- `igxGrid`, `igxTreeGrid`, `igxHierarchicalGrid`
    - **Feature** Grid components now supports [Grid Row Dragging ](https://github.com/IgniteUI/igniteui-angular/wiki/Row-Dragging). It lets users pass the data of a grid record on to another surface, which has been configured to process/render this data. It can be enabled by using the `rowDraggable` input of the grid.

    - **Feature** The Excel Style Filter dialog and its sub-dialogs now have a display density based on the `displayDensity` input of their respective grid.
- `igxTreeGrid`
    - **Feature** The `IgxTreeGridComponent` now supports loading child rows on demand using the newly added `loadChildrenOnDemand` and `hasChildrenKey` input properties.
- `IgxListComponent`
    - **Feature** The `IgxListComponent` now provides the ability to choose a display density from a predefined set of options: **compact**, **cosy** and **comfortable** (default one). It can be set by using the `displayDensity` input of the list.
- `igxButton`
    - **Feature** The `igxButton` now provides the ability to choose a display density from a predefined set of options: **compact**, **cosy** and **comfortable** (default one). It can be set by using the `displayDensity` input of the button directive.
- `igxButtonGroup`
    - **Feature** The `igxButtonGroup` now provides the ability to choose a display density from a predefined set of options: **compact**, **cosy** and **comfortable** (default one). It can be set by using the `displayDensity` input of the button group. The buttons within the group will have the same density as the button group. If a button has the `displayDensity` set in the template, it is not changed by the density of the group where the button is placed.
- `igxGrid`, `igxTreeGrid`, `igxHierarchicalGrid`
    - **Feature** The Excel Style Filter dialog and its sub-dialogs now have a display density based on the `displayDensity` input of their respective grid.
- `IgxDropDown`
    - now supports virtualized items. Use in conjunction with `IgxForOf` directive, with the following syntax, to display very large list of data:
    ```html
    <igx-drop-down>
        <div class="wrapping-div">
            <igx-drop-down *igxFor="let item of localItems; index as index; scrollOrientation: 'vertical'; containerSize: itemsMaxHeight; itemSize: itemHeight;"
            [value]="item" [index]="index">
                {{ item.data }}
            </igx-drop-down>
        </div>
    </igx-drop-down>
    ```

### Bug Fixes
- Grid remains in pending state after commiting row edit w/o changes #4680
- Filter condition dropdown is not closed on tab navigation #4612
- When filter row is opened navigating with shift and tab on first cell does not selects the cancel button #4537
- Focus is not moved from the filter row to the summary row when the grid has no records #4613
- igx-carousel problem with lost focus #4292
- List items are shifted down on search if the list was scrolled down beforehand. #4645
- [igx-grid] some cells are not rendered when resizing window. #4568
- [igx-grid] after being grouped then resized, horizontal scrolling causes column header misalignment with data cell #4648
- Cells content is misaligned when group by a column and scroll horizontal #4720
- When hide/show columns the grid has empty space #4505

## 7.2.12

- `IgxGrid`, `IgxTreeGrid`, `IgxHierarchicalGrid`
    - **Breaking Change** The **condition** parameter of the `filterGlobal` method is no longer optional. When the filterGlobal method is called with an invalid condition, it will not clear the existing filters for all columns.

- `IgxGrid` - summaries
    - `clearSummaryCache()` and `recalculateSummaries()` methods are now removed from the IgxGrid API, beacause they are no longer needed; summaries are updated when some change is perform and the summary cache is cleared automatically when needed;

### New features
- **igxSlider** - exposing new `labels` property accepting a collection of literal values that become equally spread over the slider, by placing each element as a thumb label.
- **igxSlider** - deprecate **isContiunous** property.
- `IgxDropDown` now supports `DisplayDensity`.
    - `[displayDensity]` - `@Input()` added to the `igx-drop-down`. Takes prevelance over any other `DisplayDensity` provider (e.g. parent component or `DisplayDensityToken` provided in module)
    - The component can also get it's display density from Angular's DI engine (if the `DisplayDensityToken` is provided on a lower level)
    - Setting `[displayDensity]` affects the control's items' and inputs' css properties, most notably heights, padding, font-size
    - Available display densities are `compact`, `cosy` and `comfortable` (default)
    - **Behavioral Change** - default item `igx-drop-down-item` height is now `40px` (down from `48px`)
- `IgxCombo` - Setting `[displayDensity]` now also affects the combo's items
    - Setting `[itemHeight]` overrides the height provided by the `[displayDensity]` input
- `IgxSelect`- Setting `[displayDensity]` now also affects the select's items

### Bug Fixes
- In slider with type Range when change the lower value to be equal or greater than the upper the range is not correct #4562
- When change the slider type at run time the slider is not updated correctly #4559
- Range Slider Thumps collapsing #2622
- When no condition is provided, filter() method of grid throws undescriptive error #4897
- [igx-grid] Filtering row's chips area is not resized when resizing window. #4906
- Add PostDeploy.ps1 script into the repo #4887
- An error is returned when a row is opened in edit mode and click to search the next item #4902
- [igx-grid] "quick clicking twice resizer " can sometimes lead to unable to sort. #4858
- Child summaries disappears when edit a cell and press tab on click on cell in same row when rowEditable is true #4949
- When no condition is provided, filter() method of grid throws undescriptive error #4897

## 7.2.11

### Bug fixes
- When column is scrolled and open excel filter, its position is not correct #4898
- "(Blanks)" appears unchecked on reopening the ESF UI if the underlying value is an empty string. #4875
- There is lag on checking/unchecking an item in an Excel Style Filter with a lot of items #4862
- Group comparer is not taken into consideration when column is dragged to grouped area #4663
- Filtering conditions drop down does not behave consistently when the button that opens it is clicked multiple times #4470

## 7.2.10

### Features
- Condense grid summaries #4694

### Bug Fixes
- When grid width is less than 400px and open filter row the arrows for chips are previewed #4700
- Time picker component fails on dropdown mode in combination with igxTimePickerTemplate modifications #4656
- In IE11 when chips length is bigger then filter row scrolls position is not correct #4699
- The ESF animations for opening and closing do not work #4834
- Not able to change filter option in excel style filter. #4347
- [igx-grid] rendering performance becomes extremely poor when binding data after initialization. #4839

## 7.2.9
`igx-core()` now includes some styles for printing layout.
In order to turn them off, you need to pass an argument and set it to `false`

```
 @include igx-core($print-layout: false);
```

- `Pager`
    - **Behavioral Change** - The pager is now hidden when there are no records in the grid.

### Bug fixes
- ElasticPositionStrategy should resize shown element with Center/Middle directions #4564
- onColumnVisibilityChanged event is not fired when hiding a column through ESF. #4765
- Filtering operation crashes when applying filter on a column with many unique values. #4723
- "Select All" should not be treated as a match when searching. #4020
- igx-grid: Incorrect height calculation when setting height in percent and binding empty data. #3950
- Error is thrown when press escape in the filter row #4712
- Opening the ESF dialog throws an error #4737
- [igx-grid][IE11] "Error: ViewDestroyedError: Attempt to use a destroyed view: detectChanges" is thrown when closing filtering row. #4764
- [igx-grid] some cells don't go into edit state or selected state when resizing window. #4746
- igx-tree-grid when no data in grid pagination shows wrong #4666
- ElasticPositionStrategy should resize shown element with Center/Middle directions #4564
- ESF custom dialog new filter not fully visible #4639
- igx-grid: row virtualization doesn't work when setting height in percent if you fetch and bind data after initial rendering. #3949
- Grid height is calculated wrongly as grid width narrows #4745
- [igx-grid][IE11] filtering problems with IME mode. #4636

## 7.2.8
- `IgxGrid` Custom keyboard navigation
    - `onFocusChange` event is deprecated.
    - `onGridKeydown` is exposed. The event will emit
    `IGridKeydownEventArgs { targetType: GridKeydownTargetType; target: Object; event: Event; cancel: boolean; }`
    - `navigateTo(rowIndex: number, visibleColumnIndex: number, callback({targetType, target: Object }))` - this method allows you to navigate to a position in the grid based on provided `rowindex` and `visibleColumnIndex`;
    - `getNextCell(currentRowIndex, currentvisibleColumnIndex, callback(IgxColumnComponent))` - returns `{ rowIndex, visibleColumnIndex }` which defines the next cell, that match specific criteria according to the current position
    - `getPreviousCell(currentRowIndex, currentvisibleColumnIndex, callback(IgxColumnComponent))` - returns `{ rowIndex, visibleColumnIndex }` which defines the previous cell, that match specific criteria according to the current position

### Bug Fixes
- Grid remains in pending state after commiting row edit w/o changes #4680
- Filter condition dropdown is not closed on tab navigation #4612
- When filter row is opened navigating with shift and tab on first cell does not selects the cancel button #4537
- Focus is not moved from the filter row to the summary row when the grid has no records #4613
- igx-carousel problem with lost focus #4292
- List items are shifted down on search if the list was scrolled down beforehand. #4645
- [igx-grid] some cells are not rendered when resizing window. #4568
- [igx-grid] after being grouped then resized, horizontal scrolling causes column header misalignment with data cell #4648
- Cells content is misaligned when group by a column and scroll horizontal #4720
- When hide/show columns the grid has empty space #4505

## 7.2.7

### Bug fixes
- Custom filter dialog Excel-Style Filtering does not save the selected operand #4548
- Wrong endEdit call on data operation pipes subscribe #4313
- TreeGrid does not have default loading template #4624
- [igx-grid] Question about resizing behavioral change after v7.2.1. #4610
- [igx-grid] onSelection event comes to emit after ending edit mode. #4625
- Error is thrown when trying to open datepicker with Space key in IE #4495
- DatePicker dropdown overlaps the input when it appears top #4526
- Custom filter dialog of the Excel-style Filtering does not display the selected condition in the correct format #4525
- [igx-grid] group row is duplicated when collapsing all and then expanding a group row. #4650
- Fix scroll wheel tests due to creating wheel event with deltaY sets also wheelDeltaY (PR #4659)
- Update Canonical and HrefLang links for EN and JP environments #4674
- In the Drag and Drop dev sample the background color is not changed in IE and Edge #4597

## 7.2.6
- `igxGrid`
    - **Feature** The `groupsRecords` property now returns the full grouping tree as in 7.1 and also includes the grouping information for all pages.

### Bug Fixes
- Unreadable icon color when icon is used as a tooltip target with dark-theme #4477
- [igx-tabs] Selection indicator is not resized correctly #4420
- Faulty urls in Typescript #4546
- igx-list theme docs #4390
- Filtering conditions drop down does not behave consistently when the button that opens it is clicked multiple times #4470
- Message 'No records found.' is still previewed when reset filter #4484
- The text in the filter column textbox truncates in the igx-grid component #4496
- Excel style filter does not apply the filter when the value is 0 #4483
- When hold arrow up or down key on a month the focus changes to the year #4585
- Putting two circular progress bars results in duplicate IDs #4410
- igxGrid does not clear groupsRecords when all columns get ungrouped #4515

## 7.2.5
- `igxDrop`
    - `onEnter`, `onLeave` and `onDrop` events now have new arguments for `originalEvent`, `offsetX` and `offsetY` relative to the container the igxDrop is instanced.
- `IgxList`
    - **Feature** the `index` property is now an `@Input` and can be assigned by structural directives such as `*igxFor`.
    ```html
        <igx-list>
            <div [style.height]="'480px'" [style.overflow]="'hidden'" [style.position]="'relative'">
                <igx-list-item [index]="i" *igxFor="let item of data; index as i; scrollOrientation: 'vertical'; containerSize: '480px'; itemSize: '48px'">
                    <div>{{ item.key }}</div>
                    <div class="contact__info">
                        <span class="name">{{item.name}}</span>
                    </div>
                </igx-list-item>
            </div>
        </igx-list>
    ```
    - The `items` property now returns the collection of child items sorted by their index if one is assigned. This is useful when the `children` order cannot be guaranteed.
- Excel-Style Filtering and Quick Filtering user interfaces now display the date picker's calendar in a dropdown.
- `IgxCard` - The card component has been refactored. It now includes several new supporting components/directives:
    - `igxCardHeaderTitle` - tag your headings placed in the `igx-card-header` container to be displayed as a card title;
    - `igxCardHeaderSubtitle` - tag your headings placed in the `igx-card-header` container to be displayed as a card subtitle;
    - `igxCardThumbnail` - tag anything placed in the `igx-card-header` as a thumb to be placed to the left of your titles;
    - `igx-card-header` - the card header can now detect and automatically position `igx-avatar`s placed in it;
    - `igx-card-media` - wrap images or videos that will be automatically sized for you;
    - `igx-card-actions` - the card actions can now detect and automatically position all `igxButton`s placed in it;
    - The card has a new `type` property. It can be set to `outlined` to get the new outlined card look;
    - The card has a new `horizontal` property. When set to true, the layout will become horizontally aligned;
- New Directive `igx-divider` - The igx-divider is a thin, configurable line that groups content in lists and layouts.

### Bug Fixes
- Row editing overlay is not visible when grid has either 1 or 2 rows and height is not set. #4240
- Ctrl + Right Arrow is not working in an expanded child grid in 7.2.x #4414
- In EI11 and error is returned when filter by date #4434
- Calendar should be closed when scrolling is initiated #4099
- The sync service for the horizontal virtualization returns invalid cache values in certain scenarios #4460
- Unreadable icon color when icon is used as a tooltip target with dark-theme #4477
- When first tree grid column is with type date the calendar mode is not correct #4457
- When grid is grouped the search does not scroll to the find result #4327
- Calendar should be closed when scrolling is initiated #4099
- [igx-list] IgxListItem.index returns wrong index when igx-list is virtualized by igxForOf #4465
- [igx-grid] groupsRepcords is not updated correctly when grouping/ungrouping. #4479
- Exceptions are thrown by igxHGrid when columns don't have initial width, or it has been set as a percentage #4491
- Change date pickers' mode to 'dropdown' in all filtering UIs. #4493
- The radio-group display cannot be overridden #4402
- Filtered column header goes over the RowSelectors and groups when scroll horizontal #4366
- [igx-grid] description about onColumnMovingEnd is not correct. #4452
- IgxTabs removes custom added class #4508

## 7.2.4
### New feature
- [Multi-cell selection](https://github.com/IgniteUI/igniteui-angular/wiki/Grid-Multi-cell-selection-Specification) - Enables range selection of cells in the grid.

### Grids Performance improvements
- Grid rendering speed
- Grid grouping rendering speed
- Grid vertical scrolling using the scroll arrows
- Grid horizontal scrolling using the scroll arrows
- Grid cell focusing time
- Typing a character in an inline editor

### Bug fixes
- IgxForOf - Virtual item index with remote data #4455
- If grid has height in %(or no height) and filtering is enabled, then height is not calculated correctly. #4458
- 3rd level child does not scroll with keyboard nav #4447
- When in column group a column is hidden in the excel style filter LEFT and RIGHT buttons are enabled #4412
- Column Moving keydown.escape HostListener needs refactoring #4296
- Hierarchical Grid: scrolled child views remain after the root grid has been destroyed #4440
- When child grids have width in % (or no width) and there is horizontal scrollbar the vertical scrollbar is not visible. #4449
- Opening the Filtering dropdown twice in an igxHierarchicalGrid results in warning messages in the browser console #4436
- for-of init optimizations for grids #4374
- Changing columns dynamically in the Hierarchical Grid resets root column list to contain child columns. #4337
- Cell is not selected on click [IE] #1780
- igx-grid: Uncommitted IME text gets lost when Enter key is pressed in an edit cell template. #4314

## 7.2.3
### Improvements
- `IPinColumnEventArgs` new property - added a new property `isPinned` to the `IPinColumnEventArgs` interface. Now the `onColumnPinning` event emits information whether the column is pinned or unpinned.
- `igxGrid`
    - `igxFilterCellTemplate` directive added that allows retemplating of the filter cell.
    - `IgxColumnComponent` now has `filterCellTemplate` property that can be used to retemplate the filter cell.

### Bug fixes
- Fix auto-generate columns for TreeGrid #4399
- Emiting event when unpinning column #3833
- In Firefox when collapse all groups grid becomes empty #4304
- When transactions are enabled and update a filtered cell there is an error in console #4214
- In IE11 datePicker delete button is not in correct position when open a cell in edit mode #4116
- Refactoring filter cell navigation so that it is handled in the navigation service. Handling special scenarios for hierarchical grid in the hierarchical navigation service. #4267
- Grid: fix sorting in chrome #4397
- An error is returned when add a child for not committed row and summaries are enabled #4317
- Update child summaries correctly when CRUD operations are performed #4408
- Add igxQuickFilterTemplate directive #4377
- Resizing: move resize handle logic in a directive #4378
- No event emitted when column is unpinned #3799
- When update a cell in the grouped column the child summaries are not updated #4324
- Column Group border is misaligned with its children's in some cases #4387
- Expanding last row of HierarchicalGrid via keyboard(Alt + downArrow) leads to cell losing its focus. #4080
- fix(HierarchicalGrid): Moving onGridCreated to be emitted onInit #4370
- Virtualization of grid not working in tab #4329
- When you pin child column the whole group is not pinned #4278

## 7.2.2
### Features
- **Components' Display Type** - All components now have their CSS display property explicitly set on the host element to ensure width, padding, and margins are applied when set directly on the host selectors.
- **Themes**
    - Add support for gradients and images as values for component themes via the component theme functions.
    - `Palettes` - added surface color to the palette. The surface color is used by cards, pickers, dialog windows, etc. as the default background.

### Bug fixes
- fix(tabs): Fix for applying styles to tabs group #4371
- igxInput - add ability to toggle required dynamically #4361
- Select sort button only if default template is used #4372
- Public enumerations should not be constants #4364
- fix(hierarchicalGrid): Fix scrollbar not updated when data for children is loaded after initial load. #4334
- fix(date-picker): Fix for re-templating dropdown date-picker #4325
- Remove ngModel from datepicker #4333
- Scrollbar is not updated when load remote data #4209
- IgxGrid cell edit does not update values (onCellEdit) #4055
- Initial GroupBy performance is poor with many columns grouped #4309
- Components' display type #4316
- Including summary row cells in tab sequence for HierarchicalGrid navigation. #4293
- Surface color #4109
- `headerGroupClasses` is marked as hidden #4276
- Update AutoScrollStrategy to reposition elements outside NgZone #4250
- Optimizing post group pipe for 4309 - 7.2.x #4310
- IgxSelect does not close on Shift+Tab #4164
- clone method should have inheritdoc in all position strategies #4265
- Dialog does not emits close event the second time that is opened and closed #4222
- IgxLabelComponent is hidden #4237
- refactor(button-group): Fix the double borders between the buttons #4092
- Allow gradient/image values as backgrounds in component themes #4218
- Time Picker enhancements #4348

## 7.2.1
- `igxGrid`
    - **Breaking Change** The `groupsRecords` property now only returns the visible tree and does not include groups that are children of collapsed parents.
    - **Feature** Column Hiding and Column Pinning components now expose a `disableFilter` property which allows hiding the filter columns input from the UI.

### Improvements
- igxSelect - select-positioning-strategy code cleanup #4019

### Bug fixes
- Tooltip remains opened after clicking its target #4127
- Can not move a column to left if the previous column is column group #4114
- TextHighlight Directive makes the matching spans bold #4129
- IgxDropDownItem still uses deprecated accessors #4167
- Double click in editMode reverts the cell's value #3985
- Navigation with Ctrl+arrow keys does not work in child grids #4120
- In IE11 and Edge when scroll page the excel filter dialog is not moved #4112
- IgxCalendar overlay, rendered from cell in edit mode, goes outside the grid when scrolling #4205
- When using keyboard navigation the child grid does not scroll to next row when next child is empty. #4153
- selectedIndex doesn't switch tab. #4245
- When the last column is hidden button RIGHT for the last visible column should be disabled #4230
- When excel-style-filtering is enabled and press Shift+tab on first cell the scroll should not be moved #4219
- Can not navigate with tab in filtering row if grid has no horizontal scroll #4111
- ExcelFilterStyle , what is the name of the onClick methods for the apply and cancel button ? onFilteringDone doesnt work here #4248
- When you focus an element from the Excel-Style Filtering List in Chrome a blue boarder appears #4269
- Need ability to remove a column filter that was previously set in the grid #4305
- Keyboard navigation inside summaries for hierarchical grid is not working with Ctrl + arrow keys #4176
- ReadMe links are broken on 7.2.0. release note #4251
- Error when scrolling grid with mouse wheel after closing a dialog window in the page #4232
- Circular progress bar throws error on IE11 #3787
- Issue with export excel/csv from grid #3763
- Setting grid data property manually after initial rendering without binding it to the input is not detected. #4242
- When child grids does not have set height and expand a row in child grid scrollbars are not updated and there is empty space on the grid #4239
- [ng add]: Enabling polyfills step doesn't update properly polyfill.ts generated by Angular CLI v7.3.x. #3967
- When change sorting from the excel filter it is not applied for the grouped column #4119
- When grid is filtered and update a cell summaries are not updated #4211
- [igx-date-picker] igxCalendarHeader and igxCalendarSubheader don't work #4223
- [igx-date-picker] unnecessary suffix "日" to the date part of the calendar. #4224
- igxMonthPicker - arrowdown and arrow up not working correctly inside months view #4190
- In Edge resizing indicators are offset incorrectly #3908
- igx-column-group does not fire onColumnVisibilityChanged #4194

## 7.2.0
- `igxCalendar`
    - `igxCalendar` has been refactored to provide the ability to instantiate each view as a separate component.
    - **Feature** advanced keyboard navigation support has been added. Read up more information in the [ReadMe](https://github.com/IgniteUI/igniteui-angular/tree/master/projects/igniteui-angular/src/lib/calendar/README.md)

- **New component** `IgxMonthPicker`:
    - Provides the ability to pick a specific month. Read up more information in the [ReadMe](https://github.com/IgniteUI/igniteui-angular/tree/master/projects/igniteui-angular/src/lib/calendar/month-picker/README.md)

- **New component** `IgxHierarchicalGrid`:
    - Provides the ability to represent and manipulate hierarchical data in which each level has a different schema. Each level is represented by a component derived from **igx-grid** and supports most of its functionality. Read up more information about the IgxHierarchicalGrid in the official [documentation](https://www.infragistics.com/products/ignite-ui-angular/angular/components/hierarchicalgrid.html) or the [ReadMe](https://github.com/IgniteUI/igniteui-angular/tree/master/projects/igniteui-angular/src/lib/grids/hierarchical-grid/README.md)

- **New component** The `igxSelect` provides an input with dropdown list allowing selection of a single item.
    ```html
    <igx-select #select1 [placeholder]="'Pick One'">
        <label igxLabel>Sample Label</label>
        <igx-select-item *ngFor="let item of items" [value]="item.field">
            {{ item.field }}
        </igx-select-item>
    </igx-select>
    ```

[documentation](https://www.infragistics.com/products/ignite-ui-angular/angular/components/select.html) or the [ReadMe](https://github.com/IgniteUI/igniteui-angular/tree/master/projects/igniteui-angular/src/lib/select/README.md)

- **New directive** `igxAutocomplete` - new directive that provides a way to enhance a text input by showing a panel of suggested options, provided by the developer. More information about the IgxAutocomplete is available in the official [documentation](https://www.infragistics.com/products/ignite-ui-angular/angular/components/autocomplete.html) or the [ReadMe](https://github.com/IgniteUI/igniteui-angular/tree/master/projects/igniteui-angular/src/lib/directives/autocomplete/README.md).

    ```html
    <input igxInput type="text" [igxAutocomplete]="townsPanel" />
    <igx-drop-down #townsPanel>
        <igx-drop-down-item *ngFor="let town of towns" [value]="town">
            {{town}}
        </igx-drop-down-item>
    </igx-drop-down>
    ```

- `igxGrid` now has `isLoading` input property. When enabled will show loading indicator, until the data is available. It can be best utilized for remote scenarios. Another input property `loadingGridTemplate` allows customizing the loading indicator.

    ```html
    <!-- Example -->
    <igx-grid [isLoading]="true" ...>
    </igx-grid>
    ```

    - `Group By`
        - The collapse/expand icons have new orientantion to display the action that will be performed when clicked. When an icon points up clicking on it would result in collapsing the related group row and when it points down clicking on it would expand the group row.
        - The collapse/expand all icons have also been updated to reflect the new group row icons better.
        - Group rows now can be expanded/collapsed using Alt + Arrow Up/Down to reflect the new icons.
    - `filterMode` input added, which determines the filtering ui of the grid. The default value is `quickFilter`. Other possible value is `excelStyle`, which mimics the filtering in Excel with added functionality for column moving, sorting, hiding and pinning.
    - `IgxColumnComponent` now has `disablePinning` property, which determines wether the column can be pinned from
    the toolbar and whether the column pin will be available in the excel style filter menu. The `disableHiding` input will be used to show/hide the column hiding functionality in the menu.
- `igxTreeGrid`
    - The collapse/expand icons have new orientantion to display the action that will be performed when clicked. When an icon points up clicking on it would result in collapsing the related tree grid level and when it points down clicking on it would expand the tree grid level.
    - Expanding/collapsing tree levels can now be performed also by using Alt + Arrow Up/Down to reflect the new icons.
- `IgxColumnComponent`
    - **Breaking Change** the `gridID` property is now **deprecated**. Please, use `column.grid.id` instead.
- `igxCombo`
    - **Breaking Change** `combo.value` is now only a getter.
    - **Feature** added support for templating the default input group of the component. The `igx-combo` now allows for `igx-prefix`, `igx-suffix`,`igx-hint` and `[igxLabel]` components to be passed as `ng-content` and they will be renderer accordingly on the combo's input. Example:
    ```html
        <!-- customize combo input --->
        <igx-combo #myCombo [data]="myGenres">
            ...
            <label igxLabel>Genres</label>
            <igx-prefix><igx-icon>music_note</igx-icon></igx-prefix>
        </igx-combo>
     ```
    - **Feature** the default combo 'clear' and 'toggle' icons can now be templated. Two new directives are added (with selector `[igxComboClearIcon]` and `[igxComboToggleIcon]`). Passing an `ng-template` with one of the directives will overwrite the default conent of the respective icon. Functionality will remain unaffected. Expample:
    ```html
        <!-- customize combo input --->
        <igx-combo #myCombo [data]="myGenres">
            ...
            <ng-template igxComboToggleIcon let-collapsed>
                <igx-icon>{{ collapsed ? 'remove_circle' : 'remove_circle_outline'}}</igx-icon>
            </ng-template>
        </igx-combo>
    ```
- `igxDropDown`
    - `IgxDropDownItemBase` and it's descendants (of which `IgxDropDownItem`) have had their `isSelected` and `isFocused` properties **deprecated**. Instead, use `selected` and `focused` properties.
    - Added an `@Input` for the `index` property (such as the one coming from ngFor) of the `IgxDropDownItem` component. This **deprecates** the automatic index calculation.
    ```html
        <igx-drop-down>
            <igx-drop-down-item *ngFor="let item of items; let i = index" [index]="i">
                {{ item.field }}
            </igx-drop-down-item>
        </igx-drop-down>
    ```
    - **Feature** `IgxDropDownGroupComponent` has been added. It allows for easier grouping of multi-level data, without the need of flattening it. The `igx-drop-down-item-group` tag accepts `igx-drop-down-item`s and displays them in the appropriate grouped fashion.
        ```html
            <igx-drop-down>
                <igx-drop-down-item-group *ngFor="let country of contries" [label]="country.name">
                    <igx-drop-down-item *ngFor="let city of country.cities" [value]='city.refNo'>
                        {{ city.name }}
                    </igx-drop-down-item>
                </igx-drop-down-item-group>
            </igx-drop-down>
        ```
- `Theme Elevations & Shadows` - Components with shadows, set by an elevation level or otherwise, are now fully configurable by the user via schema and/or theme properties. User can also provide a custom elevations set to component themes that support them.
    - **Breaking Change** - The `$search-shadow-color` and `$search-disabled-shadow-color` properties on the `igx-input-group-theme` have been replaced with `$search-resting-shadow` and `$search-disabled-shadow` respectively. Use `ng update` to migrate automatically.
- `IgxTreeGridComponent`
    - We can now search in the treegrid's data by using the `findNext` and the `findPrev` methods and we can clear the search results with the `clearSearch` method.
- `IgxTextHighlightDirective`
    - `IgxTextHighlightDirective.page` input property is **deprecated**. `rowIndex`, `columnIndex` and `page` properties of the `IActiveHighlightInfo` interface are also **deprecated**. Instead, `row` and `column` optional properties are added.
- `igxDragDrop`
    - `dragGhostHost` input property added. Sets the element to which the dragged element will be appended. If not provided, the dragged element is appended to the body.
- `Column Hiding UI`
    - **Behavioral Change** - The UI now hides the columns whose `disableHiding` property is set to true instead of simply disabling them.
- `igxButton` - **New Button Style** - Include [outlined](https://material.io/design/components/buttons.html#outlined-button) button style to support the latest material spec.
- `igxOverlay`:
    - `igxOverlay.attach()` method added. Use this method to obtain an unique Id of the created overlay where the provided component will be shown. Then call `igxOverlay.show(id, settings?)` method to show the component in overlay. The new `attach` method has two overloads:
      - `attach(element: ElementRef, settings?: OverlaySettings): string` - This overload will create overlay where provided `element` will be shown.
      - `attach(component: Type<any>, settings?: OverlaySettings, moduleRef?: NgModuleRef<any>): string` - Creates a `ComponentRef` from the provided `component` class to show in an overlay. If `moduleRef` is provided the service will use the module's `ComponentFactoryResolver` and `Injector` when creating the `ComponentRef` instead of the root ones.
    - `igxOverlay.show(component, settings)` is **deprecated**. Use `igxOverlay.attach()` method to obtain an Id, and then call `igxOverlay.show(id, settings)` method to show a component in the overlay.
    - `IPositionStrategy` exposes new method `clone` that clones the strategy instance with its settings.

- `igx-date-picker`
    - **Feature** Added `dropdown` `mode` to enable the input field value editing and spinning of the date parts as well as displaying a drop down calendar to select a date. Example:
    ```html
      <igx-date-picker #editableDatePicker1 mode="dropdown" [value]="date" format="dd.MM.y" mask="M/d/y">
      </igx-date-picker>
     ```
 **Components roundness**
- Ignite UI for Angular now allows you to change the shape of components by changing their border-radius.

- Here is the list of all components that have roundness functionality:
* _igx-badge_
* _igx-buttongroup_
* _igx-calendar_
* _igx-card_
* _igx-carousel_
* _igx-chip_
* _igx-dialog_
* _igx-drop-down_
* _igx-expansion-panel_
* _igx-input-group_
* _igx-list_
  * _igx-list-item_
* *igx-navdrawe*r
* _igx-snackbar_
* _igx-toast_
* _igxTooltip_

- **Breaking Change**
- The `$button-roundness` property on the `igx-button-theme` have been replaced for each button type with: `$flat-border-radius`,`$raised-border-radius`,`$outline-border-radius`,`$fab-border-radius`, `$icon-border-radius`.
- The`$roundness` property on the `igx-chip-theme` have been replaced with `$border-radius`.
- The`$roundness` property on the `iigx-tooltip-theme` have been replaced with `$border-radius`.

### Bug Fixes
- All initially pinned columns get unpinned if the grid's width is set as a percentage of its parent #3774
- Expanding a group row while at the bottom of the grid throws error #4179
- Grouping expand/collapse all button is not aligned with the row selector checkbox. #4178
- IgxToggleAction logs deprecated message in the console #4126
- IgxCombo - Calling selectItems([]) incorrectly clears the combo selection #4106
- IgxCombo - Clearing item filter sometimes empties drop down list #4000
- IgxCombo - Keyboard navigation ArrowDown stutters on chunk load #3999
- Row editing overlay banner not shown when enter row editing #4117
- IgxToggle open method always tries to get id even when it has one #3971
- Last (right-aligned) column is cut off when no widths are set for the columns #3396
- The selection in the last grid column does not span in the whole cell. #1115
- Last column header is a bit wider than the cells #1230

## 7.1.11
### Improvements
- Row and Cell editing Docs improvements #4055

## 7.1.10
### Features
- Column Hiding and Column Pinning components now expose a `disableFilter` property which allows hiding the filter columns input from the UI.

### Bug Fixes
- Tooltip remains opened after clicking its target #4127
- TextHighlight Directive makes the matching spans bold #4129
- igx-grid: `pinned` property doesn't work when `width` property is set together. #4125
- Double click in editMode reverts the cell's value #3985
- Issue with export excel/csv from grid #3763
- Error when scrolling grid with mouse wheel after closing a dialog window in the page #4232
- Circular progress bar throws error on IE11 #3787
- Setting grid data property manually after initial rendering without binding it to the input is not detected. #4242
- `headerGroupClasses` is marked as hidden #4276
- When you pin child column the whole group is not pinned #4278
- igx-column-group does not fire onColumnVisibilityChanged #4194
- When grid is filtered and update a cell summaries are not updated #4211

## 7.1.9
### Bug Fixes
- igx-grid: Incorrect height calculation when setting height in percent and binding empty data. #3950
- Grid doesn't reflect the applied formatter immediately #3819
- Cannot set chip as selected through API if selectable is false #2383
- IgxCombo - Keyboard navigation in combo with remote data is incorrect #4049
- Setting groupingExpressions run-time has different result than using the UI/methods #3952
- Error on app-shell build in the icon module #4065
- Grid/TreeGrid toolbar dropdowns reopen when trying to close it every other time #4045
- When grid and columns have width in IE the columns are visible outside the grid #3716
- IgxGridToolbarComponent is hidden from the API docs #3974
- igx-grid: row virtualization doesn't work when setting height in percent if you fetch and bind data after initial rendering. #3949
- IgxToggleAction logs deprecated message in the console #4126

## 7.1.8
### Bug Fixes
- Required date picker bound to displayData is shown invalid initially. #3641
- If the columns don't fit the treeGrid viewport, horizontal scrollbar in TreeGrid is gone/disappears #3808
- igxGrid setting autogenerate and groupingExpressions inputs results in errors #3951

## 7.1.7
### Bug fixes
- refactor(card): apply the content color to any text element #3878
- style(linear-bar): Fix text alignment #3862

## 7.1.6
### Bug Fixes
- Calling open() on an already opened IgxDropDown replays the opening animation #3810

## 7.1.5
### Features
- `igxGrid`
    - `Group By`
        - The collapse/expand icons have new orientantion to display the action that will be performed when clicked. When an icon points up clicking on it would result in collapsing the related group row and when it points down clicking on it would expand the group row.
        - The collapse/expand all icons have also been updated to reflect the new group row icons better.
        - Group rows now can be expanded/collapsed using Alt + Arrow Up/Down to reflect the new icons.
- `igxTreeGrid`
    - The collapse/expand icons have new orientantion to display the action that will be performed when clicked. When an icon points up clicking on it would result in collapsing the related tree grid level and when it points down clicking on it would expand the tree grid level.
    - Expanding/collapsing tree levels can now be performed also by using Alt + Arrow Up/Down to reflect the new icons.
- `Remove CSS Normalization` - Some users were complaining we reset too many browser styles - lists and heading styles in particular. We no longer do CSS normalization on an application level. Users who depended on our CSS browser normalization will have to handle that on their own going forward.
- `igxOverlayService` - the height of the shown element/component is not cached anymore. The height will be calculated each time position method of position strategy is called.

- `igxOverlayService`
    - `onClosing` event arguments are of type `OverlayClosingEventArgs` that adds an optional `event` property with the original DOM event. The browser event is available when closing of the overlay is caused by an outside click. This also affects all components and directives that use `igxOverlay` service - `igxToggle`, `igxDropDown`, `igxCombo`, `igxSelect` and `igxAutocomplete`. When they emit their respective `onClosing` event, the arguments are of type `CancelableBrowserEventArgs`, including the optional browser event.

## 7.1.4
### Features
- `Column Hiding UI`
    - **Behavioral Change** - The UI now hides the columns whose `disableHiding` property is set to true instead of simply disabling them.

## 7.1.3
### Bug Fixes
- When search and hide and then show a column the cell values are not correct ([3631](https://github.com/IgniteUI/igniteui-angular/issues/3631))
- When press Ctrl+Arrow down key on a summary cell it should stay active ([3651](https://github.com/IgniteUI/igniteui-angular/issues/3651))
- When summary row is not fully visible and press Tab the last summary cell is not activated ([3652](https://github.com/IgniteUI/igniteui-angular/issues/3652))
- Choosing from a drop down inside a form in a drop down closes the outer drop down ([3673](https://github.com/IgniteUI/igniteui-angular/issues/3673))
- Banner - Calling close method on collapsed panel throws error ([3669](https://github.com/IgniteUI/igniteui-angular/issues/3669))
- Typedoc API task generates non-public exports ([2858](https://github.com/IgniteUI/igniteui-angular/issues/2858))
- column.pin and column.unpin API descriptions need improvement ([3660](https://github.com/IgniteUI/igniteui-angular/issues/3660))
- disabledDates for the calendar and date picker should be an @Input() ([3625](https://github.com/IgniteUI/igniteui-angular/issues/3625))
- There is no way to determinate if a list item was panned in the click event ([3629](https://github.com/IgniteUI/igniteui-angular/issues/3629))
- When search and hide and then show a column the cell values are not correct ([3631](https://github.com/IgniteUI/igniteui-angular/issues/3631))

## 7.1.2
### Features
- `igx-circular-bar` and `igx-linear-bar` now feature an indeterminate input property. When this property is set to true the indicator will be continually growing and shrinking along the track.
- `IgxTimePickerComponent`: in addition to the current dialog interaction mode, now the user can select or edit a time value, using an editable masked input with a dropdown.
- `IgxColumnComponent` now accepts its templates as input properties through the markup. This can reduce the amount of code one needs to write when applying a single template to multiple columns declaratively. The new exposed inputs are:
    + `cellTemplate` - the template for the column cells
    + `headerTemplate` - the template for the column header
    + `cellEditorTemplate` - the template for the column cells when a cell is in edit mode
      ```html
        <!-- Example -->

        <igx-grid ...>
            <igx-column *ngFor="let each of defs" [cellTemplate]="newTemplate" ...></igx-column>
        </igx-grid>

        <ng-template #newTemplate let-value>
            {{ value }}
        </ng-template>
        ```

### Bug Fixes

- When transactions are enabled and delete a row page is changed to first page ([3425](https://github.com/IgniteUI/igniteui-angular/issues/3425))
- Row selectors header is not updated when commit transactions ([3424](https://github.com/IgniteUI/igniteui-angular/issues/3424))
- When a column is sorted and change value in a cell after commit and press enter on selected cell the focus is not in the input ([2801](https://github.com/IgniteUI/igniteui-angular/issues/2801))
- Closing the filter UI cuts the grid on the left ([3451](https://github.com/IgniteUI/igniteui-angular/issues/3451))
- GroupedRecords class should be hidden for doc generation. ([3483](https://github.com/IgniteUI/igniteui-angular/issues/3483))
- Badly formatted table in the JP documentation ([3484](https://github.com/IgniteUI/igniteui-angular/issues/3484))
- Not setting width in percentage on one or more columns results in columns going out of view ([1245](https://github.com/IgniteUI/igniteui-angular/issues/1245))
- Feature Request : locale property on a grid level ([3455](https://github.com/IgniteUI/igniteui-angular/issues/3455))
- Excel cannot open the exported data ([3332](https://github.com/IgniteUI/igniteui-angular/issues/3332))
- API DOC header links on header nav in JP leads to EN product page ([3516](https://github.com/IgniteUI/igniteui-angular/issues/3516))
- IgxGridHeaderGroupComponent should have preset min width ([3071](https://github.com/IgniteUI/igniteui-angular/issues/3071))
- Adding a custom svg to snackbar ([3328](https://github.com/IgniteUI/igniteui-angular/issues/3328))
- Feature request: Using text field input for date and time picker ([2337](https://github.com/IgniteUI/igniteui-angular/issues/2337))
- Summaries Keyboard navigation issues ([3407](https://github.com/IgniteUI/igniteui-angular/issues/3407))
- IgxRipple - animate() function not supported in Safari ([3506](https://github.com/IgniteUI/igniteui-angular/issues/3506))
- Faulty link in Typedoc ([3531](https://github.com/IgniteUI/igniteui-angular/issues/3531))
- [IE11] igx-grid - Filtering is cleared when clicking filtering chip if resourceString.igx_grid_filter_row_placeholder is set to Japanese character. ([3504](https://github.com/IgniteUI/igniteui-angular/issues/3504))
- Setting required IgxInput's value not via typing does not clear the invalid style. ([3550](https://github.com/IgniteUI/igniteui-angular/issues/3550))
- Add bodyTemplate as @Input() for igx-column ([3562](https://github.com/IgniteUI/igniteui-angular/issues/3562))
- Horizontal scrollbar is not shown when column's width is set to a percentage value. ([3513](https://github.com/IgniteUI/igniteui-angular/issues/3513))
- When select a date filter the date is not previewed in the input ([3362](https://github.com/IgniteUI/igniteui-angular/issues/3362))
- Missing locale errors on a browser with non-en language ([3569](https://github.com/IgniteUI/igniteui-angular/issues/3569))
- igx-action-icon is not vertically aligned in IgxNavbar ([3584](https://github.com/IgniteUI/igniteui-angular/issues/3584))
- [IE11] igx-grid filtering condition is reverted when typing Japanese character in the filtering textbox. ([3577](https://github.com/IgniteUI/igniteui-angular/issues/3577))
- TreeGrid has empty space when Summaries are enabled and expand/collapse ([3409](https://github.com/IgniteUI/igniteui-angular/issues/3409))
- Filtering row: no chip is created while typing Japanese characters on Edge ([3599](https://github.com/IgniteUI/igniteui-angular/issues/3599))
- PowerShell script should be added in order to apply some rules for deployment of the API DOCS (sassdoc, typedoc) ([3618](https://github.com/IgniteUI/igniteui-angular/issues/3618))
- igx-grid isn't displayed properly in IE11 when it is inside an igx-tabs-group. ([3047](https://github.com/IgniteUI/igniteui-angular/issues/3047))
- Cells' content is shown twice when entering edit mode after searching. ([3637](https://github.com/IgniteUI/igniteui-angular/issues/3637))
- ng add improvements ([3528](https://github.com/IgniteUI/igniteui-angular/issues/3528))

## 7.1.1
### Bug Fixes
* onSortingDone is not fired when sorting indicator of a header in the group by area is clicked ([#3257](https://github.com/IgniteUI/igniteui-angular/issues/3257))
* igx-grid isn't displayed properly in IE11 when it is inside an igx-tabs-group ([#3047](https://github.com/IgniteUI/igniteui-angular/issues/3047))
* Preventing wrap-around for scrollNext and scrollPrev([#3365](https://github.com/IgniteUI/igniteui-angular/issues/3365))
* IgxTreeGrid does not respect its parent container height ([#3467](https://github.com/IgniteUI/igniteui-angular/issues/3467))
* Include grid's unpinnedWidth and totalWidth in cell width calculation ([#3465](https://github.com/IgniteUI/igniteui-angular/issues/3465))

### Other
* update typedoc-plugin-localization version to 1.4.1 ([#3440](https://github.com/IgniteUI/igniteui-angular/issues/3440))

## 7.1.0
### Features
- **New component** `IgxBannerComponent`:
    - Allows the developer to easily display a highly templateable message that requires minimal user interaction (1-2 actions) to be dismissed. Read up more information about the IgxBannerComponent in the official [documentation](https://www.infragistics.com/products/ignite-ui-angular/angular/components/banner.html) or the [ReadMe](https://github.com/IgniteUI/igniteui-angular/tree/master/projects/igniteui-angular/src/lib/banner/README.md)
- `igxGrid`
    - Added a new `igxToolbarCustomContent` directive which can be used to mark an `ng-template` which provides a custom content for the IgxGrid's toolbar ([#2983](https://github.com/IgniteUI/igniteui-angular/issues/2983))
    - Summary results are now calculated and displayed by default for each row group when 'Group By' feature is enabled.
    - `clearSummaryCache()` and `recalculateSummaries()` methods are deprecated. The grid will clear the cache and recalculate the summaries automatically when needed.
	- `locale` property added. Default value is `en`. All child components will use it as locale.
    - **Breaking change** `IgxSummaryOperand.operate()` method is called with empty data in order to calculate the necessary height for the summary row. For custom summary operands, the method should always return an array of `IgxSummaryResult` with proper length.
- `IgxIconModule`:
    - **Breaking change** `igxIconService` is now provided in root (providedIn: 'root') and `IgxIconModule.forRoot()` method is deprecated.
    - **Breaking change** `glyphName` property of the `igxIconComponent` is deprecated.
- `IgxColumnComponent`:
    - **Breaking change** the `filters` input now expects `IgxFilteringOperand` instance, instead of class ref. This way custom `IgxFilteringOperands` no longer need to be singleton, with defined `instance` method.
- `IgxMask`:
    - `placeholder` input property is added to allow developers to specify the placeholder attribute of the host input element that the `igxMask` is applied on;
    - `displayValuePipe` input property is provided that allows developers to additionally transform the value on blur;
    - `focusedValuePipe` input property is provided that allows developers to additionally transform the value on focus;
- `IgxTreeGrid`:
    - Batch editing - an injectable transaction provider accumulates pending changes, which are not directly applied to the grid's data source. Those can later be inspected, manipulated and submitted at once. Changes are collected for individual cells or rows, depending on editing mode, and accumulated per data row/record.
    - You can now export the tree grid both to CSV and Excel.
    - The hierarchy and the records' expanded states would be reflected in the exported Excel worksheet.
    - Summaries feature is now supported in the tree grid. Summary results are calculated and displayed for the root level and each child level by default.
- `IgxOverlayService`:
    - `ElasticPositioningStrategy` added. This strategy positions the element as in **Connected** positioning strategy and resize the element to fit in the view port in case the element is partially getting out of view.


## 7.0.5
### Bug Fixes

* igx-grid isn't displayed properly in IE11 when it is inside an igx-tabs-group. ([#3047](https://github.com/IgniteUI/igniteui-angular/issues/3047))
* igx-slider max-value defaults to min-value ([#3418](https://github.com/IgniteUI/igniteui-angular/issues/3418))
* Inconsistency in scrollNext and scrollPrev ([#3365](https://github.com/IgniteUI/igniteui-angular/issues/3365))
* The header link in the api docs page should be to the product page ([#3423](https://github.com/IgniteUI/igniteui-angular/issues/3423))
* Error thrown when edit primaryKey cell in Tree Grid ([#3329](https://github.com/IgniteUI/igniteui-angular/issues/3329))
* IgxGridHeaderGroupComponent should have preset min width ([#3071](https://github.com/IgniteUI/igniteui-angular/issues/3071))
* Pressing ESC on a cell in an editable column throws an error ([#3429](https://github.com/IgniteUI/igniteui-angular/issues/3429))
* Cell foreground is white on hover with the default theme ([#3384](https://github.com/IgniteUI/igniteui-angular/issues/3384))
* [IE] Grid toolbar's buttons and title are misaligned ([#3371](https://github.com/IgniteUI/igniteui-angular/issues/3371))
* Dialog window does not hold the focus when opened ([#3199](https://github.com/IgniteUI/igniteui-angular/issues/3199))
* refactor(themes): don't include contrast colors in the palettes ([#3166](https://github.com/IgniteUI/igniteui-angular/issues/3166))

### Other
* update typedoc-plugin-localization version to 1.4.1 ([#3440](https://github.com/IgniteUI/igniteui-angular/issues/3440))
* Move all keyboard navigation tests in a separate file ([#2975](https://github.com/IgniteUI/igniteui-angular/issues/2975))


## 7.0.4
### Bug fixes
- Fix(igx-grid): revert row editing styles ([#2672](https://github.com/IgniteUI/igniteui-angular/issues/2672))
- Revert "fix(grid): set min width to header groups programmatically"  status: verified version: 7.0.x
([#3357](https://github.com/IgniteUI/igniteui-angular/issues/3357))


## 7.0.3
### Bug fixes
- ng add igniteui-angular adds igniteui-cli package to both dependencies and devDependencies ([#3254](https://github.com/IgniteUI/igniteui-angular/issues/3254))
- Group column header is not styled correctly when moving that column ([#3072](https://github.com/IgniteUI/igniteui-angular/issues/3072))
- igx-grid: Filter row remains after disabling filtering feature ([#3255](https://github.com/IgniteUI/igniteui-angular/issues/3255))
- [igxGrid] Keyboard navigation between cells and filtering row with MCH ([#3179](https://github.com/IgniteUI/igniteui-angular/issues/3179))
- Argument $color of red($color) must be a color ([#3190](https://github.com/IgniteUI/igniteui-angular/issues/3190))
- Shell strings localization ([#3237](https://github.com/IgniteUI/igniteui-angular/issues/3237))
- Tabbing out of the combo search input not possible ([#3200](https://github.com/IgniteUI/igniteui-angular/issues/3200))
- Localization (i18n) not available for inputs/buttons on the grid filtering dialog ([#2517](https://github.com/IgniteUI/igniteui-angular/issues/2517))
- When in the tree grid are pinned columns and scroll horizontal the cells text is over the pinned text #3163
- Request for update of shell strings in Japanese ([#3163](https://github.com/IgniteUI/igniteui-angular/issues/3163))
- Refactor(themes): remove get-function calls ([#3327](https://github.com/IgniteUI/igniteui-angular/issues/3327))
- Fix(grid): recalculate grid body size when changing allowFiltering dynamically ([#3321](https://github.com/IgniteUI/igniteui-angular/issues/3321))
- Fix - Combo - Hide Search input when !filterable && !allowCustomValues - 7.0.x ([#3314](https://github.com/IgniteUI/igniteui-angular/issues/3314))
- Fixing column chooser column updating - 7.0.x ([#3235](https://github.com/IgniteUI/igniteui-angular/issues/3235))
- Disable combo checkbox animations on scroll ([#3303](https://github.com/IgniteUI/igniteui-angular/issues/3303))
- Added validation if last column collides with grid's scroll. ([#3028](https://github.com/IgniteUI/igniteui-angular/issues/3028)) ([#3100](https://github.com/IgniteUI/igniteui-angular/issues/3100))
- Use value instead of ngModel to update editValue for checkbox and calendar in igxCell ([#3225](https://github.com/IgniteUI/igniteui-angular/issues/3225))
- Add @inheritdoc, create ScrollStrategy abstract class and fix method signatures 7.0.x ([#3222](https://github.com/IgniteUI/igniteui-angular/issues/3222))
- When scroll with the mouse wheel the value in datePicker editor for edited cell is empty ([#2958](https://github.com/IgniteUI/igniteui-angular/issues/2958))
- igxToolbar should have the option to add custom template ([#2983](https://github.com/IgniteUI/igniteui-angular/issues/2983))
- fix(grid): mark grid for check inside NgZone when resizing ([#2792](https://github.com/IgniteUI/igniteui-angular/issues/2792)) ([#3277](https://github.com/IgniteUI/igniteui-angular/issues/3277))
- IgxGridHeaderGroupComponent should have preset min width ([#3071](https://github.com/IgniteUI/igniteui-angular/issues/3071))
- Tree grid selection ([#3334](https://github.com/IgniteUI/igniteui-angular/issues/3334))

## 7.0.2
### Features
- `ng add igniteui-angular` support :tada:
    - You can now add Ignite UI for Angular to existing Angular CLI projects - simply run `ng add igniteui-angular` in your project.
    This will install the package and all needed dependencies, add Ignite UI CLI so you can even quickly add components.
- **New component** `IgxBannerComponent`:
    - Allows the developer to easily display a highly templateable message that requires minimal user interaction (1-2 actions) to be dismissed. Read up more information about the IgxBannerComponent in the official [documentation](https://www.infragistics.com/products/ignite-ui-angular/angular/components/banner.html) or the [ReadMe](https://github.com/IgniteUI/igniteui-angular/tree/master/projects/igniteui-angular/src/lib/banner/README.md)
- `igxNavbar`:
    - Added a new `igx-action-icon` directive that can be used to provide a custom template to be used instead of the default action icon on the left-most part of the navbar.
    (If `igx-action-icon` is provided, the default action icon will not be used.)

### Bug fixes

- `igxGrid`
    - Filter row does not close when click button cancel, if the entered text is deleted ([#3198](https://github.com/IgniteUI/igniteui-angular/issues/3198))
    - Prevent a potential memory leak ([#3033](https://github.com/IgniteUI/igniteui-angular/issues/3033))
    - Filtering: Open dropdown on Alt+down, fixes input being populated on keyboard action ([#3202](https://github.com/IgniteUI/igniteui-angular/issues/3202))
    - Row Selection: selected checkboxes are flickering on vertical scrolling ([#2523](https://github.com/IgniteUI/igniteui-angular/issues/2523))
    - Row editing overlay animation should be bottom - top, when overlay is placed over the row ([#3184](https://github.com/IgniteUI/igniteui-angular/issues/3184))


## 7.0.1
### Bug fixes
- Removed the `GridHammerConfig` provider which broke touch events for other components. (Fixed #3185, Reopens #2538)


## 7.0.0
- Updated package dependencies to Angular 7 ([#3000](https://github.com/IgniteUI/igniteui-angular/pull/3000))
- Themes: Add dark schemas and mixins (PR [#3025](https://github.com/IgniteUI/igniteui-angular/pull/3025))

## 6.2.12
### Bug fixes
- igx-grid: `pinned` property doesn't work when `width` property is set together. #4125
- When you pin child column the whole group is not pinned #4278

## 6.2.11
### Bug Fixes
- igx-grid: Incorrect height calculation when setting height in percent and binding empty data. #3950
- Cannot set chip as selected through API if selectable is false #2383
- Setting groupingExpressions run-time has different result than using the UI/methods #3952
- igx-grid: row virtualization doesn't work when setting height in percent if you fetch and bind data after initial rendering. #3949

## 6.2.10
### Bug Fixes
- Cells position is changed when scroll vertical #3094
- igxGrid setting autogenerate and groupingExpressions inputs results in errors #3951

## 6.2.9
### Features
- `igxGrid`
    - `Group By`
        - The collapse/expand icons have new orientantion to display the action that will be performed when clicked. When an icon points up clicking on it would result in collapsing the related group row and when it points down clicking on it would expand the group row.
        - The collapse/expand all icons have also been updated to reflect the new group row icons better.
        - Group rows now can be expanded/collapsed using Alt + Arrow Up/Down to reflect the new icons.
- `igxTreeGrid`
    - The collapse/expand icons have new orientantion to display the action that will be performed when clicked. When an icon points up clicking on it would result in collapsing the related tree grid level and when it points down clicking on it would expand the tree grid level.
    - Expanding/collapsing tree levels can now be performed also by using Alt + Arrow Up/Down to reflect the new icons.

### Bug Fixes
- Add additional ways of expanding/collapsing in Tree Grid/Group By to reflect new icons #3841

## 6.2.8
### Bug Fixes
- Tree Grid collapse icon is updated to material standards #3780
- Change collapse/expand all icon on GroupBy #3298

## 6.2.7
### Bug Fixes
- igx-grid editing: Japanese inputs are not committed on enter or press key in edit mode #2525

## 6.2.6
### Bug Fixes/Other
- Add GA to API docs ([3596](https://github.com/IgniteUI/igniteui-angular/issues/3596))
- Modify gulp api docs tasks in order to follow the build steps ([3681](https://github.com/IgniteUI/igniteui-angular/issues/3681))

## 6.2.5
### Bug Fixes
- Setting required IgxInput's value not via typing does not clear the invalid style ([3550](https://github.com/IgniteUI/igniteui-angular/issues/3550))
- igx-grid isn't displayed properly in IE11 when it is inside an igx-tabs-group ([3047](https://github.com/IgniteUI/igniteui-angular/issues/3047))
- igxGrid minimal body height when no total height is set or inferred ([1693](https://github.com/IgniteUI/igniteui-angular/issues/1693))
- Horizontal scrollbar is not shown when column's width is set to a percentage value ([3513](https://github.com/IgniteUI/igniteui-angular/issues/3513))
- Visible @hidden tag due to comment structure ([3523](https://github.com/IgniteUI/igniteui-angular/issues/3523))
- Faulty link in Typedoc ([3531](https://github.com/IgniteUI/igniteui-angular/issues/3531))
- Several warnings on app launch 6.2.0 RC1 and now 7.0.2 ([2915](https://github.com/IgniteUI/igniteui-angular/issues/2915))
- For_of directive doesn't scroll to next elements in some cases ([3482](https://github.com/IgniteUI/igniteui-angular/issues/3482))
- Not setting width in percentage on one or more columns results in columns going out of view ([1245](https://github.com/IgniteUI/igniteui-angular/issues/1245))
- Calendar test is failing because of wrong selector ([3508](https://github.com/IgniteUI/igniteui-angular/issues/3508))
- When transactions are enabled and delete a row page is changed to first page ([3425](https://github.com/IgniteUI/igniteui-angular/issues/3425))
- When a column is sorted and change value in a cell after commit and press enter on selected cell the focus is not in the input ([2801](https://github.com/IgniteUI/igniteui-angular/issues/2801))
- igxFor with scrollOrientation: horizontal - Almost all the items are not rendered when they don't have width property ([3087](https://github.com/IgniteUI/igniteui-angular/issues/3087))
- Pressing ESC on a cell in an editable column throws an error ([3429](https://github.com/IgniteUI/igniteui-angular/issues/3429))

## 6.2.4
### Bug Fixes
* onSortingDone is not fired when sorting indicator of a header in the group by area is clicked ([#3257](https://github.com/IgniteUI/igniteui-angular/issues/3257))
* igx-grid isn't displayed properly in IE11 when it is inside an igx-tabs-group ([#3047](https://github.com/IgniteUI/igniteui-angular/issues/3047))
* Preventing wrap-around for scrollNext and scrollPrev([#3365](https://github.com/IgniteUI/igniteui-angular/issues/3365))
* IgxTreeGrid does not respect its parent container height ([#3467](https://github.com/IgniteUI/igniteui-angular/issues/3467))
* The header link in the api docs page should be to the product page ([#3423](https://github.com/IgniteUI/igniteui-angular/issues/3423))
* fix(dialog): dialog gets focus when is opened ([#3276](https://github.com/IgniteUI/igniteui-angular/issues/3276))
* IgxTreeGrid - Add row editing + transactions to tree grid ([#2908](https://github.com/IgniteUI/igniteui-angular/issues/2908))
* Regular highlight makes the highlighted text unreadable when the row is selected. ([#1852](https://github.com/IgniteUI/igniteui-angular/issues/1852))
* Use value instead of ngModel to update editValue for checkbox and calendar in igxCell ([#3224](https://github.com/IgniteUI/igniteui-angular/issues/3224))
* Disable combo checkbox animations on scroll ([#3300](https://github.com/IgniteUI/igniteui-angular/issues/3300))
* "Select/Unselect All" checkbox is checked after deleting all rows ([#3068](https://github.com/IgniteUI/igniteui-angular/issues/3068))
* Fixing column chooser column updating ([#3234](https://github.com/IgniteUI/igniteui-angular/issues/3234))
* Fix - Combo - Hide Search input when !filterable && !allowCustomValues ([#3315](https://github.com/IgniteUI/igniteui-angular/issues/3315))
* Add @inheritdoc ([#2943](https://github.com/IgniteUI/igniteui-angular/issues/2943))
* refactor(displayDensity): Code cleanup in display density base class #3280
* Calculating updated grid height when rebinding columns ([#3285](https://github.com/IgniteUI/igniteui-angular/issues/3285))
* Fix - Combo, Drop Down - Fix TAB key navigation ([#3206](https://github.com/IgniteUI/igniteui-angular/issues/3206))
* Added validation if last column collides with grid's scroll ([#3142](https://github.com/IgniteUI/igniteui-angular/issues/3142))
* When in the tree grid are pinned columns and scroll horizontal the cells text is over the pinned text ([#3163](https://github.com/IgniteUI/igniteui-angular/issues/3163))
* refactor(themes): don't include contrast colors in the palettes ([#3166](https://github.com/IgniteUI/igniteui-angular/issues/3166))

### Code enhancements
* Fix the logic calculating test results ([#3461](https://github.com/IgniteUI/igniteui-angular/issues/3461))
* Update typedoc version and localize some shell strings ([#3237](https://github.com/IgniteUI/igniteui-angular/issues/3237))
* fix(toolbar): including custom content in the show toolbar check ([#2983](https://github.com/IgniteUI/igniteui-angular/issues/2983))
* docs(toolbar): adding more API docs ([#2983](https://github.com/IgniteUI/igniteui-angular/issues/2983))

### Other
* update typedoc-plugin-localization version to 1.4.1 ([#3440](https://github.com/IgniteUI/igniteui-angular/issues/3440))
* Update contributing document with localization ([#3313](https://github.com/IgniteUI/igniteui-angular/issues/3313))
* docs(*): add 6.2.3 missing changes and bug fixes to changelog ([#3251](https://github.com/IgniteUI/igniteui-angular/issues/3251))
* Docs - Expansion Panel - Add comments and README([#3245](https://github.com/IgniteUI/igniteui-angular/issues/3245))
* Move all keyboard navigation tests in a separate file ([#2975](https://github.com/IgniteUI/igniteui-angular/issues/2975))


## 6.2.3
- `igxGrid`
    - `resourceStrings` property added, which allows changing/localizing strings for component. If a new instance is set,
    the changes will be applied to the particular instance of the component:
    ```typescript
        this.grid.resourceStrings = {
            igx_grid_filter: 'My filter',
            igx_grid_filter_row_close: 'My close'
        };
    ```
    If only a value is updated, all component instances will be updated:
    ```typescript
        this.grid.resourceStrings.igx_grid_filter = 'My filter';
    ```
- `igxTimePicker`:
    - `resourceStrings` property added, which allows changing/localizing strings for component.
- Localization
    - Added an util function `changei18n` that takes `IResourceStrings` object as parameter. Its values will be used as resource strings for all components
    in the application.
    - Added an util function `getCurrentResourceStrings` that returns current resource strings for all components.
- `ISortingEpression`:
    - The `ignoreCase` and `strategy` properties are moved back to optional, and the `DefaultSortingStrategy` is now injected by the `IgxSorting`, instead of being mandatory to pass to expressions.

### Bug fixes

- `igxGrid`
    - Filter row does not close when click button cancel, if the entered text is deleted ([#3198](https://github.com/IgniteUI/igniteui-angular/issues/3198))
    - Prevent a potential memory leak ([#3033](https://github.com/IgniteUI/igniteui-angular/issues/3033))
    - Filtering: Open dropdown on Alt+down, fixes input being populated on keyboard action ([#3202](https://github.com/IgniteUI/igniteui-angular/issues/3202))
    - Row Selection: selected checkboxes are flickering on vertical scrolling ([#2523](https://github.com/IgniteUI/igniteui-angular/issues/2523))
    - Row editing overlay animation should be bottom - top, when overlay is placed over the row ([#3184](https://github.com/IgniteUI/igniteui-angular/issues/3184))


## 6.2.2
- `igx-checkbox`:
    - Added a new input property - `disableTransitions`. It allows disabling all CSS transitions on the `igx-checkbox` component for performance optimization.
### Bug fixes
- Removed the `GridHammerConfig` provider which broke touch events for other components. (Fixed #3185, Reopens #2538)

## 6.2.1
### Features
- `igxGrid`, `igxChip`: Add display density DI token to igxGrid and igxChip ([#2804](https://github.com/IgniteUI/igniteui-angular/issues/2804))
- `igxGrid`
    - Quick filter auto close ([#2979](https://github.com/IgniteUI/igniteui-angular/issues/2979))
    - Group By: Added title to chip in Group By area ([#3035](https://github.com/IgniteUI/igniteui-angular/issues/3035))
    - Improve UX for boolean and date columns, ([#3092](https://github.com/IgniteUI/igniteui-angular/issues/3092))
- `igxCombo`:
    - Added a new input property - `displayDensity`. It allows configuring the `displayDensity` of the combo's `value` and `search` inputs. (PR [#3007](https://github.com/IgniteUI/igniteui-angular/pull/3007))
- `igxDropDown`
    - Added a new property `maxHeight`, defining the max height of the drop down. ([#3001](https://github.com/IgniteUI/igniteui-angular/issues/3001))
- Added migrations for Sass theme properties changes in 6.2.0 ([#2994](https://github.com/IgniteUI/igniteui-angular/issues/2994))
- Themes
    - Introducing schemas for easier bootstrapping of component themes.
    - **Breaking change** removed $variant from `igx-checkbox-theme`, `igx-ripple-theme`, `igx-switch-theme`, `igx-input-group-theme`, `igx-slider-theme`, and `igx-tooltip-theme`. Use the `$schema` prop, now available on all component themes to change the look for a specific theme. See the [Theming](https://www.infragistics.com/products/ignite-ui-angular/angular/components/themes/schemas.html) documentation to learn more.


### Bug fixes

- `igxGrid`
    - Filtering condition icon is not updated for boolean columns ([#2936](https://github.com/IgniteUI/igniteui-angular/issues/2936))
    - Batch editing: Updating a cell with a value that evaluates to false does not mark it as dirty ([#2940](https://github.com/IgniteUI/igniteui-angular/issues/2940))
    - Filtering input accepts value from calendar for unary conditions ([#2937](https://github.com/IgniteUI/igniteui-angular/issues/2937))
    - When a number filter's value is deleted the grid is not refreshed ([#2945](https://github.com/IgniteUI/igniteui-angular/issues/2945))
    - Improve keyboard navigation in filtering ([#2951](https://github.com/IgniteUI/igniteui-angular/issues/2951), [#2941](https://github.com/IgniteUI/igniteui-angular/issues/2941))
    - Group By: Alt+ Arrow left/Right keys should not toggle the group row ([#2950](https://github.com/IgniteUI/igniteui-angular/issues/2950))
    - Multi Column Header can be grouped ([#2944](https://github.com/IgniteUI/igniteui-angular/issues/2944))
    - Group By: groupsRecords is not updated yet at the time of onGroupingDone event. ([#2967](https://github.com/IgniteUI/igniteui-angular/issues/2967))
    - Paging: Blank space in rows area after vertical scrolling and navigating to next page ([#2957](https://github.com/IgniteUI/igniteui-angular/issues/2957))
    - When date or boolean cell is in edit mode and press arrowUp or arrowDown key the page is scrolled ([#2507](https://github.com/IgniteUI/igniteui-angular/issues/2507))
    - When deleting a row the Row Editing dialog should be closed ([#2977](https://github.com/IgniteUI/igniteui-angular/issues/2977))
    - Group header with columns which width is defined as number throws an exception ([#3020](https://github.com/IgniteUI/igniteui-angular/issues/3020))
    - Refactor header and filter cell components, Closes [#2972](https://github.com/IgniteUI/igniteui-angular/issues/2972), [#2926](https://github.com/IgniteUI/igniteui-angular/issues/2926), [#2923](https://github.com/IgniteUI/igniteui-angular/issues/2923), [#2917](https://github.com/IgniteUI/igniteui-angular/issues/2917), [#2783](https://github.com/IgniteUI/igniteui-angular/issues/2783), [#3027](https://github.com/IgniteUI/igniteui-angular/issues/3027), [#2938](https://github.com/IgniteUI/igniteui-angular/issues/2938)
    - Filter's UI dropdown is hidden under the bottom level of the grid ([#2928](https://github.com/IgniteUI/igniteui-angular/issues/2928))
    - Cell is not editable on iOS ([#2538](https://github.com/IgniteUI/igniteui-angular/issues/2538))
- `IgxTreeGrid`
    - Cell selection wrong behavior when collapsing rows ([#2935](https://github.com/IgniteUI/igniteui-angular/issues/2935))
- `igxCombo`
    - Keyboard doesn't scroll virtualized items ([#2999](https://github.com/IgniteUI/igniteui-angular/issues/2999))
- `igxDatePicker`
    - Error emitting when  value property is initialized with empty string. ([#3021](https://github.com/IgniteUI/igniteui-angular/issues/3021))
- `igxOverlay`
    - Drop-down flickers in IE and EDGE ([#2867](https://github.com/IgniteUI/igniteui-angular/issues/2867))
- `igxTabs`
    - Tabs don't not handle width change ([#3030](https://github.com/IgniteUI/igniteui-angular/issues/3030))
- `igxCalendar`
    - make all css class names unique ([#2287](https://github.com/IgniteUI/igniteui-angular/issues/2287))
- Fixed runtime errors when using the package in applications targeting es2015(es6) and newer ([#3011](https://github.com/IgniteUI/igniteui-angular/pull/3011))

## 6.2.0
- Updated typography following the Material guidelines. Type system is now also optional and can be applied via class to the desired containers. [#2112](https://github.com/IgniteUI/igniteui-angular/pull/2112)
  - **Breaking change:** Applications using Ignite UI for Angular now require the `igx-typography` class to be applied on wrapping element, like the body element for instance.

- Display density can be specified by using the injection token `DisplayDensityToken` and providing a value (comfortable, cosy or compact) on an application or a component level.

    Setting display density on a component level:
    ```typescript
    @Component({
    ...
    providers: [{ provide: DisplayDensityToken, useValue: { displayDensity: DisplayDensity.compact} }]
    })
    ```
- `igx-input-group`
    - The `igx-input-group` control's display density can be explicitly set by using the `displayDensity` input.
    ```html
    <igx-input-group [displayDensity]="'cosy'"> ... </igx-input-group>
    ```
- `igx-drop-down`:
    - Added a new boolean argument `cancel` to the `onSelection` `ISelectionEventArgs`. Its default value is false, in case it is set to true, the drop down selection is invalidated.
- `igxIcon`:
    - **Breaking change** `glyphName` property is removed from `IgxIconComponent`. For `Material` icons the icon name should be explicitly defined between the opening and closing tags. `Font Awesome` icons should use the `name` property now.
    - Added support for custom SVG icons. Register the SVG icons with the `IgxIconService` and use `IgxIconComponent`'s `name` and `fontSet` properties to visualize the icon.
- Transaction Provider - `TransactionService` is an injectable middleware that a component can use to accumulate changes without affecting the underlying data. The provider exposes API to access, manipulate changes (undo and redo) and discard or commit all to the data.
For more detailed information, see the [README](https://github.com/IgniteUI/igniteui-angular/blob/master/projects/igniteui-angular/src/lib/services/transaction/README.md).
- `igxTreeGrid`:
    - New `IgxTreeGridComponent` added.
    - The `igxTreeGrid` is used to display and manipulate hierarchical data with consistent schema, formatted as a table and provides a line of advanced features such as sorting, filtering, editing, column pinning, column moving, column hiding, paging and others.
    - The `igxTreeGrid` provides two ways of defining the relations among our data objects - by using a **child collection** for every data object or by using **primary and foreign keys** for every data object.
    - For more details on using the `igxTreeGrid`, take a look at the [official documentation](https://www.infragistics.com/products/ignite-ui-angular/angular/components/treegrid.html).
- `igxGrid`:
    - **Breaking change** `onGroupingDone` - The array of `ISortingExpression` can now be accessed through the `expressions` event property. Two new properties have been added to the event arguments - `groupedColumns` and `ungroupedColumns`. They provide references to arrays of `IgxColumnComponent` that hold the columns which have changed their state because of the **last** grouping/ungrouping operation.

    - **Breaking change** `onEditDone` event is renamed to `onCellEdit` and new cell editing events are introduced: `onCellEditEnter` and `onCellEditCancel`. When row editing is enabled, the corresponding events are emitted by the grid - `onRowEditEnter`, `onRowEdit`, `onRowEditCancel`. All these events have arguments that are using the `IGridEditEventArgs` interface.

    - Row editing - allows modification of several cells in the row, before submitting, at once, all those changes to the grid's data source. Leverages the pending changes functionality of the new transaction provider.

        ```html
        <igx-grid [data]="data" [rowEditable]="true">
            <igx-column field="ProductName"></igx-column>
            <igx-column field="ReleaseDate"></igx-column>
        </igx-grid>
        ```

    - Batch editing - an injectable transaction provider accumulates pending changes, which are not directly applied to the grid's data source. Those can later be inspected, manipulated and submitted at once. Changes are collected for individual cells or rows, depending on editing mode, and accumulated per data row/record.

        ```typescript
        @Component({
            providers: [{ provide: IgxGridTransaction, useClass: IgxTransactionService }],
            selector: "app-grid-with-transactions",
            template: "<ng-content></ng-content>"
        })
        export class GridWithTransactionsComponent { }
        ```
    - A new boolean `hideGroupedColumns` input controls whether the grouped columns should be hidden as well (defaults to false).
    - **Breaking change** `cellClasses` input on `IgxColumnComponent` now accepts an object literal to allow conditional cell styling.
    - Exposing a mechanism for cells to grow according to their content.
    - `sortStrategy` input exposed to provide custom sort strategy for the `IgxColumnComponent`. The custom strategy should implement the `ISortingStrategy` interface, or can extend the base `SortingStrategy` class and override all or some of its public/protected members.
    - New quick filtering functionality is implemented. Filtering icon is removed from column header and a filtering row is introduced in the grid's header.
- `igxFor`
    - Added support for variable heights.
- `igx-datePicker` selector is deprecated. Use `igx-date-picker` selector instead.
- `igxOverlay`:
    - `OverlaySettings` now also accepts an optional `outlet` to specify the container where the overlay should be attached.
    - when `show` and `hide` methods are called `onAnimation` event fires. In the arguments of this event there is a reference to the `animationPlayer`, `animationType` (either `open` or `close`) and to the overlay id.
    - if you call `show`/`hide` methods of overlay, while opening/closing animation is still ongoing, the animation will stop and respective open/close animation will start.
- `igxToggleAction` new `outlet` input controls the target overlay element should be attached. Provides a shortcut for `overlaySettings.outlet`.
- `IgxOverlayOutlet` directive introduced to mark an element as an `igxOverlay` outlet container. [ReadMe](https://github.com/IgniteUI/igniteui-angular/blob/master/projects/igniteui-angular/src/lib/directives/toggle/README.md)
- `igxButtonGroup`
    - Added the ability to define buttons directly in the template
- `igx-time-picker`:
    - `igxTimePickerTemplate` - new directive which should be applied on the child `<ng-template>` element when `IgxTimePickerComponent`'s input group is retemplated.
- `igx-datePicker`:
    - `igxDatePickerTemplate` - new directive which should be applied on the child `<ng-template>` element when `IgxDatePickerComponent`'s input group is retemplated.
    - Introduced `disabledDates`. This property is exposed from the `igx-calendar` component.
    - Introduced `specialDates`. This property is exposed from the `igx-calendar` component.
    - Introduced `deselectDate` method added that deselects the calendar date.
- `IgxTextHighlightDirective`: The `highlight` method now has a new optional parameter called `exactMatch` (defaults to false).
    - If its value is false, all occurrences of the search text will be highlighted in the group's value.
    - If its value is true, the entire group's value should equals the search text in order to be highlighted (caseSensitive argument is respected as well).
- `IgxGrid`: The `findNext` and `findPrev` methods now have a new optional parameter called `exactMatch` (defaults to false).
    - If its value is false, all occurrences of the search text will be highlighted in the grid's cells.
    - If its value is true, the entire value of each cell should equals the search text in order to be highlighted (caseSensitive argument is respected as well).
- `IgxChip`
    - Introduced event argument types to all `EventEmitter` `@Output`s.
    - **Breaking change** `onSelection`'s EventEmitter interface property `nextStatus` is renamed to `selected`.
    - **Breaking change** Move the location of where the chip `suffix` is positioned. Now it is between the content and the `remove button` making the button last element if visible by default.
    - **Breaking change** Remove the chip `connector` rendered when using the `igxConnector` directive that is also removed.
    - **Breaking change** The chip theme has been rewritten. Most theme input properties have been renamed for consistency
    and better legibility. New properties have been added. Please, refer to the updated igx-chip-theme documentation to see all updates.
    - Exposed original event that is responsible for triggering any of the events. If triggered by the API it is by default `null`.
    - Added `data` input for storing any data related to the chip itself.
    - Added `select icon` with show/hide animation to indicate when a chip is being selected with ability to customize it while retaining the chip Material Design styling.
    - Added `selectIcon` input to set custom template for the `select icon`.
    - Update chip styling to match Material Design guidelines.
    - Rework of the chip content styling so now by default text inside is styled to match the chip Material Design styling.
    - Rework of the `remove button` rendered and now has the ability to customize its icon while retaining the chip Material Design.
    - Added `removeIcon` input so a custom template cane be set for the remove button icon.
- `IgxChipArea`
    - Introduced event argument types to all `EventEmitter` `@Output`s.
    - Exposed original event that is responsible for triggering any of the events. If triggered by the API it is by default `null`.
- `IgxCombo`
    - Added the following directives for `TemplateRef` assignment for combo templates (item, footer, etc.):
        - Added `IgxComboItemDirective`. Use `[igxComboItem]` in markup to assing a TemplateRef to `combo.itemTemplate`.
        - Added `IgxComboHeaderDirective`. Use `[igxComboHeader]` in markup to assing a TemplateRef to `combo.headerTemplate`.
        - Added `IgxComboFooterDirective`. Use `[igxComboFooter]` in markup to assing a TemplateRef to `combo.footerTemplate`.
        - Added `IgxComboEmptyDirective`. Use `[igxComboEmpty]` in markup to assing a TemplateRef to `combo.emptyTemplate`.
        - Added `IgxComboAddItemirective`. Use `[igxComboAddItem]` in markup to assing a TemplateRef to `combo.addItemTemplate`.
        - Added `IgxComboHeaderItemDirective`. Use `[igxComboHeaderItem]` in markup to assing a TemplateRef to `combo.headerItemTemplate`.
    - **Breaking change** Assigning templates with the following template ref variables is now deprecated in favor of the new directives:
            `#itemTemplate`, `#headerTemplate`, `#footerTemplate`, `#emptyTemplate`, `#addItemTemplate`, `#headerItemTemplate`.
    - **Breaking change** `height` property is removed. In the future `IgxInputGroup` will expose an option that allows custom sizing and then `IgxCombo` will use the same functionality for proper styling and better consistency.

- `IgxDropDown`
    - **Breaking change** `allowItemsFocus` default value is changed to `false`.
    - Added `value` input to `IgxDropDownItemComponent` definition. The property allows data to be bound to a drop-down item so it can more easily be retrieved (e.g. on selection)
- `igx-calendar`:
    - Introduced `disabledDates` property which allows a user to disable dates based on various rules: before or after a date, weekends, workdays, specific dates and ranges. The disabled dates cannot be selected and have a distinguishable style.
    - Introduced `specialDates` property which allows a user to mark dates as special. They can be set by using various rules. Their style is distinguishable.
    - Introduced `deselectDate` method added that deselects date(s) (based on the selection type)
- `igxExpansionPanel`:
    - component added. `igxExpansionPanel` provides a way to display more information after expanding an item, respectively show less after collapsing it. For more detailed information see the [official documentation](https://www.infragistics.com/products/ignite-ui-angular/angular/components/expansion_panel.html).
- `IgxList`:
    - the control now supports **ng-templates** which are shown "under" a list item when it is left or right panned. The templates are distinguished using the `igxListItemLeftPanning` and `igxListItemRightPanning` directives set on the templates.
    - the IgxList's `onLeftPan` and `onRightPan` events now have an argument of type `IListItemPanningEventArgs` (instead of `IgxListItemComponent`). The event argument has the following fields:
        - **item** of type `IgxListItemComponent`
        - **direction** of type `IgxListPanState`
        - **keepItem** of type `boolean`
- `igxTooltip` and `igxTooltipTarget` directives:
    - Added `IgxTooltipDirective`.
        - An element that uses the `igxTooltip` directive is used as a tooltip for a specific target (anchor).
        - Extends `IgxToggleDirective`.
        - Exported with the name **tooltip**.
    - Added `IgxTooltipTargetDirective`.
        - An element that uses the `igxTooltipTarget` directive is used as a target (anchor) for a specific tooltip.
        - Extends `IgxToggleActionDirective`.
        - Exported with the name **tooltipTarget**.
    - Both new directives are used in combination to set a tooltip to an element. For more detailed information, see the [README](https://github.com/IgniteUI/igniteui-angular/blob/master/projects/igniteui-angular/src/lib/directives/tooltip/README.md).
- `igxToggle`:
    - Introduced reposition method which allows a user to force toggle to reposition according its position strategy.
- `IgxDrag` and `IgxDrop` directives available.
    - `IgxDrag` allows any kind of element to be moved/dragged around the page without changing its position in the DOM. Supports Desktop/Mixed/Touch environments.
    - `IgxDrop` allows any element to act as a drop area where any `igxDrag` element can be dragged into and dropped. Includes default logic that moves the dropped element from its original position to a child of the `igxDrop` element.
    - Combined they provide a way to move elements around the page by dragging them. For more detail see the [README](https://github.com/IgniteUI/igniteui-angular/blob/master/projects/igniteui-angular/src/lib/directives/dragdrop/README.md).
- `IgxGrid` keyboard navigation
When you focus a specific cell and press one of the following key combinations, the described behaviour is now performed:
    - `Ctrl + Arrow Key Up` - navigates to the first cell in the current column;
    - `Ctrl + Arrow Down` - navigates to the last cell in the current column;
    - `Home` - provide the same behavior as Ctrl + Arrow Left - navigates to the first cell from the current row;
    - `End` - provide the same behavior as Ctrl + Arrow Right - navigates to the last cell from the current row;
    - `Ctrl + Home` - navigates to the first cell in the grid;
    - `Ctrl + End` - navigates to the last cell in the grid;
    - `Tab` - sequentially move the focus over the next cell on the row and if the last cell is reached move to next row. If next row is group row the whole row is focused, if it is data row, move focus over the first cell;
    - `Shift + Tab` - sequentially move focus to the previous cell on the row, if the first cell is reached move the focus to the previous row. If previous row is group row focus the whole row or if it is data row, focus the last cell of the row;
    - `Space` over Cell - if the row is selectable, on keydown space triggers row selection
    - `Arrow Left` over GroupRow - collapse the group row content if the row is not already collapsed;
    - `Arrow Right` over GroupRow - expand the group row content if the row is not already expanded;
    - on mouse `wheel` the focused element is blurred;
    - **Breaking change**  `space` handler for the group row has been removed; so `Space` does not toggle the group row;
    - **Breaking change** cell selection is preserved when the focus is moved to group row.
    - Introduced `onFocusChange` event. The event is cancelable and output argument from type `IFocusChangeEventArgs`;
    - For more detailed information see the [official keyboard navigation specification](https://github.com/IgniteUI/igniteui-angular/wiki/igxGrid-Specification#kb-navigation).

## 6.1.9

### General

- `sortStrategy` input exposed to provide custom sort strategy for the `IgxColumnComponent`. The custom strategy should implement the `ISortingStrategy` interface, or can extend the base `DefaultSortingStrategy` class and override all or some of its public/protected members.
- The previously optional `ignoreCase` and `strategy` of the `ISortingExpression` interface are no longer optional. In order to use our default sorting strategy in expressions built programmatically, you need to pass `DefaultSortingStrategy.instance()` or any implementation of the `ISortingStrategy` interface.
- `groupingComparer` input exposed to provide custom grouping compare function for the `IgxColumnComponent`. The function receives two values and should return `0` if they are to considered members of the same group.

## 6.1.8

### Bug fixes

- Fix sorting and groupby expression not syncing when there are already sorted columns. #2786
- GroupBy Chip sorting direction indicator is not changed if sorting direction is changed #2765
- Failing tests caused by inconsistent behavior when sorting a column with equal values #2767
- IgxGridComponent.groupingExpressions is of type any #2758

## 6.1.7

### Bug Fixes
- IgxSelectionAPIService allows to add items with id which is undefined #2581
- FilteredSortedData collection holds the original data after first filtering operation is done #2611
- Calendar improvement of "selected" getter #2687
- Improve igxCalendar performance #2675
- Add Azure Pipelines CI and PR builds #2605
- The igxDatePicker changes the time portion of a provided date #2561
- IgxChip remove icon has wrong color #2573
- Chip has intrinsic margin #2662
- IgxChip remove icon has wrong color #2573
- ChipsArea's OnSelection output is not emitted on initialization #2640

## 6.1.6

### Bug Fixes
- IgxChip raises onSelection before onRemove #2612
- Summaries are shown on horizontal scrolling when Row Selectors are enabled #2522
- Bug - IgxCombo - Combo does not bind properly with [(ngModel)] and simple data (e.g. string[]) #2620
- Missing backtick in comment #2537
- IgxSelectionAPIService allows to add items with id which is undefined #2581
- Circular bar text is clipped #2370
- Update all angular async Calendar tests to await async #2582
- InvalidPipeArgument: 'inable to convert "" into a date for pipe 'DatePipe' #2520
- All cells in the row enter in edit mode if igx-columns are recreated. #2516

## 6.1.5
- **General**
    - `IgxChip`
        - Introduced event argument types to all `EventEmitter` `@Output`s.
        - A chip can now be selected with the API with the new `selected` input. The `selected` input overrides the `selectable` input value.
        - **Breaking change** `onSelection`'s EventEmitter interface property `nextStatus` is renamed to `selected`.
    - `IgxChipArea`
        - Introduced event argument types to all `EventEmitter` `@Output`s.
    - `igxFor`
        - Adding inertia scrolling for touch devices. This also affects the following components that virtualize their content via the igxFor - `igxGrid`, `igxCombo`.
    - `igxGrid`
        - Adding inertia scrolling for touch devices.
    - `igxCombo`
        - Adding inertia scrolling for touch devices.
    - `IgxCalendar` - `deselectDate` method added that deselects date(s) (based on the selection type)
    - `IgxDatePicker` - `deselectDate` method added that deselects the calendar date.

### Bug Fixes
- igx-tabs : When you move the tab key, the contents of other tabs are displayed. #2550
- Prevent default scroll behavior when using keyboard navigation. #2496
- Error is thrown on ng serve --prod #2540
- onSelection event is not fired when a cell in last visible row is row is selected and press arrow Down #2509
- Add deselect method to igxCalendar #2424
- Time starts from 03 minutes instead of 00 #2541
- Replace EventEmitter<any> with the respective interface for the event #2481
- Cannot scroll last item in view #2504
- Japanese character is redundantly inserted into textbox on filter dialog on Safari #2316
- Improve row selection performance #1258
- igxRipple - Mousedown event doesn't bubble up when igxRipple is attached to elements. #2473
- Add default formatting for numbers in igx-grid #1197
- An error is returned when update a filtered cell #2465
- Grid Keyboard navigation performance issue #1923
- Vertical scrolling performance is slower when grouping is applied. #2421

## 6.1.4

### Bug Fixes

- Bottom of letters fall of in the label of igx-tabs-group #1978
- The search highlight and info are not updated correctly after editing a cell value of the grid #2388
- Cannot set chip as selected through API if selectable is false #2383
- Pressing 'Home/End' keys is not moving the focus to the first/last item #2332
- Cannot set igxChip as selected #2378
- Scrolling using touch is not working on Edge and Internet Explorer 11 #1639
- IgxCombo - Selection - Cannot override combo selection through the onSelectionChange event #2440
- igx-grid - `updateCell` method doesn't update cells that are not rendered. #2350

## 6.1.3
- **General**
    - Added ES7 polyfill for Object for IE. This should be added to the polyfills in order for the igxGrid to render under IE.
        ```
        import 'core-js/es7/object';
        ```

- `igxTabs`
    - `selectedIndex` property has an `@Input` setter and can be set both in markup and in code behind.
- `igxDropDownItem`
    - `isSelected` has a public setter and is now an `@Input` property that can be used for template binding.
- `igxGrid`
    - **Breaking change** `applyNumberCSSClass` and `columnType` getters are removed.
    - `isUnary` property added to IFilteringOperation
    - `igxColumn`
        - The footerTemplate property is removed.
    - `igxColumnGroup`
        - The footerTemplate property is removed.
    - exposed `autosize()` method on `IgxColumnComponent`. It allows the user to programatically change the size of a column according to it's largest visible cell.
    - Initializing an `igxGrid` component without setting height, inside a container without height defined, now causes the grid to render 10 records from the data view or all of the records if there are fewer than 10 available.
- `igxCombo`
    - **Breaking change** igxCombo default `width` is set to 100%
    - **Breaking change** `itemsMaxWidth` is renamed to `itemsWidth`
- `igxLinearBar` and `igxCircularBar`
    - exposed `step` input which determines the update step of the progress indicator. By default it is one percent of the maximum value.
    - `IgxCircularBar` `text` input property exposed to set the text to be displayed inside the circular bar.

### Bug fixes

- igx-grid - cannot auto-size columns by double-clicking in IE11 #2025
- Animation for removing item from list is very quick, must be more smoothly. #2306
- circular and linear bars - prevent progress exceeding, smooth update when operate with big nums, allow floating point nums, expose step input #2163
- Blank space on the right of igxGrid when there is a hidden column and grid width is 100% #2249
- Igx Combo throws errors when data is set to null or undefined #2300
- Top cell is not positioned aligned to the header, after keyboard navigation #1185
- In carousel when call method remove for selected slide it is still previewed #2182
- In grid paging paginate and page should check if the page is greater than the totalPages #2288
- Typos and inaccuracies in IgxSnackbar's readme. #2250
- The grid enables all the columns to be declared as pinned in the template #1612
- Combo - Keyboard Navigation - Add Item button fires on Keydown.Space #2266
- Reduce the use of MutationObservers in the IgxTextHighlightDirective #2251
- Improve row selection performance #1258
- Filter UI dialog redraws #2038
- Can't navigate from first row cell to selection checkbox with key combination #1937
- Incorrect position pinning of Navigation Drawer #2013
- Keyboard navigation not working correctly whith column moving and cell selection #2086
- Grid Layout is broken when you hide column #2121
- IgxDateFilteringOperand's operation "doesNotEqual" doesn't work if the "equals" operation is localized(modified). #2202
- aside in igx-nav-drawer surpasses height of igx-nav-drawer #1981
- The button for collapse/expand all in groupby is not working correctly #2200
- IgxDropDown Item cannot be set as selected. #2061
- IgxBooleanFilteringOperand doesn't work if the operation 'all' is localized(modified). #2067
- columnMove doesn't work if no data is loaded. #2158
- Combo's clear button should be just an icon #2099
- Default combo width should be 100% #2097
- The combo list disappears after disabling Filtering at runtime #2108
- igx-slider - slider comes to not work well after changing maxValue. #920
- Search match highlight not always scrolled into view #1886
- When groupby row is focused and spacebar is pressed the browser scrolls down, everywhere except Chrome, although it should only collapse the group #1947
- Grid data bind fails initially until window resize #1614
- Localization (i18n) for grid grouping area string #2046
- When delete all records in the last page pager should be changed #2014
- Filter icon in the header changes its position #2036

## 6.1.2
- `igxCombo` improvements
    - Remote Data Binding fixes - selection preserving and keyboard navigation.

    For more detailed information see the [official igxCombo documentation](https://www.infragistics.com/products/ignite-ui-angular/angular/components/combo.html).

**General**
- Added `jsZip` as a Dependency.

### Bug Fixes

- Grid Layout is broken when you change displayDensity runtime #2005
- Add empty grid template #2035
- Page Up/Page Down buttons don't scroll the grid #606
- Icon component is not properly exported #2072
- Adding density to chip doesn't make the density style to apply when it is dragged #1846
- Update jszip as dependency #2043
- No message is displayed when there is empty grid data without filtering enabled. #2001
- The only possible range of setting minValue to igxSlider is between [0..99] #2033
- Bootstrap & IgniteUI issues #1548
- Remove tabs from collection -> TabCollectionChange Output #1972
- 6.1.1 error on npm install #2023
- Remote binding combo doesn't store the selected fields when scrolled or collapsed #1944
- Exception is thrown when hovering a chip with a column header #1813
- IgxCombo - Remote Virtualization Keyboard Navigation #1987

## 6.1.1
- `igxTimePicker` changes
    - `onClose` event added.

### Bug Fixes

- Exit edit mode when move column through grid API #1932
- IgxListItemComponent and the two template directives are missing from public_api.ts. #1939
- Add Item button disappears after adding same item twice successively. #1938
- onTabItemDeselected is called for every not selected tab item #1952
- Exit edit mode when pin/unpin column through grid API #1933
- Selected combo item doesn't have the proper focused styles #1948
- Time-picker does not open on button-press. #1949
- Custom cell not rendering with grid searching functionality #1931
- Regular highlight makes the highlighted text unreadable when the row is selected. #1852
- DatePicker focus is wrong on select date value #1965
- add sass docs, grid document updates and input-group theme-related fixes #1993
- DatePicker focus handler and AoT build #1994
- Change displayDensity runtime #1974
- Change IgxGrid display density runtime #1998
- Error is thrown when using igx-grid theme without $content-background #1996
- Update npm deploy token #2002

## 6.1.0
- `igxOverlay` service added. **igxOverlayService** allows you to show any component above all elements in page. For more detailed information see the [official documentation](https://www.infragistics.com/products/ignite-ui-angular/angular/components/overlay_main.html)
- Added **igxRadioGroup** directive. It allows better control over its child `igxRadio` components and support template-driven and reactive forms.
- Added `column moving` feature to `igxGrid`, enabled on a per-column level. **Column moving** allows you to reorder the `igxGrid` columns via standard drag/drop mouse or touch gestures.
    For more detailed information see the [official documentation](https://www.infragistics.com/products/ignite-ui-angular/angular/components/grid_column_moving.html).
- `igx-tab-bar` selector removed from `IgxBottomNavComponent`.
- `igxGrid` filtering operands
- `igxGrid`
    - **Breaking change** `filter_multiple` method is removed. `filter` method and `filteringExpressionsTree` property could be used instead.
    - **Breaking change** `filter` method has new signature. It now accepts the following parameters:
        - `name` - the name of the column to be filtered.
        - `value` - the value to be used for filtering.
        - `conditionOrExpressionTree` - (optional) this parameter accepts object of type `IFilteringOperation` or `IFilteringExpressionsTree`. If only a simple filtering is required a filtering operation could be passes (see bellow for more info). In case of advanced filtering an expressions tree containing complex filtering logic could be passed.
        - `ignoreCase` - (optional) - whether the filtering would be case sensitive or not.
    - **Breaking change** `onFilteringDone` event now have only one parameter - `IFilteringExpressionsTree` which contains the filtering state of the filtered column.
    - `filter_global` method clears all existing filters and applies the new filtering condition to all grid's columns.
    - filtering operands:
        - **Breaking change** `IFilteringExpression` condition property is no longer a direct reference to a filtering condition method, instead it's a reference to an `IFilteringOperation`
        - 5 filtering operand classes are now exposed
            - `IgxFilteringOperand` is a base filtering operand, which can be inherited when defining custom filtering conditions
            - `IgxBooleanFilteringOperand` defines all default filtering conditions for `boolean` types
            - `IgxNumberFilteringOperand` defines all default filtering conditions for `numeric` types
            - `IgxStringFilteringOperand` defines all default filtering conditions for `string` types
            - `IgxDateFilteringOperand` defines all default filtering conditions for `Date` types
        - `IgxColumnComponent` now exposes a `filters` property, which takes an `IgxFilteringOperand` class reference
            - Custom filters can now be provided to grid columns by populating the `operations` property of the `IgxFilteringOperand` with operations of `IFilteringOperation` type
```
export class IgxCustomFilteringOperand extends IgxFilteringOperand {
    // Making the implementation singleton
    private static _instance: IgxCustomFilteringOperand = null;

    protected constructor() {
        super();
        this.operations = [{
            name: 'custom',
            logic: (target: string) => {
                return target === 'My custom filter';
            }
        }].concat(this.operations); // Keep the empty and notEmpty conditions from base
    }

    // singleton
    // Must implement this method, because the IgxColumnComponent expects it
    public static instance(): IgxCustomFilteringOperand {
        return this._instance || (this._instance = new this());
    }
}
```

- `igxGrid` now supports grouping of columns enabling users to create criteria for organizing data records. To explore the functionality start off by setting some columns as `groupable`:
    ```html
    <igx-grid [data]="data">
        <igx-column [field]="'ProductName'"></igx-column>
        <igx-column [field]="'ReleaseDate'" [groupable]="true"></igx-column>
    </igx-grid>
    ```
   For more information, please head over to `igxGrid`'s [ReadMe](https://github.com/IgniteUI/igniteui-angular/blob/master/src/grid/README.md) or the [official documentation](https://www.infragistics.com/products/ignite-ui-angular/angular/components/grid_groupby.html).

- `igxGrid` now supports multi-column headers allowing you to have multiple levels of columns in the header area of the grid.
    For more information, head over to [official documentation](https://www.infragistics.com/products/ignite-ui-angular/angular/components/grid_multi_column_headers.html)
- `igxGrid` theme now has support for alternating grid row background and text colors.
- `igxGrid` now has a toolbar (shown using the `showToolbar` property) which contains the following features:
  - title (specified using the `toolbarTitle` property)
  - column hiding feature (enabled using the `columnHiding` property)
  - column pinning feature (enabled using the `columnPinning` property)
  - export to excel (enabled using the `exportExcel` property)
  - export to CSV (enabled using the `exportCsv` property)
- `igxColumn` changes:
    - **Breaking change** filteringExpressions property is removed.
- `igxGrid` API is updated
    - **Breaking change** deleteRow(rowSelector: any) method will delete the specified row only if the primary key is defined. The method accept rowSelector as a parameter,  which is the rowID.
    - **Breaking change** updateRow(value: any, rowSelector: any) method will update the specified row only if the primary key is defined. The method accept value and rowSelector as a parameter, which is the rowID.
    - **Breaking change** updateCell(value: any, rowSelector: any, column: string) method will update the specified cell only if the primary key is defined. The method accept  value, rowSelector,which is the rowID and column name.
    - getCellByKey(rowSelector: any, columnField: string) method is added to grid's API. This method retuns a cell or undefined only if primary key is defined and search for the specified cell by the rowID and column name.
    - getCellByColumn(rowIndex: number, columnField: string) method is updated. This method returns a cell or undefined by using rowIndex and column name.
- `IgxGridRow` API is updated:
    - update(value: any) method is added. The method takes as a parameter the new value, which is to be set to the specidied row.
    - delete() method is added. The method removes the specified row from the grid's data source.

- `igxCell` default editing template is changed according column data type. For more information you can read the [specification](https://github.com/IgniteUI/igniteui-angular/wiki/Cell-Editing) or the [official documentation](https://www.infragistics.com/products/ignite-ui-angular/angular/components/grid_editing.html)
- `igxCombo` component added

    ```html
    <igx-combo #combo [data]="towns" [displayKey]="'townName'" [valueKey]="'postCode'" [groupKey]="'province'"
        [allowCustomValues]="true" placeholder="Town(s)" searchPlaceholder="Search town..."></igx-combo>
    ```

    igxCombo features:

        - Data Binding
        - Value Binding
        - Virtualized list
        - Multiple Selection
        - Filtering
        - Grouping
        - Custom values
        - Templates
        - Integration with Template Driven and Reactive Forms
        - Keyboard Navigation
        - Accessibility compliance

    For more detailed information see the [official igxCombo documentation](https://www.infragistics.com/products/ignite-ui-angular/angular/components/combo.html).
- `igxDropdown` component added

    ```html
    <igx-drop-down (onSelection)="onSelection($event)" (onOpening)="onOpening($event)">
        <igx-drop-down-item *ngFor="let item of items" disabled={{item.disabled}} isHeader={{item.header}}>
                {{ item.field }}
        </igx-drop-down-item>
    </igx-drop-down>
    ```

    **igxDropDown** displays a scrollable list of items which may be visually grouped and supports selection of a single item. Clicking or tapping an item selects it and closes the Drop Down.

    A walkthrough of how to get started can be found [here](https://www.infragistics.com/products/ignite-ui-angular/angular/components/drop_down.html)

    igxDropdown features:

        - Single Selection
        - Grouping
        - Keyboard Navigation
        - Accessibility compliance

- `igxChip` and `igxChipsArea` components added

    ```html
    <igx-chips-area>
        <igx-chip *ngFor="let chip of chipList" [id]="chip.id">
            <label igxLabel>{{chip.text}}</label>
        </igx-chip>
    </igx-chips-area>
    ```

    For more detailed information see the [official igxChip documentation](https://www.infragistics.com/products/ignite-ui-angular/angular/components/chip.html).

- `igxToggle` changes
    - `onOpening` event added.
    - `onClosing` event added.
- `igxToggleAction` new `overlaySettings` input controls how applicable targets display content. Provides defaults with positioning based on the host element. The `closeOnOutsideClick` input is deprecated in favor of the new settings and will be removed in the future.

- `igxList` now supports a 'loading' template which is shown when the list is empty and its new `isLoading` property is set to `true`. You can redefine the default loading template by adding an `ng-template` with the `igxDataLoading` directive:

    ```html
    <igx-list [isLoading]="true">
        <ng-template igxDataLoading>
            <p>Please wait, data is loading...</p>
        </ng-template>
    </igx-list>
    ```

- **Breaking changes**:
    - Removed submodule imports. All imports are now resolved from the top level `igniteui-angular` package.
    - `igxGrid` changes:
        - sort API now accepts params of type `ISortingExpression` or `Array<ISortingExpression>`.
    - `igxToggle` changes
        - `collapsed` now read-only, markup input is removed.
        - `onOpen` event renamed to `onOpened`.
        - `onClose` event renamed to `onClosed`.
        - `open` method does not accept fireEvents optional boolean parameter. Now it accepts only overlaySettings optional parameter of type `OverlaySettings`.
        - `close` method does not accept fireEvents optional boolean parameter.
        - `toggle` method does not accept fireEvents optional boolean parameter. Now it accepts only overlaySettings optional parameter of type `OverlaySettings`.
    - `igxDialog` changes
        - `open` method does not accept fireEvents boolean parameter. Now it accepts only overlaySettings optional parameter of type `OverlaySettings`.
- **Breaking change** All properties that were named `isDisabled` have been renamed to `disabled` in order to acheive consistency across our component suite. This affects: date-picker, input directive, input-group, dropdown-item, tabbar and time-picker.
- The **deprecated** `igxForRemote` input for the `igxFor` directive is now removed. Setting the required `totalItemCount` property after receiving the first data chunk is enough to trigger the required functionality.

## 6.0.4
- **igxRadioGroup** directive introduced. It allows better control over its child `igxRadio` components and support template-driven and reactive forms.
- Fixed ReactiveForms validations support for IgxInputGroup. Related [issue](https://github.com/IgniteUI/igniteui-angular/issues/1144).

## 6.0.3
- **igxGrid** exposing the `filteredSortedData` method publicly - returns the grid data with current filtering and sorting applied.

## 6.0.2
- **igxGrid** Improve scrolling on mac [#1563](https://github.com/IgniteUI/igniteui-angular/pull/1563)
- The `ng update igniteui-angular` migration schematics now also update the theme import path in SASS files. [#1582](https://github.com/IgniteUI/igniteui-angular/issues/1582)

## 6.0.1
- Introduced migration schematics to integrate with the Angular CLI update command. You can now run

  `ng update igniteui-angular`

  in existing projects to both update the package and apply any migrations needed to your project. Make sure to commit project state before proceeding.
  Currently these cover converting submodule imports as well as the deprecation of `igxForRemote` and rename of `igx-tab-bar` to `igx-bottom-nav` from 6.0.0.
- **Breaking changes**:
    - Removed submodule imports. All imports are now resolved from the top level `igniteui-angular` package. You can use `ng update igniteui-angular` when updating to automatically convert existing submodule imports in the project.
    - Summary functions for each IgxSummaryOperand class has been made `static`. So now you can use them in the following way:
    ```typescript
    import { IgxNumberSummaryOperand, IgxSummaryOperand } from "igniteui-angular";
    class CustomSummary extends IgxSummaryOperand {
    constructor() {
      super();
    }
    public operate(data?: any[]) {
      const result = super.operate(data);
      result.push({
        key: "Min",
        label: "Min",
        summaryResult: IgxNumberSummaryOperand.min(data)
      });
      return result;
    }
  }
    ```


## 6.0.0
- Theming - You can now use css variables to style the component instances you include in your project.
- Added `onDoubleClick` output to `igxGrid` to emit the double clicked cell.
- Added `findNext`, `findPrev` and `clearSearch` methods to the IgxGridComponent which allow easy search of the grid data, even when the grid is virtualized.
- Added `IgxTextHighlightDirective` which highlights parts of a DOM element and keeps and updates "active" highlight.
- Added `All` option to the filter UI select for boolean columns
- Update to Angular 6

## 5.3.1
- igx-dialog changes
    - Dialog title as well as dialog actions (buttons) can be customized. For more information navigate to the [ReadMe](https://github.com/IgniteUI/igniteui-angular/blob/master/src/dialog/README.md).
- Filtering a boolean column by `false` condition will return only the real `false` values, excluding `null` and `undefined`. Filtering by `Null` will return the `null` values and filtering by `Empty` will return the `undefined`.
- The `Filter` button in the filtering UI is replaced with a `Close` button that is always active and closes the UI.
- Filtering UI input displays a `X` icon that clears the input.

## 5.3.0
- Added `rowSelectable` property to `igxGrid`
    - Setting `rowSelectable` to `true` enables multiple row selection for the `igx-grid` component. Adds a checkbox column that allows (de)selection of one, multiple or all (via header checkbox) rows.
    - For more information about the `rowSelectable` property and working with grid row, please read the `igxGrid`'s [ReadMe](https://github.com/IgniteUI/igniteui-angular/blob/master/src/grid/README.md) about selection or see the [official documentation](https://www.infragistics.com/products/ignite-ui-angular/angular/components/grid-selection.html)
- Added `onContextMenu` output to `igxGrid` to emit the clicked cell.
- `igx-datePicker`: Added `onClose` event.
- `igxTextSelection` directive added
    - `igxTextSelection` directive allows you to select the whole text range for every element with text content it is applied.
- `igxFocus` directive added
    - `igxFocus` directive allows you to force focus for every element it is applied.
- `igx-time-picker` component added
    - `igx-time-picker` allows user to select time, from a dialog with spinners, which is presented into input field.
    - For more information navigate to the [ReadMe](https://github.com/IgniteUI/igniteui-angular/blob/master/src/time-piker/README.md).
- `igx-tab-bar` changes
    - **Breaking changes**: `IgxTabBarComponent` is renamed to `IgxBottomNavComponent` and `IgxTabBarModule` is renamed to `IgxBottomNavModule`.
    - `igx-tab-bar` selector is deprecated. Use `igx-bottom-nav` selector instead.
- `igx-tabs` component added
    - `igx-tabs` allows users to switch between different views. The `igx-tabs` component places the tabs headers at the top and allows scrolling when there are multiple tab items outside the visible area. Tabs are ordered in a single row above their associated content.
    - For more information navigate to [ReadMe](https://github.com/IgniteUI/igniteui-angular/blob/master/src/tabs/README.md).
- Added column pinning in the list of features available for `igxGrid`. Pinning is available though the API. Try the following:
   ```typescript
   const column = this.grid.getColumnByName(name);
   column.pin();
   ```
   For more information, please head over to `igxGrid`'s [ReadMe](https://github.com/IgniteUI/igniteui-angular/blob/master/src/grid/README.md) or the [official documentation](https://www.infragistics.com/products/ignite-ui-angular/angular/components/grid_column_pinning.html).
- Added `summaries` feature to `igxGrid`, enabled on a per-column level. **Grid summaries** gives you a predefined set of default summaries, depending on the type of data in the column.
    For more detailed information read `igxGrid`'s [ReadMe](https://github.com/IgniteUI/igniteui-angular/blob/master/src/grid/README.md) or see the [official documentation](https://www.infragistics.com/products/ignite-ui-angular/angular/components/grid_summaries.html).
- Added `columnWidth` option to `igxGrid`. The option sets the default width that will be applied to columns that have no explicit width set. For more detailed information read `igxGrid`'s [ReadMe](https://github.com/IgniteUI/igniteui-angular/blob/master/src/grid/README.md)
- Added API to `igxGrid` that allows for vertical remote virtualization. For guidance on how to implement such in your application, please refer to the [official documentation](https://www.infragistics.com/products/ignite-ui-angular/angular/components/grid_virtualization.html)
- Added smooth scrolling for the `igxForOf` directive making the scrolling experience both vertically and horizontally much more natural and similar to a native scroll.
- Added `onCellClick` event.
- `igxForOf` now requires that its parent container's `overflow` is set to `hidden` and `position` to `relative`. It is recommended that its height is set as well so that the display container of the virtualized content can be positioned with an offset inside without visually affecting other elements on the page.
    ```html
    <div style='position: relative; height: 500px; overflow: hidden'>
        <ng-template igxFor let-item [igxForOf]="data" #virtDirVertical
                [igxForScrollOrientation]="'vertical'"
                [igxForContainerSize]='"500px"'
                [igxForItemSize]='"50px"'
                let-rowIndex="index">
                <div style='height:50px;'>{{rowIndex}} : {{item.text}}</div>
        </ng-template>
    </div>
    ```
- Removed the `dirty` local template variable previously exposed by the `igxFor` directive.
- The `igxForRemote` input for the `igxFor` directive is now **deprecated**. Setting the required `totalItemCount` property after receiving the first data chunk is enough to trigger the required functionality.
- the `igx-icon` component can now work with both glyph and ligature-based icon font sets. We've also included a brand new Icon Service, which helps you create aliases for the icon fonts you've included in your project. The service also allows you to define the default icon set used throughout your app.
- Added the option to conditionally disable the `igx-ripple` directive through the `igxRippleDisabled` property.
- Updated styling and interaction animations of the `igx-checkbox`, `igx-switch`, and `igx-radio` components.
- Added `indeterminate` property and styling to the `igx-checkbox` component.
- Added `required` property to the `igx-checkbox`, `igx-radio`, and `igx-switch` components.
- Added `igx-ripple` effect to the `igx-checkbox`, `igx-switch`, and `igx-radio` components. The effect can be disabled through the `disableRipple` property.
- Added the ability to specify the label location in the `igx-checkbox`, `igx-switch`, and `igx-radio` components through the `labelPosition` property. It can either be `before` or `after`.
- You can now use any element as label on the `igx-checkbox`, `igx-switch`, and `igx-radio` components via the aria-labelledby property.
- You can now have invisible label on the `igx-checkbox`, `igx-switch`, and `igx-radio` components via the aria-label property.
- Added the ability to toggle the `igx-checkbox` and `igx-switch` checked state programmatically via `toggle` method on the component instance.
- Added the ability to select an `igx-radio` programmatically via `select` method on the component instance.
- Fixed a bug on the `igx-checkbox` and `igx-radio` components where the click event was being triggered twice on click.
- Fixed a bug where the `igx-checkbox`, `igx-switch`, and `igx-radio` change event was not being triggered on label click.
- `igxМask` directive added
    - `igxМask` provide means for controlling user input and formatting the visible value based on a configurable mask rules. For more detailed information see [`igxMask README file`](https://github.com/IgniteUI/igniteui-angular/blob/master/src/directives/mask/README.md)
- `igxInputGroup` component added - used as a container for the `igxLabel`, `igxInput`, `igxPrefix`, `igxSuffix` and `igxHint` directives.
- `igxPrefix` directive added - used for input prefixes.
- `igxSuffix` directive added - used for input suffixes.
- `igxHint` directive added - used for input hints.
- `igxInput` directive breaking changes:
    - the directive should be wrapped by `igxInputGroup` component
    - `IgxInputGroupModule` should be imported instead of `IgxInputModule`
- `igxExcelExportService` and `igxCSVExportService` added. They add export capabilities to the `igxGrid`. For more information, please visit the [igxExcelExportService specification](https://github.com/IgniteUI/igniteui-angular/wiki/IgxExcelExporterService-Specification) and the [igxCSVExportService specification](https://github.com/IgniteUI/igniteui-angular/wiki/CSV-Exporter-Service-Specification).
- **General**
    - Added event argument types to all `EventEmitter` `@Output`s. #798 #740
    - Reviewed and added missing argument types to the following `EventEmitter`s
        - The `igxGrid` `onEditDone` now exposes arguments of type `IGridEditEventArgs`. The arguments expose `row` and `cell` objects where if the editing is performed on a cell, the edited `cell` and the `row` the cell belongs to are exposed. If row editing is performed, the `cell` object is null. In addition the `currentValue` and `newValue` arguments are exposed. If you assign a value to the `newValue` in your handler, then the editing will conclude with the value you've supplied.
        - The `igxGrid` `onSelection` now correctly propagates the original `event` in the `IGridCellEventArgs`.
    - Added `jsZip` as a Peer Dependency.
- `primaryKey` attribute added to `igxGrid`
    - `primaryKey` allows for a property name from the data source to be specified. If specified, `primaryKey` can be used instead of `index` to indentify grid rows from the `igxGrid.rowList`. As such, `primaryKey` can be used for selecting rows for the following `igxGrid` methods - `deleteRow`, `updateRow`, `updateCell`, `getCellByColumn`, `getRowByKey`
    - `primaryKey` requires all of the data for the specified property name to have unique values in order to function as expected.
    - as it provides a unique identifier for each data member (and therefore row), `primaryKey` is best suited for addressing grid row entries. If DOM virtualization is in place for the grid data, the row `index` property can be reused (for instance, when filtering/sorting the data), whereas `primaryKey` remains unique. Ideally, when a persistent reference to a row has to be established, `primaryKey` should be used.
- **Theming**
    - Added a `utilities` module to the theming engine to allow for easier import of theming functions and mixins, such as igx-color, igx-palette, igx-elevation, etc. To import the utilities do ```@import '~igniteui-angular/core/styles/themes/utilities';```

## 5.2.1
- `hammerjs` and `@types/hammerjs` are removed from `peerDependencies` and were added as `dependencies`. So if you are using Igniteui-Angular version 5.2.1 or above it is enough to run `npm install igniteui-angular` in your project for getting started. For more detailed information see [`Ignite UI for Angular Getting Started`](https://www.infragistics.com/products/ignite-ui-angular/getting-started)
- `web-animations-js` is added as Peer Dependency.
- `Theming` bug fixes and improvements.
- Use the following command to generate `Ignite UI for Angular Themes` documentation - `npm run build:docs`. Navigate to `dist/docs/sass` and open `index.html` file.

## 5.2.0
- `igxForOf` directive added
    - `igxForOf` is now available as an alternative to `ngForOf` for templating large amounts of data. The `igxForOf` uses virtualization technology behind the scenes to optimize DOM rendering and memory consumption. Virtualization technology works similar to Paging by slicing the data into smaller chucks which are swapped from a container viewport while the user scrolls the data horizontally/vertically. The difference with the Paging is that virtualization mimics the natural behavior of the scrollbar.
- `igxToggle` and `igxToggleAction` directives added
    - `igxToggle` allows users to implement toggleable components/views (eg. dropdowns), while `igxToggleAction` can control the
      `igxToggle` directive. Refer to the official documentation for more information.
    - `igxToggle` requires `BrowserAnimationsModule` to be imported in your application.
- [`Ignite UI for Angular Theming`](https://www.infragistics.com/products/ignite-ui-angular/angular/components/themes.html) - comprehensive set of **Sass** functions and mixins will give the ability to easily style your entire application or only certain parts of it.
    - Previously bundled fonts, are now listed as external dependencies. You should supply both the [Material Icons](http://google.github.io/material-design-icons/) and [Titillium Web](https://fonts.google.com/selection?selection.family=Titillium+Web:300,400,600,700) fonts yourself by either hosting or using CDN.
- `igx-grid` changes
    - The component now uses the new `igxForOf` directive to virtualize its content both vertically and horizontally dramatically improving performance for applications displaying large amounts of data.
    - Data-bound Input property `filtering` changed to `filterable`:

    ```html
    <igx-grid [data]="data">
        <igx-column [field]="'ReleaseDate'" [header]="'ReleaseDate'"
            [filterable]="true" dataType="date">
        </igx-column>
    </igx-grid>
    ```

    - @HostBinding `min-width` added to `IgxGridCellComponent` and `IgxGridHeaderCell`
    - The IgxGridCellComponent no longer has a value setter, but instead has an `update` modifier.

    ```html
    <ng-template igxCell let-cell="cell">
        {{ cell.update("newValue") }}
    </ng-template>
    ```
    - Class `IgxGridFiltering` renamed to `IgxGridFilteringComponent `
    - The grid filtering UI dropdowns are now controlled by the `igxToggle` directive.
      - Make sure to import `BrowserAnimationsModule` inside your application module as `igxToggle` uses animations for state transition.
    - `state` input
        - filtering expressions and sorting expressions provided
    - Removed `onCellSelection` and `onRowSelection` event emitters, `onSelection` added instead.
    - Removed `onBeforeProcess` event emitter.
    - Removed `onMovingDone` event emitter.
    - Removed methods `focusCell` and `focusRow`.
    - Renamed method `filterData` to `filter`.
    - New methods `filterGlobal` and `clearFilter`.
    - New method `clearSort`.
    - Renamed method `sortColumn` to `sort`.
    - New Input `sortingIgnoreCase` - Ignore capitalization of words.
- `igx-navigation-drawer` changes
    - `NavigationDrawer` renamed to `IgxNavigationDrawerComponent`
    - `NavigationDrawerModule` renamed to `IgxNavigationDrawerModule`
    - `IgxNavigationDirectives` renamed to `IgxNavigationModule`
    - `NavigationService` renamed to `IgxNavigationService`
    - `NavigationToggle` renamed to `IgxNavigationToggleDirective`
    - `NavigationClose` renamed to `IgxNavigationCloseDirective`
    - Content selector `ig-drawer-content` replaced with `<ng-template igxDrawer>`
    - Content selector `ig-drawer-mini-content` replaced with `<ng-template igxDrawerMini>`
    - CSS class `ig-nav-drawer-overlay` renamed to `igx-nav-drawer__overlay`
    - CSS class `ig-nav-drawer` renamed to `igx-nav-drawer`
- `igxInput` changes
    - CSS class `ig-form-group` to `igx-form-group`
- `igxBadge` changes
    - From now on, the Badge position is set by css class, which specifies an absolute position as well as top/bottom/left/right properties. The Badge position input should not be used.
- `igx-avatar` changes
    - [Initials type avatar is using SVG element from now on](https://github.com/IgniteUI/igniteui-angular/issues/136)
- `igx-calendar` changes
    - `formatViews` - Controls whether the date parts in the different calendar views should be formatted according to the provided `locale` and `formatOptions`.
    - `templating` - The **igxCalendar** supports now templating of its header and subheader parts.
    - `vertical` input - Controls the layout of the calendar component. When vertical is set to `true` the calendar header will be rendered to the side of the calendar body.

- `igx-nav-bar` changes
    -   Currently `isActionButtonVisible` resolves to `false` if actionButtonIcon is not defined.
- `igx-tab-bar` changes
    - custom content can be added for tabs

    ```html
    <igx-bottom-nav>
        <igx-tab-panel>
            <ng-template igxTab>
                <igx-avatar initials="T1">
                </igx-avatar>
            </ng-template>
            <h1>Tab 1 Content</h1>
        </igx-tab-panel>
    </igx-bottom-nav>
    ```

- `igx-scroll` component deleted
    - `igx-scroll` component is not available anymore due newly implemented `igxForOf` directive.

- [`igx-list` changes](https://github.com/IgniteUI/igniteui-angular/issues/528)
    - `igxEmptyList` directive added
        The list no longer has `emptyListImage`, `emptyListMessage`, `emptyListButtonText`, `emptyListButtonClick` and `hasNoItemsTemplate` members.
        Instead of them, the `igxEmptyListTemplateDirective` can be used for templating the list when it is empty (or use the default empty template).
        ```html
        <igx-list>
            <ng-template igxEmptyList>
                <p>My custom empty list template</p>
            </ng-template>
        </igx-list>
        ```
    - `onItemClicked` event emitter added
        ```html
        <igx-list (onItemClicked)="itemClicked()">
            <igx-list-item>Item 1</igx-list-item>
            <igx-list-item>Item 2</igx-list-item>
            <igx-list-item>Item 3</igx-list-item>
        </igx-list>
        ```
    - Removed `emptyListImage` property from `IgxListComponent`.
    - Removed `emptyListMessage` property from `IgxListComponent`.
    - Removed `emptyListButtonText` property from `IgxListComponent`.
    - Removed `emptyListButtonClick` event emitter from `IgxListComponent`.
    - Removed `hasNoItemsTemplate` property from `IgxListComponent`.
    - Removed `options` property from `IgxListItemComponent`.
    - Removed `left` property from `IgxListItemComponent`.
    - Removed `href` property from `IgxListItemComponent`.
    - New `emptyListTemplate` input for `IgxListComponent`.
    - New `onItemClicked` event emitter for `IgxListComponent`.
    - New `role` property for `IgxListComponent`.
    - New `innerStyle` property for `IgxListComponent`.
    - New `role` property for `IgxListItemComponent`.
    - New `element` property for `IgxListItemComponent`.
    - New `list` property for `IgxListItemComponent`.
    - New `headerStyle` property for `IgxListItemComponent`.
    - New `innerStyle` property for `IgxListItemComponent`.

- [Renaming and restructuring directives and components](https://github.com/IgniteUI/igniteui-angular/issues/536) based on the [General Angular Naming Guidelines](https://angular.io/guide/styleguide#naming):
    - `IgxAvatar` renamed to `IgxAvatarComponent`
    - `IgxBadge` renamed to `IgxBadgeComponent`
    - `IgxButton` renamed to `IgxButtonDirective`
    - `IgxButtonGroup` renamed to `IgxButtonGroupComponent`
    - `IgxCardHeader` renamed to `IgxCardHeaderDirective`
    - `IgxCardContent` renamed to `IgxCardContentDirective`
    - `IgxCardActions` renamed to `IgxCardActionsDirective`
    - `IgxCardFooter` renamed to `IgxCardFooterDirective`
    - `IgxCarousel` renamed to `IgxCarouselComponent`
    - `IgxInput` renamed to `IgxInputModule`
    - `IgxInputClass` renamed to `IgxInputDirective`
    - `IgxCheckbox` renamed to `IgxCheckboxComponent`
    - `IgxLabel` renamed to `IgxLabelDirective`
    - `IgxIcon` renamed to `IgxIconComponent`
    - `IgxList` renamed to `IgxListComponent`
    - `IgxListItem` renamed to `IgxListItemComponent`
    - `IgxSlide` renamed to `IgxSlideComponent`
    - `IgxDialog` renamed to `IgxDialogComponent`
    - `IgxLayout` renamed to `IgxLayoutModule`
    - `IgxNavbar` renamed to `IgxNavbarComponent`
    - `IgxCircularProgressBar` renamed to `IgxCircularProgressBarComponent`
    - `IgxLinearProgressBar ` renamed to `IgxLinearProgressBarComponent`
    - `IgxRadio` renamed to `IgxRadioComponent`
    - `IgxSlider` renamed to `IgxSliderComponent`
    - `IgxSnackbar` renamed to `IgxSnackbarComponent`
    - `IgxSwitch ` renamed to `IgxSwitchComponent`
    - `IgxTabBar` renamed to `IgxBottomNavComponent`
    - `IgxTabPanel` renamed to `IgxTabPanelComponent`
    - `IgxTab` renamed to `IgxTabComponent`
    - `IgxToast` renamed to `IgxToastComponent`
    - `IgxLabelDirective` moved inside `../directives/label/` folder
    - `IgxInputDirective` moved inside `../directives/input/` folder
    - `IgxButtonDirective` moved inside `../directives/button/` folder
    - `IgxLayoutDirective` moved inside `../directives/layout/` folder
    - `IgxFilterDirective` moved inside `../directives/filter/` folder
    - `IgxDraggableDirective` moved inside `../directives/dragdrop/` folder
    - `IgxRippleDirective` moved inside `../directives/ripple/` folder
    - Folder `"./navigation/nav-service"` renamed to `"./navigation/nav.service"`
<|MERGE_RESOLUTION|>--- conflicted
+++ resolved
@@ -3,7 +3,10 @@
 All notable changes for each version of this project will be documented in this file.
 
 ## 8.1.2
-<<<<<<< HEAD
+
+### New Features
+- `IgxDatePicker`
+    - `valueChange` event is added.
 - `IgxCombo`
     - Combo `onSelectionChange` events now emits the item(s) that were added to or removed from the collection:
     ```html
@@ -25,13 +28,6 @@
         }
     ```
     
-=======
-
-### New Features
-- `IgxDatePicker`
-    - `valueChange` event is added.
->>>>>>> 8b44cf0e
-
 ## 8.1.0
 
 ### New Features
