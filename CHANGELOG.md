# Ignite UI for Angular Change Log

All notable changes for each version of this project will be documented in this file.
## 7.2.1
<<<<<<< HEAD
- `igxGrid`
    - **Breaking Change** The `groupsRecords` property now only returns the visible tree and does not include groups that are children of collapsed parents.
=======
- **Feature** Column Hiding and Column Pinning components now expose a `disableFilter` property which allows hiding the filter columns input from the UI.
>>>>>>> 5ec8faea

## 7.2.0
- `igxCalendar`
    - `igxCalendar` has been refactored to provide the ability to instantiate each view as a separate component.
    - **Feature** advanced keyboard navigation support has been added. Read up more information in the [ReadMe](https://github.com/IgniteUI/igniteui-angular/tree/master/projects/igniteui-angular/src/lib/calendar/README.md)

- **New component** `IgxMonthPicker`:
    - Provides the ability to pick a specific month. Read up more information in the [ReadMe](https://github.com/IgniteUI/igniteui-angular/tree/master/projects/igniteui-angular/src/lib/calendar/month-picker/README.md)

- **New component** `IgxHierarchicalGrid`:
    - Provides the ability to represent and manipulate hierarchical data in which each level has a different schema. Each level is represented by a component derived from **igx-grid** and supports most of its functionality. Read up more information about the IgxHierarchicalGrid in the official [documentation](https://www.infragistics.com/products/ignite-ui-angular/angular/components/hierarchicalgrid.html) or the [ReadMe](https://github.com/IgniteUI/igniteui-angular/tree/master/projects/igniteui-angular/src/lib/grids/hierarchical-grid/README.md)

- **New component** The `igxSelect` provides an input with dropdown list allowing selection of a single item.
    ```html
    <igx-select #select1 [placeholder]="'Pick One'">
        <label igxLabel>Sample Label</label>
        <igx-select-item *ngFor="let item of items" [value]="item.field">
            {{ item.field }}
        </igx-select-item>
    </igx-select>
    ```

[documentation](https://www.infragistics.com/products/ignite-ui-angular/angular/components/select.html) or the [ReadMe](https://github.com/IgniteUI/igniteui-angular/tree/master/projects/igniteui-angular/src/lib/select/README.md)

- **New directive** `igxAutocomplete` - new directive that provides a way to enhance a text input by showing a panel of suggested options, provided by the developer. More information about the IgxAutocomplete is available in the official [documentation](https://www.infragistics.com/products/ignite-ui-angular/angular/components/autocomplete.html) or the [ReadMe](https://github.com/IgniteUI/igniteui-angular/tree/master/projects/igniteui-angular/src/lib/directives/autocomplete/README.md).

    ```html
    <input igxInput type="text" [igxAutocomplete]="townsPanel" />
    <igx-drop-down #townsPanel>
        <igx-drop-down-item *ngFor="let town of towns" [value]="town">
            {{town}}
        </igx-drop-down-item>
    </igx-drop-down>
    ```

- `igxGrid` now has `isLoading` input property. When enabled will show loading indicator, until the data is available. It can be best utilized for remote scenarios. Another input property `loadingGridTemplate` allows customizing the loading indicator.

    ```html
    <!-- Example -->
    <igx-grid [isLoading]="true" ...>
    </igx-grid>
    ```

    - `Group By`
        - The collapse/expand icons have new orientantion to display the action that will be performed when clicked. When an icon points up clicking on it would result in collapsing the related group row and when it points down clicking on it would expand the group row.
        - The collapse/expand all icons have also been updated to reflect the new group row icons better.
        - Group rows now can be expanded/collapsed using Alt + Arrow Up/Down to reflect the new icons.
    - `filterMode` input added, which determines the filtering ui of the grid. The default value is `quickFilter`. Other possible value is `excelStyle`, which mimics the filtering in Excel with added functionality for column moving, sorting, hiding and pinning.
    - `IgxColumnComponent` now has `disablePinning` property, which determines wether the column can be pinned from
    the toolbar and whether the column pin will be available in the excel style filter menu. The `disableHiding` input will be used to show/hide the column hiding functionality in the menu.
- `igxTreeGrid`
    - The collapse/expand icons have new orientantion to display the action that will be performed when clicked. When an icon points up clicking on it would result in collapsing the related tree grid level and when it points down clicking on it would expand the tree grid level.
    - Expanding/collapsing tree levels can now be performed also by using Alt + Arrow Up/Down to reflect the new icons.
- `igxCombo`
    - **Breaking Change** `combo.value` is now only a getter.
    - **Feature** added support for templating the default input group of the component. The `igx-combo` now allows for `igx-prefix`, `igx-suffix`,`igx-hint` and `[igxLabel]` components to be passed as `ng-content` and they will be renderer accordingly on the combo's input. Example:
    ```html
        <!-- customize combo input --->
        <igx-combo #myCombo [data]="myGenres">
            ...
            <label igxLabel>Genres</label>
            <igx-prefix><igx-icon>music_note</igx-icon></igx-prefix>
        </igx-combo>
     ```
    - **Feature** the default combo 'clear' and 'toggle' icons can now be templated. Two new directives are added (with selector `[igxComboClearIcon]` and `[igxComboToggleIcon]`). Passing an `ng-template` with one of the directives will overwrite the default conent of the respective icon. Functionality will remain unaffected. Expample:
    ```html
        <!-- customize combo input --->
        <igx-combo #myCombo [data]="myGenres">
            ...
            <ng-template igxComboToggleIcon let-collapsed>
                <igx-icon>{{ collapsed ? 'remove_circle' : 'remove_circle_outline'}}</igx-icon>
            </ng-template>
        </igx-combo>
    ```
- `igxDropDown`
    - `IgxDropDownItemBase` and it's descendants (of which `IgxDropDownItem`) have had their `isSelected` and `isFocused` properties **deprecated**. Instead, use `selected` and `focused` properties.
    - Added an `@Input` for the `index` property (such as the one coming from ngFor) of the `IgxDropDownItem` component. This **deprecates** the automatic index calculation.
    ```html
        <igx-drop-down>
            <igx-drop-down-item *ngFor="let item of items; let i = index" [index]="i">
                {{ item.field }}
            </igx-drop-down-item>
        </igx-drop-down>
    ```
    - **Feature** `IgxDropDownGroupComponent` has been added. It allows for easier grouping of multi-level data, without the need of flattening it. The `igx-drop-down-item-group` tag accepts `igx-drop-down-item`s and displays them in the appropriate grouped fashion.
        ```html
            <igx-drop-down>
                <igx-drop-down-item-group *ngFor="let country of contries" [label]="country.name">
                    <igx-drop-down-item *ngFor="let city of country.cities" [value]='city.refNo'>
                        {{ city.name }}
                    </igx-drop-down-item>
                </igx-drop-down-item-group>
            </igx-drop-down>
        ```
- `Theme Elevations & Shadows` - Components with shadows, set by an elevation level or otherwise, are now fully configurable by the user via schema and/or theme properties. User can also provide a custom elevations set to component themes that support them.
    - **Breaking Change** - The `$search-shadow-color` and `$search-disabled-shadow-color` properties on the `igx-input-group-theme` have been replaced with `$search-resting-shadow` and `$search-disabled-shadow` respectively. Use `ng update` to migrate automatically.
- `IgxTreeGridComponent`
    - We can now search in the treegrid's data by using the `findNext` and the `findPrev` methods and we can clear the search results with the `clearSearch` method.
- `IgxTextHighlightDirective`
    - `IgxTextHighlightDirective.page` input property is **deprecated**. `rowIndex`, `columnIndex` and `page` properties of the `IActiveHighlightInfo` interface are also **deprecated**. Instead, `row` and `column` optional properties are added.
- `igxDragDrop`
    - `dragGhostHost` input property added. Sets the element to which the dragged element will be appended. If not provided, the dragged element is appended to the body.
- `Column Hiding UI`
    - **Behavioral Change** - The UI now hides the columns whose `disableHiding` property is set to true instead of simply disabling them.
- `igxButton` - **New Button Style** - Include [outlined](https://material.io/design/components/buttons.html#outlined-button) button style to support the latest material spec.
- `igxOverlay`:
    - `igxOverlay.attach()` method added. Use this method to obtain an unique Id of the created overlay where the provided component will be shown. Then call `igxOverlay.show(id, settings?)` method to show the component in overlay. The new `attach` method has two overloads:
      - `attach(element: ElementRef, settings?: OverlaySettings): string` - This overload will create overlay where provided `element` will be shown.
      - `attach(component: Type<any>, settings?: OverlaySettings, moduleRef?: NgModuleRef<any>): string` - Creates a `ComponentRef` from the provided `component` class to show in an overlay. If `moduleRef` is provided the service will use the module's `ComponentFactoryResolver` and `Injector` when creating the `ComponentRef` instead of the root ones.
    - `igxOverlay.show(component, settings)` is **deprecated**. Use `igxOverlay.attach()` method to obtain an Id, and then call `igxOverlay.show(id, settings)` method to show a component in the overlay.
    - `IPositionStrategy` exposes new method `clone` that clones the strategy instance with its settings.

- `igx-date-picker`
    - **Feature** Added `dropdown` `mode` to enable the input field value editing and spinning of the date parts as well as displaying a drop down calendar to select a date. Example:
    ```html
      <igx-date-picker #editableDatePicker1 mode="dropdown" [value]="date" format="dd.MM.y" mask="M/d/y">
      </igx-date-picker>
     ```
 **Components roundness**
- Ignite UI for Angular now allows you to change the shape of components by changing their border-radius.

- Here is the list of all components that have roundness functionality:
* _igx-badge_
* _igx-buttongroup_
* _igx-calendar_
* _igx-card_
* _igx-carousel_
* _igx-chip_
* _igx-dialog_
* _igx-drop-down_
* _igx-expansion-panel_
* _igx-input-group_
* _igx-list_
  * _igx-list-item_
* *igx-navdrawe*r
* _igx-snackbar_
* _igx-toast_
* _igxTooltip_

- **Breaking Change**
- The `$button-roundness` property on the `igx-button-theme` have been replaced for each button type with: `$flat-border-radius`,`$raised-border-radius`,`$outline-border-radius`,`$fab-border-radius`, `$icon-border-radius`.
- The`$roundness` property on the `igx-chip-theme` have been replaced with `$border-radius`.
- The`$roundness` property on the `iigx-tooltip-theme` have been replaced with `$border-radius`.

## 7.1.9
### Bug Fixes

- igx-grid: Incorrect height calculation when setting height in percent and binding empty data. #3950
- Grid doesn't reflect the applied formatter immediately #3819
- Cannot set chip as selected through API if selectable is false #2383
- IgxCombo - Keyboard navigation in combo with remote data is incorrect #4049
- Setting groupingExpressions run-time has different result than using the UI/methods #3952
- Error on app-shell build in the icon module #4065
- Grid/TreeGrid toolbar dropdowns reopen when trying to close it every other time #4045
- When grid and columns have width in IE the columns are visible outside the grid #3716
- IgxGridToolbarComponent is hidden from the API docs #3974
- igx-grid: row virtualization doesn't work when setting height in percent if you fetch and bind data after initial rendering. #3949
- IgxToggleAction logs deprecated message in the console #4126

## 7.1.8
### Bug Fixes
- Required date picker bound to displayData is shown invalid initially. #3641
- If the columns don't fit the treeGrid viewport, horizontal scrollbar in TreeGrid is gone/disappears #3808
- igxGrid setting autogenerate and groupingExpressions inputs results in errors #3951

## 7.1.7
### Bug fixes
- refactor(card): apply the content color to any text element #3878
- style(linear-bar): Fix text alignment #3862

## 7.1.6
### Bug Fixes
- Calling open() on an already opened IgxDropDown replays the opening animation #3810

## 7.1.5
### Features
- `igxGrid`
    - `Group By`
        - The collapse/expand icons have new orientantion to display the action that will be performed when clicked. When an icon points up clicking on it would result in collapsing the related group row and when it points down clicking on it would expand the group row.
        - The collapse/expand all icons have also been updated to reflect the new group row icons better.
        - Group rows now can be expanded/collapsed using Alt + Arrow Up/Down to reflect the new icons.
- `igxTreeGrid`
    - The collapse/expand icons have new orientantion to display the action that will be performed when clicked. When an icon points up clicking on it would result in collapsing the related tree grid level and when it points down clicking on it would expand the tree grid level.
    - Expanding/collapsing tree levels can now be performed also by using Alt + Arrow Up/Down to reflect the new icons.
- `Remove CSS Normalization` - Some users were complaining we reset too many browser styles - lists and heading styles in particular. We no longer do CSS normalization on an application level. Users who depended on our CSS browser normalization will have to handle that on their own going forward.
- `igxOverlayService` - the height of the shown element/component is not cached anymore. The height will be calculated each time position method of position strategy is called.

- `igxOverlayService`
    - `onClosing` event arguments are of type `OverlayClosingEventArgs` that adds an optional `event` property with the original DOM event. The browser event is available when closing of the overlay is caused by an outside click. This also affects all components and directives that use `igxOverlay` service - `igxToggle`, `igxDropDown`, `igxCombo`, `igxSelect` and `igxAutocomplete`. When they emit their respective `onClosing` event, the arguments are of type `CancelableBrowserEventArgs`, including the optional browser event.

## 7.1.4
### Features
- `Column Hiding UI`
    - **Behavioral Change** - The UI now hides the columns whose `disableHiding` property is set to true instead of simply disabling them.

## 7.1.3
### Bug Fixes
- When search and hide and then show a column the cell values are not correct ([3631](https://github.com/IgniteUI/igniteui-angular/issues/3631))
- When press Ctrl+Arrow down key on a summary cell it should stay active ([3651](https://github.com/IgniteUI/igniteui-angular/issues/3651))
- When summary row is not fully visible and press Tab the last summary cell is not activated ([3652](https://github.com/IgniteUI/igniteui-angular/issues/3652))
- Choosing from a drop down inside a form in a drop down closes the outer drop down ([3673](https://github.com/IgniteUI/igniteui-angular/issues/3673))
- Banner - Calling close method on collapsed panel throws error ([3669](https://github.com/IgniteUI/igniteui-angular/issues/3669))
- Typedoc API task generates non-public exports ([2858](https://github.com/IgniteUI/igniteui-angular/issues/2858))
- column.pin and column.unpin API descriptions need improvement ([3660](https://github.com/IgniteUI/igniteui-angular/issues/3660))
- disabledDates for the calendar and date picker should be an @Input() ([3625](https://github.com/IgniteUI/igniteui-angular/issues/3625))
- There is no way to determinate if a list item was panned in the click event ([3629](https://github.com/IgniteUI/igniteui-angular/issues/3629))
- When search and hide and then show a column the cell values are not correct ([3631](https://github.com/IgniteUI/igniteui-angular/issues/3631))

## 7.1.2
### Features
- `igx-circular-bar` and `igx-linear-bar` now feature an indeterminate input property. When this property is set to true the indicator will be continually growing and shrinking along the track.
- `IgxTimePickerComponent`: in addition to the current dialog interaction mode, now the user can select or edit a time value, using an editable masked input with a dropdown.
- `IgxColumnComponent` now accepts its templates as input properties through the markup. This can reduce the amount of code one needs to write when applying a single template to multiple columns declaratively. The new exposed inputs are:
    + `cellTemplate` - the template for the column cells
    + `headerTemplate` - the template for the column header
    + `cellEditorTemplate` - the template for the column cells when a cell is in edit mode
      ```html
        <!-- Example -->

        <igx-grid ...>
            <igx-column *ngFor="let each of defs" [cellTemplate]="newTemplate" ...></igx-column>
        </igx-grid>

        <ng-template #newTemplate let-value>
            {{ value }}
        </ng-template>
        ```

### Bug Fixes

- When transactions are enabled and delete a row page is changed to first page ([3425](https://github.com/IgniteUI/igniteui-angular/issues/3425))
- Row selectors header is not updated when commit transactions ([3424](https://github.com/IgniteUI/igniteui-angular/issues/3424))
- When a column is sorted and change value in a cell after commit and press enter on selected cell the focus is not in the input ([2801](https://github.com/IgniteUI/igniteui-angular/issues/2801))
- Closing the filter UI cuts the grid on the left ([3451](https://github.com/IgniteUI/igniteui-angular/issues/3451))
- GroupedRecords class should be hidden for doc generation. ([3483](https://github.com/IgniteUI/igniteui-angular/issues/3483))
- Badly formatted table in the JP documentation ([3484](https://github.com/IgniteUI/igniteui-angular/issues/3484))
- Not setting width in percentage on one or more columns results in columns going out of view ([1245](https://github.com/IgniteUI/igniteui-angular/issues/1245))
- Feature Request : locale property on a grid level ([3455](https://github.com/IgniteUI/igniteui-angular/issues/3455))
- Excel cannot open the exported data ([3332](https://github.com/IgniteUI/igniteui-angular/issues/3332))
- API DOC header links on header nav in JP leads to EN product page ([3516](https://github.com/IgniteUI/igniteui-angular/issues/3516))
- IgxGridHeaderGroupComponent should have preset min width ([3071](https://github.com/IgniteUI/igniteui-angular/issues/3071))
- Adding a custom svg to snackbar ([3328](https://github.com/IgniteUI/igniteui-angular/issues/3328))
- Feature request: Using text field input for date and time picker ([2337](https://github.com/IgniteUI/igniteui-angular/issues/2337))
- Summaries Keyboard navigation issues ([3407](https://github.com/IgniteUI/igniteui-angular/issues/3407))
- IgxRipple - animate() function not supported in Safari ([3506](https://github.com/IgniteUI/igniteui-angular/issues/3506))
- Faulty link in Typedoc ([3531](https://github.com/IgniteUI/igniteui-angular/issues/3531))
- [IE11] igx-grid - Filtering is cleared when clicking filtering chip if resourceString.igx_grid_filter_row_placeholder is set to Japanese character. ([3504](https://github.com/IgniteUI/igniteui-angular/issues/3504))
- Setting required IgxInput's value not via typing does not clear the invalid style. ([3550](https://github.com/IgniteUI/igniteui-angular/issues/3550))
- Add bodyTemplate as @Input() for igx-column ([3562](https://github.com/IgniteUI/igniteui-angular/issues/3562))
- Horizontal scrollbar is not shown when column's width is set to a percentage value. ([3513](https://github.com/IgniteUI/igniteui-angular/issues/3513))
- When select a date filter the date is not previewed in the input ([3362](https://github.com/IgniteUI/igniteui-angular/issues/3362))
- Missing locale errors on a browser with non-en language ([3569](https://github.com/IgniteUI/igniteui-angular/issues/3569))
- igx-action-icon is not vertically aligned in IgxNavbar ([3584](https://github.com/IgniteUI/igniteui-angular/issues/3584))
- [IE11] igx-grid filtering condition is reverted when typing Japanese character in the filtering textbox. ([3577](https://github.com/IgniteUI/igniteui-angular/issues/3577))
- TreeGrid has empty space when Summaries are enabled and expand/collapse ([3409](https://github.com/IgniteUI/igniteui-angular/issues/3409))
- Filtering row: no chip is created while typing Japanese characters on Edge ([3599](https://github.com/IgniteUI/igniteui-angular/issues/3599))
- PowerShell script should be added in order to apply some rules for deployment of the API DOCS (sassdoc, typedoc) ([3618](https://github.com/IgniteUI/igniteui-angular/issues/3618))
- igx-grid isn't displayed properly in IE11 when it is inside an igx-tabs-group. ([3047](https://github.com/IgniteUI/igniteui-angular/issues/3047))
- Cells' content is shown twice when entering edit mode after searching. ([3637](https://github.com/IgniteUI/igniteui-angular/issues/3637))
- ng add improvements ([3528](https://github.com/IgniteUI/igniteui-angular/issues/3528))

## 7.1.1
### Bug Fixes
* onSortingDone is not fired when sorting indicator of a header in the group by area is clicked ([#3257](https://github.com/IgniteUI/igniteui-angular/issues/3257))
* igx-grid isn't displayed properly in IE11 when it is inside an igx-tabs-group ([#3047](https://github.com/IgniteUI/igniteui-angular/issues/3047))
* Preventing wrap-around for scrollNext and scrollPrev([#3365](https://github.com/IgniteUI/igniteui-angular/issues/3365))
* IgxTreeGrid does not respect its parent container height ([#3467](https://github.com/IgniteUI/igniteui-angular/issues/3467))
* Include grid's unpinnedWidth and totalWidth in cell width calculation ([#3465](https://github.com/IgniteUI/igniteui-angular/issues/3465))

### Other
* update typedoc-plugin-localization version to 1.4.1 ([#3440](https://github.com/IgniteUI/igniteui-angular/issues/3440))

## 7.1.0
### Features
- **New component** `IgxBannerComponent`:
    - Allows the developer to easily display a highly templateable message that requires minimal user interaction (1-2 actions) to be dismissed. Read up more information about the IgxBannerComponent in the official [documentation](https://www.infragistics.com/products/ignite-ui-angular/angular/components/banner.html) or the [ReadMe](https://github.com/IgniteUI/igniteui-angular/tree/master/projects/igniteui-angular/src/lib/banner/README.md)
- `igxGrid`
    - Added a new `igxToolbarCustomContent` directive which can be used to mark an `ng-template` which provides a custom content for the IgxGrid's toolbar ([#2983](https://github.com/IgniteUI/igniteui-angular/issues/2983))
    - Summary results are now calculated and displayed by default for each row group when 'Group By' feature is enabled.
    - `clearSummaryCache()` and `recalculateSummaries()` methods are deprecated. The grid will clear the cache and recalculate the summaries automatically when needed.
	- `locale` property added. Default value is `en`. All child components will use it as locale.
    - **Breaking change** `IgxSummaryOperand.operate()` method is called with empty data in order to calculate the necessary height for the summary row. For custom summary operands, the method should always return an array of `IgxSummaryResult` with proper length.
- `IgxIconModule`:
    - **Breaking change** `igxIconService` is now provided in root (providedIn: 'root') and `IgxIconModule.forRoot()` method is deprecated.
    - **Breaking change** `glyphName` property of the `igxIconComponent` is deprecated.
- `IgxColumnComponent`:
    - **Breaking change** the `filters` input now expects `IgxFilteringOperand` instance, instead of class ref. This way custom `IgxFilteringOperands` no longer need to be singleton, with defined `instance` method.
- `IgxMask`:
    - `placeholder` input property is added to allow developers to specify the placeholder attribute of the host input element that the `igxMask` is applied on;
    - `displayValuePipe` input property is provided that allows developers to additionally transform the value on blur;
    - `focusedValuePipe` input property is provided that allows developers to additionally transform the value on focus;
- `IgxTreeGrid`:
    - Batch editing - an injectable transaction provider accumulates pending changes, which are not directly applied to the grid's data source. Those can later be inspected, manipulated and submitted at once. Changes are collected for individual cells or rows, depending on editing mode, and accumulated per data row/record.
    - You can now export the tree grid both to CSV and Excel.
    - The hierarchy and the records' expanded states would be reflected in the exported Excel worksheet.
    - Summaries feature is now supported in the tree grid. Summary results are calculated and displayed for the root level and each child level by default.
- `IgxOverlayService`:
    - `ElasticPositioningStrategy` added. This strategy positions the element as in **Connected** positioning strategy and resize the element to fit in the view port in case the element is partially getting out of view.


## 7.0.5
### Bug Fixes

* igx-grid isn't displayed properly in IE11 when it is inside an igx-tabs-group. ([#3047](https://github.com/IgniteUI/igniteui-angular/issues/3047))
* igx-slider max-value defaults to min-value ([#3418](https://github.com/IgniteUI/igniteui-angular/issues/3418))
* Inconsistency in scrollNext and scrollPrev ([#3365](https://github.com/IgniteUI/igniteui-angular/issues/3365))
* The header link in the api docs page should be to the product page ([#3423](https://github.com/IgniteUI/igniteui-angular/issues/3423))
* Error thrown when edit primaryKey cell in Tree Grid ([#3329](https://github.com/IgniteUI/igniteui-angular/issues/3329))
* IgxGridHeaderGroupComponent should have preset min width ([#3071](https://github.com/IgniteUI/igniteui-angular/issues/3071))
* Pressing ESC on a cell in an editable column throws an error ([#3429](https://github.com/IgniteUI/igniteui-angular/issues/3429))
* Cell foreground is white on hover with the default theme ([#3384](https://github.com/IgniteUI/igniteui-angular/issues/3384))
* [IE] Grid toolbar's buttons and title are misaligned ([#3371](https://github.com/IgniteUI/igniteui-angular/issues/3371))
* Dialog window does not hold the focus when opened ([#3199](https://github.com/IgniteUI/igniteui-angular/issues/3199))
* refactor(themes): don't include contrast colors in the palettes ([#3166](https://github.com/IgniteUI/igniteui-angular/issues/3166))

### Other
* update typedoc-plugin-localization version to 1.4.1 ([#3440](https://github.com/IgniteUI/igniteui-angular/issues/3440))
* Move all keyboard navigation tests in a separate file ([#2975](https://github.com/IgniteUI/igniteui-angular/issues/2975))


## 7.0.4
### Bug fixes
- Fix(igx-grid): revert row editing styles ([#2672](https://github.com/IgniteUI/igniteui-angular/issues/2672))
- Revert "fix(grid): set min width to header groups programmatically"  status: verified version: 7.0.x
([#3357](https://github.com/IgniteUI/igniteui-angular/issues/3357))


## 7.0.3
### Bug fixes
- ng add igniteui-angular adds igniteui-cli package to both dependencies and devDependencies ([#3254](https://github.com/IgniteUI/igniteui-angular/issues/3254))
- Group column header is not styled correctly when moving that column ([#3072](https://github.com/IgniteUI/igniteui-angular/issues/3072))
- igx-grid: Filter row remains after disabling filtering feature ([#3255](https://github.com/IgniteUI/igniteui-angular/issues/3255))
- [igxGrid] Keyboard navigation between cells and filtering row with MCH ([#3179](https://github.com/IgniteUI/igniteui-angular/issues/3179))
- Argument $color of red($color) must be a color ([#3190](https://github.com/IgniteUI/igniteui-angular/issues/3190))
- Shell strings localization ([#3237](https://github.com/IgniteUI/igniteui-angular/issues/3237))
- Tabbing out of the combo search input not possible ([#3200](https://github.com/IgniteUI/igniteui-angular/issues/3200))
- Localization (i18n) not available for inputs/buttons on the grid filtering dialog ([#2517](https://github.com/IgniteUI/igniteui-angular/issues/2517))
- When in the tree grid are pinned columns and scroll horizontal the cells text is over the pinned text #3163
- Request for update of shell strings in Japanese ([#3163](https://github.com/IgniteUI/igniteui-angular/issues/3163))
- Refactor(themes): remove get-function calls ([#3327](https://github.com/IgniteUI/igniteui-angular/issues/3327))
- Fix(grid): recalculate grid body size when changing allowFiltering dynamically ([#3321](https://github.com/IgniteUI/igniteui-angular/issues/3321))
- Fix - Combo - Hide Search input when !filterable && !allowCustomValues - 7.0.x ([#3314](https://github.com/IgniteUI/igniteui-angular/issues/3314))
- Fixing column chooser column updating - 7.0.x ([#3235](https://github.com/IgniteUI/igniteui-angular/issues/3235))
- Disable combo checkbox animations on scroll ([#3303](https://github.com/IgniteUI/igniteui-angular/issues/3303))
- Added validation if last column collides with grid's scroll. ([#3028](https://github.com/IgniteUI/igniteui-angular/issues/3028)) ([#3100](https://github.com/IgniteUI/igniteui-angular/issues/3100))
- Use value instead of ngModel to update editValue for checkbox and calendar in igxCell ([#3225](https://github.com/IgniteUI/igniteui-angular/issues/3225))
- Add @inheritdoc, create ScrollStrategy abstract class and fix method signatures 7.0.x ([#3222](https://github.com/IgniteUI/igniteui-angular/issues/3222))
- When scroll with the mouse wheel the value in datePicker editor for edited cell is empty ([#2958](https://github.com/IgniteUI/igniteui-angular/issues/2958))
- igxToolbar should have the option to add custom template ([#2983](https://github.com/IgniteUI/igniteui-angular/issues/2983))
- fix(grid): mark grid for check inside NgZone when resizing ([#2792](https://github.com/IgniteUI/igniteui-angular/issues/2792)) ([#3277](https://github.com/IgniteUI/igniteui-angular/issues/3277))
- IgxGridHeaderGroupComponent should have preset min width ([#3071](https://github.com/IgniteUI/igniteui-angular/issues/3071))
- Tree grid selection ([#3334](https://github.com/IgniteUI/igniteui-angular/issues/3334))

## 7.0.2
### Features
- `ng add igniteui-angular` support :tada:
    - You can now add Ignite UI for Angular to existing Angular CLI projects - simply run `ng add igniteui-angular` in your project.
    This will install the package and all needed dependencies, add Ignite UI CLI so you can even quickly add components.
- **New component** `IgxBannerComponent`:
    - Allows the developer to easily display a highly templateable message that requires minimal user interaction (1-2 actions) to be dismissed. Read up more information about the IgxBannerComponent in the official [documentation](https://www.infragistics.com/products/ignite-ui-angular/angular/components/banner.html) or the [ReadMe](https://github.com/IgniteUI/igniteui-angular/tree/master/projects/igniteui-angular/src/lib/banner/README.md)
- `igxNavbar`:
    - Added a new `igx-action-icon` directive that can be used to provide a custom template to be used instead of the default action icon on the left-most part of the navbar.
    (If `igx-action-icon` is provided, the default action icon will not be used.)

### Bug fixes

- `igxGrid`
    - Filter row does not close when click button cancel, if the entered text is deleted ([#3198](https://github.com/IgniteUI/igniteui-angular/issues/3198))
    - Prevent a potential memory leak ([#3033](https://github.com/IgniteUI/igniteui-angular/issues/3033))
    - Filtering: Open dropdown on Alt+down, fixes input being populated on keyboard action ([#3202](https://github.com/IgniteUI/igniteui-angular/issues/3202))
    - Row Selection: selected checkboxes are flickering on vertical scrolling ([#2523](https://github.com/IgniteUI/igniteui-angular/issues/2523))
    - Row editing overlay animation should be bottom - top, when overlay is placed over the row ([#3184](https://github.com/IgniteUI/igniteui-angular/issues/3184))


## 7.0.1
### Bug fixes
- Removed the `GridHammerConfig` provider which broke touch events for other components. (Fixed #3185, Reopens #2538)


## 7.0.0
- Updated package dependencies to Angular 7 ([#3000](https://github.com/IgniteUI/igniteui-angular/pull/3000))
- Themes: Add dark schemas and mixins (PR [#3025](https://github.com/IgniteUI/igniteui-angular/pull/3025))

## 6.2.11
### Bug Fixes
- igx-grid: Incorrect height calculation when setting height in percent and binding empty data. #3950
- Cannot set chip as selected through API if selectable is false #2383
- Setting groupingExpressions run-time has different result than using the UI/methods #3952
- igx-grid: row virtualization doesn't work when setting height in percent if you fetch and bind data after initial rendering. #3949

## 6.2.10
### Bug Fixes
- Cells position is changed when scroll vertical #3094
- igxGrid setting autogenerate and groupingExpressions inputs results in errors #3951

## 6.2.9
### Features
- `igxGrid`
    - `Group By`
        - The collapse/expand icons have new orientantion to display the action that will be performed when clicked. When an icon points up clicking on it would result in collapsing the related group row and when it points down clicking on it would expand the group row.
        - The collapse/expand all icons have also been updated to reflect the new group row icons better.
        - Group rows now can be expanded/collapsed using Alt + Arrow Up/Down to reflect the new icons.
- `igxTreeGrid`
    - The collapse/expand icons have new orientantion to display the action that will be performed when clicked. When an icon points up clicking on it would result in collapsing the related tree grid level and when it points down clicking on it would expand the tree grid level.
    - Expanding/collapsing tree levels can now be performed also by using Alt + Arrow Up/Down to reflect the new icons.

### Bug Fixing
- Add additional ways of expanding/collapsing in Tree Grid/Group By to reflect new icons #3841

## 6.2.8
### Bug Fixes
- Tree Grid collapse icon is updated to material standards #3780
- Change collapse/expand all icon on GroupBy #3298

## 6.2.7
### Bug Fixes
- igx-grid editing: Japanese inputs are not committed on enter or press key in edit mode #2525

## 6.2.6
### Bug Fixes/Other
- Add GA to API docs ([3596](https://github.com/IgniteUI/igniteui-angular/issues/3596))
- Modify gulp api docs tasks in order to follow the build steps ([3681](https://github.com/IgniteUI/igniteui-angular/issues/3681))

## 6.2.5
### Bug Fixes
- Setting required IgxInput's value not via typing does not clear the invalid style ([3550](https://github.com/IgniteUI/igniteui-angular/issues/3550))
- igx-grid isn't displayed properly in IE11 when it is inside an igx-tabs-group ([3047](https://github.com/IgniteUI/igniteui-angular/issues/3047))
- igxGrid minimal body height when no total height is set or inferred ([1693](https://github.com/IgniteUI/igniteui-angular/issues/1693))
- Horizontal scrollbar is not shown when column's width is set to a percentage value ([3513](https://github.com/IgniteUI/igniteui-angular/issues/3513))
- Visible @hidden tag due to comment structure ([3523](https://github.com/IgniteUI/igniteui-angular/issues/3523))
- Faulty link in Typedoc ([3531](https://github.com/IgniteUI/igniteui-angular/issues/3531))
- Several warnings on app launch 6.2.0 RC1 and now 7.0.2 ([2915](https://github.com/IgniteUI/igniteui-angular/issues/2915))
- For_of directive doesn't scroll to next elements in some cases ([3482](https://github.com/IgniteUI/igniteui-angular/issues/3482))
- Not setting width in percentage on one or more columns results in columns going out of view ([1245](https://github.com/IgniteUI/igniteui-angular/issues/1245))
- Calendar test is failing because of wrong selector ([3508](https://github.com/IgniteUI/igniteui-angular/issues/3508))
- When transactions are enabled and delete a row page is changed to first page ([3425](https://github.com/IgniteUI/igniteui-angular/issues/3425))
- When a column is sorted and change value in a cell after commit and press enter on selected cell the focus is not in the input ([2801](https://github.com/IgniteUI/igniteui-angular/issues/2801))
- igxFor with scrollOrientation: horizontal - Almost all the items are not rendered when they don't have width property ([3087](https://github.com/IgniteUI/igniteui-angular/issues/3087))
- Pressing ESC on a cell in an editable column throws an error ([3429](https://github.com/IgniteUI/igniteui-angular/issues/3429))

## 6.2.4
### Bug Fixes
* onSortingDone is not fired when sorting indicator of a header in the group by area is clicked ([#3257](https://github.com/IgniteUI/igniteui-angular/issues/3257))
* igx-grid isn't displayed properly in IE11 when it is inside an igx-tabs-group ([#3047](https://github.com/IgniteUI/igniteui-angular/issues/3047))
* Preventing wrap-around for scrollNext and scrollPrev([#3365](https://github.com/IgniteUI/igniteui-angular/issues/3365))
* IgxTreeGrid does not respect its parent container height ([#3467](https://github.com/IgniteUI/igniteui-angular/issues/3467))
* The header link in the api docs page should be to the product page ([#3423](https://github.com/IgniteUI/igniteui-angular/issues/3423))
* fix(dialog): dialog gets focus when is opened ([#3276](https://github.com/IgniteUI/igniteui-angular/issues/3276))
* IgxTreeGrid - Add row editing + transactions to tree grid ([#2908](https://github.com/IgniteUI/igniteui-angular/issues/2908))
* Regular highlight makes the highlighted text unreadable when the row is selected. ([#1852](https://github.com/IgniteUI/igniteui-angular/issues/1852))
* Use value instead of ngModel to update editValue for checkbox and calendar in igxCell ([#3224](https://github.com/IgniteUI/igniteui-angular/issues/3224))
* Disable combo checkbox animations on scroll ([#3300](https://github.com/IgniteUI/igniteui-angular/issues/3300))
* "Select/Unselect All" checkbox is checked after deleting all rows ([#3068](https://github.com/IgniteUI/igniteui-angular/issues/3068))
* Fixing column chooser column updating ([#3234](https://github.com/IgniteUI/igniteui-angular/issues/3234))
* Fix - Combo - Hide Search input when !filterable && !allowCustomValues ([#3315](https://github.com/IgniteUI/igniteui-angular/issues/3315))
* Add @inheritdoc ([#2943](https://github.com/IgniteUI/igniteui-angular/issues/2943))
* refactor(displayDensity): Code cleanup in display density base class #3280
* Calculating updated grid height when rebinding columns ([#3285](https://github.com/IgniteUI/igniteui-angular/issues/3285))
* Fix - Combo, Drop Down - Fix TAB key navigation ([#3206](https://github.com/IgniteUI/igniteui-angular/issues/3206))
* Added validation if last column collides with grid's scroll ([#3142](https://github.com/IgniteUI/igniteui-angular/issues/3142))
* When in the tree grid are pinned columns and scroll horizontal the cells text is over the pinned text ([#3163](https://github.com/IgniteUI/igniteui-angular/issues/3163))
* refactor(themes): don't include contrast colors in the palettes ([#3166](https://github.com/IgniteUI/igniteui-angular/issues/3166))

### Code enhancements
* Fix the logic calculating test results ([#3461](https://github.com/IgniteUI/igniteui-angular/issues/3461))
* Update typedoc version and localize some shell strings ([#3237](https://github.com/IgniteUI/igniteui-angular/issues/3237))
* fix(toolbar): including custom content in the show toolbar check ([#2983](https://github.com/IgniteUI/igniteui-angular/issues/2983))
* docs(toolbar): adding more API docs ([#2983](https://github.com/IgniteUI/igniteui-angular/issues/2983))

### Other
* update typedoc-plugin-localization version to 1.4.1 ([#3440](https://github.com/IgniteUI/igniteui-angular/issues/3440))
* Update contributing document with localization ([#3313](https://github.com/IgniteUI/igniteui-angular/issues/3313))
* docs(*): add 6.2.3 missing changes and bug fixes to changelog ([#3251](https://github.com/IgniteUI/igniteui-angular/issues/3251))
* Docs - Expansion Panel - Add comments and README([#3245](https://github.com/IgniteUI/igniteui-angular/issues/3245))
* Move all keyboard navigation tests in a separate file ([#2975](https://github.com/IgniteUI/igniteui-angular/issues/2975))


## 6.2.3
- `igxGrid`
    - `resourceStrings` property added, which allows changing/localizing strings for component. If a new instance is set,
    the changes will be applied to the particular instance of the component:
    ```typescript
        this.grid.resourceStrings = {
            igx_grid_filter: 'My filter',
            igx_grid_filter_row_close: 'My close'
        };
    ```
    If only a value is updated, all component instances will be updated:
    ```typescript
        this.grid.resourceStrings.igx_grid_filter = 'My filter';
    ```
- `igxTimePicker`:
    - `resourceStrings` property added, which allows changing/localizing strings for component.
- Localization
    - Added an util function `changei18n` that takes `IResourceStrings` object as parameter. Its values will be used as resource strings for all components
    in the application.
    - Added an util function `getCurrentResourceStrings` that returns current resource strings for all components.
- `ISortingEpression`:
    - The `ignoreCase` and `strategy` properties are moved back to optional, and the `DefaultSortingStrategy` is now injected by the `IgxSorting`, instead of being mandatory to pass to expressions.

### Bug fixes

- `igxGrid`
    - Filter row does not close when click button cancel, if the entered text is deleted ([#3198](https://github.com/IgniteUI/igniteui-angular/issues/3198))
    - Prevent a potential memory leak ([#3033](https://github.com/IgniteUI/igniteui-angular/issues/3033))
    - Filtering: Open dropdown on Alt+down, fixes input being populated on keyboard action ([#3202](https://github.com/IgniteUI/igniteui-angular/issues/3202))
    - Row Selection: selected checkboxes are flickering on vertical scrolling ([#2523](https://github.com/IgniteUI/igniteui-angular/issues/2523))
    - Row editing overlay animation should be bottom - top, when overlay is placed over the row ([#3184](https://github.com/IgniteUI/igniteui-angular/issues/3184))


## 6.2.2
- `igx-checkbox`:
    - Added a new input property - `disableTransitions`. It allows disabling all CSS transitions on the `igx-checkbox` component for performance optimization.
### Bug fixes
- Removed the `GridHammerConfig` provider which broke touch events for other components. (Fixed #3185, Reopens #2538)

## 6.2.1
### Features
- `igxGrid`, `igxChip`: Add display density DI token to igxGrid and igxChip ([#2804](https://github.com/IgniteUI/igniteui-angular/issues/2804))
- `igxGrid`
    - Quick filter auto close ([#2979](https://github.com/IgniteUI/igniteui-angular/issues/2979))
    - Group By: Added title to chip in Group By area ([#3035](https://github.com/IgniteUI/igniteui-angular/issues/3035))
    - Improve UX for boolean and date columns, ([#3092](https://github.com/IgniteUI/igniteui-angular/issues/3092))
- `igxCombo`:
    - Added a new input property - `displayDensity`. It allows configuring the `displayDensity` of the combo's `value` and `search` inputs. (PR [#3007](https://github.com/IgniteUI/igniteui-angular/pull/3007))
- `igxDropDown`
    - Added a new property `maxHeight`, defining the max height of the drop down. ([#3001](https://github.com/IgniteUI/igniteui-angular/issues/3001))
- Added migrations for Sass theme properties changes in 6.2.0 ([#2994](https://github.com/IgniteUI/igniteui-angular/issues/2994))
- Themes
    - Introducing schemas for easier bootstrapping of component themes.
    - **Breaking change** removed $variant from `igx-checkbox-theme`, `igx-ripple-theme`, `igx-switch-theme`, `igx-input-group-theme`, `igx-slider-theme`, and `igx-tooltip-theme`. Use the `$schema` prop, now available on all component themes to change the look for a specific theme. See the [Theming](https://www.infragistics.com/products/ignite-ui-angular/angular/components/themes/schemas.html) documentation to learn more.


### Bug fixes

- `igxGrid`
    - Filtering condition icon is not updated for boolean columns ([#2936](https://github.com/IgniteUI/igniteui-angular/issues/2936))
    - Batch editing: Updating a cell with a value that evaluates to false does not mark it as dirty ([#2940](https://github.com/IgniteUI/igniteui-angular/issues/2940))
    - Filtering input accepts value from calendar for unary conditions ([#2937](https://github.com/IgniteUI/igniteui-angular/issues/2937))
    - When a number filter's value is deleted the grid is not refreshed ([#2945](https://github.com/IgniteUI/igniteui-angular/issues/2945))
    - Improve keyboard navigation in filtering ([#2951](https://github.com/IgniteUI/igniteui-angular/issues/2951), [#2941](https://github.com/IgniteUI/igniteui-angular/issues/2941))
    - Group By: Alt+ Arrow left/Right keys should not toggle the group row ([#2950](https://github.com/IgniteUI/igniteui-angular/issues/2950))
    - Multi Column Header can be grouped ([#2944](https://github.com/IgniteUI/igniteui-angular/issues/2944))
    - Group By: groupsRecords is not updated yet at the time of onGroupingDone event. ([#2967](https://github.com/IgniteUI/igniteui-angular/issues/2967))
    - Paging: Blank space in rows area after vertical scrolling and navigating to next page ([#2957](https://github.com/IgniteUI/igniteui-angular/issues/2957))
    - When date or boolean cell is in edit mode and press arrowUp or arrowDown key the page is scrolled ([#2507](https://github.com/IgniteUI/igniteui-angular/issues/2507))
    - When deleting a row the Row Editing dialog should be closed ([#2977](https://github.com/IgniteUI/igniteui-angular/issues/2977))
    - Group header with columns which width is defined as number throws an exception ([#3020](https://github.com/IgniteUI/igniteui-angular/issues/3020))
    - Refactor header and filter cell components, Closes [#2972](https://github.com/IgniteUI/igniteui-angular/issues/2972), [#2926](https://github.com/IgniteUI/igniteui-angular/issues/2926), [#2923](https://github.com/IgniteUI/igniteui-angular/issues/2923), [#2917](https://github.com/IgniteUI/igniteui-angular/issues/2917), [#2783](https://github.com/IgniteUI/igniteui-angular/issues/2783), [#3027](https://github.com/IgniteUI/igniteui-angular/issues/3027), [#2938](https://github.com/IgniteUI/igniteui-angular/issues/2938)
    - Filter's UI dropdown is hidden under the bottom level of the grid ([#2928](https://github.com/IgniteUI/igniteui-angular/issues/2928))
    - Cell is not editable on iOS ([#2538](https://github.com/IgniteUI/igniteui-angular/issues/2538))
- `IgxTreeGrid`
    - Cell selection wrong behavior when collapsing rows ([#2935](https://github.com/IgniteUI/igniteui-angular/issues/2935))
- `igxCombo`
    - Keyboard doesn't scroll virtualized items ([#2999](https://github.com/IgniteUI/igniteui-angular/issues/2999))
- `igxDatePicker`
    - Error emitting when  value property is initialized with empty string. ([#3021](https://github.com/IgniteUI/igniteui-angular/issues/3021))
- `igxOverlay`
    - Drop-down flickers in IE and EDGE ([#2867](https://github.com/IgniteUI/igniteui-angular/issues/2867))
- `igxTabs`
    - Tabs don't not handle width change ([#3030](https://github.com/IgniteUI/igniteui-angular/issues/3030))
- `igxCalendar`
    - make all css class names unique ([#2287](https://github.com/IgniteUI/igniteui-angular/issues/2287))
- Fixed runtime errors when using the package in applications targeting es2015(es6) and newer ([#3011](https://github.com/IgniteUI/igniteui-angular/pull/3011))

## 6.2.0
- Updated typography following the Material guidelines. Type system is now also optional and can be applied via class to the desired containers. [#2112](https://github.com/IgniteUI/igniteui-angular/pull/2112)
  - **Breaking change:** Applications using Ignite UI for Angular now require the `igx-typography` class to be applied on wrapping element, like the body element for instance.

- Display density can be specified by using the injection token `DisplayDensityToken` and providing a value (comfortable, cosy or compact) on an application or a component level.

    Setting display density on a component level:
    ```typescript
    @Component({
    ...
    providers: [{ provide: DisplayDensityToken, useValue: { displayDensity: DisplayDensity.compact} }]
    })
    ```
- `igx-input-group`
    - The `igx-input-group` control's display density can be explicitly set by using the `displayDensity` input.
    ```html
    <igx-input-group [displayDensity]="'cosy'"> ... </igx-input-group>
    ```
- `igx-drop-down`:
    - Added a new boolean argument `cancel` to the `onSelection` `ISelectionEventArgs`. Its default value is false, in case it is set to true, the drop down selection is invalidated.
- `igxIcon`:
    - **Breaking change** `glyphName` property is removed from `IgxIconComponent`. For `Material` icons the icon name should be explicitly defined between the opening and closing tags. `Font Awesome` icons should use the `name` property now.
    - Added support for custom SVG icons. Register the SVG icons with the `IgxIconService` and use `IgxIconComponent`'s `name` and `fontSet` properties to visualize the icon.
- Transaction Provider - `TransactionService` is an injectable middleware that a component can use to accumulate changes without affecting the underlying data. The provider exposes API to access, manipulate changes (undo and redo) and discard or commit all to the data.
For more detailed information, see the [README](https://github.com/IgniteUI/igniteui-angular/blob/master/projects/igniteui-angular/src/lib/services/transaction/README.md).
- `igxTreeGrid`:
    - New `IgxTreeGridComponent` added.
    - The `igxTreeGrid` is used to display and manipulate hierarchical data with consistent schema, formatted as a table and provides a line of advanced features such as sorting, filtering, editing, column pinning, column moving, column hiding, paging and others.
    - The `igxTreeGrid` provides two ways of defining the relations among our data objects - by using a **child collection** for every data object or by using **primary and foreign keys** for every data object.
    - For more details on using the `igxTreeGrid`, take a look at the [official documentation](https://www.infragistics.com/products/ignite-ui-angular/angular/components/treegrid.html).
- `igxGrid`:
    - **Breaking change** `onGroupingDone` - The array of `ISortingExpression` can now be accessed through the `expressions` event property. Two new properties have been added to the event arguments - `groupedColumns` and `ungroupedColumns`. They provide references to arrays of `IgxColumnComponent` that hold the columns which have changed their state because of the **last** grouping/ungrouping operation.

    - **Breaking change** `onEditDone` event is renamed to `onCellEdit` and new cell editing events are introduced: `onCellEditEnter` and `onCellEditCancel`. When row editing is enabled, the corresponding events are emitted by the grid - `onRowEditEnter`, `onRowEdit`, `onRowEditCancel`. All these events have arguments that are using the `IGridEditEventArgs` interface.

    - Row editing - allows modification of several cells in the row, before submitting, at once, all those changes to the grid's data source. Leverages the pending changes functionality of the new transaction provider.

        ```html
        <igx-grid [data]="data" [rowEditable]="true">
            <igx-column field="ProductName"></igx-column>
            <igx-column field="ReleaseDate"></igx-column>
        </igx-grid>
        ```

    - Batch editing - an injectable transaction provider accumulates pending changes, which are not directly applied to the grid's data source. Those can later be inspected, manipulated and submitted at once. Changes are collected for individual cells or rows, depending on editing mode, and accumulated per data row/record.

        ```typescript
        @Component({
            providers: [{ provide: IgxGridTransaction, useClass: IgxTransactionService }],
            selector: "app-grid-with-transactions",
            template: "<ng-content></ng-content>"
        })
        export class GridWithTransactionsComponent { }
        ```
    - A new boolean `hideGroupedColumns` input controls whether the grouped columns should be hidden as well (defaults to false).
    - **Breaking change** `cellClasses` input on `IgxColumnComponent` now accepts an object literal to allow conditional cell styling.
    - Exposing a mechanism for cells to grow according to their content.
    - `sortStrategy` input exposed to provide custom sort strategy for the `IgxColumnComponent`. The custom strategy should implement the `ISortingStrategy` interface, or can extend the base `SortingStrategy` class and override all or some of its public/protected members.
    - New quick filtering functionality is implemented. Filtering icon is removed from column header and a filtering row is introduced in the grid's header.
- `igxFor`
    - Added support for variable heights.
- `igx-datePicker` selector is deprecated. Use `igx-date-picker` selector instead.
- `igxOverlay`:
    - `OverlaySettings` now also accepts an optional `outlet` to specify the container where the overlay should be attached.
    - when `show` and `hide` methods are called `onAnimation` event fires. In the arguments of this event there is a reference to the `animationPlayer`, `animationType` (either `open` or `close`) and to the overlay id.
    - if you call `show`/`hide` methods of overlay, while opening/closing animation is still ongoing, the animation will stop and respective open/close animation will start.
- `igxToggleAction` new `outlet` input controls the target overlay element should be attached. Provides a shortcut for `overlaySettings.outlet`.
- `IgxOverlayOutlet` directive introduced to mark an element as an `igxOverlay` outlet container. [ReadMe](https://github.com/IgniteUI/igniteui-angular/blob/master/projects/igniteui-angular/src/lib/directives/toggle/README.md)
- `igxButtonGroup`
    - Added the ability to define buttons directly in the template
- `igx-time-picker`:
    - `igxTimePickerTemplate` - new directive which should be applied on the child `<ng-template>` element when `IgxTimePickerComponent`'s input group is retemplated.
- `igx-datePicker`:
    - `igxDatePickerTemplate` - new directive which should be applied on the child `<ng-template>` element when `IgxDatePickerComponent`'s input group is retemplated.
    - Introduced `disabledDates`. This property is exposed from the `igx-calendar` component.
    - Introduced `specialDates`. This property is exposed from the `igx-calendar` component.
    - Introduced `deselectDate` method added that deselects the calendar date.
- `IgxTextHighlightDirective`: The `highlight` method now has a new optional parameter called `exactMatch` (defaults to false).
    - If its value is false, all occurrences of the search text will be highlighted in the group's value.
    - If its value is true, the entire group's value should equals the search text in order to be highlighted (caseSensitive argument is respected as well).
- `IgxGrid`: The `findNext` and `findPrev` methods now have a new optional parameter called `exactMatch` (defaults to false).
    - If its value is false, all occurrences of the search text will be highlighted in the grid's cells.
    - If its value is true, the entire value of each cell should equals the search text in order to be highlighted (caseSensitive argument is respected as well).
- `IgxChip`
    - Introduced event argument types to all `EventEmitter` `@Output`s.
    - **Breaking change** `onSelection`'s EventEmitter interface property `nextStatus` is renamed to `selected`.
    - **Breaking change** Move the location of where the chip `suffix` is positioned. Now it is between the content and the `remove button` making the button last element if visible by default.
    - **Breaking change** Remove the chip `connector` rendered when using the `igxConnector` directive that is also removed.
    - **Breaking change** The chip theme has been rewritten. Most theme input properties have been renamed for consistency
    and better legibility. New properties have been added. Please, refer to the updated igx-chip-theme documentation to see all updates.
    - Exposed original event that is responsible for triggering any of the events. If triggered by the API it is by default `null`.
    - Added `data` input for storing any data related to the chip itself.
    - Added `select icon` with show/hide animation to indicate when a chip is being selected with ability to customize it while retaining the chip Material Design styling.
    - Added `selectIcon` input to set custom template for the `select icon`.
    - Update chip styling to match Material Design guidelines.
    - Rework of the chip content styling so now by default text inside is styled to match the chip Material Design styling.
    - Rework of the `remove button` rendered and now has the ability to customize its icon while retaining the chip Material Design.
    - Added `removeIcon` input so a custom template cane be set for the remove button icon.
- `IgxChipArea`
    - Introduced event argument types to all `EventEmitter` `@Output`s.
    - Exposed original event that is responsible for triggering any of the events. If triggered by the API it is by default `null`.
- `IgxCombo`
    - Added the following directives for `TemplateRef` assignment for combo templates (item, footer, etc.):
        - Added `IgxComboItemDirective`. Use `[igxComboItem]` in markup to assing a TemplateRef to `combo.itemTemplate`.
        - Added `IgxComboHeaderDirective`. Use `[igxComboHeader]` in markup to assing a TemplateRef to `combo.headerTemplate`.
        - Added `IgxComboFooterDirective`. Use `[igxComboFooter]` in markup to assing a TemplateRef to `combo.footerTemplate`.
        - Added `IgxComboEmptyDirective`. Use `[igxComboEmpty]` in markup to assing a TemplateRef to `combo.emptyTemplate`.
        - Added `IgxComboAddItemirective`. Use `[igxComboAddItem]` in markup to assing a TemplateRef to `combo.addItemTemplate`.
        - Added `IgxComboHeaderItemDirective`. Use `[igxComboHeaderItem]` in markup to assing a TemplateRef to `combo.headerItemTemplate`.
    - **Breaking change** Assigning templates with the following template ref variables is now deprecated in favor of the new directives:
            `#itemTemplate`, `#headerTemplate`, `#footerTemplate`, `#emptyTemplate`, `#addItemTemplate`, `#headerItemTemplate`.
    - **Breaking change** `height` property is removed. In the future `IgxInputGroup` will expose an option that allows custom sizing and then `IgxCombo` will use the same functionality for proper styling and better consistency.

- `IgxDropDown`
    - **Breaking change** `allowItemsFocus` default value is changed to `false`.
    - Added `value` input to `IgxDropDownItemComponent` definition. The property allows data to be bound to a drop-down item so it can more easily be retrieved (e.g. on selection)
- `igx-calendar`:
    - Introduced `disabledDates` property which allows a user to disable dates based on various rules: before or after a date, weekends, workdays, specific dates and ranges. The disabled dates cannot be selected and have a distinguishable style.
    - Introduced `specialDates` property which allows a user to mark dates as special. They can be set by using various rules. Their style is distinguishable.
    - Introduced `deselectDate` method added that deselects date(s) (based on the selection type)
- `igxExpansionPanel`:
    - component added. `igxExpansionPanel` provides a way to display more information after expanding an item, respectively show less after collapsing it. For more detailed information see the [official documentation](https://www.infragistics.com/products/ignite-ui-angular/angular/components/expansion_panel.html).
- `IgxList`:
    - the control now supports **ng-templates** which are shown "under" a list item when it is left or right panned. The templates are distinguished using the `igxListItemLeftPanning` and `igxListItemRightPanning` directives set on the templates.
    - the IgxList's `onLeftPan` and `onRightPan` events now have an argument of type `IListItemPanningEventArgs` (instead of `IgxListItemComponent`). The event argument has the following fields:
        - **item** of type `IgxListItemComponent`
        - **direction** of type `IgxListPanState`
        - **keepItem** of type `boolean`
- `igxTooltip` and `igxTooltipTarget` directives:
    - Added `IgxTooltipDirective`.
        - An element that uses the `igxTooltip` directive is used as a tooltip for a specific target (anchor).
        - Extends `IgxToggleDirective`.
        - Exported with the name **tooltip**.
    - Added `IgxTooltipTargetDirective`.
        - An element that uses the `igxTooltipTarget` directive is used as a target (anchor) for a specific tooltip.
        - Extends `IgxToggleActionDirective`.
        - Exported with the name **tooltipTarget**.
    - Both new directives are used in combination to set a tooltip to an element. For more detailed information, see the [README](https://github.com/IgniteUI/igniteui-angular/blob/master/projects/igniteui-angular/src/lib/directives/tooltip/README.md).
- `igxToggle`:
    - Introduced reposition method which allows a user to force toggle to reposition according its position strategy.
- `IgxDrag` and `IgxDrop` directives available.
    - `IgxDrag` allows any kind of element to be moved/dragged around the page without changing its position in the DOM. Supports Desktop/Mixed/Touch environments.
    - `IgxDrop` allows any element to act as a drop area where any `igxDrag` element can be dragged into and dropped. Includes default logic that moves the dropped element from its original position to a child of the `igxDrop` element.
    - Combined they provide a way to move elements around the page by dragging them. For more detail see the [README](https://github.com/IgniteUI/igniteui-angular/blob/master/projects/igniteui-angular/src/lib/directives/dragdrop/README.md).
- `IgxGrid` keyboard navigation
When you focus a specific cell and press one of the following key combinations, the described behaviour is now performed:
    - `Ctrl + Arrow Key Up` - navigates to the first cell in the current column;
    - `Ctrl + Arrow Down` - navigates to the last cell in the current column;
    - `Home` - provide the same behavior as Ctrl + Arrow Left - navigates to the first cell from the current row;
    - `End` - provide the same behavior as Ctrl + Arrow Right - navigates to the last cell from the current row;
    - `Ctrl + Home` - navigates to the first cell in the grid;
    - `Ctrl + End` - navigates to the last cell in the grid;
    - `Tab` - sequentially move the focus over the next cell on the row and if the last cell is reached move to next row. If next row is group row the whole row is focused, if it is data row, move focus over the first cell;
    - `Shift + Tab` - sequentially move focus to the previous cell on the row, if the first cell is reached move the focus to the previous row. If previous row is group row focus the whole row or if it is data row, focus the last cell of the row;
    - `Space` over Cell - if the row is selectable, on keydown space triggers row selection
    - `Arrow Left` over GroupRow - collapse the group row content if the row is not already collapsed;
    - `Arrow Right` over GroupRow - expand the group row content if the row is not already expanded;
    - on mouse `wheel` the focused element is blurred;
    - **Breaking change**  `space` handler for the group row has been removed; so `Space` does not toggle the group row;
    - **Breaking change** cell selection is preserved when the focus is moved to group row.
    - Introduced `onFocusChange` event. The event is cancelable and output argument from type `IFocusChangeEventArgs`;
    - For more detailed information see the [official keyboard navigation specification](https://github.com/IgniteUI/igniteui-angular/wiki/igxGrid-Specification#kb-navigation).

## 6.1.9

### General

- `sortStrategy` input exposed to provide custom sort strategy for the `IgxColumnComponent`. The custom strategy should implement the `ISortingStrategy` interface, or can extend the base `DefaultSortingStrategy` class and override all or some of its public/protected members.
- The previously optional `ignoreCase` and `strategy` of the `ISortingExpression` interface are no longer optional. In order to use our default sorting strategy in expressions built programmatically, you need to pass `DefaultSortingStrategy.instance()` or any implementation of the `ISortingStrategy` interface.
- `groupingComparer` input exposed to provide custom grouping compare function for the `IgxColumnComponent`. The function receives two values and should return `0` if they are to considered members of the same group.

## 6.1.8

### Bug fixes

- Fix sorting and groupby expression not syncing when there are already sorted columns. #2786
- GroupBy Chip sorting direction indicator is not changed if sorting direction is changed #2765
- Failing tests caused by inconsistent behavior when sorting a column with equal values #2767
- IgxGridComponent.groupingExpressions is of type any #2758

## 6.1.7

### Bug Fixes
- IgxSelectionAPIService allows to add items with id which is undefined #2581
- FilteredSortedData collection holds the original data after first filtering operation is done #2611
- Calendar improvement of "selected" getter #2687
- Improve igxCalendar performance #2675
- Add Azure Pipelines CI and PR builds #2605
- The igxDatePicker changes the time portion of a provided date #2561
- IgxChip remove icon has wrong color #2573
- Chip has intrinsic margin #2662
- IgxChip remove icon has wrong color #2573
- ChipsArea's OnSelection output is not emitted on initialization #2640

## 6.1.6

### Bug Fixes
- IgxChip raises onSelection before onRemove #2612
- Summaries are shown on horizontal scrolling when Row Selectors are enabled #2522
- Bug - IgxCombo - Combo does not bind properly with [(ngModel)] and simple data (e.g. string[]) #2620
- Missing backtick in comment #2537
- IgxSelectionAPIService allows to add items with id which is undefined #2581
- Circular bar text is clipped #2370
- Update all angular async Calendar tests to await async #2582
- InvalidPipeArgument: 'inable to convert "" into a date for pipe 'DatePipe' #2520
- All cells in the row enter in edit mode if igx-columns are recreated. #2516

## 6.1.5
- **General**
    - `IgxChip`
        - Introduced event argument types to all `EventEmitter` `@Output`s.
        - A chip can now be selected with the API with the new `selected` input. The `selected` input overrides the `selectable` input value.
        - **Breaking change** `onSelection`'s EventEmitter interface property `nextStatus` is renamed to `selected`.
    - `IgxChipArea`
        - Introduced event argument types to all `EventEmitter` `@Output`s.
    - `igxFor`
        - Adding inertia scrolling for touch devices. This also affects the following components that virtualize their content via the igxFor - `igxGrid`, `igxCombo`.
    - `igxGrid`
        - Adding inertia scrolling for touch devices.
    - `igxCombo`
        - Adding inertia scrolling for touch devices.
    - `IgxCalendar` - `deselectDate` method added that deselects date(s) (based on the selection type)
    - `IgxDatePicker` - `deselectDate` method added that deselects the calendar date.

### Bug Fixes
- igx-tabs : When you move the tab key, the contents of other tabs are displayed. #2550
- Prevent default scroll behavior when using keyboard navigation. #2496
- Error is thrown on ng serve --prod #2540
- onSelection event is not fired when a cell in last visible row is row is selected and press arrow Down #2509
- Add deselect method to igxCalendar #2424
- Time starts from 03 minutes instead of 00 #2541
- Replace EventEmitter<any> with the respective interface for the event #2481
- Cannot scroll last item in view #2504
- Japanese character is redundantly inserted into textbox on filter dialog on Safari #2316
- Improve row selection performance #1258
- igxRipple - Mousedown event doesn't bubble up when igxRipple is attached to elements. #2473
- Add default formatting for numbers in igx-grid #1197
- An error is returned when update a filtered cell #2465
- Grid Keyboard navigation performance issue #1923
- Vertical scrolling performance is slower when grouping is applied. #2421

## 6.1.4

### Bug Fixes

- Bottom of letters fall of in the label of igx-tabs-group #1978
- The search highlight and info are not updated correctly after editing a cell value of the grid #2388
- Cannot set chip as selected through API if selectable is false #2383
- Pressing 'Home/End' keys is not moving the focus to the first/last item #2332
- Cannot set igxChip as selected #2378
- Scrolling using touch is not working on Edge and Internet Explorer 11 #1639
- IgxCombo - Selection - Cannot override combo selection through the onSelectionChange event #2440
- igx-grid - `updateCell` method doesn't update cells that are not rendered. #2350

## 6.1.3
- **General**
    - Added ES7 polyfill for Object for IE. This should be added to the polyfills in order for the igxGrid to render under IE.
        ```
        import 'core-js/es7/object';
        ```

- `igxTabs`
    - `selectedIndex` property has an `@Input` setter and can be set both in markup and in code behind.
- `igxDropDownItem`
    - `isSelected` has a public setter and is now an `@Input` property that can be used for template binding.
- `igxGrid`
    - **Breaking change** `applyNumberCSSClass` and `columnType` getters are removed.
    - `isUnary` property added to IFilteringOperation
    - `igxColumn`
        - The footerTemplate property is removed.
    - `igxColumnGroup`
        - The footerTemplate property is removed.
    - exposed `autosize()` method on `IgxColumnComponent`. It allows the user to programatically change the size of a column according to it's largest visible cell.
    - Initializing an `igxGrid` component without setting height, inside a container without height defined, now causes the grid to render 10 records from the data view or all of the records if there are fewer than 10 available.
- `igxCombo`
    - **Breaking change** igxCombo default `width` is set to 100%
    - **Breaking change** `itemsMaxWidth` is renamed to `itemsWidth`
- `igxLinearBar` and `igxCircularBar`
    - exposed `step` input which determines the update step of the progress indicator. By default it is one percent of the maximum value.
    - `IgxCircularBar` `text` input property exposed to set the text to be displayed inside the circular bar.

### Bug fixes

- igx-grid - cannot auto-size columns by double-clicking in IE11 #2025
- Animation for removing item from list is very quick, must be more smoothly. #2306
- circular and linear bars - prevent progress exceeding, smooth update when operate with big nums, allow floating point nums, expose step input #2163
- Blank space on the right of igxGrid when there is a hidden column and grid width is 100% #2249
- Igx Combo throws errors when data is set to null or undefined #2300
- Top cell is not positioned aligned to the header, after keyboard navigation #1185
- In carousel when call method remove for selected slide it is still previewed #2182
- In grid paging paginate and page should check if the page is greater than the totalPages #2288
- Typos and inaccuracies in IgxSnackbar's readme. #2250
- The grid enables all the columns to be declared as pinned in the template #1612
- Combo - Keyboard Navigation - Add Item button fires on Keydown.Space #2266
- Reduce the use of MutationObservers in the IgxTextHighlightDirective #2251
- Improve row selection performance #1258
- Filter UI dialog redraws #2038
- Can't navigate from first row cell to selection checkbox with key combination #1937
- Incorrect position pinning of Navigation Drawer #2013
- Keyboard navigation not working correctly whith column moving and cell selection #2086
- Grid Layout is broken when you hide column #2121
- IgxDateFilteringOperand's operation "doesNotEqual" doesn't work if the "equals" operation is localized(modified). #2202
- aside in igx-nav-drawer surpasses height of igx-nav-drawer #1981
- The button for collapse/expand all in groupby is not working correctly #2200
- IgxDropDown Item cannot be set as selected. #2061
- IgxBooleanFilteringOperand doesn't work if the operation 'all' is localized(modified). #2067
- columnMove doesn't work if no data is loaded. #2158
- Combo's clear button should be just an icon #2099
- Default combo width should be 100% #2097
- The combo list disappears after disabling Filtering at runtime #2108
- igx-slider - slider comes to not work well after changing maxValue. #920
- Search match highlight not always scrolled into view #1886
- When groupby row is focused and spacebar is pressed the browser scrolls down, everywhere except Chrome, although it should only collapse the group #1947
- Grid data bind fails initially until window resize #1614
- Localization (i18n) for grid grouping area string #2046
- When delete all records in the last page pager should be changed #2014
- Filter icon in the header changes its position #2036

## 6.1.2
- `igxCombo` improvements
    - Remote Data Binding fixes - selection preserving and keyboard navigation.

    For more detailed information see the [official igxCombo documentation](https://www.infragistics.com/products/ignite-ui-angular/angular/components/combo.html).

**General**
- Added `jsZip` as a Dependency.

### Bug Fixes

- Grid Layout is broken when you change displayDensity runtime #2005
- Add empty grid template #2035
- Page Up/Page Down buttons don't scroll the grid #606
- Icon component is not properly exported #2072
- Adding density to chip doesn't make the density style to apply when it is dragged #1846
- Update jszip as dependency #2043
- No message is displayed when there is empty grid data without filtering enabled. #2001
- The only possible range of setting minValue to igxSlider is between [0..99] #2033
- Bootstrap & IgniteUI issues #1548
- Remove tabs from collection -> TabCollectionChange Output #1972
- 6.1.1 error on npm install #2023
- Remote binding combo doesn't store the selected fields when scrolled or collapsed #1944
- Exception is thrown when hovering a chip with a column header #1813
- IgxCombo - Remote Virtualization Keyboard Navigation #1987

## 6.1.1
- `igxTimePicker` changes
    - `onClose` event added.

### Bug Fixes

- Exit edit mode when move column through grid API #1932
- IgxListItemComponent and the two template directives are missing from public_api.ts. #1939
- Add Item button disappears after adding same item twice successively. #1938
- onTabItemDeselected is called for every not selected tab item #1952
- Exit edit mode when pin/unpin column through grid API #1933
- Selected combo item doesn't have the proper focused styles #1948
- Time-picker does not open on button-press. #1949
- Custom cell not rendering with grid searching functionality #1931
- Regular highlight makes the highlighted text unreadable when the row is selected. #1852
- DatePicker focus is wrong on select date value #1965
- add sass docs, grid document updates and input-group theme-related fixes #1993
- DatePicker focus handler and AoT build #1994
- Change displayDensity runtime #1974
- Change IgxGrid display density runtime #1998
- Error is thrown when using igx-grid theme without $content-background #1996
- Update npm deploy token #2002

## 6.1.0
- `igxOverlay` service added. **igxOverlayService** allows you to show any component above all elements in page. For more detailed information see the [official documentation](https://www.infragistics.com/products/ignite-ui-angular/angular/components/overlay_main.html)
- Added **igxRadioGroup** directive. It allows better control over its child `igxRadio` components and support template-driven and reactive forms.
- Added `column moving` feature to `igxGrid`, enabled on a per-column level. **Column moving** allows you to reorder the `igxGrid` columns via standard drag/drop mouse or touch gestures.
    For more detailed information see the [official documentation](https://www.infragistics.com/products/ignite-ui-angular/angular/components/grid_column_moving.html).
- `igx-tab-bar` selector removed from `IgxBottomNavComponent`.
- `igxGrid` filtering operands
- `igxGrid`
    - **Breaking change** `filter_multiple` method is removed. `filter` method and `filteringExpressionsTree` property could be used instead.
    - **Breaking change** `filter` method has new signature. It now accepts the following parameters:
        - `name` - the name of the column to be filtered.
        - `value` - the value to be used for filtering.
        - `conditionOrExpressionTree` - (optional) this parameter accepts object of type `IFilteringOperation` or `IFilteringExpressionsTree`. If only a simple filtering is required a filtering operation could be passes (see bellow for more info). In case of advanced filtering an expressions tree containing complex filtering logic could be passed.
        - `ignoreCase` - (optional) - whether the filtering would be case sensitive or not.
    - **Breaking change** `onFilteringDone` event now have only one parameter - `IFilteringExpressionsTree` which contains the filtering state of the filtered column.
    - `filter_global` method clears all existing filters and applies the new filtering condition to all grid's columns.
    - filtering operands:
        - **Breaking change** `IFilteringExpression` condition property is no longer a direct reference to a filtering condition method, instead it's a reference to an `IFilteringOperation`
        - 5 filtering operand classes are now exposed
            - `IgxFilteringOperand` is a base filtering operand, which can be inherited when defining custom filtering conditions
            - `IgxBooleanFilteringOperand` defines all default filtering conditions for `boolean` types
            - `IgxNumberFilteringOperand` defines all default filtering conditions for `numeric` types
            - `IgxStringFilteringOperand` defines all default filtering conditions for `string` types
            - `IgxDateFilteringOperand` defines all default filtering conditions for `Date` types
        - `IgxColumnComponent` now exposes a `filters` property, which takes an `IgxFilteringOperand` class reference
            - Custom filters can now be provided to grid columns by populating the `operations` property of the `IgxFilteringOperand` with operations of `IFilteringOperation` type
```
export class IgxCustomFilteringOperand extends IgxFilteringOperand {
    // Making the implementation singleton
    private static _instance: IgxCustomFilteringOperand = null;

    protected constructor() {
        super();
        this.operations = [{
            name: 'custom',
            logic: (target: string) => {
                return target === 'My custom filter';
            }
        }].concat(this.operations); // Keep the empty and notEmpty conditions from base
    }

    // singleton
    // Must implement this method, because the IgxColumnComponent expects it
    public static instance(): IgxCustomFilteringOperand {
        return this._instance || (this._instance = new this());
    }
}
```

- `igxGrid` now supports grouping of columns enabling users to create criteria for organizing data records. To explore the functionality start off by setting some columns as `groupable`:
    ```html
    <igx-grid [data]="data">
        <igx-column [field]="'ProductName'"></igx-column>
        <igx-column [field]="'ReleaseDate'" [groupable]="true"></igx-column>
    </igx-grid>
    ```
   For more information, please head over to `igxGrid`'s [ReadMe](https://github.com/IgniteUI/igniteui-angular/blob/master/src/grid/README.md) or the [official documentation](https://www.infragistics.com/products/ignite-ui-angular/angular/components/grid_groupby.html).

- `igxGrid` now supports multi-column headers allowing you to have multiple levels of columns in the header area of the grid.
    For more information, head over to [official documentation](https://www.infragistics.com/products/ignite-ui-angular/angular/components/grid_multi_column_headers.html)
- `igxGrid` theme now has support for alternating grid row background and text colors.
- `igxGrid` now has a toolbar (shown using the `showToolbar` property) which contains the following features:
  - title (specified using the `toolbarTitle` property)
  - column hiding feature (enabled using the `columnHiding` property)
  - column pinning feature (enabled using the `columnPinning` property)
  - export to excel (enabled using the `exportExcel` property)
  - export to CSV (enabled using the `exportCsv` property)
- `igxColumn` changes:
    - **Breaking change** filteringExpressions property is removed.
- `igxGrid` API is updated
    - **Breaking change** deleteRow(rowSelector: any) method will delete the specified row only if the primary key is defined. The method accept rowSelector as a parameter,  which is the rowID.
    - **Breaking change** updateRow(value: any, rowSelector: any) method will update the specified row only if the primary key is defined. The method accept value and rowSelector as a parameter, which is the rowID.
    - **Breaking change** updateCell(value: any, rowSelector: any, column: string) method will update the specified cell only if the primary key is defined. The method accept  value, rowSelector,which is the rowID and column name.
    - getCellByKey(rowSelector: any, columnField: string) method is added to grid's API. This method retuns a cell or undefined only if primary key is defined and search for the specified cell by the rowID and column name.
    - getCellByColumn(rowIndex: number, columnField: string) method is updated. This method returns a cell or undefined by using rowIndex and column name.
- `IgxGridRow` API is updated:
    - update(value: any) method is added. The method takes as a parameter the new value, which is to be set to the specidied row.
    - delete() method is added. The method removes the specified row from the grid's data source.

- `igxCell` default editing template is changed according column data type. For more information you can read the [specification](https://github.com/IgniteUI/igniteui-angular/wiki/Cell-Editing) or the [official documentation](https://www.infragistics.com/products/ignite-ui-angular/angular/components/grid_editing.html)
- `igxCombo` component added

    ```html
    <igx-combo #combo [data]="towns" [displayKey]="'townName'" [valueKey]="'postCode'" [groupKey]="'province'"
        [allowCustomValues]="true" placeholder="Town(s)" searchPlaceholder="Search town..."></igx-combo>
    ```

    igxCombo features:

        - Data Binding
        - Value Binding
        - Virtualized list
        - Multiple Selection
        - Filtering
        - Grouping
        - Custom values
        - Templates
        - Integration with Template Driven and Reactive Forms
        - Keyboard Navigation
        - Accessibility compliance

    For more detailed information see the [official igxCombo documentation](https://www.infragistics.com/products/ignite-ui-angular/angular/components/combo.html).
- `igxDropdown` component added

    ```html
    <igx-drop-down (onSelection)="onSelection($event)" (onOpening)="onOpening($event)">
        <igx-drop-down-item *ngFor="let item of items" disabled={{item.disabled}} isHeader={{item.header}}>
                {{ item.field }}
        </igx-drop-down-item>
    </igx-drop-down>
    ```

    **igxDropDown** displays a scrollable list of items which may be visually grouped and supports selection of a single item. Clicking or tapping an item selects it and closes the Drop Down.

    A walkthrough of how to get started can be found [here](https://www.infragistics.com/products/ignite-ui-angular/angular/components/drop_down.html)

    igxDropdown features:

        - Single Selection
        - Grouping
        - Keyboard Navigation
        - Accessibility compliance

- `igxChip` and `igxChipsArea` components added

    ```html
    <igx-chips-area>
        <igx-chip *ngFor="let chip of chipList" [id]="chip.id">
            <label igxLabel>{{chip.text}}</label>
        </igx-chip>
    </igx-chips-area>
    ```

    For more detailed information see the [official igxChip documentation](https://www.infragistics.com/products/ignite-ui-angular/angular/components/chip.html).

- `igxToggle` changes
    - `onOpening` event added.
    - `onClosing` event added.
- `igxToggleAction` new `overlaySettings` input controls how applicable targets display content. Provides defaults with positioning based on the host element. The `closeOnOutsideClick` input is deprecated in favor of the new settings and will be removed in the future.

- `igxList` now supports a 'loading' template which is shown when the list is empty and its new `isLoading` property is set to `true`. You can redefine the default loading template by adding an `ng-template` with the `igxDataLoading` directive:

    ```html
    <igx-list [isLoading]="true">
        <ng-template igxDataLoading>
            <p>Please wait, data is loading...</p>
        </ng-template>
    </igx-list>
    ```

- **Breaking changes**:
    - Removed submodule imports. All imports are now resolved from the top level `igniteui-angular` package.
    - `igxGrid` changes:
        - sort API now accepts params of type `ISortingExpression` or `Array<ISortingExpression>`.
    - `igxToggle` changes
        - `collapsed` now read-only, markup input is removed.
        - `onOpen` event renamed to `onOpened`.
        - `onClose` event renamed to `onClosed`.
        - `open` method does not accept fireEvents optional boolean parameter. Now it accepts only overlaySettings optional parameter of type `OverlaySettings`.
        - `close` method does not accept fireEvents optional boolean parameter.
        - `toggle` method does not accept fireEvents optional boolean parameter. Now it accepts only overlaySettings optional parameter of type `OverlaySettings`.
    - `igxDialog` changes
        - `open` method does not accept fireEvents boolean parameter. Now it accepts only overlaySettings optional parameter of type `OverlaySettings`.
- **Breaking change** All properties that were named `isDisabled` have been renamed to `disabled` in order to acheive consistency across our component suite. This affects: date-picker, input directive, input-group, dropdown-item, tabbar and time-picker.
- The **deprecated** `igxForRemote` input for the `igxFor` directive is now removed. Setting the required `totalItemCount` property after receiving the first data chunk is enough to trigger the required functionality.

## 6.0.4
- **igxRadioGroup** directive introduced. It allows better control over its child `igxRadio` components and support template-driven and reactive forms.
- Fixed ReactiveForms validations support for IgxInputGroup. Related [issue](https://github.com/IgniteUI/igniteui-angular/issues/1144).

## 6.0.3
- **igxGrid** exposing the `filteredSortedData` method publicly - returns the grid data with current filtering and sorting applied.

## 6.0.2
- **igxGrid** Improve scrolling on mac [#1563](https://github.com/IgniteUI/igniteui-angular/pull/1563)
- The `ng update igniteui-angular` migration schematics now also update the theme import path in SASS files. [#1582](https://github.com/IgniteUI/igniteui-angular/issues/1582)

## 6.0.1
- Introduced migration schematics to integrate with the Angular CLI update command. You can now run

  `ng update igniteui-angular`

  in existing projects to both update the package and apply any migrations needed to your project. Make sure to commit project state before proceeding.
  Currently these cover converting submodule imports as well as the deprecation of `igxForRemote` and rename of `igx-tab-bar` to `igx-bottom-nav` from 6.0.0.
- **Breaking changes**:
    - Removed submodule imports. All imports are now resolved from the top level `igniteui-angular` package. You can use `ng update igniteui-angular` when updating to automatically convert existing submodule imports in the project.
    - Summary functions for each IgxSummaryOperand class has been made `static`. So now you can use them in the following way:
    ```typescript
    import { IgxNumberSummaryOperand, IgxSummaryOperand } from "igniteui-angular";
    class CustomSummary extends IgxSummaryOperand {
    constructor() {
      super();
    }
    public operate(data?: any[]) {
      const result = super.operate(data);
      result.push({
        key: "Min",
        label: "Min",
        summaryResult: IgxNumberSummaryOperand.min(data)
      });
      return result;
    }
  }
    ```


## 6.0.0
- Theming - You can now use css variables to style the component instances you include in your project.
- Added `onDoubleClick` output to `igxGrid` to emit the double clicked cell.
- Added `findNext`, `findPrev` and `clearSearch` methods to the IgxGridComponent which allow easy search of the grid data, even when the grid is virtualized.
- Added `IgxTextHighlightDirective` which highlights parts of a DOM element and keeps and updates "active" highlight.
- Added `All` option to the filter UI select for boolean columns
- Update to Angular 6

## 5.3.1
- igx-dialog changes
    - Dialog title as well as dialog actions (buttons) can be customized. For more information navigate to the [ReadMe](https://github.com/IgniteUI/igniteui-angular/blob/master/src/dialog/README.md).
- Filtering a boolean column by `false` condition will return only the real `false` values, excluding `null` and `undefined`. Filtering by `Null` will return the `null` values and filtering by `Empty` will return the `undefined`.
- The `Filter` button in the filtering UI is replaced with a `Close` button that is always active and closes the UI.
- Filtering UI input displays a `X` icon that clears the input.

## 5.3.0
- Added `rowSelectable` property to `igxGrid`
    - Setting `rowSelectable` to `true` enables multiple row selection for the `igx-grid` component. Adds a checkbox column that allows (de)selection of one, multiple or all (via header checkbox) rows.
    - For more information about the `rowSelectable` property and working with grid row, please read the `igxGrid`'s [ReadMe](https://github.com/IgniteUI/igniteui-angular/blob/master/src/grid/README.md) about selection or see the [official documentation](https://www.infragistics.com/products/ignite-ui-angular/angular/components/grid-selection.html)
- Added `onContextMenu` output to `igxGrid` to emit the clicked cell.
- `igx-datePicker`: Added `onClose` event.
- `igxTextSelection` directive added
    - `igxTextSelection` directive allows you to select the whole text range for every element with text content it is applied.
- `igxFocus` directive added
    - `igxFocus` directive allows you to force focus for every element it is applied.
- `igx-time-picker` component added
    - `igx-time-picker` allows user to select time, from a dialog with spinners, which is presented into input field.
    - For more information navigate to the [ReadMe](https://github.com/IgniteUI/igniteui-angular/blob/master/src/time-piker/README.md).
- `igx-tab-bar` changes
    - **Breaking changes**: `IgxTabBarComponent` is renamed to `IgxBottomNavComponent` and `IgxTabBarModule` is renamed to `IgxBottomNavModule`.
    - `igx-tab-bar` selector is deprecated. Use `igx-bottom-nav` selector instead.
- `igx-tabs` component added
    - `igx-tabs` allows users to switch between different views. The `igx-tabs` component places the tabs headers at the top and allows scrolling when there are multiple tab items outside the visible area. Tabs are ordered in a single row above their associated content.
    - For more information navigate to [ReadMe](https://github.com/IgniteUI/igniteui-angular/blob/master/src/tabs/README.md).
- Added column pinning in the list of features available for `igxGrid`. Pinning is available though the API. Try the following:
   ```typescript
   const column = this.grid.getColumnByName(name);
   column.pin();
   ```
   For more information, please head over to `igxGrid`'s [ReadMe](https://github.com/IgniteUI/igniteui-angular/blob/master/src/grid/README.md) or the [official documentation](https://www.infragistics.com/products/ignite-ui-angular/angular/components/grid_column_pinning.html).
- Added `summaries` feature to `igxGrid`, enabled on a per-column level. **Grid summaries** gives you a predefined set of default summaries, depending on the type of data in the column.
    For more detailed information read `igxGrid`'s [ReadMe](https://github.com/IgniteUI/igniteui-angular/blob/master/src/grid/README.md) or see the [official documentation](https://www.infragistics.com/products/ignite-ui-angular/angular/components/grid_summaries.html).
- Added `columnWidth` option to `igxGrid`. The option sets the default width that will be applied to columns that have no explicit width set. For more detailed information read `igxGrid`'s [ReadMe](https://github.com/IgniteUI/igniteui-angular/blob/master/src/grid/README.md)
- Added API to `igxGrid` that allows for vertical remote virtualization. For guidance on how to implement such in your application, please refer to the [official documentation](https://www.infragistics.com/products/ignite-ui-angular/angular/components/grid_virtualization.html)
- Added smooth scrolling for the `igxForOf` directive making the scrolling experience both vertically and horizontally much more natural and similar to a native scroll.
- Added `onCellClick` event.
- `igxForOf` now requires that its parent container's `overflow` is set to `hidden` and `position` to `relative`. It is recommended that its height is set as well so that the display container of the virtualized content can be positioned with an offset inside without visually affecting other elements on the page.
    ```html
    <div style='position: relative; height: 500px; overflow: hidden'>
        <ng-template igxFor let-item [igxForOf]="data" #virtDirVertical
                [igxForScrollOrientation]="'vertical'"
                [igxForContainerSize]='"500px"'
                [igxForItemSize]='"50px"'
                let-rowIndex="index">
                <div style='height:50px;'>{{rowIndex}} : {{item.text}}</div>
        </ng-template>
    </div>
    ```
- Removed the `dirty` local template variable previously exposed by the `igxFor` directive.
- The `igxForRemote` input for the `igxFor` directive is now **deprecated**. Setting the required `totalItemCount` property after receiving the first data chunk is enough to trigger the required functionality.
- the `igx-icon` component can now work with both glyph and ligature-based icon font sets. We've also included a brand new Icon Service, which helps you create aliases for the icon fonts you've included in your project. The service also allows you to define the default icon set used throughout your app.
- Added the option to conditionally disable the `igx-ripple` directive through the `igxRippleDisabled` property.
- Updated styling and interaction animations of the `igx-checkbox`, `igx-switch`, and `igx-radio` components.
- Added `indeterminate` property and styling to the `igx-checkbox` component.
- Added `required` property to the `igx-checkbox`, `igx-radio`, and `igx-switch` components.
- Added `igx-ripple` effect to the `igx-checkbox`, `igx-switch`, and `igx-radio` components. The effect can be disabled through the `disableRipple` property.
- Added the ability to specify the label location in the `igx-checkbox`, `igx-switch`, and `igx-radio` components through the `labelPosition` property. It can either be `before` or `after`.
- You can now use any element as label on the `igx-checkbox`, `igx-switch`, and `igx-radio` components via the aria-labelledby property.
- You can now have invisible label on the `igx-checkbox`, `igx-switch`, and `igx-radio` components via the aria-label property.
- Added the ability to toggle the `igx-checkbox` and `igx-switch` checked state programmatically via `toggle` method on the component instance.
- Added the ability to select an `igx-radio` programmatically via `select` method on the component instance.
- Fixed a bug on the `igx-checkbox` and `igx-radio` components where the click event was being triggered twice on click.
- Fixed a bug where the `igx-checkbox`, `igx-switch`, and `igx-radio` change event was not being triggered on label click.
- `igxМask` directive added
    - `igxМask` provide means for controlling user input and formatting the visible value based on a configurable mask rules. For more detailed information see [`igxMask README file`](https://github.com/IgniteUI/igniteui-angular/blob/master/src/directives/mask/README.md)
- `igxInputGroup` component added - used as a container for the `igxLabel`, `igxInput`, `igxPrefix`, `igxSuffix` and `igxHint` directives.
- `igxPrefix` directive added - used for input prefixes.
- `igxSuffix` directive added - used for input suffixes.
- `igxHint` directive added - used for input hints.
- `igxInput` directive breaking changes:
    - the directive should be wrapped by `igxInputGroup` component
    - `IgxInputGroupModule` should be imported instead of `IgxInputModule`
- `igxExcelExportService` and `igxCSVExportService` added. They add export capabilities to the `igxGrid`. For more information, please visit the [igxExcelExportService specification](https://github.com/IgniteUI/igniteui-angular/wiki/IgxExcelExporterService-Specification) and the [igxCSVExportService specification](https://github.com/IgniteUI/igniteui-angular/wiki/CSV-Exporter-Service-Specification).
- **General**
    - Added event argument types to all `EventEmitter` `@Output`s. #798 #740
    - Reviewed and added missing argument types to the following `EventEmitter`s
        - The `igxGrid` `onEditDone` now exposes arguments of type `IGridEditEventArgs`. The arguments expose `row` and `cell` objects where if the editing is performed on a cell, the edited `cell` and the `row` the cell belongs to are exposed. If row editing is performed, the `cell` object is null. In addition the `currentValue` and `newValue` arguments are exposed. If you assign a value to the `newValue` in your handler, then the editing will conclude with the value you've supplied.
        - The `igxGrid` `onSelection` now correctly propagates the original `event` in the `IGridCellEventArgs`.
    - Added `jsZip` as a Peer Dependency.
- `primaryKey` attribute added to `igxGrid`
    - `primaryKey` allows for a property name from the data source to be specified. If specified, `primaryKey` can be used instead of `index` to indentify grid rows from the `igxGrid.rowList`. As such, `primaryKey` can be used for selecting rows for the following `igxGrid` methods - `deleteRow`, `updateRow`, `updateCell`, `getCellByColumn`, `getRowByKey`
    - `primaryKey` requires all of the data for the specified property name to have unique values in order to function as expected.
    - as it provides a unique identifier for each data member (and therefore row), `primaryKey` is best suited for addressing grid row entries. If DOM virtualization is in place for the grid data, the row `index` property can be reused (for instance, when filtering/sorting the data), whereas `primaryKey` remains unique. Ideally, when a persistent reference to a row has to be established, `primaryKey` should be used.
- **Theming**
    - Added a `utilities` module to the theming engine to allow for easier import of theming functions and mixins, such as igx-color, igx-palette, igx-elevation, etc. To import the utilities do ```@import '~igniteui-angular/core/styles/themes/utilities';```

## 5.2.1
- `hammerjs` and `@types/hammerjs` are removed from `peerDependencies` and were added as `dependencies`. So if you are using Igniteui-Angular version 5.2.1 or above it is enough to run `npm install igniteui-angular` in your project for getting started. For more detailed information see [`Ignite UI for Angular Getting Started`](https://www.infragistics.com/products/ignite-ui-angular/getting-started)
- `web-animations-js` is added as Peer Dependency.
- `Theming` bug fixes and improvements.
- Use the following command to generate `Ignite UI for Angular Themes` documentation - `npm run build:docs`. Navigate to `dist/docs/sass` and open `index.html` file.

## 5.2.0
- `igxForOf` directive added
    - `igxForOf` is now available as an alternative to `ngForOf` for templating large amounts of data. The `igxForOf` uses virtualization technology behind the scenes to optimize DOM rendering and memory consumption. Virtualization technology works similar to Paging by slicing the data into smaller chucks which are swapped from a container viewport while the user scrolls the data horizontally/vertically. The difference with the Paging is that virtualization mimics the natural behavior of the scrollbar.
- `igxToggle` and `igxToggleAction` directives added
    - `igxToggle` allows users to implement toggleable components/views (eg. dropdowns), while `igxToggleAction` can control the
      `igxToggle` directive. Refer to the official documentation for more information.
    - `igxToggle` requires `BrowserAnimationsModule` to be imported in your application.
- [`Ignite UI for Angular Theming`](https://www.infragistics.com/products/ignite-ui-angular/angular/components/themes.html) - comprehensive set of **Sass** functions and mixins will give the ability to easily style your entire application or only certain parts of it.
    - Previously bundled fonts, are now listed as external dependencies. You should supply both the [Material Icons](http://google.github.io/material-design-icons/) and [Titillium Web](https://fonts.google.com/selection?selection.family=Titillium+Web:300,400,600,700) fonts yourself by either hosting or using CDN.
- `igx-grid` changes
    - The component now uses the new `igxForOf` directive to virtualize its content both vertically and horizontally dramatically improving performance for applications displaying large amounts of data.
    - Data-bound Input property `filtering` changed to `filterable`:

    ```html
    <igx-grid [data]="data">
        <igx-column [field]="'ReleaseDate'" [header]="'ReleaseDate'"
            [filterable]="true" dataType="date">
        </igx-column>
    </igx-grid>
    ```

    - @HostBinding `min-width` added to `IgxGridCellComponent` and `IgxGridHeaderCell`
    - The IgxGridCellComponent no longer has a value setter, but instead has an `update` modifier.

    ```html
    <ng-template igxCell let-cell="cell">
        {{ cell.update("newValue") }}
    </ng-template>
    ```
    - Class `IgxGridFiltering` renamed to `IgxGridFilteringComponent `
    - The grid filtering UI dropdowns are now controlled by the `igxToggle` directive.
      - Make sure to import `BrowserAnimationsModule` inside your application module as `igxToggle` uses animations for state transition.
    - `state` input
        - filtering expressions and sorting expressions provided
    - Removed `onCellSelection` and `onRowSelection` event emitters, `onSelection` added instead.
    - Removed `onBeforeProcess` event emitter.
    - Removed `onMovingDone` event emitter.
    - Removed methods `focusCell` and `focusRow`.
    - Renamed method `filterData` to `filter`.
    - New methods `filterGlobal` and `clearFilter`.
    - New method `clearSort`.
    - Renamed method `sortColumn` to `sort`.
    - New Input `sortingIgnoreCase` - Ignore capitalization of words.
- `igx-navigation-drawer` changes
    - `NavigationDrawer` renamed to `IgxNavigationDrawerComponent`
    - `NavigationDrawerModule` renamed to `IgxNavigationDrawerModule`
    - `IgxNavigationDirectives` renamed to `IgxNavigationModule`
    - `NavigationService` renamed to `IgxNavigationService`
    - `NavigationToggle` renamed to `IgxNavigationToggleDirective`
    - `NavigationClose` renamed to `IgxNavigationCloseDirective`
    - Content selector `ig-drawer-content` replaced with `<ng-template igxDrawer>`
    - Content selector `ig-drawer-mini-content` replaced with `<ng-template igxDrawerMini>`
    - CSS class `ig-nav-drawer-overlay` renamed to `igx-nav-drawer__overlay`
    - CSS class `ig-nav-drawer` renamed to `igx-nav-drawer`
- `igxInput` changes
    - CSS class `ig-form-group` to `igx-form-group`
- `igxBadge` changes
    - From now on, the Badge position is set by css class, which specifies an absolute position as well as top/bottom/left/right properties. The Badge position input should not be used.
- `igx-avatar` changes
    - [Initials type avatar is using SVG element from now on](https://github.com/IgniteUI/igniteui-angular/issues/136)
- `igx-calendar` changes
    - `formatViews` - Controls whether the date parts in the different calendar views should be formatted according to the provided `locale` and `formatOptions`.
    - `templating` - The **igxCalendar** supports now templating of its header and subheader parts.
    - `vertical` input - Controls the layout of the calendar component. When vertical is set to `true` the calendar header will be rendered to the side of the calendar body.

- `igx-nav-bar` changes
    -   Currently `isActionButtonVisible` resolves to `false` if actionButtonIcon is not defined.
- `igx-tab-bar` changes
    - custom content can be added for tabs

    ```html
    <igx-bottom-nav>
        <igx-tab-panel>
            <ng-template igxTab>
                <igx-avatar initials="T1">
                </igx-avatar>
            </ng-template>
            <h1>Tab 1 Content</h1>
        </igx-tab-panel>
    </igx-bottom-nav>
    ```

- `igx-scroll` component deleted
    - `igx-scroll` component is not available anymore due newly implemented `igxForOf` directive.

- [`igx-list` changes](https://github.com/IgniteUI/igniteui-angular/issues/528)
    - `igxEmptyList` directive added
        The list no longer has `emptyListImage`, `emptyListMessage`, `emptyListButtonText`, `emptyListButtonClick` and `hasNoItemsTemplate` members.
        Instead of them, the `igxEmptyListTemplateDirective` can be used for templating the list when it is empty (or use the default empty template).
        ```html
        <igx-list>
            <ng-template igxEmptyList>
                <p>My custom empty list template</p>
            </ng-template>
        </igx-list>
        ```
    - `onItemClicked` event emitter added
        ```html
        <igx-list (onItemClicked)="itemClicked()">
            <igx-list-item>Item 1</igx-list-item>
            <igx-list-item>Item 2</igx-list-item>
            <igx-list-item>Item 3</igx-list-item>
        </igx-list>
        ```
    - Removed `emptyListImage` property from `IgxListComponent`.
    - Removed `emptyListMessage` property from `IgxListComponent`.
    - Removed `emptyListButtonText` property from `IgxListComponent`.
    - Removed `emptyListButtonClick` event emitter from `IgxListComponent`.
    - Removed `hasNoItemsTemplate` property from `IgxListComponent`.
    - Removed `options` property from `IgxListItemComponent`.
    - Removed `left` property from `IgxListItemComponent`.
    - Removed `href` property from `IgxListItemComponent`.
    - New `emptyListTemplate` input for `IgxListComponent`.
    - New `onItemClicked` event emitter for `IgxListComponent`.
    - New `role` property for `IgxListComponent`.
    - New `innerStyle` property for `IgxListComponent`.
    - New `role` property for `IgxListItemComponent`.
    - New `element` property for `IgxListItemComponent`.
    - New `list` property for `IgxListItemComponent`.
    - New `headerStyle` property for `IgxListItemComponent`.
    - New `innerStyle` property for `IgxListItemComponent`.

- [Renaming and restructuring directives and components](https://github.com/IgniteUI/igniteui-angular/issues/536) based on the [General Angular Naming Guidelines](https://angular.io/guide/styleguide#naming):
    - `IgxAvatar` renamed to `IgxAvatarComponent`
    - `IgxBadge` renamed to `IgxBadgeComponent`
    - `IgxButton` renamed to `IgxButtonDirective`
    - `IgxButtonGroup` renamed to `IgxButtonGroupComponent`
    - `IgxCardHeader` renamed to `IgxCardHeaderDirective`
    - `IgxCardContent` renamed to `IgxCardContentDirective`
    - `IgxCardActions` renamed to `IgxCardActionsDirective`
    - `IgxCardFooter` renamed to `IgxCardFooterDirective`
    - `IgxCarousel` renamed to `IgxCarouselComponent`
    - `IgxInput` renamed to `IgxInputModule`
    - `IgxInputClass` renamed to `IgxInputDirective`
    - `IgxCheckbox` renamed to `IgxCheckboxComponent`
    - `IgxLabel` renamed to `IgxLabelDirective`
    - `IgxIcon` renamed to `IgxIconComponent`
    - `IgxList` renamed to `IgxListComponent`
    - `IgxListItem` renamed to `IgxListItemComponent`
    - `IgxSlide` renamed to `IgxSlideComponent`
    - `IgxDialog` renamed to `IgxDialogComponent`
    - `IgxLayout` renamed to `IgxLayoutModule`
    - `IgxNavbar` renamed to `IgxNavbarComponent`
    - `IgxCircularProgressBar` renamed to `IgxCircularProgressBarComponent`
    - `IgxLinearProgressBar ` renamed to `IgxLinearProgressBarComponent`
    - `IgxRadio` renamed to `IgxRadioComponent`
    - `IgxSlider` renamed to `IgxSliderComponent`
    - `IgxSnackbar` renamed to `IgxSnackbarComponent`
    - `IgxSwitch ` renamed to `IgxSwitchComponent`
    - `IgxTabBar` renamed to `IgxBottomNavComponent`
    - `IgxTabPanel` renamed to `IgxTabPanelComponent`
    - `IgxTab` renamed to `IgxTabComponent`
    - `IgxToast` renamed to `IgxToastComponent`
    - `IgxLabelDirective` moved inside `../directives/label/` folder
    - `IgxInputDirective` moved inside `../directives/input/` folder
    - `IgxButtonDirective` moved inside `../directives/button/` folder
    - `IgxLayoutDirective` moved inside `../directives/layout/` folder
    - `IgxFilterDirective` moved inside `../directives/filter/` folder
    - `IgxDraggableDirective` moved inside `../directives/dragdrop/` folder
    - `IgxRippleDirective` moved inside `../directives/ripple/` folder
    - Folder `"./navigation/nav-service"` renamed to `"./navigation/nav.service"`
<|MERGE_RESOLUTION|>--- conflicted
+++ resolved
@@ -2,12 +2,9 @@
 
 All notable changes for each version of this project will be documented in this file.
 ## 7.2.1
-<<<<<<< HEAD
 - `igxGrid`
     - **Breaking Change** The `groupsRecords` property now only returns the visible tree and does not include groups that are children of collapsed parents.
-=======
-- **Feature** Column Hiding and Column Pinning components now expose a `disableFilter` property which allows hiding the filter columns input from the UI.
->>>>>>> 5ec8faea
+    - **Feature** Column Hiding and Column Pinning components now expose a `disableFilter` property which allows hiding the filter columns input from the UI.
 
 ## 7.2.0
 - `igxCalendar`
