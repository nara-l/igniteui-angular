# Ignite UI for Angular Change Log

All notable changes for each version of this project will be documented in this file.
## 7.2.0
- `igxGrid` now has `isLoading` input property. When enabled will show loading indicator, until the data is available. It can be best utilized for remote scenarios. Another input property `loadingGridTemplate` allows customizing the loading indicator.
    ```html
    <!-- Example -->

    <igx-grid [isLoading]="true" ...>
    </igx-grid>
    ```
- `igxCombo`
    - **Breaking Change** `combo.value` is now only a getter.
    - **Feature** added support for templating the default input group of the component. The `igx-combo` now allows for `igx-prefix`, `igx-suffix`,`igx-hint` and `[igxLabel]` components to be passed as `ng-content` and they will be renderer accordingly on the combo's input. Example:
    ```html
        <!-- customize combo input --->
        <igx-combo #myCombo [data]="myGenres">
            ...
            <label igxLabel>Genres</label>
            <igx-prefix><igx-icon>music_note</igx-icon></igx-prefix>
        </igx-combo>
     ```
    - **Feature** the default combo 'clear' and 'toggle' icons can now be templated. Two new directives are added (with selector `[igxComboClearIcon]` and `[igxComboToggleIcon]`). Passing an `ng-template` with one of the directives will overwrite the default conent of the respective icon. Functionality will remain unaffected. Expample:
    ```html
        <!-- customize combo input --->
        <igx-combo #myCombo [data]="myGenres">
            ...
            <ng-template igxComboToggleIcon let-collapsed>
                <igx-icon>{{ collapsed ? 'remove_circle' : 'remove_circle_outline'}}</igx-icon>
            </ng-template>
        </igx-combo>
    ```
- `igxDropDown`
    - `IgxDropDownItemBase` and it's descendants (of which `IgxDropDownItem`) have had their `isSelected` and `isFocused` properties **deprecated**. Instead, use `selected` and `focused` properties.
    - Added an `@Input` for the `index` property (such as the one coming from ngFor) of the `IgxDropDownItem` component. This **deprecates** the automatic index calculation.
    ```html
        <igx-drop-down>
            <igx-drop-down-item *ngFor="let item of items; let i = index" [index]="i">
                {{ item.field }}
            </igx-drop-down-item>
        </igx-drop-down>
    ```
    - **Feature** `IgxDropDownGroupComponent` has been added. It allows for easier grouping of multi-level data, without the need of flattening it. The `igx-drop-down-item-group` tag accepts `igx-drop-down-item`s and displays them in the appropriate grouped fashion.
        ```html
            <igx-drop-down>
                <igx-drop-down-item-group *ngFor="let country of contries" [label]="country.name">
                    <igx-drop-down-item *ngFor="let city of country.cities" [value]='city.refNo'>
                        {{ city.name }}
                    </igx-drop-down-item>
                </igx-drop-down-item-group>
            </igx-drop-down>
        ```
- `Theme Elevations & Shadows` - Components with shadows, set by an elevation level or otherwise, are now fully configurable by the user via schema and/or theme properties. User can also provide a custom elevations set to component themes that support them.
    - **Breaking Change** - The `$search-shadow-color` and `$search-disabled-shadow-color` properties on the `igx-input-group-theme` have been replaced with `$search-resting-shadow` and `$search-disabled-shadow` respectively. Use `ng update` to migrate automatically.
- `IgxTreeGridComponent`
    - We can now search in the treegrid's data by using the `findNext` and the `findPrev` methods and we can clear the search results with the `clearSearch` method.
- `IgxTextHighlightDirective`
    - `IgxTextHighlightDirective.page` input property is **deprecated**. `rowIndex`, `columnIndex` and `page` properties of the `IActiveHighlightInfo` interface are also **deprecated**. Instead, `row` and `column` optional properties are added.
- `Column Hiding UI`
    - **Behavioral Change** - The UI now hides the columns whose `disableHiding` property is set to true instead of simply disabling them.
<<<<<<< HEAD
- `igxOverlayService` - the height of the shown element/component is not cached anymore. The height will be calculated each time position method of position strategy is called.
=======

- `Remove CSS Normalization` - Some users were complaining we reset too many browser styles - lists and heading styles in particular. We no longer do CSS normalization on an application level. Users who depended on our CSS browser normalization will have to handle that on their own going forward.

>>>>>>> 2d69b6be
## 7.1.2
### Features
- `igx-circular-bar` and `igx-linear-bar` now feature an indeterminate input property. When this property is set to true the indicator will be continually growing and shrinking along the track.
- `IgxTimePickerComponent`: in addition to the current dialog interaction mode, now the user can select or edit a time value, using an editable masked input with a dropdown.
- `IgxColumnComponent` now accepts its templates as input properties through the markup. This can reduce the amount of code one needs to write when applying a single template to multiple columns declaratively. The new exposed inputs are:
    + `cellTemplate` - the template for the column cells
    + `headerTemplate` - the template for the column header
    + `cellEditorTemplate` - the template for the column cells when a cell is in edit mode
      ```html
        <!-- Example -->

        <igx-grid ...>
            <igx-column *ngFor="let each of defs" [cellTemplate]="newTemplate" ...></igx-column>
        </igx-grid>

        <ng-template #newTemplate let-value>
            {{ value }}
        </ng-template>
        ```

### Bug Fixes

- When transactions are enabled and delete a row page is changed to first page ([3425](https://github.com/IgniteUI/igniteui-angular/issues/3425))
- Row selectors header is not updated when commit transactions ([3424](https://github.com/IgniteUI/igniteui-angular/issues/3424))
- When a column is sorted and change value in a cell after commit and press enter on selected cell the focus is not in the input ([2801](https://github.com/IgniteUI/igniteui-angular/issues/2801))
- Closing the filter UI cuts the grid on the left ([3451](https://github.com/IgniteUI/igniteui-angular/issues/3451))
- GroupedRecords class should be hidden for doc generation. ([3483](https://github.com/IgniteUI/igniteui-angular/issues/3483))
- Badly formatted table in the JP documentation ([3484](https://github.com/IgniteUI/igniteui-angular/issues/3484))
- Not setting width in percentage on one or more columns results in columns going out of view ([1245](https://github.com/IgniteUI/igniteui-angular/issues/1245))
- Feature Request : locale property on a grid level ([3455](https://github.com/IgniteUI/igniteui-angular/issues/3455))
- Excel cannot open the exported data ([3332](https://github.com/IgniteUI/igniteui-angular/issues/3332))
- API DOC header links on header nav in JP leads to EN product page ([3516](https://github.com/IgniteUI/igniteui-angular/issues/3516))
- IgxGridHeaderGroupComponent should have preset min width ([3071](https://github.com/IgniteUI/igniteui-angular/issues/3071))
- Adding a custom svg to snackbar ([3328](https://github.com/IgniteUI/igniteui-angular/issues/3328))
- Feature request: Using text field input for date and time picker ([2337](https://github.com/IgniteUI/igniteui-angular/issues/2337))
- Summaries Keyboard navigation issues ([3407](https://github.com/IgniteUI/igniteui-angular/issues/3407))
- IgxRipple - animate() function not supported in Safari ([3506](https://github.com/IgniteUI/igniteui-angular/issues/3506))
- Faulty link in Typedoc ([3531](https://github.com/IgniteUI/igniteui-angular/issues/3531))
- [IE11] igx-grid - Filtering is cleared when clicking filtering chip if resourceString.igx_grid_filter_row_placeholder is set to Japanese character. ([3504](https://github.com/IgniteUI/igniteui-angular/issues/3504))
- Setting required IgxInput's value not via typing does not clear the invalid style. ([3550](https://github.com/IgniteUI/igniteui-angular/issues/3550))
- Add bodyTemplate as @Input() for igx-column ([3562](https://github.com/IgniteUI/igniteui-angular/issues/3562))
- Horizontal scrollbar is not shown when column's width is set to a percentage value. ([3513](https://github.com/IgniteUI/igniteui-angular/issues/3513))
- When select a date filter the date is not previewed in the input ([3362](https://github.com/IgniteUI/igniteui-angular/issues/3362))
- Missing locale errors on a browser with non-en language ([3569](https://github.com/IgniteUI/igniteui-angular/issues/3569))
- igx-action-icon is not vertically aligned in IgxNavbar ([3584](https://github.com/IgniteUI/igniteui-angular/issues/3584))
- [IE11] igx-grid filtering condition is reverted when typing Japanese character in the filtering textbox. ([3577](https://github.com/IgniteUI/igniteui-angular/issues/3577))
- TreeGrid has empty space when Summaries are enabled and expand/collapse ([3409](https://github.com/IgniteUI/igniteui-angular/issues/3409))
- Filtering row: no chip is created while typing Japanese characters on Edge ([3599](https://github.com/IgniteUI/igniteui-angular/issues/3599))
- PowerShell script should be added in order to apply some rules for deployment of the API DOCS (sassdoc, typedoc) ([3618](https://github.com/IgniteUI/igniteui-angular/issues/3618))
- igx-grid isn't displayed properly in IE11 when it is inside an igx-tabs-group. ([3047](https://github.com/IgniteUI/igniteui-angular/issues/3047))
- Cells' content is shown twice when entering edit mode after searching. ([3637](https://github.com/IgniteUI/igniteui-angular/issues/3637))
- ng add improvements ([3528](https://github.com/IgniteUI/igniteui-angular/issues/3528))

## 7.1.1
### Bug Fixes
* onSortingDone is not fired when sorting indicator of a header in the group by area is clicked ([#3257](https://github.com/IgniteUI/igniteui-angular/issues/3257))
* igx-grid isn't displayed properly in IE11 when it is inside an igx-tabs-group ([#3047](https://github.com/IgniteUI/igniteui-angular/issues/3047))
* Preventing wrap-around for scrollNext and scrollPrev([#3365](https://github.com/IgniteUI/igniteui-angular/issues/3365))
* IgxTreeGrid does not respect its parent container height ([#3467](https://github.com/IgniteUI/igniteui-angular/issues/3467))
* Include grid's unpinnedWidth and totalWidth in cell width calculation ([#3465](https://github.com/IgniteUI/igniteui-angular/issues/3465))

### Other
* update typedoc-plugin-localization version to 1.4.1 ([#3440](https://github.com/IgniteUI/igniteui-angular/issues/3440))

## 7.1.0
### Features
- **New component** `IgxBannerComponent`:
    - Allows the developer to easily display a highly templateable message that requires minimal user interaction (1-2 actions) to be dismissed. Read up more information about the IgxBannerComponent in the official [documentation](https://www.infragistics.com/products/ignite-ui-angular/angular/components/banner.html) or the [ReadMe](https://github.com/IgniteUI/igniteui-angular/tree/master/projects/igniteui-angular/src/lib/banner/README.md)
- `igxGrid`
    - Added a new `igxToolbarCustomContent` directive which can be used to mark an `ng-template` which provides a custom content for the IgxGrid's toolbar ([#2983](https://github.com/IgniteUI/igniteui-angular/issues/2983))
    - Summary results are now calculated and displayed by default for each row group when 'Group By' feature is enabled.
    - `clearSummaryCache()` and `recalculateSummaries()` methods are deprecated. The grid will clear the cache and recalculate the summaries automatically when needed.
	- `locale` property added. Default value is `en`. All child components will use it as locale.
    - **Breaking change** `IgxSummaryOperand.operate()` method is called with empty data in order to calculate the necessary height for the summary row. For custom summary operands, the method should always return an array of `IgxSummaryResult` with proper length.
- `IgxIconModule`:
    - **Breaking change** `igxIconService` is now provided in root (providedIn: 'root') and `IgxIconModule.forRoot()` method is deprecated.
    - **Breaking change** `glyphName` property of the `igxIconComponent` is deprecated.
- `IgxColumnComponent`:
    - **Breaking change** the `filters` input now expects `IgxFilteringOperand` instance, instead of class ref. This way custom `IgxFilteringOperands` no longer need to be singleton, with defined `instance` method.
- `IgxMask`:
    - `placeholder` input property is added to allow developers to specify the placeholder attribute of the host input element that the `igxMask` is applied on;
    - `displayValuePipe` input property is provided that allows developers to additionally transform the value on blur;
    - `focusedValuePipe` input property is provided that allows developers to additionally transform the value on focus;
- `IgxTreeGrid`:
    - Batch editing - an injectable transaction provider accumulates pending changes, which are not directly applied to the grid's data source. Those can later be inspected, manipulated and submitted at once. Changes are collected for individual cells or rows, depending on editing mode, and accumulated per data row/record.
    - You can now export the tree grid both to CSV and Excel.
    - The hierarchy and the records' expanded states would be reflected in the exported Excel worksheet.
    - Summaries feature is now supported in the tree grid. Summary results are calculated and displayed for the root level and each child level by default.
- `IgxOverlayService`:
    - `ElasticPositioningStrategy` added. This strategy positions the element as in **Connected** positioning strategy and resize the element to fit in the view port in case the element is partially getting out of view.


## 7.0.5

### Bug Fixes

* igx-grid isn't displayed properly in IE11 when it is inside an igx-tabs-group. ([#3047](https://github.com/IgniteUI/igniteui-angular/issues/3047))
* igx-slider max-value defaults to min-value ([#3418](https://github.com/IgniteUI/igniteui-angular/issues/3418))
* Inconsistency in scrollNext and scrollPrev ([#3365](https://github.com/IgniteUI/igniteui-angular/issues/3365))
* The header link in the api docs page should be to the product page ([#3423](https://github.com/IgniteUI/igniteui-angular/issues/3423))
* Error thrown when edit primaryKey cell in Tree Grid ([#3329](https://github.com/IgniteUI/igniteui-angular/issues/3329))
* IgxGridHeaderGroupComponent should have preset min width ([#3071](https://github.com/IgniteUI/igniteui-angular/issues/3071))
* Pressing ESC on a cell in an editable column throws an error ([#3429](https://github.com/IgniteUI/igniteui-angular/issues/3429))
* Cell foreground is white on hover with the default theme ([#3384](https://github.com/IgniteUI/igniteui-angular/issues/3384))
* [IE] Grid toolbar's buttons and title are misaligned ([#3371](https://github.com/IgniteUI/igniteui-angular/issues/3371))
* Dialog window does not hold the focus when opened ([#3199](https://github.com/IgniteUI/igniteui-angular/issues/3199))
* refactor(themes): don't include contrast colors in the palettes ([#3166](https://github.com/IgniteUI/igniteui-angular/issues/3166))

### Other
* update typedoc-plugin-localization version to 1.4.1 ([#3440](https://github.com/IgniteUI/igniteui-angular/issues/3440))
* Move all keyboard navigation tests in a separate file ([#2975](https://github.com/IgniteUI/igniteui-angular/issues/2975))


## 7.0.4
### Bug fixes
- Fix(igx-grid): revert row editing styles ([#2672](https://github.com/IgniteUI/igniteui-angular/issues/2672))
- Revert "fix(grid): set min width to header groups programmatically"  status: verified version: 7.0.x
([#3357](https://github.com/IgniteUI/igniteui-angular/issues/3357))


## 7.0.3
### Bug fixes
- ng add igniteui-angular adds igniteui-cli package to both dependencies and devDependencies ([#3254](https://github.com/IgniteUI/igniteui-angular/issues/3254))
- Group column header is not styled correctly when moving that column ([#3072](https://github.com/IgniteUI/igniteui-angular/issues/3072))
- igx-grid: Filter row remains after disabling filtering feature ([#3255](https://github.com/IgniteUI/igniteui-angular/issues/3255))
- [igxGrid] Keyboard navigation between cells and filtering row with MCH ([#3179](https://github.com/IgniteUI/igniteui-angular/issues/3179))
- Argument $color of red($color) must be a color ([#3190](https://github.com/IgniteUI/igniteui-angular/issues/3190))
- Shell strings localization ([#3237](https://github.com/IgniteUI/igniteui-angular/issues/3237))
- Tabbing out of the combo search input not possible ([#3200](https://github.com/IgniteUI/igniteui-angular/issues/3200))
- Localization (i18n) not available for inputs/buttons on the grid filtering dialog ([#2517](https://github.com/IgniteUI/igniteui-angular/issues/2517))
- When in the tree grid are pinned columns and scroll horizontal the cells text is over the pinned text #3163
- Request for update of shell strings in Japanese ([#3163](https://github.com/IgniteUI/igniteui-angular/issues/3163))
- Refactor(themes): remove get-function calls ([#3327](https://github.com/IgniteUI/igniteui-angular/issues/3327))
- Fix(grid): recalculate grid body size when changing allowFiltering dynamically ([#3321](https://github.com/IgniteUI/igniteui-angular/issues/3321))
- Fix - Combo - Hide Search input when !filterable && !allowCustomValues - 7.0.x ([#3314](https://github.com/IgniteUI/igniteui-angular/issues/3314))
- Fixing column chooser column updating - 7.0.x ([#3235](https://github.com/IgniteUI/igniteui-angular/issues/3235))
- Disable combo checkbox animations on scroll ([#3303](https://github.com/IgniteUI/igniteui-angular/issues/3303))
- Added validation if last column collides with grid's scroll. ([#3028](https://github.com/IgniteUI/igniteui-angular/issues/3028)) ([#3100](https://github.com/IgniteUI/igniteui-angular/issues/3100))
- Use value instead of ngModel to update editValue for checkbox and calendar in igxCell ([#3225](https://github.com/IgniteUI/igniteui-angular/issues/3225))
- Add @inheritdoc, create ScrollStrategy abstract class and fix method signatures 7.0.x ([#3222](https://github.com/IgniteUI/igniteui-angular/issues/3222))
- When scroll with the mouse wheel the value in datePicker editor for edited cell is empty ([#2958](https://github.com/IgniteUI/igniteui-angular/issues/2958))
- igxToolbar should have the option to add custom template ([#2983](https://github.com/IgniteUI/igniteui-angular/issues/2983))
- fix(grid): mark grid for check inside NgZone when resizing ([#2792](https://github.com/IgniteUI/igniteui-angular/issues/2792)) ([#3277](https://github.com/IgniteUI/igniteui-angular/issues/3277))
- IgxGridHeaderGroupComponent should have preset min width ([#3071](https://github.com/IgniteUI/igniteui-angular/issues/3071))
- Tree grid selection ([#3334](https://github.com/IgniteUI/igniteui-angular/issues/3334))

## 7.0.2
### Features
- `ng add igniteui-angular` support :tada:
    - You can now add Ignite UI for Angular to existing Angular CLI projects - simply run `ng add igniteui-angular` in your project.
    This will install the package and all needed dependencies, add Ignite UI CLI so you can even quickly add components.
- **New component** `IgxBannerComponent`:
    - Allows the developer to easily display a highly templateable message that requires minimal user interaction (1-2 actions) to be dismissed. Read up more information about the IgxBannerComponent in the official [documentation](https://www.infragistics.com/products/ignite-ui-angular/angular/components/banner.html) or the [ReadMe](https://github.com/IgniteUI/igniteui-angular/tree/master/projects/igniteui-angular/src/lib/banner/README.md)
- `igxNavbar`:
    - Added a new `igx-action-icon` directive that can be used to provide a custom template to be used instead of the default action icon on the left-most part of the navbar.
    (If `igx-action-icon` is provided, the default action icon will not be used.)

### Bug fixes

- `igxGrid`
    - Filter row does not close when click button cancel, if the entered text is deleted ([#3198](https://github.com/IgniteUI/igniteui-angular/issues/3198))
    - Prevent a potential memory leak ([#3033](https://github.com/IgniteUI/igniteui-angular/issues/3033))
    - Filtering: Open dropdown on Alt+down, fixes input being populated on keyboard action ([#3202](https://github.com/IgniteUI/igniteui-angular/issues/3202))
    - Row Selection: selected checkboxes are flickering on vertical scrolling ([#2523](https://github.com/IgniteUI/igniteui-angular/issues/2523))
    - Row editing overlay animation should be bottom - top, when overlay is placed over the row ([#3184](https://github.com/IgniteUI/igniteui-angular/issues/3184))


## 7.0.1
### Bug fixes
- Removed the `GridHammerConfig` provider which broke touch events for other components. (Fixed #3185, Reopens #2538)


## 7.0.0
- Updated package dependencies to Angular 7 ([#3000](https://github.com/IgniteUI/igniteui-angular/pull/3000))
- Themes: Add dark schemas and mixins (PR [#3025](https://github.com/IgniteUI/igniteui-angular/pull/3025))

## 6.2.5

### Bug Fixes
- Setting required IgxInput's value not via typing does not clear the invalid style ([3550](https://github.com/IgniteUI/igniteui-angular/issues/3550))
- igx-grid isn't displayed properly in IE11 when it is inside an igx-tabs-group ([3047](https://github.com/IgniteUI/igniteui-angular/issues/3047))
- igxGrid minimal body height when no total height is set or inferred ([1693](https://github.com/IgniteUI/igniteui-angular/issues/1693))
- Horizontal scrollbar is not shown when column's width is set to a percentage value ([3513](https://github.com/IgniteUI/igniteui-angular/issues/3513))
- Visible @hidden tag due to comment structure ([3523](https://github.com/IgniteUI/igniteui-angular/issues/3523))
- Faulty link in Typedoc ([3531](https://github.com/IgniteUI/igniteui-angular/issues/3531))
- Several warnings on app launch 6.2.0 RC1 and now 7.0.2 ([2915](https://github.com/IgniteUI/igniteui-angular/issues/2915))
- For_of directive doesn't scroll to next elements in some cases ([3482](https://github.com/IgniteUI/igniteui-angular/issues/3482))
- Not setting width in percentage on one or more columns results in columns going out of view ([1245](https://github.com/IgniteUI/igniteui-angular/issues/1245))
- Calendar test is failing because of wrong selector ([3508](https://github.com/IgniteUI/igniteui-angular/issues/3508))
- When transactions are enabled and delete a row page is changed to first page ([3425](https://github.com/IgniteUI/igniteui-angular/issues/3425))
- When a column is sorted and change value in a cell after commit and press enter on selected cell the focus is not in the input ([2801](https://github.com/IgniteUI/igniteui-angular/issues/2801))
- igxFor with scrollOrientation: horizontal - Almost all the items are not rendered when they don't have width property ([3087](https://github.com/IgniteUI/igniteui-angular/issues/3087))
- Pressing ESC on a cell in an editable column throws an error ([3429](https://github.com/IgniteUI/igniteui-angular/issues/3429))

## 6.2.4

### Bug Fixes
* onSortingDone is not fired when sorting indicator of a header in the group by area is clicked ([#3257](https://github.com/IgniteUI/igniteui-angular/issues/3257))
* igx-grid isn't displayed properly in IE11 when it is inside an igx-tabs-group ([#3047](https://github.com/IgniteUI/igniteui-angular/issues/3047))
* Preventing wrap-around for scrollNext and scrollPrev([#3365](https://github.com/IgniteUI/igniteui-angular/issues/3365))
* IgxTreeGrid does not respect its parent container height ([#3467](https://github.com/IgniteUI/igniteui-angular/issues/3467))
* The header link in the api docs page should be to the product page ([#3423](https://github.com/IgniteUI/igniteui-angular/issues/3423))
* fix(dialog): dialog gets focus when is opened ([#3276](https://github.com/IgniteUI/igniteui-angular/issues/3276))
* IgxTreeGrid - Add row editing + transactions to tree grid ([#2908](https://github.com/IgniteUI/igniteui-angular/issues/2908))
* Regular highlight makes the highlighted text unreadable when the row is selected. ([#1852](https://github.com/IgniteUI/igniteui-angular/issues/1852))
* Use value instead of ngModel to update editValue for checkbox and calendar in igxCell ([#3224](https://github.com/IgniteUI/igniteui-angular/issues/3224))
* Disable combo checkbox animations on scroll ([#3300](https://github.com/IgniteUI/igniteui-angular/issues/3300))
* "Select/Unselect All" checkbox is checked after deleting all rows ([#3068](https://github.com/IgniteUI/igniteui-angular/issues/3068))
* Fixing column chooser column updating ([#3234](https://github.com/IgniteUI/igniteui-angular/issues/3234))
* Fix - Combo - Hide Search input when !filterable && !allowCustomValues ([#3315](https://github.com/IgniteUI/igniteui-angular/issues/3315))
* Add @inheritdoc ([#2943](https://github.com/IgniteUI/igniteui-angular/issues/2943))
* refactor(displayDensity): Code cleanup in display density base class #3280
* Calculating updated grid height when rebinding columns ([#3285](https://github.com/IgniteUI/igniteui-angular/issues/3285))
* Fix - Combo, Drop Down - Fix TAB key navigation ([#3206](https://github.com/IgniteUI/igniteui-angular/issues/3206))
* Added validation if last column collides with grid's scroll ([#3142](https://github.com/IgniteUI/igniteui-angular/issues/3142))
* When in the tree grid are pinned columns and scroll horizontal the cells text is over the pinned text ([#3163](https://github.com/IgniteUI/igniteui-angular/issues/3163))
* refactor(themes): don't include contrast colors in the palettes ([#3166](https://github.com/IgniteUI/igniteui-angular/issues/3166))

### Code enhancements
* Fix the logic calculating test results ([#3461](https://github.com/IgniteUI/igniteui-angular/issues/3461))
* Update typedoc version and localize some shell strings ([#3237](https://github.com/IgniteUI/igniteui-angular/issues/3237))
* fix(toolbar): including custom content in the show toolbar check ([#2983](https://github.com/IgniteUI/igniteui-angular/issues/2983))
* docs(toolbar): adding more API docs ([#2983](https://github.com/IgniteUI/igniteui-angular/issues/2983))

### Other
* update typedoc-plugin-localization version to 1.4.1 ([#3440](https://github.com/IgniteUI/igniteui-angular/issues/3440))
* Update contributing document with localization ([#3313](https://github.com/IgniteUI/igniteui-angular/issues/3313))
* docs(*): add 6.2.3 missing changes and bug fixes to changelog ([#3251](https://github.com/IgniteUI/igniteui-angular/issues/3251))
* Docs - Expansion Panel - Add comments and README([#3245](https://github.com/IgniteUI/igniteui-angular/issues/3245))
* Move all keyboard navigation tests in a separate file ([#2975](https://github.com/IgniteUI/igniteui-angular/issues/2975))


## 6.2.3
- `igxGrid`
    - `resourceStrings` property added, which allows changing/localizing strings for component. If a new instance is set,
    the changes will be applied to the particular instance of the component:
    ```typescript
        this.grid.resourceStrings = {
            igx_grid_filter: 'My filter',
            igx_grid_filter_row_close: 'My close'
        };
    ```
    If only a value is updated, all component instances will be updated:
    ```typescript
        this.grid.resourceStrings.igx_grid_filter = 'My filter';
    ```
- `igxTimePicker`:
    - `resourceStrings` property added, which allows changing/localizing strings for component.
- Localization
    - Added an util function `changei18n` that takes `IResourceStrings` object as parameter. Its values will be used as resource strings for all components
    in the application.
    - Added an util function `getCurrentResourceStrings` that returns current resource strings for all components.
- `ISortingEpression`:
    - The `ignoreCase` and `strategy` properties are moved back to optional, and the `DefaultSortingStrategy` is now injected by the `IgxSorting`, instead of being mandatory to pass to expressions.

### Bug fixes

- `igxGrid`
    - Filter row does not close when click button cancel, if the entered text is deleted ([#3198](https://github.com/IgniteUI/igniteui-angular/issues/3198))
    - Prevent a potential memory leak ([#3033](https://github.com/IgniteUI/igniteui-angular/issues/3033))
    - Filtering: Open dropdown on Alt+down, fixes input being populated on keyboard action ([#3202](https://github.com/IgniteUI/igniteui-angular/issues/3202))
    - Row Selection: selected checkboxes are flickering on vertical scrolling ([#2523](https://github.com/IgniteUI/igniteui-angular/issues/2523))
    - Row editing overlay animation should be bottom - top, when overlay is placed over the row ([#3184](https://github.com/IgniteUI/igniteui-angular/issues/3184))


## 6.2.2
- `igx-checkbox`:
    - Added a new input property - `disableTransitions`. It allows disabling all CSS transitions on the `igx-checkbox` component for performance optimization.
### Bug fixes
- Removed the `GridHammerConfig` provider which broke touch events for other components. (Fixed #3185, Reopens #2538)


## 6.2.1
### Features
- `igxGrid`, `igxChip`: Add display density DI token to igxGrid and igxChip ([#2804](https://github.com/IgniteUI/igniteui-angular/issues/2804))
- `igxGrid`
    - Quick filter auto close ([#2979](https://github.com/IgniteUI/igniteui-angular/issues/2979))
    - Group By: Added title to chip in Group By area ([#3035](https://github.com/IgniteUI/igniteui-angular/issues/3035))
    - Improve UX for boolean and date columns, ([#3092](https://github.com/IgniteUI/igniteui-angular/issues/3092))
- `igxCombo`:
    - Added a new input property - `displayDensity`. It allows configuring the `displayDensity` of the combo's `value` and `search` inputs. (PR [#3007](https://github.com/IgniteUI/igniteui-angular/pull/3007))
- `igxDropDown`
    - Added a new property `maxHeight`, defining the max height of the drop down. ([#3001](https://github.com/IgniteUI/igniteui-angular/issues/3001))
- Added migrations for Sass theme properties changes in 6.2.0 ([#2994](https://github.com/IgniteUI/igniteui-angular/issues/2994))
- Themes
    - Introducing schemas for easier bootstrapping of component themes.
    - **Breaking change** removed $variant from `igx-checkbox-theme`, `igx-ripple-theme`, `igx-switch-theme`, `igx-input-group-theme`, `igx-slider-theme`, and `igx-tooltip-theme`. Use the `$schema` prop, now available on all component themes to change the look for a specific theme. See the [Theming](https://www.infragistics.com/products/ignite-ui-angular/angular/components/themes/schemas.html) documentation to learn more.


### Bug fixes

- `igxGrid`
    - Filtering condition icon is not updated for boolean columns ([#2936](https://github.com/IgniteUI/igniteui-angular/issues/2936))
    - Batch editing: Updating a cell with a value that evaluates to false does not mark it as dirty ([#2940](https://github.com/IgniteUI/igniteui-angular/issues/2940))
    - Filtering input accepts value from calendar for unary conditions ([#2937](https://github.com/IgniteUI/igniteui-angular/issues/2937))
    - When a number filter's value is deleted the grid is not refreshed ([#2945](https://github.com/IgniteUI/igniteui-angular/issues/2945))
    - Improve keyboard navigation in filtering ([#2951](https://github.com/IgniteUI/igniteui-angular/issues/2951), [#2941](https://github.com/IgniteUI/igniteui-angular/issues/2941))
    - Group By: Alt+ Arrow left/Right keys should not toggle the group row ([#2950](https://github.com/IgniteUI/igniteui-angular/issues/2950))
    - Multi Column Header can be grouped ([#2944](https://github.com/IgniteUI/igniteui-angular/issues/2944))
    - Group By: groupsRecords is not updated yet at the time of onGroupingDone event. ([#2967](https://github.com/IgniteUI/igniteui-angular/issues/2967))
    - Paging: Blank space in rows area after vertical scrolling and navigating to next page ([#2957](https://github.com/IgniteUI/igniteui-angular/issues/2957))
    - When date or boolean cell is in edit mode and press arrowUp or arrowDown key the page is scrolled ([#2507](https://github.com/IgniteUI/igniteui-angular/issues/2507))
    - When deleting a row the Row Editing dialog should be closed ([#2977](https://github.com/IgniteUI/igniteui-angular/issues/2977))
    - Group header with columns which width is defined as number throws an exception ([#3020](https://github.com/IgniteUI/igniteui-angular/issues/3020))
    - Refactor header and filter cell components, Closes [#2972](https://github.com/IgniteUI/igniteui-angular/issues/2972), [#2926](https://github.com/IgniteUI/igniteui-angular/issues/2926), [#2923](https://github.com/IgniteUI/igniteui-angular/issues/2923), [#2917](https://github.com/IgniteUI/igniteui-angular/issues/2917), [#2783](https://github.com/IgniteUI/igniteui-angular/issues/2783), [#3027](https://github.com/IgniteUI/igniteui-angular/issues/3027), [#2938](https://github.com/IgniteUI/igniteui-angular/issues/2938)
    - Filter's UI dropdown is hidden under the bottom level of the grid ([#2928](https://github.com/IgniteUI/igniteui-angular/issues/2928))
    - Cell is not editable on iOS ([#2538](https://github.com/IgniteUI/igniteui-angular/issues/2538))
- `IgxTreeGrid`
    - Cell selection wrong behavior when collapsing rows ([#2935](https://github.com/IgniteUI/igniteui-angular/issues/2935))
- `igxCombo`
    - Keyboard doesn't scroll virtualized items ([#2999](https://github.com/IgniteUI/igniteui-angular/issues/2999))
- `igxDatePicker`
    - Error emitting when  value property is initialized with empty string. ([#3021](https://github.com/IgniteUI/igniteui-angular/issues/3021))
- `igxOverlay`
    - Drop-down flickers in IE and EDGE ([#2867](https://github.com/IgniteUI/igniteui-angular/issues/2867))
- `igxTabs`
    - Tabs don't not handle width change ([#3030](https://github.com/IgniteUI/igniteui-angular/issues/3030))
- `igxCalendar`
    - make all css class names unique ([#2287](https://github.com/IgniteUI/igniteui-angular/issues/2287))
- Fixed runtime errors when using the package in applications targeting es2015(es6) and newer ([#3011](https://github.com/IgniteUI/igniteui-angular/pull/3011))


## 6.2.0
- Updated typography following the Material guidelines. Type system is now also optional and can be applied via class to the desired containers. [#2112](https://github.com/IgniteUI/igniteui-angular/pull/2112)
  - **Breaking change:** Applications using Ignite UI for Angular now require the `igx-typography` class to be applied on wrapping element, like the body element for instance.

- Display density can be specified by using the injection token `DisplayDensityToken` and providing a value (comfortable, cosy or compact) on an application or a component level.

    Setting display density on a component level:
    ```typescript
    @Component({
    ...
    providers: [{ provide: DisplayDensityToken, useValue: { displayDensity: DisplayDensity.compact} }]
    })
    ```
- `igx-input-group`
    - The `igx-input-group` control's display density can be explicitly set by using the `displayDensity` input.
    ```html
    <igx-input-group [displayDensity]="'cosy'"> ... </igx-input-group>
    ```
- `igx-drop-down`:
    - Added a new boolean argument `cancel` to the `onSelection` `ISelectionEventArgs`. Its default value is false, in case it is set to true, the drop down selection is invalidated.
- `igxIcon`:
    - **Breaking change** `glyphName` property is removed from `IgxIconComponent`. For `Material` icons the icon name should be explicitly defined between the opening and closing tags. `Font Awesome` icons should use the `name` property now.
    - Added support for custom SVG icons. Register the SVG icons with the `IgxIconService` and use `IgxIconComponent`'s `name` and `fontSet` properties to visualize the icon.
- Transaction Provider - `TransactionService` is an injectable middleware that a component can use to accumulate changes without affecting the underlying data. The provider exposes API to access, manipulate changes (undo and redo) and discard or commit all to the data.
For more detailed information, see the [README](https://github.com/IgniteUI/igniteui-angular/blob/master/projects/igniteui-angular/src/lib/services/transaction/README.md).
- `igxTreeGrid`:
    - New `IgxTreeGridComponent` added.
    - The `igxTreeGrid` is used to display and manipulate hierarchical data with consistent schema, formatted as a table and provides a line of advanced features such as sorting, filtering, editing, column pinning, column moving, column hiding, paging and others.
    - The `igxTreeGrid` provides two ways of defining the relations among our data objects - by using a **child collection** for every data object or by using **primary and foreign keys** for every data object.
    - For more details on using the `igxTreeGrid`, take a look at the [official documentation](https://www.infragistics.com/products/ignite-ui-angular/angular/components/treegrid.html).
- `igxGrid`:
    - **Breaking change** `onGroupingDone` - The array of `ISortingExpression` can now be accessed through the `expressions` event property. Two new properties have been added to the event arguments - `groupedColumns` and `ungroupedColumns`. They provide references to arrays of `IgxColumnComponent` that hold the columns which have changed their state because of the **last** grouping/ungrouping operation.

    - **Breaking change** `onEditDone` event is renamed to `onCellEdit` and new cell editing events are introduced: `onCellEditEnter` and `onCellEditCancel`. When row editing is enabled, the corresponding events are emitted by the grid - `onRowEditEnter`, `onRowEdit`, `onRowEditCancel`. All these events have arguments that are using the `IGridEditEventArgs` interface.

    - Row editing - allows modification of several cells in the row, before submitting, at once, all those changes to the grid's data source. Leverages the pending changes functionality of the new transaction provider.

        ```html
        <igx-grid [data]="data" [rowEditable]="true">
            <igx-column field="ProductName"></igx-column>
            <igx-column field="ReleaseDate"></igx-column>
        </igx-grid>
        ```

    - Batch editing - an injectable transaction provider accumulates pending changes, which are not directly applied to the grid's data source. Those can later be inspected, manipulated and submitted at once. Changes are collected for individual cells or rows, depending on editing mode, and accumulated per data row/record.

        ```typescript
        @Component({
            providers: [{ provide: IgxGridTransaction, useClass: IgxTransactionService }],
            selector: "app-grid-with-transactions",
            template: "<ng-content></ng-content>"
        })
        export class GridWithTransactionsComponent { }
        ```
    - A new boolean `hideGroupedColumns` input controls whether the grouped columns should be hidden as well (defaults to false).
    - **Breaking change** `cellClasses` input on `IgxColumnComponent` now accepts an object literal to allow conditional cell styling.
    - Exposing a mechanism for cells to grow according to their content.
    - `sortStrategy` input exposed to provide custom sort strategy for the `IgxColumnComponent`. The custom strategy should implement the `ISortingStrategy` interface, or can extend the base `SortingStrategy` class and override all or some of its public/protected members.
    - New quick filtering functionality is implemented. Filtering icon is removed from column header and a filtering row is introduced in the grid's header.
- `igxFor`
    - Added support for variable heights.
- `igx-datePicker` selector is deprecated. Use `igx-date-picker` selector instead.
- `igxOverlay`:
    - `OverlaySettings` now also accepts an optional `outlet` to specify the container where the overlay should be attached.
    - when `show` and `hide` methods are called `onAnimation` event fires. In the arguments of this event there is a reference to the `animationPlayer`, `animationType` (either `open` or `close`) and to the overlay id.
    - if you call `show`/`hide` methods of overlay, while opening/closing animation is still ongoing, the animation will stop and respective open/close animation will start.
- `igxToggleAction` new `outlet` input controls the target overlay element should be attached. Provides a shortcut for `overlaySettings.outlet`.
- `IgxOverlayOutlet` directive introduced to mark an element as an `igxOverlay` outlet container. [ReadMe](https://github.com/IgniteUI/igniteui-angular/blob/master/projects/igniteui-angular/src/lib/directives/toggle/README.md)
- `igxButtonGroup`
    - Added the ability to define buttons directly in the template
- `igx-time-picker`:
    - `igxTimePickerTemplate` - new directive which should be applied on the child `<ng-template>` element when `IgxTimePickerComponent`'s input group is retemplated.
- `igx-datePicker`:
    - `igxDatePickerTemplate` - new directive which should be applied on the child `<ng-template>` element when `IgxDatePickerComponent`'s input group is retemplated.
    - Introduced `disabledDates`. This property is exposed from the `igx-calendar` component.
    - Introduced `specialDates`. This property is exposed from the `igx-calendar` component.
    - Introduced `deselectDate` method added that deselects the calendar date.
- `IgxTextHighlightDirective`: The `highlight` method now has a new optional parameter called `exactMatch` (defaults to false).
    - If its value is false, all occurrences of the search text will be highlighted in the group's value.
    - If its value is true, the entire group's value should equals the search text in order to be highlighted (caseSensitive argument is respected as well).
- `IgxGrid`: The `findNext` and `findPrev` methods now have a new optional parameter called `exactMatch` (defaults to false).
    - If its value is false, all occurrences of the search text will be highlighted in the grid's cells.
    - If its value is true, the entire value of each cell should equals the search text in order to be highlighted (caseSensitive argument is respected as well).
- `IgxChip`
    - Introduced event argument types to all `EventEmitter` `@Output`s.
    - **Breaking change** `onSelection`'s EventEmitter interface property `nextStatus` is renamed to `selected`.
    - **Breaking change** Move the location of where the chip `suffix` is positioned. Now it is between the content and the `remove button` making the button last element if visible by default.
    - **Breaking change** Remove the chip `connector` rendered when using the `igxConnector` directive that is also removed.
    - **Breaking change** The chip theme has been rewritten. Most theme input properties have been renamed for consistency
    and better legibility. New properties have been added. Please, refer to the updated igx-chip-theme documentation to see all updates.
    - Exposed original event that is responsible for triggering any of the events. If triggered by the API it is by default `null`.
    - Added `data` input for storing any data related to the chip itself.
    - Added `select icon` with show/hide animation to indicate when a chip is being selected with ability to customize it while retaining the chip Material Design styling.
    - Added `selectIcon` input to set custom template for the `select icon`.
    - Update chip styling to match Material Design guidelines.
    - Rework of the chip content styling so now by default text inside is styled to match the chip Material Design styling.
    - Rework of the `remove button` rendered and now has the ability to customize its icon while retaining the chip Material Design.
    - Added `removeIcon` input so a custom template cane be set for the remove button icon.
- `IgxChipArea`
    - Introduced event argument types to all `EventEmitter` `@Output`s.
    - Exposed original event that is responsible for triggering any of the events. If triggered by the API it is by default `null`.
- `IgxCombo`
    - Added the following directives for `TemplateRef` assignment for combo templates (item, footer, etc.):
        - Added `IgxComboItemDirective`. Use `[igxComboItem]` in markup to assing a TemplateRef to `combo.itemTemplate`.
        - Added `IgxComboHeaderDirective`. Use `[igxComboHeader]` in markup to assing a TemplateRef to `combo.headerTemplate`.
        - Added `IgxComboFooterDirective`. Use `[igxComboFooter]` in markup to assing a TemplateRef to `combo.footerTemplate`.
        - Added `IgxComboEmptyDirective`. Use `[igxComboEmpty]` in markup to assing a TemplateRef to `combo.emptyTemplate`.
        - Added `IgxComboAddItemirective`. Use `[igxComboAddItem]` in markup to assing a TemplateRef to `combo.addItemTemplate`.
        - Added `IgxComboHeaderItemDirective`. Use `[igxComboHeaderItem]` in markup to assing a TemplateRef to `combo.headerItemTemplate`.
    - **Breaking change** Assigning templates with the following template ref variables is now deprecated in favor of the new directives:
            `#itemTemplate`, `#headerTemplate`, `#footerTemplate`, `#emptyTemplate`, `#addItemTemplate`, `#headerItemTemplate`.
    - **Breaking change** `height` property is removed. In the future `IgxInputGroup` will expose an option that allows custom sizing and then `IgxCombo` will use the same functionality for proper styling and better consistency.

- `IgxDropDown`
    - **Breaking change** `allowItemsFocus` default value is changed to `false`.
    - Added `value` input to `IgxDropDownItemComponent` definition. The property allows data to be bound to a drop-down item so it can more easily be retrieved (e.g. on selection)
- `igx-calendar`:
    - Introduced `disabledDates` property which allows a user to disable dates based on various rules: before or after a date, weekends, workdays, specific dates and ranges. The disabled dates cannot be selected and have a distinguishable style.
    - Introduced `specialDates` property which allows a user to mark dates as special. They can be set by using various rules. Their style is distinguishable.
    - Introduced `deselectDate` method added that deselects date(s) (based on the selection type)
- `igxExpansionPanel`:
    - component added. `igxExpansionPanel` provides a way to display more information after expanding an item, respectively show less after collapsing it. For more detailed information see the [official documentation](https://www.infragistics.com/products/ignite-ui-angular/angular/components/expansion_panel.html).
- `IgxList`:
    - the control now supports **ng-templates** which are shown "under" a list item when it is left or right panned. The templates are distinguished using the `igxListItemLeftPanning` and `igxListItemRightPanning` directives set on the templates.
    - the IgxList's `onLeftPan` and `onRightPan` events now have an argument of type `IListItemPanningEventArgs` (instead of `IgxListItemComponent`). The event argument has the following fields:
        - **item** of type `IgxListItemComponent`
        - **direction** of type `IgxListPanState`
        - **keepItem** of type `boolean`
- `igxTooltip` and `igxTooltipTarget` directives:
    - Added `IgxTooltipDirective`.
        - An element that uses the `igxTooltip` directive is used as a tooltip for a specific target (anchor).
        - Extends `IgxToggleDirective`.
        - Exported with the name **tooltip**.
    - Added `IgxTooltipTargetDirective`.
        - An element that uses the `igxTooltipTarget` directive is used as a target (anchor) for a specific tooltip.
        - Extends `IgxToggleActionDirective`.
        - Exported with the name **tooltipTarget**.
    - Both new directives are used in combination to set a tooltip to an element. For more detailed information, see the [README](https://github.com/IgniteUI/igniteui-angular/blob/master/projects/igniteui-angular/src/lib/directives/tooltip/README.md).
- `igxToggle`:
    - Introduced reposition method which allows a user to force toggle to reposition according its position strategy.
- `IgxDrag` and `IgxDrop` directives available.
    - `IgxDrag` allows any kind of element to be moved/dragged around the page without changing its position in the DOM. Supports Desktop/Mixed/Touch environments.
    - `IgxDrop` allows any element to act as a drop area where any `igxDrag` element can be dragged into and dropped. Includes default logic that moves the dropped element from its original position to a child of the `igxDrop` element.
    - Combined they provide a way to move elements around the page by dragging them. For more detail see the [README](https://github.com/IgniteUI/igniteui-angular/blob/master/projects/igniteui-angular/src/lib/directives/dragdrop/README.md).
- `IgxGrid` keyboard navigation
When you focus a specific cell and press one of the following key combinations, the described behaviour is now performed:
    - `Ctrl + Arrow Key Up` - navigates to the first cell in the current column;
    - `Ctrl + Arrow Down` - navigates to the last cell in the current column;
    - `Home` - provide the same behavior as Ctrl + Arrow Left - navigates to the first cell from the current row;
    - `End` - provide the same behavior as Ctrl + Arrow Right - navigates to the last cell from the current row;
    - `Ctrl + Home` - navigates to the first cell in the grid;
    - `Ctrl + End` - navigates to the last cell in the grid;
    - `Tab` - sequentially move the focus over the next cell on the row and if the last cell is reached move to next row. If next row is group row the whole row is focused, if it is data row, move focus over the first cell;
    - `Shift + Tab` - sequentially move focus to the previous cell on the row, if the first cell is reached move the focus to the previous row. If previous row is group row focus the whole row or if it is data row, focus the last cell of the row;
    - `Space` over Cell - if the row is selectable, on keydown space triggers row selection
    - `Arrow Left` over GroupRow - collapse the group row content if the row is not already collapsed;
    - `Arrow Right` over GroupRow - expand the group row content if the row is not already expanded;
    - on mouse `wheel` the focused element is blurred;
    - **Breaking change**  `space` handler for the group row has been removed; so `Space` does not toggle the group row;
    - **Breaking change** cell selection is preserved when the focus is moved to group row.
    - Introduced `onFocusChange` event. The event is cancelable and output argument from type `IFocusChangeEventArgs`;
    - For more detailed information see the [official keyboard navigation specification](https://github.com/IgniteUI/igniteui-angular/wiki/igxGrid-Specification#kb-navigation).

## 6.1.9

### General

- `sortStrategy` input exposed to provide custom sort strategy for the `IgxColumnComponent`. The custom strategy should implement the `ISortingStrategy` interface, or can extend the base `DefaultSortingStrategy` class and override all or some of its public/protected members.
- The previously optional `ignoreCase` and `strategy` of the `ISortingExpression` interface are no longer optional. In order to use our default sorting strategy in expressions built programmatically, you need to pass `DefaultSortingStrategy.instance()` or any implementation of the `ISortingStrategy` interface.
- `groupingComparer` input exposed to provide custom grouping compare function for the `IgxColumnComponent`. The function receives two values and should return `0` if they are to considered members of the same group.

## 6.1.8

### Bug fixes

- Fix sorting and groupby expression not syncing when there are already sorted columns. #2786
- GroupBy Chip sorting direction indicator is not changed if sorting direction is changed #2765
- Failing tests caused by inconsistent behavior when sorting a column with equal values #2767
- IgxGridComponent.groupingExpressions is of type any #2758

## 6.1.7

### Bug Fixes
- IgxSelectionAPIService allows to add items with id which is undefined #2581
- FilteredSortedData collection holds the original data after first filtering operation is done #2611
- Calendar improvement of "selected" getter #2687
- Improve igxCalendar performance #2675
- Add Azure Pipelines CI and PR builds #2605
- The igxDatePicker changes the time portion of a provided date #2561
- IgxChip remove icon has wrong color #2573
- Chip has intrinsic margin #2662
- IgxChip remove icon has wrong color #2573
- ChipsArea's OnSelection output is not emitted on initialization #2640

## 6.1.6

## Bug Fixes
- IgxChip raises onSelection before onRemove #2612
- Summaries are shown on horizontal scrolling when Row Selectors are enabled #2522
- Bug - IgxCombo - Combo does not bind properly with [(ngModel)] and simple data (e.g. string[]) #2620
- Missing backtick in comment #2537
- IgxSelectionAPIService allows to add items with id which is undefined #2581
- Circular bar text is clipped #2370
- Update all angular async Calendar tests to await async #2582
- InvalidPipeArgument: 'inable to convert "" into a date for pipe 'DatePipe' #2520
- All cells in the row enter in edit mode if igx-columns are recreated. #2516

## 6.1.5
- **General**
    - `IgxChip`
        - Introduced event argument types to all `EventEmitter` `@Output`s.
        - A chip can now be selected with the API with the new `selected` input. The `selected` input overrides the `selectable` input value.
        - **Breaking change** `onSelection`'s EventEmitter interface property `nextStatus` is renamed to `selected`.
    - `IgxChipArea`
        - Introduced event argument types to all `EventEmitter` `@Output`s.
    - `igxFor`
        - Adding inertia scrolling for touch devices. This also affects the following components that virtualize their content via the igxFor - `igxGrid`, `igxCombo`.
    - `igxGrid`
        - Adding inertia scrolling for touch devices.
    - `igxCombo`
        - Adding inertia scrolling for touch devices.
    - `IgxCalendar` - `deselectDate` method added that deselects date(s) (based on the selection type)
    - `IgxDatePicker` - `deselectDate` method added that deselects the calendar date.

### Bug Fixes
- igx-tabs : When you move the tab key, the contents of other tabs are displayed. #2550
- Prevent default scroll behavior when using keyboard navigation. #2496
- Error is thrown on ng serve --prod #2540
- onSelection event is not fired when a cell in last visible row is row is selected and press arrow Down #2509
- Add deselect method to igxCalendar #2424
- Time starts from 03 minutes instead of 00 #2541
- Replace EventEmitter<any> with the respective interface for the event #2481
- Cannot scroll last item in view #2504
- Japanese character is redundantly inserted into textbox on filter dialog on Safari #2316
- Improve row selection performance #1258
- igxRipple - Mousedown event doesn't bubble up when igxRipple is attached to elements. #2473
- Add default formatting for numbers in igx-grid #1197
- An error is returned when update a filtered cell #2465
- Grid Keyboard navigation performance issue #1923
- Vertical scrolling performance is slower when grouping is applied. #2421

## 6.1.4

### Bug Fixes

- Bottom of letters fall of in the label of igx-tabs-group #1978
- The search highlight and info are not updated correctly after editing a cell value of the grid #2388
- Cannot set chip as selected through API if selectable is false #2383
- Pressing 'Home/End' keys is not moving the focus to the first/last item #2332
- Cannot set igxChip as selected #2378
- Scrolling using touch is not working on Edge and Internet Explorer 11 #1639
- IgxCombo - Selection - Cannot override combo selection through the onSelectionChange event #2440
- igx-grid - `updateCell` method doesn't update cells that are not rendered. #2350

## 6.1.3
- **General**
    - Added ES7 polyfill for Object for IE. This should be added to the polyfills in order for the igxGrid to render under IE.
        ```
        import 'core-js/es7/object';
        ```

- `igxTabs`
    - `selectedIndex` property has an `@Input` setter and can be set both in markup and in code behind.
- `igxDropDownItem`
    - `isSelected` has a public setter and is now an `@Input` property that can be used for template binding.
- `igxGrid`
    - **Breaking change** `applyNumberCSSClass` and `columnType` getters are removed.
    - `isUnary` property added to IFilteringOperation
    - `igxColumn`
        - The footerTemplate property is removed.
    - `igxColumnGroup`
        - The footerTemplate property is removed.
    - exposed `autosize()` method on `IgxColumnComponent`. It allows the user to programatically change the size of a column according to it's largest visible cell.
    - Initializing an `igxGrid` component without setting height, inside a container without height defined, now causes the grid to render 10 records from the data view or all of the records if there are fewer than 10 available.
- `igxCombo`
    - **Breaking change** igxCombo default `width` is set to 100%
    - **Breaking change** `itemsMaxWidth` is renamed to `itemsWidth`
- `igxLinearBar` and `igxCircularBar`
    - exposed `step` input which determines the update step of the progress indicator. By default it is one percent of the maximum value.
    - `IgxCircularBar` `text` input property exposed to set the text to be displayed inside the circular bar.

### Bug fixes

- igx-grid - cannot auto-size columns by double-clicking in IE11 #2025
- Animation for removing item from list is very quick, must be more smoothly. #2306
- circular and linear bars - prevent progress exceeding, smooth update when operate with big nums, allow floating point nums, expose step input #2163
- Blank space on the right of igxGrid when there is a hidden column and grid width is 100% #2249
- Igx Combo throws errors when data is set to null or undefined #2300
- Top cell is not positioned aligned to the header, after keyboard navigation #1185
- In carousel when call method remove for selected slide it is still previewed #2182
- In grid paging paginate and page should check if the page is greater than the totalPages #2288
- Typos and inaccuracies in IgxSnackbar's readme. #2250
- The grid enables all the columns to be declared as pinned in the template #1612
- Combo - Keyboard Navigation - Add Item button fires on Keydown.Space #2266
- Reduce the use of MutationObservers in the IgxTextHighlightDirective #2251
- Improve row selection performance #1258
- Filter UI dialog redraws #2038
- Can't navigate from first row cell to selection checkbox with key combination #1937
- Incorrect position pinning of Navigation Drawer #2013
- Keyboard navigation not working correctly whith column moving and cell selection #2086
- Grid Layout is broken when you hide column #2121
- IgxDateFilteringOperand's operation "doesNotEqual" doesn't work if the "equals" operation is localized(modified). #2202
- aside in igx-nav-drawer surpasses height of igx-nav-drawer #1981
- The button for collapse/expand all in groupby is not working correctly #2200
- IgxDropDown Item cannot be set as selected. #2061
- IgxBooleanFilteringOperand doesn't work if the operation 'all' is localized(modified). #2067
- columnMove doesn't work if no data is loaded. #2158
- Combo's clear button should be just an icon #2099
- Default combo width should be 100% #2097
- The combo list disappears after disabling Filtering at runtime #2108
- igx-slider - slider comes to not work well after changing maxValue. #920
- Search match highlight not always scrolled into view #1886
- When groupby row is focused and spacebar is pressed the browser scrolls down, everywhere except Chrome, although it should only collapse the group #1947
- Grid data bind fails initially until window resize #1614
- Localization (i18n) for grid grouping area string #2046
- When delete all records in the last page pager should be changed #2014
- Filter icon in the header changes its position #2036

## 6.1.2
- `igxCombo` improvements
    - Remote Data Binding fixes - selection preserving and keyboard navigation.

    For more detailed information see the [official igxCombo documentation](https://www.infragistics.com/products/ignite-ui-angular/angular/components/combo.html).

**General**
- Added `jsZip` as a Dependency.

### Bug Fixes

- Grid Layout is broken when you change displayDensity runtime #2005
- Add empty grid template #2035
- Page Up/Page Down buttons don't scroll the grid #606
- Icon component is not properly exported #2072
- Adding density to chip doesn't make the density style to apply when it is dragged #1846
- Update jszip as dependency #2043
- No message is displayed when there is empty grid data without filtering enabled. #2001
- The only possible range of setting minValue to igxSlider is between [0..99] #2033
- Bootstrap & IgniteUI issues #1548
- Remove tabs from collection -> TabCollectionChange Output #1972
- 6.1.1 error on npm install #2023
- Remote binding combo doesn't store the selected fields when scrolled or collapsed #1944
- Exception is thrown when hovering a chip with a column header #1813
- IgxCombo - Remote Virtualization Keyboard Navigation #1987

## 6.1.1
- `igxTimePicker` changes
    - `onClose` event added.

## Bug Fixes

- Exit edit mode when move column through grid API #1932
- IgxListItemComponent and the two template directives are missing from public_api.ts. #1939
- Add Item button disappears after adding same item twice successively. #1938
- onTabItemDeselected is called for every not selected tab item #1952
- Exit edit mode when pin/unpin column through grid API #1933
- Selected combo item doesn't have the proper focused styles #1948
- Time-picker does not open on button-press. #1949
- Custom cell not rendering with grid searching functionality #1931
- Regular highlight makes the highlighted text unreadable when the row is selected. #1852
- DatePicker focus is wrong on select date value #1965
- add sass docs, grid document updates and input-group theme-related fixes #1993
- DatePicker focus handler and AoT build #1994
- Change displayDensity runtime #1974
- Change IgxGrid display density runtime #1998
- Error is thrown when using igx-grid theme without $content-background #1996
- Update npm deploy token #2002

## 6.1.0
- `igxOverlay` service added. **igxOverlayService** allows you to show any component above all elements in page. For more detailed information see the [official documentation](https://www.infragistics.com/products/ignite-ui-angular/angular/components/overlay_main.html)
- Added **igxRadioGroup** directive. It allows better control over its child `igxRadio` components and support template-driven and reactive forms.
- Added `column moving` feature to `igxGrid`, enabled on a per-column level. **Column moving** allows you to reorder the `igxGrid` columns via standard drag/drop mouse or touch gestures.
    For more detailed information see the [official documentation](https://www.infragistics.com/products/ignite-ui-angular/angular/components/grid_column_moving.html).
- `igx-tab-bar` selector removed from `IgxBottomNavComponent`.
- `igxGrid` filtering operands
- `igxGrid`
    - **Breaking change** `filter_multiple` method is removed. `filter` method and `filteringExpressionsTree` property could be used instead.
    - **Breaking change** `filter` method has new signature. It now accepts the following parameters:
        - `name` - the name of the column to be filtered.
        - `value` - the value to be used for filtering.
        - `conditionOrExpressionTree` - (optional) this parameter accepts object of type `IFilteringOperation` or `IFilteringExpressionsTree`. If only a simple filtering is required a filtering operation could be passes (see bellow for more info). In case of advanced filtering an expressions tree containing complex filtering logic could be passed.
        - `ignoreCase` - (optional) - whether the filtering would be case sensitive or not.
    - **Breaking change** `onFilteringDone` event now have only one parameter - `IFilteringExpressionsTree` which contains the filtering state of the filtered column.
    - `filter_global` method clears all existing filters and applies the new filtering condition to all grid's columns.
    - filtering operands:
        - **Breaking change** `IFilteringExpression` condition property is no longer a direct reference to a filtering condition method, instead it's a reference to an `IFilteringOperation`
        - 5 filtering operand classes are now exposed
            - `IgxFilteringOperand` is a base filtering operand, which can be inherited when defining custom filtering conditions
            - `IgxBooleanFilteringOperand` defines all default filtering conditions for `boolean` types
            - `IgxNumberFilteringOperand` defines all default filtering conditions for `numeric` types
            - `IgxStringFilteringOperand` defines all default filtering conditions for `string` types
            - `IgxDateFilteringOperand` defines all default filtering conditions for `Date` types
        - `IgxColumnComponent` now exposes a `filters` property, which takes an `IgxFilteringOperand` class reference
            - Custom filters can now be provided to grid columns by populating the `operations` property of the `IgxFilteringOperand` with operations of `IFilteringOperation` type
```
export class IgxCustomFilteringOperand extends IgxFilteringOperand {
    // Making the implementation singleton
    private static _instance: IgxCustomFilteringOperand = null;

    protected constructor() {
        super();
        this.operations = [{
            name: 'custom',
            logic: (target: string) => {
                return target === 'My custom filter';
            }
        }].concat(this.operations); // Keep the empty and notEmpty conditions from base
    }

    // singleton
    // Must implement this method, because the IgxColumnComponent expects it
    public static instance(): IgxCustomFilteringOperand {
        return this._instance || (this._instance = new this());
    }
}
```

- `igxGrid` now supports grouping of columns enabling users to create criteria for organizing data records. To explore the functionality start off by setting some columns as `groupable`:
    ```html
    <igx-grid [data]="data">
        <igx-column [field]="'ProductName'"></igx-column>
        <igx-column [field]="'ReleaseDate'" [groupable]="true"></igx-column>
    </igx-grid>
    ```
   For more information, please head over to `igxGrid`'s [ReadMe](https://github.com/IgniteUI/igniteui-angular/blob/master/src/grid/README.md) or the [official documentation](https://www.infragistics.com/products/ignite-ui-angular/angular/components/grid_groupby.html).

- `igxGrid` now supports multi-column headers allowing you to have multiple levels of columns in the header area of the grid.
    For more information, head over to [official documentation](https://www.infragistics.com/products/ignite-ui-angular/angular/components/grid_multi_column_headers.html)
- `igxGrid` theme now has support for alternating grid row background and text colors.
- `igxGrid` now has a toolbar (shown using the `showToolbar` property) which contains the following features:
  - title (specified using the `toolbarTitle` property)
  - column hiding feature (enabled using the `columnHiding` property)
  - column pinning feature (enabled using the `columnPinning` property)
  - export to excel (enabled using the `exportExcel` property)
  - export to CSV (enabled using the `exportCsv` property)
- `igxColumn` changes:
    - **Breaking change** filteringExpressions property is removed.
- `igxGrid` API is updated
    - **Breaking change** deleteRow(rowSelector: any) method will delete the specified row only if the primary key is defined. The method accept rowSelector as a parameter,  which is the rowID.
    - **Breaking change** updateRow(value: any, rowSelector: any) method will update the specified row only if the primary key is defined. The method accept value and rowSelector as a parameter, which is the rowID.
    - **Breaking change** updateCell(value: any, rowSelector: any, column: string) method will update the specified cell only if the primary key is defined. The method accept  value, rowSelector,which is the rowID and column name.
    - getCellByKey(rowSelector: any, columnField: string) method is added to grid's API. This method retuns a cell or undefined only if primary key is defined and search for the specified cell by the rowID and column name.
    - getCellByColumn(rowIndex: number, columnField: string) method is updated. This method returns a cell or undefined by using rowIndex and column name.
- `IgxGridRow` API is updated:
    - update(value: any) method is added. The method takes as a parameter the new value, which is to be set to the specidied row.
    - delete() method is added. The method removes the specified row from the grid's data source.

- `igxCell` default editing template is changed according column data type. For more information you can read the [specification](https://github.com/IgniteUI/igniteui-angular/wiki/Cell-Editing) or the [official documentation](https://www.infragistics.com/products/ignite-ui-angular/angular/components/grid_editing.html)
- `igxCombo` component added

    ```html
    <igx-combo #combo [data]="towns" [displayKey]="'townName'" [valueKey]="'postCode'" [groupKey]="'province'"
        [allowCustomValues]="true" placeholder="Town(s)" searchPlaceholder="Search town..."></igx-combo>
    ```

    igxCombo features:

        - Data Binding
        - Value Binding
        - Virtualized list
        - Multiple Selection
        - Filtering
        - Grouping
        - Custom values
        - Templates
        - Integration with Template Driven and Reactive Forms
        - Keyboard Navigation
        - Accessibility compliance

    For more detailed information see the [official igxCombo documentation](https://www.infragistics.com/products/ignite-ui-angular/angular/components/combo.html).
- `igxDropdown` component added

    ```html
    <igx-drop-down (onSelection)="onSelection($event)" (onOpening)="onOpening($event)">
        <igx-drop-down-item *ngFor="let item of items" disabled={{item.disabled}} isHeader={{item.header}}>
                {{ item.field }}
        </igx-drop-down-item>
    </igx-drop-down>
    ```

    **igxDropDown** displays a scrollable list of items which may be visually grouped and supports selection of a single item. Clicking or tapping an item selects it and closes the Drop Down.

    A walkthrough of how to get started can be found [here](https://www.infragistics.com/products/ignite-ui-angular/angular/components/drop_down.html)

    igxDropdown features:

        - Single Selection
        - Grouping
        - Keyboard Navigation
        - Accessibility compliance

- `igxChip` and `igxChipsArea` components added

    ```html
    <igx-chips-area>
        <igx-chip *ngFor="let chip of chipList" [id]="chip.id">
            <label igxLabel>{{chip.text}}</label>
        </igx-chip>
    </igx-chips-area>
    ```

    For more detailed information see the [official igxChip documentation](https://www.infragistics.com/products/ignite-ui-angular/angular/components/chip.html).

- `igxToggle` changes
    - `onOpening` event added.
    - `onClosing` event added.
- `igxToggleAction` new `overlaySettings` input controls how applicable targets display content. Provides defaults with positioning based on the host element. The `closeOnOutsideClick` input is deprecated in favor of the new settings and will be removed in the future.

- `igxList` now supports a 'loading' template which is shown when the list is empty and its new `isLoading` property is set to `true`. You can redefine the default loading template by adding an `ng-template` with the `igxDataLoading` directive:

    ```html
    <igx-list [isLoading]="true">
        <ng-template igxDataLoading>
            <p>Please wait, data is loading...</p>
        </ng-template>
    </igx-list>
    ```

- **Breaking changes**:
    - Removed submodule imports. All imports are now resolved from the top level `igniteui-angular` package.
    - `igxGrid` changes:
        - sort API now accepts params of type `ISortingExpression` or `Array<ISortingExpression>`.
    - `igxToggle` changes
        - `collapsed` now read-only, markup input is removed.
        - `onOpen` event renamed to `onOpened`.
        - `onClose` event renamed to `onClosed`.
        - `open` method does not accept fireEvents optional boolean parameter. Now it accepts only overlaySettings optional parameter of type `OverlaySettings`.
        - `close` method does not accept fireEvents optional boolean parameter.
        - `toggle` method does not accept fireEvents optional boolean parameter. Now it accepts only overlaySettings optional parameter of type `OverlaySettings`.
    - `igxDialog` changes
        - `open` method does not accept fireEvents boolean parameter. Now it accepts only overlaySettings optional parameter of type `OverlaySettings`.
- **Breaking change** All properties that were named `isDisabled` have been renamed to `disabled` in order to acheive consistency across our component suite. This affects: date-picker, input directive, input-group, dropdown-item, tabbar and time-picker.
- The **deprecated** `igxForRemote` input for the `igxFor` directive is now removed. Setting the required `totalItemCount` property after receiving the first data chunk is enough to trigger the required functionality.

## 6.0.4
- **igxRadioGroup** directive introduced. It allows better control over its child `igxRadio` components and support template-driven and reactive forms.
- Fixed ReactiveForms validations support for IgxInputGroup. Related [issue](https://github.com/IgniteUI/igniteui-angular/issues/1144).

## 6.0.3
- **igxGrid** exposing the `filteredSortedData` method publicly - returns the grid data with current filtering and sorting applied.

## 6.0.2
- **igxGrid** Improve scrolling on mac [#1563](https://github.com/IgniteUI/igniteui-angular/pull/1563)
- The `ng update igniteui-angular` migration schematics now also update the theme import path in SASS files. [#1582](https://github.com/IgniteUI/igniteui-angular/issues/1582)

## 6.0.1
- Introduced migration schematics to integrate with the Angular CLI update command. You can now run

  `ng update igniteui-angular`

  in existing projects to both update the package and apply any migrations needed to your project. Make sure to commit project state before proceeding.
  Currently these cover converting submodule imports as well as the deprecation of `igxForRemote` and rename of `igx-tab-bar` to `igx-bottom-nav` from 6.0.0.
- **Breaking changes**:
    - Removed submodule imports. All imports are now resolved from the top level `igniteui-angular` package. You can use `ng update igniteui-angular` when updating to automatically convert existing submodule imports in the project.
    - Summary functions for each IgxSummaryOperand class has been made `static`. So now you can use them in the following way:
    ```typescript
    import { IgxNumberSummaryOperand, IgxSummaryOperand } from "igniteui-angular";
    class CustomSummary extends IgxSummaryOperand {
    constructor() {
      super();
    }
    public operate(data?: any[]) {
      const result = super.operate(data);
      result.push({
        key: "Min",
        label: "Min",
        summaryResult: IgxNumberSummaryOperand.min(data)
      });
      return result;
    }
  }
    ```


## 6.0.0
- Theming - You can now use css variables to style the component instances you include in your project.
- Added `onDoubleClick` output to `igxGrid` to emit the double clicked cell.
- Added `findNext`, `findPrev` and `clearSearch` methods to the IgxGridComponent which allow easy search of the grid data, even when the grid is virtualized.
- Added `IgxTextHighlightDirective` which highlights parts of a DOM element and keeps and updates "active" highlight.
- Added `All` option to the filter UI select for boolean columns
- Update to Angular 6

## 5.3.1
- igx-dialog changes
    - Dialog title as well as dialog actions (buttons) can be customized. For more information navigate to the [ReadMe](https://github.com/IgniteUI/igniteui-angular/blob/master/src/dialog/README.md).
- Filtering a boolean column by `false` condition will return only the real `false` values, excluding `null` and `undefined`. Filtering by `Null` will return the `null` values and filtering by `Empty` will return the `undefined`.
- The `Filter` button in the filtering UI is replaced with a `Close` button that is always active and closes the UI.
- Filtering UI input displays a `X` icon that clears the input.

## 5.3.0
- Added `rowSelectable` property to `igxGrid`
    - Setting `rowSelectable` to `true` enables multiple row selection for the `igx-grid` component. Adds a checkbox column that allows (de)selection of one, multiple or all (via header checkbox) rows.
    - For more information about the `rowSelectable` property and working with grid row, please read the `igxGrid`'s [ReadMe](https://github.com/IgniteUI/igniteui-angular/blob/master/src/grid/README.md) about selection or see the [official documentation](https://www.infragistics.com/products/ignite-ui-angular/angular/components/grid-selection.html)
- Added `onContextMenu` output to `igxGrid` to emit the clicked cell.
- `igx-datePicker`: Added `onClose` event.
- `igxTextSelection` directive added
    - `igxTextSelection` directive allows you to select the whole text range for every element with text content it is applied.
- `igxFocus` directive added
    - `igxFocus` directive allows you to force focus for every element it is applied.
- `igx-time-picker` component added
    - `igx-time-picker` allows user to select time, from a dialog with spinners, which is presented into input field.
    - For more information navigate to the [ReadMe](https://github.com/IgniteUI/igniteui-angular/blob/master/src/time-piker/README.md).
- `igx-tab-bar` changes
    - **Breaking changes**: `IgxTabBarComponent` is renamed to `IgxBottomNavComponent` and `IgxTabBarModule` is renamed to `IgxBottomNavModule`.
    - `igx-tab-bar` selector is deprecated. Use `igx-bottom-nav` selector instead.
- `igx-tabs` component added
    - `igx-tabs` allows users to switch between different views. The `igx-tabs` component places the tabs headers at the top and allows scrolling when there are multiple tab items outside the visible area. Tabs are ordered in a single row above their associated content.
    - For more information navigate to [ReadMe](https://github.com/IgniteUI/igniteui-angular/blob/master/src/tabs/README.md).
- Added column pinning in the list of features available for `igxGrid`. Pinning is available though the API. Try the following:
   ```typescript
   const column = this.grid.getColumnByName(name);
   column.pin();
   ```
   For more information, please head over to `igxGrid`'s [ReadMe](https://github.com/IgniteUI/igniteui-angular/blob/master/src/grid/README.md) or the [official documentation](https://www.infragistics.com/products/ignite-ui-angular/angular/components/grid_column_pinning.html).
- Added `summaries` feature to `igxGrid`, enabled on a per-column level. **Grid summaries** gives you a predefined set of default summaries, depending on the type of data in the column.
    For more detailed information read `igxGrid`'s [ReadMe](https://github.com/IgniteUI/igniteui-angular/blob/master/src/grid/README.md) or see the [official documentation](https://www.infragistics.com/products/ignite-ui-angular/angular/components/grid_summaries.html).
- Added `columnWidth` option to `igxGrid`. The option sets the default width that will be applied to columns that have no explicit width set. For more detailed information read `igxGrid`'s [ReadMe](https://github.com/IgniteUI/igniteui-angular/blob/master/src/grid/README.md)
- Added API to `igxGrid` that allows for vertical remote virtualization. For guidance on how to implement such in your application, please refer to the [official documentation](https://www.infragistics.com/products/ignite-ui-angular/angular/components/grid_virtualization.html)
- Added smooth scrolling for the `igxForOf` directive making the scrolling experience both vertically and horizontally much more natural and similar to a native scroll.
- Added `onCellClick` event.
- `igxForOf` now requires that its parent container's `overflow` is set to `hidden` and `position` to `relative`. It is recommended that its height is set as well so that the display container of the virtualized content can be positioned with an offset inside without visually affecting other elements on the page.
    ```html
    <div style='position: relative; height: 500px; overflow: hidden'>
        <ng-template igxFor let-item [igxForOf]="data" #virtDirVertical
                [igxForScrollOrientation]="'vertical'"
                [igxForContainerSize]='"500px"'
                [igxForItemSize]='"50px"'
                let-rowIndex="index">
                <div style='height:50px;'>{{rowIndex}} : {{item.text}}</div>
        </ng-template>
    </div>
    ```
- Removed the `dirty` local template variable previously exposed by the `igxFor` directive.
- The `igxForRemote` input for the `igxFor` directive is now **deprecated**. Setting the required `totalItemCount` property after receiving the first data chunk is enough to trigger the required functionality.
- the `igx-icon` component can now work with both glyph and ligature-based icon font sets. We've also included a brand new Icon Service, which helps you create aliases for the icon fonts you've included in your project. The service also allows you to define the default icon set used throughout your app.
- Added the option to conditionally disable the `igx-ripple` directive through the `igxRippleDisabled` property.
- Updated styling and interaction animations of the `igx-checkbox`, `igx-switch`, and `igx-radio` components.
- Added `indeterminate` property and styling to the `igx-checkbox` component.
- Added `required` property to the `igx-checkbox`, `igx-radio`, and `igx-switch` components.
- Added `igx-ripple` effect to the `igx-checkbox`, `igx-switch`, and `igx-radio` components. The effect can be disabled through the `disableRipple` property.
- Added the ability to specify the label location in the `igx-checkbox`, `igx-switch`, and `igx-radio` components through the `labelPosition` property. It can either be `before` or `after`.
- You can now use any element as label on the `igx-checkbox`, `igx-switch`, and `igx-radio` components via the aria-labelledby property.
- You can now have invisible label on the `igx-checkbox`, `igx-switch`, and `igx-radio` components via the aria-label property.
- Added the ability to toggle the `igx-checkbox` and `igx-switch` checked state programmatically via `toggle` method on the component instance.
- Added the ability to select an `igx-radio` programmatically via `select` method on the component instance.
- Fixed a bug on the `igx-checkbox` and `igx-radio` components where the click event was being triggered twice on click.
- Fixed a bug where the `igx-checkbox`, `igx-switch`, and `igx-radio` change event was not being triggered on label click.
- `igxМask` directive added
    - `igxМask` provide means for controlling user input and formatting the visible value based on a configurable mask rules. For more detailed information see [`igxMask README file`](https://github.com/IgniteUI/igniteui-angular/blob/master/src/directives/mask/README.md)
- `igxInputGroup` component added - used as a container for the `igxLabel`, `igxInput`, `igxPrefix`, `igxSuffix` and `igxHint` directives.
- `igxPrefix` directive added - used for input prefixes.
- `igxSuffix` directive added - used for input suffixes.
- `igxHint` directive added - used for input hints.
- `igxInput` directive breaking changes:
    - the directive should be wrapped by `igxInputGroup` component
    - `IgxInputGroupModule` should be imported instead of `IgxInputModule`
- `igxExcelExportService` and `igxCSVExportService` added. They add export capabilities to the `igxGrid`. For more information, please visit the [igxExcelExportService specification](https://github.com/IgniteUI/igniteui-angular/wiki/IgxExcelExporterService-Specification) and the [igxCSVExportService specification](https://github.com/IgniteUI/igniteui-angular/wiki/CSV-Exporter-Service-Specification).
- **General**
    - Added event argument types to all `EventEmitter` `@Output`s. #798 #740
    - Reviewed and added missing argument types to the following `EventEmitter`s
        - The `igxGrid` `onEditDone` now exposes arguments of type `IGridEditEventArgs`. The arguments expose `row` and `cell` objects where if the editing is performed on a cell, the edited `cell` and the `row` the cell belongs to are exposed. If row editing is performed, the `cell` object is null. In addition the `currentValue` and `newValue` arguments are exposed. If you assign a value to the `newValue` in your handler, then the editing will conclude with the value you've supplied.
        - The `igxGrid` `onSelection` now correctly propagates the original `event` in the `IGridCellEventArgs`.
    - Added `jsZip` as a Peer Dependency.
- `primaryKey` attribute added to `igxGrid`
    - `primaryKey` allows for a property name from the data source to be specified. If specified, `primaryKey` can be used instead of `index` to indentify grid rows from the `igxGrid.rowList`. As such, `primaryKey` can be used for selecting rows for the following `igxGrid` methods - `deleteRow`, `updateRow`, `updateCell`, `getCellByColumn`, `getRowByKey`
    - `primaryKey` requires all of the data for the specified property name to have unique values in order to function as expected.
    - as it provides a unique identifier for each data member (and therefore row), `primaryKey` is best suited for addressing grid row entries. If DOM virtualization is in place for the grid data, the row `index` property can be reused (for instance, when filtering/sorting the data), whereas `primaryKey` remains unique. Ideally, when a persistent reference to a row has to be established, `primaryKey` should be used.
- **Theming**
    - Added a `utilities` module to the theming engine to allow for easier import of theming functions and mixins, such as igx-color, igx-palette, igx-elevation, etc. To import the utilities do ```@import '~igniteui-angular/core/styles/themes/utilities';```

## 5.2.1
- `hammerjs` and `@types/hammerjs` are removed from `peerDependencies` and were added as `dependencies`. So if you are using Igniteui-Angular version 5.2.1 or above it is enough to run `npm install igniteui-angular` in your project for getting started. For more detailed information see [`Ignite UI for Angular Getting Started`](https://www.infragistics.com/products/ignite-ui-angular/getting-started)
- `web-animations-js` is added as Peer Dependency.
- `Theming` bug fixes and improvements.
- Use the following command to generate `Ignite UI for Angular Themes` documentation - `npm run build:docs`. Navigate to `dist/docs/sass` and open `index.html` file.

## 5.2.0
- `igxForOf` directive added
    - `igxForOf` is now available as an alternative to `ngForOf` for templating large amounts of data. The `igxForOf` uses virtualization technology behind the scenes to optimize DOM rendering and memory consumption. Virtualization technology works similar to Paging by slicing the data into smaller chucks which are swapped from a container viewport while the user scrolls the data horizontally/vertically. The difference with the Paging is that virtualization mimics the natural behavior of the scrollbar.
- `igxToggle` and `igxToggleAction` directives added
    - `igxToggle` allows users to implement toggleable components/views (eg. dropdowns), while `igxToggleAction` can control the
      `igxToggle` directive. Refer to the official documentation for more information.
    - `igxToggle` requires `BrowserAnimationsModule` to be imported in your application.
- [`Ignite UI for Angular Theming`](https://www.infragistics.com/products/ignite-ui-angular/angular/components/themes.html) - comprehensive set of **Sass** functions and mixins will give the ability to easily style your entire application or only certain parts of it.
    - Previously bundled fonts, are now listed as external dependencies. You should supply both the [Material Icons](http://google.github.io/material-design-icons/) and [Titillium Web](https://fonts.google.com/selection?selection.family=Titillium+Web:300,400,600,700) fonts yourself by either hosting or using CDN.
- `igx-grid` changes
    - The component now uses the new `igxForOf` directive to virtualize its content both vertically and horizontally dramatically improving performance for applications displaying large amounts of data.
    - Data-bound Input property `filtering` changed to `filterable`:

    ```html
    <igx-grid [data]="data">
        <igx-column [field]="'ReleaseDate'" [header]="'ReleaseDate'"
            [filterable]="true" dataType="date">
        </igx-column>
    </igx-grid>
    ```

    - @HostBinding `min-width` added to `IgxGridCellComponent` and `IgxGridHeaderCell`
    - The IgxGridCellComponent no longer has a value setter, but instead has an `update` modifier.

    ```html
    <ng-template igxCell let-cell="cell">
        {{ cell.update("newValue") }}
    </ng-template>
    ```
    - Class `IgxGridFiltering` renamed to `IgxGridFilteringComponent `
    - The grid filtering UI dropdowns are now controlled by the `igxToggle` directive.
      - Make sure to import `BrowserAnimationsModule` inside your application module as `igxToggle` uses animations for state transition.
    - `state` input
        - filtering expressions and sorting expressions provided
    - Removed `onCellSelection` and `onRowSelection` event emitters, `onSelection` added instead.
    - Removed `onBeforeProcess` event emitter.
    - Removed `onMovingDone` event emitter.
    - Removed methods `focusCell` and `focusRow`.
    - Renamed method `filterData` to `filter`.
    - New methods `filterGlobal` and `clearFilter`.
    - New method `clearSort`.
    - Renamed method `sortColumn` to `sort`.
    - New Input `sortingIgnoreCase` - Ignore capitalization of words.
- `igx-navigation-drawer` changes
    - `NavigationDrawer` renamed to `IgxNavigationDrawerComponent`
    - `NavigationDrawerModule` renamed to `IgxNavigationDrawerModule`
    - `IgxNavigationDirectives` renamed to `IgxNavigationModule`
    - `NavigationService` renamed to `IgxNavigationService`
    - `NavigationToggle` renamed to `IgxNavigationToggleDirective`
    - `NavigationClose` renamed to `IgxNavigationCloseDirective`
    - Content selector `ig-drawer-content` replaced with `<ng-template igxDrawer>`
    - Content selector `ig-drawer-mini-content` replaced with `<ng-template igxDrawerMini>`
    - CSS class `ig-nav-drawer-overlay` renamed to `igx-nav-drawer__overlay`
    - CSS class `ig-nav-drawer` renamed to `igx-nav-drawer`
- `igxInput` changes
    - CSS class `ig-form-group` to `igx-form-group`
- `igxBadge` changes
    - From now on, the Badge position is set by css class, which specifies an absolute position as well as top/bottom/left/right properties. The Badge position input should not be used.
- `igx-avatar` changes
    - [Initials type avatar is using SVG element from now on](https://github.com/IgniteUI/igniteui-angular/issues/136)
- `igx-calendar` changes
    - `formatViews` - Controls whether the date parts in the different calendar views should be formatted according to the provided `locale` and `formatOptions`.
    - `templating` - The **igxCalendar** supports now templating of its header and subheader parts.
    - `vertical` input - Controls the layout of the calendar component. When vertical is set to `true` the calendar header will be rendered to the side of the calendar body.

- `igx-nav-bar` changes
    -   Currently `isActionButtonVisible` resolves to `false` if actionButtonIcon is not defined.
- `igx-tab-bar` changes
    - custom content can be added for tabs

    ```html
    <igx-bottom-nav>
        <igx-tab-panel>
            <ng-template igxTab>
                <igx-avatar initials="T1">
                </igx-avatar>
            </ng-template>
            <h1>Tab 1 Content</h1>
        </igx-tab-panel>
    </igx-bottom-nav>
    ```

- `igx-scroll` component deleted
    - `igx-scroll` component is not available anymore due newly implemented `igxForOf` directive.

- [`igx-list` changes](https://github.com/IgniteUI/igniteui-angular/issues/528)
    - `igxEmptyList` directive added
        The list no longer has `emptyListImage`, `emptyListMessage`, `emptyListButtonText`, `emptyListButtonClick` and `hasNoItemsTemplate` members.
        Instead of them, the `igxEmptyListTemplateDirective` can be used for templating the list when it is empty (or use the default empty template).
        ```html
        <igx-list>
            <ng-template igxEmptyList>
                <p>My custom empty list template</p>
            </ng-template>
        </igx-list>
        ```
    - `onItemClicked` event emitter added
        ```html
        <igx-list (onItemClicked)="itemClicked()">
            <igx-list-item>Item 1</igx-list-item>
            <igx-list-item>Item 2</igx-list-item>
            <igx-list-item>Item 3</igx-list-item>
        </igx-list>
        ```
    - Removed `emptyListImage` property from `IgxListComponent`.
    - Removed `emptyListMessage` property from `IgxListComponent`.
    - Removed `emptyListButtonText` property from `IgxListComponent`.
    - Removed `emptyListButtonClick` event emitter from `IgxListComponent`.
    - Removed `hasNoItemsTemplate` property from `IgxListComponent`.
    - Removed `options` property from `IgxListItemComponent`.
    - Removed `left` property from `IgxListItemComponent`.
    - Removed `href` property from `IgxListItemComponent`.
    - New `emptyListTemplate` input for `IgxListComponent`.
    - New `onItemClicked` event emitter for `IgxListComponent`.
    - New `role` property for `IgxListComponent`.
    - New `innerStyle` property for `IgxListComponent`.
    - New `role` property for `IgxListItemComponent`.
    - New `element` property for `IgxListItemComponent`.
    - New `list` property for `IgxListItemComponent`.
    - New `headerStyle` property for `IgxListItemComponent`.
    - New `innerStyle` property for `IgxListItemComponent`.

- [Renaming and restructuring directives and components](https://github.com/IgniteUI/igniteui-angular/issues/536) based on the [General Angular Naming Guidelines](https://angular.io/guide/styleguide#naming):
    - `IgxAvatar` renamed to `IgxAvatarComponent`
    - `IgxBadge` renamed to `IgxBadgeComponent`
    - `IgxButton` renamed to `IgxButtonDirective`
    - `IgxButtonGroup` renamed to `IgxButtonGroupComponent`
    - `IgxCardHeader` renamed to `IgxCardHeaderDirective`
    - `IgxCardContent` renamed to `IgxCardContentDirective`
    - `IgxCardActions` renamed to `IgxCardActionsDirective`
    - `IgxCardFooter` renamed to `IgxCardFooterDirective`
    - `IgxCarousel` renamed to `IgxCarouselComponent`
    - `IgxInput` renamed to `IgxInputModule`
    - `IgxInputClass` renamed to `IgxInputDirective`
    - `IgxCheckbox` renamed to `IgxCheckboxComponent`
    - `IgxLabel` renamed to `IgxLabelDirective`
    - `IgxIcon` renamed to `IgxIconComponent`
    - `IgxList` renamed to `IgxListComponent`
    - `IgxListItem` renamed to `IgxListItemComponent`
    - `IgxSlide` renamed to `IgxSlideComponent`
    - `IgxDialog` renamed to `IgxDialogComponent`
    - `IgxLayout` renamed to `IgxLayoutModule`
    - `IgxNavbar` renamed to `IgxNavbarComponent`
    - `IgxCircularProgressBar` renamed to `IgxCircularProgressBarComponent`
    - `IgxLinearProgressBar ` renamed to `IgxLinearProgressBarComponent`
    - `IgxRadio` renamed to `IgxRadioComponent`
    - `IgxSlider` renamed to `IgxSliderComponent`
    - `IgxSnackbar` renamed to `IgxSnackbarComponent`
    - `IgxSwitch ` renamed to `IgxSwitchComponent`
    - `IgxTabBar` renamed to `IgxBottomNavComponent`
    - `IgxTabPanel` renamed to `IgxTabPanelComponent`
    - `IgxTab` renamed to `IgxTabComponent`
    - `IgxToast` renamed to `IgxToastComponent`
    - `IgxLabelDirective` moved inside `../directives/label/` folder
    - `IgxInputDirective` moved inside `../directives/input/` folder
    - `IgxButtonDirective` moved inside `../directives/button/` folder
    - `IgxLayoutDirective` moved inside `../directives/layout/` folder
    - `IgxFilterDirective` moved inside `../directives/filter/` folder
    - `IgxDraggableDirective` moved inside `../directives/dragdrop/` folder
    - `IgxRippleDirective` moved inside `../directives/ripple/` folder
    - Folder `"./navigation/nav-service"` renamed to `"./navigation/nav.service"`
<|MERGE_RESOLUTION|>--- conflicted
+++ resolved
@@ -58,13 +58,9 @@
     - `IgxTextHighlightDirective.page` input property is **deprecated**. `rowIndex`, `columnIndex` and `page` properties of the `IActiveHighlightInfo` interface are also **deprecated**. Instead, `row` and `column` optional properties are added.
 - `Column Hiding UI`
     - **Behavioral Change** - The UI now hides the columns whose `disableHiding` property is set to true instead of simply disabling them.
-<<<<<<< HEAD
+- `Remove CSS Normalization` - Some users were complaining we reset too many browser styles - lists and heading styles in particular. We no longer do CSS normalization on an application level. Users who depended on our CSS browser normalization will have to handle that on their own going forward.
 - `igxOverlayService` - the height of the shown element/component is not cached anymore. The height will be calculated each time position method of position strategy is called.
-=======
-
-- `Remove CSS Normalization` - Some users were complaining we reset too many browser styles - lists and heading styles in particular. We no longer do CSS normalization on an application level. Users who depended on our CSS browser normalization will have to handle that on their own going forward.
-
->>>>>>> 2d69b6be
+
 ## 7.1.2
 ### Features
 - `igx-circular-bar` and `igx-linear-bar` now feature an indeterminate input property. When this property is set to true the indicator will be continually growing and shrinking along the track.
