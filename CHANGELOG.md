# Ignite UI for Angular Change Log

All notable changes for each version of this project will be documented in this file.

## 10.0.0

### General
- `igxGrid`
    - **Behavioral Change** - Group rows now display the group column's header name instead of field when one is available.
- `igx-select`, `igx-combo`, `igx-drop-down`
    - **Behavioral Change** - The select, combo, and dropdown items now have display block and text-overflow ellipsis enabled by default.
- `IgxTransaction` - The `onStateUpdate` now emits with information of its origin. The emitted value is of type `StateUpdateEvent`, which has two properties:
    - `origin` - it can vary within the values of the `TransactionEventOrigin` interface; 
    - `actions` - contains information about the transactions, that caused the emission of the event.
- `IgxPaginator` - The input `overlaySettings` was introduced, which allows applying custom overlay settings for the component. 

### New Features
- `IgxGrid`
    - `showGroupArea` input is added, which can be used to enable/disable the group area row.

- `IgxSelect` support for `igxHint` directive added.
    - Allows the user to add `igxHint` to be displayed bellow the input element.

## 9.1.1

### General
- `IgxHierarchicalGrid`
    - `onGridInitialized` - New output has been exposed. Emitted after a grid is being initialized for the corresponding row island.
<<<<<<< HEAD
- `IgxGridState` directive
    - Added support for expansion states, column selection and row pinning.
    - Added support for `IgxTreeGrid` and `IgxHierarchicalGrid` (including child grids)

=======
-  **Behavioral Change** - When moving a column `DropPosition.None` is now acting like `DropPosition.AfterDropTarget`.
>>>>>>> 6621dd22
## 9.1.0

### General
- `IgxGrid`, `IgxTreeGrid`, `IgxHierarchicalGrid`
    - **Behavioral Change** - When a column is sortable sort indicator is always visible. The column is sorted when click on it.
- `igx-paginator` -  The following inputs have been deprecated for the `paginator` component and will be removed in future versions
    - `selectLabel` and `prepositionPage` Use 'resourceStrings' to set/get values.

- `IgxInputGroup`
  - **Renamed** `supressInputAutofocus` input to `suppressInputAutofocus`
  - Clicking on prefix, suffix or label elements in the Input Group will no longer blur and re-focus the input.

### Themes
- **Breaking Change**  Change the default `$legacy-support` value to false in the `igx-theme` function.

### New Features

- `IgxDateTimeEditor` directive added.
    - Allows the user to set and edit `date` and `time` in a chosen input element.
    - Can edit `date` or `time` portion, using an editable masked input.
    - Additionally, can specify a desired `display` and `input` `format`, as well as `min` and `max` values.

    - A basic configuration scenario setting a Date object as a `value`:
    ```html
    <igx-input-group>
        <input type="text" igxInput igxDateTimeEditor [value]="date"/>
    </igx-input-group>
    ```
    - Two-way data-binding via an ngModel:
    ```html
    <igx-input-group>
        <input type="text" igxInput igxDateTimeEditor [(ngModel)]="date"/>
    </igx-input-group>
    ```
- `IgxDateRangePicker` component added.
    - Allows the selection of a range of dates from a calendar UI or input fields. Supports `dialog` and `dropdown` modes.
    - Added `IgxDateRangeStartComponent` and `IgxDateRangeEndComponent`.
    - The default template consists of a single *readonly* field:
    ```html
    <igx-date-range-picker [(ngModel)]="range"></igx-date-range-picker>
    ```
    - Projection of input fields using `igxDateTimeEditor`
        ```html
        <igx-date-range-picker>
            <igx-date-range-start>
                <input igxInput igxDateTimeEditor [(ngModel)]="range.start">
            </igx-date-range-start>
            <igx-date-range-end>
                <input igxInput igxDateTimeEditor [(ngModel)]="range.end">
            </igx-date-range-end>
        </igx-date-range-picker>
        ```
    - Added `IgxPickerToggleComponent` which allows templating of the default icon in the input through `igxPrefix` and `igxSuffix`.
        - default template:
        ```html
        <igx-date-range-picker>
            <igx-picker-toggle igxSuffix>
                <igx-icon>calendar_view_day</igx-icon>
            </igx-picker-toggle>
        </igx-date-range-picker>
        ```
        - with projections:
        ```html
        <igx-date-range-picker>
            <igx-date-range-start>
                ...
                <igx-picker-toggle igxPrefix>
                    <igx-icon>calendar_view_day</igx-icon>
                </igx-picker-toggle>
                ...
            </igx-date-range-start>
            <igx-date-range-end>
                ...
            </igx-date-range-end>
        </igx-date-range-picker>
        ```

- `IgxActionStrip` component added.
    - Provides a template area for one or more actions. In its simplest form the Action Strip
        is an overlay of any container and shows additional content over that container.

    ```html
    <igx-action-strip #actionstrip>
        <igx-icon (click)="doSomeAction()"></igx-icon>
    </igx-action-strip>
    ```

- `igxSplitter` component added.
    - Allows rendering a vertical or horizontal splitter with multiple splitter panes with templatable content.
        Panes can be resized or collapsed/expanded via the UI. Splitter orientation is defined via the `type` input.

     ```html
   <igx-splitter [type]="type">
        <igx-splitter-pane>
			...
        </igx-splitter-pane>
        <igx-splitter-pane>
			...
        </igx-splitter-pane>
    </igx-splitter>
    ```

- `IgxGrid`, `IgxTreeGrid`, `IgxHierarchicalGrid`
    - Added ability to pin rows to top or bottom depending on the new `pinning` input.
    And new API methods `pinRow` and `unpinRow`.
    ```html
    <igx-grid [data]="data" [pinning]="pinningConfiguration"></igx-grid>
    ```
    ```typescript
    public pinningConfiguration: IPinningConfig = { rows: RowPinningPosition.Bottom };
    ```
    ```typescript
    this.grid.pinRow(rowID);
    ```
    - Added support for pinning columns on the right. Change the position of pinning using the new `pinning` input.
    ```html
    <igx-grid [data]="data" [pinning]="pinningConfiguration"></igx-grid>
    ```
    ```typescript
    public pinningConfiguration: IPinningConfig = { columns: ColumnPinningPosition.End };
    ```
  - Added new properties for paging:	
    - `totalRecords` set to alter the pages count based on total remote records. Keep in mind that If you are using paging and all the data is passed to the grid, the value of totalRecords property will be set by default to the length of the provided data source. If totalRecords is set, it will take precedent over the default length based on the data source.	
    - `pagingMode` - accepts `GridPagingMode` enumeration. If the paging mode is set to remote the grid will not paginate the passed data source, if the paging mode is set to local (which is the default value) the grid will paginate the data source based on the page, perPage and totalRecords values.   
    - Added functionality for column selection.
    - `columnSelection` property has been added. It accepts GridSelection mode enumeration. Grid selection mode could be none, single or multiple.
    - `selected` property has been added to the IgxColumnComponent; Allows you to set whether the column is selected.
    - `selectable` property has been added to the IgxColumnComponent; Allows you to set whether the column is selectable.
    - `onColumnSelectionChange` event is added for the `IgxGrid`. It is emitted when the column selection is changed.
    - `excelStyleSelectingTemplate` property is introduced to IgxGrid, which allows you to set a custom template for the selecting a column in the Excel Style Filter.
    - `selectedColumns` API method is added for the `IgxGrid`. It allows to get all selected columns.
    - `selectColumns` API method is added for the `IgxGrid`. It allows to select columns by passing array of IgxColumnComponent or column fields.
    - `deselectColumns` API method is added for the `IgxGrid`. It allows to deselect columns by passing array of IgxColumnComponent or column fields.
    - `deselectAllColumns` API method is added for the `IgxGrid`. It allows to deselect all columns.
    - `getSelectedColumnsData` API method is added for the `IgxGrid`. It allows to get the selected columns data.
    Added keyBoard navigation support in the IgxGrid headers. Now is possible to navigate with the arrows keys through grid headers. Also we provide a number of key combinations that trigger a different column functionality like filtering, sorting, grouping and etc. You can read more information in the [Grid Specification](https://github.com/IgniteUI/igniteui-angular/wiki/igxGrid-Specification#kb-navigation).
    - **Behavioral Change**
        - *you can not use* `tab` key to navigate between the cell in the Igx Grid. The navigation is performed only with arrow keys.
        - when you are in edit mode with `tab` key you can navigate to the next editable cell.
        - `page up` and `page down` keys will perform action only if the focused element is the tbody of the grid.
        - The grid introduces the following basic `tab stops`:
            - Toolbar / Group by Area if existing;
            - The first cell in the header row;
            - The first cell in the first body row;
            - The first cell in column summary if exists;
            - Pager UI;

- `IgxCombo`:
    - Added `autoFocusSearch` input that allows to manipulate the combo's opening behavior. When the property is `true` (by default), the combo's search input is focused on open. When set to `false`, the focus goes to the combo items container, which can be used to prevent the software keyboard from activating on mobile devices when opening the combo.

- `IgxToast`:
    - Added functionality for displaying various content into the toast component. It also allows users to access toast styles through its host element.

- `IgxDrag`
    - Added `igxDragIgnore` directive that allows children of the `igxDrag` element to be interactable and receive mouse events. Dragging cannot be performed from those elements that are ignored.
    - Added `dragDirection` input that can specify only one direction of dragging or both.

- `IgxChip`
    - Added support for tabIndex attribute applied to the main chip element.
    - Added `tabIndex` input so it can support change detection as well.


- `IgxHighlightDirective`
    - New `metadata` property was introduced, which allows adding additional, custom logic to the activation condition of a highlighted element.

### RTL Support
- `igxSlider` have full right-to-left (RTL) support.

## 9.0.1
- **Breaking Changes**
    - Remove `$base-color` from igx-typography. The igx-typography class now inherits the parent color.

## 9.0.0

### General
- Added support for the Ivy renderer.
- **Breaking Changes** The following classes and enumerators have been renamed. Using `ng update` will apply automatically migrate your project to use the new names.
    - `IgxDropDownBase` -> `IgxDropDownBaseDirective`
    - `IgxDropDownItemBase` -> `IgxDropDownItemBaseDirective`
    - `IgxGridBaseComponent` -> `IgxGridBaseDirective`
    - `IgxRowComponent` -> `IgxRowDirective`
    - `IgxHierarchicalGridBaseComponent` -> `IgxHierarchicalGridBaseDirective`
    - `IgxMonthPickerBase` -> `IgxMonthPickerBaseDirective`
    - `AvatarType` -> `IgxAvatarType`
    - `Size` -> `IgxAvatarSize`
    - `Type` -> `IgxBadgeType`
    - `SliderType` -> `IgxSliderType`
    - `TabsType` -> `IgxTabsType`

- **Breaking Changes** Due to a breaking change in Angular 9 with Ivy, Hammer providers are no longer included by default. You can find more information at: https://github.com/angular/angular/blob/master/CHANGELOG.md#breaking-changes-9 . Because of this change the following components require `HammerModule` to be imported in the root module of the application in order for user interactions to work as expected:
    - `IgxSlider`

    The following components require `HammerModule` to be imported in the root module of the application so that their **touch** interactions work as expected:
    - `igxGrid`
    - `igxHierarchicalGrid`
    - `igxTreeGrid`
    - `igxList`
    - `igxNavigationDrawer`
    - `igxTimePicker`
    - `igxMonthPicker`
    - `igxSlider`
    - `igxCalendar`
    - `igxDatePicker`
    - `igxCarousel`

- `IgxGrid`, `IgxTreeGrid`, `IgxHierarchicalGrid`
    - **Breaking Change** - Hierarchical grid children no longer use the same `IgxTransactionService` instance and transaction handling should be modified to address each grid's transactions separately.
    - **Behavioral Change** - Pinning columns is no longer automatically prevented when the pinning area would exceed the size of the grid.
    - **Breaking Change** - The following input and output have been deprecated for the `igxHierarchicalGrid` and will be removed in future versions:
        - `hierarchicalState` -> `expansionStates` should be used instead.
        - `hierarchicalStateChange` -> `expansionStatesChange` should be used instead.

    - `igxGridState` directive added to make it easy for developers to save and restore the grid state. The directive exposes the `getState` and `setState` methods to save/restore the state and an `options` input property to exclude features.
- `IgxCarousel`:
    - **Breaking Changes** -The carousel slides are no longer array, they are changed to QueryList.
    - **Behavioral change** - When slides are more than 5, a label is shown instead of the indicators. The count limit of visible indicators can be changed with the input `maximumIndicatorsCount`
- `IgxAvatar`:
    - **Breaking Changes** - renamed the `default` enumeration member to `custom` in `IgxAvatarType`;
- `IgxBadge`:
    - **Breaking Changes** - renamed the `default` enumeration member to `primary` in `IgxBadgeType`;
- `IgxCard`:
    - **Breaking Changes** - renamed the `default` enumeration member to `elevated` in `IgxCardType`;
    - **Breaking Changes** - renamed the `default` enumeration member to `start` in `IgxCardActionsLayout`;
- `IgxDivider`:
    - **Breaking Changes** - renamed the `default` enumeration member to `solid` in `IgxDividerType`;
    - **Breaking Changes** - renamed the `isDefault` getter to `isSolid`;
- `IgxProgress`:
    - **Breaking Changes** - renamed the `danger` enumeration member to `error` in `IgxProgressType`;
    - **Breaking Changes** - renamed the `danger` getter to `error`;
- `IgxTabs`:
    - **Breaking Changes** - The `tabsType` input property has been renamed to `type`. It should get renamed in your components via `ng update`;
- `igxOverlay`:
    - **Behavioral Change** - `igxOverlay` - no longer persists element scrolling `out of the box`. In order to persist an element scroll position after attaching the element to an overlay, handle the exposed `onAppended` overlay event and manage/restore the scroll position.

### New Features
- `IgxGrid`, `IgxTreeGrid`, `IgxHierarchicalGrid`:
    - Master-Detail visualization added for `igxGrid`. Users may now define templates that show additional context for rows when expanded. For more information, please take a look at the [official documentation](https://www.infragistics.com/products/ignite-ui-angular/angular/components/grid/master_detail.html).
    - `sortStrategy` input is added, which can be used to set a global sorting strategy for the entire grid.
        (**NOTE**: The grid's `sortStrategy` is of different type compared to the column's `sortStrategy`.)
    - `NoopSortingStrategy` is added, which can be used to disable the default sorting of the grid by assigning its instance to the grid's `sortStrategy` input. (Useful for remote sorting.)
    - `NoopFilteringStrategy` is added, which can be used to disable the default filtering of the grid by assigning its instance to the grid's `filterStrategy` input. (Useful for remote filtering.)
    - `sortingExpressionsChange` event emitter is added, which is fired whenever a change to the sorting expressions has occurred (prior to performing the actual sorting).
    - `filteringExpressionsTreeChange` event emitter is added, which is fired whenever a change to the filtering expressions has occurred (prior to performing the actual filtering).
    - `advancedFilteringExpressionsTreeChange` event emitter is added, which is fired whenever a change to the advanced filtering expressions has occurred (prior to performing the actual filtering).
    - `collapsible` and `expanded` properties are added to the IgxColumnGroupComponent; `collapsible` property identifies that certain column group is collapsible; `expanded` identifies whether the group is expanded or collapsed initially;
    - `collapsibleChange` and `expandedChange` events are added to the IgxColumnGroupComponent which are emitted whenever `collapsible` and `expanded` properties are changed accordingly;
    - `visibleWhenCollapsed` property has been added to the IgxColumnComponent; Allows you to set whether the column stay visible when its parent is collapsed.
    - `visibleWhenCollapsedChange` events is added to the IgxColumnComponent which are emitted whenever `visibleWhenCollapsed`  property is changed;
    - `collapsibleIndicatorTemplate` property is introduced to IgxColumnGroupComponent, which allows you to set a custom template for the expand collapse indicator;
    - `igxCollapsibleIndicator` directive has been introduced, which allows you to set a custom template for the expand collapse indicator;
    - `IgxGridExcelStyleFilteringComponent` and `IgxAdvancedFilteringDialogComponent` can now be hosted outside of the grid in order to provide the same experience as the built-in filtering UI.
    - `expandRow(rowID)`/`collapseRow(rowID)`/`toggleRow(rowID)` API methods are added for the `igxHierarchicalGrid`. They allow expanding/collapsing a row by its id.
    - `onRowToggle` event is added for the `igxHierarchicalGrid`. It is emitted when the expanded state of a row is changed.
    - `IgxRowDragGhost` directive is added. It allows providing a custom template for the drag ghost when dragging a row.
    ```html
    <igx-grid #grid1 [data]="remote | async" primaryKey="ProductID"
        [rowDraggable]="true">
        <igx-column field="ProductName"></igx-column>
        <igx-column field="ProductID"></igx-column>
        <igx-column field="UnitsInStock"></igx-column>
        <ng-template let-data igxRowDragGhost>
            <div>
                Moving {{data.ProductName}}!
            </div>
        </ng-template>
    </igx-grid>
    ```
- `IgxSlider`:
    - **Breaking Change** - `isContinuous` - input has been deleted. The option is not supported anymore.
    - `primaryTicks` input was added. Which sets the number of primary ticks
    - `secondaryTicks` input was added. Which sets the number of secondary ticks.
    - `showTicks` input was added. Which show/hide all slider ticks and tick labels.
    - `primaryTickLabels` input was added. Which shows/hides all primary tick labels.
    - `secondaryTickLabels` input was added. Shows/hides all secondary tick labels.
    - `ticksOrientation` input was added. Allows to change ticks orientation to top|bottom|mirror.
    - `tickLabelsOrientation` input was added. Allows you to change the rotation of all tick labels from horizontal to vertical(toptobottom, bottomtotop).
    - `igxSliderTickLabel` directive has been introduced. Allows you to set a custom template for all tick labels.
    - `onValueChanged` - new output has been exposed. This event is emitted at the end of every slide interaction.

- `IgxCarousel`:
    - `keyboardSupport` input is added, which can be used to enable and disable keyboard navigation
    - `gesturesSupport` input is added, which can be used to enable and disable gestures
    - `maximumIndicatorsCount` input is added, which can be used to set the number of visible indicators
    - `indicatorsOrientation` input is added, which can be used to set the position of indicators it can be top or bottom
    - `animationType` input is added, which can be used to set animation when changing slides
    - `indicatorTemplate` directive is added, which can be used to provide a custom indicator for carousel. If this property is not provided, a default indicator template will be used instead.
    - `nextButtonTemplate` directive is added, which is used to provide a custom next button template. If not provided, a default next button is used.
    - `prevButtonTemplate` directive is added, which is used to provide a custom previous button template. If not provided, a default previous button is used.

- `IgxSelect`:
    - adding `IgxSelectHeaderDirective` and `IgxSelectFooterDirective`. These can be used to provide a custom header, respectively footer templates for the `igxSelect` drop-down list. If there are no templates marked with these directives - no default templates will be used so the drop-down list will not have header nor footer.

- `IgxCombo`:
    - Added `displayText` property to the combo's `onSelectionChange` event args. The property contains the text that will be populated in the combo's text box **after** selection completes. This text can be overwritten in order to display a custom message, e.g. "3 items selected":
    ```html
    <igx-combo [data]="people" valueKey="id" displayKey="name" placeholder="Invite friends..." (onSelectionChange)="handleSelection($event)">
    ```
    ```typescript
    export class MyInvitationComponent {
        public people: { name: string; id: string }[] = [...];
        ...
        handleSelection(event: IComboSelectionChangeEventArgs) {
            const count = event.newSelection.length;
            event.displayText = count > 0 ? `${count} friend(s) invited!` : `No friends invited :(`;
        }
        ...
    }
    ```

- `IgxDropDown`:
    - `clearSelection` method is added, which can be used to deselect the selected dropdown item

- `IgxToggleDirective`:
    - `setOffset` method added. It offsets the content along the corresponding axis by the provided amount.

- `IgxOverlayService`:
    - `setOffset` method added. It offsets the content along the corresponding axis by the provided amount.

- `IgxCircularProgressBar`:
    - added `IgxProgressBarGradientDirective` to allow providing custom circular progress SVG gradients. Providing a custom gradient via a template is as easy as writing:
    ```html
    <igx-circular-bar [value]="77">
        <ng-template igxProgressBarGradient let-id>
            <svg:linearGradient [id]="id" gradientTransform="rotate(90)">
                <stop offset="0%"   stop-color="#05a"/>
                <stop offset="100%" stop-color="#0a5"/>
            </svg:linearGradient>
        </ng-template>
    </igx-circular-bar>
    ```
    - changed the `igx-progress-circular-theme` to accept a list of 2 colors for the `$progress-circle-color` argument, making it easier to modify the default gradient:
    ```scss
    $theme: igx-progress-circular-theme(
        $progress-circle-color: red blue
    );

    @include igx-progress-circular($theme);
    ```
    - RTL support

- `IgxForOf`
    - `IgxForTotalItemCount` input is added for the cases when the data is from remote services. This will allow setting the count of the items through the template. And gives the opportunity for the developers to use AsyncPipe for this option:
    ```html
    <ng-template igxFor let-item [igxForOf]="data | async" [igxForTotalItemCount]="count | async"
        [igxForContainerSize]="'500px'" [igxForItemSize]="'50px'"></ng-template>
    ```

## 8.2.6

### New Features
- `IgxSelectItem`
    - `text` input is added. By default, the Select component will display the selected item's element inner text. In cases with a more complex item template, where more than just text interpolation is used, set the text property to specify what to display in the select field when the item is selected.


## 8.2.4
- `IgxGrid`, `IgxTreeGrid`, `IgxHierarchicalGrid`
    - The header text of the columns and the column groups now has the `title` attribute set to it in order to expose a native browser tooltip.

### RTL Support
Most of the components in the framework now have full right-to-left (RTL) support via the newly included RTL themes.

For CSS-based projects add `node_modules/igniteui-angular/styles/igniteui-angular-rtl.css` to your angular.json styles collection.

For Sass-based projects pass `$direction` to the `igx-core` mixin in your root stylesheet.

Example:
```scss
// $direction defaults to ltr if it's omitted.
@include igx-core($direction: rtl);
```
Currently the following components have only partial RTL support:
 - Grid (igx-grid)
 - Slider (igx-slider)
 - Tabs (igx-tabs)
 - Circular Progress Indicator (igx-circular-bar)

 We plan on adding support for the aforementioned components in the upcoming releases.

### New Features

- Columns now expose the `cellStyles` property which allows conditional styling of the column cells. Similar to `cellClasses` it accepts an object literal where the keys are style properties and the values are expressions for evaluation.
```typescript
styles = {
    color: '#123456',
    'font-family': 'monospace'
    'font-weight': (_, __, value) => value.startsWith('!') : 'red' : 'inherit'
};
```
The callback signature for both `cellStyles` and `cellClasses` is now changed to

```typescript
(rowData: any, columnKey: string, cellValue: any, rowIndex: number) => boolean
```

## 8.2.3
- `IgxTextHighlightDirective` - The default highlight directive styles have been moved to a Sass theme - `igx-highlight-theme`; You can modify the resting and active background and text color styles of the directive by passing the respective properties to the Sass theme. You can still pass your own CSS classes to the highlight directive via the cssClass and activeCssClass inputs.

- `IgxChip`
    - **Breaking Change** The `originalEvent` property for the events `onMoveStart`, `onMoveEnd`, `onClick` and `onSelection` now provides the events, passed from the `igxDrag` directive. The passed original events are in other words the previous events that triggered the `igxChip` ones. They also have original events until a browser event is reached.
- `IgxGrid` - Now you can access all grid data inside the custom column summary. Two additional optional parameters are introduced in the IgxSummaryOperand `operate` method.

```typescript
class MySummary extends IgxNumberSummaryOperand {
    constructor() {
        super();
    }
    operate(columnData: any[], allGridData = [], fieldName?): IgxSummaryResult[] {
        const result = super.operate(allData.map(r => r[fieldName]));
        result.push({ key: 'test', label: 'Total Discounted', summaryResult: allData.filter((rec) => rec.Discontinued).length });
        return result;
    }
}
```

## 8.2.0
### New theme
Ignite UI for angular now have a new theme that mimics Microsoft "Fluent" design system.
Depending on your use case you can use one of the following mixins:
`igx-fluent-theme` and `igx-fluent-dark-theme`

We also added two new pallets that go with the new theme, `$fluent-word-palette` and `$fluent-excel-palette`.

Next example shows how you can use the Fluent theme.

```scss
// Light version
.fluent-word-theme {
    @include igx-fluent-theme($fluent-word-palette);
}

// Dark version
.fluent-excel-dark-theme {
    @include igx-fluent-dark-theme($fluent-excel-palette);
}
```

### Theme Changes
`igx-badge-theme` - Removed the `$disable-shadow` property to mitigate confusion when specifying `$shadow` explicitly.

For more information about the theming please read our [documentation](https://www.infragistics.com/products/ignite-ui-angular/angular/components/themes/index.html)

### New Features
- `IgxGrid`, `IgxTreeGrid`, `IgxHierarchicalGrid`
    - Advanced Filtering functionality is added. In the advanced filtering dialog, you could create groups of conditions across all grid columns. The advanced filtering button is shown in the grid's toolbar when `allowAdvancedFiltering` and `showToolbar` properties are set to `true`. You could also open/close the advanced filtering dialog using the `openAdvancedFilteringDialog` and `closeAdvancedFilteringDialog` methods.
    - `uniqueColumnValuesStrategy` input is added. This property provides a callback for loading unique column values on demand. If this property is provided, the unique values it generates will be used by the Excel Style Filtering (instead of using the unique values from the data that is bound to the grid).
    - `[filterStrategy] - input that allows you to override the default filtering strategy`
    - `igxExcelStyleLoading` directive is added, which can be used to provide a custom loading template for the Excel Style Filtering. If this property is not provided, a default loading template will be used instead.
    - introduced new properties `cellSelection` and `rowSelection` which accept GridSelection mode enumeration. Grid selection mode could be none, single or multiple. Also `hideRowSelectors` property is added, which allows you to show and hide row selectors when row selection is enabled.
    - introduced functionality for templating row and header selectors - [spec](https://github.com/IgniteUI/igniteui-angular/wiki/Row-Selection-Templating-(Grid-feature))
    ```html
    <igx-grid [data]="data", [rowSelection]="'multiple'" primaryKey="ID">
        <igx-column field="Name"></igx-column>
        <igx-column field="Age"></igx-column>

        <ng-template igxHeadSelector let-headSelector>
            <igx-icon>done_all</igx-icon>
        </ng-template>
        <ng-template igxRowSelector let-rowContext>
            <igx-switch [checked]="rowContext.selected"></igx-switch>
        </ng-template>
    </igx-grid>
    ```
- `IgxHierarchicalGrid`
    - Row Islands now emit child grid events with an additional argument - `owner`, which holds reference to the related child grid component instance.
- `IgxDrag`
    - Dragging without ghost. Now it is possible to drag the base element `igxDrag` is instanced on by setting the new input `ghost` to false.
    - Ghost template. A custom ghost template reference can be provided on the new `ghostTemplate` input.
    - Dragging using a single or multiple handles. New `igxDragHandle` directive is exposed to specify a handle by which an element can be interacted with instead of the whole element `igxDrag` is instanced on.
    - Linking of drag and drop elements. This can be achieved by using the new provided `dragChannel` input, specifying each element to which channel it corresponds.
    - Drag animation improvements. Three new methods have been exposed in place of the old `animateToOrigin` input in order to provide more flexibility when wanting to have transition animation to specific position when dropping. `setLocation`, `transitionToOrigin` and `transitionTo` are all methods that provide a various way to animate a transition to a specific location for the dragged element.
    - New getters - `location` and `originLocation` to aid in applying transition animations.
    - New outputs - `dragMove`, `ghostCreate` and `ghostDestroy`
- `IgxDrop`
    - Linking of drag and drop elements. This can be achieved by using the new provided `dropChannel` input, specifying each drop area to which channel it corresponds.
    - Drop strategies. Three new drop strategies have been provided - Append, Prepend and Insert.  Also an input `dropStrategy` to the `igxDrop` which specify which strategy should be used when dropping an element inside the drop area. Custom one can be specified as well.
- `IgxCheckbox`
    - introduced a new `readonly` property that doesn't allow user interaction to change the state, but keeps the default active style. Intended for integration in complex controls that handle the interaction and control the checkbox instead through binding.
- `IgxOverlay`
    - introduced a new `ContainerPositionStrategy`. The new strategy positions the element inside the containing outlet based on the directions passed in trough PositionSettings.
- `IgxChip`
    - add `onSelectionDone` event that is triggered after all animations and transitions related to selection have ended.

### General
- `IgxGrid`, `IgxTreeGrid`, `IgxHierarchicalGrid`
    - `isCellSelected` method has been deprecated. Now you can use `selected` property.
    - `rowSelectable` property has been deprecated. Now you can use `rowSelection` property to enable row selection and also you can show and hide the row selectors by setting `hideRowSelectors` property to true or false (which is the default value).
    - Removed deprecated event `OnFocusChange`
    - `IgxGridBaseComponent` exposes a new property, `dataView` that returns the currently transformed paged/filtered/sorted/grouped data, displayed in the grid
    - **Breaking Change** `igxExcelStyleSortingTemplate` directive is renamed to `igxExcelStyleSorting`.
    - **Breaking Change** `igxExcelStyleMovingTemplate` directive is renamed to `igxExcelStyleMoving`.
    - **Breaking Change** `igxExcelStyleHidingTemplate` directive is renamed to `igxExcelStyleHiding`.
    - **Breaking Change** `onRowSelectionChange` event arguments are changed. The `row` property has been removed and the properties `added`, `removed` and `cancel` are newly added.
    - **Breaking Change** `igxExcelStylePinningTemplate` directive is renamed to `igxExcelStylePinning`.
    - **Breaking Change** `onRowDragEnd` and `onRowDragStart` event arguments are changed - `owner` now holds reference to the grid component instance, while `dragDirective` hold reference to the drag directive.
    - **Behavioral Change** The behavior of the `isLoading` input no longer depends on the state of the data the grid binds to. Setting it to `true` now shows a loading indicator until it is disabled by the user.
- `IgxCombo`
    - Combo selection is now consistent when `valueKey` is defined. When `valueKey` is specified, selection is based on the value keys of the items. For example:
    ```html
    <igx-combo [data]="myCustomData" valueKey="id" displayKey="text"></igx-combo>
    ```
    ```typescript
    export class MyCombo {
        ...
        public combo: IgxComboComponent;
        public myCustomData: { id: number, text: string } = [{ id: 0, name: "One" }, ...];
        ...
        ngOnInit() {
            // Selection is done only by valueKey property value
            this.combo.selectItems([0, 1]);
        }
    }
    ```
   - **Breaking Change** When using `[valueKey]`, combo methods, events and outputs **cannot** be handled with *data item references*.
   - For more information, visit the component's [readme](https://github.com/IgniteUI/igniteui-angular/tree/master/projects/igniteui-angular/src/lib/combo/README.md)
- `IgxDrag`
    - Deprecated inputs - `hideBaseOnDrag`, `animateOnRelease`, `visible`.
    - Deprecated methods - `dropFinished`.
    - **Breaking Change** `ghostImageClass` input is renamed to `ghostClass`.
    - **Breaking Change** `dragGhostHost` input is renamed to `ghostHost`.
    - **Breaking Change** `returnMoveEnd` input is renamed to `transitioned`.
    - **Breaking Change** `onDragStart` output is renamed to `dragStart`.
    - **Breaking Change** `onDragEnd` output is renamed to `dragEnd`.

- `IgxDrop`
    - **Breaking Change** Default drop strategy is now changed to not perform any actions.
    - **Breaking Change** `onEnter` output is renamed to `enter`.
    - **Breaking Change** `onOver` output is renamed to `over`.
    - **Breaking Change** `onLeave` output is renamed to `leave`.
    - **Breaking Change** `onDrop` output is renamed to `dropped`.
    - **Breaking Change** Interfaces `IgxDropEnterEventArgs`, `IgxDropLeaveEventArgs` are both now called `IDropBaseEventArgs`.
    - **Breaking Change** Interfaces `IgxDropEventArgs` is renamed to `IDropDroppedEventArgs`.
    - **Breaking Change** Outputs `enter`, `over`, `leave`(former `onEnter`, `onOver`, `onLeave`) now have arguments of type `IDropBaseEventArgs`
    - **Breaking Change** Output `dropped` (former `onDrop`) now have arguments of type `IDropDroppedEventArgs`

## 8.1.4
- `IgxDialog` new @Input `positionSettings` is now available. It provides the ability to get/set both position and animation settings of the Dialog component.

## 8.1.3
- `IgxCombo`
    - Combo `onSelectionChange` events now emits the item(s) that were added to or removed from the collection:
    ```html
    <igx-combo (onSelectionChange)="handleChange($event)">
    ```
    ```typescript
        export class Example {
            ...
            handleChange(event: IComboSelectionChangeEventArgs) {
            console.log("Items added: ", [...event.added]); // the items added to the selection in this change
            console.log("Items removed: ", [...event.removed]); // the items removed from the selection in this change
            }
        }
    ```

## 8.1.2

### New Features
- `IgxDatePicker`
    - `valueChange` event is added.

## 8.1.0

### New Features
- `IgxBottomNav` now supports an `igx-tab` declaration mode. When in this mode, panels declarations are not accepted and tab items' content is not rendered.
    - You can use this mode to apply directives on the tab items - for example to achieve routing navigation.
    - You are allowed to customize tab items with labels, icons and even templates.
- `IgxTabs` now supports an `igx-tab-item` declaration mode. When in this mode, groups declarations are not accepted and tab items' content is not rendered.
    - You can use this mode to apply directives on the tab items - for example to achieve routing navigation.
    - You are allowed to customize tab items with labels, icons and even templates.
- `IgxGrid`
    - **Behavioral Change** - paging now includes the group rows in the page size. You may find more information about the change in the [GroupBy Specification](https://github.com/IgniteUI/igniteui-angular/wiki/Group-By-Specification)
    - `IgxColumnGroup`
        - Re-templating the column group header is now possible using the `headerTemplate` input property or the `igxHeader` directive.
    - `igx-grid-footer`
        - You can use this to insert a custom footer in the grids.
         ```html
        <igx-grid>
            <igx-grid-footer>
                Custom content
            </igx-grid-footer>
        </igx-grid>
        ```
- `igx-paginator`
    - Replaces the current paginator in all grids. Can be used as a standalone component.
      <br/>Have in mind that if you have set the `paginationTemplate`, you may have to modify your css to display the pagination correctly. The style should be something similar to:
      ```
      .pagination-container {
          display: flex;
          justify-content: center;
          align-items: center;
       }
       ```
- `IgxCombo`
    - Input `[overlaySettings]` - allows an object of type `OverlaySettings` to be passed. These custom overlay settings control how the drop-down list displays.
- `IgxForOf` now offers usage of local variables `even`, `odd`, `first` and `last` to help with the distinction of the currently iterated element.


## 8.0.2
- `igx-list-theme` now have some new parameters for styling.
    - $item-background-hover - Change The list item hover background
    - $item-text-color-hover - Change The list item hover text color.

    - $item-subtitle-color - Change The list item subtitle color.
    - $item-subtitle-color-hover - Change The list item hover subtitle color.
    - $item-subtitle-color-active - Change The active list item subtitle color.

    - $item-action-color - Change The list item actions color.
    - $item-action-color-hover - Change The list item hover actions color.
    - $item-action-color-active - Change The active list item actions color.

    - $item-thumbnail-color - Change The list item thumbnail color.
    - $item-thumbnail-color-hover - Change The list item hover thumbnail color.
    - $item-thumbnail-color-active - Change The active list item thumbnail color.

- **Behavioral Change** default min column width is changed according the grid display density property:
    - for `DisplayDensity.comfortable` defaultMinWidth is `80px`;
    - for `DisplayDensity.cosy` defaultMinWidth is `64px`;
    - for `DisplayDensity.compact` defaultMinWidth is `56px`;
Now you can set `minWindth` for a column to a value smaller than `defaultMinWidth` value.

## 8.0.1

- **General**
    - Importing ES7 polyfill for Object (`'core-js/es7/object'`) for IE is no longer required.

### New Features
- `IgxDropDown` now supports `DisplayDensity`.
    - `[displayDensity]` - `@Input()` added to the `igx-drop-down`. Takes prevelance over any other `DisplayDensity` provider (e.g. parent component or `DisplayDensityToken` provided in module)
    - The component can also get it's display density from Angular's DI engine (if the `DisplayDensityToken` is provided on a lower level)
    - Setting `[displayDensity]` affects the control's items' and inputs' css properties, most notably heights, padding, font-size
    - Available display densities are `compact`, `cosy` and `comfortable` (default)
    - **Behavioral Change** - default `igx-drop-down-item` height is now `40px` (down from `48px`)
- `IgxCombo` - Setting `[displayDensity]` now also affects the combo's items
    - **Behavioral Changes**
    - `[itemHeight]` defaults to `40` (`[displayDensity]` default is `comfortable`)
    - `[itemsMaxHeight]` defaults to `10 * itemHeight`.
    - Changing `[displayDensity]` or `[itemHeight]` affect the drop-down container height if `[itemsMaxHeight]` is not provided
    - Setting `[itemHeight]` overrides the height provided by the `[displayDensity]` input
- `IgxSelect`- Setting `[displayDensity]` now also affects the select's items
    - **Behavioral Change** - default `igx-select-item` height is now `40px` (down from `48px`)
- `IgxChip`
    - `hideBaseOnDrag` input is added that allow the chip base that stays at place to be visible while dragging it.
    - `animateOnRelease` input is added that allows to disable the animation that returns the chip when the chip is released somewhere.
- `IgxTransaction` - `getState` accepts one optional parameter `pending` of `boolean` type. When `true` is provided `getState` will return `state` from pending states. By default `getState` is set to `false`.

## 8.0.0
- `Theming`: Add component schemas for completely round and completely square variations. Can be mixed with the existing light and dark component schemas. For instance:
    ```scss
        $light-round-input: extend($_light-input-group, $_round-shape-input-group);
    ```
There are also prebuilt schema presets for all components (light-round/dark-round and light-square/dark-square), namely `$light-round-schema, $light-dark-schema, $light-square-schema, $dark-square-schema`;
- `IgxCombo`: Removed the following deprecated (since 6.2.0) template selectors:
    - `#emptyTemplate`
    - `#headerTemplate`
    - `#footerTemplate`
    - `#itemTemplate`
    - `#addItemTemplate`
    - `#headerItemTemplate`
- `igxTimePicker` and `igxDatePicker`
    - `openDialog()` now has an optional `[target: HTMLElement]` parameter. It's used in `mode="dropdown"` and the drop down container is positioned according to the provided target.
    - The custom drop down template target is no longer marked with `#dropDownTarget`, instead it's provided as an `HTMLElement` to the `openDialog()` method.
    - By default, the `igxDatePicker` drop down target is changed from the `igxInput` element to the `igxInputGroup` element.
    - `onClosing` event is added.
    - **Breaking Change** `onOpen` event is renamed to `onOpened`.
    - **Breaking Change** `onClose` event is renamed to `onClosed`.
    - **Behavioral Change** - action buttons are now available in the dropdown mode.
    - **Feature** `igxDatePicker` and `igxTimePicker` now provide the ability for adding custom action buttons. Read up more information in [igxDatePicker ReadMe](https://github.com/IgniteUI/igniteui-angular/tree/master/projects/igniteui-angular/src/lib/date-picker/README.md) or [igxTimePicker ReadMe](https://github.com/IgniteUI/igniteui-angular/tree/master/projects/igniteui-angular/src/lib/time-picker/README.md)
- `IgxToggleAction` / `IgxTooltip`: Removed the deprecated `closeOnOutsideClick` Input that has been superseded by `overlaySettings` in 6.2.0.

- `IgxList` - The list component has been refactored. It now includes several new supporting directives:
    - `igxListThumbnail` - Use it to mark the target as list thumbnail which will be automatically positioned as a first item in the list item;
    - `igxListAction` - Use it to mark the target as list action which will be automatically positioned as a last item in the list item;
    - `igxListLine` - Use it to mark the target as list content which will be automatically positioned between the thumbnail and action;
    - `igxListLineTitle` - Use it to mark the target as list title which will be automatically formatted as a list-item title;
    - `igxListLineSubTitle` - Use it to mark the target as list subtitle which will be automatically formatted as a list-item subtitle;

    ```html
        <igx-list>
            <igx-list-item [isHeader]="true">List items</igx-list-item>
            <igx-list-item>
              <igx-avatar igxListThumbnail></igx-avatar>
              <h1 igxListLineTitle>List item title</h1>
              <h3 igxListLineSubTitle>List item subtitle</h3>
              <igx-icon igxListAction>info</igx-icon>
            </igx-list-item>
        </igx-list>

        <igx-list>
          <igx-list-item [isHeader]="true">List items</igx-list-item>
          <igx-list-item>
            <igx-avatar igxListThumbnail></igx-avatar>
            <span igxListLine>Some content</span>
            <igx-icon igxListAction>info</igx-icon>
          </igx-list-item>
        </igx-list>
    ```
- `IgxGrid`, `IgxTreeGrid`, `IgxHierarchicalGrid`
    - **Breaking Change** The **condition** parameter of the `filterGlobal` method is no longer optional. When the filterGlobal method is called with an invalid condition, it will not clear the existing filters for all columns.


## 7.3.4
- `IgxGrid` - summaries
    - `clearSummaryCache()` and `recalculateSummaries()` methods are now removed from the IgxGrid API, beacause they are no longer needed; summaries are updated when some change is perform and the summary cache is cleared automatically when needed;
- `IgxGrid`, `IgxTreeGrid`, `IgxHierarchicalGrid`
    - **Breaking Change** The **condition** parameter of the `filterGlobal` method is no longer optional. When the filterGlobal method is called with an invalid condition, it will not clear the existing filters for all columns.

### New feature
- `igxSlider` - exposing new `labels` property accepting a collection of literal values that become equally spread over the slider, by placing each element as a thumb label.
- `igxSlider` - deprecate **isContiunous** property.
- `IgxChip`
    - `hideBaseOnDrag` input is added that allow the chip base that stays at place to be visible while dragging it.
    - `animateOnRelease` input is added that allows to disable the animation that returns the chip when the chip is released somewhere.

- `igxTimePicker` changes
    - `onClosing` event is added.
    - **Breaking Change** `onOpen` event is renamed to `onOpened`.
    - **Breaking Change** `onClose` event is renamed to `onClosed`.
    - **Behavioral Change** - action buttons are now available in the dropdown mode.
    - **Feature** `IgxTimePickerComponent` now provides the ability for adding custom action buttons. Read up more information in the [ReadMe](https://github.com/IgniteUI/igniteui-angular/tree/master/projects/igniteui-angular/src/lib/time-picker/README.md)

- `igxDatePicker` changes
    - `onClosing` event is added.
    - **Breaking Change** `onOpen` event is renamed to `onOpened`.
    - **Breaking Change** `onClose` event is renamed to `onClosed`.
    - **Behavioral Change** - action buttons are now available in the dropdown mode.
    - **Feature** `IgxDatePickerComponent` now provides the ability for adding custom action buttons. Read up more information in the [ReadMe](https://github.com/IgniteUI/igniteui-angular/tree/master/projects/igniteui-angular/src/lib/date-picker/README.md)

- Excel-Style Filtering and Quick Filtering user interfaces now display the date picker's calendar in a dropdown.
- `IgxCard` - The card component has been refactored. It now includes several new supporting components/directives:
    - `igxCardHeaderTitle` - tag your headings placed in the `igx-card-header` container to be displayed as a card title;
    - `igxCardHeaderSubtitle` - tag your headings placed in the `igx-card-header` container to be displayed as a card subtitle;
    - `igxCardThumbnail` - tag anything placed in the `igx-card-header` as a thumb to be placed to the left of your titles;
    - `igx-card-header` - the card header can now detect and automatically position `igx-avatar`s placed in it;
    - `igx-card-media` - wrap images or videos that will be automatically sized for you;
    - `igx-card-actions` - the card actions can now detect and automatically position all `igxButton`s placed in it;
    - The card has a new `type` property. It can be set to `outlined` to get the new outlined card look;
    - The card has a new `horizontal` property. When set to true, the layout will become horizontally aligned;
- New Directive `igx-divider` - The igx-divider is a thin, configurable line that groups content in lists and layouts.
- `IgxDropDown` now supports `DisplayDensity`.
    - `[displayDensity]` - `@Input()` added to the `igx-drop-down`. Takes prevalance over any other `DisplayDensity` provider (e.g. parent component or `DisplayDensityToken` provided in module)
    - The component can also get it's display density from Angular's DI engine (if the `DisplayDensityToken` is provided on a lower level)
    - Setting `[displayDensity]` affects the control's items' and inputs' css properties, most notably heights, padding, font-size
    - Available display densities are `compact`, `cosy` and `comfortable` (default)
    - **Behavioral Change** - default item `igx-drop-down-item` height is now `40px` (down from `48px`)
- `IgxCombo` - Setting `[displayDensity]` now also affects the combo's items
    - Setting `[itemHeight]` overrides the height provided by the `[displayDensity]` input
- `IgxSelect`- Setting `[displayDensity]` now also affects the select's items

### Bug Fixing
- igx-input: Top of Japanese characters get cut off in Density Compact mode #4752
- When no condition is provided, filter() method of grid throws undescriptive error #4897
- [IE11][igx-grid][MRL] header cell is not row-spanned. #4825
- Select's label is positioned incorrectly #4236
- [igx-grid] Filtering row's chips area is not resized when resizing window. #4906
- `hideGroupedColumns` hides the whole MRL group #4714
- An error is returned when changing rowEditable input and a cell is opened in edit mode #4950
- Row editing border style is not applied correctly for the first record when there is grouping #4968
- Cell navigation does not work along with Multi Row Layout group #4708
- When no condition is provided, filter() method of grid throws undescriptive error #4897
- In slider with type Range when change the lower value to be equal or greater than the upper the range is not correct #4562
- When change the slider type at run time the slider is not updated correctly #4559
- Range Slider Thumps collapsing #2622
- Angular httpinterceptor(jwt token header) not working after importing IgxTreeGridModule in lazy loaded module #4285
- [igx-grid] "quick clicking twice resizer " can sometimes lead to unable to sort. #4858
- TimePicker "hour mode" #4679

## 7.3.3

- `igx-core()` now includes some styles for printing layout.
In order to turn them off, you need to pass an argument and set it to `false`
    ```
        @include igx-core($print-layout: false);
    ```

- `Pager`
    - **Behavioral Change** - The pager is now hidden when there are no records in the grid.

### Bug fixes
- Row editing styles are not applied correctly within multi row layout grid #4859
- Provide a way to animate row drag, when it is released #4775
- There is lag on checking/unchecking an item in an Excel Style Filter with a lot of items #4862
- Make dragIndicatorIconTemplate @ContentChild in the igxHierarchicalGrid #4769
- Add PostDeploy.ps1 script into the repo #4887
- Provide a way to animate row drag, when it is released #4775
- Feature-request: IgxGrid improve Printing Experience #1995
- When column is scrolled and open excel filter, its position is not correct #4898
- IgxCombo is not properly clearing subscription #4928
- "(Blanks)" appears unchecked on reopening the ESF UI if the underlying value is an empty string. #4875
- [igx-tree-grid] loading indicator not shown in IE11 #4754
- Filtering conditions drop down does not behave consistently when the button that opens it is clicked multiple times #4470

## 7.3.2

### Bug Fixes
- Time picker component fails on dropdown mode in combination with igxTimePickerTemplate modifications #4656
- In IE11 when chips length is bigger then filter row scrolls position is not correct #4699
- Not able to change filter option in excel style filter. #4347
- [igx-grid] rendering performance becomes extremely poor when binding data after initialization. #4839
- Group comparer is not taken into consideration when column is dragged to grouped area #4663

## 7.3.1
`igx-core()` now includes some styles for printing layout. In order to turn them off, you need to pass an argument and set it to `false`

```
@include igx-core($print-layout: false);
```
- `IgxGrid` Custom keyboard navigation
    - `onFocusChange` event is deprecated.
    - `onGridKeydown` event is exposed which is emitted when `keydown` is triggered over element inside grid's body
    - `navigateTo` method allows you to navigate to a position in the grid based on provided `rowindex` and `visibleColumnIndex`, also to execute a custom logic over the target element through a callback function that accepts `{ targetType: GridKeydownTargetType, target: Object }`
    - `getNextCell` returns `ICellPosition` which defines the next cell, according to the current position, that match specific criteria. You can pass callback function as a third parameter of `getPreviousCell` method
    - `getPreviousCell` returns `ICellPosition` which defines the previous cell, according to the current position, that match specific criteria. You can pass callback function as a third parameter of `getPreviousCell` method.
    - `IgxTransactionService` now can `commit` and `clear` transaction(s) by record id with an optional parameter. The `commit` method will apply to the data all transactions for the provided `id`. The `clear` method will remove all transactions for the `id` from the transactions log. Additionally both will remove all actions from the undo stack matching the provided `id`.

### Bug fixes
- The ESF animations for opening and closing do not work #4834
- IgxButtonGroup does not respect compact styles #4840
- Not able to change filter option in excel style filter. #4347
- Broken links enhancements #4830
- rowDraggable is applied to grids from all hierarchical levels in hierarchical grid #4789
- [igx-grid][IE11] filtering problems with IME mode. #4636
- Filtering operation crashes when applying filter on a column with many unique values. #4723
- Emit onColumnVisibilityChanged when hiding a column through ESF UI. #4765 #4792
- onColumnVisibilityChanged event is not fired when hiding a column through ESF. #4765
- "Select All" should not be treated as a match when searching. #4020
- Opening the ESF dialog throws an error #4737
- Recalculate igxfor sizes for excel style search list on after view init #4804
- igx-grid: Incorrect height calculation when setting height in percent and binding empty data. #3950
- When grid width is less than 400px and open filter row the arrows for chips are previewed #4700
- Canceling onRowDragStart leaves the drag ghost in the DOM #4802

## 7.3.0

### Features
- `igxGrid`
    - **Feature** `igxGridComponent` now supports [Multi Row Layouts](https://github.com/IgniteUI/igniteui-angular/wiki/Grid---Multi-Row-Layout). It is configured with the newly added `IgxColumnLayoutComponent` and the columns in it. `IgxColumnComponent` now expose four new fields to determine the size and the location of the field into the layout:
        - [`colStart`](https://www.infragistics.com/products/ignite-ui-angular/docs/typescript/latest/classes/igxcolumncomponent.html#colstart) - column index from which the field is starting. This property is **mandatory**.
         - [`rowStart`](https://www.infragistics.com/products/ignite-ui-angular/docs/typescript/latest/classes/igxcolumncomponent.html#rowstart) - row index from which the field is starting. This property is **mandatory**.
         - [`colEnd`](https://www.infragistics.com/products/ignite-ui-angular/docs/typescript/latest/classes/igxcolumncomponent.html#colend) - column index where the current field should end. The amount of columns between colStart and colEnd will determine the amount of spanning columns to that field. This property is **optional**. If not set defaults to `colStart + 1`.
         - [`rowEnd`](https://www.infragistics.com/products/ignite-ui-angular/docs/typescript/latest/classes/igxcolumncomponent.html#rowend) - row index where the current field should end. The amount of rows between rowStart and rowEnd will determine the amount of spanning rows to that field. This property is **optional**. If not set defaults to `rowStart + 1`.
         ```html
        <igx-column-layout>
             <igx-column [rowStart]="1" [colStart]="1" field="Country"></igx-column>
             <igx-column [rowStart]="1" [colStart]="2" field="City"></igx-column>
             <igx-column [rowStart]="2" [colStart]="1" [colEnd]="3" field="Address"></igx-column>
        </igx-column-layout>
        ```
- `igxGrid`, `igxTreeGrid`, `igxHierarchicalGrid`
    - **Feature** Grid components now supports [Grid Row Dragging ](https://github.com/IgniteUI/igniteui-angular/wiki/Row-Dragging). It lets users pass the data of a grid record on to another surface, which has been configured to process/render this data. It can be enabled by using the `rowDraggable` input of the grid.

    - **Feature** The Excel Style Filter dialog and its sub-dialogs now have a display density based on the `displayDensity` input of their respective grid.
- `igxTreeGrid`
    - **Feature** The `IgxTreeGridComponent` now supports loading child rows on demand using the newly added `loadChildrenOnDemand` and `hasChildrenKey` input properties.
- `IgxListComponent`
    - **Feature** The `IgxListComponent` now provides the ability to choose a display density from a predefined set of options: **compact**, **cosy** and **comfortable** (default one). It can be set by using the `displayDensity` input of the list.
- `igxButton`
    - **Feature** The `igxButton` now provides the ability to choose a display density from a predefined set of options: **compact**, **cosy** and **comfortable** (default one). It can be set by using the `displayDensity` input of the button directive.
- `igxButtonGroup`
    - **Feature** The `igxButtonGroup` now provides the ability to choose a display density from a predefined set of options: **compact**, **cosy** and **comfortable** (default one). It can be set by using the `displayDensity` input of the button group. The buttons within the group will have the same density as the button group. If a button has the `displayDensity` set in the template, it is not changed by the density of the group where the button is placed.
- `igxGrid`, `igxTreeGrid`, `igxHierarchicalGrid`
    - **Feature** The Excel Style Filter dialog and its sub-dialogs now have a display density based on the `displayDensity` input of their respective grid.
- `IgxDropDown`
    - now supports virtualized items. Use in conjunction with `IgxForOf` directive, with the following syntax, to display very large list of data:
    ```html
    <igx-drop-down>
        <div class="wrapping-div">
            <igx-drop-down *igxFor="let item of localItems; index as index; scrollOrientation: 'vertical'; containerSize: itemsMaxHeight; itemSize: itemHeight;"
            [value]="item" [index]="index">
                {{ item.data }}
            </igx-drop-down>
        </div>
    </igx-drop-down>
    ```

### Bug Fixes
- Grid remains in pending state after commiting row edit w/o changes #4680
- Filter condition dropdown is not closed on tab navigation #4612
- When filter row is opened navigating with shift and tab on first cell does not selects the cancel button #4537
- Focus is not moved from the filter row to the summary row when the grid has no records #4613
- igx-carousel problem with lost focus #4292
- List items are shifted down on search if the list was scrolled down beforehand. #4645
- [igx-grid] some cells are not rendered when resizing window. #4568
- [igx-grid] after being grouped then resized, horizontal scrolling causes column header misalignment with data cell #4648
- Cells content is misaligned when group by a column and scroll horizontal #4720
- When hide/show columns the grid has empty space #4505

## 7.2.12

- `IgxGrid`, `IgxTreeGrid`, `IgxHierarchicalGrid`
    - **Breaking Change** The **condition** parameter of the `filterGlobal` method is no longer optional. When the filterGlobal method is called with an invalid condition, it will not clear the existing filters for all columns.

- `IgxGrid` - summaries
    - `clearSummaryCache()` and `recalculateSummaries()` methods are now removed from the IgxGrid API, beacause they are no longer needed; summaries are updated when some change is perform and the summary cache is cleared automatically when needed;

### New features
- **igxSlider** - exposing new `labels` property accepting a collection of literal values that become equally spread over the slider, by placing each element as a thumb label.
- **igxSlider** - deprecate **isContiunous** property.
- `IgxDropDown` now supports `DisplayDensity`.
    - `[displayDensity]` - `@Input()` added to the `igx-drop-down`. Takes prevelance over any other `DisplayDensity` provider (e.g. parent component or `DisplayDensityToken` provided in module)
    - The component can also get it's display density from Angular's DI engine (if the `DisplayDensityToken` is provided on a lower level)
    - Setting `[displayDensity]` affects the control's items' and inputs' css properties, most notably heights, padding, font-size
    - Available display densities are `compact`, `cosy` and `comfortable` (default)
    - **Behavioral Change** - default item `igx-drop-down-item` height is now `40px` (down from `48px`)
- `IgxCombo` - Setting `[displayDensity]` now also affects the combo's items
    - Setting `[itemHeight]` overrides the height provided by the `[displayDensity]` input
- `IgxSelect`- Setting `[displayDensity]` now also affects the select's items

### Bug Fixes
- In slider with type Range when change the lower value to be equal or greater than the upper the range is not correct #4562
- When change the slider type at run time the slider is not updated correctly #4559
- Range Slider Thumps collapsing #2622
- When no condition is provided, filter() method of grid throws undescriptive error #4897
- [igx-grid] Filtering row's chips area is not resized when resizing window. #4906
- Add PostDeploy.ps1 script into the repo #4887
- An error is returned when a row is opened in edit mode and click to search the next item #4902
- [igx-grid] "quick clicking twice resizer " can sometimes lead to unable to sort. #4858
- Child summaries disappears when edit a cell and press tab on click on cell in same row when rowEditable is true #4949
- When no condition is provided, filter() method of grid throws undescriptive error #4897

## 7.2.11

### Bug fixes
- When column is scrolled and open excel filter, its position is not correct #4898
- "(Blanks)" appears unchecked on reopening the ESF UI if the underlying value is an empty string. #4875
- There is lag on checking/unchecking an item in an Excel Style Filter with a lot of items #4862
- Group comparer is not taken into consideration when column is dragged to grouped area #4663
- Filtering conditions drop down does not behave consistently when the button that opens it is clicked multiple times #4470

## 7.2.10

### Features
- Condense grid summaries #4694

### Bug Fixes
- When grid width is less than 400px and open filter row the arrows for chips are previewed #4700
- Time picker component fails on dropdown mode in combination with igxTimePickerTemplate modifications #4656
- In IE11 when chips length is bigger then filter row scrolls position is not correct #4699
- The ESF animations for opening and closing do not work #4834
- Not able to change filter option in excel style filter. #4347
- [igx-grid] rendering performance becomes extremely poor when binding data after initialization. #4839

## 7.2.9
`igx-core()` now includes some styles for printing layout.
In order to turn them off, you need to pass an argument and set it to `false`

```
 @include igx-core($print-layout: false);
```

- `Pager`
    - **Behavioral Change** - The pager is now hidden when there are no records in the grid.

### Bug fixes
- ElasticPositionStrategy should resize shown element with Center/Middle directions #4564
- onColumnVisibilityChanged event is not fired when hiding a column through ESF. #4765
- Filtering operation crashes when applying filter on a column with many unique values. #4723
- "Select All" should not be treated as a match when searching. #4020
- igx-grid: Incorrect height calculation when setting height in percent and binding empty data. #3950
- Error is thrown when press escape in the filter row #4712
- Opening the ESF dialog throws an error #4737
- [igx-grid][IE11] "Error: ViewDestroyedError: Attempt to use a destroyed view: detectChanges" is thrown when closing filtering row. #4764
- [igx-grid] some cells don't go into edit state or selected state when resizing window. #4746
- igx-tree-grid when no data in grid pagination shows wrong #4666
- ElasticPositionStrategy should resize shown element with Center/Middle directions #4564
- ESF custom dialog new filter not fully visible #4639
- igx-grid: row virtualization doesn't work when setting height in percent if you fetch and bind data after initial rendering. #3949
- Grid height is calculated wrongly as grid width narrows #4745
- [igx-grid][IE11] filtering problems with IME mode. #4636

## 7.2.8
- `IgxGrid` Custom keyboard navigation
    - `onFocusChange` event is deprecated.
    - `onGridKeydown` is exposed. The event will emit
    `IGridKeydownEventArgs { targetType: GridKeydownTargetType; target: Object; event: Event; cancel: boolean; }`
    - `navigateTo(rowIndex: number, visibleColumnIndex: number, callback({targetType, target: Object }))` - this method allows you to navigate to a position in the grid based on provided `rowindex` and `visibleColumnIndex`;
    - `getNextCell(currentRowIndex, currentvisibleColumnIndex, callback(IgxColumnComponent))` - returns `{ rowIndex, visibleColumnIndex }` which defines the next cell, that match specific criteria according to the current position
    - `getPreviousCell(currentRowIndex, currentvisibleColumnIndex, callback(IgxColumnComponent))` - returns `{ rowIndex, visibleColumnIndex }` which defines the previous cell, that match specific criteria according to the current position

### Bug Fixes
- Grid remains in pending state after commiting row edit w/o changes #4680
- Filter condition dropdown is not closed on tab navigation #4612
- When filter row is opened navigating with shift and tab on first cell does not selects the cancel button #4537
- Focus is not moved from the filter row to the summary row when the grid has no records #4613
- igx-carousel problem with lost focus #4292
- List items are shifted down on search if the list was scrolled down beforehand. #4645
- [igx-grid] some cells are not rendered when resizing window. #4568
- [igx-grid] after being grouped then resized, horizontal scrolling causes column header misalignment with data cell #4648
- Cells content is misaligned when group by a column and scroll horizontal #4720
- When hide/show columns the grid has empty space #4505

## 7.2.7

### Bug fixes
- Custom filter dialog Excel-Style Filtering does not save the selected operand #4548
- Wrong endEdit call on data operation pipes subscribe #4313
- TreeGrid does not have default loading template #4624
- [igx-grid] Question about resizing behavioral change after v7.2.1. #4610
- [igx-grid] onSelection event comes to emit after ending edit mode. #4625
- Error is thrown when trying to open datepicker with Space key in IE #4495
- DatePicker dropdown overlaps the input when it appears top #4526
- Custom filter dialog of the Excel-style Filtering does not display the selected condition in the correct format #4525
- [igx-grid] group row is duplicated when collapsing all and then expanding a group row. #4650
- Fix scroll wheel tests due to creating wheel event with deltaY sets also wheelDeltaY (PR #4659)
- Update Canonical and HrefLang links for EN and JP environments #4674
- In the Drag and Drop dev sample the background color is not changed in IE and Edge #4597

## 7.2.6
- `igxGrid`
    - **Feature** The `groupsRecords` property now returns the full grouping tree as in 7.1 and also includes the grouping information for all pages.

### Bug Fixes
- Unreadable icon color when icon is used as a tooltip target with dark-theme #4477
- [igx-tabs] Selection indicator is not resized correctly #4420
- Faulty urls in Typescript #4546
- igx-list theme docs #4390
- Filtering conditions drop down does not behave consistently when the button that opens it is clicked multiple times #4470
- Message 'No records found.' is still previewed when reset filter #4484
- The text in the filter column textbox truncates in the igx-grid component #4496
- Excel style filter does not apply the filter when the value is 0 #4483
- When hold arrow up or down key on a month the focus changes to the year #4585
- Putting two circular progress bars results in duplicate IDs #4410
- igxGrid does not clear groupsRecords when all columns get ungrouped #4515

## 7.2.5
- `igxDrop`
    - `onEnter`, `onLeave` and `onDrop` events now have new arguments for `originalEvent`, `offsetX` and `offsetY` relative to the container the igxDrop is instanced.
- `IgxList`
    - **Feature** the `index` property is now an `@Input` and can be assigned by structural directives such as `*igxFor`.
    ```html
        <igx-list>
            <div [style.height]="'480px'" [style.overflow]="'hidden'" [style.position]="'relative'">
                <igx-list-item [index]="i" *igxFor="let item of data; index as i; scrollOrientation: 'vertical'; containerSize: '480px'; itemSize: '48px'">
                    <div>{{ item.key }}</div>
                    <div class="contact__info">
                        <span class="name">{{item.name}}</span>
                    </div>
                </igx-list-item>
            </div>
        </igx-list>
    ```
    - The `items` property now returns the collection of child items sorted by their index if one is assigned. This is useful when the `children` order cannot be guaranteed.
- Excel-Style Filtering and Quick Filtering user interfaces now display the date picker's calendar in a dropdown.
- `IgxCard` - The card component has been refactored. It now includes several new supporting components/directives:
    - `igxCardHeaderTitle` - tag your headings placed in the `igx-card-header` container to be displayed as a card title;
    - `igxCardHeaderSubtitle` - tag your headings placed in the `igx-card-header` container to be displayed as a card subtitle;
    - `igxCardThumbnail` - tag anything placed in the `igx-card-header` as a thumb to be placed to the left of your titles;
    - `igx-card-header` - the card header can now detect and automatically position `igx-avatar`s placed in it;
    - `igx-card-media` - wrap images or videos that will be automatically sized for you;
    - `igx-card-actions` - the card actions can now detect and automatically position all `igxButton`s placed in it;
    - The card has a new `type` property. It can be set to `outlined` to get the new outlined card look;
    - The card has a new `horizontal` property. When set to true, the layout will become horizontally aligned;
- New Directive `igx-divider` - The igx-divider is a thin, configurable line that groups content in lists and layouts.

### Bug Fixes
- Row editing overlay is not visible when grid has either 1 or 2 rows and height is not set. #4240
- Ctrl + Right Arrow is not working in an expanded child grid in 7.2.x #4414
- In EI11 and error is returned when filter by date #4434
- Calendar should be closed when scrolling is initiated #4099
- The sync service for the horizontal virtualization returns invalid cache values in certain scenarios #4460
- Unreadable icon color when icon is used as a tooltip target with dark-theme #4477
- When first tree grid column is with type date the calendar mode is not correct #4457
- When grid is grouped the search does not scroll to the find result #4327
- Calendar should be closed when scrolling is initiated #4099
- [igx-list] IgxListItem.index returns wrong index when igx-list is virtualized by igxForOf #4465
- [igx-grid] groupsRepcords is not updated correctly when grouping/ungrouping. #4479
- Exceptions are thrown by igxHGrid when columns don't have initial width, or it has been set as a percentage #4491
- Change date pickers' mode to 'dropdown' in all filtering UIs. #4493
- The radio-group display cannot be overridden #4402
- Filtered column header goes over the RowSelectors and groups when scroll horizontal #4366
- [igx-grid] description about onColumnMovingEnd is not correct. #4452
- IgxTabs removes custom added class #4508

## 7.2.4
### New feature
- [Multi-cell selection](https://github.com/IgniteUI/igniteui-angular/wiki/Grid-Multi-cell-selection-Specification) - Enables range selection of cells in the grid.

### Grids Performance improvements
- Grid rendering speed
- Grid grouping rendering speed
- Grid vertical scrolling using the scroll arrows
- Grid horizontal scrolling using the scroll arrows
- Grid cell focusing time
- Typing a character in an inline editor

### Bug fixes
- IgxForOf - Virtual item index with remote data #4455
- If grid has height in %(or no height) and filtering is enabled, then height is not calculated correctly. #4458
- 3rd level child does not scroll with keyboard nav #4447
- When in column group a column is hidden in the excel style filter LEFT and RIGHT buttons are enabled #4412
- Column Moving keydown.escape HostListener needs refactoring #4296
- Hierarchical Grid: scrolled child views remain after the root grid has been destroyed #4440
- When child grids have width in % (or no width) and there is horizontal scrollbar the vertical scrollbar is not visible. #4449
- Opening the Filtering dropdown twice in an igxHierarchicalGrid results in warning messages in the browser console #4436
- for-of init optimizations for grids #4374
- Changing columns dynamically in the Hierarchical Grid resets root column list to contain child columns. #4337
- Cell is not selected on click [IE] #1780
- igx-grid: Uncommitted IME text gets lost when Enter key is pressed in an edit cell template. #4314

## 7.2.3
### Improvements
- `IPinColumnEventArgs` new property - added a new property `isPinned` to the `IPinColumnEventArgs` interface. Now the `onColumnPinning` event emits information whether the column is pinned or unpinned.
- `igxGrid`
    - `igxFilterCellTemplate` directive added that allows retemplating of the filter cell.
    - `IgxColumnComponent` now has `filterCellTemplate` property that can be used to retemplate the filter cell.

### Bug fixes
- Fix auto-generate columns for TreeGrid #4399
- Emiting event when unpinning column #3833
- In Firefox when collapse all groups grid becomes empty #4304
- When transactions are enabled and update a filtered cell there is an error in console #4214
- In IE11 datePicker delete button is not in correct position when open a cell in edit mode #4116
- Refactoring filter cell navigation so that it is handled in the navigation service. Handling special scenarios for hierarchical grid in the hierarchical navigation service. #4267
- Grid: fix sorting in chrome #4397
- An error is returned when add a child for not committed row and summaries are enabled #4317
- Update child summaries correctly when CRUD operations are performed #4408
- Add igxQuickFilterTemplate directive #4377
- Resizing: move resize handle logic in a directive #4378
- No event emitted when column is unpinned #3799
- When update a cell in the grouped column the child summaries are not updated #4324
- Column Group border is misaligned with its children's in some cases #4387
- Expanding last row of HierarchicalGrid via keyboard(Alt + downArrow) leads to cell losing its focus. #4080
- fix(HierarchicalGrid): Moving onGridCreated to be emitted onInit #4370
- Virtualization of grid not working in tab #4329
- When you pin child column the whole group is not pinned #4278

## 7.2.2
### Features
- **Components' Display Type** - All components now have their CSS display property explicitly set on the host element to ensure width, padding, and margins are applied when set directly on the host selectors.
- **Themes**
    - Add support for gradients and images as values for component themes via the component theme functions.
    - `Palettes` - added surface color to the palette. The surface color is used by cards, pickers, dialog windows, etc. as the default background.

### Bug fixes
- fix(tabs): Fix for applying styles to tabs group #4371
- igxInput - add ability to toggle required dynamically #4361
- Select sort button only if default template is used #4372
- Public enumerations should not be constants #4364
- fix(hierarchicalGrid): Fix scrollbar not updated when data for children is loaded after initial load. #4334
- fix(date-picker): Fix for re-templating dropdown date-picker #4325
- Remove ngModel from datepicker #4333
- Scrollbar is not updated when load remote data #4209
- IgxGrid cell edit does not update values (onCellEdit) #4055
- Initial GroupBy performance is poor with many columns grouped #4309
- Components' display type #4316
- Including summary row cells in tab sequence for HierarchicalGrid navigation. #4293
- Surface color #4109
- `headerGroupClasses` is marked as hidden #4276
- Update AutoScrollStrategy to reposition elements outside NgZone #4250
- Optimizing post group pipe for 4309 - 7.2.x #4310
- IgxSelect does not close on Shift+Tab #4164
- clone method should have inheritdoc in all position strategies #4265
- Dialog does not emits close event the second time that is opened and closed #4222
- IgxLabelComponent is hidden #4237
- refactor(button-group): Fix the double borders between the buttons #4092
- Allow gradient/image values as backgrounds in component themes #4218
- Time Picker enhancements #4348

## 7.2.1
- `igxGrid`
    - **Breaking Change** The `groupsRecords` property now only returns the visible tree and does not include groups that are children of collapsed parents.
    - **Feature** Column Hiding and Column Pinning components now expose a `disableFilter` property which allows hiding the filter columns input from the UI.

### Improvements
- igxSelect - select-positioning-strategy code cleanup #4019

### Bug fixes
- Tooltip remains opened after clicking its target #4127
- Can not move a column to left if the previous column is column group #4114
- TextHighlight Directive makes the matching spans bold #4129
- IgxDropDownItem still uses deprecated accessors #4167
- Double click in editMode reverts the cell's value #3985
- Navigation with Ctrl+arrow keys does not work in child grids #4120
- In IE11 and Edge when scroll page the excel filter dialog is not moved #4112
- IgxCalendar overlay, rendered from cell in edit mode, goes outside the grid when scrolling #4205
- When using keyboard navigation the child grid does not scroll to next row when next child is empty. #4153
- selectedIndex doesn't switch tab. #4245
- When the last column is hidden button RIGHT for the last visible column should be disabled #4230
- When excel-style-filtering is enabled and press Shift+tab on first cell the scroll should not be moved #4219
- Can not navigate with tab in filtering row if grid has no horizontal scroll #4111
- ExcelFilterStyle , what is the name of the onClick methods for the apply and cancel button ? onFilteringDone doesnt work here #4248
- When you focus an element from the Excel-Style Filtering List in Chrome a blue boarder appears #4269
- Need ability to remove a column filter that was previously set in the grid #4305
- Keyboard navigation inside summaries for hierarchical grid is not working with Ctrl + arrow keys #4176
- ReadMe links are broken on 7.2.0. release note #4251
- Error when scrolling grid with mouse wheel after closing a dialog window in the page #4232
- Circular progress bar throws error on IE11 #3787
- Issue with export excel/csv from grid #3763
- Setting grid data property manually after initial rendering without binding it to the input is not detected. #4242
- When child grids does not have set height and expand a row in child grid scrollbars are not updated and there is empty space on the grid #4239
- [ng add]: Enabling polyfills step doesn't update properly polyfill.ts generated by Angular CLI v7.3.x. #3967
- When change sorting from the excel filter it is not applied for the grouped column #4119
- When grid is filtered and update a cell summaries are not updated #4211
- [igx-date-picker] igxCalendarHeader and igxCalendarSubheader don't work #4223
- [igx-date-picker] unnecessary suffix "日" to the date part of the calendar. #4224
- igxMonthPicker - arrowdown and arrow up not working correctly inside months view #4190
- In Edge resizing indicators are offset incorrectly #3908
- igx-column-group does not fire onColumnVisibilityChanged #4194

## 7.2.0
- `igxCalendar`
    - `igxCalendar` has been refactored to provide the ability to instantiate each view as a separate component.
    - **Feature** advanced keyboard navigation support has been added. Read up more information in the [ReadMe](https://github.com/IgniteUI/igniteui-angular/tree/master/projects/igniteui-angular/src/lib/calendar/README.md)

- **New component** `IgxMonthPicker`:
    - Provides the ability to pick a specific month. Read up more information in the [ReadMe](https://github.com/IgniteUI/igniteui-angular/tree/master/projects/igniteui-angular/src/lib/calendar/month-picker/README.md)

- **New component** `IgxHierarchicalGrid`:
    - Provides the ability to represent and manipulate hierarchical data in which each level has a different schema. Each level is represented by a component derived from **igx-grid** and supports most of its functionality. Read up more information about the IgxHierarchicalGrid in the official [documentation](https://www.infragistics.com/products/ignite-ui-angular/angular/components/hierarchicalgrid.html) or the [ReadMe](https://github.com/IgniteUI/igniteui-angular/tree/master/projects/igniteui-angular/src/lib/grids/hierarchical-grid/README.md)

- **New component** The `igxSelect` provides an input with dropdown list allowing selection of a single item.
    ```html
    <igx-select #select1 [placeholder]="'Pick One'">
        <label igxLabel>Sample Label</label>
        <igx-select-item *ngFor="let item of items" [value]="item.field">
            {{ item.field }}
        </igx-select-item>
    </igx-select>
    ```

[documentation](https://www.infragistics.com/products/ignite-ui-angular/angular/components/select.html) or the [ReadMe](https://github.com/IgniteUI/igniteui-angular/tree/master/projects/igniteui-angular/src/lib/select/README.md)

- **New directive** `igxAutocomplete` - new directive that provides a way to enhance a text input by showing a panel of suggested options, provided by the developer. More information about the IgxAutocomplete is available in the official [documentation](https://www.infragistics.com/products/ignite-ui-angular/angular/components/autocomplete.html) or the [ReadMe](https://github.com/IgniteUI/igniteui-angular/tree/master/projects/igniteui-angular/src/lib/directives/autocomplete/README.md).

    ```html
    <input igxInput type="text" [igxAutocomplete]="townsPanel" />
    <igx-drop-down #townsPanel>
        <igx-drop-down-item *ngFor="let town of towns" [value]="town">
            {{town}}
        </igx-drop-down-item>
    </igx-drop-down>
    ```

- `igxGrid` now has `isLoading` input property. When enabled will show loading indicator, until the data is available. It can be best utilized for remote scenarios. Another input property `loadingGridTemplate` allows customizing the loading indicator.

    ```html
    <!-- Example -->
    <igx-grid [isLoading]="true" ...>
    </igx-grid>
    ```

    - `Group By`
        - The collapse/expand icons have new orientantion to display the action that will be performed when clicked. When an icon points up clicking on it would result in collapsing the related group row and when it points down clicking on it would expand the group row.
        - The collapse/expand all icons have also been updated to reflect the new group row icons better.
        - Group rows now can be expanded/collapsed using Alt + Arrow Up/Down to reflect the new icons.
    - `filterMode` input added, which determines the filtering ui of the grid. The default value is `quickFilter`. Other possible value is `excelStyle`, which mimics the filtering in Excel with added functionality for column moving, sorting, hiding and pinning.
    - `IgxColumnComponent` now has `disablePinning` property, which determines wether the column can be pinned from
    the toolbar and whether the column pin will be available in the excel style filter menu. The `disableHiding` input will be used to show/hide the column hiding functionality in the menu.
- `igxTreeGrid`
    - The collapse/expand icons have new orientantion to display the action that will be performed when clicked. When an icon points up clicking on it would result in collapsing the related tree grid level and when it points down clicking on it would expand the tree grid level.
    - Expanding/collapsing tree levels can now be performed also by using Alt + Arrow Up/Down to reflect the new icons.
- `IgxColumnComponent`
    - **Breaking Change** the `gridID` property is now **deprecated**. Please, use `column.grid.id` instead.
- `igxCombo`
    - **Breaking Change** `combo.value` is now only a getter.
    - **Feature** added support for templating the default input group of the component. The `igx-combo` now allows for `igx-prefix`, `igx-suffix`,`igx-hint` and `[igxLabel]` components to be passed as `ng-content` and they will be renderer accordingly on the combo's input. Example:
    ```html
        <!-- customize combo input --->
        <igx-combo #myCombo [data]="myGenres">
            ...
            <label igxLabel>Genres</label>
            <igx-prefix><igx-icon>music_note</igx-icon></igx-prefix>
        </igx-combo>
     ```
    - **Feature** the default combo 'clear' and 'toggle' icons can now be templated. Two new directives are added (with selector `[igxComboClearIcon]` and `[igxComboToggleIcon]`). Passing an `ng-template` with one of the directives will overwrite the default conent of the respective icon. Functionality will remain unaffected. Expample:
    ```html
        <!-- customize combo input --->
        <igx-combo #myCombo [data]="myGenres">
            ...
            <ng-template igxComboToggleIcon let-collapsed>
                <igx-icon>{{ collapsed ? 'remove_circle' : 'remove_circle_outline'}}</igx-icon>
            </ng-template>
        </igx-combo>
    ```
- `igxDropDown`
    - `IgxDropDownItemBase` and it's descendants (of which `IgxDropDownItem`) have had their `isSelected` and `isFocused` properties **deprecated**. Instead, use `selected` and `focused` properties.
    - Added an `@Input` for the `index` property (such as the one coming from ngFor) of the `IgxDropDownItem` component. This **deprecates** the automatic index calculation.
    ```html
        <igx-drop-down>
            <igx-drop-down-item *ngFor="let item of items; let i = index" [index]="i">
                {{ item.field }}
            </igx-drop-down-item>
        </igx-drop-down>
    ```
    - **Feature** `IgxDropDownGroupComponent` has been added. It allows for easier grouping of multi-level data, without the need of flattening it. The `igx-drop-down-item-group` tag accepts `igx-drop-down-item`s and displays them in the appropriate grouped fashion.
        ```html
            <igx-drop-down>
                <igx-drop-down-item-group *ngFor="let country of contries" [label]="country.name">
                    <igx-drop-down-item *ngFor="let city of country.cities" [value]='city.refNo'>
                        {{ city.name }}
                    </igx-drop-down-item>
                </igx-drop-down-item-group>
            </igx-drop-down>
        ```
- `Theme Elevations & Shadows` - Components with shadows, set by an elevation level or otherwise, are now fully configurable by the user via schema and/or theme properties. User can also provide a custom elevations set to component themes that support them.
    - **Breaking Change** - The `$search-shadow-color` and `$search-disabled-shadow-color` properties on the `igx-input-group-theme` have been replaced with `$search-resting-shadow` and `$search-disabled-shadow` respectively. Use `ng update` to migrate automatically.
- `IgxTreeGridComponent`
    - We can now search in the treegrid's data by using the `findNext` and the `findPrev` methods and we can clear the search results with the `clearSearch` method.
- `IgxTextHighlightDirective`
    - `IgxTextHighlightDirective.page` input property is **deprecated**. `rowIndex`, `columnIndex` and `page` properties of the `IActiveHighlightInfo` interface are also **deprecated**. Instead, `row` and `column` optional properties are added.
- `igxDragDrop`
    - `dragGhostHost` input property added. Sets the element to which the dragged element will be appended. If not provided, the dragged element is appended to the body.
- `Column Hiding UI`
    - **Behavioral Change** - The UI now hides the columns whose `disableHiding` property is set to true instead of simply disabling them.
- `igxButton` - **New Button Style** - Include [outlined](https://material.io/design/components/buttons.html#outlined-button) button style to support the latest material spec.
- `igxOverlay`:
    - `igxOverlay.attach()` method added. Use this method to obtain an unique Id of the created overlay where the provided component will be shown. Then call `igxOverlay.show(id, settings?)` method to show the component in overlay. The new `attach` method has two overloads:
      - `attach(element: ElementRef, settings?: OverlaySettings): string` - This overload will create overlay where provided `element` will be shown.
      - `attach(component: Type<any>, settings?: OverlaySettings, moduleRef?: NgModuleRef<any>): string` - Creates a `ComponentRef` from the provided `component` class to show in an overlay. If `moduleRef` is provided the service will use the module's `ComponentFactoryResolver` and `Injector` when creating the `ComponentRef` instead of the root ones.
    - `igxOverlay.show(component, settings)` is **deprecated**. Use `igxOverlay.attach()` method to obtain an Id, and then call `igxOverlay.show(id, settings)` method to show a component in the overlay.
    - `IPositionStrategy` exposes new method `clone` that clones the strategy instance with its settings.

- `igx-date-picker`
    - **Feature** Added `dropdown` `mode` to enable the input field value editing and spinning of the date parts as well as displaying a drop down calendar to select a date. Example:
    ```html
      <igx-date-picker #editableDatePicker1 mode="dropdown" [value]="date" format="dd.MM.y" mask="M/d/y">
      </igx-date-picker>
     ```
 **Components roundness**
- Ignite UI for Angular now allows you to change the shape of components by changing their border-radius.

- Here is the list of all components that have roundness functionality:
* _igx-badge_
* _igx-buttongroup_
* _igx-calendar_
* _igx-card_
* _igx-carousel_
* _igx-chip_
* _igx-dialog_
* _igx-drop-down_
* _igx-expansion-panel_
* _igx-input-group_
* _igx-list_
  * _igx-list-item_
* *igx-navdrawe*r
* _igx-snackbar_
* _igx-toast_
* _igxTooltip_

- **Breaking Change**
- The `$button-roundness` property on the `igx-button-theme` have been replaced for each button type with: `$flat-border-radius`,`$raised-border-radius`,`$outline-border-radius`,`$fab-border-radius`, `$icon-border-radius`.
- The`$roundness` property on the `igx-chip-theme` have been replaced with `$border-radius`.
- The`$roundness` property on the `iigx-tooltip-theme` have been replaced with `$border-radius`.

### Bug Fixes
- All initially pinned columns get unpinned if the grid's width is set as a percentage of its parent #3774
- Expanding a group row while at the bottom of the grid throws error #4179
- Grouping expand/collapse all button is not aligned with the row selector checkbox. #4178
- IgxToggleAction logs deprecated message in the console #4126
- IgxCombo - Calling selectItems([]) incorrectly clears the combo selection #4106
- IgxCombo - Clearing item filter sometimes empties drop down list #4000
- IgxCombo - Keyboard navigation ArrowDown stutters on chunk load #3999
- Row editing overlay banner not shown when enter row editing #4117
- IgxToggle open method always tries to get id even when it has one #3971
- Last (right-aligned) column is cut off when no widths are set for the columns #3396
- The selection in the last grid column does not span in the whole cell. #1115
- Last column header is a bit wider than the cells #1230

## 7.1.11
### Improvements
- Row and Cell editing Docs improvements #4055

## 7.1.10
### Features
- Column Hiding and Column Pinning components now expose a `disableFilter` property which allows hiding the filter columns input from the UI.

### Bug Fixes
- Tooltip remains opened after clicking its target #4127
- TextHighlight Directive makes the matching spans bold #4129
- igx-grid: `pinned` property doesn't work when `width` property is set together. #4125
- Double click in editMode reverts the cell's value #3985
- Issue with export excel/csv from grid #3763
- Error when scrolling grid with mouse wheel after closing a dialog window in the page #4232
- Circular progress bar throws error on IE11 #3787
- Setting grid data property manually after initial rendering without binding it to the input is not detected. #4242
- `headerGroupClasses` is marked as hidden #4276
- When you pin child column the whole group is not pinned #4278
- igx-column-group does not fire onColumnVisibilityChanged #4194
- When grid is filtered and update a cell summaries are not updated #4211

## 7.1.9
### Bug Fixes
- igx-grid: Incorrect height calculation when setting height in percent and binding empty data. #3950
- Grid doesn't reflect the applied formatter immediately #3819
- Cannot set chip as selected through API if selectable is false #2383
- IgxCombo - Keyboard navigation in combo with remote data is incorrect #4049
- Setting groupingExpressions run-time has different result than using the UI/methods #3952
- Error on app-shell build in the icon module #4065
- Grid/TreeGrid toolbar dropdowns reopen when trying to close it every other time #4045
- When grid and columns have width in IE the columns are visible outside the grid #3716
- IgxGridToolbarComponent is hidden from the API docs #3974
- igx-grid: row virtualization doesn't work when setting height in percent if you fetch and bind data after initial rendering. #3949
- IgxToggleAction logs deprecated message in the console #4126

## 7.1.8
### Bug Fixes
- Required date picker bound to displayData is shown invalid initially. #3641
- If the columns don't fit the treeGrid viewport, horizontal scrollbar in TreeGrid is gone/disappears #3808
- igxGrid setting autogenerate and groupingExpressions inputs results in errors #3951

## 7.1.7
### Bug fixes
- refactor(card): apply the content color to any text element #3878
- style(linear-bar): Fix text alignment #3862

## 7.1.6
### Bug Fixes
- Calling open() on an already opened IgxDropDown replays the opening animation #3810

## 7.1.5
### Features
- `igxGrid`
    - `Group By`
        - The collapse/expand icons have new orientantion to display the action that will be performed when clicked. When an icon points up clicking on it would result in collapsing the related group row and when it points down clicking on it would expand the group row.
        - The collapse/expand all icons have also been updated to reflect the new group row icons better.
        - Group rows now can be expanded/collapsed using Alt + Arrow Up/Down to reflect the new icons.
- `igxTreeGrid`
    - The collapse/expand icons have new orientantion to display the action that will be performed when clicked. When an icon points up clicking on it would result in collapsing the related tree grid level and when it points down clicking on it would expand the tree grid level.
    - Expanding/collapsing tree levels can now be performed also by using Alt + Arrow Up/Down to reflect the new icons.
- `Remove CSS Normalization` - Some users were complaining we reset too many browser styles - lists and heading styles in particular. We no longer do CSS normalization on an application level. Users who depended on our CSS browser normalization will have to handle that on their own going forward.
- `igxOverlayService` - the height of the shown element/component is not cached anymore. The height will be calculated each time position method of position strategy is called.

- `igxOverlayService`
    - `onClosing` event arguments are of type `OverlayClosingEventArgs` that adds an optional `event` property with the original DOM event. The browser event is available when closing of the overlay is caused by an outside click. This also affects all components and directives that use `igxOverlay` service - `igxToggle`, `igxDropDown`, `igxCombo`, `igxSelect` and `igxAutocomplete`. When they emit their respective `onClosing` event, the arguments are of type `CancelableBrowserEventArgs`, including the optional browser event.

## 7.1.4
### Features
- `Column Hiding UI`
    - **Behavioral Change** - The UI now hides the columns whose `disableHiding` property is set to true instead of simply disabling them.

## 7.1.3
### Bug Fixes
- When search and hide and then show a column the cell values are not correct ([3631](https://github.com/IgniteUI/igniteui-angular/issues/3631))
- When press Ctrl+Arrow down key on a summary cell it should stay active ([3651](https://github.com/IgniteUI/igniteui-angular/issues/3651))
- When summary row is not fully visible and press Tab the last summary cell is not activated ([3652](https://github.com/IgniteUI/igniteui-angular/issues/3652))
- Choosing from a drop down inside a form in a drop down closes the outer drop down ([3673](https://github.com/IgniteUI/igniteui-angular/issues/3673))
- Banner - Calling close method on collapsed panel throws error ([3669](https://github.com/IgniteUI/igniteui-angular/issues/3669))
- Typedoc API task generates non-public exports ([2858](https://github.com/IgniteUI/igniteui-angular/issues/2858))
- column.pin and column.unpin API descriptions need improvement ([3660](https://github.com/IgniteUI/igniteui-angular/issues/3660))
- disabledDates for the calendar and date picker should be an @Input() ([3625](https://github.com/IgniteUI/igniteui-angular/issues/3625))
- There is no way to determinate if a list item was panned in the click event ([3629](https://github.com/IgniteUI/igniteui-angular/issues/3629))
- When search and hide and then show a column the cell values are not correct ([3631](https://github.com/IgniteUI/igniteui-angular/issues/3631))

## 7.1.2
### Features
- `igx-circular-bar` and `igx-linear-bar` now feature an indeterminate input property. When this property is set to true the indicator will be continually growing and shrinking along the track.
- `IgxTimePickerComponent`: in addition to the current dialog interaction mode, now the user can select or edit a time value, using an editable masked input with a dropdown.
- `IgxColumnComponent` now accepts its templates as input properties through the markup. This can reduce the amount of code one needs to write when applying a single template to multiple columns declaratively. The new exposed inputs are:
    + `cellTemplate` - the template for the column cells
    + `headerTemplate` - the template for the column header
    + `cellEditorTemplate` - the template for the column cells when a cell is in edit mode
      ```html
        <!-- Example -->

        <igx-grid ...>
            <igx-column *ngFor="let each of defs" [cellTemplate]="newTemplate" ...></igx-column>
        </igx-grid>

        <ng-template #newTemplate let-value>
            {{ value }}
        </ng-template>
        ```

### Bug Fixes

- When transactions are enabled and delete a row page is changed to first page ([3425](https://github.com/IgniteUI/igniteui-angular/issues/3425))
- Row selectors header is not updated when commit transactions ([3424](https://github.com/IgniteUI/igniteui-angular/issues/3424))
- When a column is sorted and change value in a cell after commit and press enter on selected cell the focus is not in the input ([2801](https://github.com/IgniteUI/igniteui-angular/issues/2801))
- Closing the filter UI cuts the grid on the left ([3451](https://github.com/IgniteUI/igniteui-angular/issues/3451))
- GroupedRecords class should be hidden for doc generation. ([3483](https://github.com/IgniteUI/igniteui-angular/issues/3483))
- Badly formatted table in the JP documentation ([3484](https://github.com/IgniteUI/igniteui-angular/issues/3484))
- Not setting width in percentage on one or more columns results in columns going out of view ([1245](https://github.com/IgniteUI/igniteui-angular/issues/1245))
- Feature Request : locale property on a grid level ([3455](https://github.com/IgniteUI/igniteui-angular/issues/3455))
- Excel cannot open the exported data ([3332](https://github.com/IgniteUI/igniteui-angular/issues/3332))
- API DOC header links on header nav in JP leads to EN product page ([3516](https://github.com/IgniteUI/igniteui-angular/issues/3516))
- IgxGridHeaderGroupComponent should have preset min width ([3071](https://github.com/IgniteUI/igniteui-angular/issues/3071))
- Adding a custom svg to snackbar ([3328](https://github.com/IgniteUI/igniteui-angular/issues/3328))
- Feature request: Using text field input for date and time picker ([2337](https://github.com/IgniteUI/igniteui-angular/issues/2337))
- Summaries Keyboard navigation issues ([3407](https://github.com/IgniteUI/igniteui-angular/issues/3407))
- IgxRipple - animate() function not supported in Safari ([3506](https://github.com/IgniteUI/igniteui-angular/issues/3506))
- Faulty link in Typedoc ([3531](https://github.com/IgniteUI/igniteui-angular/issues/3531))
- [IE11] igx-grid - Filtering is cleared when clicking filtering chip if resourceString.igx_grid_filter_row_placeholder is set to Japanese character. ([3504](https://github.com/IgniteUI/igniteui-angular/issues/3504))
- Setting required IgxInput's value not via typing does not clear the invalid style. ([3550](https://github.com/IgniteUI/igniteui-angular/issues/3550))
- Add bodyTemplate as @Input() for igx-column ([3562](https://github.com/IgniteUI/igniteui-angular/issues/3562))
- Horizontal scrollbar is not shown when column's width is set to a percentage value. ([3513](https://github.com/IgniteUI/igniteui-angular/issues/3513))
- When select a date filter the date is not previewed in the input ([3362](https://github.com/IgniteUI/igniteui-angular/issues/3362))
- Missing locale errors on a browser with non-en language ([3569](https://github.com/IgniteUI/igniteui-angular/issues/3569))
- igx-action-icon is not vertically aligned in IgxNavbar ([3584](https://github.com/IgniteUI/igniteui-angular/issues/3584))
- [IE11] igx-grid filtering condition is reverted when typing Japanese character in the filtering textbox. ([3577](https://github.com/IgniteUI/igniteui-angular/issues/3577))
- TreeGrid has empty space when Summaries are enabled and expand/collapse ([3409](https://github.com/IgniteUI/igniteui-angular/issues/3409))
- Filtering row: no chip is created while typing Japanese characters on Edge ([3599](https://github.com/IgniteUI/igniteui-angular/issues/3599))
- PowerShell script should be added in order to apply some rules for deployment of the API DOCS (sassdoc, typedoc) ([3618](https://github.com/IgniteUI/igniteui-angular/issues/3618))
- igx-grid isn't displayed properly in IE11 when it is inside an igx-tabs-group. ([3047](https://github.com/IgniteUI/igniteui-angular/issues/3047))
- Cells' content is shown twice when entering edit mode after searching. ([3637](https://github.com/IgniteUI/igniteui-angular/issues/3637))
- ng add improvements ([3528](https://github.com/IgniteUI/igniteui-angular/issues/3528))

## 7.1.1
### Bug Fixes
* onSortingDone is not fired when sorting indicator of a header in the group by area is clicked ([#3257](https://github.com/IgniteUI/igniteui-angular/issues/3257))
* igx-grid isn't displayed properly in IE11 when it is inside an igx-tabs-group ([#3047](https://github.com/IgniteUI/igniteui-angular/issues/3047))
* Preventing wrap-around for scrollNext and scrollPrev([#3365](https://github.com/IgniteUI/igniteui-angular/issues/3365))
* IgxTreeGrid does not respect its parent container height ([#3467](https://github.com/IgniteUI/igniteui-angular/issues/3467))
* Include grid's unpinnedWidth and totalWidth in cell width calculation ([#3465](https://github.com/IgniteUI/igniteui-angular/issues/3465))

### Other
* update typedoc-plugin-localization version to 1.4.1 ([#3440](https://github.com/IgniteUI/igniteui-angular/issues/3440))

## 7.1.0
### Features
- **New component** `IgxBannerComponent`:
    - Allows the developer to easily display a highly templateable message that requires minimal user interaction (1-2 actions) to be dismissed. Read up more information about the IgxBannerComponent in the official [documentation](https://www.infragistics.com/products/ignite-ui-angular/angular/components/banner.html) or the [ReadMe](https://github.com/IgniteUI/igniteui-angular/tree/master/projects/igniteui-angular/src/lib/banner/README.md)
- `igxGrid`
    - Added a new `igxToolbarCustomContent` directive which can be used to mark an `ng-template` which provides a custom content for the IgxGrid's toolbar ([#2983](https://github.com/IgniteUI/igniteui-angular/issues/2983))
    - Summary results are now calculated and displayed by default for each row group when 'Group By' feature is enabled.
    - `clearSummaryCache()` and `recalculateSummaries()` methods are deprecated. The grid will clear the cache and recalculate the summaries automatically when needed.
	- `locale` property added. Default value is `en`. All child components will use it as locale.
    - **Breaking change** `IgxSummaryOperand.operate()` method is called with empty data in order to calculate the necessary height for the summary row. For custom summary operands, the method should always return an array of `IgxSummaryResult` with proper length.
- `IgxIconModule`:
    - **Breaking change** `igxIconService` is now provided in root (providedIn: 'root') and `IgxIconModule.forRoot()` method is deprecated.
    - **Breaking change** `glyphName` property of the `igxIconComponent` is deprecated.
- `IgxColumnComponent`:
    - **Breaking change** the `filters` input now expects `IgxFilteringOperand` instance, instead of class ref. This way custom `IgxFilteringOperands` no longer need to be singleton, with defined `instance` method.
- `IgxMask`:
    - `placeholder` input property is added to allow developers to specify the placeholder attribute of the host input element that the `igxMask` is applied on;
    - `displayValuePipe` input property is provided that allows developers to additionally transform the value on blur;
    - `focusedValuePipe` input property is provided that allows developers to additionally transform the value on focus;
- `IgxTreeGrid`:
    - Batch editing - an injectable transaction provider accumulates pending changes, which are not directly applied to the grid's data source. Those can later be inspected, manipulated and submitted at once. Changes are collected for individual cells or rows, depending on editing mode, and accumulated per data row/record.
    - You can now export the tree grid both to CSV and Excel.
    - The hierarchy and the records' expanded states would be reflected in the exported Excel worksheet.
    - Summaries feature is now supported in the tree grid. Summary results are calculated and displayed for the root level and each child level by default.
- `IgxOverlayService`:
    - `ElasticPositioningStrategy` added. This strategy positions the element as in **Connected** positioning strategy and resize the element to fit in the view port in case the element is partially getting out of view.


## 7.0.5
### Bug Fixes

* igx-grid isn't displayed properly in IE11 when it is inside an igx-tabs-group. ([#3047](https://github.com/IgniteUI/igniteui-angular/issues/3047))
* igx-slider max-value defaults to min-value ([#3418](https://github.com/IgniteUI/igniteui-angular/issues/3418))
* Inconsistency in scrollNext and scrollPrev ([#3365](https://github.com/IgniteUI/igniteui-angular/issues/3365))
* The header link in the api docs page should be to the product page ([#3423](https://github.com/IgniteUI/igniteui-angular/issues/3423))
* Error thrown when edit primaryKey cell in Tree Grid ([#3329](https://github.com/IgniteUI/igniteui-angular/issues/3329))
* IgxGridHeaderGroupComponent should have preset min width ([#3071](https://github.com/IgniteUI/igniteui-angular/issues/3071))
* Pressing ESC on a cell in an editable column throws an error ([#3429](https://github.com/IgniteUI/igniteui-angular/issues/3429))
* Cell foreground is white on hover with the default theme ([#3384](https://github.com/IgniteUI/igniteui-angular/issues/3384))
* [IE] Grid toolbar's buttons and title are misaligned ([#3371](https://github.com/IgniteUI/igniteui-angular/issues/3371))
* Dialog window does not hold the focus when opened ([#3199](https://github.com/IgniteUI/igniteui-angular/issues/3199))
* refactor(themes): don't include contrast colors in the palettes ([#3166](https://github.com/IgniteUI/igniteui-angular/issues/3166))

### Other
* update typedoc-plugin-localization version to 1.4.1 ([#3440](https://github.com/IgniteUI/igniteui-angular/issues/3440))
* Move all keyboard navigation tests in a separate file ([#2975](https://github.com/IgniteUI/igniteui-angular/issues/2975))


## 7.0.4
### Bug fixes
- Fix(igx-grid): revert row editing styles ([#2672](https://github.com/IgniteUI/igniteui-angular/issues/2672))
- Revert "fix(grid): set min width to header groups programmatically"  status: verified version: 7.0.x
([#3357](https://github.com/IgniteUI/igniteui-angular/issues/3357))


## 7.0.3
### Bug fixes
- ng add igniteui-angular adds igniteui-cli package to both dependencies and devDependencies ([#3254](https://github.com/IgniteUI/igniteui-angular/issues/3254))
- Group column header is not styled correctly when moving that column ([#3072](https://github.com/IgniteUI/igniteui-angular/issues/3072))
- igx-grid: Filter row remains after disabling filtering feature ([#3255](https://github.com/IgniteUI/igniteui-angular/issues/3255))
- [igxGrid] Keyboard navigation between cells and filtering row with MCH ([#3179](https://github.com/IgniteUI/igniteui-angular/issues/3179))
- Argument $color of red($color) must be a color ([#3190](https://github.com/IgniteUI/igniteui-angular/issues/3190))
- Shell strings localization ([#3237](https://github.com/IgniteUI/igniteui-angular/issues/3237))
- Tabbing out of the combo search input not possible ([#3200](https://github.com/IgniteUI/igniteui-angular/issues/3200))
- Localization (i18n) not available for inputs/buttons on the grid filtering dialog ([#2517](https://github.com/IgniteUI/igniteui-angular/issues/2517))
- When in the tree grid are pinned columns and scroll horizontal the cells text is over the pinned text #3163
- Request for update of shell strings in Japanese ([#3163](https://github.com/IgniteUI/igniteui-angular/issues/3163))
- Refactor(themes): remove get-function calls ([#3327](https://github.com/IgniteUI/igniteui-angular/issues/3327))
- Fix(grid): recalculate grid body size when changing allowFiltering dynamically ([#3321](https://github.com/IgniteUI/igniteui-angular/issues/3321))
- Fix - Combo - Hide Search input when !filterable && !allowCustomValues - 7.0.x ([#3314](https://github.com/IgniteUI/igniteui-angular/issues/3314))
- Fixing column chooser column updating - 7.0.x ([#3235](https://github.com/IgniteUI/igniteui-angular/issues/3235))
- Disable combo checkbox animations on scroll ([#3303](https://github.com/IgniteUI/igniteui-angular/issues/3303))
- Added validation if last column collides with grid's scroll. ([#3028](https://github.com/IgniteUI/igniteui-angular/issues/3028)) ([#3100](https://github.com/IgniteUI/igniteui-angular/issues/3100))
- Use value instead of ngModel to update editValue for checkbox and calendar in igxCell ([#3225](https://github.com/IgniteUI/igniteui-angular/issues/3225))
- Add @inheritdoc, create ScrollStrategy abstract class and fix method signatures 7.0.x ([#3222](https://github.com/IgniteUI/igniteui-angular/issues/3222))
- When scroll with the mouse wheel the value in datePicker editor for edited cell is empty ([#2958](https://github.com/IgniteUI/igniteui-angular/issues/2958))
- igxToolbar should have the option to add custom template ([#2983](https://github.com/IgniteUI/igniteui-angular/issues/2983))
- fix(grid): mark grid for check inside NgZone when resizing ([#2792](https://github.com/IgniteUI/igniteui-angular/issues/2792)) ([#3277](https://github.com/IgniteUI/igniteui-angular/issues/3277))
- IgxGridHeaderGroupComponent should have preset min width ([#3071](https://github.com/IgniteUI/igniteui-angular/issues/3071))
- Tree grid selection ([#3334](https://github.com/IgniteUI/igniteui-angular/issues/3334))

## 7.0.2
### Features
- `ng add igniteui-angular` support :tada:
    - You can now add Ignite UI for Angular to existing Angular CLI projects - simply run `ng add igniteui-angular` in your project.
    This will install the package and all needed dependencies, add Ignite UI CLI so you can even quickly add components.
- **New component** `IgxBannerComponent`:
    - Allows the developer to easily display a highly templateable message that requires minimal user interaction (1-2 actions) to be dismissed. Read up more information about the IgxBannerComponent in the official [documentation](https://www.infragistics.com/products/ignite-ui-angular/angular/components/banner.html) or the [ReadMe](https://github.com/IgniteUI/igniteui-angular/tree/master/projects/igniteui-angular/src/lib/banner/README.md)
- `igxNavbar`:
    - Added a new `igx-action-icon` directive that can be used to provide a custom template to be used instead of the default action icon on the left-most part of the navbar.
    (If `igx-action-icon` is provided, the default action icon will not be used.)

### Bug fixes

- `igxGrid`
    - Filter row does not close when click button cancel, if the entered text is deleted ([#3198](https://github.com/IgniteUI/igniteui-angular/issues/3198))
    - Prevent a potential memory leak ([#3033](https://github.com/IgniteUI/igniteui-angular/issues/3033))
    - Filtering: Open dropdown on Alt+down, fixes input being populated on keyboard action ([#3202](https://github.com/IgniteUI/igniteui-angular/issues/3202))
    - Row Selection: selected checkboxes are flickering on vertical scrolling ([#2523](https://github.com/IgniteUI/igniteui-angular/issues/2523))
    - Row editing overlay animation should be bottom - top, when overlay is placed over the row ([#3184](https://github.com/IgniteUI/igniteui-angular/issues/3184))


## 7.0.1
### Bug fixes
- Removed the `GridHammerConfig` provider which broke touch events for other components. (Fixed #3185, Reopens #2538)


## 7.0.0
- Updated package dependencies to Angular 7 ([#3000](https://github.com/IgniteUI/igniteui-angular/pull/3000))
- Themes: Add dark schemas and mixins (PR [#3025](https://github.com/IgniteUI/igniteui-angular/pull/3025))

## 6.2.12
### Bug fixes
- igx-grid: `pinned` property doesn't work when `width` property is set together. #4125
- When you pin child column the whole group is not pinned #4278

## 6.2.11
### Bug Fixes
- igx-grid: Incorrect height calculation when setting height in percent and binding empty data. #3950
- Cannot set chip as selected through API if selectable is false #2383
- Setting groupingExpressions run-time has different result than using the UI/methods #3952
- igx-grid: row virtualization doesn't work when setting height in percent if you fetch and bind data after initial rendering. #3949

## 6.2.10
### Bug Fixes
- Cells position is changed when scroll vertical #3094
- igxGrid setting autogenerate and groupingExpressions inputs results in errors #3951

## 6.2.9
### Features
- `igxGrid`
    - `Group By`
        - The collapse/expand icons have new orientantion to display the action that will be performed when clicked. When an icon points up clicking on it would result in collapsing the related group row and when it points down clicking on it would expand the group row.
        - The collapse/expand all icons have also been updated to reflect the new group row icons better.
        - Group rows now can be expanded/collapsed using Alt + Arrow Up/Down to reflect the new icons.
- `igxTreeGrid`
    - The collapse/expand icons have new orientantion to display the action that will be performed when clicked. When an icon points up clicking on it would result in collapsing the related tree grid level and when it points down clicking on it would expand the tree grid level.
    - Expanding/collapsing tree levels can now be performed also by using Alt + Arrow Up/Down to reflect the new icons.

### Bug Fixes
- Add additional ways of expanding/collapsing in Tree Grid/Group By to reflect new icons #3841

## 6.2.8
### Bug Fixes
- Tree Grid collapse icon is updated to material standards #3780
- Change collapse/expand all icon on GroupBy #3298

## 6.2.7
### Bug Fixes
- igx-grid editing: Japanese inputs are not committed on enter or press key in edit mode #2525

## 6.2.6
### Bug Fixes/Other
- Add GA to API docs ([3596](https://github.com/IgniteUI/igniteui-angular/issues/3596))
- Modify gulp api docs tasks in order to follow the build steps ([3681](https://github.com/IgniteUI/igniteui-angular/issues/3681))

## 6.2.5
### Bug Fixes
- Setting required IgxInput's value not via typing does not clear the invalid style ([3550](https://github.com/IgniteUI/igniteui-angular/issues/3550))
- igx-grid isn't displayed properly in IE11 when it is inside an igx-tabs-group ([3047](https://github.com/IgniteUI/igniteui-angular/issues/3047))
- igxGrid minimal body height when no total height is set or inferred ([1693](https://github.com/IgniteUI/igniteui-angular/issues/1693))
- Horizontal scrollbar is not shown when column's width is set to a percentage value ([3513](https://github.com/IgniteUI/igniteui-angular/issues/3513))
- Visible @hidden tag due to comment structure ([3523](https://github.com/IgniteUI/igniteui-angular/issues/3523))
- Faulty link in Typedoc ([3531](https://github.com/IgniteUI/igniteui-angular/issues/3531))
- Several warnings on app launch 6.2.0 RC1 and now 7.0.2 ([2915](https://github.com/IgniteUI/igniteui-angular/issues/2915))
- For_of directive doesn't scroll to next elements in some cases ([3482](https://github.com/IgniteUI/igniteui-angular/issues/3482))
- Not setting width in percentage on one or more columns results in columns going out of view ([1245](https://github.com/IgniteUI/igniteui-angular/issues/1245))
- Calendar test is failing because of wrong selector ([3508](https://github.com/IgniteUI/igniteui-angular/issues/3508))
- When transactions are enabled and delete a row page is changed to first page ([3425](https://github.com/IgniteUI/igniteui-angular/issues/3425))
- When a column is sorted and change value in a cell after commit and press enter on selected cell the focus is not in the input ([2801](https://github.com/IgniteUI/igniteui-angular/issues/2801))
- igxFor with scrollOrientation: horizontal - Almost all the items are not rendered when they don't have width property ([3087](https://github.com/IgniteUI/igniteui-angular/issues/3087))
- Pressing ESC on a cell in an editable column throws an error ([3429](https://github.com/IgniteUI/igniteui-angular/issues/3429))

## 6.2.4
### Bug Fixes
* onSortingDone is not fired when sorting indicator of a header in the group by area is clicked ([#3257](https://github.com/IgniteUI/igniteui-angular/issues/3257))
* igx-grid isn't displayed properly in IE11 when it is inside an igx-tabs-group ([#3047](https://github.com/IgniteUI/igniteui-angular/issues/3047))
* Preventing wrap-around for scrollNext and scrollPrev([#3365](https://github.com/IgniteUI/igniteui-angular/issues/3365))
* IgxTreeGrid does not respect its parent container height ([#3467](https://github.com/IgniteUI/igniteui-angular/issues/3467))
* The header link in the api docs page should be to the product page ([#3423](https://github.com/IgniteUI/igniteui-angular/issues/3423))
* fix(dialog): dialog gets focus when is opened ([#3276](https://github.com/IgniteUI/igniteui-angular/issues/3276))
* IgxTreeGrid - Add row editing + transactions to tree grid ([#2908](https://github.com/IgniteUI/igniteui-angular/issues/2908))
* Regular highlight makes the highlighted text unreadable when the row is selected. ([#1852](https://github.com/IgniteUI/igniteui-angular/issues/1852))
* Use value instead of ngModel to update editValue for checkbox and calendar in igxCell ([#3224](https://github.com/IgniteUI/igniteui-angular/issues/3224))
* Disable combo checkbox animations on scroll ([#3300](https://github.com/IgniteUI/igniteui-angular/issues/3300))
* "Select/Unselect All" checkbox is checked after deleting all rows ([#3068](https://github.com/IgniteUI/igniteui-angular/issues/3068))
* Fixing column chooser column updating ([#3234](https://github.com/IgniteUI/igniteui-angular/issues/3234))
* Fix - Combo - Hide Search input when !filterable && !allowCustomValues ([#3315](https://github.com/IgniteUI/igniteui-angular/issues/3315))
* Add @inheritdoc ([#2943](https://github.com/IgniteUI/igniteui-angular/issues/2943))
* refactor(displayDensity): Code cleanup in display density base class #3280
* Calculating updated grid height when rebinding columns ([#3285](https://github.com/IgniteUI/igniteui-angular/issues/3285))
* Fix - Combo, Drop Down - Fix TAB key navigation ([#3206](https://github.com/IgniteUI/igniteui-angular/issues/3206))
* Added validation if last column collides with grid's scroll ([#3142](https://github.com/IgniteUI/igniteui-angular/issues/3142))
* When in the tree grid are pinned columns and scroll horizontal the cells text is over the pinned text ([#3163](https://github.com/IgniteUI/igniteui-angular/issues/3163))
* refactor(themes): don't include contrast colors in the palettes ([#3166](https://github.com/IgniteUI/igniteui-angular/issues/3166))

### Code enhancements
* Fix the logic calculating test results ([#3461](https://github.com/IgniteUI/igniteui-angular/issues/3461))
* Update typedoc version and localize some shell strings ([#3237](https://github.com/IgniteUI/igniteui-angular/issues/3237))
* fix(toolbar): including custom content in the show toolbar check ([#2983](https://github.com/IgniteUI/igniteui-angular/issues/2983))
* docs(toolbar): adding more API docs ([#2983](https://github.com/IgniteUI/igniteui-angular/issues/2983))

### Other
* update typedoc-plugin-localization version to 1.4.1 ([#3440](https://github.com/IgniteUI/igniteui-angular/issues/3440))
* Update contributing document with localization ([#3313](https://github.com/IgniteUI/igniteui-angular/issues/3313))
* docs(*): add 6.2.3 missing changes and bug fixes to changelog ([#3251](https://github.com/IgniteUI/igniteui-angular/issues/3251))
* Docs - Expansion Panel - Add comments and README([#3245](https://github.com/IgniteUI/igniteui-angular/issues/3245))
* Move all keyboard navigation tests in a separate file ([#2975](https://github.com/IgniteUI/igniteui-angular/issues/2975))


## 6.2.3
- `igxGrid`
    - `resourceStrings` property added, which allows changing/localizing strings for component. If a new instance is set,
    the changes will be applied to the particular instance of the component:
    ```typescript
        this.grid.resourceStrings = {
            igx_grid_filter: 'My filter',
            igx_grid_filter_row_close: 'My close'
        };
    ```
    If only a value is updated, all component instances will be updated:
    ```typescript
        this.grid.resourceStrings.igx_grid_filter = 'My filter';
    ```
- `igxTimePicker`:
    - `resourceStrings` property added, which allows changing/localizing strings for component.
- Localization
    - Added an util function `changei18n` that takes `IResourceStrings` object as parameter. Its values will be used as resource strings for all components
    in the application.
    - Added an util function `getCurrentResourceStrings` that returns current resource strings for all components.
- `ISortingEpression`:
    - The `ignoreCase` and `strategy` properties are moved back to optional, and the `DefaultSortingStrategy` is now injected by the `IgxSorting`, instead of being mandatory to pass to expressions.

### Bug fixes

- `igxGrid`
    - Filter row does not close when click button cancel, if the entered text is deleted ([#3198](https://github.com/IgniteUI/igniteui-angular/issues/3198))
    - Prevent a potential memory leak ([#3033](https://github.com/IgniteUI/igniteui-angular/issues/3033))
    - Filtering: Open dropdown on Alt+down, fixes input being populated on keyboard action ([#3202](https://github.com/IgniteUI/igniteui-angular/issues/3202))
    - Row Selection: selected checkboxes are flickering on vertical scrolling ([#2523](https://github.com/IgniteUI/igniteui-angular/issues/2523))
    - Row editing overlay animation should be bottom - top, when overlay is placed over the row ([#3184](https://github.com/IgniteUI/igniteui-angular/issues/3184))


## 6.2.2
- `igx-checkbox`:
    - Added a new input property - `disableTransitions`. It allows disabling all CSS transitions on the `igx-checkbox` component for performance optimization.
### Bug fixes
- Removed the `GridHammerConfig` provider which broke touch events for other components. (Fixed #3185, Reopens #2538)

## 6.2.1
### Features
- `igxGrid`, `igxChip`: Add display density DI token to igxGrid and igxChip ([#2804](https://github.com/IgniteUI/igniteui-angular/issues/2804))
- `igxGrid`
    - Quick filter auto close ([#2979](https://github.com/IgniteUI/igniteui-angular/issues/2979))
    - Group By: Added title to chip in Group By area ([#3035](https://github.com/IgniteUI/igniteui-angular/issues/3035))
    - Improve UX for boolean and date columns, ([#3092](https://github.com/IgniteUI/igniteui-angular/issues/3092))
- `igxCombo`:
    - Added a new input property - `displayDensity`. It allows configuring the `displayDensity` of the combo's `value` and `search` inputs. (PR [#3007](https://github.com/IgniteUI/igniteui-angular/pull/3007))
- `igxDropDown`
    - Added a new property `maxHeight`, defining the max height of the drop down. ([#3001](https://github.com/IgniteUI/igniteui-angular/issues/3001))
- Added migrations for Sass theme properties changes in 6.2.0 ([#2994](https://github.com/IgniteUI/igniteui-angular/issues/2994))
- Themes
    - Introducing schemas for easier bootstrapping of component themes.
    - **Breaking change** removed $variant from `igx-checkbox-theme`, `igx-ripple-theme`, `igx-switch-theme`, `igx-input-group-theme`, `igx-slider-theme`, and `igx-tooltip-theme`. Use the `$schema` prop, now available on all component themes to change the look for a specific theme. See the [Theming](https://www.infragistics.com/products/ignite-ui-angular/angular/components/themes/schemas.html) documentation to learn more.


### Bug fixes

- `igxGrid`
    - Filtering condition icon is not updated for boolean columns ([#2936](https://github.com/IgniteUI/igniteui-angular/issues/2936))
    - Batch editing: Updating a cell with a value that evaluates to false does not mark it as dirty ([#2940](https://github.com/IgniteUI/igniteui-angular/issues/2940))
    - Filtering input accepts value from calendar for unary conditions ([#2937](https://github.com/IgniteUI/igniteui-angular/issues/2937))
    - When a number filter's value is deleted the grid is not refreshed ([#2945](https://github.com/IgniteUI/igniteui-angular/issues/2945))
    - Improve keyboard navigation in filtering ([#2951](https://github.com/IgniteUI/igniteui-angular/issues/2951), [#2941](https://github.com/IgniteUI/igniteui-angular/issues/2941))
    - Group By: Alt+ Arrow left/Right keys should not toggle the group row ([#2950](https://github.com/IgniteUI/igniteui-angular/issues/2950))
    - Multi Column Header can be grouped ([#2944](https://github.com/IgniteUI/igniteui-angular/issues/2944))
    - Group By: groupsRecords is not updated yet at the time of onGroupingDone event. ([#2967](https://github.com/IgniteUI/igniteui-angular/issues/2967))
    - Paging: Blank space in rows area after vertical scrolling and navigating to next page ([#2957](https://github.com/IgniteUI/igniteui-angular/issues/2957))
    - When date or boolean cell is in edit mode and press arrowUp or arrowDown key the page is scrolled ([#2507](https://github.com/IgniteUI/igniteui-angular/issues/2507))
    - When deleting a row the Row Editing dialog should be closed ([#2977](https://github.com/IgniteUI/igniteui-angular/issues/2977))
    - Group header with columns which width is defined as number throws an exception ([#3020](https://github.com/IgniteUI/igniteui-angular/issues/3020))
    - Refactor header and filter cell components, Closes [#2972](https://github.com/IgniteUI/igniteui-angular/issues/2972), [#2926](https://github.com/IgniteUI/igniteui-angular/issues/2926), [#2923](https://github.com/IgniteUI/igniteui-angular/issues/2923), [#2917](https://github.com/IgniteUI/igniteui-angular/issues/2917), [#2783](https://github.com/IgniteUI/igniteui-angular/issues/2783), [#3027](https://github.com/IgniteUI/igniteui-angular/issues/3027), [#2938](https://github.com/IgniteUI/igniteui-angular/issues/2938)
    - Filter's UI dropdown is hidden under the bottom level of the grid ([#2928](https://github.com/IgniteUI/igniteui-angular/issues/2928))
    - Cell is not editable on iOS ([#2538](https://github.com/IgniteUI/igniteui-angular/issues/2538))
- `IgxTreeGrid`
    - Cell selection wrong behavior when collapsing rows ([#2935](https://github.com/IgniteUI/igniteui-angular/issues/2935))
- `igxCombo`
    - Keyboard doesn't scroll virtualized items ([#2999](https://github.com/IgniteUI/igniteui-angular/issues/2999))
- `igxDatePicker`
    - Error emitting when  value property is initialized with empty string. ([#3021](https://github.com/IgniteUI/igniteui-angular/issues/3021))
- `igxOverlay`
    - Drop-down flickers in IE and EDGE ([#2867](https://github.com/IgniteUI/igniteui-angular/issues/2867))
- `igxTabs`
    - Tabs don't not handle width change ([#3030](https://github.com/IgniteUI/igniteui-angular/issues/3030))
- `igxCalendar`
    - make all css class names unique ([#2287](https://github.com/IgniteUI/igniteui-angular/issues/2287))
- Fixed runtime errors when using the package in applications targeting es2015(es6) and newer ([#3011](https://github.com/IgniteUI/igniteui-angular/pull/3011))

## 6.2.0
- Updated typography following the Material guidelines. Type system is now also optional and can be applied via class to the desired containers. [#2112](https://github.com/IgniteUI/igniteui-angular/pull/2112)
  - **Breaking change:** Applications using Ignite UI for Angular now require the `igx-typography` class to be applied on wrapping element, like the body element for instance.

- Display density can be specified by using the injection token `DisplayDensityToken` and providing a value (comfortable, cosy or compact) on an application or a component level.

    Setting display density on a component level:
    ```typescript
    @Component({
    ...
    providers: [{ provide: DisplayDensityToken, useValue: { displayDensity: DisplayDensity.compact} }]
    })
    ```
- `igx-input-group`
    - The `igx-input-group` control's display density can be explicitly set by using the `displayDensity` input.
    ```html
    <igx-input-group [displayDensity]="'cosy'"> ... </igx-input-group>
    ```
- `igx-drop-down`:
    - Added a new boolean argument `cancel` to the `onSelection` `ISelectionEventArgs`. Its default value is false, in case it is set to true, the drop down selection is invalidated.
- `igxIcon`:
    - **Breaking change** `glyphName` property is removed from `IgxIconComponent`. For `Material` icons the icon name should be explicitly defined between the opening and closing tags. `Font Awesome` icons should use the `name` property now.
    - Added support for custom SVG icons. Register the SVG icons with the `IgxIconService` and use `IgxIconComponent`'s `name` and `fontSet` properties to visualize the icon.
- Transaction Provider - `TransactionService` is an injectable middleware that a component can use to accumulate changes without affecting the underlying data. The provider exposes API to access, manipulate changes (undo and redo) and discard or commit all to the data.
For more detailed information, see the [README](https://github.com/IgniteUI/igniteui-angular/blob/master/projects/igniteui-angular/src/lib/services/transaction/README.md).
- `igxTreeGrid`:
    - New `IgxTreeGridComponent` added.
    - The `igxTreeGrid` is used to display and manipulate hierarchical data with consistent schema, formatted as a table and provides a line of advanced features such as sorting, filtering, editing, column pinning, column moving, column hiding, paging and others.
    - The `igxTreeGrid` provides two ways of defining the relations among our data objects - by using a **child collection** for every data object or by using **primary and foreign keys** for every data object.
    - For more details on using the `igxTreeGrid`, take a look at the [official documentation](https://www.infragistics.com/products/ignite-ui-angular/angular/components/treegrid.html).
- `igxGrid`:
    - **Breaking change** `onGroupingDone` - The array of `ISortingExpression` can now be accessed through the `expressions` event property. Two new properties have been added to the event arguments - `groupedColumns` and `ungroupedColumns`. They provide references to arrays of `IgxColumnComponent` that hold the columns which have changed their state because of the **last** grouping/ungrouping operation.

    - **Breaking change** `onEditDone` event is renamed to `onCellEdit` and new cell editing events are introduced: `onCellEditEnter` and `onCellEditCancel`. When row editing is enabled, the corresponding events are emitted by the grid - `onRowEditEnter`, `onRowEdit`, `onRowEditCancel`. All these events have arguments that are using the `IGridEditEventArgs` interface.

    - Row editing - allows modification of several cells in the row, before submitting, at once, all those changes to the grid's data source. Leverages the pending changes functionality of the new transaction provider.

        ```html
        <igx-grid [data]="data" [rowEditable]="true">
            <igx-column field="ProductName"></igx-column>
            <igx-column field="ReleaseDate"></igx-column>
        </igx-grid>
        ```

    - Batch editing - an injectable transaction provider accumulates pending changes, which are not directly applied to the grid's data source. Those can later be inspected, manipulated and submitted at once. Changes are collected for individual cells or rows, depending on editing mode, and accumulated per data row/record.

        ```typescript
        @Component({
            providers: [{ provide: IgxGridTransaction, useClass: IgxTransactionService }],
            selector: "app-grid-with-transactions",
            template: "<ng-content></ng-content>"
        })
        export class GridWithTransactionsComponent { }
        ```
    - A new boolean `hideGroupedColumns` input controls whether the grouped columns should be hidden as well (defaults to false).
    - **Breaking change** `cellClasses` input on `IgxColumnComponent` now accepts an object literal to allow conditional cell styling.
    - Exposing a mechanism for cells to grow according to their content.
    - `sortStrategy` input exposed to provide custom sort strategy for the `IgxColumnComponent`. The custom strategy should implement the `ISortingStrategy` interface, or can extend the base `SortingStrategy` class and override all or some of its public/protected members.
    - New quick filtering functionality is implemented. Filtering icon is removed from column header and a filtering row is introduced in the grid's header.
- `igxFor`
    - Added support for variable heights.
- `igx-datePicker` selector is deprecated. Use `igx-date-picker` selector instead.
- `igxOverlay`:
    - `OverlaySettings` now also accepts an optional `outlet` to specify the container where the overlay should be attached.
    - when `show` and `hide` methods are called `onAnimation` event fires. In the arguments of this event there is a reference to the `animationPlayer`, `animationType` (either `open` or `close`) and to the overlay id.
    - if you call `show`/`hide` methods of overlay, while opening/closing animation is still ongoing, the animation will stop and respective open/close animation will start.
- `igxToggleAction` new `outlet` input controls the target overlay element should be attached. Provides a shortcut for `overlaySettings.outlet`.
- `IgxOverlayOutlet` directive introduced to mark an element as an `igxOverlay` outlet container. [ReadMe](https://github.com/IgniteUI/igniteui-angular/blob/master/projects/igniteui-angular/src/lib/directives/toggle/README.md)
- `igxButtonGroup`
    - Added the ability to define buttons directly in the template
- `igx-time-picker`:
    - `igxTimePickerTemplate` - new directive which should be applied on the child `<ng-template>` element when `IgxTimePickerComponent`'s input group is retemplated.
- `igx-datePicker`:
    - `igxDatePickerTemplate` - new directive which should be applied on the child `<ng-template>` element when `IgxDatePickerComponent`'s input group is retemplated.
    - Introduced `disabledDates`. This property is exposed from the `igx-calendar` component.
    - Introduced `specialDates`. This property is exposed from the `igx-calendar` component.
    - Introduced `deselectDate` method added that deselects the calendar date.
- `IgxTextHighlightDirective`: The `highlight` method now has a new optional parameter called `exactMatch` (defaults to false).
    - If its value is false, all occurrences of the search text will be highlighted in the group's value.
    - If its value is true, the entire group's value should equals the search text in order to be highlighted (caseSensitive argument is respected as well).
- `IgxGrid`: The `findNext` and `findPrev` methods now have a new optional parameter called `exactMatch` (defaults to false).
    - If its value is false, all occurrences of the search text will be highlighted in the grid's cells.
    - If its value is true, the entire value of each cell should equals the search text in order to be highlighted (caseSensitive argument is respected as well).
- `IgxChip`
    - Introduced event argument types to all `EventEmitter` `@Output`s.
    - **Breaking change** `onSelection`'s EventEmitter interface property `nextStatus` is renamed to `selected`.
    - **Breaking change** Move the location of where the chip `suffix` is positioned. Now it is between the content and the `remove button` making the button last element if visible by default.
    - **Breaking change** Remove the chip `connector` rendered when using the `igxConnector` directive that is also removed.
    - **Breaking change** The chip theme has been rewritten. Most theme input properties have been renamed for consistency
    and better legibility. New properties have been added. Please, refer to the updated igx-chip-theme documentation to see all updates.
    - Exposed original event that is responsible for triggering any of the events. If triggered by the API it is by default `null`.
    - Added `data` input for storing any data related to the chip itself.
    - Added `select icon` with show/hide animation to indicate when a chip is being selected with ability to customize it while retaining the chip Material Design styling.
    - Added `selectIcon` input to set custom template for the `select icon`.
    - Update chip styling to match Material Design guidelines.
    - Rework of the chip content styling so now by default text inside is styled to match the chip Material Design styling.
    - Rework of the `remove button` rendered and now has the ability to customize its icon while retaining the chip Material Design.
    - Added `removeIcon` input so a custom template cane be set for the remove button icon.
- `IgxChipArea`
    - Introduced event argument types to all `EventEmitter` `@Output`s.
    - Exposed original event that is responsible for triggering any of the events. If triggered by the API it is by default `null`.
- `IgxCombo`
    - Added the following directives for `TemplateRef` assignment for combo templates (item, footer, etc.):
        - Added `IgxComboItemDirective`. Use `[igxComboItem]` in markup to assing a TemplateRef to `combo.itemTemplate`.
        - Added `IgxComboHeaderDirective`. Use `[igxComboHeader]` in markup to assing a TemplateRef to `combo.headerTemplate`.
        - Added `IgxComboFooterDirective`. Use `[igxComboFooter]` in markup to assing a TemplateRef to `combo.footerTemplate`.
        - Added `IgxComboEmptyDirective`. Use `[igxComboEmpty]` in markup to assing a TemplateRef to `combo.emptyTemplate`.
        - Added `IgxComboAddItemirective`. Use `[igxComboAddItem]` in markup to assing a TemplateRef to `combo.addItemTemplate`.
        - Added `IgxComboHeaderItemDirective`. Use `[igxComboHeaderItem]` in markup to assing a TemplateRef to `combo.headerItemTemplate`.
    - **Breaking change** Assigning templates with the following template ref variables is now deprecated in favor of the new directives:
            `#itemTemplate`, `#headerTemplate`, `#footerTemplate`, `#emptyTemplate`, `#addItemTemplate`, `#headerItemTemplate`.
    - **Breaking change** `height` property is removed. In the future `IgxInputGroup` will expose an option that allows custom sizing and then `IgxCombo` will use the same functionality for proper styling and better consistency.

- `IgxDropDown`
    - **Breaking change** `allowItemsFocus` default value is changed to `false`.
    - Added `value` input to `IgxDropDownItemComponent` definition. The property allows data to be bound to a drop-down item so it can more easily be retrieved (e.g. on selection)
- `igx-calendar`:
    - Introduced `disabledDates` property which allows a user to disable dates based on various rules: before or after a date, weekends, workdays, specific dates and ranges. The disabled dates cannot be selected and have a distinguishable style.
    - Introduced `specialDates` property which allows a user to mark dates as special. They can be set by using various rules. Their style is distinguishable.
    - Introduced `deselectDate` method added that deselects date(s) (based on the selection type)
- `igxExpansionPanel`:
    - component added. `igxExpansionPanel` provides a way to display more information after expanding an item, respectively show less after collapsing it. For more detailed information see the [official documentation](https://www.infragistics.com/products/ignite-ui-angular/angular/components/expansion_panel.html).
- `IgxList`:
    - the control now supports **ng-templates** which are shown "under" a list item when it is left or right panned. The templates are distinguished using the `igxListItemLeftPanning` and `igxListItemRightPanning` directives set on the templates.
    - the IgxList's `onLeftPan` and `onRightPan` events now have an argument of type `IListItemPanningEventArgs` (instead of `IgxListItemComponent`). The event argument has the following fields:
        - **item** of type `IgxListItemComponent`
        - **direction** of type `IgxListPanState`
        - **keepItem** of type `boolean`
- `igxTooltip` and `igxTooltipTarget` directives:
    - Added `IgxTooltipDirective`.
        - An element that uses the `igxTooltip` directive is used as a tooltip for a specific target (anchor).
        - Extends `IgxToggleDirective`.
        - Exported with the name **tooltip**.
    - Added `IgxTooltipTargetDirective`.
        - An element that uses the `igxTooltipTarget` directive is used as a target (anchor) for a specific tooltip.
        - Extends `IgxToggleActionDirective`.
        - Exported with the name **tooltipTarget**.
    - Both new directives are used in combination to set a tooltip to an element. For more detailed information, see the [README](https://github.com/IgniteUI/igniteui-angular/blob/master/projects/igniteui-angular/src/lib/directives/tooltip/README.md).
- `igxToggle`:
    - Introduced reposition method which allows a user to force toggle to reposition according its position strategy.
- `IgxDrag` and `IgxDrop` directives available.
    - `IgxDrag` allows any kind of element to be moved/dragged around the page without changing its position in the DOM. Supports Desktop/Mixed/Touch environments.
    - `IgxDrop` allows any element to act as a drop area where any `igxDrag` element can be dragged into and dropped. Includes default logic that moves the dropped element from its original position to a child of the `igxDrop` element.
    - Combined they provide a way to move elements around the page by dragging them. For more detail see the [README](https://github.com/IgniteUI/igniteui-angular/blob/master/projects/igniteui-angular/src/lib/directives/dragdrop/README.md).
- `IgxGrid` keyboard navigation
When you focus a specific cell and press one of the following key combinations, the described behaviour is now performed:
    - `Ctrl + Arrow Key Up` - navigates to the first cell in the current column;
    - `Ctrl + Arrow Down` - navigates to the last cell in the current column;
    - `Home` - provide the same behavior as Ctrl + Arrow Left - navigates to the first cell from the current row;
    - `End` - provide the same behavior as Ctrl + Arrow Right - navigates to the last cell from the current row;
    - `Ctrl + Home` - navigates to the first cell in the grid;
    - `Ctrl + End` - navigates to the last cell in the grid;
    - `Tab` - sequentially move the focus over the next cell on the row and if the last cell is reached move to next row. If next row is group row the whole row is focused, if it is data row, move focus over the first cell;
    - `Shift + Tab` - sequentially move focus to the previous cell on the row, if the first cell is reached move the focus to the previous row. If previous row is group row focus the whole row or if it is data row, focus the last cell of the row;
    - `Space` over Cell - if the row is selectable, on keydown space triggers row selection
    - `Arrow Left` over GroupRow - collapse the group row content if the row is not already collapsed;
    - `Arrow Right` over GroupRow - expand the group row content if the row is not already expanded;
    - on mouse `wheel` the focused element is blurred;
    - **Breaking change**  `space` handler for the group row has been removed; so `Space` does not toggle the group row;
    - **Breaking change** cell selection is preserved when the focus is moved to group row.
    - Introduced `onFocusChange` event. The event is cancelable and output argument from type `IFocusChangeEventArgs`;
    - For more detailed information see the [official keyboard navigation specification](https://github.com/IgniteUI/igniteui-angular/wiki/igxGrid-Specification#kb-navigation).

## 6.1.9

### General

- `sortStrategy` input exposed to provide custom sort strategy for the `IgxColumnComponent`. The custom strategy should implement the `ISortingStrategy` interface, or can extend the base `DefaultSortingStrategy` class and override all or some of its public/protected members.
- The previously optional `ignoreCase` and `strategy` of the `ISortingExpression` interface are no longer optional. In order to use our default sorting strategy in expressions built programmatically, you need to pass `DefaultSortingStrategy.instance()` or any implementation of the `ISortingStrategy` interface.
- `groupingComparer` input exposed to provide custom grouping compare function for the `IgxColumnComponent`. The function receives two values and should return `0` if they are to considered members of the same group.

## 6.1.8

### Bug fixes

- Fix sorting and groupby expression not syncing when there are already sorted columns. #2786
- GroupBy Chip sorting direction indicator is not changed if sorting direction is changed #2765
- Failing tests caused by inconsistent behavior when sorting a column with equal values #2767
- IgxGridComponent.groupingExpressions is of type any #2758

## 6.1.7

### Bug Fixes
- IgxSelectionAPIService allows to add items with id which is undefined #2581
- FilteredSortedData collection holds the original data after first filtering operation is done #2611
- Calendar improvement of "selected" getter #2687
- Improve igxCalendar performance #2675
- Add Azure Pipelines CI and PR builds #2605
- The igxDatePicker changes the time portion of a provided date #2561
- IgxChip remove icon has wrong color #2573
- Chip has intrinsic margin #2662
- IgxChip remove icon has wrong color #2573
- ChipsArea's OnSelection output is not emitted on initialization #2640

## 6.1.6

### Bug Fixes
- IgxChip raises onSelection before onRemove #2612
- Summaries are shown on horizontal scrolling when Row Selectors are enabled #2522
- Bug - IgxCombo - Combo does not bind properly with [(ngModel)] and simple data (e.g. string[]) #2620
- Missing backtick in comment #2537
- IgxSelectionAPIService allows to add items with id which is undefined #2581
- Circular bar text is clipped #2370
- Update all angular async Calendar tests to await async #2582
- InvalidPipeArgument: 'inable to convert "" into a date for pipe 'DatePipe' #2520
- All cells in the row enter in edit mode if igx-columns are recreated. #2516

## 6.1.5
- **General**
    - `IgxChip`
        - Introduced event argument types to all `EventEmitter` `@Output`s.
        - A chip can now be selected with the API with the new `selected` input. The `selected` input overrides the `selectable` input value.
        - **Breaking change** `onSelection`'s EventEmitter interface property `nextStatus` is renamed to `selected`.
    - `IgxChipArea`
        - Introduced event argument types to all `EventEmitter` `@Output`s.
    - `igxFor`
        - Adding inertia scrolling for touch devices. This also affects the following components that virtualize their content via the igxFor - `igxGrid`, `igxCombo`.
    - `igxGrid`
        - Adding inertia scrolling for touch devices.
    - `igxCombo`
        - Adding inertia scrolling for touch devices.
    - `IgxCalendar` - `deselectDate` method added that deselects date(s) (based on the selection type)
    - `IgxDatePicker` - `deselectDate` method added that deselects the calendar date.

### Bug Fixes
- igx-tabs : When you move the tab key, the contents of other tabs are displayed. #2550
- Prevent default scroll behavior when using keyboard navigation. #2496
- Error is thrown on ng serve --prod #2540
- onSelection event is not fired when a cell in last visible row is row is selected and press arrow Down #2509
- Add deselect method to igxCalendar #2424
- Time starts from 03 minutes instead of 00 #2541
- Replace EventEmitter<any> with the respective interface for the event #2481
- Cannot scroll last item in view #2504
- Japanese character is redundantly inserted into textbox on filter dialog on Safari #2316
- Improve row selection performance #1258
- igxRipple - Mousedown event doesn't bubble up when igxRipple is attached to elements. #2473
- Add default formatting for numbers in igx-grid #1197
- An error is returned when update a filtered cell #2465
- Grid Keyboard navigation performance issue #1923
- Vertical scrolling performance is slower when grouping is applied. #2421

## 6.1.4

### Bug Fixes

- Bottom of letters fall of in the label of igx-tabs-group #1978
- The search highlight and info are not updated correctly after editing a cell value of the grid #2388
- Cannot set chip as selected through API if selectable is false #2383
- Pressing 'Home/End' keys is not moving the focus to the first/last item #2332
- Cannot set igxChip as selected #2378
- Scrolling using touch is not working on Edge and Internet Explorer 11 #1639
- IgxCombo - Selection - Cannot override combo selection through the onSelectionChange event #2440
- igx-grid - `updateCell` method doesn't update cells that are not rendered. #2350

## 6.1.3
- **General**
    - Added ES7 polyfill for Object for IE. This should be added to the polyfills in order for the igxGrid to render under IE.
        ```
        import 'core-js/es7/object';
        ```

- `igxTabs`
    - `selectedIndex` property has an `@Input` setter and can be set both in markup and in code behind.
- `igxDropDownItem`
    - `isSelected` has a public setter and is now an `@Input` property that can be used for template binding.
- `igxGrid`
    - **Breaking change** `applyNumberCSSClass` and `columnType` getters are removed.
    - `isUnary` property added to IFilteringOperation
    - `igxColumn`
        - The footerTemplate property is removed.
    - `igxColumnGroup`
        - The footerTemplate property is removed.
    - exposed `autosize()` method on `IgxColumnComponent`. It allows the user to programatically change the size of a column according to it's largest visible cell.
    - Initializing an `igxGrid` component without setting height, inside a container without height defined, now causes the grid to render 10 records from the data view or all of the records if there are fewer than 10 available.
- `igxCombo`
    - **Breaking change** igxCombo default `width` is set to 100%
    - **Breaking change** `itemsMaxWidth` is renamed to `itemsWidth`
- `igxLinearBar` and `igxCircularBar`
    - exposed `step` input which determines the update step of the progress indicator. By default it is one percent of the maximum value.
    - `IgxCircularBar` `text` input property exposed to set the text to be displayed inside the circular bar.

### Bug fixes

- igx-grid - cannot auto-size columns by double-clicking in IE11 #2025
- Animation for removing item from list is very quick, must be more smoothly. #2306
- circular and linear bars - prevent progress exceeding, smooth update when operate with big nums, allow floating point nums, expose step input #2163
- Blank space on the right of igxGrid when there is a hidden column and grid width is 100% #2249
- Igx Combo throws errors when data is set to null or undefined #2300
- Top cell is not positioned aligned to the header, after keyboard navigation #1185
- In carousel when call method remove for selected slide it is still previewed #2182
- In grid paging paginate and page should check if the page is greater than the totalPages #2288
- Typos and inaccuracies in IgxSnackbar's readme. #2250
- The grid enables all the columns to be declared as pinned in the template #1612
- Combo - Keyboard Navigation - Add Item button fires on Keydown.Space #2266
- Reduce the use of MutationObservers in the IgxTextHighlightDirective #2251
- Improve row selection performance #1258
- Filter UI dialog redraws #2038
- Can't navigate from first row cell to selection checkbox with key combination #1937
- Incorrect position pinning of Navigation Drawer #2013
- Keyboard navigation not working correctly whith column moving and cell selection #2086
- Grid Layout is broken when you hide column #2121
- IgxDateFilteringOperand's operation "doesNotEqual" doesn't work if the "equals" operation is localized(modified). #2202
- aside in igx-nav-drawer surpasses height of igx-nav-drawer #1981
- The button for collapse/expand all in groupby is not working correctly #2200
- IgxDropDown Item cannot be set as selected. #2061
- IgxBooleanFilteringOperand doesn't work if the operation 'all' is localized(modified). #2067
- columnMove doesn't work if no data is loaded. #2158
- Combo's clear button should be just an icon #2099
- Default combo width should be 100% #2097
- The combo list disappears after disabling Filtering at runtime #2108
- igx-slider - slider comes to not work well after changing maxValue. #920
- Search match highlight not always scrolled into view #1886
- When groupby row is focused and spacebar is pressed the browser scrolls down, everywhere except Chrome, although it should only collapse the group #1947
- Grid data bind fails initially until window resize #1614
- Localization (i18n) for grid grouping area string #2046
- When delete all records in the last page pager should be changed #2014
- Filter icon in the header changes its position #2036

## 6.1.2
- `igxCombo` improvements
    - Remote Data Binding fixes - selection preserving and keyboard navigation.

    For more detailed information see the [official igxCombo documentation](https://www.infragistics.com/products/ignite-ui-angular/angular/components/combo.html).

**General**
- Added `jsZip` as a Dependency.

### Bug Fixes

- Grid Layout is broken when you change displayDensity runtime #2005
- Add empty grid template #2035
- Page Up/Page Down buttons don't scroll the grid #606
- Icon component is not properly exported #2072
- Adding density to chip doesn't make the density style to apply when it is dragged #1846
- Update jszip as dependency #2043
- No message is displayed when there is empty grid data without filtering enabled. #2001
- The only possible range of setting minValue to igxSlider is between [0..99] #2033
- Bootstrap & IgniteUI issues #1548
- Remove tabs from collection -> TabCollectionChange Output #1972
- 6.1.1 error on npm install #2023
- Remote binding combo doesn't store the selected fields when scrolled or collapsed #1944
- Exception is thrown when hovering a chip with a column header #1813
- IgxCombo - Remote Virtualization Keyboard Navigation #1987

## 6.1.1
- `igxTimePicker` changes
    - `onClose` event added.

### Bug Fixes

- Exit edit mode when move column through grid API #1932
- IgxListItemComponent and the two template directives are missing from public_api.ts. #1939
- Add Item button disappears after adding same item twice successively. #1938
- onTabItemDeselected is called for every not selected tab item #1952
- Exit edit mode when pin/unpin column through grid API #1933
- Selected combo item doesn't have the proper focused styles #1948
- Time-picker does not open on button-press. #1949
- Custom cell not rendering with grid searching functionality #1931
- Regular highlight makes the highlighted text unreadable when the row is selected. #1852
- DatePicker focus is wrong on select date value #1965
- add sass docs, grid document updates and input-group theme-related fixes #1993
- DatePicker focus handler and AoT build #1994
- Change displayDensity runtime #1974
- Change IgxGrid display density runtime #1998
- Error is thrown when using igx-grid theme without $content-background #1996
- Update npm deploy token #2002

## 6.1.0
- `igxOverlay` service added. **igxOverlayService** allows you to show any component above all elements in page. For more detailed information see the [official documentation](https://www.infragistics.com/products/ignite-ui-angular/angular/components/overlay_main.html)
- Added **igxRadioGroup** directive. It allows better control over its child `igxRadio` components and support template-driven and reactive forms.
- Added `column moving` feature to `igxGrid`, enabled on a per-column level. **Column moving** allows you to reorder the `igxGrid` columns via standard drag/drop mouse or touch gestures.
    For more detailed information see the [official documentation](https://www.infragistics.com/products/ignite-ui-angular/angular/components/grid_column_moving.html).
- `igx-tab-bar` selector removed from `IgxBottomNavComponent`.
- `igxGrid` filtering operands
- `igxGrid`
    - **Breaking change** `filter_multiple` method is removed. `filter` method and `filteringExpressionsTree` property could be used instead.
    - **Breaking change** `filter` method has new signature. It now accepts the following parameters:
        - `name` - the name of the column to be filtered.
        - `value` - the value to be used for filtering.
        - `conditionOrExpressionTree` - (optional) this parameter accepts object of type `IFilteringOperation` or `IFilteringExpressionsTree`. If only a simple filtering is required a filtering operation could be passes (see bellow for more info). In case of advanced filtering an expressions tree containing complex filtering logic could be passed.
        - `ignoreCase` - (optional) - whether the filtering would be case sensitive or not.
    - **Breaking change** `onFilteringDone` event now have only one parameter - `IFilteringExpressionsTree` which contains the filtering state of the filtered column.
    - `filter_global` method clears all existing filters and applies the new filtering condition to all grid's columns.
    - filtering operands:
        - **Breaking change** `IFilteringExpression` condition property is no longer a direct reference to a filtering condition method, instead it's a reference to an `IFilteringOperation`
        - 5 filtering operand classes are now exposed
            - `IgxFilteringOperand` is a base filtering operand, which can be inherited when defining custom filtering conditions
            - `IgxBooleanFilteringOperand` defines all default filtering conditions for `boolean` types
            - `IgxNumberFilteringOperand` defines all default filtering conditions for `numeric` types
            - `IgxStringFilteringOperand` defines all default filtering conditions for `string` types
            - `IgxDateFilteringOperand` defines all default filtering conditions for `Date` types
        - `IgxColumnComponent` now exposes a `filters` property, which takes an `IgxFilteringOperand` class reference
            - Custom filters can now be provided to grid columns by populating the `operations` property of the `IgxFilteringOperand` with operations of `IFilteringOperation` type
```
export class IgxCustomFilteringOperand extends IgxFilteringOperand {
    // Making the implementation singleton
    private static _instance: IgxCustomFilteringOperand = null;

    protected constructor() {
        super();
        this.operations = [{
            name: 'custom',
            logic: (target: string) => {
                return target === 'My custom filter';
            }
        }].concat(this.operations); // Keep the empty and notEmpty conditions from base
    }

    // singleton
    // Must implement this method, because the IgxColumnComponent expects it
    public static instance(): IgxCustomFilteringOperand {
        return this._instance || (this._instance = new this());
    }
}
```

- `igxGrid` now supports grouping of columns enabling users to create criteria for organizing data records. To explore the functionality start off by setting some columns as `groupable`:
    ```html
    <igx-grid [data]="data">
        <igx-column [field]="'ProductName'"></igx-column>
        <igx-column [field]="'ReleaseDate'" [groupable]="true"></igx-column>
    </igx-grid>
    ```
   For more information, please head over to `igxGrid`'s [ReadMe](https://github.com/IgniteUI/igniteui-angular/blob/master/src/grid/README.md) or the [official documentation](https://www.infragistics.com/products/ignite-ui-angular/angular/components/grid_groupby.html).

- `igxGrid` now supports multi-column headers allowing you to have multiple levels of columns in the header area of the grid.
    For more information, head over to [official documentation](https://www.infragistics.com/products/ignite-ui-angular/angular/components/grid_multi_column_headers.html)
- `igxGrid` theme now has support for alternating grid row background and text colors.
- `igxGrid` now has a toolbar (shown using the `showToolbar` property) which contains the following features:
  - title (specified using the `toolbarTitle` property)
  - column hiding feature (enabled using the `columnHiding` property)
  - column pinning feature (enabled using the `columnPinning` property)
  - export to excel (enabled using the `exportExcel` property)
  - export to CSV (enabled using the `exportCsv` property)
- `igxColumn` changes:
    - **Breaking change** filteringExpressions property is removed.
- `igxGrid` API is updated
    - **Breaking change** deleteRow(rowSelector: any) method will delete the specified row only if the primary key is defined. The method accept rowSelector as a parameter,  which is the rowID.
    - **Breaking change** updateRow(value: any, rowSelector: any) method will update the specified row only if the primary key is defined. The method accept value and rowSelector as a parameter, which is the rowID.
    - **Breaking change** updateCell(value: any, rowSelector: any, column: string) method will update the specified cell only if the primary key is defined. The method accept  value, rowSelector,which is the rowID and column name.
    - getCellByKey(rowSelector: any, columnField: string) method is added to grid's API. This method retuns a cell or undefined only if primary key is defined and search for the specified cell by the rowID and column name.
    - getCellByColumn(rowIndex: number, columnField: string) method is updated. This method returns a cell or undefined by using rowIndex and column name.
- `IgxGridRow` API is updated:
    - update(value: any) method is added. The method takes as a parameter the new value, which is to be set to the specidied row.
    - delete() method is added. The method removes the specified row from the grid's data source.

- `igxCell` default editing template is changed according column data type. For more information you can read the [specification](https://github.com/IgniteUI/igniteui-angular/wiki/Cell-Editing) or the [official documentation](https://www.infragistics.com/products/ignite-ui-angular/angular/components/grid_editing.html)
- `igxCombo` component added

    ```html
    <igx-combo #combo [data]="towns" [displayKey]="'townName'" [valueKey]="'postCode'" [groupKey]="'province'"
        [allowCustomValues]="true" placeholder="Town(s)" searchPlaceholder="Search town..."></igx-combo>
    ```

    igxCombo features:

        - Data Binding
        - Value Binding
        - Virtualized list
        - Multiple Selection
        - Filtering
        - Grouping
        - Custom values
        - Templates
        - Integration with Template Driven and Reactive Forms
        - Keyboard Navigation
        - Accessibility compliance

    For more detailed information see the [official igxCombo documentation](https://www.infragistics.com/products/ignite-ui-angular/angular/components/combo.html).
- `igxDropdown` component added

    ```html
    <igx-drop-down (onSelection)="onSelection($event)" (onOpening)="onOpening($event)">
        <igx-drop-down-item *ngFor="let item of items" disabled={{item.disabled}} isHeader={{item.header}}>
                {{ item.field }}
        </igx-drop-down-item>
    </igx-drop-down>
    ```

    **igxDropDown** displays a scrollable list of items which may be visually grouped and supports selection of a single item. Clicking or tapping an item selects it and closes the Drop Down.

    A walkthrough of how to get started can be found [here](https://www.infragistics.com/products/ignite-ui-angular/angular/components/drop_down.html)

    igxDropdown features:

        - Single Selection
        - Grouping
        - Keyboard Navigation
        - Accessibility compliance

- `igxChip` and `igxChipsArea` components added

    ```html
    <igx-chips-area>
        <igx-chip *ngFor="let chip of chipList" [id]="chip.id">
            <label igxLabel>{{chip.text}}</label>
        </igx-chip>
    </igx-chips-area>
    ```

    For more detailed information see the [official igxChip documentation](https://www.infragistics.com/products/ignite-ui-angular/angular/components/chip.html).

- `igxToggle` changes
    - `onOpening` event added.
    - `onClosing` event added.
- `igxToggleAction` new `overlaySettings` input controls how applicable targets display content. Provides defaults with positioning based on the host element. The `closeOnOutsideClick` input is deprecated in favor of the new settings and will be removed in the future.

- `igxList` now supports a 'loading' template which is shown when the list is empty and its new `isLoading` property is set to `true`. You can redefine the default loading template by adding an `ng-template` with the `igxDataLoading` directive:

    ```html
    <igx-list [isLoading]="true">
        <ng-template igxDataLoading>
            <p>Please wait, data is loading...</p>
        </ng-template>
    </igx-list>
    ```

- **Breaking changes**:
    - Removed submodule imports. All imports are now resolved from the top level `igniteui-angular` package.
    - `igxGrid` changes:
        - sort API now accepts params of type `ISortingExpression` or `Array<ISortingExpression>`.
    - `igxToggle` changes
        - `collapsed` now read-only, markup input is removed.
        - `onOpen` event renamed to `onOpened`.
        - `onClose` event renamed to `onClosed`.
        - `open` method does not accept fireEvents optional boolean parameter. Now it accepts only overlaySettings optional parameter of type `OverlaySettings`.
        - `close` method does not accept fireEvents optional boolean parameter.
        - `toggle` method does not accept fireEvents optional boolean parameter. Now it accepts only overlaySettings optional parameter of type `OverlaySettings`.
    - `igxDialog` changes
        - `open` method does not accept fireEvents boolean parameter. Now it accepts only overlaySettings optional parameter of type `OverlaySettings`.
- **Breaking change** All properties that were named `isDisabled` have been renamed to `disabled` in order to acheive consistency across our component suite. This affects: date-picker, input directive, input-group, dropdown-item, tabbar and time-picker.
- The **deprecated** `igxForRemote` input for the `igxFor` directive is now removed. Setting the required `totalItemCount` property after receiving the first data chunk is enough to trigger the required functionality.

## 6.0.4
- **igxRadioGroup** directive introduced. It allows better control over its child `igxRadio` components and support template-driven and reactive forms.
- Fixed ReactiveForms validations support for IgxInputGroup. Related [issue](https://github.com/IgniteUI/igniteui-angular/issues/1144).

## 6.0.3
- **igxGrid** exposing the `filteredSortedData` method publicly - returns the grid data with current filtering and sorting applied.

## 6.0.2
- **igxGrid** Improve scrolling on mac [#1563](https://github.com/IgniteUI/igniteui-angular/pull/1563)
- The `ng update igniteui-angular` migration schematics now also update the theme import path in SASS files. [#1582](https://github.com/IgniteUI/igniteui-angular/issues/1582)

## 6.0.1
- Introduced migration schematics to integrate with the Angular CLI update command. You can now run

  `ng update igniteui-angular`

  in existing projects to both update the package and apply any migrations needed to your project. Make sure to commit project state before proceeding.
  Currently these cover converting submodule imports as well as the deprecation of `igxForRemote` and rename of `igx-tab-bar` to `igx-bottom-nav` from 6.0.0.
- **Breaking changes**:
    - Removed submodule imports. All imports are now resolved from the top level `igniteui-angular` package. You can use `ng update igniteui-angular` when updating to automatically convert existing submodule imports in the project.
    - Summary functions for each IgxSummaryOperand class has been made `static`. So now you can use them in the following way:
    ```typescript
    import { IgxNumberSummaryOperand, IgxSummaryOperand } from "igniteui-angular";
    class CustomSummary extends IgxSummaryOperand {
    constructor() {
      super();
    }
    public operate(data?: any[]) {
      const result = super.operate(data);
      result.push({
        key: "Min",
        label: "Min",
        summaryResult: IgxNumberSummaryOperand.min(data)
      });
      return result;
    }
  }
    ```


## 6.0.0
- Theming - You can now use css variables to style the component instances you include in your project.
- Added `onDoubleClick` output to `igxGrid` to emit the double clicked cell.
- Added `findNext`, `findPrev` and `clearSearch` methods to the IgxGridComponent which allow easy search of the grid data, even when the grid is virtualized.
- Added `IgxTextHighlightDirective` which highlights parts of a DOM element and keeps and updates "active" highlight.
- Added `All` option to the filter UI select for boolean columns
- Update to Angular 6

## 5.3.1
- igx-dialog changes
    - Dialog title as well as dialog actions (buttons) can be customized. For more information navigate to the [ReadMe](https://github.com/IgniteUI/igniteui-angular/blob/master/src/dialog/README.md).
- Filtering a boolean column by `false` condition will return only the real `false` values, excluding `null` and `undefined`. Filtering by `Null` will return the `null` values and filtering by `Empty` will return the `undefined`.
- The `Filter` button in the filtering UI is replaced with a `Close` button that is always active and closes the UI.
- Filtering UI input displays a `X` icon that clears the input.

## 5.3.0
- Added `rowSelectable` property to `igxGrid`
    - Setting `rowSelectable` to `true` enables multiple row selection for the `igx-grid` component. Adds a checkbox column that allows (de)selection of one, multiple or all (via header checkbox) rows.
    - For more information about the `rowSelectable` property and working with grid row, please read the `igxGrid`'s [ReadMe](https://github.com/IgniteUI/igniteui-angular/blob/master/src/grid/README.md) about selection or see the [official documentation](https://www.infragistics.com/products/ignite-ui-angular/angular/components/grid-selection.html)
- Added `onContextMenu` output to `igxGrid` to emit the clicked cell.
- `igx-datePicker`: Added `onClose` event.
- `igxTextSelection` directive added
    - `igxTextSelection` directive allows you to select the whole text range for every element with text content it is applied.
- `igxFocus` directive added
    - `igxFocus` directive allows you to force focus for every element it is applied.
- `igx-time-picker` component added
    - `igx-time-picker` allows user to select time, from a dialog with spinners, which is presented into input field.
    - For more information navigate to the [ReadMe](https://github.com/IgniteUI/igniteui-angular/blob/master/src/time-piker/README.md).
- `igx-tab-bar` changes
    - **Breaking changes**: `IgxTabBarComponent` is renamed to `IgxBottomNavComponent` and `IgxTabBarModule` is renamed to `IgxBottomNavModule`.
    - `igx-tab-bar` selector is deprecated. Use `igx-bottom-nav` selector instead.
- `igx-tabs` component added
    - `igx-tabs` allows users to switch between different views. The `igx-tabs` component places the tabs headers at the top and allows scrolling when there are multiple tab items outside the visible area. Tabs are ordered in a single row above their associated content.
    - For more information navigate to [ReadMe](https://github.com/IgniteUI/igniteui-angular/blob/master/src/tabs/README.md).
- Added column pinning in the list of features available for `igxGrid`. Pinning is available though the API. Try the following:
   ```typescript
   const column = this.grid.getColumnByName(name);
   column.pin();
   ```
   For more information, please head over to `igxGrid`'s [ReadMe](https://github.com/IgniteUI/igniteui-angular/blob/master/src/grid/README.md) or the [official documentation](https://www.infragistics.com/products/ignite-ui-angular/angular/components/grid_column_pinning.html).
- Added `summaries` feature to `igxGrid`, enabled on a per-column level. **Grid summaries** gives you a predefined set of default summaries, depending on the type of data in the column.
    For more detailed information read `igxGrid`'s [ReadMe](https://github.com/IgniteUI/igniteui-angular/blob/master/src/grid/README.md) or see the [official documentation](https://www.infragistics.com/products/ignite-ui-angular/angular/components/grid_summaries.html).
- Added `columnWidth` option to `igxGrid`. The option sets the default width that will be applied to columns that have no explicit width set. For more detailed information read `igxGrid`'s [ReadMe](https://github.com/IgniteUI/igniteui-angular/blob/master/src/grid/README.md)
- Added API to `igxGrid` that allows for vertical remote virtualization. For guidance on how to implement such in your application, please refer to the [official documentation](https://www.infragistics.com/products/ignite-ui-angular/angular/components/grid_virtualization.html)
- Added smooth scrolling for the `igxForOf` directive making the scrolling experience both vertically and horizontally much more natural and similar to a native scroll.
- Added `onCellClick` event.
- `igxForOf` now requires that its parent container's `overflow` is set to `hidden` and `position` to `relative`. It is recommended that its height is set as well so that the display container of the virtualized content can be positioned with an offset inside without visually affecting other elements on the page.
    ```html
    <div style='position: relative; height: 500px; overflow: hidden'>
        <ng-template igxFor let-item [igxForOf]="data" #virtDirVertical
                [igxForScrollOrientation]="'vertical'"
                [igxForContainerSize]='"500px"'
                [igxForItemSize]='"50px"'
                let-rowIndex="index">
                <div style='height:50px;'>{{rowIndex}} : {{item.text}}</div>
        </ng-template>
    </div>
    ```
- Removed the `dirty` local template variable previously exposed by the `igxFor` directive.
- The `igxForRemote` input for the `igxFor` directive is now **deprecated**. Setting the required `totalItemCount` property after receiving the first data chunk is enough to trigger the required functionality.
- the `igx-icon` component can now work with both glyph and ligature-based icon font sets. We've also included a brand new Icon Service, which helps you create aliases for the icon fonts you've included in your project. The service also allows you to define the default icon set used throughout your app.
- Added the option to conditionally disable the `igx-ripple` directive through the `igxRippleDisabled` property.
- Updated styling and interaction animations of the `igx-checkbox`, `igx-switch`, and `igx-radio` components.
- Added `indeterminate` property and styling to the `igx-checkbox` component.
- Added `required` property to the `igx-checkbox`, `igx-radio`, and `igx-switch` components.
- Added `igx-ripple` effect to the `igx-checkbox`, `igx-switch`, and `igx-radio` components. The effect can be disabled through the `disableRipple` property.
- Added the ability to specify the label location in the `igx-checkbox`, `igx-switch`, and `igx-radio` components through the `labelPosition` property. It can either be `before` or `after`.
- You can now use any element as label on the `igx-checkbox`, `igx-switch`, and `igx-radio` components via the aria-labelledby property.
- You can now have invisible label on the `igx-checkbox`, `igx-switch`, and `igx-radio` components via the aria-label property.
- Added the ability to toggle the `igx-checkbox` and `igx-switch` checked state programmatically via `toggle` method on the component instance.
- Added the ability to select an `igx-radio` programmatically via `select` method on the component instance.
- Fixed a bug on the `igx-checkbox` and `igx-radio` components where the click event was being triggered twice on click.
- Fixed a bug where the `igx-checkbox`, `igx-switch`, and `igx-radio` change event was not being triggered on label click.
- `igxМask` directive added
    - `igxМask` provide means for controlling user input and formatting the visible value based on a configurable mask rules. For more detailed information see [`igxMask README file`](https://github.com/IgniteUI/igniteui-angular/blob/master/src/directives/mask/README.md)
- `igxInputGroup` component added - used as a container for the `igxLabel`, `igxInput`, `igxPrefix`, `igxSuffix` and `igxHint` directives.
- `igxPrefix` directive added - used for input prefixes.
- `igxSuffix` directive added - used for input suffixes.
- `igxHint` directive added - used for input hints.
- `igxInput` directive breaking changes:
    - the directive should be wrapped by `igxInputGroup` component
    - `IgxInputGroupModule` should be imported instead of `IgxInputModule`
- `igxExcelExportService` and `igxCSVExportService` added. They add export capabilities to the `igxGrid`. For more information, please visit the [igxExcelExportService specification](https://github.com/IgniteUI/igniteui-angular/wiki/IgxExcelExporterService-Specification) and the [igxCSVExportService specification](https://github.com/IgniteUI/igniteui-angular/wiki/CSV-Exporter-Service-Specification).
- **General**
    - Added event argument types to all `EventEmitter` `@Output`s. #798 #740
    - Reviewed and added missing argument types to the following `EventEmitter`s
        - The `igxGrid` `onEditDone` now exposes arguments of type `IGridEditEventArgs`. The arguments expose `row` and `cell` objects where if the editing is performed on a cell, the edited `cell` and the `row` the cell belongs to are exposed. If row editing is performed, the `cell` object is null. In addition the `currentValue` and `newValue` arguments are exposed. If you assign a value to the `newValue` in your handler, then the editing will conclude with the value you've supplied.
        - The `igxGrid` `onSelection` now correctly propagates the original `event` in the `IGridCellEventArgs`.
    - Added `jsZip` as a Peer Dependency.
- `primaryKey` attribute added to `igxGrid`
    - `primaryKey` allows for a property name from the data source to be specified. If specified, `primaryKey` can be used instead of `index` to indentify grid rows from the `igxGrid.rowList`. As such, `primaryKey` can be used for selecting rows for the following `igxGrid` methods - `deleteRow`, `updateRow`, `updateCell`, `getCellByColumn`, `getRowByKey`
    - `primaryKey` requires all of the data for the specified property name to have unique values in order to function as expected.
    - as it provides a unique identifier for each data member (and therefore row), `primaryKey` is best suited for addressing grid row entries. If DOM virtualization is in place for the grid data, the row `index` property can be reused (for instance, when filtering/sorting the data), whereas `primaryKey` remains unique. Ideally, when a persistent reference to a row has to be established, `primaryKey` should be used.
- **Theming**
    - Added a `utilities` module to the theming engine to allow for easier import of theming functions and mixins, such as igx-color, igx-palette, igx-elevation, etc. To import the utilities do ```@import '~igniteui-angular/core/styles/themes/utilities';```

## 5.2.1
- `hammerjs` and `@types/hammerjs` are removed from `peerDependencies` and were added as `dependencies`. So if you are using Igniteui-Angular version 5.2.1 or above it is enough to run `npm install igniteui-angular` in your project for getting started. For more detailed information see [`Ignite UI for Angular Getting Started`](https://www.infragistics.com/products/ignite-ui-angular/getting-started)
- `web-animations-js` is added as Peer Dependency.
- `Theming` bug fixes and improvements.
- Use the following command to generate `Ignite UI for Angular Themes` documentation - `npm run build:docs`. Navigate to `dist/docs/sass` and open `index.html` file.

## 5.2.0
- `igxForOf` directive added
    - `igxForOf` is now available as an alternative to `ngForOf` for templating large amounts of data. The `igxForOf` uses virtualization technology behind the scenes to optimize DOM rendering and memory consumption. Virtualization technology works similar to Paging by slicing the data into smaller chucks which are swapped from a container viewport while the user scrolls the data horizontally/vertically. The difference with the Paging is that virtualization mimics the natural behavior of the scrollbar.
- `igxToggle` and `igxToggleAction` directives added
    - `igxToggle` allows users to implement toggleable components/views (eg. dropdowns), while `igxToggleAction` can control the
      `igxToggle` directive. Refer to the official documentation for more information.
    - `igxToggle` requires `BrowserAnimationsModule` to be imported in your application.
- [`Ignite UI for Angular Theming`](https://www.infragistics.com/products/ignite-ui-angular/angular/components/themes.html) - comprehensive set of **Sass** functions and mixins will give the ability to easily style your entire application or only certain parts of it.
    - Previously bundled fonts, are now listed as external dependencies. You should supply both the [Material Icons](http://google.github.io/material-design-icons/) and [Titillium Web](https://fonts.google.com/selection?selection.family=Titillium+Web:300,400,600,700) fonts yourself by either hosting or using CDN.
- `igx-grid` changes
    - The component now uses the new `igxForOf` directive to virtualize its content both vertically and horizontally dramatically improving performance for applications displaying large amounts of data.
    - Data-bound Input property `filtering` changed to `filterable`:

    ```html
    <igx-grid [data]="data">
        <igx-column [field]="'ReleaseDate'" [header]="'ReleaseDate'"
            [filterable]="true" dataType="date">
        </igx-column>
    </igx-grid>
    ```

    - @HostBinding `min-width` added to `IgxGridCellComponent` and `IgxGridHeaderCell`
    - The IgxGridCellComponent no longer has a value setter, but instead has an `update` modifier.

    ```html
    <ng-template igxCell let-cell="cell">
        {{ cell.update("newValue") }}
    </ng-template>
    ```
    - Class `IgxGridFiltering` renamed to `IgxGridFilteringComponent `
    - The grid filtering UI dropdowns are now controlled by the `igxToggle` directive.
      - Make sure to import `BrowserAnimationsModule` inside your application module as `igxToggle` uses animations for state transition.
    - `state` input
        - filtering expressions and sorting expressions provided
    - Removed `onCellSelection` and `onRowSelection` event emitters, `onSelection` added instead.
    - Removed `onBeforeProcess` event emitter.
    - Removed `onMovingDone` event emitter.
    - Removed methods `focusCell` and `focusRow`.
    - Renamed method `filterData` to `filter`.
    - New methods `filterGlobal` and `clearFilter`.
    - New method `clearSort`.
    - Renamed method `sortColumn` to `sort`.
    - New Input `sortingIgnoreCase` - Ignore capitalization of words.
- `igx-navigation-drawer` changes
    - `NavigationDrawer` renamed to `IgxNavigationDrawerComponent`
    - `NavigationDrawerModule` renamed to `IgxNavigationDrawerModule`
    - `IgxNavigationDirectives` renamed to `IgxNavigationModule`
    - `NavigationService` renamed to `IgxNavigationService`
    - `NavigationToggle` renamed to `IgxNavigationToggleDirective`
    - `NavigationClose` renamed to `IgxNavigationCloseDirective`
    - Content selector `ig-drawer-content` replaced with `<ng-template igxDrawer>`
    - Content selector `ig-drawer-mini-content` replaced with `<ng-template igxDrawerMini>`
    - CSS class `ig-nav-drawer-overlay` renamed to `igx-nav-drawer__overlay`
    - CSS class `ig-nav-drawer` renamed to `igx-nav-drawer`
- `igxInput` changes
    - CSS class `ig-form-group` to `igx-form-group`
- `igxBadge` changes
    - From now on, the Badge position is set by css class, which specifies an absolute position as well as top/bottom/left/right properties. The Badge position input should not be used.
- `igx-avatar` changes
    - [Initials type avatar is using SVG element from now on](https://github.com/IgniteUI/igniteui-angular/issues/136)
- `igx-calendar` changes
    - `formatViews` - Controls whether the date parts in the different calendar views should be formatted according to the provided `locale` and `formatOptions`.
    - `templating` - The **igxCalendar** supports now templating of its header and subheader parts.
    - `vertical` input - Controls the layout of the calendar component. When vertical is set to `true` the calendar header will be rendered to the side of the calendar body.

- `igx-nav-bar` changes
    -   Currently `isActionButtonVisible` resolves to `false` if actionButtonIcon is not defined.
- `igx-tab-bar` changes
    - custom content can be added for tabs

    ```html
    <igx-bottom-nav>
        <igx-tab-panel>
            <ng-template igxTab>
                <igx-avatar initials="T1">
                </igx-avatar>
            </ng-template>
            <h1>Tab 1 Content</h1>
        </igx-tab-panel>
    </igx-bottom-nav>
    ```

- `igx-scroll` component deleted
    - `igx-scroll` component is not available anymore due newly implemented `igxForOf` directive.

- [`igx-list` changes](https://github.com/IgniteUI/igniteui-angular/issues/528)
    - `igxEmptyList` directive added
        The list no longer has `emptyListImage`, `emptyListMessage`, `emptyListButtonText`, `emptyListButtonClick` and `hasNoItemsTemplate` members.
        Instead of them, the `igxEmptyListTemplateDirective` can be used for templating the list when it is empty (or use the default empty template).
        ```html
        <igx-list>
            <ng-template igxEmptyList>
                <p>My custom empty list template</p>
            </ng-template>
        </igx-list>
        ```
    - `onItemClicked` event emitter added
        ```html
        <igx-list (onItemClicked)="itemClicked()">
            <igx-list-item>Item 1</igx-list-item>
            <igx-list-item>Item 2</igx-list-item>
            <igx-list-item>Item 3</igx-list-item>
        </igx-list>
        ```
    - Removed `emptyListImage` property from `IgxListComponent`.
    - Removed `emptyListMessage` property from `IgxListComponent`.
    - Removed `emptyListButtonText` property from `IgxListComponent`.
    - Removed `emptyListButtonClick` event emitter from `IgxListComponent`.
    - Removed `hasNoItemsTemplate` property from `IgxListComponent`.
    - Removed `options` property from `IgxListItemComponent`.
    - Removed `left` property from `IgxListItemComponent`.
    - Removed `href` property from `IgxListItemComponent`.
    - New `emptyListTemplate` input for `IgxListComponent`.
    - New `onItemClicked` event emitter for `IgxListComponent`.
    - New `role` property for `IgxListComponent`.
    - New `innerStyle` property for `IgxListComponent`.
    - New `role` property for `IgxListItemComponent`.
    - New `element` property for `IgxListItemComponent`.
    - New `list` property for `IgxListItemComponent`.
    - New `headerStyle` property for `IgxListItemComponent`.
    - New `innerStyle` property for `IgxListItemComponent`.

- [Renaming and restructuring directives and components](https://github.com/IgniteUI/igniteui-angular/issues/536) based on the [General Angular Naming Guidelines](https://angular.io/guide/styleguide#naming):
    - `IgxAvatar` renamed to `IgxAvatarComponent`
    - `IgxBadge` renamed to `IgxBadgeComponent`
    - `IgxButton` renamed to `IgxButtonDirective`
    - `IgxButtonGroup` renamed to `IgxButtonGroupComponent`
    - `IgxCardHeader` renamed to `IgxCardHeaderDirective`
    - `IgxCardContent` renamed to `IgxCardContentDirective`
    - `IgxCardActions` renamed to `IgxCardActionsDirective`
    - `IgxCardFooter` renamed to `IgxCardFooterDirective`
    - `IgxCarousel` renamed to `IgxCarouselComponent`
    - `IgxInput` renamed to `IgxInputModule`
    - `IgxInputClass` renamed to `IgxInputDirective`
    - `IgxCheckbox` renamed to `IgxCheckboxComponent`
    - `IgxLabel` renamed to `IgxLabelDirective`
    - `IgxIcon` renamed to `IgxIconComponent`
    - `IgxList` renamed to `IgxListComponent`
    - `IgxListItem` renamed to `IgxListItemComponent`
    - `IgxSlide` renamed to `IgxSlideComponent`
    - `IgxDialog` renamed to `IgxDialogComponent`
    - `IgxLayout` renamed to `IgxLayoutModule`
    - `IgxNavbar` renamed to `IgxNavbarComponent`
    - `IgxCircularProgressBar` renamed to `IgxCircularProgressBarComponent`
    - `IgxLinearProgressBar ` renamed to `IgxLinearProgressBarComponent`
    - `IgxRadio` renamed to `IgxRadioComponent`
    - `IgxSlider` renamed to `IgxSliderComponent`
    - `IgxSnackbar` renamed to `IgxSnackbarComponent`
    - `IgxSwitch ` renamed to `IgxSwitchComponent`
    - `IgxTabBar` renamed to `IgxBottomNavComponent`
    - `IgxTabPanel` renamed to `IgxTabPanelComponent`
    - `IgxTab` renamed to `IgxTabComponent`
    - `IgxToast` renamed to `IgxToastComponent`
    - `IgxLabelDirective` moved inside `../directives/label/` folder
    - `IgxInputDirective` moved inside `../directives/input/` folder
    - `IgxButtonDirective` moved inside `../directives/button/` folder
    - `IgxLayoutDirective` moved inside `../directives/layout/` folder
    - `IgxFilterDirective` moved inside `../directives/filter/` folder
    - `IgxDraggableDirective` moved inside `../directives/dragdrop/` folder
    - `IgxRippleDirective` moved inside `../directives/ripple/` folder
    - Folder `"./navigation/nav-service"` renamed to `"./navigation/nav.service"`<|MERGE_RESOLUTION|>--- conflicted
+++ resolved
@@ -26,14 +26,11 @@
 ### General
 - `IgxHierarchicalGrid`
     - `onGridInitialized` - New output has been exposed. Emitted after a grid is being initialized for the corresponding row island.
-<<<<<<< HEAD
 - `IgxGridState` directive
     - Added support for expansion states, column selection and row pinning.
     - Added support for `IgxTreeGrid` and `IgxHierarchicalGrid` (including child grids)
-
-=======
 -  **Behavioral Change** - When moving a column `DropPosition.None` is now acting like `DropPosition.AfterDropTarget`.
->>>>>>> 6621dd22
+
 ## 9.1.0
 
 ### General
