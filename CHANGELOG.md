# Ignite UI for Angular Change Log

All notable changes for each version of this project will be documented in this file.

## 9.1.0
<<<<<<< HEAD
- `IgxGrid`, `IgxTreeGrid`, `IgxHierarchicalGrid`
    - **Behavioral Change** - When a column is sortable sort indicator is always previewed. The column is sorted when click on it.
=======

### Themes
- **Breaking Change**  Change the default `$legacy-support` value to false in the `igx-theme` function.

>>>>>>> d47477f2
### New Features

- `IgxGrid`, `IgxTreeGrid`, `IgxHierarchicalGrid`
    - Added support for pinning columns on the right. Change the position of pinning using the new `pinning` input.
    ```html
    <igx-grid [data]="data" [pinning]="pinningConfiguration"></igx-grid>
    ```
    ```typescript
    public pinningConfiguration: IPinningConfig = { columns: ColumnPinningPosition.End };
    ```
    - Added functionality for column selection.
    - `selected` property has been added to the IgxColumnComponent; Allows you to set whether the column is selected.
    - `selectable` property has been added to the IgxColumnComponent; Allows you to set whether the column is selectable.
    - `onColumnSelectionChange` event is added for the `IgxGrid`. It is emitted when the column selection is changed.
    - `excelStyleSelectingTemplate` property is introduced to IgxGrid, which allows you to set a custom template for the selecting a column in the Excel Style Filter.
    - `selectedColumns` API method is added for the `IgxGrid`. It allows to get all selected columns.
    - `selectColumns` API method is added for the `IgxGrid`. It allows to select columns by passing array of IgxColumnComponent or column fields.
    - `deselectColumns` API method is added for the `IgxGrid`. It allows to deselect columns by passing array of IgxColumnComponent or column fields.
    - `deselectAllColumns` API method is added for the `IgxGrid`. It allows to deselect all columns.
    - `getSelectedColumnsData` API method is added for the `IgxGrid`. It allows to get the selected columns data.

- `IgxCombo`:
    - Added `autoFocusSearch` input that allows to manipulate the combo's opening behavior. When the property is `true` (by default), the combo's search input is focused on open. When set to `false`, the focus goes to the combo items container, which can be used to prevent the software keyboard from activating on mobile devices when opening the combo.

### RTL Support
- `igxSlider` have full right-to-left (RTL) support.

## 9.0.1
- **Breaking Changes**
    - Remove `$base-color` from igx-typography. The igx-typography class now inherits the parent color.

## 9.0.0

### General
- Added support for the Ivy renderer.
- **Breaking Changes** The following classes and enumerators have been renamed. Using `ng update` will apply automatically migrate your project to use the new names.
    - `IgxDropDownBase` -> `IgxDropDownBaseDirective`
    - `IgxDropDownItemBase` -> `IgxDropDownItemBaseDirective`
    - `IgxGridBaseComponent` -> `IgxGridBaseDirective`
    - `IgxRowComponent` -> `IgxRowDirective`
    - `IgxHierarchicalGridBaseComponent` -> `IgxHierarchicalGridBaseDirective`
    - `IgxMonthPickerBase` -> `IgxMonthPickerBaseDirective`
    - `AvatarType` -> `IgxAvatarType`
    - `Size` -> `IgxAvatarSize`
    - `Type` -> `IgxBadgeType`
    - `SliderType` -> `IgxSliderType`
    - `TabsType` -> `IgxTabsType`

- **Breaking Changes** Due to a breaking change in Angular 9 with Ivy, Hammer providers are no longer included by default. You can find more information at: https://github.com/angular/angular/blob/master/CHANGELOG.md#breaking-changes-9 . Because of this change the following components require `HammerModule` to be imported in the root module of the application in order for user interactions to work as expected:
    - `IgxSlider`

    The following components require `HammerModule` to be imported in the root module of the application so that their **touch** interactions work as expected:
    - `igxGrid`
    - `igxHierarchicalGrid`
    - `igxTreeGrid`
    - `igxList`
    - `igxNavigationDrawer`
    - `igxTimePicker`
    - `igxMonthPicker`
    - `igxSlider`
    - `igxCalendar`
    - `igxDatePicker`
    - `igxCarousel`

- `IgxGrid`, `IgxTreeGrid`, `IgxHierarchicalGrid`
    - **Breaking Change** - Hierarchical grid children no longer use the same `IgxTransactionService` instance and transaction handling should be modified to address each grid's transactions separately.
    - **Behavioral Change** - Pinning columns is no longer automatically prevented when the pinning area would exceed the size of the grid.
    - **Breaking Change** - The following input and output have been deprecated for the `igxHierarchicalGrid` and will be removed in future versions:
        - `hierarchicalState` -> `expansionStates` should be used instead.
        - `hierarchicalStateChange` -> `expansionStatesChange` should be used instead.

    - `igxGridState` directive added to make it easy for developers to save and restore the grid state. The directive exposes the `getState` and `setState` methods to save/restore the state and an `options` input property to exclude features.
- `IgxCarousel`:
    - **Breaking Changes** -The carousel slides are no longer array, they are changed to QueryList.
    - **Behavioral change** - When slides are more than 5, a label is shown instead of the indicators. The count limit of visible indicators can be changed with the input `maximumIndicatorsCount`
- `IgxAvatar`:
    - **Breaking Changes** - renamed the `default` enumeration member to `custom` in `IgxAvatarType`;
- `IgxBadge`:
    - **Breaking Changes** - renamed the `default` enumeration member to `primary` in `IgxBadgeType`;
- `IgxCard`:
    - **Breaking Changes** - renamed the `default` enumeration member to `elevated` in `IgxCardType`;
    - **Breaking Changes** - renamed the `default` enumeration member to `start` in `IgxCardActionsLayout`;
- `IgxDivider`:
    - **Breaking Changes** - renamed the `default` enumeration member to `solid` in `IgxDividerType`;
    - **Breaking Changes** - renamed the `isDefault` getter to `isSolid`;
- `IgxProgress`:
    - **Breaking Changes** - renamed the `danger` enumeration member to `error` in `IgxProgressType`;
    - **Breaking Changes** - renamed the `danger` getter to `error`;
- `IgxTabs`:
    - **Breaking Changes** - The `tabsType` input property has been renamed to `type`. It should get renamed in your components via `ng update`;
- `igxOverlay`:
    - **Behavioral Change** - `igxOverlay` - no longer persists element scrolling `out of the box`. In order to persist an element scroll position after attaching the element to an overlay, handle the exposed `onAppended` overlay event and manage/restore the scroll position.

### New Features
- `IgxGrid`, `IgxTreeGrid`, `IgxHierarchicalGrid`:
    - Master-Detail visualization added for `igxGrid`. Users may now define templates that show additional context for rows when expanded. For more information, please take a look at the [official documentation](https://www.infragistics.com/products/ignite-ui-angular/angular/components/grid/master_detail.html).
    - `sortStrategy` input is added, which can be used to set a global sorting strategy for the entire grid.
        (**NOTE**: The grid's `sortStrategy` is of different type compared to the column's `sortStrategy`.)
    - `NoopSortingStrategy` is added, which can be used to disable the default sorting of the grid by assigning its instance to the grid's `sortStrategy` input. (Useful for remote sorting.)
    - `NoopFilteringStrategy` is added, which can be used to disable the default filtering of the grid by assigning its instance to the grid's `filterStrategy` input. (Useful for remote filtering.)
    - `sortingExpressionsChange` event emitter is added, which is fired whenever a change to the sorting expressions has occurred (prior to performing the actual sorting).
    - `filteringExpressionsTreeChange` event emitter is added, which is fired whenever a change to the filtering expressions has occurred (prior to performing the actual filtering).
    - `advancedFilteringExpressionsTreeChange` event emitter is added, which is fired whenever a change to the advanced filtering expressions has occurred (prior to performing the actual filtering).
    - `collapsible` and `expanded` properties are added to the IgxColumnGroupComponent; `collapsible` property identifies that certain column group is collapsible; `expanded` identifies whether the group is expanded or collapsed initially;
    - `collapsibleChange` and `expandedChange` events are added to the IgxColumnGroupComponent which are emitted whenever `collapsible` and `expanded` properties are changed accordingly;
    - `visibleWhenCollapsed` property has been added to the IgxColumnComponent; Allows you to set whether the column stay visible when its parent is collapsed.
    - `visibleWhenCollapsedChange` events is added to the IgxColumnComponent which are emitted whenever `visibleWhenCollapsed`  property is changed;
    - `collapsibleIndicatorTemplate` property is introduced to IgxColumnGroupComponent, which allows you to set a custom template for the expand collapse indicator;
    - `igxCollapsibleIndicator` directive has been introduced, which allows you to set a custom template for the expand collapse indicator;
    - `IgxGridExcelStyleFilteringComponent` and `IgxAdvancedFilteringDialogComponent` can now be hosted outside of the grid in order to provide the same experience as the built-in filtering UI.
    - `expandRow(rowID)`/`collapseRow(rowID)`/`toggleRow(rowID)` API methods are added for the `igxHierarchicalGrid`. They allow expanding/collapsing a row by its id.
    - `onRowToggle` event is added for the `igxHierarchicalGrid`. It is emitted when the expanded state of a row is changed.
    - `IgxOverlayService`:
        - `setOffset` method added. It offsets the content along the corresponding axis by the provided amount.
    - `IgxToggleDirective`:
        - `setOffset` method added. It offsets the content along the corresponding axis by the provided amount.
    - `IgxRowDragGhost` directive is added. It allows providing a custom template for the drag ghost when dragging a row.
    ```html
    <igx-grid #grid1 [data]="remote | async" primaryKey="ProductID"
        [rowDraggable]="true">
        <igx-column field="ProductName"></igx-column>
        <igx-column field="ProductID"></igx-column>
        <igx-column field="UnitsInStock"></igx-column>
        <ng-template let-data igxRowDragGhost>
            <div>
                Moving {{data.ProductName}}!
            </div>
        </ng-template>
    </igx-grid>
    ```
- `IgxSlider`:
    - **Breaking Change** - `isContinuous` - input has been deleted. The option is not supported anymore.
    - `primaryTicks` input was added. Which sets the number of primary ticks
    - `secondaryTicks` input was added. Which sets the number of secondary ticks.
    - `showTicks` input was added. Which show/hide all slider ticks and tick labels.
    - `primaryTickLabels` input was added. Which shows/hides all primary tick labels.
    - `secondaryTickLabels` input was added. Shows/hides all secondary tick labels.
    - `ticksOrientation` input was added. Allows to change ticks orientation to top|bottom|mirror.
    - `tickLabelsOrientation` input was added. Allows you to change the rotation of all tick labels from horizontal to vertical(toptobottom, bottomtotop).
    - `igxSliderTickLabel` directive has been introduced. Allows you to set a custom template for all tick labels.
    - `onValueChanged` - new output has been exposed. This event is emitted at the end of every slide interaction.

- `IgxCarousel`:
    - `keyboardSupport` input is added, which can be used to enable and disable keyboard navigation
    - `gesturesSupport` input is added, which can be used to enable and disable gestures
    - `maximumIndicatorsCount` input is added, which can be used to set the number of visible indicators
    - `indicatorsOrientation` input is added, which can be used to set the position of indicators it can be top or bottom
    - `animationType` input is added, which can be used to set animation when changing slides
    - `indicatorTemplate` directive is added, which can be used to provide a custom indicator for carousel. If this property is not provided, a default indicator template will be used instead.
    - `nextButtonTemplate` directive is added, which is used to provide a custom next button template. If not provided, a default next button is used.
    - `prevButtonTemplate` directive is added, which is used to provide a custom previous button template. If not provided, a default previous button is used.

- `IgxSelect`:
    - adding `IgxSelectHeaderDirective` and `IgxSelectFooterDirective`. These can be used to provide a custom header, respectively footer templates for the `igxSelect` drop-down list. If there are no templates marked with these directives - no default templates will be used so the drop-down list will not have header nor footer.

- `IgxCombo`:
    - Added `displayText` property to the combo's `onSelectionChange` event args. The property contains the text that will be populated in the combo's text box **after** selection completes. This text can be overwritten in order to display a custom message, e.g. "3 items selected":
    ```html
    <igx-combo [data]="people" valueKey="id" displayKey="name" placeholder="Invite friends..." (onSelectionChange)="handleSelection($event)">
    ```
    ```typescript
    export class MyInvitationComponent {
        public people: { name: string; id: string }[] = [...];
        ...
        handleSelection(event: IComboSelectionChangeEventArgs) {
            const count = event.newSelection.length;
            event.displayText = count > 0 ? `${count} friend(s) invited!` : `No friends invited :(`;
        }
        ...
    }
    ```

- `IgxDropDown`:
    - `clearSelection` method is added, which can be used to deselect the selected dropdown item

- `IgxCircularProgressBar`:
    - added `IgxProgressBarGradientDirective` to allow providing custom circular progress SVG gradients. Providing a custom gradient via a template is as easy as writing:
    ```html
    <igx-circular-bar [value]="77">
        <ng-template igxProgressBarGradient let-id>
            <svg:linearGradient [id]="id" gradientTransform="rotate(90)">
                <stop offset="0%"   stop-color="#05a"/>
                <stop offset="100%" stop-color="#0a5"/>
            </svg:linearGradient>
        </ng-template>
    </igx-circular-bar>
    ```
    - changed the `igx-progress-circular-theme` to accept a list of 2 colors for the `$progress-circle-color` argument, making it easier to modify the default gradient:
    ```scss
    $theme: igx-progress-circular-theme(
        $progress-circle-color: red blue
    );

    @include igx-progress-circular($theme);
    ```
    - RTL support

- `IgxForOf`
    - `IgxForTotalItemCount` input is added for the cases when the data is from remote services. This will allow setting the count of the items through the template. And gives the opportunity for the developers to use AsyncPipe for this option:
    ```html
    <ng-template igxFor let-item [igxForOf]="data | async" [igxForTotalItemCount]="count | async"
        [igxForContainerSize]="'500px'" [igxForItemSize]="'50px'"></ng-template>
    ```

## 8.2.6

### New Features
- `IgxSelectItem`
    - `text` input is added. By default, the Select component will display the selected item's element inner text. In cases with a more complex item template, where more than just text interpolation is used, set the text property to specify what to display in the select field when the item is selected.


## 8.2.4
- `IgxGrid`, `IgxTreeGrid`, `IgxHierarchicalGrid`
    - The header text of the columns and the column groups now has the `title` attribute set to it in order to expose a native browser tooltip.

### RTL Support
Most of the components in the framework now have full right-to-left (RTL) support via the newly included RTL themes.

For CSS-based projects add `node_modules/igniteui-angular/styles/igniteui-angular-rtl.css` to your angular.json styles collection.

For Sass-based projects pass `$direction` to the `igx-core` mixin in your root stylesheet.

Example:
```scss
// $direction defaults to ltr if it's omitted.
@include igx-core($direction: rtl);
```
Currently the following components have only partial RTL support:
 - Grid (igx-grid)
 - Slider (igx-slider)
 - Tabs (igx-tabs)
 - Circular Progress Indicator (igx-circular-bar)

 We plan on adding support for the aforementioned components in the upcoming releases.

### New Features

- Columns now expose the `cellStyles` property which allows conditional styling of the column cells. Similar to `cellClasses` it accepts an object literal where the keys are style properties and the values are expressions for evaluation.
```typescript
styles = {
    color: '#123456',
    'font-family': 'monospace'
    'font-weight': (_, __, value) => value.startsWith('!') : 'red' : 'inherit'
};
```
The callback signature for both `cellStyles` and `cellClasses` is now changed to

```typescript
(rowData: any, columnKey: string, cellValue: any, rowIndex: number) => boolean
```

## 8.2.3
- `IgxTextHighlightDirective` - The default highlight directive styles have been moved to a Sass theme - `igx-highlight-theme`; You can modify the resting and active background and text color styles of the directive by passing the respective properties to the Sass theme. You can still pass your own CSS classes to the highlight directive via the cssClass and activeCssClass inputs.

- `IgxChip`
    - **Breaking Change** The `originalEvent` property for the events `onMoveStart`, `onMoveEnd`, `onClick` and `onSelection` now provides the events, passed from the `igxDrag` directive. The passed original events are in other words the previous events that triggered the `igxChip` ones. They also have original events until a browser event is reached.
- `IgxGrid` - Now you can access all grid data inside the custom column summary. Two additional optional parameters are introduced in the IgxSummaryOperand `operate` method.

```typescript
class MySummary extends IgxNumberSummaryOperand {
    constructor() {
        super();
    }
    operate(columnData: any[], allGridData = [], fieldName?): IgxSummaryResult[] {
        const result = super.operate(allData.map(r => r[fieldName]));
        result.push({ key: 'test', label: 'Total Discounted', summaryResult: allData.filter((rec) => rec.Discontinued).length });
        return result;
    }
}
```

## 8.2.0
### New theme
Ignite UI for angular now have a new theme that mimics Microsoft "Fluent" design system.
Depending on your use case you can use one of the following mixins:
`igx-fluent-theme` and `igx-fluent-dark-theme`

We also added two new pallets that go with the new theme, `$fluent-word-palette` and `$fluent-excel-palette`.

Next example shows how you can use the Fluent theme.

```scss
// Light version
.fluent-word-theme {
    @include igx-fluent-theme($fluent-word-palette);
}

// Dark version
.fluent-excel-dark-theme {
    @include igx-fluent-dark-theme($fluent-excel-palette);
}
```

### Theme Changes
`igx-badge-theme` - Removed the `$disable-shadow` property to mitigate confusion when specifying `$shadow` explicitly.

For more information about the theming please read our [documentation](https://www.infragistics.com/products/ignite-ui-angular/angular/components/themes/index.html)

### New Features
- `IgxGrid`, `IgxTreeGrid`, `IgxHierarchicalGrid`
    - Advanced Filtering functionality is added. In the advanced filtering dialog, you could create groups of conditions across all grid columns. The advanced filtering button is shown in the grid's toolbar when `allowAdvancedFiltering` and `showToolbar` properties are set to `true`. You could also open/close the advanced filtering dialog using the `openAdvancedFilteringDialog` and `closeAdvancedFilteringDialog` methods.
    - `uniqueColumnValuesStrategy` input is added. This property provides a callback for loading unique column values on demand. If this property is provided, the unique values it generates will be used by the Excel Style Filtering (instead of using the unique values from the data that is bound to the grid).
    - `[filterStrategy] - input that allows you to override the default filtering strategy`
    - `igxExcelStyleLoading` directive is added, which can be used to provide a custom loading template for the Excel Style Filtering. If this property is not provided, a default loading template will be used instead.
    - introduced new properties `cellSelection` and `rowSelection` which accept GridSelection mode enumeration. Grid selection mode could be none, single or multiple. Also `hideRowSelectors` property is added, which allows you to show and hide row selectors when row selection is enabled.
    - introduced functionality for templating row and header selectors - [spec](https://github.com/IgniteUI/igniteui-angular/wiki/Row-Selection-Templating-(Grid-feature))
    ```html
    <igx-grid [data]="data", [rowSelection]="'multiple'" primaryKey="ID">
        <igx-column field="Name"></igx-column>
        <igx-column field="Age"></igx-column>

        <ng-template igxHeadSelector let-headSelector>
            <igx-icon>done_all</igx-icon>
        </ng-template>
        <ng-template igxRowSelector let-rowContext>
            <igx-switch [checked]="rowContext.selected"></igx-switch>
        </ng-template>
    </igx-grid>
    ```
- `IgxHierarchicalGrid`
    - Row Islands now emit child grid events with an additional argument - `owner`, which holds reference to the related child grid component instance.
- `IgxDrag`
    - Dragging without ghost. Now it is possible to drag the base element `igxDrag` is instanced on by setting the new input `ghost` to false.
    - Ghost template. A custom ghost template reference can be provided on the new `ghostTemplate` input.
    - Dragging using a single or multiple handles. New `igxDragHandle` directive is exposed to specify a handle by which an element can be interacted with instead of the whole element `igxDrag` is instanced on.
    - Linking of drag and drop elements. This can be achieved by using the new provided `dragChannel` input, specifying each element to which channel it corresponds.
    - Drag animation improvements. Three new methods have been exposed in place of the old `animateToOrigin` input in order to provide more flexibility when wanting to have transition animation to specific position when dropping. `setLocation`, `transitionToOrigin` and `transitionTo` are all methods that provide a various way to animate a transition to a specific location for the dragged element.
    - New getters - `location` and `originLocation` to aid in applying transition animations.
    - New outputs - `dragMove`, `ghostCreate` and `ghostDestroy`
- `IgxDrop`
    - Linking of drag and drop elements. This can be achieved by using the new provided `dropChannel` input, specifying each drop area to which channel it corresponds.
    - Drop strategies. Three new drop strategies have been provided - Append, Prepend and Insert.  Also an input `dropStrategy` to the `igxDrop` which specify which strategy should be used when dropping an element inside the drop area. Custom one can be specified as well.
- `IgxCheckbox`
    - introduced a new `readonly` property that doesn't allow user interaction to change the state, but keeps the default active style. Intended for integration in complex controls that handle the interaction and control the checkbox instead through binding.
- `IgxOverlay`
    - introduced a new `ContainerPositionStrategy`. The new strategy positions the element inside the containing outlet based on the directions passed in trough PositionSettings.
- `IgxChip`
    - add `onSelectionDone` event that is triggered after all animations and transitions related to selection have ended.

### General
- `IgxGrid`, `IgxTreeGrid`, `IgxHierarchicalGrid`
    - `isCellSelected` method has been deprecated. Now you can use `selected` property.
    - `rowSelectable` property has been deprecated. Now you can use `rowSelection` property to enable row selection and also you can show and hide the row selectors by setting `hideRowSelectors` property to true or false (which is the default value).
    - Removed deprecated event `OnFocusChange`
    - `IgxGridBaseComponent` exposes a new property, `dataView` that returns the currently transformed paged/filtered/sorted/grouped data, displayed in the grid
    - **Breaking Change** `igxExcelStyleSortingTemplate` directive is renamed to `igxExcelStyleSorting`.
    - **Breaking Change** `igxExcelStyleMovingTemplate` directive is renamed to `igxExcelStyleMoving`.
    - **Breaking Change** `igxExcelStyleHidingTemplate` directive is renamed to `igxExcelStyleHiding`.
    - **Breaking Change** `onRowSelectionChange` event arguments are changed. The `row` property has been removed and the properties `added`, `removed` and `cancel` are newly added.
    - **Breaking Change** `igxExcelStylePinningTemplate` directive is renamed to `igxExcelStylePinning`.
    - **Breaking Change** `onRowDragEnd` and `onRowDragStart` event arguments are changed - `owner` now holds reference to the grid component instance, while `dragDirective` hold reference to the drag directive.
    - **Behavioral Change** The behavior of the `isLoading` input no longer depends on the state of the data the grid binds to. Setting it to `true` now shows a loading indicator until it is disabled by the user.
- `IgxCombo`
    - Combo selection is now consistent when `valueKey` is defined. When `valueKey` is specified, selection is based on the value keys of the items. For example:
    ```html
    <igx-combo [data]="myCustomData" valueKey="id" displayKey="text"></igx-combo>
    ```
    ```typescript
    export class MyCombo {
        ...
        public combo: IgxComboComponent;
        public myCustomData: { id: number, text: string } = [{ id: 0, name: "One" }, ...];
        ...
        ngOnInit() {
            // Selection is done only by valueKey property value
            this.combo.selectItems([0, 1]);
        }
    }
    ```
   - **Breaking Change** When using `[valueKey]`, combo methods, events and outputs **cannot** be handled with *data item references*.
   - For more information, visit the component's [readme](https://github.com/IgniteUI/igniteui-angular/tree/master/projects/igniteui-angular/src/lib/combo/README.md)
- `IgxDrag`
    - Deprecated inputs - `hideBaseOnDrag`, `animateOnRelease`, `visible`.
    - Deprecated methods - `dropFinished`.
    - **Breaking Change** `ghostImageClass` input is renamed to `ghostClass`.
    - **Breaking Change** `dragGhostHost` input is renamed to `ghostHost`.
    - **Breaking Change** `returnMoveEnd` input is renamed to `transitioned`.
    - **Breaking Change** `onDragStart` output is renamed to `dragStart`.
    - **Breaking Change** `onDragEnd` output is renamed to `dragEnd`.

- `IgxDrop`
    - **Breaking Change** Default drop strategy is now changed to not perform any actions.
    - **Breaking Change** `onEnter` output is renamed to `enter`.
    - **Breaking Change** `onOver` output is renamed to `over`.
    - **Breaking Change** `onLeave` output is renamed to `leave`.
    - **Breaking Change** `onDrop` output is renamed to `dropped`.
    - **Breaking Change** Interfaces `IgxDropEnterEventArgs`, `IgxDropLeaveEventArgs` are both now called `IDropBaseEventArgs`.
    - **Breaking Change** Interfaces `IgxDropEventArgs` is renamed to `IDropDroppedEventArgs`.
    - **Breaking Change** Outputs `enter`, `over`, `leave`(former `onEnter`, `onOver`, `onLeave`) now have arguments of type `IDropBaseEventArgs`
    - **Breaking Change** Output `dropped` (former `onDrop`) now have arguments of type `IDropDroppedEventArgs`

## 8.1.4
- `IgxDialog` new @Input `positionSettings` is now available. It provides the ability to get/set both position and animation settings of the Dialog component.

## 8.1.3
- `IgxCombo`
    - Combo `onSelectionChange` events now emits the item(s) that were added to or removed from the collection:
    ```html
    <igx-combo (onSelectionChange)="handleChange($event)">
    ```
    ```typescript
        export class Example {
            ...
            handleChange(event: IComboSelectionChangeEventArgs) {
            console.log("Items added: ", [...event.added]); // the items added to the selection in this change
            console.log("Items removed: ", [...event.removed]); // the items removed from the selection in this change
            }
        }
    ```

## 8.1.2

### New Features
- `IgxDatePicker`
    - `valueChange` event is added.

## 8.1.0

### New Features
- `IgxBottomNav` now supports an `igx-tab` declaration mode. When in this mode, panels declarations are not accepted and tab items' content is not rendered.
    - You can use this mode to apply directives on the tab items - for example to achieve routing navigation.
    - You are allowed to customize tab items with labels, icons and even templates.
- `IgxTabs` now supports an `igx-tab-item` declaration mode. When in this mode, groups declarations are not accepted and tab items' content is not rendered.
    - You can use this mode to apply directives on the tab items - for example to achieve routing navigation.
    - You are allowed to customize tab items with labels, icons and even templates.
- `IgxGrid`
    - **Behavioral Change** - paging now includes the group rows in the page size. You may find more information about the change in the [GroupBy Specification](https://github.com/IgniteUI/igniteui-angular/wiki/Group-By-Specification)
    - `IgxColumnGroup`
        - Re-templating the column group header is now possible using the `headerTemplate` input property or the `igxHeader` directive.
    - `igx-grid-footer`
        - You can use this to insert a custom footer in the grids.
         ```html
        <igx-grid>
            <igx-grid-footer>
                Custom content
            </igx-grid-footer>
        </igx-grid>
        ```
- `igx-paginator`
    - Replaces the current paginator in all grids. Can be used as a standalone component.
      <br/>Have in mind that if you have set the `paginationTemplate`, you may have to modify your css to display the pagination correctly. The style should be something similar to:
      ```
      .pagination-container {
          display: flex;
          justify-content: center;
          align-items: center;
       }
       ```
- `IgxCombo`
    - Input `[overlaySettings]` - allows an object of type `OverlaySettings` to be passed. These custom overlay settings control how the drop-down list displays.
- `IgxForOf` now offers usage of local variables `even`, `odd`, `first` and `last` to help with the distinction of the currently iterated element.


## 8.0.2
- `igx-list-theme` now have some new parameters for styling.
    - $item-background-hover - Change The list item hover background
    - $item-text-color-hover - Change The list item hover text color.

    - $item-subtitle-color - Change The list item subtitle color.
    - $item-subtitle-color-hover - Change The list item hover subtitle color.
    - $item-subtitle-color-active - Change The active list item subtitle color.

    - $item-action-color - Change The list item actions color.
    - $item-action-color-hover - Change The list item hover actions color.
    - $item-action-color-active - Change The active list item actions color.

    - $item-thumbnail-color - Change The list item thumbnail color.
    - $item-thumbnail-color-hover - Change The list item hover thumbnail color.
    - $item-thumbnail-color-active - Change The active list item thumbnail color.

- **Behavioral Change** default min column width is changed according the grid display density property:
    - for `DisplayDensity.comfortable` defaultMinWidth is `80px`;
    - for `DisplayDensity.cosy` defaultMinWidth is `64px`;
    - for `DisplayDensity.compact` defaultMinWidth is `56px`;
Now you can set `minWindth` for a column to a value smaller than `defaultMinWidth` value.

## 8.0.1

- **General**
    - Importing ES7 polyfill for Object (`'core-js/es7/object'`) for IE is no longer required.

### New Features
- `IgxDropDown` now supports `DisplayDensity`.
    - `[displayDensity]` - `@Input()` added to the `igx-drop-down`. Takes prevelance over any other `DisplayDensity` provider (e.g. parent component or `DisplayDensityToken` provided in module)
    - The component can also get it's display density from Angular's DI engine (if the `DisplayDensityToken` is provided on a lower level)
    - Setting `[displayDensity]` affects the control's items' and inputs' css properties, most notably heights, padding, font-size
    - Available display densities are `compact`, `cosy` and `comfortable` (default)
    - **Behavioral Change** - default `igx-drop-down-item` height is now `40px` (down from `48px`)
- `IgxCombo` - Setting `[displayDensity]` now also affects the combo's items
    - **Behavioral Changes**
    - `[itemHeight]` defaults to `40` (`[displayDensity]` default is `comfortable`)
    - `[itemsMaxHeight]` defaults to `10 * itemHeight`.
    - Changing `[displayDensity]` or `[itemHeight]` affect the drop-down container height if `[itemsMaxHeight]` is not provided
    - Setting `[itemHeight]` overrides the height provided by the `[displayDensity]` input
- `IgxSelect`- Setting `[displayDensity]` now also affects the select's items
    - **Behavioral Change** - default `igx-select-item` height is now `40px` (down from `48px`)
- `IgxChip`
    - `hideBaseOnDrag` input is added that allow the chip base that stays at place to be visible while dragging it.
    - `animateOnRelease` input is added that allows to disable the animation that returns the chip when the chip is released somewhere.
- `IgxTransaction` - `getState` accepts one optional parameter `pending` of `boolean` type. When `true` is provided `getState` will return `state` from pending states. By default `getState` is set to `false`.

## 8.0.0
- `Theming`: Add component schemas for completely round and completely square variations. Can be mixed with the existing light and dark component schemas. For instance:
    ```scss
        $light-round-input: extend($_light-input-group, $_round-shape-input-group);
    ```
There are also prebuilt schema presets for all components (light-round/dark-round and light-square/dark-square), namely `$light-round-schema, $light-dark-schema, $light-square-schema, $dark-square-schema`;
- `IgxCombo`: Removed the following deprecated (since 6.2.0) template selectors:
    - `#emptyTemplate`
    - `#headerTemplate`
    - `#footerTemplate`
    - `#itemTemplate`
    - `#addItemTemplate`
    - `#headerItemTemplate`
- `igxTimePicker` and `igxDatePicker`
    - `openDialog()` now has an optional `[target: HTMLElement]` parameter. It's used in `mode="dropdown"` and the drop down container is positioned according to the provided target.
    - The custom drop down template target is no longer marked with `#dropDownTarget`, instead it's provided as an `HTMLElement` to the `openDialog()` method.
    - By default, the `igxDatePicker` drop down target is changed from the `igxInput` element to the `igxInputGroup` element.
    - `onClosing` event is added.
    - **Breaking Change** `onOpen` event is renamed to `onOpened`.
    - **Breaking Change** `onClose` event is renamed to `onClosed`.
    - **Behavioral Change** - action buttons are now available in the dropdown mode.
    - **Feature** `igxDatePicker` and `igxTimePicker` now provide the ability for adding custom action buttons. Read up more information in [igxDatePicker ReadMe](https://github.com/IgniteUI/igniteui-angular/tree/master/projects/igniteui-angular/src/lib/date-picker/README.md) or [igxTimePicker ReadMe](https://github.com/IgniteUI/igniteui-angular/tree/master/projects/igniteui-angular/src/lib/time-picker/README.md)
- `IgxToggleAction` / `IgxTooltip`: Removed the deprecated `closeOnOutsideClick` Input that has been superseded by `overlaySettings` in 6.2.0.

- `IgxList` - The list component has been refactored. It now includes several new supporting directives:
    - `igxListThumbnail` - Use it to mark the target as list thumbnail which will be automatically positioned as a first item in the list item;
    - `igxListAction` - Use it to mark the target as list action which will be automatically positioned as a last item in the list item;
    - `igxListLine` - Use it to mark the target as list content which will be automatically positioned between the thumbnail and action;
    - `igxListLineTitle` - Use it to mark the target as list title which will be automatically formatted as a list-item title;
    - `igxListLineSubTitle` - Use it to mark the target as list subtitle which will be automatically formatted as a list-item subtitle;

    ```html
        <igx-list>
            <igx-list-item [isHeader]="true">List items</igx-list-item>
            <igx-list-item>
              <igx-avatar igxListThumbnail></igx-avatar>
              <h1 igxListLineTitle>List item title</h1>
              <h3 igxListLineSubTitle>List item subtitle</h3>
              <igx-icon igxListAction>info</igx-icon>
            </igx-list-item>
        </igx-list>

        <igx-list>
          <igx-list-item [isHeader]="true">List items</igx-list-item>
          <igx-list-item>
            <igx-avatar igxListThumbnail></igx-avatar>
            <span igxListLine>Some content</span>
            <igx-icon igxListAction>info</igx-icon>
          </igx-list-item>
        </igx-list>
    ```
- `IgxGrid`, `IgxTreeGrid`, `IgxHierarchicalGrid`
    - **Breaking Change** The **condition** parameter of the `filterGlobal` method is no longer optional. When the filterGlobal method is called with an invalid condition, it will not clear the existing filters for all columns.


## 7.3.4
- `IgxGrid` - summaries
    - `clearSummaryCache()` and `recalculateSummaries()` methods are now removed from the IgxGrid API, beacause they are no longer needed; summaries are updated when some change is perform and the summary cache is cleared automatically when needed;
- `IgxGrid`, `IgxTreeGrid`, `IgxHierarchicalGrid`
    - **Breaking Change** The **condition** parameter of the `filterGlobal` method is no longer optional. When the filterGlobal method is called with an invalid condition, it will not clear the existing filters for all columns.

### New feature
- `igxSlider` - exposing new `labels` property accepting a collection of literal values that become equally spread over the slider, by placing each element as a thumb label.
- `igxSlider` - deprecate **isContiunous** property.
- `IgxChip`
    - `hideBaseOnDrag` input is added that allow the chip base that stays at place to be visible while dragging it.
    - `animateOnRelease` input is added that allows to disable the animation that returns the chip when the chip is released somewhere.

- `igxTimePicker` changes
    - `onClosing` event is added.
    - **Breaking Change** `onOpen` event is renamed to `onOpened`.
    - **Breaking Change** `onClose` event is renamed to `onClosed`.
    - **Behavioral Change** - action buttons are now available in the dropdown mode.
    - **Feature** `IgxTimePickerComponent` now provides the ability for adding custom action buttons. Read up more information in the [ReadMe](https://github.com/IgniteUI/igniteui-angular/tree/master/projects/igniteui-angular/src/lib/time-picker/README.md)

- `igxDatePicker` changes
    - `onClosing` event is added.
    - **Breaking Change** `onOpen` event is renamed to `onOpened`.
    - **Breaking Change** `onClose` event is renamed to `onClosed`.
    - **Behavioral Change** - action buttons are now available in the dropdown mode.
    - **Feature** `IgxDatePickerComponent` now provides the ability for adding custom action buttons. Read up more information in the [ReadMe](https://github.com/IgniteUI/igniteui-angular/tree/master/projects/igniteui-angular/src/lib/date-picker/README.md)

- Excel-Style Filtering and Quick Filtering user interfaces now display the date picker's calendar in a dropdown.
- `IgxCard` - The card component has been refactored. It now includes several new supporting components/directives:
    - `igxCardHeaderTitle` - tag your headings placed in the `igx-card-header` container to be displayed as a card title;
    - `igxCardHeaderSubtitle` - tag your headings placed in the `igx-card-header` container to be displayed as a card subtitle;
    - `igxCardThumbnail` - tag anything placed in the `igx-card-header` as a thumb to be placed to the left of your titles;
    - `igx-card-header` - the card header can now detect and automatically position `igx-avatar`s placed in it;
    - `igx-card-media` - wrap images or videos that will be automatically sized for you;
    - `igx-card-actions` - the card actions can now detect and automatically position all `igxButton`s placed in it;
    - The card has a new `type` property. It can be set to `outlined` to get the new outlined card look;
    - The card has a new `horizontal` property. When set to true, the layout will become horizontally aligned;
- New Directive `igx-divider` - The igx-divider is a thin, configurable line that groups content in lists and layouts.
- `IgxDropDown` now supports `DisplayDensity`.
    - `[displayDensity]` - `@Input()` added to the `igx-drop-down`. Takes prevalance over any other `DisplayDensity` provider (e.g. parent component or `DisplayDensityToken` provided in module)
    - The component can also get it's display density from Angular's DI engine (if the `DisplayDensityToken` is provided on a lower level)
    - Setting `[displayDensity]` affects the control's items' and inputs' css properties, most notably heights, padding, font-size
    - Available display densities are `compact`, `cosy` and `comfortable` (default)
    - **Behavioral Change** - default item `igx-drop-down-item` height is now `40px` (down from `48px`)
- `IgxCombo` - Setting `[displayDensity]` now also affects the combo's items
    - Setting `[itemHeight]` overrides the height provided by the `[displayDensity]` input
- `IgxSelect`- Setting `[displayDensity]` now also affects the select's items

### Bug Fixing
- igx-input: Top of Japanese characters get cut off in Density Compact mode #4752
- When no condition is provided, filter() method of grid throws undescriptive error #4897
- [IE11][igx-grid][MRL] header cell is not row-spanned. #4825
- Select's label is positioned incorrectly #4236
- [igx-grid] Filtering row's chips area is not resized when resizing window. #4906
- `hideGroupedColumns` hides the whole MRL group #4714
- An error is returned when changing rowEditable input and a cell is opened in edit mode #4950
- Row editing border style is not applied correctly for the first record when there is grouping #4968
- Cell navigation does not work along with Multi Row Layout group #4708
- When no condition is provided, filter() method of grid throws undescriptive error #4897
- In slider with type Range when change the lower value to be equal or greater than the upper the range is not correct #4562
- When change the slider type at run time the slider is not updated correctly #4559
- Range Slider Thumps collapsing #2622
- Angular httpinterceptor(jwt token header) not working after importing IgxTreeGridModule in lazy loaded module #4285
- [igx-grid] "quick clicking twice resizer " can sometimes lead to unable to sort. #4858
- TimePicker "hour mode" #4679

## 7.3.3

- `igx-core()` now includes some styles for printing layout.
In order to turn them off, you need to pass an argument and set it to `false`
    ```
        @include igx-core($print-layout: false);
    ```

- `Pager`
    - **Behavioral Change** - The pager is now hidden when there are no records in the grid.

### Bug fixes
- Row editing styles are not applied correctly within multi row layout grid #4859
- Provide a way to animate row drag, when it is released #4775
- There is lag on checking/unchecking an item in an Excel Style Filter with a lot of items #4862
- Make dragIndicatorIconTemplate @ContentChild in the igxHierarchicalGrid #4769
- Add PostDeploy.ps1 script into the repo #4887
- Provide a way to animate row drag, when it is released #4775
- Feature-request: IgxGrid improve Printing Experience #1995
- When column is scrolled and open excel filter, its position is not correct #4898
- IgxCombo is not properly clearing subscription #4928
- "(Blanks)" appears unchecked on reopening the ESF UI if the underlying value is an empty string. #4875
- [igx-tree-grid] loading indicator not shown in IE11 #4754
- Filtering conditions drop down does not behave consistently when the button that opens it is clicked multiple times #4470

## 7.3.2

### Bug Fixes
- Time picker component fails on dropdown mode in combination with igxTimePickerTemplate modifications #4656
- In IE11 when chips length is bigger then filter row scrolls position is not correct #4699
- Not able to change filter option in excel style filter. #4347
- [igx-grid] rendering performance becomes extremely poor when binding data after initialization. #4839
- Group comparer is not taken into consideration when column is dragged to grouped area #4663

## 7.3.1
`igx-core()` now includes some styles for printing layout. In order to turn them off, you need to pass an argument and set it to `false`

```
@include igx-core($print-layout: false);
```
- `IgxGrid` Custom keyboard navigation
    - `onFocusChange` event is deprecated.
    - `onGridKeydown` event is exposed which is emitted when `keydown` is triggered over element inside grid's body
    - `navigateTo` method allows you to navigate to a position in the grid based on provided `rowindex` and `visibleColumnIndex`, also to execute a custom logic over the target element through a callback function that accepts `{ targetType: GridKeydownTargetType, target: Object }`
    - `getNextCell` returns `ICellPosition` which defines the next cell, according to the current position, that match specific criteria. You can pass callback function as a third parameter of `getPreviousCell` method
    - `getPreviousCell` returns `ICellPosition` which defines the previous cell, according to the current position, that match specific criteria. You can pass callback function as a third parameter of `getPreviousCell` method.
    - `IgxTransactionService` now can `commit` and `clear` transaction(s) by record id with an optional parameter. The `commit` method will apply to the data all transactions for the provided `id`. The `clear` method will remove all transactions for the `id` from the transactions log. Additionally both will remove all actions from the undo stack matching the provided `id`.

### Bug fixes
- The ESF animations for opening and closing do not work #4834
- IgxButtonGroup does not respect compact styles #4840
- Not able to change filter option in excel style filter. #4347
- Broken links enhancements #4830
- rowDraggable is applied to grids from all hierarchical levels in hierarchical grid #4789
- [igx-grid][IE11] filtering problems with IME mode. #4636
- Filtering operation crashes when applying filter on a column with many unique values. #4723
- Emit onColumnVisibilityChanged when hiding a column through ESF UI. #4765 #4792
- onColumnVisibilityChanged event is not fired when hiding a column through ESF. #4765
- "Select All" should not be treated as a match when searching. #4020
- Opening the ESF dialog throws an error #4737
- Recalculate igxfor sizes for excel style search list on after view init #4804
- igx-grid: Incorrect height calculation when setting height in percent and binding empty data. #3950
- When grid width is less than 400px and open filter row the arrows for chips are previewed #4700
- Canceling onRowDragStart leaves the drag ghost in the DOM #4802

## 7.3.0

### Features
- `igxGrid`
    - **Feature** `igxGridComponent` now supports [Multi Row Layouts](https://github.com/IgniteUI/igniteui-angular/wiki/Grid---Multi-Row-Layout). It is configured with the newly added `IgxColumnLayoutComponent` and the columns in it. `IgxColumnComponent` now expose four new fields to determine the size and the location of the field into the layout:
        - [`colStart`](https://www.infragistics.com/products/ignite-ui-angular/docs/typescript/latest/classes/igxcolumncomponent.html#colstart) - column index from which the field is starting. This property is **mandatory**.
         - [`rowStart`](https://www.infragistics.com/products/ignite-ui-angular/docs/typescript/latest/classes/igxcolumncomponent.html#rowstart) - row index from which the field is starting. This property is **mandatory**.
         - [`colEnd`](https://www.infragistics.com/products/ignite-ui-angular/docs/typescript/latest/classes/igxcolumncomponent.html#colend) - column index where the current field should end. The amount of columns between colStart and colEnd will determine the amount of spanning columns to that field. This property is **optional**. If not set defaults to `colStart + 1`.
         - [`rowEnd`](https://www.infragistics.com/products/ignite-ui-angular/docs/typescript/latest/classes/igxcolumncomponent.html#rowend) - row index where the current field should end. The amount of rows between rowStart and rowEnd will determine the amount of spanning rows to that field. This property is **optional**. If not set defaults to `rowStart + 1`.
         ```html
        <igx-column-layout>
             <igx-column [rowStart]="1" [colStart]="1" field="Country"></igx-column>
             <igx-column [rowStart]="1" [colStart]="2" field="City"></igx-column>
             <igx-column [rowStart]="2" [colStart]="1" [colEnd]="3" field="Address"></igx-column>
        </igx-column-layout>
        ```
- `igxGrid`, `igxTreeGrid`, `igxHierarchicalGrid`
    - **Feature** Grid components now supports [Grid Row Dragging ](https://github.com/IgniteUI/igniteui-angular/wiki/Row-Dragging). It lets users pass the data of a grid record on to another surface, which has been configured to process/render this data. It can be enabled by using the `rowDraggable` input of the grid.

    - **Feature** The Excel Style Filter dialog and its sub-dialogs now have a display density based on the `displayDensity` input of their respective grid.
- `igxTreeGrid`
    - **Feature** The `IgxTreeGridComponent` now supports loading child rows on demand using the newly added `loadChildrenOnDemand` and `hasChildrenKey` input properties.
- `IgxListComponent`
    - **Feature** The `IgxListComponent` now provides the ability to choose a display density from a predefined set of options: **compact**, **cosy** and **comfortable** (default one). It can be set by using the `displayDensity` input of the list.
- `igxButton`
    - **Feature** The `igxButton` now provides the ability to choose a display density from a predefined set of options: **compact**, **cosy** and **comfortable** (default one). It can be set by using the `displayDensity` input of the button directive.
- `igxButtonGroup`
    - **Feature** The `igxButtonGroup` now provides the ability to choose a display density from a predefined set of options: **compact**, **cosy** and **comfortable** (default one). It can be set by using the `displayDensity` input of the button group. The buttons within the group will have the same density as the button group. If a button has the `displayDensity` set in the template, it is not changed by the density of the group where the button is placed.
- `igxGrid`, `igxTreeGrid`, `igxHierarchicalGrid`
    - **Feature** The Excel Style Filter dialog and its sub-dialogs now have a display density based on the `displayDensity` input of their respective grid.
- `IgxDropDown`
    - now supports virtualized items. Use in conjunction with `IgxForOf` directive, with the following syntax, to display very large list of data:
    ```html
    <igx-drop-down>
        <div class="wrapping-div">
            <igx-drop-down *igxFor="let item of localItems; index as index; scrollOrientation: 'vertical'; containerSize: itemsMaxHeight; itemSize: itemHeight;"
            [value]="item" [index]="index">
                {{ item.data }}
            </igx-drop-down>
        </div>
    </igx-drop-down>
    ```

### Bug Fixes
- Grid remains in pending state after commiting row edit w/o changes #4680
- Filter condition dropdown is not closed on tab navigation #4612
- When filter row is opened navigating with shift and tab on first cell does not selects the cancel button #4537
- Focus is not moved from the filter row to the summary row when the grid has no records #4613
- igx-carousel problem with lost focus #4292
- List items are shifted down on search if the list was scrolled down beforehand. #4645
- [igx-grid] some cells are not rendered when resizing window. #4568
- [igx-grid] after being grouped then resized, horizontal scrolling causes column header misalignment with data cell #4648
- Cells content is misaligned when group by a column and scroll horizontal #4720
- When hide/show columns the grid has empty space #4505

## 7.2.12

- `IgxGrid`, `IgxTreeGrid`, `IgxHierarchicalGrid`
    - **Breaking Change** The **condition** parameter of the `filterGlobal` method is no longer optional. When the filterGlobal method is called with an invalid condition, it will not clear the existing filters for all columns.

- `IgxGrid` - summaries
    - `clearSummaryCache()` and `recalculateSummaries()` methods are now removed from the IgxGrid API, beacause they are no longer needed; summaries are updated when some change is perform and the summary cache is cleared automatically when needed;

### New features
- **igxSlider** - exposing new `labels` property accepting a collection of literal values that become equally spread over the slider, by placing each element as a thumb label.
- **igxSlider** - deprecate **isContiunous** property.
- `IgxDropDown` now supports `DisplayDensity`.
    - `[displayDensity]` - `@Input()` added to the `igx-drop-down`. Takes prevelance over any other `DisplayDensity` provider (e.g. parent component or `DisplayDensityToken` provided in module)
    - The component can also get it's display density from Angular's DI engine (if the `DisplayDensityToken` is provided on a lower level)
    - Setting `[displayDensity]` affects the control's items' and inputs' css properties, most notably heights, padding, font-size
    - Available display densities are `compact`, `cosy` and `comfortable` (default)
    - **Behavioral Change** - default item `igx-drop-down-item` height is now `40px` (down from `48px`)
- `IgxCombo` - Setting `[displayDensity]` now also affects the combo's items
    - Setting `[itemHeight]` overrides the height provided by the `[displayDensity]` input
- `IgxSelect`- Setting `[displayDensity]` now also affects the select's items

### Bug Fixes
- In slider with type Range when change the lower value to be equal or greater than the upper the range is not correct #4562
- When change the slider type at run time the slider is not updated correctly #4559
- Range Slider Thumps collapsing #2622
- When no condition is provided, filter() method of grid throws undescriptive error #4897
- [igx-grid] Filtering row's chips area is not resized when resizing window. #4906
- Add PostDeploy.ps1 script into the repo #4887
- An error is returned when a row is opened in edit mode and click to search the next item #4902
- [igx-grid] "quick clicking twice resizer " can sometimes lead to unable to sort. #4858
- Child summaries disappears when edit a cell and press tab on click on cell in same row when rowEditable is true #4949
- When no condition is provided, filter() method of grid throws undescriptive error #4897

## 7.2.11

### Bug fixes
- When column is scrolled and open excel filter, its position is not correct #4898
- "(Blanks)" appears unchecked on reopening the ESF UI if the underlying value is an empty string. #4875
- There is lag on checking/unchecking an item in an Excel Style Filter with a lot of items #4862
- Group comparer is not taken into consideration when column is dragged to grouped area #4663
- Filtering conditions drop down does not behave consistently when the button that opens it is clicked multiple times #4470

## 7.2.10

### Features
- Condense grid summaries #4694

### Bug Fixes
- When grid width is less than 400px and open filter row the arrows for chips are previewed #4700
- Time picker component fails on dropdown mode in combination with igxTimePickerTemplate modifications #4656
- In IE11 when chips length is bigger then filter row scrolls position is not correct #4699
- The ESF animations for opening and closing do not work #4834
- Not able to change filter option in excel style filter. #4347
- [igx-grid] rendering performance becomes extremely poor when binding data after initialization. #4839

## 7.2.9
`igx-core()` now includes some styles for printing layout.
In order to turn them off, you need to pass an argument and set it to `false`

```
 @include igx-core($print-layout: false);
```

- `Pager`
    - **Behavioral Change** - The pager is now hidden when there are no records in the grid.

### Bug fixes
- ElasticPositionStrategy should resize shown element with Center/Middle directions #4564
- onColumnVisibilityChanged event is not fired when hiding a column through ESF. #4765
- Filtering operation crashes when applying filter on a column with many unique values. #4723
- "Select All" should not be treated as a match when searching. #4020
- igx-grid: Incorrect height calculation when setting height in percent and binding empty data. #3950
- Error is thrown when press escape in the filter row #4712
- Opening the ESF dialog throws an error #4737
- [igx-grid][IE11] "Error: ViewDestroyedError: Attempt to use a destroyed view: detectChanges" is thrown when closing filtering row. #4764
- [igx-grid] some cells don't go into edit state or selected state when resizing window. #4746
- igx-tree-grid when no data in grid pagination shows wrong #4666
- ElasticPositionStrategy should resize shown element with Center/Middle directions #4564
- ESF custom dialog new filter not fully visible #4639
- igx-grid: row virtualization doesn't work when setting height in percent if you fetch and bind data after initial rendering. #3949
- Grid height is calculated wrongly as grid width narrows #4745
- [igx-grid][IE11] filtering problems with IME mode. #4636

## 7.2.8
- `IgxGrid` Custom keyboard navigation
    - `onFocusChange` event is deprecated.
    - `onGridKeydown` is exposed. The event will emit
    `IGridKeydownEventArgs { targetType: GridKeydownTargetType; target: Object; event: Event; cancel: boolean; }`
    - `navigateTo(rowIndex: number, visibleColumnIndex: number, callback({targetType, target: Object }))` - this method allows you to navigate to a position in the grid based on provided `rowindex` and `visibleColumnIndex`;
    - `getNextCell(currentRowIndex, currentvisibleColumnIndex, callback(IgxColumnComponent))` - returns `{ rowIndex, visibleColumnIndex }` which defines the next cell, that match specific criteria according to the current position
    - `getPreviousCell(currentRowIndex, currentvisibleColumnIndex, callback(IgxColumnComponent))` - returns `{ rowIndex, visibleColumnIndex }` which defines the previous cell, that match specific criteria according to the current position

### Bug Fixes
- Grid remains in pending state after commiting row edit w/o changes #4680
- Filter condition dropdown is not closed on tab navigation #4612
- When filter row is opened navigating with shift and tab on first cell does not selects the cancel button #4537
- Focus is not moved from the filter row to the summary row when the grid has no records #4613
- igx-carousel problem with lost focus #4292
- List items are shifted down on search if the list was scrolled down beforehand. #4645
- [igx-grid] some cells are not rendered when resizing window. #4568
- [igx-grid] after being grouped then resized, horizontal scrolling causes column header misalignment with data cell #4648
- Cells content is misaligned when group by a column and scroll horizontal #4720
- When hide/show columns the grid has empty space #4505

## 7.2.7

### Bug fixes
- Custom filter dialog Excel-Style Filtering does not save the selected operand #4548
- Wrong endEdit call on data operation pipes subscribe #4313
- TreeGrid does not have default loading template #4624
- [igx-grid] Question about resizing behavioral change after v7.2.1. #4610
- [igx-grid] onSelection event comes to emit after ending edit mode. #4625
- Error is thrown when trying to open datepicker with Space key in IE #4495
- DatePicker dropdown overlaps the input when it appears top #4526
- Custom filter dialog of the Excel-style Filtering does not display the selected condition in the correct format #4525
- [igx-grid] group row is duplicated when collapsing all and then expanding a group row. #4650
- Fix scroll wheel tests due to creating wheel event with deltaY sets also wheelDeltaY (PR #4659)
- Update Canonical and HrefLang links for EN and JP environments #4674
- In the Drag and Drop dev sample the background color is not changed in IE and Edge #4597

## 7.2.6
- `igxGrid`
    - **Feature** The `groupsRecords` property now returns the full grouping tree as in 7.1 and also includes the grouping information for all pages.

### Bug Fixes
- Unreadable icon color when icon is used as a tooltip target with dark-theme #4477
- [igx-tabs] Selection indicator is not resized correctly #4420
- Faulty urls in Typescript #4546
- igx-list theme docs #4390
- Filtering conditions drop down does not behave consistently when the button that opens it is clicked multiple times #4470
- Message 'No records found.' is still previewed when reset filter #4484
- The text in the filter column textbox truncates in the igx-grid component #4496
- Excel style filter does not apply the filter when the value is 0 #4483
- When hold arrow up or down key on a month the focus changes to the year #4585
- Putting two circular progress bars results in duplicate IDs #4410
- igxGrid does not clear groupsRecords when all columns get ungrouped #4515

## 7.2.5
- `igxDrop`
    - `onEnter`, `onLeave` and `onDrop` events now have new arguments for `originalEvent`, `offsetX` and `offsetY` relative to the container the igxDrop is instanced.
- `IgxList`
    - **Feature** the `index` property is now an `@Input` and can be assigned by structural directives such as `*igxFor`.
    ```html
        <igx-list>
            <div [style.height]="'480px'" [style.overflow]="'hidden'" [style.position]="'relative'">
                <igx-list-item [index]="i" *igxFor="let item of data; index as i; scrollOrientation: 'vertical'; containerSize: '480px'; itemSize: '48px'">
                    <div>{{ item.key }}</div>
                    <div class="contact__info">
                        <span class="name">{{item.name}}</span>
                    </div>
                </igx-list-item>
            </div>
        </igx-list>
    ```
    - The `items` property now returns the collection of child items sorted by their index if one is assigned. This is useful when the `children` order cannot be guaranteed.
- Excel-Style Filtering and Quick Filtering user interfaces now display the date picker's calendar in a dropdown.
- `IgxCard` - The card component has been refactored. It now includes several new supporting components/directives:
    - `igxCardHeaderTitle` - tag your headings placed in the `igx-card-header` container to be displayed as a card title;
    - `igxCardHeaderSubtitle` - tag your headings placed in the `igx-card-header` container to be displayed as a card subtitle;
    - `igxCardThumbnail` - tag anything placed in the `igx-card-header` as a thumb to be placed to the left of your titles;
    - `igx-card-header` - the card header can now detect and automatically position `igx-avatar`s placed in it;
    - `igx-card-media` - wrap images or videos that will be automatically sized for you;
    - `igx-card-actions` - the card actions can now detect and automatically position all `igxButton`s placed in it;
    - The card has a new `type` property. It can be set to `outlined` to get the new outlined card look;
    - The card has a new `horizontal` property. When set to true, the layout will become horizontally aligned;
- New Directive `igx-divider` - The igx-divider is a thin, configurable line that groups content in lists and layouts.

### Bug Fixes
- Row editing overlay is not visible when grid has either 1 or 2 rows and height is not set. #4240
- Ctrl + Right Arrow is not working in an expanded child grid in 7.2.x #4414
- In EI11 and error is returned when filter by date #4434
- Calendar should be closed when scrolling is initiated #4099
- The sync service for the horizontal virtualization returns invalid cache values in certain scenarios #4460
- Unreadable icon color when icon is used as a tooltip target with dark-theme #4477
- When first tree grid column is with type date the calendar mode is not correct #4457
- When grid is grouped the search does not scroll to the find result #4327
- Calendar should be closed when scrolling is initiated #4099
- [igx-list] IgxListItem.index returns wrong index when igx-list is virtualized by igxForOf #4465
- [igx-grid] groupsRepcords is not updated correctly when grouping/ungrouping. #4479
- Exceptions are thrown by igxHGrid when columns don't have initial width, or it has been set as a percentage #4491
- Change date pickers' mode to 'dropdown' in all filtering UIs. #4493
- The radio-group display cannot be overridden #4402
- Filtered column header goes over the RowSelectors and groups when scroll horizontal #4366
- [igx-grid] description about onColumnMovingEnd is not correct. #4452
- IgxTabs removes custom added class #4508

## 7.2.4
### New feature
- [Multi-cell selection](https://github.com/IgniteUI/igniteui-angular/wiki/Grid-Multi-cell-selection-Specification) - Enables range selection of cells in the grid.

### Grids Performance improvements
- Grid rendering speed
- Grid grouping rendering speed
- Grid vertical scrolling using the scroll arrows
- Grid horizontal scrolling using the scroll arrows
- Grid cell focusing time
- Typing a character in an inline editor

### Bug fixes
- IgxForOf - Virtual item index with remote data #4455
- If grid has height in %(or no height) and filtering is enabled, then height is not calculated correctly. #4458
- 3rd level child does not scroll with keyboard nav #4447
- When in column group a column is hidden in the excel style filter LEFT and RIGHT buttons are enabled #4412
- Column Moving keydown.escape HostListener needs refactoring #4296
- Hierarchical Grid: scrolled child views remain after the root grid has been destroyed #4440
- When child grids have width in % (or no width) and there is horizontal scrollbar the vertical scrollbar is not visible. #4449
- Opening the Filtering dropdown twice in an igxHierarchicalGrid results in warning messages in the browser console #4436
- for-of init optimizations for grids #4374
- Changing columns dynamically in the Hierarchical Grid resets root column list to contain child columns. #4337
- Cell is not selected on click [IE] #1780
- igx-grid: Uncommitted IME text gets lost when Enter key is pressed in an edit cell template. #4314

## 7.2.3
### Improvements
- `IPinColumnEventArgs` new property - added a new property `isPinned` to the `IPinColumnEventArgs` interface. Now the `onColumnPinning` event emits information whether the column is pinned or unpinned.
- `igxGrid`
    - `igxFilterCellTemplate` directive added that allows retemplating of the filter cell.
    - `IgxColumnComponent` now has `filterCellTemplate` property that can be used to retemplate the filter cell.

### Bug fixes
- Fix auto-generate columns for TreeGrid #4399
- Emiting event when unpinning column #3833
- In Firefox when collapse all groups grid becomes empty #4304
- When transactions are enabled and update a filtered cell there is an error in console #4214
- In IE11 datePicker delete button is not in correct position when open a cell in edit mode #4116
- Refactoring filter cell navigation so that it is handled in the navigation service. Handling special scenarios for hierarchical grid in the hierarchical navigation service. #4267
- Grid: fix sorting in chrome #4397
- An error is returned when add a child for not committed row and summaries are enabled #4317
- Update child summaries correctly when CRUD operations are performed #4408
- Add igxQuickFilterTemplate directive #4377
- Resizing: move resize handle logic in a directive #4378
- No event emitted when column is unpinned #3799
- When update a cell in the grouped column the child summaries are not updated #4324
- Column Group border is misaligned with its children's in some cases #4387
- Expanding last row of HierarchicalGrid via keyboard(Alt + downArrow) leads to cell losing its focus. #4080
- fix(HierarchicalGrid): Moving onGridCreated to be emitted onInit #4370
- Virtualization of grid not working in tab #4329
- When you pin child column the whole group is not pinned #4278

## 7.2.2
### Features
- **Components' Display Type** - All components now have their CSS display property explicitly set on the host element to ensure width, padding, and margins are applied when set directly on the host selectors.
- **Themes**
    - Add support for gradients and images as values for component themes via the component theme functions.
    - `Palettes` - added surface color to the palette. The surface color is used by cards, pickers, dialog windows, etc. as the default background.

### Bug fixes
- fix(tabs): Fix for applying styles to tabs group #4371
- igxInput - add ability to toggle required dynamically #4361
- Select sort button only if default template is used #4372
- Public enumerations should not be constants #4364
- fix(hierarchicalGrid): Fix scrollbar not updated when data for children is loaded after initial load. #4334
- fix(date-picker): Fix for re-templating dropdown date-picker #4325
- Remove ngModel from datepicker #4333
- Scrollbar is not updated when load remote data #4209
- IgxGrid cell edit does not update values (onCellEdit) #4055
- Initial GroupBy performance is poor with many columns grouped #4309
- Components' display type #4316
- Including summary row cells in tab sequence for HierarchicalGrid navigation. #4293
- Surface color #4109
- `headerGroupClasses` is marked as hidden #4276
- Update AutoScrollStrategy to reposition elements outside NgZone #4250
- Optimizing post group pipe for 4309 - 7.2.x #4310
- IgxSelect does not close on Shift+Tab #4164
- clone method should have inheritdoc in all position strategies #4265
- Dialog does not emits close event the second time that is opened and closed #4222
- IgxLabelComponent is hidden #4237
- refactor(button-group): Fix the double borders between the buttons #4092
- Allow gradient/image values as backgrounds in component themes #4218
- Time Picker enhancements #4348

## 7.2.1
- `igxGrid`
    - **Breaking Change** The `groupsRecords` property now only returns the visible tree and does not include groups that are children of collapsed parents.
    - **Feature** Column Hiding and Column Pinning components now expose a `disableFilter` property which allows hiding the filter columns input from the UI.

### Improvements
- igxSelect - select-positioning-strategy code cleanup #4019

### Bug fixes
- Tooltip remains opened after clicking its target #4127
- Can not move a column to left if the previous column is column group #4114
- TextHighlight Directive makes the matching spans bold #4129
- IgxDropDownItem still uses deprecated accessors #4167
- Double click in editMode reverts the cell's value #3985
- Navigation with Ctrl+arrow keys does not work in child grids #4120
- In IE11 and Edge when scroll page the excel filter dialog is not moved #4112
- IgxCalendar overlay, rendered from cell in edit mode, goes outside the grid when scrolling #4205
- When using keyboard navigation the child grid does not scroll to next row when next child is empty. #4153
- selectedIndex doesn't switch tab. #4245
- When the last column is hidden button RIGHT for the last visible column should be disabled #4230
- When excel-style-filtering is enabled and press Shift+tab on first cell the scroll should not be moved #4219
- Can not navigate with tab in filtering row if grid has no horizontal scroll #4111
- ExcelFilterStyle , what is the name of the onClick methods for the apply and cancel button ? onFilteringDone doesnt work here #4248
- When you focus an element from the Excel-Style Filtering List in Chrome a blue boarder appears #4269
- Need ability to remove a column filter that was previously set in the grid #4305
- Keyboard navigation inside summaries for hierarchical grid is not working with Ctrl + arrow keys #4176
- ReadMe links are broken on 7.2.0. release note #4251
- Error when scrolling grid with mouse wheel after closing a dialog window in the page #4232
- Circular progress bar throws error on IE11 #3787
- Issue with export excel/csv from grid #3763
- Setting grid data property manually after initial rendering without binding it to the input is not detected. #4242
- When child grids does not have set height and expand a row in child grid scrollbars are not updated and there is empty space on the grid #4239
- [ng add]: Enabling polyfills step doesn't update properly polyfill.ts generated by Angular CLI v7.3.x. #3967
- When change sorting from the excel filter it is not applied for the grouped column #4119
- When grid is filtered and update a cell summaries are not updated #4211
- [igx-date-picker] igxCalendarHeader and igxCalendarSubheader don't work #4223
- [igx-date-picker] unnecessary suffix "日" to the date part of the calendar. #4224
- igxMonthPicker - arrowdown and arrow up not working correctly inside months view #4190
- In Edge resizing indicators are offset incorrectly #3908
- igx-column-group does not fire onColumnVisibilityChanged #4194

## 7.2.0
- `igxCalendar`
    - `igxCalendar` has been refactored to provide the ability to instantiate each view as a separate component.
    - **Feature** advanced keyboard navigation support has been added. Read up more information in the [ReadMe](https://github.com/IgniteUI/igniteui-angular/tree/master/projects/igniteui-angular/src/lib/calendar/README.md)

- **New component** `IgxMonthPicker`:
    - Provides the ability to pick a specific month. Read up more information in the [ReadMe](https://github.com/IgniteUI/igniteui-angular/tree/master/projects/igniteui-angular/src/lib/calendar/month-picker/README.md)

- **New component** `IgxHierarchicalGrid`:
    - Provides the ability to represent and manipulate hierarchical data in which each level has a different schema. Each level is represented by a component derived from **igx-grid** and supports most of its functionality. Read up more information about the IgxHierarchicalGrid in the official [documentation](https://www.infragistics.com/products/ignite-ui-angular/angular/components/hierarchicalgrid.html) or the [ReadMe](https://github.com/IgniteUI/igniteui-angular/tree/master/projects/igniteui-angular/src/lib/grids/hierarchical-grid/README.md)

- **New component** The `igxSelect` provides an input with dropdown list allowing selection of a single item.
    ```html
    <igx-select #select1 [placeholder]="'Pick One'">
        <label igxLabel>Sample Label</label>
        <igx-select-item *ngFor="let item of items" [value]="item.field">
            {{ item.field }}
        </igx-select-item>
    </igx-select>
    ```

[documentation](https://www.infragistics.com/products/ignite-ui-angular/angular/components/select.html) or the [ReadMe](https://github.com/IgniteUI/igniteui-angular/tree/master/projects/igniteui-angular/src/lib/select/README.md)

- **New directive** `igxAutocomplete` - new directive that provides a way to enhance a text input by showing a panel of suggested options, provided by the developer. More information about the IgxAutocomplete is available in the official [documentation](https://www.infragistics.com/products/ignite-ui-angular/angular/components/autocomplete.html) or the [ReadMe](https://github.com/IgniteUI/igniteui-angular/tree/master/projects/igniteui-angular/src/lib/directives/autocomplete/README.md).

    ```html
    <input igxInput type="text" [igxAutocomplete]="townsPanel" />
    <igx-drop-down #townsPanel>
        <igx-drop-down-item *ngFor="let town of towns" [value]="town">
            {{town}}
        </igx-drop-down-item>
    </igx-drop-down>
    ```

- `igxGrid` now has `isLoading` input property. When enabled will show loading indicator, until the data is available. It can be best utilized for remote scenarios. Another input property `loadingGridTemplate` allows customizing the loading indicator.

    ```html
    <!-- Example -->
    <igx-grid [isLoading]="true" ...>
    </igx-grid>
    ```

    - `Group By`
        - The collapse/expand icons have new orientantion to display the action that will be performed when clicked. When an icon points up clicking on it would result in collapsing the related group row and when it points down clicking on it would expand the group row.
        - The collapse/expand all icons have also been updated to reflect the new group row icons better.
        - Group rows now can be expanded/collapsed using Alt + Arrow Up/Down to reflect the new icons.
    - `filterMode` input added, which determines the filtering ui of the grid. The default value is `quickFilter`. Other possible value is `excelStyle`, which mimics the filtering in Excel with added functionality for column moving, sorting, hiding and pinning.
    - `IgxColumnComponent` now has `disablePinning` property, which determines wether the column can be pinned from
    the toolbar and whether the column pin will be available in the excel style filter menu. The `disableHiding` input will be used to show/hide the column hiding functionality in the menu.
- `igxTreeGrid`
    - The collapse/expand icons have new orientantion to display the action that will be performed when clicked. When an icon points up clicking on it would result in collapsing the related tree grid level and when it points down clicking on it would expand the tree grid level.
    - Expanding/collapsing tree levels can now be performed also by using Alt + Arrow Up/Down to reflect the new icons.
- `IgxColumnComponent`
    - **Breaking Change** the `gridID` property is now **deprecated**. Please, use `column.grid.id` instead.
- `igxCombo`
    - **Breaking Change** `combo.value` is now only a getter.
    - **Feature** added support for templating the default input group of the component. The `igx-combo` now allows for `igx-prefix`, `igx-suffix`,`igx-hint` and `[igxLabel]` components to be passed as `ng-content` and they will be renderer accordingly on the combo's input. Example:
    ```html
        <!-- customize combo input --->
        <igx-combo #myCombo [data]="myGenres">
            ...
            <label igxLabel>Genres</label>
            <igx-prefix><igx-icon>music_note</igx-icon></igx-prefix>
        </igx-combo>
     ```
    - **Feature** the default combo 'clear' and 'toggle' icons can now be templated. Two new directives are added (with selector `[igxComboClearIcon]` and `[igxComboToggleIcon]`). Passing an `ng-template` with one of the directives will overwrite the default conent of the respective icon. Functionality will remain unaffected. Expample:
    ```html
        <!-- customize combo input --->
        <igx-combo #myCombo [data]="myGenres">
            ...
            <ng-template igxComboToggleIcon let-collapsed>
                <igx-icon>{{ collapsed ? 'remove_circle' : 'remove_circle_outline'}}</igx-icon>
            </ng-template>
        </igx-combo>
    ```
- `igxDropDown`
    - `IgxDropDownItemBase` and it's descendants (of which `IgxDropDownItem`) have had their `isSelected` and `isFocused` properties **deprecated**. Instead, use `selected` and `focused` properties.
    - Added an `@Input` for the `index` property (such as the one coming from ngFor) of the `IgxDropDownItem` component. This **deprecates** the automatic index calculation.
    ```html
        <igx-drop-down>
            <igx-drop-down-item *ngFor="let item of items; let i = index" [index]="i">
                {{ item.field }}
            </igx-drop-down-item>
        </igx-drop-down>
    ```
    - **Feature** `IgxDropDownGroupComponent` has been added. It allows for easier grouping of multi-level data, without the need of flattening it. The `igx-drop-down-item-group` tag accepts `igx-drop-down-item`s and displays them in the appropriate grouped fashion.
        ```html
            <igx-drop-down>
                <igx-drop-down-item-group *ngFor="let country of contries" [label]="country.name">
                    <igx-drop-down-item *ngFor="let city of country.cities" [value]='city.refNo'>
                        {{ city.name }}
                    </igx-drop-down-item>
                </igx-drop-down-item-group>
            </igx-drop-down>
        ```
- `Theme Elevations & Shadows` - Components with shadows, set by an elevation level or otherwise, are now fully configurable by the user via schema and/or theme properties. User can also provide a custom elevations set to component themes that support them.
    - **Breaking Change** - The `$search-shadow-color` and `$search-disabled-shadow-color` properties on the `igx-input-group-theme` have been replaced with `$search-resting-shadow` and `$search-disabled-shadow` respectively. Use `ng update` to migrate automatically.
- `IgxTreeGridComponent`
    - We can now search in the treegrid's data by using the `findNext` and the `findPrev` methods and we can clear the search results with the `clearSearch` method.
- `IgxTextHighlightDirective`
    - `IgxTextHighlightDirective.page` input property is **deprecated**. `rowIndex`, `columnIndex` and `page` properties of the `IActiveHighlightInfo` interface are also **deprecated**. Instead, `row` and `column` optional properties are added.
- `igxDragDrop`
    - `dragGhostHost` input property added. Sets the element to which the dragged element will be appended. If not provided, the dragged element is appended to the body.
- `Column Hiding UI`
    - **Behavioral Change** - The UI now hides the columns whose `disableHiding` property is set to true instead of simply disabling them.
- `igxButton` - **New Button Style** - Include [outlined](https://material.io/design/components/buttons.html#outlined-button) button style to support the latest material spec.
- `igxOverlay`:
    - `igxOverlay.attach()` method added. Use this method to obtain an unique Id of the created overlay where the provided component will be shown. Then call `igxOverlay.show(id, settings?)` method to show the component in overlay. The new `attach` method has two overloads:
      - `attach(element: ElementRef, settings?: OverlaySettings): string` - This overload will create overlay where provided `element` will be shown.
      - `attach(component: Type<any>, settings?: OverlaySettings, moduleRef?: NgModuleRef<any>): string` - Creates a `ComponentRef` from the provided `component` class to show in an overlay. If `moduleRef` is provided the service will use the module's `ComponentFactoryResolver` and `Injector` when creating the `ComponentRef` instead of the root ones.
    - `igxOverlay.show(component, settings)` is **deprecated**. Use `igxOverlay.attach()` method to obtain an Id, and then call `igxOverlay.show(id, settings)` method to show a component in the overlay.
    - `IPositionStrategy` exposes new method `clone` that clones the strategy instance with its settings.

- `igx-date-picker`
    - **Feature** Added `dropdown` `mode` to enable the input field value editing and spinning of the date parts as well as displaying a drop down calendar to select a date. Example:
    ```html
      <igx-date-picker #editableDatePicker1 mode="dropdown" [value]="date" format="dd.MM.y" mask="M/d/y">
      </igx-date-picker>
     ```
 **Components roundness**
- Ignite UI for Angular now allows you to change the shape of components by changing their border-radius.

- Here is the list of all components that have roundness functionality:
* _igx-badge_
* _igx-buttongroup_
* _igx-calendar_
* _igx-card_
* _igx-carousel_
* _igx-chip_
* _igx-dialog_
* _igx-drop-down_
* _igx-expansion-panel_
* _igx-input-group_
* _igx-list_
  * _igx-list-item_
* *igx-navdrawe*r
* _igx-snackbar_
* _igx-toast_
* _igxTooltip_

- **Breaking Change**
- The `$button-roundness` property on the `igx-button-theme` have been replaced for each button type with: `$flat-border-radius`,`$raised-border-radius`,`$outline-border-radius`,`$fab-border-radius`, `$icon-border-radius`.
- The`$roundness` property on the `igx-chip-theme` have been replaced with `$border-radius`.
- The`$roundness` property on the `iigx-tooltip-theme` have been replaced with `$border-radius`.

### Bug Fixes
- All initially pinned columns get unpinned if the grid's width is set as a percentage of its parent #3774
- Expanding a group row while at the bottom of the grid throws error #4179
- Grouping expand/collapse all button is not aligned with the row selector checkbox. #4178
- IgxToggleAction logs deprecated message in the console #4126
- IgxCombo - Calling selectItems([]) incorrectly clears the combo selection #4106
- IgxCombo - Clearing item filter sometimes empties drop down list #4000
- IgxCombo - Keyboard navigation ArrowDown stutters on chunk load #3999
- Row editing overlay banner not shown when enter row editing #4117
- IgxToggle open method always tries to get id even when it has one #3971
- Last (right-aligned) column is cut off when no widths are set for the columns #3396
- The selection in the last grid column does not span in the whole cell. #1115
- Last column header is a bit wider than the cells #1230

## 7.1.11
### Improvements
- Row and Cell editing Docs improvements #4055

## 7.1.10
### Features
- Column Hiding and Column Pinning components now expose a `disableFilter` property which allows hiding the filter columns input from the UI.

### Bug Fixes
- Tooltip remains opened after clicking its target #4127
- TextHighlight Directive makes the matching spans bold #4129
- igx-grid: `pinned` property doesn't work when `width` property is set together. #4125
- Double click in editMode reverts the cell's value #3985
- Issue with export excel/csv from grid #3763
- Error when scrolling grid with mouse wheel after closing a dialog window in the page #4232
- Circular progress bar throws error on IE11 #3787
- Setting grid data property manually after initial rendering without binding it to the input is not detected. #4242
- `headerGroupClasses` is marked as hidden #4276
- When you pin child column the whole group is not pinned #4278
- igx-column-group does not fire onColumnVisibilityChanged #4194
- When grid is filtered and update a cell summaries are not updated #4211

## 7.1.9
### Bug Fixes
- igx-grid: Incorrect height calculation when setting height in percent and binding empty data. #3950
- Grid doesn't reflect the applied formatter immediately #3819
- Cannot set chip as selected through API if selectable is false #2383
- IgxCombo - Keyboard navigation in combo with remote data is incorrect #4049
- Setting groupingExpressions run-time has different result than using the UI/methods #3952
- Error on app-shell build in the icon module #4065
- Grid/TreeGrid toolbar dropdowns reopen when trying to close it every other time #4045
- When grid and columns have width in IE the columns are visible outside the grid #3716
- IgxGridToolbarComponent is hidden from the API docs #3974
- igx-grid: row virtualization doesn't work when setting height in percent if you fetch and bind data after initial rendering. #3949
- IgxToggleAction logs deprecated message in the console #4126

## 7.1.8
### Bug Fixes
- Required date picker bound to displayData is shown invalid initially. #3641
- If the columns don't fit the treeGrid viewport, horizontal scrollbar in TreeGrid is gone/disappears #3808
- igxGrid setting autogenerate and groupingExpressions inputs results in errors #3951

## 7.1.7
### Bug fixes
- refactor(card): apply the content color to any text element #3878
- style(linear-bar): Fix text alignment #3862

## 7.1.6
### Bug Fixes
- Calling open() on an already opened IgxDropDown replays the opening animation #3810

## 7.1.5
### Features
- `igxGrid`
    - `Group By`
        - The collapse/expand icons have new orientantion to display the action that will be performed when clicked. When an icon points up clicking on it would result in collapsing the related group row and when it points down clicking on it would expand the group row.
        - The collapse/expand all icons have also been updated to reflect the new group row icons better.
        - Group rows now can be expanded/collapsed using Alt + Arrow Up/Down to reflect the new icons.
- `igxTreeGrid`
    - The collapse/expand icons have new orientantion to display the action that will be performed when clicked. When an icon points up clicking on it would result in collapsing the related tree grid level and when it points down clicking on it would expand the tree grid level.
    - Expanding/collapsing tree levels can now be performed also by using Alt + Arrow Up/Down to reflect the new icons.
- `Remove CSS Normalization` - Some users were complaining we reset too many browser styles - lists and heading styles in particular. We no longer do CSS normalization on an application level. Users who depended on our CSS browser normalization will have to handle that on their own going forward.
- `igxOverlayService` - the height of the shown element/component is not cached anymore. The height will be calculated each time position method of position strategy is called.

- `igxOverlayService`
    - `onClosing` event arguments are of type `OverlayClosingEventArgs` that adds an optional `event` property with the original DOM event. The browser event is available when closing of the overlay is caused by an outside click. This also affects all components and directives that use `igxOverlay` service - `igxToggle`, `igxDropDown`, `igxCombo`, `igxSelect` and `igxAutocomplete`. When they emit their respective `onClosing` event, the arguments are of type `CancelableBrowserEventArgs`, including the optional browser event.

## 7.1.4
### Features
- `Column Hiding UI`
    - **Behavioral Change** - The UI now hides the columns whose `disableHiding` property is set to true instead of simply disabling them.

## 7.1.3
### Bug Fixes
- When search and hide and then show a column the cell values are not correct ([3631](https://github.com/IgniteUI/igniteui-angular/issues/3631))
- When press Ctrl+Arrow down key on a summary cell it should stay active ([3651](https://github.com/IgniteUI/igniteui-angular/issues/3651))
- When summary row is not fully visible and press Tab the last summary cell is not activated ([3652](https://github.com/IgniteUI/igniteui-angular/issues/3652))
- Choosing from a drop down inside a form in a drop down closes the outer drop down ([3673](https://github.com/IgniteUI/igniteui-angular/issues/3673))
- Banner - Calling close method on collapsed panel throws error ([3669](https://github.com/IgniteUI/igniteui-angular/issues/3669))
- Typedoc API task generates non-public exports ([2858](https://github.com/IgniteUI/igniteui-angular/issues/2858))
- column.pin and column.unpin API descriptions need improvement ([3660](https://github.com/IgniteUI/igniteui-angular/issues/3660))
- disabledDates for the calendar and date picker should be an @Input() ([3625](https://github.com/IgniteUI/igniteui-angular/issues/3625))
- There is no way to determinate if a list item was panned in the click event ([3629](https://github.com/IgniteUI/igniteui-angular/issues/3629))
- When search and hide and then show a column the cell values are not correct ([3631](https://github.com/IgniteUI/igniteui-angular/issues/3631))

## 7.1.2
### Features
- `igx-circular-bar` and `igx-linear-bar` now feature an indeterminate input property. When this property is set to true the indicator will be continually growing and shrinking along the track.
- `IgxTimePickerComponent`: in addition to the current dialog interaction mode, now the user can select or edit a time value, using an editable masked input with a dropdown.
- `IgxColumnComponent` now accepts its templates as input properties through the markup. This can reduce the amount of code one needs to write when applying a single template to multiple columns declaratively. The new exposed inputs are:
    + `cellTemplate` - the template for the column cells
    + `headerTemplate` - the template for the column header
    + `cellEditorTemplate` - the template for the column cells when a cell is in edit mode
      ```html
        <!-- Example -->

        <igx-grid ...>
            <igx-column *ngFor="let each of defs" [cellTemplate]="newTemplate" ...></igx-column>
        </igx-grid>

        <ng-template #newTemplate let-value>
            {{ value }}
        </ng-template>
        ```

### Bug Fixes

- When transactions are enabled and delete a row page is changed to first page ([3425](https://github.com/IgniteUI/igniteui-angular/issues/3425))
- Row selectors header is not updated when commit transactions ([3424](https://github.com/IgniteUI/igniteui-angular/issues/3424))
- When a column is sorted and change value in a cell after commit and press enter on selected cell the focus is not in the input ([2801](https://github.com/IgniteUI/igniteui-angular/issues/2801))
- Closing the filter UI cuts the grid on the left ([3451](https://github.com/IgniteUI/igniteui-angular/issues/3451))
- GroupedRecords class should be hidden for doc generation. ([3483](https://github.com/IgniteUI/igniteui-angular/issues/3483))
- Badly formatted table in the JP documentation ([3484](https://github.com/IgniteUI/igniteui-angular/issues/3484))
- Not setting width in percentage on one or more columns results in columns going out of view ([1245](https://github.com/IgniteUI/igniteui-angular/issues/1245))
- Feature Request : locale property on a grid level ([3455](https://github.com/IgniteUI/igniteui-angular/issues/3455))
- Excel cannot open the exported data ([3332](https://github.com/IgniteUI/igniteui-angular/issues/3332))
- API DOC header links on header nav in JP leads to EN product page ([3516](https://github.com/IgniteUI/igniteui-angular/issues/3516))
- IgxGridHeaderGroupComponent should have preset min width ([3071](https://github.com/IgniteUI/igniteui-angular/issues/3071))
- Adding a custom svg to snackbar ([3328](https://github.com/IgniteUI/igniteui-angular/issues/3328))
- Feature request: Using text field input for date and time picker ([2337](https://github.com/IgniteUI/igniteui-angular/issues/2337))
- Summaries Keyboard navigation issues ([3407](https://github.com/IgniteUI/igniteui-angular/issues/3407))
- IgxRipple - animate() function not supported in Safari ([3506](https://github.com/IgniteUI/igniteui-angular/issues/3506))
- Faulty link in Typedoc ([3531](https://github.com/IgniteUI/igniteui-angular/issues/3531))
- [IE11] igx-grid - Filtering is cleared when clicking filtering chip if resourceString.igx_grid_filter_row_placeholder is set to Japanese character. ([3504](https://github.com/IgniteUI/igniteui-angular/issues/3504))
- Setting required IgxInput's value not via typing does not clear the invalid style. ([3550](https://github.com/IgniteUI/igniteui-angular/issues/3550))
- Add bodyTemplate as @Input() for igx-column ([3562](https://github.com/IgniteUI/igniteui-angular/issues/3562))
- Horizontal scrollbar is not shown when column's width is set to a percentage value. ([3513](https://github.com/IgniteUI/igniteui-angular/issues/3513))
- When select a date filter the date is not previewed in the input ([3362](https://github.com/IgniteUI/igniteui-angular/issues/3362))
- Missing locale errors on a browser with non-en language ([3569](https://github.com/IgniteUI/igniteui-angular/issues/3569))
- igx-action-icon is not vertically aligned in IgxNavbar ([3584](https://github.com/IgniteUI/igniteui-angular/issues/3584))
- [IE11] igx-grid filtering condition is reverted when typing Japanese character in the filtering textbox. ([3577](https://github.com/IgniteUI/igniteui-angular/issues/3577))
- TreeGrid has empty space when Summaries are enabled and expand/collapse ([3409](https://github.com/IgniteUI/igniteui-angular/issues/3409))
- Filtering row: no chip is created while typing Japanese characters on Edge ([3599](https://github.com/IgniteUI/igniteui-angular/issues/3599))
- PowerShell script should be added in order to apply some rules for deployment of the API DOCS (sassdoc, typedoc) ([3618](https://github.com/IgniteUI/igniteui-angular/issues/3618))
- igx-grid isn't displayed properly in IE11 when it is inside an igx-tabs-group. ([3047](https://github.com/IgniteUI/igniteui-angular/issues/3047))
- Cells' content is shown twice when entering edit mode after searching. ([3637](https://github.com/IgniteUI/igniteui-angular/issues/3637))
- ng add improvements ([3528](https://github.com/IgniteUI/igniteui-angular/issues/3528))

## 7.1.1
### Bug Fixes
* onSortingDone is not fired when sorting indicator of a header in the group by area is clicked ([#3257](https://github.com/IgniteUI/igniteui-angular/issues/3257))
* igx-grid isn't displayed properly in IE11 when it is inside an igx-tabs-group ([#3047](https://github.com/IgniteUI/igniteui-angular/issues/3047))
* Preventing wrap-around for scrollNext and scrollPrev([#3365](https://github.com/IgniteUI/igniteui-angular/issues/3365))
* IgxTreeGrid does not respect its parent container height ([#3467](https://github.com/IgniteUI/igniteui-angular/issues/3467))
* Include grid's unpinnedWidth and totalWidth in cell width calculation ([#3465](https://github.com/IgniteUI/igniteui-angular/issues/3465))

### Other
* update typedoc-plugin-localization version to 1.4.1 ([#3440](https://github.com/IgniteUI/igniteui-angular/issues/3440))

## 7.1.0
### Features
- **New component** `IgxBannerComponent`:
    - Allows the developer to easily display a highly templateable message that requires minimal user interaction (1-2 actions) to be dismissed. Read up more information about the IgxBannerComponent in the official [documentation](https://www.infragistics.com/products/ignite-ui-angular/angular/components/banner.html) or the [ReadMe](https://github.com/IgniteUI/igniteui-angular/tree/master/projects/igniteui-angular/src/lib/banner/README.md)
- `igxGrid`
    - Added a new `igxToolbarCustomContent` directive which can be used to mark an `ng-template` which provides a custom content for the IgxGrid's toolbar ([#2983](https://github.com/IgniteUI/igniteui-angular/issues/2983))
    - Summary results are now calculated and displayed by default for each row group when 'Group By' feature is enabled.
    - `clearSummaryCache()` and `recalculateSummaries()` methods are deprecated. The grid will clear the cache and recalculate the summaries automatically when needed.
	- `locale` property added. Default value is `en`. All child components will use it as locale.
    - **Breaking change** `IgxSummaryOperand.operate()` method is called with empty data in order to calculate the necessary height for the summary row. For custom summary operands, the method should always return an array of `IgxSummaryResult` with proper length.
- `IgxIconModule`:
    - **Breaking change** `igxIconService` is now provided in root (providedIn: 'root') and `IgxIconModule.forRoot()` method is deprecated.
    - **Breaking change** `glyphName` property of the `igxIconComponent` is deprecated.
- `IgxColumnComponent`:
    - **Breaking change** the `filters` input now expects `IgxFilteringOperand` instance, instead of class ref. This way custom `IgxFilteringOperands` no longer need to be singleton, with defined `instance` method.
- `IgxMask`:
    - `placeholder` input property is added to allow developers to specify the placeholder attribute of the host input element that the `igxMask` is applied on;
    - `displayValuePipe` input property is provided that allows developers to additionally transform the value on blur;
    - `focusedValuePipe` input property is provided that allows developers to additionally transform the value on focus;
- `IgxTreeGrid`:
    - Batch editing - an injectable transaction provider accumulates pending changes, which are not directly applied to the grid's data source. Those can later be inspected, manipulated and submitted at once. Changes are collected for individual cells or rows, depending on editing mode, and accumulated per data row/record.
    - You can now export the tree grid both to CSV and Excel.
    - The hierarchy and the records' expanded states would be reflected in the exported Excel worksheet.
    - Summaries feature is now supported in the tree grid. Summary results are calculated and displayed for the root level and each child level by default.
- `IgxOverlayService`:
    - `ElasticPositioningStrategy` added. This strategy positions the element as in **Connected** positioning strategy and resize the element to fit in the view port in case the element is partially getting out of view.


## 7.0.5
### Bug Fixes

* igx-grid isn't displayed properly in IE11 when it is inside an igx-tabs-group. ([#3047](https://github.com/IgniteUI/igniteui-angular/issues/3047))
* igx-slider max-value defaults to min-value ([#3418](https://github.com/IgniteUI/igniteui-angular/issues/3418))
* Inconsistency in scrollNext and scrollPrev ([#3365](https://github.com/IgniteUI/igniteui-angular/issues/3365))
* The header link in the api docs page should be to the product page ([#3423](https://github.com/IgniteUI/igniteui-angular/issues/3423))
* Error thrown when edit primaryKey cell in Tree Grid ([#3329](https://github.com/IgniteUI/igniteui-angular/issues/3329))
* IgxGridHeaderGroupComponent should have preset min width ([#3071](https://github.com/IgniteUI/igniteui-angular/issues/3071))
* Pressing ESC on a cell in an editable column throws an error ([#3429](https://github.com/IgniteUI/igniteui-angular/issues/3429))
* Cell foreground is white on hover with the default theme ([#3384](https://github.com/IgniteUI/igniteui-angular/issues/3384))
* [IE] Grid toolbar's buttons and title are misaligned ([#3371](https://github.com/IgniteUI/igniteui-angular/issues/3371))
* Dialog window does not hold the focus when opened ([#3199](https://github.com/IgniteUI/igniteui-angular/issues/3199))
* refactor(themes): don't include contrast colors in the palettes ([#3166](https://github.com/IgniteUI/igniteui-angular/issues/3166))

### Other
* update typedoc-plugin-localization version to 1.4.1 ([#3440](https://github.com/IgniteUI/igniteui-angular/issues/3440))
* Move all keyboard navigation tests in a separate file ([#2975](https://github.com/IgniteUI/igniteui-angular/issues/2975))


## 7.0.4
### Bug fixes
- Fix(igx-grid): revert row editing styles ([#2672](https://github.com/IgniteUI/igniteui-angular/issues/2672))
- Revert "fix(grid): set min width to header groups programmatically"  status: verified version: 7.0.x
([#3357](https://github.com/IgniteUI/igniteui-angular/issues/3357))


## 7.0.3
### Bug fixes
- ng add igniteui-angular adds igniteui-cli package to both dependencies and devDependencies ([#3254](https://github.com/IgniteUI/igniteui-angular/issues/3254))
- Group column header is not styled correctly when moving that column ([#3072](https://github.com/IgniteUI/igniteui-angular/issues/3072))
- igx-grid: Filter row remains after disabling filtering feature ([#3255](https://github.com/IgniteUI/igniteui-angular/issues/3255))
- [igxGrid] Keyboard navigation between cells and filtering row with MCH ([#3179](https://github.com/IgniteUI/igniteui-angular/issues/3179))
- Argument $color of red($color) must be a color ([#3190](https://github.com/IgniteUI/igniteui-angular/issues/3190))
- Shell strings localization ([#3237](https://github.com/IgniteUI/igniteui-angular/issues/3237))
- Tabbing out of the combo search input not possible ([#3200](https://github.com/IgniteUI/igniteui-angular/issues/3200))
- Localization (i18n) not available for inputs/buttons on the grid filtering dialog ([#2517](https://github.com/IgniteUI/igniteui-angular/issues/2517))
- When in the tree grid are pinned columns and scroll horizontal the cells text is over the pinned text #3163
- Request for update of shell strings in Japanese ([#3163](https://github.com/IgniteUI/igniteui-angular/issues/3163))
- Refactor(themes): remove get-function calls ([#3327](https://github.com/IgniteUI/igniteui-angular/issues/3327))
- Fix(grid): recalculate grid body size when changing allowFiltering dynamically ([#3321](https://github.com/IgniteUI/igniteui-angular/issues/3321))
- Fix - Combo - Hide Search input when !filterable && !allowCustomValues - 7.0.x ([#3314](https://github.com/IgniteUI/igniteui-angular/issues/3314))
- Fixing column chooser column updating - 7.0.x ([#3235](https://github.com/IgniteUI/igniteui-angular/issues/3235))
- Disable combo checkbox animations on scroll ([#3303](https://github.com/IgniteUI/igniteui-angular/issues/3303))
- Added validation if last column collides with grid's scroll. ([#3028](https://github.com/IgniteUI/igniteui-angular/issues/3028)) ([#3100](https://github.com/IgniteUI/igniteui-angular/issues/3100))
- Use value instead of ngModel to update editValue for checkbox and calendar in igxCell ([#3225](https://github.com/IgniteUI/igniteui-angular/issues/3225))
- Add @inheritdoc, create ScrollStrategy abstract class and fix method signatures 7.0.x ([#3222](https://github.com/IgniteUI/igniteui-angular/issues/3222))
- When scroll with the mouse wheel the value in datePicker editor for edited cell is empty ([#2958](https://github.com/IgniteUI/igniteui-angular/issues/2958))
- igxToolbar should have the option to add custom template ([#2983](https://github.com/IgniteUI/igniteui-angular/issues/2983))
- fix(grid): mark grid for check inside NgZone when resizing ([#2792](https://github.com/IgniteUI/igniteui-angular/issues/2792)) ([#3277](https://github.com/IgniteUI/igniteui-angular/issues/3277))
- IgxGridHeaderGroupComponent should have preset min width ([#3071](https://github.com/IgniteUI/igniteui-angular/issues/3071))
- Tree grid selection ([#3334](https://github.com/IgniteUI/igniteui-angular/issues/3334))

## 7.0.2
### Features
- `ng add igniteui-angular` support :tada:
    - You can now add Ignite UI for Angular to existing Angular CLI projects - simply run `ng add igniteui-angular` in your project.
    This will install the package and all needed dependencies, add Ignite UI CLI so you can even quickly add components.
- **New component** `IgxBannerComponent`:
    - Allows the developer to easily display a highly templateable message that requires minimal user interaction (1-2 actions) to be dismissed. Read up more information about the IgxBannerComponent in the official [documentation](https://www.infragistics.com/products/ignite-ui-angular/angular/components/banner.html) or the [ReadMe](https://github.com/IgniteUI/igniteui-angular/tree/master/projects/igniteui-angular/src/lib/banner/README.md)
- `igxNavbar`:
    - Added a new `igx-action-icon` directive that can be used to provide a custom template to be used instead of the default action icon on the left-most part of the navbar.
    (If `igx-action-icon` is provided, the default action icon will not be used.)

### Bug fixes

- `igxGrid`
    - Filter row does not close when click button cancel, if the entered text is deleted ([#3198](https://github.com/IgniteUI/igniteui-angular/issues/3198))
    - Prevent a potential memory leak ([#3033](https://github.com/IgniteUI/igniteui-angular/issues/3033))
    - Filtering: Open dropdown on Alt+down, fixes input being populated on keyboard action ([#3202](https://github.com/IgniteUI/igniteui-angular/issues/3202))
    - Row Selection: selected checkboxes are flickering on vertical scrolling ([#2523](https://github.com/IgniteUI/igniteui-angular/issues/2523))
    - Row editing overlay animation should be bottom - top, when overlay is placed over the row ([#3184](https://github.com/IgniteUI/igniteui-angular/issues/3184))


## 7.0.1
### Bug fixes
- Removed the `GridHammerConfig` provider which broke touch events for other components. (Fixed #3185, Reopens #2538)


## 7.0.0
- Updated package dependencies to Angular 7 ([#3000](https://github.com/IgniteUI/igniteui-angular/pull/3000))
- Themes: Add dark schemas and mixins (PR [#3025](https://github.com/IgniteUI/igniteui-angular/pull/3025))

## 6.2.12
### Bug fixes
- igx-grid: `pinned` property doesn't work when `width` property is set together. #4125
- When you pin child column the whole group is not pinned #4278

## 6.2.11
### Bug Fixes
- igx-grid: Incorrect height calculation when setting height in percent and binding empty data. #3950
- Cannot set chip as selected through API if selectable is false #2383
- Setting groupingExpressions run-time has different result than using the UI/methods #3952
- igx-grid: row virtualization doesn't work when setting height in percent if you fetch and bind data after initial rendering. #3949

## 6.2.10
### Bug Fixes
- Cells position is changed when scroll vertical #3094
- igxGrid setting autogenerate and groupingExpressions inputs results in errors #3951

## 6.2.9
### Features
- `igxGrid`
    - `Group By`
        - The collapse/expand icons have new orientantion to display the action that will be performed when clicked. When an icon points up clicking on it would result in collapsing the related group row and when it points down clicking on it would expand the group row.
        - The collapse/expand all icons have also been updated to reflect the new group row icons better.
        - Group rows now can be expanded/collapsed using Alt + Arrow Up/Down to reflect the new icons.
- `igxTreeGrid`
    - The collapse/expand icons have new orientantion to display the action that will be performed when clicked. When an icon points up clicking on it would result in collapsing the related tree grid level and when it points down clicking on it would expand the tree grid level.
    - Expanding/collapsing tree levels can now be performed also by using Alt + Arrow Up/Down to reflect the new icons.

### Bug Fixes
- Add additional ways of expanding/collapsing in Tree Grid/Group By to reflect new icons #3841

## 6.2.8
### Bug Fixes
- Tree Grid collapse icon is updated to material standards #3780
- Change collapse/expand all icon on GroupBy #3298

## 6.2.7
### Bug Fixes
- igx-grid editing: Japanese inputs are not committed on enter or press key in edit mode #2525

## 6.2.6
### Bug Fixes/Other
- Add GA to API docs ([3596](https://github.com/IgniteUI/igniteui-angular/issues/3596))
- Modify gulp api docs tasks in order to follow the build steps ([3681](https://github.com/IgniteUI/igniteui-angular/issues/3681))

## 6.2.5
### Bug Fixes
- Setting required IgxInput's value not via typing does not clear the invalid style ([3550](https://github.com/IgniteUI/igniteui-angular/issues/3550))
- igx-grid isn't displayed properly in IE11 when it is inside an igx-tabs-group ([3047](https://github.com/IgniteUI/igniteui-angular/issues/3047))
- igxGrid minimal body height when no total height is set or inferred ([1693](https://github.com/IgniteUI/igniteui-angular/issues/1693))
- Horizontal scrollbar is not shown when column's width is set to a percentage value ([3513](https://github.com/IgniteUI/igniteui-angular/issues/3513))
- Visible @hidden tag due to comment structure ([3523](https://github.com/IgniteUI/igniteui-angular/issues/3523))
- Faulty link in Typedoc ([3531](https://github.com/IgniteUI/igniteui-angular/issues/3531))
- Several warnings on app launch 6.2.0 RC1 and now 7.0.2 ([2915](https://github.com/IgniteUI/igniteui-angular/issues/2915))
- For_of directive doesn't scroll to next elements in some cases ([3482](https://github.com/IgniteUI/igniteui-angular/issues/3482))
- Not setting width in percentage on one or more columns results in columns going out of view ([1245](https://github.com/IgniteUI/igniteui-angular/issues/1245))
- Calendar test is failing because of wrong selector ([3508](https://github.com/IgniteUI/igniteui-angular/issues/3508))
- When transactions are enabled and delete a row page is changed to first page ([3425](https://github.com/IgniteUI/igniteui-angular/issues/3425))
- When a column is sorted and change value in a cell after commit and press enter on selected cell the focus is not in the input ([2801](https://github.com/IgniteUI/igniteui-angular/issues/2801))
- igxFor with scrollOrientation: horizontal - Almost all the items are not rendered when they don't have width property ([3087](https://github.com/IgniteUI/igniteui-angular/issues/3087))
- Pressing ESC on a cell in an editable column throws an error ([3429](https://github.com/IgniteUI/igniteui-angular/issues/3429))

## 6.2.4
### Bug Fixes
* onSortingDone is not fired when sorting indicator of a header in the group by area is clicked ([#3257](https://github.com/IgniteUI/igniteui-angular/issues/3257))
* igx-grid isn't displayed properly in IE11 when it is inside an igx-tabs-group ([#3047](https://github.com/IgniteUI/igniteui-angular/issues/3047))
* Preventing wrap-around for scrollNext and scrollPrev([#3365](https://github.com/IgniteUI/igniteui-angular/issues/3365))
* IgxTreeGrid does not respect its parent container height ([#3467](https://github.com/IgniteUI/igniteui-angular/issues/3467))
* The header link in the api docs page should be to the product page ([#3423](https://github.com/IgniteUI/igniteui-angular/issues/3423))
* fix(dialog): dialog gets focus when is opened ([#3276](https://github.com/IgniteUI/igniteui-angular/issues/3276))
* IgxTreeGrid - Add row editing + transactions to tree grid ([#2908](https://github.com/IgniteUI/igniteui-angular/issues/2908))
* Regular highlight makes the highlighted text unreadable when the row is selected. ([#1852](https://github.com/IgniteUI/igniteui-angular/issues/1852))
* Use value instead of ngModel to update editValue for checkbox and calendar in igxCell ([#3224](https://github.com/IgniteUI/igniteui-angular/issues/3224))
* Disable combo checkbox animations on scroll ([#3300](https://github.com/IgniteUI/igniteui-angular/issues/3300))
* "Select/Unselect All" checkbox is checked after deleting all rows ([#3068](https://github.com/IgniteUI/igniteui-angular/issues/3068))
* Fixing column chooser column updating ([#3234](https://github.com/IgniteUI/igniteui-angular/issues/3234))
* Fix - Combo - Hide Search input when !filterable && !allowCustomValues ([#3315](https://github.com/IgniteUI/igniteui-angular/issues/3315))
* Add @inheritdoc ([#2943](https://github.com/IgniteUI/igniteui-angular/issues/2943))
* refactor(displayDensity): Code cleanup in display density base class #3280
* Calculating updated grid height when rebinding columns ([#3285](https://github.com/IgniteUI/igniteui-angular/issues/3285))
* Fix - Combo, Drop Down - Fix TAB key navigation ([#3206](https://github.com/IgniteUI/igniteui-angular/issues/3206))
* Added validation if last column collides with grid's scroll ([#3142](https://github.com/IgniteUI/igniteui-angular/issues/3142))
* When in the tree grid are pinned columns and scroll horizontal the cells text is over the pinned text ([#3163](https://github.com/IgniteUI/igniteui-angular/issues/3163))
* refactor(themes): don't include contrast colors in the palettes ([#3166](https://github.com/IgniteUI/igniteui-angular/issues/3166))

### Code enhancements
* Fix the logic calculating test results ([#3461](https://github.com/IgniteUI/igniteui-angular/issues/3461))
* Update typedoc version and localize some shell strings ([#3237](https://github.com/IgniteUI/igniteui-angular/issues/3237))
* fix(toolbar): including custom content in the show toolbar check ([#2983](https://github.com/IgniteUI/igniteui-angular/issues/2983))
* docs(toolbar): adding more API docs ([#2983](https://github.com/IgniteUI/igniteui-angular/issues/2983))

### Other
* update typedoc-plugin-localization version to 1.4.1 ([#3440](https://github.com/IgniteUI/igniteui-angular/issues/3440))
* Update contributing document with localization ([#3313](https://github.com/IgniteUI/igniteui-angular/issues/3313))
* docs(*): add 6.2.3 missing changes and bug fixes to changelog ([#3251](https://github.com/IgniteUI/igniteui-angular/issues/3251))
* Docs - Expansion Panel - Add comments and README([#3245](https://github.com/IgniteUI/igniteui-angular/issues/3245))
* Move all keyboard navigation tests in a separate file ([#2975](https://github.com/IgniteUI/igniteui-angular/issues/2975))


## 6.2.3
- `igxGrid`
    - `resourceStrings` property added, which allows changing/localizing strings for component. If a new instance is set,
    the changes will be applied to the particular instance of the component:
    ```typescript
        this.grid.resourceStrings = {
            igx_grid_filter: 'My filter',
            igx_grid_filter_row_close: 'My close'
        };
    ```
    If only a value is updated, all component instances will be updated:
    ```typescript
        this.grid.resourceStrings.igx_grid_filter = 'My filter';
    ```
- `igxTimePicker`:
    - `resourceStrings` property added, which allows changing/localizing strings for component.
- Localization
    - Added an util function `changei18n` that takes `IResourceStrings` object as parameter. Its values will be used as resource strings for all components
    in the application.
    - Added an util function `getCurrentResourceStrings` that returns current resource strings for all components.
- `ISortingEpression`:
    - The `ignoreCase` and `strategy` properties are moved back to optional, and the `DefaultSortingStrategy` is now injected by the `IgxSorting`, instead of being mandatory to pass to expressions.

### Bug fixes

- `igxGrid`
    - Filter row does not close when click button cancel, if the entered text is deleted ([#3198](https://github.com/IgniteUI/igniteui-angular/issues/3198))
    - Prevent a potential memory leak ([#3033](https://github.com/IgniteUI/igniteui-angular/issues/3033))
    - Filtering: Open dropdown on Alt+down, fixes input being populated on keyboard action ([#3202](https://github.com/IgniteUI/igniteui-angular/issues/3202))
    - Row Selection: selected checkboxes are flickering on vertical scrolling ([#2523](https://github.com/IgniteUI/igniteui-angular/issues/2523))
    - Row editing overlay animation should be bottom - top, when overlay is placed over the row ([#3184](https://github.com/IgniteUI/igniteui-angular/issues/3184))


## 6.2.2
- `igx-checkbox`:
    - Added a new input property - `disableTransitions`. It allows disabling all CSS transitions on the `igx-checkbox` component for performance optimization.
### Bug fixes
- Removed the `GridHammerConfig` provider which broke touch events for other components. (Fixed #3185, Reopens #2538)

## 6.2.1
### Features
- `igxGrid`, `igxChip`: Add display density DI token to igxGrid and igxChip ([#2804](https://github.com/IgniteUI/igniteui-angular/issues/2804))
- `igxGrid`
    - Quick filter auto close ([#2979](https://github.com/IgniteUI/igniteui-angular/issues/2979))
    - Group By: Added title to chip in Group By area ([#3035](https://github.com/IgniteUI/igniteui-angular/issues/3035))
    - Improve UX for boolean and date columns, ([#3092](https://github.com/IgniteUI/igniteui-angular/issues/3092))
- `igxCombo`:
    - Added a new input property - `displayDensity`. It allows configuring the `displayDensity` of the combo's `value` and `search` inputs. (PR [#3007](https://github.com/IgniteUI/igniteui-angular/pull/3007))
- `igxDropDown`
    - Added a new property `maxHeight`, defining the max height of the drop down. ([#3001](https://github.com/IgniteUI/igniteui-angular/issues/3001))
- Added migrations for Sass theme properties changes in 6.2.0 ([#2994](https://github.com/IgniteUI/igniteui-angular/issues/2994))
- Themes
    - Introducing schemas for easier bootstrapping of component themes.
    - **Breaking change** removed $variant from `igx-checkbox-theme`, `igx-ripple-theme`, `igx-switch-theme`, `igx-input-group-theme`, `igx-slider-theme`, and `igx-tooltip-theme`. Use the `$schema` prop, now available on all component themes to change the look for a specific theme. See the [Theming](https://www.infragistics.com/products/ignite-ui-angular/angular/components/themes/schemas.html) documentation to learn more.


### Bug fixes

- `igxGrid`
    - Filtering condition icon is not updated for boolean columns ([#2936](https://github.com/IgniteUI/igniteui-angular/issues/2936))
    - Batch editing: Updating a cell with a value that evaluates to false does not mark it as dirty ([#2940](https://github.com/IgniteUI/igniteui-angular/issues/2940))
    - Filtering input accepts value from calendar for unary conditions ([#2937](https://github.com/IgniteUI/igniteui-angular/issues/2937))
    - When a number filter's value is deleted the grid is not refreshed ([#2945](https://github.com/IgniteUI/igniteui-angular/issues/2945))
    - Improve keyboard navigation in filtering ([#2951](https://github.com/IgniteUI/igniteui-angular/issues/2951), [#2941](https://github.com/IgniteUI/igniteui-angular/issues/2941))
    - Group By: Alt+ Arrow left/Right keys should not toggle the group row ([#2950](https://github.com/IgniteUI/igniteui-angular/issues/2950))
    - Multi Column Header can be grouped ([#2944](https://github.com/IgniteUI/igniteui-angular/issues/2944))
    - Group By: groupsRecords is not updated yet at the time of onGroupingDone event. ([#2967](https://github.com/IgniteUI/igniteui-angular/issues/2967))
    - Paging: Blank space in rows area after vertical scrolling and navigating to next page ([#2957](https://github.com/IgniteUI/igniteui-angular/issues/2957))
    - When date or boolean cell is in edit mode and press arrowUp or arrowDown key the page is scrolled ([#2507](https://github.com/IgniteUI/igniteui-angular/issues/2507))
    - When deleting a row the Row Editing dialog should be closed ([#2977](https://github.com/IgniteUI/igniteui-angular/issues/2977))
    - Group header with columns which width is defined as number throws an exception ([#3020](https://github.com/IgniteUI/igniteui-angular/issues/3020))
    - Refactor header and filter cell components, Closes [#2972](https://github.com/IgniteUI/igniteui-angular/issues/2972), [#2926](https://github.com/IgniteUI/igniteui-angular/issues/2926), [#2923](https://github.com/IgniteUI/igniteui-angular/issues/2923), [#2917](https://github.com/IgniteUI/igniteui-angular/issues/2917), [#2783](https://github.com/IgniteUI/igniteui-angular/issues/2783), [#3027](https://github.com/IgniteUI/igniteui-angular/issues/3027), [#2938](https://github.com/IgniteUI/igniteui-angular/issues/2938)
    - Filter's UI dropdown is hidden under the bottom level of the grid ([#2928](https://github.com/IgniteUI/igniteui-angular/issues/2928))
    - Cell is not editable on iOS ([#2538](https://github.com/IgniteUI/igniteui-angular/issues/2538))
- `IgxTreeGrid`
    - Cell selection wrong behavior when collapsing rows ([#2935](https://github.com/IgniteUI/igniteui-angular/issues/2935))
- `igxCombo`
    - Keyboard doesn't scroll virtualized items ([#2999](https://github.com/IgniteUI/igniteui-angular/issues/2999))
- `igxDatePicker`
    - Error emitting when  value property is initialized with empty string. ([#3021](https://github.com/IgniteUI/igniteui-angular/issues/3021))
- `igxOverlay`
    - Drop-down flickers in IE and EDGE ([#2867](https://github.com/IgniteUI/igniteui-angular/issues/2867))
- `igxTabs`
    - Tabs don't not handle width change ([#3030](https://github.com/IgniteUI/igniteui-angular/issues/3030))
- `igxCalendar`
    - make all css class names unique ([#2287](https://github.com/IgniteUI/igniteui-angular/issues/2287))
- Fixed runtime errors when using the package in applications targeting es2015(es6) and newer ([#3011](https://github.com/IgniteUI/igniteui-angular/pull/3011))

## 6.2.0
- Updated typography following the Material guidelines. Type system is now also optional and can be applied via class to the desired containers. [#2112](https://github.com/IgniteUI/igniteui-angular/pull/2112)
  - **Breaking change:** Applications using Ignite UI for Angular now require the `igx-typography` class to be applied on wrapping element, like the body element for instance.

- Display density can be specified by using the injection token `DisplayDensityToken` and providing a value (comfortable, cosy or compact) on an application or a component level.

    Setting display density on a component level:
    ```typescript
    @Component({
    ...
    providers: [{ provide: DisplayDensityToken, useValue: { displayDensity: DisplayDensity.compact} }]
    })
    ```
- `igx-input-group`
    - The `igx-input-group` control's display density can be explicitly set by using the `displayDensity` input.
    ```html
    <igx-input-group [displayDensity]="'cosy'"> ... </igx-input-group>
    ```
- `igx-drop-down`:
    - Added a new boolean argument `cancel` to the `onSelection` `ISelectionEventArgs`. Its default value is false, in case it is set to true, the drop down selection is invalidated.
- `igxIcon`:
    - **Breaking change** `glyphName` property is removed from `IgxIconComponent`. For `Material` icons the icon name should be explicitly defined between the opening and closing tags. `Font Awesome` icons should use the `name` property now.
    - Added support for custom SVG icons. Register the SVG icons with the `IgxIconService` and use `IgxIconComponent`'s `name` and `fontSet` properties to visualize the icon.
- Transaction Provider - `TransactionService` is an injectable middleware that a component can use to accumulate changes without affecting the underlying data. The provider exposes API to access, manipulate changes (undo and redo) and discard or commit all to the data.
For more detailed information, see the [README](https://github.com/IgniteUI/igniteui-angular/blob/master/projects/igniteui-angular/src/lib/services/transaction/README.md).
- `igxTreeGrid`:
    - New `IgxTreeGridComponent` added.
    - The `igxTreeGrid` is used to display and manipulate hierarchical data with consistent schema, formatted as a table and provides a line of advanced features such as sorting, filtering, editing, column pinning, column moving, column hiding, paging and others.
    - The `igxTreeGrid` provides two ways of defining the relations among our data objects - by using a **child collection** for every data object or by using **primary and foreign keys** for every data object.
    - For more details on using the `igxTreeGrid`, take a look at the [official documentation](https://www.infragistics.com/products/ignite-ui-angular/angular/components/treegrid.html).
- `igxGrid`:
    - **Breaking change** `onGroupingDone` - The array of `ISortingExpression` can now be accessed through the `expressions` event property. Two new properties have been added to the event arguments - `groupedColumns` and `ungroupedColumns`. They provide references to arrays of `IgxColumnComponent` that hold the columns which have changed their state because of the **last** grouping/ungrouping operation.

    - **Breaking change** `onEditDone` event is renamed to `onCellEdit` and new cell editing events are introduced: `onCellEditEnter` and `onCellEditCancel`. When row editing is enabled, the corresponding events are emitted by the grid - `onRowEditEnter`, `onRowEdit`, `onRowEditCancel`. All these events have arguments that are using the `IGridEditEventArgs` interface.

    - Row editing - allows modification of several cells in the row, before submitting, at once, all those changes to the grid's data source. Leverages the pending changes functionality of the new transaction provider.

        ```html
        <igx-grid [data]="data" [rowEditable]="true">
            <igx-column field="ProductName"></igx-column>
            <igx-column field="ReleaseDate"></igx-column>
        </igx-grid>
        ```

    - Batch editing - an injectable transaction provider accumulates pending changes, which are not directly applied to the grid's data source. Those can later be inspected, manipulated and submitted at once. Changes are collected for individual cells or rows, depending on editing mode, and accumulated per data row/record.

        ```typescript
        @Component({
            providers: [{ provide: IgxGridTransaction, useClass: IgxTransactionService }],
            selector: "app-grid-with-transactions",
            template: "<ng-content></ng-content>"
        })
        export class GridWithTransactionsComponent { }
        ```
    - A new boolean `hideGroupedColumns` input controls whether the grouped columns should be hidden as well (defaults to false).
    - **Breaking change** `cellClasses` input on `IgxColumnComponent` now accepts an object literal to allow conditional cell styling.
    - Exposing a mechanism for cells to grow according to their content.
    - `sortStrategy` input exposed to provide custom sort strategy for the `IgxColumnComponent`. The custom strategy should implement the `ISortingStrategy` interface, or can extend the base `SortingStrategy` class and override all or some of its public/protected members.
    - New quick filtering functionality is implemented. Filtering icon is removed from column header and a filtering row is introduced in the grid's header.
- `igxFor`
    - Added support for variable heights.
- `igx-datePicker` selector is deprecated. Use `igx-date-picker` selector instead.
- `igxOverlay`:
    - `OverlaySettings` now also accepts an optional `outlet` to specify the container where the overlay should be attached.
    - when `show` and `hide` methods are called `onAnimation` event fires. In the arguments of this event there is a reference to the `animationPlayer`, `animationType` (either `open` or `close`) and to the overlay id.
    - if you call `show`/`hide` methods of overlay, while opening/closing animation is still ongoing, the animation will stop and respective open/close animation will start.
- `igxToggleAction` new `outlet` input controls the target overlay element should be attached. Provides a shortcut for `overlaySettings.outlet`.
- `IgxOverlayOutlet` directive introduced to mark an element as an `igxOverlay` outlet container. [ReadMe](https://github.com/IgniteUI/igniteui-angular/blob/master/projects/igniteui-angular/src/lib/directives/toggle/README.md)
- `igxButtonGroup`
    - Added the ability to define buttons directly in the template
- `igx-time-picker`:
    - `igxTimePickerTemplate` - new directive which should be applied on the child `<ng-template>` element when `IgxTimePickerComponent`'s input group is retemplated.
- `igx-datePicker`:
    - `igxDatePickerTemplate` - new directive which should be applied on the child `<ng-template>` element when `IgxDatePickerComponent`'s input group is retemplated.
    - Introduced `disabledDates`. This property is exposed from the `igx-calendar` component.
    - Introduced `specialDates`. This property is exposed from the `igx-calendar` component.
    - Introduced `deselectDate` method added that deselects the calendar date.
- `IgxTextHighlightDirective`: The `highlight` method now has a new optional parameter called `exactMatch` (defaults to false).
    - If its value is false, all occurrences of the search text will be highlighted in the group's value.
    - If its value is true, the entire group's value should equals the search text in order to be highlighted (caseSensitive argument is respected as well).
- `IgxGrid`: The `findNext` and `findPrev` methods now have a new optional parameter called `exactMatch` (defaults to false).
    - If its value is false, all occurrences of the search text will be highlighted in the grid's cells.
    - If its value is true, the entire value of each cell should equals the search text in order to be highlighted (caseSensitive argument is respected as well).
- `IgxChip`
    - Introduced event argument types to all `EventEmitter` `@Output`s.
    - **Breaking change** `onSelection`'s EventEmitter interface property `nextStatus` is renamed to `selected`.
    - **Breaking change** Move the location of where the chip `suffix` is positioned. Now it is between the content and the `remove button` making the button last element if visible by default.
    - **Breaking change** Remove the chip `connector` rendered when using the `igxConnector` directive that is also removed.
    - **Breaking change** The chip theme has been rewritten. Most theme input properties have been renamed for consistency
    and better legibility. New properties have been added. Please, refer to the updated igx-chip-theme documentation to see all updates.
    - Exposed original event that is responsible for triggering any of the events. If triggered by the API it is by default `null`.
    - Added `data` input for storing any data related to the chip itself.
    - Added `select icon` with show/hide animation to indicate when a chip is being selected with ability to customize it while retaining the chip Material Design styling.
    - Added `selectIcon` input to set custom template for the `select icon`.
    - Update chip styling to match Material Design guidelines.
    - Rework of the chip content styling so now by default text inside is styled to match the chip Material Design styling.
    - Rework of the `remove button` rendered and now has the ability to customize its icon while retaining the chip Material Design.
    - Added `removeIcon` input so a custom template cane be set for the remove button icon.
- `IgxChipArea`
    - Introduced event argument types to all `EventEmitter` `@Output`s.
    - Exposed original event that is responsible for triggering any of the events. If triggered by the API it is by default `null`.
- `IgxCombo`
    - Added the following directives for `TemplateRef` assignment for combo templates (item, footer, etc.):
        - Added `IgxComboItemDirective`. Use `[igxComboItem]` in markup to assing a TemplateRef to `combo.itemTemplate`.
        - Added `IgxComboHeaderDirective`. Use `[igxComboHeader]` in markup to assing a TemplateRef to `combo.headerTemplate`.
        - Added `IgxComboFooterDirective`. Use `[igxComboFooter]` in markup to assing a TemplateRef to `combo.footerTemplate`.
        - Added `IgxComboEmptyDirective`. Use `[igxComboEmpty]` in markup to assing a TemplateRef to `combo.emptyTemplate`.
        - Added `IgxComboAddItemirective`. Use `[igxComboAddItem]` in markup to assing a TemplateRef to `combo.addItemTemplate`.
        - Added `IgxComboHeaderItemDirective`. Use `[igxComboHeaderItem]` in markup to assing a TemplateRef to `combo.headerItemTemplate`.
    - **Breaking change** Assigning templates with the following template ref variables is now deprecated in favor of the new directives:
            `#itemTemplate`, `#headerTemplate`, `#footerTemplate`, `#emptyTemplate`, `#addItemTemplate`, `#headerItemTemplate`.
    - **Breaking change** `height` property is removed. In the future `IgxInputGroup` will expose an option that allows custom sizing and then `IgxCombo` will use the same functionality for proper styling and better consistency.

- `IgxDropDown`
    - **Breaking change** `allowItemsFocus` default value is changed to `false`.
    - Added `value` input to `IgxDropDownItemComponent` definition. The property allows data to be bound to a drop-down item so it can more easily be retrieved (e.g. on selection)
- `igx-calendar`:
    - Introduced `disabledDates` property which allows a user to disable dates based on various rules: before or after a date, weekends, workdays, specific dates and ranges. The disabled dates cannot be selected and have a distinguishable style.
    - Introduced `specialDates` property which allows a user to mark dates as special. They can be set by using various rules. Their style is distinguishable.
    - Introduced `deselectDate` method added that deselects date(s) (based on the selection type)
- `igxExpansionPanel`:
    - component added. `igxExpansionPanel` provides a way to display more information after expanding an item, respectively show less after collapsing it. For more detailed information see the [official documentation](https://www.infragistics.com/products/ignite-ui-angular/angular/components/expansion_panel.html).
- `IgxList`:
    - the control now supports **ng-templates** which are shown "under" a list item when it is left or right panned. The templates are distinguished using the `igxListItemLeftPanning` and `igxListItemRightPanning` directives set on the templates.
    - the IgxList's `onLeftPan` and `onRightPan` events now have an argument of type `IListItemPanningEventArgs` (instead of `IgxListItemComponent`). The event argument has the following fields:
        - **item** of type `IgxListItemComponent`
        - **direction** of type `IgxListPanState`
        - **keepItem** of type `boolean`
- `igxTooltip` and `igxTooltipTarget` directives:
    - Added `IgxTooltipDirective`.
        - An element that uses the `igxTooltip` directive is used as a tooltip for a specific target (anchor).
        - Extends `IgxToggleDirective`.
        - Exported with the name **tooltip**.
    - Added `IgxTooltipTargetDirective`.
        - An element that uses the `igxTooltipTarget` directive is used as a target (anchor) for a specific tooltip.
        - Extends `IgxToggleActionDirective`.
        - Exported with the name **tooltipTarget**.
    - Both new directives are used in combination to set a tooltip to an element. For more detailed information, see the [README](https://github.com/IgniteUI/igniteui-angular/blob/master/projects/igniteui-angular/src/lib/directives/tooltip/README.md).
- `igxToggle`:
    - Introduced reposition method which allows a user to force toggle to reposition according its position strategy.
- `IgxDrag` and `IgxDrop` directives available.
    - `IgxDrag` allows any kind of element to be moved/dragged around the page without changing its position in the DOM. Supports Desktop/Mixed/Touch environments.
    - `IgxDrop` allows any element to act as a drop area where any `igxDrag` element can be dragged into and dropped. Includes default logic that moves the dropped element from its original position to a child of the `igxDrop` element.
    - Combined they provide a way to move elements around the page by dragging them. For more detail see the [README](https://github.com/IgniteUI/igniteui-angular/blob/master/projects/igniteui-angular/src/lib/directives/dragdrop/README.md).
- `IgxGrid` keyboard navigation
When you focus a specific cell and press one of the following key combinations, the described behaviour is now performed:
    - `Ctrl + Arrow Key Up` - navigates to the first cell in the current column;
    - `Ctrl + Arrow Down` - navigates to the last cell in the current column;
    - `Home` - provide the same behavior as Ctrl + Arrow Left - navigates to the first cell from the current row;
    - `End` - provide the same behavior as Ctrl + Arrow Right - navigates to the last cell from the current row;
    - `Ctrl + Home` - navigates to the first cell in the grid;
    - `Ctrl + End` - navigates to the last cell in the grid;
    - `Tab` - sequentially move the focus over the next cell on the row and if the last cell is reached move to next row. If next row is group row the whole row is focused, if it is data row, move focus over the first cell;
    - `Shift + Tab` - sequentially move focus to the previous cell on the row, if the first cell is reached move the focus to the previous row. If previous row is group row focus the whole row or if it is data row, focus the last cell of the row;
    - `Space` over Cell - if the row is selectable, on keydown space triggers row selection
    - `Arrow Left` over GroupRow - collapse the group row content if the row is not already collapsed;
    - `Arrow Right` over GroupRow - expand the group row content if the row is not already expanded;
    - on mouse `wheel` the focused element is blurred;
    - **Breaking change**  `space` handler for the group row has been removed; so `Space` does not toggle the group row;
    - **Breaking change** cell selection is preserved when the focus is moved to group row.
    - Introduced `onFocusChange` event. The event is cancelable and output argument from type `IFocusChangeEventArgs`;
    - For more detailed information see the [official keyboard navigation specification](https://github.com/IgniteUI/igniteui-angular/wiki/igxGrid-Specification#kb-navigation).

## 6.1.9

### General

- `sortStrategy` input exposed to provide custom sort strategy for the `IgxColumnComponent`. The custom strategy should implement the `ISortingStrategy` interface, or can extend the base `DefaultSortingStrategy` class and override all or some of its public/protected members.
- The previously optional `ignoreCase` and `strategy` of the `ISortingExpression` interface are no longer optional. In order to use our default sorting strategy in expressions built programmatically, you need to pass `DefaultSortingStrategy.instance()` or any implementation of the `ISortingStrategy` interface.
- `groupingComparer` input exposed to provide custom grouping compare function for the `IgxColumnComponent`. The function receives two values and should return `0` if they are to considered members of the same group.

## 6.1.8

### Bug fixes

- Fix sorting and groupby expression not syncing when there are already sorted columns. #2786
- GroupBy Chip sorting direction indicator is not changed if sorting direction is changed #2765
- Failing tests caused by inconsistent behavior when sorting a column with equal values #2767
- IgxGridComponent.groupingExpressions is of type any #2758

## 6.1.7

### Bug Fixes
- IgxSelectionAPIService allows to add items with id which is undefined #2581
- FilteredSortedData collection holds the original data after first filtering operation is done #2611
- Calendar improvement of "selected" getter #2687
- Improve igxCalendar performance #2675
- Add Azure Pipelines CI and PR builds #2605
- The igxDatePicker changes the time portion of a provided date #2561
- IgxChip remove icon has wrong color #2573
- Chip has intrinsic margin #2662
- IgxChip remove icon has wrong color #2573
- ChipsArea's OnSelection output is not emitted on initialization #2640

## 6.1.6

### Bug Fixes
- IgxChip raises onSelection before onRemove #2612
- Summaries are shown on horizontal scrolling when Row Selectors are enabled #2522
- Bug - IgxCombo - Combo does not bind properly with [(ngModel)] and simple data (e.g. string[]) #2620
- Missing backtick in comment #2537
- IgxSelectionAPIService allows to add items with id which is undefined #2581
- Circular bar text is clipped #2370
- Update all angular async Calendar tests to await async #2582
- InvalidPipeArgument: 'inable to convert "" into a date for pipe 'DatePipe' #2520
- All cells in the row enter in edit mode if igx-columns are recreated. #2516

## 6.1.5
- **General**
    - `IgxChip`
        - Introduced event argument types to all `EventEmitter` `@Output`s.
        - A chip can now be selected with the API with the new `selected` input. The `selected` input overrides the `selectable` input value.
        - **Breaking change** `onSelection`'s EventEmitter interface property `nextStatus` is renamed to `selected`.
    - `IgxChipArea`
        - Introduced event argument types to all `EventEmitter` `@Output`s.
    - `igxFor`
        - Adding inertia scrolling for touch devices. This also affects the following components that virtualize their content via the igxFor - `igxGrid`, `igxCombo`.
    - `igxGrid`
        - Adding inertia scrolling for touch devices.
    - `igxCombo`
        - Adding inertia scrolling for touch devices.
    - `IgxCalendar` - `deselectDate` method added that deselects date(s) (based on the selection type)
    - `IgxDatePicker` - `deselectDate` method added that deselects the calendar date.

### Bug Fixes
- igx-tabs : When you move the tab key, the contents of other tabs are displayed. #2550
- Prevent default scroll behavior when using keyboard navigation. #2496
- Error is thrown on ng serve --prod #2540
- onSelection event is not fired when a cell in last visible row is row is selected and press arrow Down #2509
- Add deselect method to igxCalendar #2424
- Time starts from 03 minutes instead of 00 #2541
- Replace EventEmitter<any> with the respective interface for the event #2481
- Cannot scroll last item in view #2504
- Japanese character is redundantly inserted into textbox on filter dialog on Safari #2316
- Improve row selection performance #1258
- igxRipple - Mousedown event doesn't bubble up when igxRipple is attached to elements. #2473
- Add default formatting for numbers in igx-grid #1197
- An error is returned when update a filtered cell #2465
- Grid Keyboard navigation performance issue #1923
- Vertical scrolling performance is slower when grouping is applied. #2421

## 6.1.4

### Bug Fixes

- Bottom of letters fall of in the label of igx-tabs-group #1978
- The search highlight and info are not updated correctly after editing a cell value of the grid #2388
- Cannot set chip as selected through API if selectable is false #2383
- Pressing 'Home/End' keys is not moving the focus to the first/last item #2332
- Cannot set igxChip as selected #2378
- Scrolling using touch is not working on Edge and Internet Explorer 11 #1639
- IgxCombo - Selection - Cannot override combo selection through the onSelectionChange event #2440
- igx-grid - `updateCell` method doesn't update cells that are not rendered. #2350

## 6.1.3
- **General**
    - Added ES7 polyfill for Object for IE. This should be added to the polyfills in order for the igxGrid to render under IE.
        ```
        import 'core-js/es7/object';
        ```

- `igxTabs`
    - `selectedIndex` property has an `@Input` setter and can be set both in markup and in code behind.
- `igxDropDownItem`
    - `isSelected` has a public setter and is now an `@Input` property that can be used for template binding.
- `igxGrid`
    - **Breaking change** `applyNumberCSSClass` and `columnType` getters are removed.
    - `isUnary` property added to IFilteringOperation
    - `igxColumn`
        - The footerTemplate property is removed.
    - `igxColumnGroup`
        - The footerTemplate property is removed.
    - exposed `autosize()` method on `IgxColumnComponent`. It allows the user to programatically change the size of a column according to it's largest visible cell.
    - Initializing an `igxGrid` component without setting height, inside a container without height defined, now causes the grid to render 10 records from the data view or all of the records if there are fewer than 10 available.
- `igxCombo`
    - **Breaking change** igxCombo default `width` is set to 100%
    - **Breaking change** `itemsMaxWidth` is renamed to `itemsWidth`
- `igxLinearBar` and `igxCircularBar`
    - exposed `step` input which determines the update step of the progress indicator. By default it is one percent of the maximum value.
    - `IgxCircularBar` `text` input property exposed to set the text to be displayed inside the circular bar.

### Bug fixes

- igx-grid - cannot auto-size columns by double-clicking in IE11 #2025
- Animation for removing item from list is very quick, must be more smoothly. #2306
- circular and linear bars - prevent progress exceeding, smooth update when operate with big nums, allow floating point nums, expose step input #2163
- Blank space on the right of igxGrid when there is a hidden column and grid width is 100% #2249
- Igx Combo throws errors when data is set to null or undefined #2300
- Top cell is not positioned aligned to the header, after keyboard navigation #1185
- In carousel when call method remove for selected slide it is still previewed #2182
- In grid paging paginate and page should check if the page is greater than the totalPages #2288
- Typos and inaccuracies in IgxSnackbar's readme. #2250
- The grid enables all the columns to be declared as pinned in the template #1612
- Combo - Keyboard Navigation - Add Item button fires on Keydown.Space #2266
- Reduce the use of MutationObservers in the IgxTextHighlightDirective #2251
- Improve row selection performance #1258
- Filter UI dialog redraws #2038
- Can't navigate from first row cell to selection checkbox with key combination #1937
- Incorrect position pinning of Navigation Drawer #2013
- Keyboard navigation not working correctly whith column moving and cell selection #2086
- Grid Layout is broken when you hide column #2121
- IgxDateFilteringOperand's operation "doesNotEqual" doesn't work if the "equals" operation is localized(modified). #2202
- aside in igx-nav-drawer surpasses height of igx-nav-drawer #1981
- The button for collapse/expand all in groupby is not working correctly #2200
- IgxDropDown Item cannot be set as selected. #2061
- IgxBooleanFilteringOperand doesn't work if the operation 'all' is localized(modified). #2067
- columnMove doesn't work if no data is loaded. #2158
- Combo's clear button should be just an icon #2099
- Default combo width should be 100% #2097
- The combo list disappears after disabling Filtering at runtime #2108
- igx-slider - slider comes to not work well after changing maxValue. #920
- Search match highlight not always scrolled into view #1886
- When groupby row is focused and spacebar is pressed the browser scrolls down, everywhere except Chrome, although it should only collapse the group #1947
- Grid data bind fails initially until window resize #1614
- Localization (i18n) for grid grouping area string #2046
- When delete all records in the last page pager should be changed #2014
- Filter icon in the header changes its position #2036

## 6.1.2
- `igxCombo` improvements
    - Remote Data Binding fixes - selection preserving and keyboard navigation.

    For more detailed information see the [official igxCombo documentation](https://www.infragistics.com/products/ignite-ui-angular/angular/components/combo.html).

**General**
- Added `jsZip` as a Dependency.

### Bug Fixes

- Grid Layout is broken when you change displayDensity runtime #2005
- Add empty grid template #2035
- Page Up/Page Down buttons don't scroll the grid #606
- Icon component is not properly exported #2072
- Adding density to chip doesn't make the density style to apply when it is dragged #1846
- Update jszip as dependency #2043
- No message is displayed when there is empty grid data without filtering enabled. #2001
- The only possible range of setting minValue to igxSlider is between [0..99] #2033
- Bootstrap & IgniteUI issues #1548
- Remove tabs from collection -> TabCollectionChange Output #1972
- 6.1.1 error on npm install #2023
- Remote binding combo doesn't store the selected fields when scrolled or collapsed #1944
- Exception is thrown when hovering a chip with a column header #1813
- IgxCombo - Remote Virtualization Keyboard Navigation #1987

## 6.1.1
- `igxTimePicker` changes
    - `onClose` event added.

### Bug Fixes

- Exit edit mode when move column through grid API #1932
- IgxListItemComponent and the two template directives are missing from public_api.ts. #1939
- Add Item button disappears after adding same item twice successively. #1938
- onTabItemDeselected is called for every not selected tab item #1952
- Exit edit mode when pin/unpin column through grid API #1933
- Selected combo item doesn't have the proper focused styles #1948
- Time-picker does not open on button-press. #1949
- Custom cell not rendering with grid searching functionality #1931
- Regular highlight makes the highlighted text unreadable when the row is selected. #1852
- DatePicker focus is wrong on select date value #1965
- add sass docs, grid document updates and input-group theme-related fixes #1993
- DatePicker focus handler and AoT build #1994
- Change displayDensity runtime #1974
- Change IgxGrid display density runtime #1998
- Error is thrown when using igx-grid theme without $content-background #1996
- Update npm deploy token #2002

## 6.1.0
- `igxOverlay` service added. **igxOverlayService** allows you to show any component above all elements in page. For more detailed information see the [official documentation](https://www.infragistics.com/products/ignite-ui-angular/angular/components/overlay_main.html)
- Added **igxRadioGroup** directive. It allows better control over its child `igxRadio` components and support template-driven and reactive forms.
- Added `column moving` feature to `igxGrid`, enabled on a per-column level. **Column moving** allows you to reorder the `igxGrid` columns via standard drag/drop mouse or touch gestures.
    For more detailed information see the [official documentation](https://www.infragistics.com/products/ignite-ui-angular/angular/components/grid_column_moving.html).
- `igx-tab-bar` selector removed from `IgxBottomNavComponent`.
- `igxGrid` filtering operands
- `igxGrid`
    - **Breaking change** `filter_multiple` method is removed. `filter` method and `filteringExpressionsTree` property could be used instead.
    - **Breaking change** `filter` method has new signature. It now accepts the following parameters:
        - `name` - the name of the column to be filtered.
        - `value` - the value to be used for filtering.
        - `conditionOrExpressionTree` - (optional) this parameter accepts object of type `IFilteringOperation` or `IFilteringExpressionsTree`. If only a simple filtering is required a filtering operation could be passes (see bellow for more info). In case of advanced filtering an expressions tree containing complex filtering logic could be passed.
        - `ignoreCase` - (optional) - whether the filtering would be case sensitive or not.
    - **Breaking change** `onFilteringDone` event now have only one parameter - `IFilteringExpressionsTree` which contains the filtering state of the filtered column.
    - `filter_global` method clears all existing filters and applies the new filtering condition to all grid's columns.
    - filtering operands:
        - **Breaking change** `IFilteringExpression` condition property is no longer a direct reference to a filtering condition method, instead it's a reference to an `IFilteringOperation`
        - 5 filtering operand classes are now exposed
            - `IgxFilteringOperand` is a base filtering operand, which can be inherited when defining custom filtering conditions
            - `IgxBooleanFilteringOperand` defines all default filtering conditions for `boolean` types
            - `IgxNumberFilteringOperand` defines all default filtering conditions for `numeric` types
            - `IgxStringFilteringOperand` defines all default filtering conditions for `string` types
            - `IgxDateFilteringOperand` defines all default filtering conditions for `Date` types
        - `IgxColumnComponent` now exposes a `filters` property, which takes an `IgxFilteringOperand` class reference
            - Custom filters can now be provided to grid columns by populating the `operations` property of the `IgxFilteringOperand` with operations of `IFilteringOperation` type
```
export class IgxCustomFilteringOperand extends IgxFilteringOperand {
    // Making the implementation singleton
    private static _instance: IgxCustomFilteringOperand = null;

    protected constructor() {
        super();
        this.operations = [{
            name: 'custom',
            logic: (target: string) => {
                return target === 'My custom filter';
            }
        }].concat(this.operations); // Keep the empty and notEmpty conditions from base
    }

    // singleton
    // Must implement this method, because the IgxColumnComponent expects it
    public static instance(): IgxCustomFilteringOperand {
        return this._instance || (this._instance = new this());
    }
}
```

- `igxGrid` now supports grouping of columns enabling users to create criteria for organizing data records. To explore the functionality start off by setting some columns as `groupable`:
    ```html
    <igx-grid [data]="data">
        <igx-column [field]="'ProductName'"></igx-column>
        <igx-column [field]="'ReleaseDate'" [groupable]="true"></igx-column>
    </igx-grid>
    ```
   For more information, please head over to `igxGrid`'s [ReadMe](https://github.com/IgniteUI/igniteui-angular/blob/master/src/grid/README.md) or the [official documentation](https://www.infragistics.com/products/ignite-ui-angular/angular/components/grid_groupby.html).

- `igxGrid` now supports multi-column headers allowing you to have multiple levels of columns in the header area of the grid.
    For more information, head over to [official documentation](https://www.infragistics.com/products/ignite-ui-angular/angular/components/grid_multi_column_headers.html)
- `igxGrid` theme now has support for alternating grid row background and text colors.
- `igxGrid` now has a toolbar (shown using the `showToolbar` property) which contains the following features:
  - title (specified using the `toolbarTitle` property)
  - column hiding feature (enabled using the `columnHiding` property)
  - column pinning feature (enabled using the `columnPinning` property)
  - export to excel (enabled using the `exportExcel` property)
  - export to CSV (enabled using the `exportCsv` property)
- `igxColumn` changes:
    - **Breaking change** filteringExpressions property is removed.
- `igxGrid` API is updated
    - **Breaking change** deleteRow(rowSelector: any) method will delete the specified row only if the primary key is defined. The method accept rowSelector as a parameter,  which is the rowID.
    - **Breaking change** updateRow(value: any, rowSelector: any) method will update the specified row only if the primary key is defined. The method accept value and rowSelector as a parameter, which is the rowID.
    - **Breaking change** updateCell(value: any, rowSelector: any, column: string) method will update the specified cell only if the primary key is defined. The method accept  value, rowSelector,which is the rowID and column name.
    - getCellByKey(rowSelector: any, columnField: string) method is added to grid's API. This method retuns a cell or undefined only if primary key is defined and search for the specified cell by the rowID and column name.
    - getCellByColumn(rowIndex: number, columnField: string) method is updated. This method returns a cell or undefined by using rowIndex and column name.
- `IgxGridRow` API is updated:
    - update(value: any) method is added. The method takes as a parameter the new value, which is to be set to the specidied row.
    - delete() method is added. The method removes the specified row from the grid's data source.

- `igxCell` default editing template is changed according column data type. For more information you can read the [specification](https://github.com/IgniteUI/igniteui-angular/wiki/Cell-Editing) or the [official documentation](https://www.infragistics.com/products/ignite-ui-angular/angular/components/grid_editing.html)
- `igxCombo` component added

    ```html
    <igx-combo #combo [data]="towns" [displayKey]="'townName'" [valueKey]="'postCode'" [groupKey]="'province'"
        [allowCustomValues]="true" placeholder="Town(s)" searchPlaceholder="Search town..."></igx-combo>
    ```

    igxCombo features:

        - Data Binding
        - Value Binding
        - Virtualized list
        - Multiple Selection
        - Filtering
        - Grouping
        - Custom values
        - Templates
        - Integration with Template Driven and Reactive Forms
        - Keyboard Navigation
        - Accessibility compliance

    For more detailed information see the [official igxCombo documentation](https://www.infragistics.com/products/ignite-ui-angular/angular/components/combo.html).
- `igxDropdown` component added

    ```html
    <igx-drop-down (onSelection)="onSelection($event)" (onOpening)="onOpening($event)">
        <igx-drop-down-item *ngFor="let item of items" disabled={{item.disabled}} isHeader={{item.header}}>
                {{ item.field }}
        </igx-drop-down-item>
    </igx-drop-down>
    ```

    **igxDropDown** displays a scrollable list of items which may be visually grouped and supports selection of a single item. Clicking or tapping an item selects it and closes the Drop Down.

    A walkthrough of how to get started can be found [here](https://www.infragistics.com/products/ignite-ui-angular/angular/components/drop_down.html)

    igxDropdown features:

        - Single Selection
        - Grouping
        - Keyboard Navigation
        - Accessibility compliance

- `igxChip` and `igxChipsArea` components added

    ```html
    <igx-chips-area>
        <igx-chip *ngFor="let chip of chipList" [id]="chip.id">
            <label igxLabel>{{chip.text}}</label>
        </igx-chip>
    </igx-chips-area>
    ```

    For more detailed information see the [official igxChip documentation](https://www.infragistics.com/products/ignite-ui-angular/angular/components/chip.html).

- `igxToggle` changes
    - `onOpening` event added.
    - `onClosing` event added.
- `igxToggleAction` new `overlaySettings` input controls how applicable targets display content. Provides defaults with positioning based on the host element. The `closeOnOutsideClick` input is deprecated in favor of the new settings and will be removed in the future.

- `igxList` now supports a 'loading' template which is shown when the list is empty and its new `isLoading` property is set to `true`. You can redefine the default loading template by adding an `ng-template` with the `igxDataLoading` directive:

    ```html
    <igx-list [isLoading]="true">
        <ng-template igxDataLoading>
            <p>Please wait, data is loading...</p>
        </ng-template>
    </igx-list>
    ```

- **Breaking changes**:
    - Removed submodule imports. All imports are now resolved from the top level `igniteui-angular` package.
    - `igxGrid` changes:
        - sort API now accepts params of type `ISortingExpression` or `Array<ISortingExpression>`.
    - `igxToggle` changes
        - `collapsed` now read-only, markup input is removed.
        - `onOpen` event renamed to `onOpened`.
        - `onClose` event renamed to `onClosed`.
        - `open` method does not accept fireEvents optional boolean parameter. Now it accepts only overlaySettings optional parameter of type `OverlaySettings`.
        - `close` method does not accept fireEvents optional boolean parameter.
        - `toggle` method does not accept fireEvents optional boolean parameter. Now it accepts only overlaySettings optional parameter of type `OverlaySettings`.
    - `igxDialog` changes
        - `open` method does not accept fireEvents boolean parameter. Now it accepts only overlaySettings optional parameter of type `OverlaySettings`.
- **Breaking change** All properties that were named `isDisabled` have been renamed to `disabled` in order to acheive consistency across our component suite. This affects: date-picker, input directive, input-group, dropdown-item, tabbar and time-picker.
- The **deprecated** `igxForRemote` input for the `igxFor` directive is now removed. Setting the required `totalItemCount` property after receiving the first data chunk is enough to trigger the required functionality.

## 6.0.4
- **igxRadioGroup** directive introduced. It allows better control over its child `igxRadio` components and support template-driven and reactive forms.
- Fixed ReactiveForms validations support for IgxInputGroup. Related [issue](https://github.com/IgniteUI/igniteui-angular/issues/1144).

## 6.0.3
- **igxGrid** exposing the `filteredSortedData` method publicly - returns the grid data with current filtering and sorting applied.

## 6.0.2
- **igxGrid** Improve scrolling on mac [#1563](https://github.com/IgniteUI/igniteui-angular/pull/1563)
- The `ng update igniteui-angular` migration schematics now also update the theme import path in SASS files. [#1582](https://github.com/IgniteUI/igniteui-angular/issues/1582)

## 6.0.1
- Introduced migration schematics to integrate with the Angular CLI update command. You can now run

  `ng update igniteui-angular`

  in existing projects to both update the package and apply any migrations needed to your project. Make sure to commit project state before proceeding.
  Currently these cover converting submodule imports as well as the deprecation of `igxForRemote` and rename of `igx-tab-bar` to `igx-bottom-nav` from 6.0.0.
- **Breaking changes**:
    - Removed submodule imports. All imports are now resolved from the top level `igniteui-angular` package. You can use `ng update igniteui-angular` when updating to automatically convert existing submodule imports in the project.
    - Summary functions for each IgxSummaryOperand class has been made `static`. So now you can use them in the following way:
    ```typescript
    import { IgxNumberSummaryOperand, IgxSummaryOperand } from "igniteui-angular";
    class CustomSummary extends IgxSummaryOperand {
    constructor() {
      super();
    }
    public operate(data?: any[]) {
      const result = super.operate(data);
      result.push({
        key: "Min",
        label: "Min",
        summaryResult: IgxNumberSummaryOperand.min(data)
      });
      return result;
    }
  }
    ```


## 6.0.0
- Theming - You can now use css variables to style the component instances you include in your project.
- Added `onDoubleClick` output to `igxGrid` to emit the double clicked cell.
- Added `findNext`, `findPrev` and `clearSearch` methods to the IgxGridComponent which allow easy search of the grid data, even when the grid is virtualized.
- Added `IgxTextHighlightDirective` which highlights parts of a DOM element and keeps and updates "active" highlight.
- Added `All` option to the filter UI select for boolean columns
- Update to Angular 6

## 5.3.1
- igx-dialog changes
    - Dialog title as well as dialog actions (buttons) can be customized. For more information navigate to the [ReadMe](https://github.com/IgniteUI/igniteui-angular/blob/master/src/dialog/README.md).
- Filtering a boolean column by `false` condition will return only the real `false` values, excluding `null` and `undefined`. Filtering by `Null` will return the `null` values and filtering by `Empty` will return the `undefined`.
- The `Filter` button in the filtering UI is replaced with a `Close` button that is always active and closes the UI.
- Filtering UI input displays a `X` icon that clears the input.

## 5.3.0
- Added `rowSelectable` property to `igxGrid`
    - Setting `rowSelectable` to `true` enables multiple row selection for the `igx-grid` component. Adds a checkbox column that allows (de)selection of one, multiple or all (via header checkbox) rows.
    - For more information about the `rowSelectable` property and working with grid row, please read the `igxGrid`'s [ReadMe](https://github.com/IgniteUI/igniteui-angular/blob/master/src/grid/README.md) about selection or see the [official documentation](https://www.infragistics.com/products/ignite-ui-angular/angular/components/grid-selection.html)
- Added `onContextMenu` output to `igxGrid` to emit the clicked cell.
- `igx-datePicker`: Added `onClose` event.
- `igxTextSelection` directive added
    - `igxTextSelection` directive allows you to select the whole text range for every element with text content it is applied.
- `igxFocus` directive added
    - `igxFocus` directive allows you to force focus for every element it is applied.
- `igx-time-picker` component added
    - `igx-time-picker` allows user to select time, from a dialog with spinners, which is presented into input field.
    - For more information navigate to the [ReadMe](https://github.com/IgniteUI/igniteui-angular/blob/master/src/time-piker/README.md).
- `igx-tab-bar` changes
    - **Breaking changes**: `IgxTabBarComponent` is renamed to `IgxBottomNavComponent` and `IgxTabBarModule` is renamed to `IgxBottomNavModule`.
    - `igx-tab-bar` selector is deprecated. Use `igx-bottom-nav` selector instead.
- `igx-tabs` component added
    - `igx-tabs` allows users to switch between different views. The `igx-tabs` component places the tabs headers at the top and allows scrolling when there are multiple tab items outside the visible area. Tabs are ordered in a single row above their associated content.
    - For more information navigate to [ReadMe](https://github.com/IgniteUI/igniteui-angular/blob/master/src/tabs/README.md).
- Added column pinning in the list of features available for `igxGrid`. Pinning is available though the API. Try the following:
   ```typescript
   const column = this.grid.getColumnByName(name);
   column.pin();
   ```
   For more information, please head over to `igxGrid`'s [ReadMe](https://github.com/IgniteUI/igniteui-angular/blob/master/src/grid/README.md) or the [official documentation](https://www.infragistics.com/products/ignite-ui-angular/angular/components/grid_column_pinning.html).
- Added `summaries` feature to `igxGrid`, enabled on a per-column level. **Grid summaries** gives you a predefined set of default summaries, depending on the type of data in the column.
    For more detailed information read `igxGrid`'s [ReadMe](https://github.com/IgniteUI/igniteui-angular/blob/master/src/grid/README.md) or see the [official documentation](https://www.infragistics.com/products/ignite-ui-angular/angular/components/grid_summaries.html).
- Added `columnWidth` option to `igxGrid`. The option sets the default width that will be applied to columns that have no explicit width set. For more detailed information read `igxGrid`'s [ReadMe](https://github.com/IgniteUI/igniteui-angular/blob/master/src/grid/README.md)
- Added API to `igxGrid` that allows for vertical remote virtualization. For guidance on how to implement such in your application, please refer to the [official documentation](https://www.infragistics.com/products/ignite-ui-angular/angular/components/grid_virtualization.html)
- Added smooth scrolling for the `igxForOf` directive making the scrolling experience both vertically and horizontally much more natural and similar to a native scroll.
- Added `onCellClick` event.
- `igxForOf` now requires that its parent container's `overflow` is set to `hidden` and `position` to `relative`. It is recommended that its height is set as well so that the display container of the virtualized content can be positioned with an offset inside without visually affecting other elements on the page.
    ```html
    <div style='position: relative; height: 500px; overflow: hidden'>
        <ng-template igxFor let-item [igxForOf]="data" #virtDirVertical
                [igxForScrollOrientation]="'vertical'"
                [igxForContainerSize]='"500px"'
                [igxForItemSize]='"50px"'
                let-rowIndex="index">
                <div style='height:50px;'>{{rowIndex}} : {{item.text}}</div>
        </ng-template>
    </div>
    ```
- Removed the `dirty` local template variable previously exposed by the `igxFor` directive.
- The `igxForRemote` input for the `igxFor` directive is now **deprecated**. Setting the required `totalItemCount` property after receiving the first data chunk is enough to trigger the required functionality.
- the `igx-icon` component can now work with both glyph and ligature-based icon font sets. We've also included a brand new Icon Service, which helps you create aliases for the icon fonts you've included in your project. The service also allows you to define the default icon set used throughout your app.
- Added the option to conditionally disable the `igx-ripple` directive through the `igxRippleDisabled` property.
- Updated styling and interaction animations of the `igx-checkbox`, `igx-switch`, and `igx-radio` components.
- Added `indeterminate` property and styling to the `igx-checkbox` component.
- Added `required` property to the `igx-checkbox`, `igx-radio`, and `igx-switch` components.
- Added `igx-ripple` effect to the `igx-checkbox`, `igx-switch`, and `igx-radio` components. The effect can be disabled through the `disableRipple` property.
- Added the ability to specify the label location in the `igx-checkbox`, `igx-switch`, and `igx-radio` components through the `labelPosition` property. It can either be `before` or `after`.
- You can now use any element as label on the `igx-checkbox`, `igx-switch`, and `igx-radio` components via the aria-labelledby property.
- You can now have invisible label on the `igx-checkbox`, `igx-switch`, and `igx-radio` components via the aria-label property.
- Added the ability to toggle the `igx-checkbox` and `igx-switch` checked state programmatically via `toggle` method on the component instance.
- Added the ability to select an `igx-radio` programmatically via `select` method on the component instance.
- Fixed a bug on the `igx-checkbox` and `igx-radio` components where the click event was being triggered twice on click.
- Fixed a bug where the `igx-checkbox`, `igx-switch`, and `igx-radio` change event was not being triggered on label click.
- `igxМask` directive added
    - `igxМask` provide means for controlling user input and formatting the visible value based on a configurable mask rules. For more detailed information see [`igxMask README file`](https://github.com/IgniteUI/igniteui-angular/blob/master/src/directives/mask/README.md)
- `igxInputGroup` component added - used as a container for the `igxLabel`, `igxInput`, `igxPrefix`, `igxSuffix` and `igxHint` directives.
- `igxPrefix` directive added - used for input prefixes.
- `igxSuffix` directive added - used for input suffixes.
- `igxHint` directive added - used for input hints.
- `igxInput` directive breaking changes:
    - the directive should be wrapped by `igxInputGroup` component
    - `IgxInputGroupModule` should be imported instead of `IgxInputModule`
- `igxExcelExportService` and `igxCSVExportService` added. They add export capabilities to the `igxGrid`. For more information, please visit the [igxExcelExportService specification](https://github.com/IgniteUI/igniteui-angular/wiki/IgxExcelExporterService-Specification) and the [igxCSVExportService specification](https://github.com/IgniteUI/igniteui-angular/wiki/CSV-Exporter-Service-Specification).
- **General**
    - Added event argument types to all `EventEmitter` `@Output`s. #798 #740
    - Reviewed and added missing argument types to the following `EventEmitter`s
        - The `igxGrid` `onEditDone` now exposes arguments of type `IGridEditEventArgs`. The arguments expose `row` and `cell` objects where if the editing is performed on a cell, the edited `cell` and the `row` the cell belongs to are exposed. If row editing is performed, the `cell` object is null. In addition the `currentValue` and `newValue` arguments are exposed. If you assign a value to the `newValue` in your handler, then the editing will conclude with the value you've supplied.
        - The `igxGrid` `onSelection` now correctly propagates the original `event` in the `IGridCellEventArgs`.
    - Added `jsZip` as a Peer Dependency.
- `primaryKey` attribute added to `igxGrid`
    - `primaryKey` allows for a property name from the data source to be specified. If specified, `primaryKey` can be used instead of `index` to indentify grid rows from the `igxGrid.rowList`. As such, `primaryKey` can be used for selecting rows for the following `igxGrid` methods - `deleteRow`, `updateRow`, `updateCell`, `getCellByColumn`, `getRowByKey`
    - `primaryKey` requires all of the data for the specified property name to have unique values in order to function as expected.
    - as it provides a unique identifier for each data member (and therefore row), `primaryKey` is best suited for addressing grid row entries. If DOM virtualization is in place for the grid data, the row `index` property can be reused (for instance, when filtering/sorting the data), whereas `primaryKey` remains unique. Ideally, when a persistent reference to a row has to be established, `primaryKey` should be used.
- **Theming**
    - Added a `utilities` module to the theming engine to allow for easier import of theming functions and mixins, such as igx-color, igx-palette, igx-elevation, etc. To import the utilities do ```@import '~igniteui-angular/core/styles/themes/utilities';```

## 5.2.1
- `hammerjs` and `@types/hammerjs` are removed from `peerDependencies` and were added as `dependencies`. So if you are using Igniteui-Angular version 5.2.1 or above it is enough to run `npm install igniteui-angular` in your project for getting started. For more detailed information see [`Ignite UI for Angular Getting Started`](https://www.infragistics.com/products/ignite-ui-angular/getting-started)
- `web-animations-js` is added as Peer Dependency.
- `Theming` bug fixes and improvements.
- Use the following command to generate `Ignite UI for Angular Themes` documentation - `npm run build:docs`. Navigate to `dist/docs/sass` and open `index.html` file.

## 5.2.0
- `igxForOf` directive added
    - `igxForOf` is now available as an alternative to `ngForOf` for templating large amounts of data. The `igxForOf` uses virtualization technology behind the scenes to optimize DOM rendering and memory consumption. Virtualization technology works similar to Paging by slicing the data into smaller chucks which are swapped from a container viewport while the user scrolls the data horizontally/vertically. The difference with the Paging is that virtualization mimics the natural behavior of the scrollbar.
- `igxToggle` and `igxToggleAction` directives added
    - `igxToggle` allows users to implement toggleable components/views (eg. dropdowns), while `igxToggleAction` can control the
      `igxToggle` directive. Refer to the official documentation for more information.
    - `igxToggle` requires `BrowserAnimationsModule` to be imported in your application.
- [`Ignite UI for Angular Theming`](https://www.infragistics.com/products/ignite-ui-angular/angular/components/themes.html) - comprehensive set of **Sass** functions and mixins will give the ability to easily style your entire application or only certain parts of it.
    - Previously bundled fonts, are now listed as external dependencies. You should supply both the [Material Icons](http://google.github.io/material-design-icons/) and [Titillium Web](https://fonts.google.com/selection?selection.family=Titillium+Web:300,400,600,700) fonts yourself by either hosting or using CDN.
- `igx-grid` changes
    - The component now uses the new `igxForOf` directive to virtualize its content both vertically and horizontally dramatically improving performance for applications displaying large amounts of data.
    - Data-bound Input property `filtering` changed to `filterable`:

    ```html
    <igx-grid [data]="data">
        <igx-column [field]="'ReleaseDate'" [header]="'ReleaseDate'"
            [filterable]="true" dataType="date">
        </igx-column>
    </igx-grid>
    ```

    - @HostBinding `min-width` added to `IgxGridCellComponent` and `IgxGridHeaderCell`
    - The IgxGridCellComponent no longer has a value setter, but instead has an `update` modifier.

    ```html
    <ng-template igxCell let-cell="cell">
        {{ cell.update("newValue") }}
    </ng-template>
    ```
    - Class `IgxGridFiltering` renamed to `IgxGridFilteringComponent `
    - The grid filtering UI dropdowns are now controlled by the `igxToggle` directive.
      - Make sure to import `BrowserAnimationsModule` inside your application module as `igxToggle` uses animations for state transition.
    - `state` input
        - filtering expressions and sorting expressions provided
    - Removed `onCellSelection` and `onRowSelection` event emitters, `onSelection` added instead.
    - Removed `onBeforeProcess` event emitter.
    - Removed `onMovingDone` event emitter.
    - Removed methods `focusCell` and `focusRow`.
    - Renamed method `filterData` to `filter`.
    - New methods `filterGlobal` and `clearFilter`.
    - New method `clearSort`.
    - Renamed method `sortColumn` to `sort`.
    - New Input `sortingIgnoreCase` - Ignore capitalization of words.
- `igx-navigation-drawer` changes
    - `NavigationDrawer` renamed to `IgxNavigationDrawerComponent`
    - `NavigationDrawerModule` renamed to `IgxNavigationDrawerModule`
    - `IgxNavigationDirectives` renamed to `IgxNavigationModule`
    - `NavigationService` renamed to `IgxNavigationService`
    - `NavigationToggle` renamed to `IgxNavigationToggleDirective`
    - `NavigationClose` renamed to `IgxNavigationCloseDirective`
    - Content selector `ig-drawer-content` replaced with `<ng-template igxDrawer>`
    - Content selector `ig-drawer-mini-content` replaced with `<ng-template igxDrawerMini>`
    - CSS class `ig-nav-drawer-overlay` renamed to `igx-nav-drawer__overlay`
    - CSS class `ig-nav-drawer` renamed to `igx-nav-drawer`
- `igxInput` changes
    - CSS class `ig-form-group` to `igx-form-group`
- `igxBadge` changes
    - From now on, the Badge position is set by css class, which specifies an absolute position as well as top/bottom/left/right properties. The Badge position input should not be used.
- `igx-avatar` changes
    - [Initials type avatar is using SVG element from now on](https://github.com/IgniteUI/igniteui-angular/issues/136)
- `igx-calendar` changes
    - `formatViews` - Controls whether the date parts in the different calendar views should be formatted according to the provided `locale` and `formatOptions`.
    - `templating` - The **igxCalendar** supports now templating of its header and subheader parts.
    - `vertical` input - Controls the layout of the calendar component. When vertical is set to `true` the calendar header will be rendered to the side of the calendar body.

- `igx-nav-bar` changes
    -   Currently `isActionButtonVisible` resolves to `false` if actionButtonIcon is not defined.
- `igx-tab-bar` changes
    - custom content can be added for tabs

    ```html
    <igx-bottom-nav>
        <igx-tab-panel>
            <ng-template igxTab>
                <igx-avatar initials="T1">
                </igx-avatar>
            </ng-template>
            <h1>Tab 1 Content</h1>
        </igx-tab-panel>
    </igx-bottom-nav>
    ```

- `igx-scroll` component deleted
    - `igx-scroll` component is not available anymore due newly implemented `igxForOf` directive.

- [`igx-list` changes](https://github.com/IgniteUI/igniteui-angular/issues/528)
    - `igxEmptyList` directive added
        The list no longer has `emptyListImage`, `emptyListMessage`, `emptyListButtonText`, `emptyListButtonClick` and `hasNoItemsTemplate` members.
        Instead of them, the `igxEmptyListTemplateDirective` can be used for templating the list when it is empty (or use the default empty template).
        ```html
        <igx-list>
            <ng-template igxEmptyList>
                <p>My custom empty list template</p>
            </ng-template>
        </igx-list>
        ```
    - `onItemClicked` event emitter added
        ```html
        <igx-list (onItemClicked)="itemClicked()">
            <igx-list-item>Item 1</igx-list-item>
            <igx-list-item>Item 2</igx-list-item>
            <igx-list-item>Item 3</igx-list-item>
        </igx-list>
        ```
    - Removed `emptyListImage` property from `IgxListComponent`.
    - Removed `emptyListMessage` property from `IgxListComponent`.
    - Removed `emptyListButtonText` property from `IgxListComponent`.
    - Removed `emptyListButtonClick` event emitter from `IgxListComponent`.
    - Removed `hasNoItemsTemplate` property from `IgxListComponent`.
    - Removed `options` property from `IgxListItemComponent`.
    - Removed `left` property from `IgxListItemComponent`.
    - Removed `href` property from `IgxListItemComponent`.
    - New `emptyListTemplate` input for `IgxListComponent`.
    - New `onItemClicked` event emitter for `IgxListComponent`.
    - New `role` property for `IgxListComponent`.
    - New `innerStyle` property for `IgxListComponent`.
    - New `role` property for `IgxListItemComponent`.
    - New `element` property for `IgxListItemComponent`.
    - New `list` property for `IgxListItemComponent`.
    - New `headerStyle` property for `IgxListItemComponent`.
    - New `innerStyle` property for `IgxListItemComponent`.

- [Renaming and restructuring directives and components](https://github.com/IgniteUI/igniteui-angular/issues/536) based on the [General Angular Naming Guidelines](https://angular.io/guide/styleguide#naming):
    - `IgxAvatar` renamed to `IgxAvatarComponent`
    - `IgxBadge` renamed to `IgxBadgeComponent`
    - `IgxButton` renamed to `IgxButtonDirective`
    - `IgxButtonGroup` renamed to `IgxButtonGroupComponent`
    - `IgxCardHeader` renamed to `IgxCardHeaderDirective`
    - `IgxCardContent` renamed to `IgxCardContentDirective`
    - `IgxCardActions` renamed to `IgxCardActionsDirective`
    - `IgxCardFooter` renamed to `IgxCardFooterDirective`
    - `IgxCarousel` renamed to `IgxCarouselComponent`
    - `IgxInput` renamed to `IgxInputModule`
    - `IgxInputClass` renamed to `IgxInputDirective`
    - `IgxCheckbox` renamed to `IgxCheckboxComponent`
    - `IgxLabel` renamed to `IgxLabelDirective`
    - `IgxIcon` renamed to `IgxIconComponent`
    - `IgxList` renamed to `IgxListComponent`
    - `IgxListItem` renamed to `IgxListItemComponent`
    - `IgxSlide` renamed to `IgxSlideComponent`
    - `IgxDialog` renamed to `IgxDialogComponent`
    - `IgxLayout` renamed to `IgxLayoutModule`
    - `IgxNavbar` renamed to `IgxNavbarComponent`
    - `IgxCircularProgressBar` renamed to `IgxCircularProgressBarComponent`
    - `IgxLinearProgressBar ` renamed to `IgxLinearProgressBarComponent`
    - `IgxRadio` renamed to `IgxRadioComponent`
    - `IgxSlider` renamed to `IgxSliderComponent`
    - `IgxSnackbar` renamed to `IgxSnackbarComponent`
    - `IgxSwitch ` renamed to `IgxSwitchComponent`
    - `IgxTabBar` renamed to `IgxBottomNavComponent`
    - `IgxTabPanel` renamed to `IgxTabPanelComponent`
    - `IgxTab` renamed to `IgxTabComponent`
    - `IgxToast` renamed to `IgxToastComponent`
    - `IgxLabelDirective` moved inside `../directives/label/` folder
    - `IgxInputDirective` moved inside `../directives/input/` folder
    - `IgxButtonDirective` moved inside `../directives/button/` folder
    - `IgxLayoutDirective` moved inside `../directives/layout/` folder
    - `IgxFilterDirective` moved inside `../directives/filter/` folder
    - `IgxDraggableDirective` moved inside `../directives/dragdrop/` folder
    - `IgxRippleDirective` moved inside `../directives/ripple/` folder
    - Folder `"./navigation/nav-service"` renamed to `"./navigation/nav.service"`<|MERGE_RESOLUTION|>--- conflicted
+++ resolved
@@ -3,15 +3,14 @@
 All notable changes for each version of this project will be documented in this file.
 
 ## 9.1.0
-<<<<<<< HEAD
+
+### General
 - `IgxGrid`, `IgxTreeGrid`, `IgxHierarchicalGrid`
-    - **Behavioral Change** - When a column is sortable sort indicator is always previewed. The column is sorted when click on it.
-=======
+    - **Behavioral Change** - When a column is sortable sort indicator is always visible. The column is sorted when click on it.
 
 ### Themes
 - **Breaking Change**  Change the default `$legacy-support` value to false in the `igx-theme` function.
 
->>>>>>> d47477f2
 ### New Features
 
 - `IgxGrid`, `IgxTreeGrid`, `IgxHierarchicalGrid`
