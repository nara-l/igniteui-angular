# Ignite UI for Angular Change Log

All notable changes for each version of this project will be documented in this file.

## 6.2.0
- `igx-datePicker` selector is deprecated. Use `igx-date-picker` selector instead.
- `igxOverlay`: `OverlaySettings` now also accepts an optional `outlet` to specify the container where the overlay should be attached.
- `igxToggleAction` new `outlet` input controls the target overlay element should be attached. Provides a shortcut for `overlaySettings.outlet`.
- `IgxOverlayOutlet` directive introduced to mark an element as an `igxOverlay` outlet container. [ReadMe](https://github.com/IgniteUI/igniteui-angular/blob/master/projects/igniteui-angular/src/lib/directives/toggle/README.md)
- `igxButtonGroup`
    - Added the ability to define buttons directly in the template
- `igx-time-picker`:
    - `igxTimePickerTemplate` - new directive which should be applied on the child `<ng-template>` element when `IgxTimePickerComponent`'s input group is retemplated. 
- `igx-datePicker`:
    - `igxDatePickerTemplate` - new directive which should be applied on the child `<ng-template>` element when `IgxDatePickerComponent`'s input group is retemplated.
    - Introduced `disabledDates`. This property is exposed from the `igx-calendar` component.
    - Introduced `specialDates`. This property is exposed from the `igx-calendar` component.
- `IgxTextHighlightDirective`: The `highlight` method now has a new optional parameter called `exactMatch` (defaults to false).
    - If its value is false, all occurrences of the search text will be highlighted in the group's value.
    - If its value is true, the entire group's value should equals the search text in order to be highlighted (caseSensitive argument is respected as well).
- `IgxGrid`: The `findNext` and `findPrev` methods now have a new optional parameter called `exactMatch` (defaults to false).
    - If its value is false, all occurrences of the search text will be highlighted in the grid's cells.
    - If its value is true, the entire value of each cell should equals the search text in order to be highlighted (caseSensitive argument is respected as well).
- `IgxChip`
    - Introduced event argument types to all `EventEmitter` `@Output`s.
    - **Breaking change** `onSelection`'s EventEmitter interface property `nextStatus` is renamed to `selected`.
- `IgxChipArea`
    - Introduced event argument types to all `EventEmitter` `@Output`s.
- `IgxCombo`
    - Added the following directives for `TemplateRef` assignment for combo templates (item, footer, etc.):
        - Added `IgxComboItemDirective`. Use `[igxComboItem]` in markup to assing a TemplateRef to `combo.itemTemplate`.
        - Added `IgxComboHeaderDirective`. Use `[igxComboHeader]` in markup to assing a TemplateRef to `combo.headerTemplate`.
        - Added `IgxComboFooterDirective`. Use `[igxComboFooter]` in markup to assing a TemplateRef to `combo.footerTemplate`.
        - Added `IgxComboEmptyDirective`. Use `[igxComboEmpty]` in markup to assing a TemplateRef to `combo.emptyTemplate`.
        - Added `IgxComboAddItemirective`. Use `[igxComboAddItem]` in markup to assing a TemplateRef to `combo.addItemTemplate`.
        - Added `IgxComboHeaderItemDirective`. Use `[igxComboHeaderItem]` in markup to assing a TemplateRef to `combo.headerItemTemplate`.
    - **Breaking change** Assigning templates with the following template ref variables is now deprecated in favor of the new directives:
            `#itemTemplate`, `#headerTemplate`, `#footerTemplate`, `#emptyTemplate`, `#addItemTemplate`, `#headerItemTemplate`.
<<<<<<< HEAD
    - **Breaking change** `height` property is removed. In the future `IgxInputGroup` will expose an option that allows custom sizing and then `IgxCombo` will use the same functionality for proper styling and better consistency.

=======
- `IgxDropDown`
    - **Breaking change** `allowItemsFocus` default value is changed to `false`.
>>>>>>> 0f1cfee7
- `igx-calendar`:
    - Introduced `disabledDates` property which allows a user to disable dates based on various rules: before or after a date, weekends, workdays, specific dates and ranges. The disabled dates cannot be selected and have a distinguishable style.
    - Introduced `specialDates` property which allows a user to mark dates as special. They can be set by using various rules. Their style is distinguishable.

## 6.1.3
- **General**
    - Added ES7 polyfill for Object for IE. This should be added to the polyfills in order for the igxGrid to render under IE.
        ```
        import 'core-js/es7/object';
        ```
- `igxTabs`
    - `selectedIndex` property has an `@Input` setter and can be set both in markup and in code behind.
- `igxDropDownItem`
    - `isSelected` has a public setter and is now an `@Input` property that can be used for template binding.
- `igxGrid`
    - **Breaking change** `applyNumberCSSClass` and `columnType` getters are removed.
    - `isUnary` property added to IFilteringOperation
    - `igxColumn`
        - The footerTemplate property is removed.
    - `igxColumnGroup`
        - The footerTemplate property is removed.
    - exposed `autosize()` method on `IgxColumnComponent`. It allows the user to programatically change the size of a column according to it's largest visible cell.
    - Initializing an `igxGrid` component without setting height, inside a container without height defined, now causes the grid to render 10 records from the data view or all of the records if there are fewer than 10 available.
- `igxCombo`
    - **Breaking change** igxCombo default `width` is set to 100%
    - **Breaking change** `itemsMaxWidth` is renamed to `itemsWidth`
- `igxLinearBar` and `igxCircularBar`
    - exposed `step` input which determines the update step of the progress indicator. By default it is one percent of the maximum value.
    - `IgxCircularBar` `text` input property exposed to set the text to be displayed inside the circular bar.
## 6.1.2
- `igxCombo` improvements
    - Remote Data Binding fixes - selection preserving and keyboard navigation.

    For more detailed information see the [official igxCombo documentation](https://www.infragistics.com/products/ignite-ui-angular/angular/components/combo.html).

**General**
- Added `jsZip` as a Dependency.
## 6.1.1
- `igxTimePicker` changes
    - `onClose` event added.

## 6.1.0
- `igxOverlay` service added. **igxOverlayService** allows you to show any component above all elements in page. For more detailed information see the [official documentation](https://www.infragistics.com/products/ignite-ui-angular/angular/components/overlay_main.html)
- Added **igxRadioGroup** directive. It allows better control over its child `igxRadio` components and support template-driven and reactive forms.
- Added `column moving` feature to `igxGrid`, enabled on a per-column level. **Column moving** allows you to reorder the `igxGrid` columns via standard drag/drop mouse or touch gestures.
    For more detailed information see the [official documentation](https://www.infragistics.com/products/ignite-ui-angular/angular/components/grid_column_moving.html).
- `igx-tab-bar` selector removed from `IgxBottomNavComponent`.
- `igxGrid` filtering operands
- `igxGrid`
    - **Breaking change** `filter_multiple` method is removed. `filter` method and `filteringExpressionsTree` property could be used instead.
    - **Breaking change** `filter` method has new signature. It now accepts the following parameters:
        - `name` - the name of the column to be filtered.
        - `value` - the value to be used for filtering.
        - `conditionOrExpressionTree` - (optional) this parameter accepts object of type `IFilteringOperation` or `IFilteringExpressionsTree`. If only a simple filtering is required a filtering operation could be passes (see bellow for more info). In case of advanced filtering an expressions tree containing complex filtering logic could be passed.
        - `ignoreCase` - (optional) - whether the filtering would be case sensitive or not.
    - **Breaking change** `onFilteringDone` event now have only one parameter - `IFilteringExpressionsTree` which contains the filtering state of the filtered column.
    - `filter_global` method clears all existing filters and applies the new filtering condition to all grid's columns.
    - filtering operands:
        - **Breaking change** `IFilteringExpression` condition property is no longer a direct reference to a filtering condition method, instead it's a reference to an `IFilteringOperation`
        - 5 filtering operand classes are now exposed
            - `IgxFilteringOperand` is a base filtering operand, which can be inherited when defining custom filtering conditions
            - `IgxBooleanFilteringOperand` defines all default filtering conditions for `boolean` types
            - `IgxNumberFilteringOperand` defines all default filtering conditions for `numeric` types
            - `IgxStringFilteringOperand` defines all default filtering conditions for `string` types
            - `IgxDateFilteringOperand` defines all default filtering conditions for `Date` types
        - `IgxColumnComponent` now exposes a `filters` property, which takes an `IgxFilteringOperand` class reference
            - Custom filters can now be provided to grid columns by populating the `operations` property of the `IgxFilteringOperand` with operations of `IFilteringOperation` type
```
export class IgxCustomFilteringOperand extends IgxFilteringOperand {
    // Making the implementation singleton
    private static _instance: IgxCustomFilteringOperand = null;

    protected constructor() {
        super();
        this.operations = [{
            name: 'custom',
            logic: (target: string) => {
                return target === 'My custom filter';
            }
        }].concat(this.operations); // Keep the empty and notEmpty conditions from base
    }

    // singleton
    // Must implement this method, because the IgxColumnComponent expects it
    public static instance(): IgxCustomFilteringOperand {
        return this._instance || (this._instance = new this());
    }
}
```

- `igxGrid` now supports grouping of columns enabling users to create criteria for organizing data records. To explore the functionality start off by setting some columns as `groupable`:
    ```html
    <igx-grid [data]="data">
        <igx-column [field]="'ProductName'"></igx-column>
        <igx-column [field]="'ReleaseDate'" [groupable]="true"></igx-column>
    </igx-grid>
    ```
   For more information, please head over to `igxGrid`'s [ReadMe](https://github.com/IgniteUI/igniteui-angular/blob/master/src/grid/README.md) or the [official documentation](https://www.infragistics.com/products/ignite-ui-angular/angular/components/grid_groupby.html).

- `igxGrid` now supports multi-column headers allowing you to have multiple levels of columns in the header area of the grid.
    For more information, head over to [official documentation](https://www.infragistics.com/products/ignite-ui-angular/angular/components/grid_multi_column_headers.html)
- `igxGrid` theme now has support for alternating grid row background and text colors.
- `igxGrid` now has a toolbar (shown using the `showToolbar` property) which contains the following features:
  - title (specified using the `toolbarTitle` property)
  - column hiding feature (enabled using the `columnHiding` property)
  - column pinning feature (enabled using the `columnPinning` property)
  - export to excel (enabled using the `exportExcel` property)
  - export to CSV (enabled using the `exportCsv` property)
- `igxColumn` changes:
    - **Breaking change** filteringExpressions property is removed.
- `igxGrid` API is updated
    - **Breaking change** deleteRow(rowSelector: any) method will delete the specified row only if the primary key is defined. The method accept rowSelector as a parameter,  which is the rowID.
    - **Breaking change** updateRow(value: any, rowSelector: any) method will update the specified row only if the primary key is defined. The method accept value and rowSelector as a parameter, which is the rowID.
    - **Breaking change** updateCell(value: any, rowSelector: any, column: string) method will update the specified cell only if the primary key is defined. The method accept  value, rowSelector,which is the rowID and column name.
    - getCellByKey(rowSelector: any, columnField: string) method is added to grid's API. This method retuns a cell or undefined only if primary key is defined and search for the specified cell by the rowID and column name.
    - getCellByColumn(rowIndex: number, columnField: string) method is updated. This method returns a cell or undefined by using rowIndex and column name.
- `IgxGridRow` API is updated:
    - update(value: any) method is added. The method takes as a parameter the new value, which is to be set to the specidied row.
    - delete() method is added. The method removes the specified row from the grid's data source.

- `igxCell` default editing template is changed according column data type. For more information you can read the [specification](https://github.com/IgniteUI/igniteui-angular/wiki/Cell-Editing) or the [official documentation](https://www.infragistics.com/products/ignite-ui-angular/angular/components/grid_editing.html)
- `igxCombo` component added

    ```html
    <igx-combo #combo [data]="towns" [displayKey]="'townName'" [valueKey]="'postCode'" [groupKey]="'province'"
        [allowCustomValues]="true" placeholder="Town(s)" searchPlaceholder="Search town..."></igx-combo>
    ```

    igxCombo features:

        - Data Binding
        - Value Binding
        - Virtualized list
        - Multiple Selection
        - Filtering
        - Grouping
        - Custom values
        - Templates
        - Integration with Template Driven and Reactive Forms
        - Keyboard Navigation
        - Accessibility compliance

    For more detailed information see the [official igxCombo documentation](https://www.infragistics.com/products/ignite-ui-angular/angular/components/combo.html).
- `igxDropdown` component added

    ```html
    <igx-drop-down igxDropDownItemNavigation (onSelection)="onSelection($event)" (onOpening)="onOpening($event)">
        <igx-drop-down-item *ngFor="let item of items" disabled={{item.disabled}} isHeader={{item.header}}>
                {{ item.field }}
        </igx-drop-down-item>
    </igx-drop-down>
    ```

    **igxDropDown** displays a scrollable list of items which may be visually grouped and supports selection of a single item. Clicking or tapping an item selects it and closes the Drop Down.

    A walkthrough of how to get started can be found [here](https://www.infragistics.com/products/ignite-ui-angular/angular/components/drop_down.html)

    igxDropdown features:

        - Single Selection
        - Grouping
        - Keyboard Navigation
        - Accessibility compliance

- `igxChip` and `igxChipsArea` components added

    ```html
    <igx-chips-area>
        <igx-chip *ngFor="let chip of chipList" [id]="chip.id">
            <label igxLabel>{{chip.text}}</label>
        </igx-chip>
    </igx-chips-area>
    ```

    For more detailed information see the [official igxChip documentation](https://www.infragistics.com/products/ignite-ui-angular/angular/components/chip.html).

- `igxToggle` changes
    - `onOpening` event added.
    - `onClosing` event added.
- `igxToggleAction` new `overlaySettings` input controls how applicable targets display content. Provides defaults with positioning based on the host element. The `closeOnOutsideClick` input is deprecated in favor of the new settings and will be removed in the future.

- `igxList` now supports a 'loading' template which is shown when the list is empty and its new `isLoading` property is set to `true`. You can redefine the default loading template by adding an `ng-template` with the `igxDataLoading` directive:

    ```html
    <igx-list [isLoading]="true">
        <ng-template igxDataLoading>
            <p>Please wait, data is loading...</p>
        </ng-template>
    </igx-list>
    ```

- **Breaking changes**:
    - Removed submodule imports. All imports are now resolved from the top level `igniteui-angular` package.
    - `igxGrid` changes:
        - sort API now accepts params of type `ISortingExpression` or `Array<ISortingExpression>`.
    - `igxToggle` changes
        - `collapsed` now read-only, markup input is removed.
        - `onOpen` event renamed to `onOpened`.
        - `onClose` event renamed to `onClosed`.
        - `open` method does not accept fireEvents optional boolean parameter. Now it accepts only overlaySettings optional parameter of type `OverlaySettings`.
        - `close` method does not accept fireEvents optional boolean parameter.
        - `toggle` method does not accept fireEvents optional boolean parameter. Now it accepts only overlaySettings optional parameter of type `OverlaySettings`.
    - `igxDialog` changes
        - `open` method does not accept fireEvents boolean parameter. Now it accepts only overlaySettings optional parameter of type `OverlaySettings`.
- **Breaking change** All properties that were named `isDisabled` have been renamed to `disabled` in order to acheive consistency across our component suite. This affects: date-picker, input directive, input-group, dropdown-item, tabbar and time-picker.
- The **deprecated** `igxForRemote` input for the `igxFor` directive is now removed. Setting the required `totalItemCount` property after receiving the first data chunk is enough to trigger the required functionality.

## 6.0.4
- **igxRadioGroup** directive introduced. It allows better control over its child `igxRadio` components and support template-driven and reactive forms.
- Fixed ReactiveForms validations support for IgxInputGroup. Related [issue](https://github.com/IgniteUI/igniteui-angular/issues/1144).

## 6.0.3
- **igxGrid** exposing the `filteredSortedData` method publicly - returns the grid data with current filtering and sorting applied.

## 6.0.2
- **igxGrid** Improve scrolling on mac [#1563](https://github.com/IgniteUI/igniteui-angular/pull/1563)
- The `ng update igniteui-angular` migration schematics now also update the theme import path in SASS files. [#1582](https://github.com/IgniteUI/igniteui-angular/issues/1582)

## 6.0.1
- Introduced migration schematics to integrate with the Angular CLI update command. You can now run

  `ng update igniteui-angular`

  in existing projects to both update the package and apply any migrations needed to your project. Make sure to commit project state before proceeding.
  Currently these cover converting submodule imports as well as the deprecation of `igxForRemote` and rename of `igx-tab-bar` to `igx-bottom-nav` from 6.0.0.
- **Breaking changes**:
    - Removed submodule imports. All imports are now resolved from the top level `igniteui-angular` package. You can use `ng update igniteui-angular` when updating to automatically convert existing submodule imports in the project.
    - Summary functions for each IgxSummaryOperand class has been made `static`. So now you can use them in the following way:
    ```typescript
    import { IgxNumberSummaryOperand, IgxSummaryOperand } from "igniteui-angular";
    class CustomSummary extends IgxSummaryOperand {
    constructor() {
      super();
    }
    public operate(data?: any[]) {
      const result = super.operate(data);
      result.push({
        key: "Min",
        label: "Min",
        summaryResult: IgxNumberSummaryOperand.min(data)
      });
      return result;
    }
  }
    ```


## 6.0.0
- Theming - You can now use css variables to style the component instances you include in your project.
- Added `onDoubleClick` output to `igxGrid` to emit the double clicked cell.
- Added `findNext`, `findPrev` and `clearSearch` methods to the IgxGridComponent which allow easy search of the grid data, even when the grid is virtualized.
- Added `IgxTextHighlightDirective` which highlights parts of a DOM element and keeps and updates "active" highlight.
- Added `All` option to the filter UI select for boolean columns
- Update to Angular 6

## 5.3.1
- igx-dialog changes
    - Dialog title as well as dialog actions (buttons) can be customized. For more information navigate to the [ReadMe](https://github.com/IgniteUI/igniteui-angular/blob/master/src/dialog/README.md).
- Filtering a boolean column by `false` condition will return only the real `false` values, excluding `null` and `undefined`. Filtering by `Null` will return the `null` values and filtering by `Empty` will return the `undefined`.
- The `Filter` button in the filtering UI is replaced with a `Close` button that is always active and closes the UI.
- Filtering UI input displays a `X` icon that clears the input.

## 5.3.0
- Added `rowSelectable` property to `igxGrid`
    - Setting `rowSelectable` to `true` enables multiple row selection for the `igx-grid` component. Adds a checkbox column that allows (de)selection of one, multiple or all (via header checkbox) rows.
    - For more information about the `rowSelectable` property and working with grid row, please read the `igxGrid`'s [ReadMe](https://github.com/IgniteUI/igniteui-angular/blob/master/src/grid/README.md) about selection or see the [official documentation](https://www.infragistics.com/products/ignite-ui-angular/angular/components/grid-selection.html)
- Added `onContextMenu` output to `igxGrid` to emit the clicked cell.
- `igx-datePicker`: Added `onClose` event.
- `igxTextSelection` directive added
    - `igxTextSelection` directive allows you to select the whole text range for every element with text content it is applied.
- `igxFocus` directive added
    - `igxFocus` directive allows you to force focus for every element it is applied.
- `igx-time-picker` component added
    - `igx-time-picker` allows user to select time, from a dialog with spinners, which is presented into input field.
    - For more information navigate to the [ReadMe](https://github.com/IgniteUI/igniteui-angular/blob/master/src/time-piker/README.md).
- `igx-tab-bar` changes
    - **Breaking changes**: `IgxTabBarComponent` is renamed to `IgxBottomNavComponent` and `IgxTabBarModule` is renamed to `IgxBottomNavModule`.
    - `igx-tab-bar` selector is deprecated. Use `igx-bottom-nav` selector instead.
- `igx-tabs` component added
    - `igx-tabs` allows users to switch between different views. The `igx-tabs` component places the tabs headers at the top and allows scrolling when there are multiple tab items outside the visible area. Tabs are ordered in a single row above their associated content.
    - For more information navigate to [ReadMe](https://github.com/IgniteUI/igniteui-angular/blob/master/src/tabs/README.md).
- Added column pinning in the list of features available for `igxGrid`. Pinning is available though the API. Try the following:
   ```typescript
   const column = this.grid.getColumnByName(name);
   column.pin();
   ```
   For more information, please head over to `igxGrid`'s [ReadMe](https://github.com/IgniteUI/igniteui-angular/blob/master/src/grid/README.md) or the [official documentation](https://www.infragistics.com/products/ignite-ui-angular/angular/components/grid_column_pinning.html).
- Added `summaries` feature to `igxGrid`, enabled on a per-column level. **Grid summaries** gives you a predefined set of default summaries, depending on the type of data in the column.
    For more detailed information read `igxGrid`'s [ReadMe](https://github.com/IgniteUI/igniteui-angular/blob/master/src/grid/README.md) or see the [official documentation](https://www.infragistics.com/products/ignite-ui-angular/angular/components/grid_summaries.html).
- Added `columnWidth` option to `igxGrid`. The option sets the default width that will be applied to columns that have no explicit width set. For more detailed information read `igxGrid`'s [ReadMe](https://github.com/IgniteUI/igniteui-angular/blob/master/src/grid/README.md)
- Added API to `igxGrid` that allows for vertical remote virtualization. For guidance on how to implement such in your application, please refer to the [official documentation](https://www.infragistics.com/products/ignite-ui-angular/angular/components/grid_virtualization.html)
- Added smooth scrolling for the `igxForOf` directive making the scrolling experience both vertically and horizontally much more natural and similar to a native scroll.
- Added `onCellClick` event.
- `igxForOf` now requires that its parent container's `overflow` is set to `hidden` and `position` to `relative`. It is recommended that its height is set as well so that the display container of the virtualized content can be positioned with an offset inside without visually affecting other elements on the page.
    ```html
    <div style='position: relative; height: 500px; overflow: hidden'>
        <ng-template igxFor let-item [igxForOf]="data" #virtDirVertical
                [igxForScrollOrientation]="'vertical'"
                [igxForContainerSize]='"500px"'
                [igxForItemSize]='"50px"'
                let-rowIndex="index">
                <div style='height:50px;'>{{rowIndex}} : {{item.text}}</div>
        </ng-template>
    </div>
    ```
- Removed the `dirty` local template variable previously exposed by the `igxFor` directive.
- The `igxForRemote` input for the `igxFor` directive is now **deprecated**. Setting the required `totalItemCount` property after receiving the first data chunk is enough to trigger the required functionality.
- the `igx-icon` component can now work with both glyph and ligature-based icon font sets. We've also included a brand new Icon Service, which helps you create aliases for the icon fonts you've included in your project. The service also allows you to define the default icon set used throughout your app.
- Added the option to conditionally disable the `igx-ripple` directive through the `igxRippleDisabled` property.
- Updated styling and interaction animations of the `igx-checkbox`, `igx-switch`, and `igx-radio` components.
- Added `indeterminate` property and styling to the `igx-checkbox` component.
- Added `required` property to the `igx-checkbox`, `igx-radio`, and `igx-switch` components.
- Added `igx-ripple` effect to the `igx-checkbox`, `igx-switch`, and `igx-radio` components. The effect can be disabled through the `disableRipple` property.
- Added the ability to specify the label location in the `igx-checkbox`, `igx-switch`, and `igx-radio` components through the `labelPosition` property. It can either be `before` or `after`.
- You can now use any element as label on the `igx-checkbox`, `igx-switch`, and `igx-radio` components via the aria-labelledby property.
- You can now have invisible label on the `igx-checkbox`, `igx-switch`, and `igx-radio` components via the aria-label property.
- Added the ability to toggle the `igx-checkbox` and `igx-switch` checked state programmatically via `toggle` method on the component instance.
- Added the ability to select an `igx-radio` programmatically via `select` method on the component instance.
- Fixed a bug on the `igx-checkbox` and `igx-radio` components where the click event was being triggered twice on click.
- Fixed a bug where the `igx-checkbox`, `igx-switch`, and `igx-radio` change event was not being triggered on label click.
- `igxМask` directive added
    - `igxМask` provide means for controlling user input and formatting the visible value based on a configurable mask rules. For more detailed information see [`igxMask README file`](https://github.com/IgniteUI/igniteui-angular/blob/master/src/directives/mask/README.md)
- `igxInputGroup` component added - used as a container for the `igxLabel`, `igxInput`, `igxPrefix`, `igxSuffix` and `igxHint` directives.
- `igxPrefix` directive added - used for input prefixes.
- `igxSuffix` directive added - used for input suffixes.
- `igxHint` directive added - used for input hints.
- `igxInput` directive breaking changes:
    - the directive should be wrapped by `igxInputGroup` component
    - `IgxInputGroupModule` should be imported instead of `IgxInputModule`
- `igxExcelExportService` and `igxCSVExportService` added. They add export capabilities to the `igxGrid`. For more information, please visit the [igxExcelExportService specification](https://github.com/IgniteUI/igniteui-angular/wiki/IgxExcelExporterService-Specification) and the [igxCSVExportService specification](https://github.com/IgniteUI/igniteui-angular/wiki/CSV-Exporter-Service-Specification).
- **General**
    - Added event argument types to all `EventEmitter` `@Output`s. #798 #740
    - Reviewed and added missing argument types to the following `EventEmitter`s
        - The `igxGrid` `onEditDone` now exposes arguments of type `IGridEditEventArgs`. The arguments expose `row` and `cell` objects where if the editing is performed on a cell, the edited `cell` and the `row` the cell belongs to are exposed. If row editing is performed, the `cell` object is null. In addition the `currentValue` and `newValue` arguments are exposed. If you assign a value to the `newValue` in your handler, then the editing will conclude with the value you've supplied.
        - The `igxGrid` `onSelection` now correctly propagates the original `event` in the `IGridCellEventArgs`.
    - Added `jsZip` as a Peer Dependency.
- `primaryKey` attribute added to `igxGrid`
    - `primaryKey` allows for a property name from the data source to be specified. If specified, `primaryKey` can be used instead of `index` to indentify grid rows from the `igxGrid.rowList`. As such, `primaryKey` can be used for selecting rows for the following `igxGrid` methods - `deleteRow`, `updateRow`, `updateCell`, `getCellByColumn`, `getRowByKey`
    - `primaryKey` requires all of the data for the specified property name to have unique values in order to function as expected.
    - as it provides a unique identifier for each data member (and therefore row), `primaryKey` is best suited for addressing grid row entries. If DOM virtualization is in place for the grid data, the row `index` property can be reused (for instance, when filtering/sorting the data), whereas `primaryKey` remains unique. Ideally, when a persistent reference to a row has to be established, `primaryKey` should be used.
- **Theming**
    - Added a `utilities` module to the theming engine to allow for easier import of theming functions and mixins, such as igx-color, igx-palette, igx-elevation, etc. To import the utilities do ```@import '~igniteui-angular/core/styles/themes/utilities';```

## 5.2.1
- `hammerjs` and `@types/hammerjs` are removed from `peerDependencies` and were added as `dependencies`. So if you are using Igniteui-Angular version 5.2.1 or above it is enough to run `npm install igniteui-angular` in your project for getting started. For more detailed information see [`Ignite UI for Angular Getting Started`](https://www.infragistics.com/products/ignite-ui-angular/getting-started)
- `web-animations-js` is added as Peer Dependency.
- `Theming` bug fixes and improvements.
- Use the following command to generate `Ignite UI for Angular Themes` documentation - `npm run build:docs`. Navigate to `dist/docs/sass` and open `index.html` file.

## 5.2.0
- `igxForOf` directive added
    - `igxForOf` is now available as an alternative to `ngForOf` for templating large amounts of data. The `igxForOf` uses virtualization technology behind the scenes to optimize DOM rendering and memory consumption. Virtualization technology works similar to Paging by slicing the data into smaller chucks which are swapped from a container viewport while the user scrolls the data horizontally/vertically. The difference with the Paging is that virtualization mimics the natural behavior of the scrollbar.
- `igxToggle` and `igxToggleAction` directives added
    - `igxToggle` allows users to implement toggleable components/views (eg. dropdowns), while `igxToggleAction` can control the
      `igxToggle` directive. Refer to the official documentation for more information.
    - `igxToggle` requires `BrowserAnimationsModule` to be imported in your application.
- [`Ignite UI for Angular Theming`](https://www.infragistics.com/products/ignite-ui-angular/angular/components/themes.html) - comprehensive set of **Sass** functions and mixins will give the ability to easily style your entire application or only certain parts of it.
    - Previously bundled fonts, are now listed as external dependencies. You should supply both the [Material Icons](http://google.github.io/material-design-icons/) and [Titillium Web](https://fonts.google.com/selection?selection.family=Titillium+Web:300,400,600,700) fonts yourself by either hosting or using CDN.
- `igx-grid` changes
    - The component now uses the new `igxForOf` directive to virtualize its content both vertically and horizontally dramatically improving performance for applications displaying large amounts of data.
    - Data-bound Input property `filtering` changed to `filterable`:

    ```html
    <igx-grid [data]="data">
        <igx-column [field]="'ReleaseDate'" [header]="'ReleaseDate'"
            [filterable]="true" dataType="date">
        </igx-column>
    </igx-grid>
    ```

    - @HostBinding `min-width` added to `IgxGridCellComponent` and `IgxGridHeaderCell`
    - The IgxGridCellComponent no longer has a value setter, but instead has an `update` modifier.

    ```html
    <ng-template igxCell let-cell="cell">
        {{ cell.update("newValue") }}
    </ng-template>
    ```
    - Class `IgxGridFiltering` renamed to `IgxGridFilteringComponent `
    - The grid filtering UI dropdowns are now controlled by the `igxToggle` directive.
      - Make sure to import `BrowserAnimationsModule` inside your application module as `igxToggle` uses animations for state transition.
    - `state` input
        - filtering expressions and sorting expressions provided
    - Removed `onCellSelection` and `onRowSelection` event emitters, `onSelection` added instead.
    - Removed `onBeforeProcess` event emitter.
    - Removed `onMovingDone` event emitter.
    - Removed methods `focusCell` and `focusRow`.
    - Renamed method `filterData` to `filter`.
    - New methods `filterGlobal` and `clearFilter`.
    - New method `clearSort`.
    - Renamed method `sortColumn` to `sort`.
    - New Input `sortingIgnoreCase` - Ignore capitalization of words.
- `igx-navigation-drawer` changes
    - `NavigationDrawer` renamed to `IgxNavigationDrawerComponent`
    - `NavigationDrawerModule` renamed to `IgxNavigationDrawerModule`
    - `IgxNavigationDirectives` renamed to `IgxNavigationModule`
    - `NavigationService` renamed to `IgxNavigationService`
    - `NavigationToggle` renamed to `IgxNavigationToggleDirective`
    - `NavigationClose` renamed to `IgxNavigationCloseDirective`
    - Content selector `ig-drawer-content` replaced with `<ng-template igxDrawer>`
    - Content selector `ig-drawer-mini-content` replaced with `<ng-template igxDrawerMini>`
    - CSS class `ig-nav-drawer-overlay` renamed to `igx-nav-drawer__overlay`
    - CSS class `ig-nav-drawer` renamed to `igx-nav-drawer`
- `igxInput` changes
    - CSS class `ig-form-group` to `igx-form-group`
- `igxBadge` changes
    - From now on, the Badge position is set by css class, which specifies an absolute position as well as top/bottom/left/right properties. The Badge position input should not be used.
- `igx-avatar` changes
    - [Initials type avatar is using SVG element from now on](https://github.com/IgniteUI/igniteui-angular/issues/136)
- `igx-calendar` changes
    - `formatViews` - Controls whether the date parts in the different calendar views should be formatted according to the provided `locale` and `formatOptions`.
    - `templating` - The **igxCalendar** supports now templating of its header and subheader parts.
    - `vertical` input - Controls the layout of the calendar component. When vertical is set to `true` the calendar header will be rendered to the side of the calendar body.

- `igx-nav-bar` changes
    -   Currently `isActionButtonVisible` resolves to `false` if actionButtonIcon is not defined.
- `igx-tab-bar` changes
    - custom content can be added for tabs

    ```html
    <igx-bottom-nav>
        <igx-tab-panel>
            <ng-template igxTab>
                <igx-avatar initials="T1">
                </igx-avatar>
            </ng-template>
            <h1>Tab 1 Content</h1>
        </igx-tab-panel>
    </igx-bottom-nav>
    ```

- `igx-scroll` component deleted
    - `igx-scroll` component is not available anymore due newly implemented `igxForOf` directive.

- [`igx-list` changes](https://github.com/IgniteUI/igniteui-angular/issues/528)
    - `igxEmptyList` directive added
        The list no longer has `emptyListImage`, `emptyListMessage`, `emptyListButtonText`, `emptyListButtonClick` and `hasNoItemsTemplate` members.
        Instead of them, the `igxEmptyListTemplateDirective` can be used for templating the list when it is empty (or use the default empty template).
        ```html
        <igx-list>
            <ng-template igxEmptyList>
                <p>My custom empty list template</p>
            </ng-template>
        </igx-list>
        ```
    - `onItemClicked` event emitter added
        ```html
        <igx-list (onItemClicked)="itemClicked()">
            <igx-list-item>Item 1</igx-list-item>
            <igx-list-item>Item 2</igx-list-item>
            <igx-list-item>Item 3</igx-list-item>
        </igx-list>
        ```
    - Removed `emptyListImage` property from `IgxListComponent`.
    - Removed `emptyListMessage` property from `IgxListComponent`.
    - Removed `emptyListButtonText` property from `IgxListComponent`.
    - Removed `emptyListButtonClick` event emitter from `IgxListComponent`.
    - Removed `hasNoItemsTemplate` property from `IgxListComponent`.
    - Removed `options` property from `IgxListItemComponent`.
    - Removed `left` property from `IgxListItemComponent`.
    - Removed `href` property from `IgxListItemComponent`.
    - New `emptyListTemplate` input for `IgxListComponent`.
    - New `onItemClicked` event emitter for `IgxListComponent`.
    - New `role` property for `IgxListComponent`.
    - New `innerStyle` property for `IgxListComponent`.
    - New `role` property for `IgxListItemComponent`.
    - New `element` property for `IgxListItemComponent`.
    - New `list` property for `IgxListItemComponent`.
    - New `headerStyle` property for `IgxListItemComponent`.
    - New `innerStyle` property for `IgxListItemComponent`.

- [Renaming and restructuring directives and components](https://github.com/IgniteUI/igniteui-angular/issues/536) based on the [General Angular Naming Guidelines](https://angular.io/guide/styleguide#naming):
    - `IgxAvatar` renamed to `IgxAvatarComponent`
    - `IgxBadge` renamed to `IgxBadgeComponent`
    - `IgxButton` renamed to `IgxButtonDirective`
    - `IgxButtonGroup` renamed to `IgxButtonGroupComponent`
    - `IgxCardHeader` renamed to `IgxCardHeaderDirective`
    - `IgxCardContent` renamed to `IgxCardContentDirective`
    - `IgxCardActions` renamed to `IgxCardActionsDirective`
    - `IgxCardFooter` renamed to `IgxCardFooterDirective`
    - `IgxCarousel` renamed to `IgxCarouselComponent`
    - `IgxInput` renamed to `IgxInputModule`
    - `IgxInputClass` renamed to `IgxInputDirective`
    - `IgxCheckbox` renamed to `IgxCheckboxComponent`
    - `IgxLabel` renamed to `IgxLabelDirective`
    - `IgxIcon` renamed to `IgxIconComponent`
    - `IgxList` renamed to `IgxListComponent`
    - `IgxListItem` renamed to `IgxListItemComponent`
    - `IgxSlide` renamed to `IgxSlideComponent`
    - `IgxDialog` renamed to `IgxDialogComponent`
    - `IgxLayout` renamed to `IgxLayoutModule`
    - `IgxNavbar` renamed to `IgxNavbarComponent`
    - `IgxCircularProgressBar` renamed to `IgxCircularProgressBarComponent`
    - `IgxLinearProgressBar ` renamed to `IgxLinearProgressBarComponent`
    - `IgxRadio` renamed to `IgxRadioComponent`
    - `IgxSlider` renamed to `IgxSliderComponent`
    - `IgxSnackbar` renamed to `IgxSnackbarComponent`
    - `IgxSwitch ` renamed to `IgxSwitchComponent`
    - `IgxTabBar` renamed to `IgxBottomNavComponent`
    - `IgxTabPanel` renamed to `IgxTabPanelComponent`
    - `IgxTab` renamed to `IgxTabComponent`
    - `IgxToast` renamed to `IgxToastComponent`
    - `IgxLabelDirective` moved inside `../directives/label/` folder
    - `IgxInputDirective` moved inside `../directives/input/` folder
    - `IgxButtonDirective` moved inside `../directives/button/` folder
    - `IgxLayoutDirective` moved inside `../directives/layout/` folder
    - `IgxFilterDirective` moved inside `../directives/filter/` folder
    - `IgxDraggableDirective` moved inside `../directives/dragdrop/` folder
    - `IgxRippleDirective` moved inside `../directives/ripple/` folder
    - Folder `"./navigation/nav-service"` renamed to `"./navigation/nav.service"`
<|MERGE_RESOLUTION|>--- conflicted
+++ resolved
@@ -36,13 +36,10 @@
         - Added `IgxComboHeaderItemDirective`. Use `[igxComboHeaderItem]` in markup to assing a TemplateRef to `combo.headerItemTemplate`.
     - **Breaking change** Assigning templates with the following template ref variables is now deprecated in favor of the new directives:
             `#itemTemplate`, `#headerTemplate`, `#footerTemplate`, `#emptyTemplate`, `#addItemTemplate`, `#headerItemTemplate`.
-<<<<<<< HEAD
     - **Breaking change** `height` property is removed. In the future `IgxInputGroup` will expose an option that allows custom sizing and then `IgxCombo` will use the same functionality for proper styling and better consistency.
 
-=======
 - `IgxDropDown`
     - **Breaking change** `allowItemsFocus` default value is changed to `false`.
->>>>>>> 0f1cfee7
 - `igx-calendar`:
     - Introduced `disabledDates` property which allows a user to disable dates based on various rules: before or after a date, weekends, workdays, specific dates and ranges. The disabled dates cannot be selected and have a distinguishable style.
     - Introduced `specialDates` property which allows a user to mark dates as special. They can be set by using various rules. Their style is distinguishable.
