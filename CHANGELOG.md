--- conflicted
+++ resolved
@@ -19,85 +19,23 @@
 
 ### New Features
 
-- `IgxActionStrip` component added.
-    - Provides a template area for one or more actions. In its simplest form the Action Strip
-        is an overlay of any container and shows additional content over that container.
-
-    ```html
-    <igx-action-strip #actionstrip>
-        <igx-icon (click)="doSomeAction()"></igx-icon>
-    </igx-action-strip>
-    ```
-
-- `igxSplitter` component added.
-    - Allows rendering a vertical or horizontal splitter with multiple splitter panes with templatable content.
-        Panes can be resized or collapsed/expanded via the UI. Splitter orientation is defined via the `type` input.
-
-     ```html
-   <igx-splitter [type]="type">
-        <igx-splitter-pane>
-			...
-        </igx-splitter-pane>
-        <igx-splitter-pane>
-			...
-        </igx-splitter-pane>
-    </igx-splitter>
-    ```
-
-- `IgxGrid`, `IgxTreeGrid`, `IgxHierarchicalGrid`
-    - Added ability to pin rows to top or bottom depending on the new `pinning` input.
-    And new API methods `pinRow` and `unpinRow`.
-    ```html
-    <igx-grid [data]="data" [pinning]="pinningConfiguration"></igx-grid>
-    ```
-    ```typescript
-    public pinningConfiguration: IPinningConfig = { rows: RowPinningPosition.Bottom };
-    ```
-    ```typescript
-    this.grid.pinRow(rowID);
-    ```
-    - Added support for pinning columns on the right. Change the position of pinning using the new `pinning` input.
-    ```html
-    <igx-grid [data]="data" [pinning]="pinningConfiguration"></igx-grid>
-    ```
-    ```typescript
-    public pinningConfiguration: IPinningConfig = { columns: ColumnPinningPosition.End };
-    ```
-    - Added functionality for column selection.
-     - `columnSelection` property has been added. It accepts GridSelection mode enumeration. Grid selection mode could be none, single or multiple.
-    - `selected` property has been added to the IgxColumnComponent; Allows you to set whether the column is selected.
-    - `selectable` property has been added to the IgxColumnComponent; Allows you to set whether the column is selectable.
-    - `onColumnSelectionChange` event is added for the `IgxGrid`. It is emitted when the column selection is changed.
-    - `excelStyleSelectingTemplate` property is introduced to IgxGrid, which allows you to set a custom template for the selecting a column in the Excel Style Filter.
-    - `selectedColumns` API method is added for the `IgxGrid`. It allows to get all selected columns.
-    - `selectColumns` API method is added for the `IgxGrid`. It allows to select columns by passing array of IgxColumnComponent or column fields.
-    - `deselectColumns` API method is added for the `IgxGrid`. It allows to deselect columns by passing array of IgxColumnComponent or column fields.
-    - `deselectAllColumns` API method is added for the `IgxGrid`. It allows to deselect all columns.
-    - `getSelectedColumnsData` API method is added for the `IgxGrid`. It allows to get the selected columns data.
-    Added keyBoard navigation support in the IgxGrid headers. Now is possible to navigate with the arrows keys through grid headers. Also we provide a number of key combinations that trigger a different column functionality like filtering, sorting, grouping and etc. You can read more information in the [Grid Specification](https://github.com/IgniteUI/igniteui-angular/wiki/igxGrid-Specification#kb-navigation).
-    - **Behavioral Change**
-        - *you can not use* `tab` key to navigate between the cell in the Igx Grid. The navigation is performed only with arrow keys.
-        - when you are in edit mode with `tab` key you can navigate to the next editable cell.
-        - `page up` and `page down` keys will perform action only if the focused element is the tbody of the grid.
-        - The grid introduces the following basic `tab stops`:
-            - Toolbar / Group by Area if existing;
-            - The first cell in the header row;
-            - The first cell in the first body row;
-            - The first cell in column summary if exists;
-            - Pager UI;
-    - `onGridKeydown` event is deprecated. Now you can directly bind to keydown on the IgxGrid component in order to perform custom keyboard navigation.
-
-- `IgxCombo`:
-    - Added `autoFocusSearch` input that allows to manipulate the combo's opening behavior. When the property is `true` (by default), the combo's search input is focused on open. When set to `false`, the focus goes to the combo items container, which can be used to prevent the software keyboard from activating on mobile devices when opening the combo.
-
-- `IgxToast`:
-    - Added functionality for displaying various content into the toast component. It also allows users to access toast styles through its host element.
-
-- `IgxDrag`
-    - New `igxDragIgnore` directive that allows children of the `igxDrag` element to be interactable and receive mouse events. Dragging cannot be performed from those elements that are ignored.
-    - New `dragDirection` input that can specify only one direction of dragging or both.
-
-<<<<<<< HEAD
+- `IgxDateTimeEditor` directive added.
+    - Allows the user to set and edit `date` and `time` in a chosen input element.
+    - Can edit `date` or `time` portion, using an editable masked input.
+    - Additionally, can specify a desired `display` and `input` `format`, as well as `min` and `max` values.
+
+    - A basic configuration scenario setting a Date object as a `value`:
+    ```html
+    <igx-input-group>
+        <input type="text" igxInput igxDateTimeEditor [value]="date"/>
+    </igx-input-group>
+    ```
+    - Two-way data-binding via an ngModel:
+    ```html
+    <igx-input-group>
+        <input type="text" igxInput igxDateTimeEditor [(ngModel)]="date"/>
+    </igx-input-group>
+    ```
 - `IgxDateRangePicker` component added.
     - Allows the selection of a range of dates from a calendar UI or input fields. Supports `dialog` and `dropdown` modes.
     - Added `IgxDateStartComponent` and `IgxDateEndComponent`.
@@ -140,25 +78,84 @@
             </igx-date-range-end>
         </igx-date-range-picker>
         ```
-=======
-- `IgxDateTimeEditor` directive added.
-    - Allows the user to set and edit `date` and `time` in a chosen input element.
-    - Can edit `date` or `time` portion, using an editable masked input.
-    - Additionally, can specify a desired `display` and `input` `format`, as well as `min` and `max` values.
-
-    - A basic configuration scenario setting a Date object as a `value`:
-    ```html
-    <igx-input-group>
-        <input type="text" igxInput igxDateTimeEditor [value]="date"/>
-    </igx-input-group>
-    ```
-    - Two-way data-binding via an ngModel:
-    ```html
-    <igx-input-group>
-        <input type="text" igxInput igxDateTimeEditor [(ngModel)]="date"/>
-    </igx-input-group>
-    ```
->>>>>>> 0b673575
+
+- `IgxActionStrip` component added.
+    - Provides a template area for one or more actions. In its simplest form the Action Strip
+        is an overlay of any container and shows additional content over that container.
+
+    ```html
+    <igx-action-strip #actionstrip>
+        <igx-icon (click)="doSomeAction()"></igx-icon>
+    </igx-action-strip>
+    ```
+
+- `igxSplitter` component added.
+    - Allows rendering a vertical or horizontal splitter with multiple splitter panes with templatable content.
+        Panes can be resized or collapsed/expanded via the UI. Splitter orientation is defined via the `type` input.
+
+     ```html
+   <igx-splitter [type]="type">
+        <igx-splitter-pane>
+			...
+        </igx-splitter-pane>
+        <igx-splitter-pane>
+			...
+        </igx-splitter-pane>
+    </igx-splitter>
+    ```
+
+- `IgxGrid`, `IgxTreeGrid`, `IgxHierarchicalGrid`
+    - Added ability to pin rows to top or bottom depending on the new `pinning` input.
+    And new API methods `pinRow` and `unpinRow`.
+    ```html
+    <igx-grid [data]="data" [pinning]="pinningConfiguration"></igx-grid>
+    ```
+    ```typescript
+    public pinningConfiguration: IPinningConfig = { rows: RowPinningPosition.Bottom };
+    ```
+    ```typescript
+    this.grid.pinRow(rowID);
+    ```
+    - Added support for pinning columns on the right. Change the position of pinning using the new `pinning` input.
+    ```html
+    <igx-grid [data]="data" [pinning]="pinningConfiguration"></igx-grid>
+    ```
+    ```typescript
+    public pinningConfiguration: IPinningConfig = { columns: ColumnPinningPosition.End };
+    ```
+    - Added functionality for column selection.
+     - `columnSelection` property has been added. It accepts GridSelection mode enumeration. Grid selection mode could be none, single or multiple.
+    - `selected` property has been added to the IgxColumnComponent; Allows you to set whether the column is selected.
+    - `selectable` property has been added to the IgxColumnComponent; Allows you to set whether the column is selectable.
+    - `onColumnSelectionChange` event is added for the `IgxGrid`. It is emitted when the column selection is changed.
+    - `excelStyleSelectingTemplate` property is introduced to IgxGrid, which allows you to set a custom template for the selecting a column in the Excel Style Filter.
+    - `selectedColumns` API method is added for the `IgxGrid`. It allows to get all selected columns.
+    - `selectColumns` API method is added for the `IgxGrid`. It allows to select columns by passing array of IgxColumnComponent or column fields.
+    - `deselectColumns` API method is added for the `IgxGrid`. It allows to deselect columns by passing array of IgxColumnComponent or column fields.
+    - `deselectAllColumns` API method is added for the `IgxGrid`. It allows to deselect all columns.
+    - `getSelectedColumnsData` API method is added for the `IgxGrid`. It allows to get the selected columns data.
+    Added keyBoard navigation support in the IgxGrid headers. Now is possible to navigate with the arrows keys through grid headers. Also we provide a number of key combinations that trigger a different column functionality like filtering, sorting, grouping and etc. You can read more information in the [Grid Specification](https://github.com/IgniteUI/igniteui-angular/wiki/igxGrid-Specification#kb-navigation).
+    - **Behavioral Change**
+        - *you can not use* `tab` key to navigate between the cell in the Igx Grid. The navigation is performed only with arrow keys.
+        - when you are in edit mode with `tab` key you can navigate to the next editable cell.
+        - `page up` and `page down` keys will perform action only if the focused element is the tbody of the grid.
+        - The grid introduces the following basic `tab stops`:
+            - Toolbar / Group by Area if existing;
+            - The first cell in the header row;
+            - The first cell in the first body row;
+            - The first cell in column summary if exists;
+            - Pager UI;
+    - `onGridKeydown` event is deprecated. Now you can directly bind to keydown on the IgxGrid component in order to perform custom keyboard navigation.
+
+- `IgxCombo`:
+    - Added `autoFocusSearch` input that allows to manipulate the combo's opening behavior. When the property is `true` (by default), the combo's search input is focused on open. When set to `false`, the focus goes to the combo items container, which can be used to prevent the software keyboard from activating on mobile devices when opening the combo.
+
+- `IgxToast`:
+    - Added functionality for displaying various content into the toast component. It also allows users to access toast styles through its host element.
+
+- `IgxDrag`
+    - New `igxDragIgnore` directive that allows children of the `igxDrag` element to be interactable and receive mouse events. Dragging cannot be performed from those elements that are ignored.
+    - New `dragDirection` input that can specify only one direction of dragging or both.
 
 ### RTL Support
 - `igxSlider` have full right-to-left (RTL) support.
