--- conflicted
+++ resolved
@@ -17,12 +17,8 @@
 | **list**              |           Available | [Readme](https://github.com/IgniteUI/igniteui-js-blocks) |     | **input**             |     Available | [Readme](https://github.com/IgniteUI/igniteui-js-blocks)  |
 | **navbar**            |           Available | [Readme](https://github.com/IgniteUI/igniteui-js-blocks) |     | **label**             |     Available | [Readme](https://github.com/IgniteUI/igniteui-js-blocks)  |
 | **tabbar**            |           Available | [Readme](https://github.com/IgniteUI/igniteui-js-blocks) |     | **layout**            |     Available | [Readme](https://github.com/IgniteUI/igniteui-js-blocks)  |
-<<<<<<< HEAD
-| **dialog**            |     Initial version | [Readme](https://github.com/IgniteUI/igniteui-js-blocks/blob/master/src/modal/README.md) |     | **icon**              |     Available | [Readme](https://github.com/IgniteUI/igniteui-js-blocks)  |
-| **snackbar**          |     Initial version | [Readme](https://github.com/IgniteUI/igniteui-js-blocks/blob/master/src/snackbar/README.md) |     |                       |               |                                                           |
-=======
 | **dialog**            |     Initial version | [Readme](https://github.com/IgniteUI/igniteui-js-blocks/blob/master/src/modal/README.md) |||           |                                                           |
->>>>>>> 292acf39
+| **snackbar**          |     Initial version | [Readme](https://github.com/IgniteUI/igniteui-js-blocks/blob/master/src/snackbar/README.md) |||        |                                                           |
 | **navigation drawer** |           Available | [Readme](https://github.com/IgniteUI/igniteui-js-blocks) |     |                       |               |                                                           |
 | **radio**             |           Available | [Readme](https://github.com/IgniteUI/igniteui-js-blocks) |     |                       |               |                                                           |
 | **checkbox**          |           Available | [Readme](https://github.com/IgniteUI/igniteui-js-blocks) |     |                       |               |                                                           |
