--- conflicted
+++ resolved
@@ -3,17 +3,7 @@
 # Current Milestone
 
 
-<<<<<<< HEAD
 ## Milestone 7 (Due May 1st, 2019) 
-=======
-1. **[DONE]** Hierarchical Grid #827 
-2. **[DROPPED]** igxGrid rendering strategies (like record-based rendering) #2384
-3. **[DONE]** Auto-complete (inline editable) #3585
-4. **[DONE]** Excel Style Filtering #3592
-5. **[DONE]** Inline date and time pickers (with drop down/toggle) #3034 #2337
-6. **[DONE]** igxSelect Component #3148
->>>>>>> bd111327
-
 1. Multi-cell Selection #3915
 2. Grid Multi-Row Layout 
 3. Grid Row Dragging 
