import { Component } from "@angular/core";

@Component({
    selector: 'sample-app',
    template:`
        <h1 style="text-align: center">Ignite UI JS Blocks Samples</h1>
        <nav style="display: flex; justify-content: center; flex-wrap: wrap">
            <span igxButton routerLink="/inputs">Inputs</span>
            <span igxButton routerLink="/carousel">Carousel</span>
            <span igxButton routerLink="/tabbar">TabBar</span>
            <span igxButton routerLink="/list">List</span>
            <span igxButton routerLink="/buttons">Buttons</span>
            <span igxButton routerLink="/buttonGroup">ButtonGroup</span>
            <span igxButton routerLink="/avatar">Avatar</span>
            <span igxButton routerLink="/navigation-drawer">Navigation Drawer</span>
            <span igxButton routerLink="/navbar">Navbar</span>
            <span igxButton routerLink="/dialog">Dialog</span>
            <span igxButton routerLink="/progressbar">Progressbar</span>
            <span igxButton routerLink="/icon">Icon</span>
            <span igxButton routerLink="/snackbar">Snackbar</span>
<<<<<<< HEAD
            <span igxButton routerLink="/grid">Grid</span>
=======
            <span igxButton routerLink="/toast">Toast</span>
            <span igxButton routerLink="/card">Card</span>
            <span igxButton routerLink="/range">Range</span>
            <span igxButton routerLink="/data-operations">Data Operations</span>
>>>>>>> 1c9df924
        </nav>
        <router-outlet></router-outlet>
    `
})
export class AppComponent {}<|MERGE_RESOLUTION|>--- conflicted
+++ resolved
@@ -18,14 +18,11 @@
             <span igxButton routerLink="/progressbar">Progressbar</span>
             <span igxButton routerLink="/icon">Icon</span>
             <span igxButton routerLink="/snackbar">Snackbar</span>
-<<<<<<< HEAD
             <span igxButton routerLink="/grid">Grid</span>
-=======
             <span igxButton routerLink="/toast">Toast</span>
             <span igxButton routerLink="/card">Card</span>
             <span igxButton routerLink="/range">Range</span>
             <span igxButton routerLink="/data-operations">Data Operations</span>
->>>>>>> 1c9df924
         </nav>
         <router-outlet></router-outlet>
     `
