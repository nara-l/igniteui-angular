--- conflicted
+++ resolved
@@ -76,15 +76,14 @@
             name: "Grid Column Pinning"
         },
         {
-<<<<<<< HEAD
             link: "/gridGroupBy",
             icon: "view_column",
             name: "Grid GroupBy"
-=======
+        },
+        {
             link: "/gridColumnResizing",
             icon: "view_column",
             name: "Grid Column Resizing"
->>>>>>> a0f44a4a
         },
         {
             link: "/gridPerformance",
