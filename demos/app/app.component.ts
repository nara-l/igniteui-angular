import { Component } from "@angular/core";

@Component({
    selector: 'sample-app',
    template:`
        <h1 style="text-align: center">Ignite UI JS Blocks Samples</h1>
        <nav style="display: flex; justify-content: center; flex-wrap: wrap">
<<<<<<< HEAD
            <span igButton routerLink="/inputs">Inputs</span>
            <span igButton routerLink="/carousel">Carousel</span>
            <span igButton routerLink="/tabbar">TabBar</span>
            <span igButton routerLink="/list">List</span>
            <span igButton routerLink="/buttons">Buttons</span>
            <span igButton routerLink="/avatar">Avatar</span>
            <span igButton routerLink="/navigation-drawer">Navigation Drawer</span>
            <span igButton routerLink="/navbar">Navbar</span>
            <span igButton routerLink="/progressbar">Progressbar</span>
            <span igButton routerLink="/modal">Modal</span>
            <span igButton routerLink="/icon">Icon</span>
=======
            <span igxButton routerLink="/inputs">Inputs</span>
            <span igxButton routerLink="/carousel">Carousel</span>
            <span igxButton routerLink="/tabbar">TabBar</span>
            <span igxButton routerLink="/list">List</span>
            <span igxButton routerLink="/buttons">Buttons</span>
            <span igxButton routerLink="/avatar">Avatar</span>
            <span igxButton routerLink="/navigation-drawer">Navigation Drawer</span>
            <span igxButton routerLink="/navbar">Navbar</span>
            <span igxButton routerLink="/modal">Modal</span>
            <span igxButton routerLink="/icon">Icon</span>
            <span igxButton routerLink="/snackbar">Snackbar</span>
>>>>>>> 35ae2fc0
        </nav>
        <router-outlet></router-outlet>
    `
})
export class AppComponent {}<|MERGE_RESOLUTION|>--- conflicted
+++ resolved
@@ -5,19 +5,6 @@
     template:`
         <h1 style="text-align: center">Ignite UI JS Blocks Samples</h1>
         <nav style="display: flex; justify-content: center; flex-wrap: wrap">
-<<<<<<< HEAD
-            <span igButton routerLink="/inputs">Inputs</span>
-            <span igButton routerLink="/carousel">Carousel</span>
-            <span igButton routerLink="/tabbar">TabBar</span>
-            <span igButton routerLink="/list">List</span>
-            <span igButton routerLink="/buttons">Buttons</span>
-            <span igButton routerLink="/avatar">Avatar</span>
-            <span igButton routerLink="/navigation-drawer">Navigation Drawer</span>
-            <span igButton routerLink="/navbar">Navbar</span>
-            <span igButton routerLink="/progressbar">Progressbar</span>
-            <span igButton routerLink="/modal">Modal</span>
-            <span igButton routerLink="/icon">Icon</span>
-=======
             <span igxButton routerLink="/inputs">Inputs</span>
             <span igxButton routerLink="/carousel">Carousel</span>
             <span igxButton routerLink="/tabbar">TabBar</span>
@@ -26,10 +13,10 @@
             <span igxButton routerLink="/avatar">Avatar</span>
             <span igxButton routerLink="/navigation-drawer">Navigation Drawer</span>
             <span igxButton routerLink="/navbar">Navbar</span>
+            <span igxButton routerLink="/progressbar">Progressbar</span>
             <span igxButton routerLink="/modal">Modal</span>
             <span igxButton routerLink="/icon">Icon</span>
             <span igxButton routerLink="/snackbar">Snackbar</span>
->>>>>>> 35ae2fc0
         </nav>
         <router-outlet></router-outlet>
     `
