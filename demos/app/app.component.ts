--- conflicted
+++ resolved
@@ -13,12 +13,8 @@
             <span igxButton routerLink="/avatar">Avatar</span>
             <span igxButton routerLink="/navigation-drawer">Navigation Drawer</span>
             <span igxButton routerLink="/navbar">Navbar</span>
-<<<<<<< HEAD
             <span igxButton routerLink="/dialog">Dialog</span>
-=======
             <span igxButton routerLink="/progressbar">Progressbar</span>
-            <span igxButton routerLink="/modal">Modal</span>
->>>>>>> 2f7a02b5
             <span igxButton routerLink="/icon">Icon</span>
             <span igxButton routerLink="/snackbar">Snackbar</span>
         </nav>
