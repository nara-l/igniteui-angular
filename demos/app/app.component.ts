--- conflicted
+++ resolved
@@ -22,7 +22,6 @@
         // miniWidth: "80px"
     };
 
-<<<<<<< HEAD
     public componentLinks = [
         {
             link: "/avatar",
@@ -151,6 +150,11 @@
             link: "/ripple",
             icon: "wifi_tethering",
             name: "Ripple"
+        },
+        {
+            link: "/virtualForDirective",
+            icon: "view_column",
+            name: "Virtual-For Directive"
         }
     ];
 
@@ -169,18 +173,10 @@
             link: "/shadows",
             icon: "layers",
             name: "Shadows"
-        },
-        {
-            link: "/virtualForDirective",
-            icon: "view_column",
-            name: "Virtual-For Directive"
         }
     ];
 
-    constructor(private router: Router) {}
-=======
     constructor(private router: Router) { }
->>>>>>> c3287268
     public ngOnInit(): void {
         this.router.events
             .filter((x) => x instanceof NavigationStart)
