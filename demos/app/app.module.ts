import { NgModule } from "@angular/core";
import { BrowserModule } from "@angular/platform-browser";
import { FormsModule } from "@angular/forms";

<<<<<<< HEAD
import {

    IgInput, CarouselModule , CheckboxModule, SwitchModule,
    IgRadioModule , TabBarModule , ListModule, ButtonModule, Label,
    AvatarModule, FilterModule, IgRippleModule, IgxBadgeModule, IgxIconModule

} from "../../src/main";
=======
import { IgxComponentsModule, IgxDirectivesModule } from "../../src/main";
>>>>>>> 4f086a91

import { AppComponent } from "./app.component";
import { InputSampleModule } from "./input/sample.module";
import { CarouselSampleModule } from "./carousel/sample.module";
import { TabBarSampleModule } from "./tabbar/sample.module";
import { ListSampleModule } from "./list/sample.module";
import { ButtonSampleModule } from "./button/sample.module";
import { AvatarSampleModule } from "./avatar/sample.module";
import { NavDrawerSampleModule } from "./navigation-drawer/sample.module";
import { NavbarSampleModule } from "./navbar/sample.module";
import { ModalSampleModule } from "./modal/sample.module";
import { IconSampleModule } from "./icon/sample.module";
import { routing } from "./app.routing";

@NgModule({
    imports: [
        BrowserModule,
        FormsModule,
        routing,
        IgxComponentsModule,
        IgxDirectivesModule,
        InputSampleModule,
        CarouselSampleModule,
        TabBarSampleModule,
        ListSampleModule,
        ButtonSampleModule,
        AvatarSampleModule,
        NavDrawerSampleModule,
        NavbarSampleModule,
        ModalSampleModule,
<<<<<<< HEAD
        IconSampleModule,
        IgRippleModule,
        routing,
        IgxBadgeModule,
        IgInput,
        IgxIconModule
=======
        IconSampleModule
>>>>>>> 4f086a91
    ],
    declarations: [
        AppComponent,
    ],
    bootstrap: [
        AppComponent
    ]
})
export class AppModule {}<|MERGE_RESOLUTION|>--- conflicted
+++ resolved
@@ -1,64 +1,46 @@
-import { NgModule } from "@angular/core";
-import { BrowserModule } from "@angular/platform-browser";
-import { FormsModule } from "@angular/forms";
-
-<<<<<<< HEAD
-import {
-
-    IgInput, CarouselModule , CheckboxModule, SwitchModule,
-    IgRadioModule , TabBarModule , ListModule, ButtonModule, Label,
-    AvatarModule, FilterModule, IgRippleModule, IgxBadgeModule, IgxIconModule
-
-} from "../../src/main";
-=======
-import { IgxComponentsModule, IgxDirectivesModule } from "../../src/main";
->>>>>>> 4f086a91
-
-import { AppComponent } from "./app.component";
-import { InputSampleModule } from "./input/sample.module";
-import { CarouselSampleModule } from "./carousel/sample.module";
-import { TabBarSampleModule } from "./tabbar/sample.module";
-import { ListSampleModule } from "./list/sample.module";
-import { ButtonSampleModule } from "./button/sample.module";
-import { AvatarSampleModule } from "./avatar/sample.module";
-import { NavDrawerSampleModule } from "./navigation-drawer/sample.module";
-import { NavbarSampleModule } from "./navbar/sample.module";
-import { ModalSampleModule } from "./modal/sample.module";
-import { IconSampleModule } from "./icon/sample.module";
-import { routing } from "./app.routing";
-
-@NgModule({
-    imports: [
-        BrowserModule,
-        FormsModule,
-        routing,
-        IgxComponentsModule,
-        IgxDirectivesModule,
-        InputSampleModule,
-        CarouselSampleModule,
-        TabBarSampleModule,
-        ListSampleModule,
-        ButtonSampleModule,
-        AvatarSampleModule,
-        NavDrawerSampleModule,
-        NavbarSampleModule,
-        ModalSampleModule,
-<<<<<<< HEAD
-        IconSampleModule,
-        IgRippleModule,
-        routing,
-        IgxBadgeModule,
-        IgInput,
-        IgxIconModule
-=======
-        IconSampleModule
->>>>>>> 4f086a91
-    ],
-    declarations: [
-        AppComponent,
-    ],
-    bootstrap: [
-        AppComponent
-    ]
-})
+import { NgModule } from "@angular/core";
+import { BrowserModule } from "@angular/platform-browser";
+import { FormsModule } from "@angular/forms";
+
+
+import { IgxComponentsModule, IgxDirectivesModule } from "../../src/main";
+
+import { AppComponent } from "./app.component";
+import { InputSampleModule } from "./input/sample.module";
+import { CarouselSampleModule } from "./carousel/sample.module";
+import { TabBarSampleModule } from "./tabbar/sample.module";
+import { ListSampleModule } from "./list/sample.module";
+import { ButtonSampleModule } from "./button/sample.module";
+import { AvatarSampleModule } from "./avatar/sample.module";
+import { NavDrawerSampleModule } from "./navigation-drawer/sample.module";
+import { NavbarSampleModule } from "./navbar/sample.module";
+import { ModalSampleModule } from "./modal/sample.module";
+import { IconSampleModule } from "./icon/sample.module";
+import { routing } from "./app.routing";
+
+@NgModule({
+    imports: [
+        BrowserModule,
+        FormsModule,
+        routing,
+        IgxComponentsModule,
+        IgxDirectivesModule,
+        InputSampleModule,
+        CarouselSampleModule,
+        TabBarSampleModule,
+        ListSampleModule,
+        ButtonSampleModule,
+        AvatarSampleModule,
+        NavDrawerSampleModule,
+        NavbarSampleModule,
+        ModalSampleModule,
+        IconSampleModule
+    ],
+    declarations: [
+        AppComponent,
+    ],
+    bootstrap: [
+        AppComponent
+    ]
+})
 export class AppModule {}