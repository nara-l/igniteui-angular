import { NgModule } from "@angular/core";
import { BrowserModule } from "@angular/platform-browser";
import { FormsModule } from "@angular/forms";

<<<<<<< HEAD
import {
    IgInputModule, CarouselModule , CheckboxModule,
    IgRadioModule , TabBarModule , ListModule
} from "../../src/main";
=======
import { IgInputModule } from "../../src/input/input";
import { CarouselModule } from "../../src/carousel/carousel";
import { CheckboxModule } from "../../src/checkbox/checkbox";
import { SwitchModule } from "../../src/switch/switch";
import { IgRadioModule } from "../../src/radio/radio";
import { TabBarModule } from "../../src/tabbar/tab";
import { ListModule } from "../../src/list/list";
>>>>>>> 885d222c

import { AppComponent } from "./app.component";
import { InputSampleComponent } from "./inputsample.component";
import { CarouselSampleComponent } from "./carouselsample.component";
import { TabBarSampleComponent } from "./tabbarsample.component";
import { ListSampleComponent } from "./listsample.component";


import { routing } from "./app.routing";


@NgModule({
    imports: [
        BrowserModule,
        FormsModule,
        IgInputModule,
        CarouselModule,
        CheckboxModule,
        SwitchModule,
        IgRadioModule,
        TabBarModule,
        ListModule,
        routing
    ],
    declarations: [
        AppComponent,
        InputSampleComponent,
        CarouselSampleComponent,
        TabBarSampleComponent,
        ListSampleComponent
    ],
    bootstrap: [
        AppComponent
    ]
})
export class AppModule {}<|MERGE_RESOLUTION|>--- conflicted
+++ resolved
@@ -2,20 +2,10 @@
 import { BrowserModule } from "@angular/platform-browser";
 import { FormsModule } from "@angular/forms";
 
-<<<<<<< HEAD
 import {
-    IgInputModule, CarouselModule , CheckboxModule,
+    IgInputModule, CarouselModule , CheckboxModule, SwitchModule,
     IgRadioModule , TabBarModule , ListModule
-} from "../../src/main";
-=======
-import { IgInputModule } from "../../src/input/input";
-import { CarouselModule } from "../../src/carousel/carousel";
-import { CheckboxModule } from "../../src/checkbox/checkbox";
-import { SwitchModule } from "../../src/switch/switch";
-import { IgRadioModule } from "../../src/radio/radio";
-import { TabBarModule } from "../../src/tabbar/tab";
-import { ListModule } from "../../src/list/list";
->>>>>>> 885d222c
+} from "../../src/main";
 
 import { AppComponent } from "./app.component";
 import { InputSampleComponent } from "./inputsample.component";
