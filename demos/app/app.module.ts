import { NgModule } from "@angular/core";
import { FormsModule } from "@angular/forms";
import { HttpModule } from "@angular/http";
import { BrowserModule } from "@angular/platform-browser";
import { BrowserAnimationsModule } from "@angular/platform-browser/animations";
import { AvatarSampleModule } from "./avatar/sample.module";
import { BadgeSampleModule } from "./badge/sample.module";
import { ButtonSampleModule } from "./button/sample.module";
import { ButtonGroupSampleModule } from "./buttonGroup/sample.module";
import { IgxCalendarSampleModule } from "./calendar/sample.module";
import { IgxCardSampleModule } from "./card/sample.module";
import { CarouselSampleModule } from "./carousel/sample.module";
import { IgxDatePickerSampleModule } from "./date-picker/sample.module";
import { DialogSampleModule } from "./dialog/sample.module";
import { GridSampleModule } from "./grid/sample.module";
import { GridPerformanceSampleModule } from "./grid-performance/sample.module";
import { IconSampleModule } from "./icon/sample.module";
import { InputSampleModule } from "./input/sample.module";
import { LayoutSampleModule } from "./layout/sample.module";
import { ListSampleModule } from "./list/sample.module";
import { NavbarSampleModule } from "./navbar/sample.module";
import { NavdrawerSampleModule } from "./navdrawer/sample.module";
import { ProgressBarSampleModule } from "./progressbar/sample.module";
import { RippleSampleModule } from "./ripple/sample.module";
import { IgxSliderSampleModule } from "./slider/sample.module";
import { IgxSnackbarSampleModule } from "./snackbar/sample.module";
import { IgxColorsSampleModule } from "./styleguide/colors/sample.module";
import { IgxShadowsSampleModule } from "./styleguide/shadows/sample.module";
import { IgxTypographySampleModule } from "./styleguide/typography/sample.module";
import { TabBarSampleModule } from "./tabbar/sample.module";
import { IgxToastSampleModule } from "./toast/sample.module";
import { ListPerformanceSampleModule } from "./list-performance/sample.module";
import { VirtualForSampleModule } from "./virtual-for-directive/sample.module";
<<<<<<< HEAD
import { IgxTimePickerSampleModule } from "./time-picker/sample.module";
=======
import { MaskSampleModule } from "./directives/mask/sample.module";
>>>>>>> db33cb15

import { AppComponent } from "./app.component";
import { routing } from "./app.routing";
import { IgxNavigationDrawerModule, IgxRippleModule, IgxNavigationService } from "../lib/main";

import { IgxRadioModule, IgxIconModule, IgxCheckboxModule, IgxLabelModule, IgxSwitchModule, IgxAvatarModule } from "../lib/main";

@NgModule({
    bootstrap: [AppComponent],
    declarations: [AppComponent],
    imports: [
        BrowserModule,
        BrowserAnimationsModule,
        FormsModule,
        HttpModule,
        routing,
        IgxNavigationDrawerModule,
        IgxRadioModule,
        IgxIconModule,
        IgxCheckboxModule,
        IgxLabelModule,
        IgxSwitchModule,
        IgxAvatarModule,
        InputSampleModule,
        CarouselSampleModule,
        TabBarSampleModule,
        ListSampleModule,
        ButtonSampleModule,
        ButtonGroupSampleModule,
        AvatarSampleModule,
        NavdrawerSampleModule,
        NavbarSampleModule,
        ProgressBarSampleModule,
        IgxSnackbarSampleModule,
        IgxToastSampleModule,
        DialogSampleModule,
        IconSampleModule,
        GridSampleModule,
        GridPerformanceSampleModule,
        IgxCardSampleModule,
        IgxSliderSampleModule,
        BadgeSampleModule,
        RippleSampleModule,
        IgxTypographySampleModule,
        IgxColorsSampleModule,
        IgxShadowsSampleModule,
        IgxCalendarSampleModule,
        IgxDatePickerSampleModule,
        IgxRippleModule,
        LayoutSampleModule,
        ListPerformanceSampleModule,
        VirtualForSampleModule,
<<<<<<< HEAD
        IgxTimePickerSampleModule
=======
        MaskSampleModule
>>>>>>> db33cb15
    ],
    providers: [IgxNavigationService]
})
export class AppModule { }
<|MERGE_RESOLUTION|>--- conflicted
+++ resolved
@@ -1,99 +1,93 @@
-import { NgModule } from "@angular/core";
-import { FormsModule } from "@angular/forms";
-import { HttpModule } from "@angular/http";
-import { BrowserModule } from "@angular/platform-browser";
-import { BrowserAnimationsModule } from "@angular/platform-browser/animations";
-import { AvatarSampleModule } from "./avatar/sample.module";
-import { BadgeSampleModule } from "./badge/sample.module";
-import { ButtonSampleModule } from "./button/sample.module";
-import { ButtonGroupSampleModule } from "./buttonGroup/sample.module";
-import { IgxCalendarSampleModule } from "./calendar/sample.module";
-import { IgxCardSampleModule } from "./card/sample.module";
-import { CarouselSampleModule } from "./carousel/sample.module";
-import { IgxDatePickerSampleModule } from "./date-picker/sample.module";
-import { DialogSampleModule } from "./dialog/sample.module";
-import { GridSampleModule } from "./grid/sample.module";
-import { GridPerformanceSampleModule } from "./grid-performance/sample.module";
-import { IconSampleModule } from "./icon/sample.module";
-import { InputSampleModule } from "./input/sample.module";
-import { LayoutSampleModule } from "./layout/sample.module";
-import { ListSampleModule } from "./list/sample.module";
-import { NavbarSampleModule } from "./navbar/sample.module";
-import { NavdrawerSampleModule } from "./navdrawer/sample.module";
-import { ProgressBarSampleModule } from "./progressbar/sample.module";
-import { RippleSampleModule } from "./ripple/sample.module";
-import { IgxSliderSampleModule } from "./slider/sample.module";
-import { IgxSnackbarSampleModule } from "./snackbar/sample.module";
-import { IgxColorsSampleModule } from "./styleguide/colors/sample.module";
-import { IgxShadowsSampleModule } from "./styleguide/shadows/sample.module";
-import { IgxTypographySampleModule } from "./styleguide/typography/sample.module";
-import { TabBarSampleModule } from "./tabbar/sample.module";
-import { IgxToastSampleModule } from "./toast/sample.module";
-import { ListPerformanceSampleModule } from "./list-performance/sample.module";
-import { VirtualForSampleModule } from "./virtual-for-directive/sample.module";
-<<<<<<< HEAD
-import { IgxTimePickerSampleModule } from "./time-picker/sample.module";
-=======
-import { MaskSampleModule } from "./directives/mask/sample.module";
->>>>>>> db33cb15
-
-import { AppComponent } from "./app.component";
-import { routing } from "./app.routing";
-import { IgxNavigationDrawerModule, IgxRippleModule, IgxNavigationService } from "../lib/main";
-
-import { IgxRadioModule, IgxIconModule, IgxCheckboxModule, IgxLabelModule, IgxSwitchModule, IgxAvatarModule } from "../lib/main";
-
-@NgModule({
-    bootstrap: [AppComponent],
-    declarations: [AppComponent],
-    imports: [
-        BrowserModule,
-        BrowserAnimationsModule,
-        FormsModule,
-        HttpModule,
-        routing,
-        IgxNavigationDrawerModule,
-        IgxRadioModule,
-        IgxIconModule,
-        IgxCheckboxModule,
-        IgxLabelModule,
-        IgxSwitchModule,
-        IgxAvatarModule,
-        InputSampleModule,
-        CarouselSampleModule,
-        TabBarSampleModule,
-        ListSampleModule,
-        ButtonSampleModule,
-        ButtonGroupSampleModule,
-        AvatarSampleModule,
-        NavdrawerSampleModule,
-        NavbarSampleModule,
-        ProgressBarSampleModule,
-        IgxSnackbarSampleModule,
-        IgxToastSampleModule,
-        DialogSampleModule,
-        IconSampleModule,
-        GridSampleModule,
-        GridPerformanceSampleModule,
-        IgxCardSampleModule,
-        IgxSliderSampleModule,
-        BadgeSampleModule,
-        RippleSampleModule,
-        IgxTypographySampleModule,
-        IgxColorsSampleModule,
-        IgxShadowsSampleModule,
-        IgxCalendarSampleModule,
-        IgxDatePickerSampleModule,
-        IgxRippleModule,
-        LayoutSampleModule,
-        ListPerformanceSampleModule,
-        VirtualForSampleModule,
-<<<<<<< HEAD
-        IgxTimePickerSampleModule
-=======
-        MaskSampleModule
->>>>>>> db33cb15
-    ],
-    providers: [IgxNavigationService]
-})
-export class AppModule { }
+import { NgModule } from "@angular/core";
+import { FormsModule } from "@angular/forms";
+import { HttpModule } from "@angular/http";
+import { BrowserModule } from "@angular/platform-browser";
+import { BrowserAnimationsModule } from "@angular/platform-browser/animations";
+import { AvatarSampleModule } from "./avatar/sample.module";
+import { BadgeSampleModule } from "./badge/sample.module";
+import { ButtonSampleModule } from "./button/sample.module";
+import { ButtonGroupSampleModule } from "./buttonGroup/sample.module";
+import { IgxCalendarSampleModule } from "./calendar/sample.module";
+import { IgxCardSampleModule } from "./card/sample.module";
+import { CarouselSampleModule } from "./carousel/sample.module";
+import { IgxDatePickerSampleModule } from "./date-picker/sample.module";
+import { DialogSampleModule } from "./dialog/sample.module";
+import { GridSampleModule } from "./grid/sample.module";
+import { GridPerformanceSampleModule } from "./grid-performance/sample.module";
+import { IconSampleModule } from "./icon/sample.module";
+import { InputSampleModule } from "./input/sample.module";
+import { LayoutSampleModule } from "./layout/sample.module";
+import { ListSampleModule } from "./list/sample.module";
+import { NavbarSampleModule } from "./navbar/sample.module";
+import { NavdrawerSampleModule } from "./navdrawer/sample.module";
+import { ProgressBarSampleModule } from "./progressbar/sample.module";
+import { RippleSampleModule } from "./ripple/sample.module";
+import { IgxSliderSampleModule } from "./slider/sample.module";
+import { IgxSnackbarSampleModule } from "./snackbar/sample.module";
+import { IgxColorsSampleModule } from "./styleguide/colors/sample.module";
+import { IgxShadowsSampleModule } from "./styleguide/shadows/sample.module";
+import { IgxTypographySampleModule } from "./styleguide/typography/sample.module";
+import { TabBarSampleModule } from "./tabbar/sample.module";
+import { IgxToastSampleModule } from "./toast/sample.module";
+import { ListPerformanceSampleModule } from "./list-performance/sample.module";
+import { VirtualForSampleModule } from "./virtual-for-directive/sample.module";
+import { IgxTimePickerSampleModule } from "./time-picker/sample.module";
+import { MaskSampleModule } from "./directives/mask/sample.module";
+
+import { AppComponent } from "./app.component";
+import { routing } from "./app.routing";
+import { IgxNavigationDrawerModule, IgxRippleModule, IgxNavigationService } from "../lib/main";
+
+import { IgxRadioModule, IgxIconModule, IgxCheckboxModule, IgxLabelModule, IgxSwitchModule, IgxAvatarModule } from "../lib/main";
+
+@NgModule({
+    bootstrap: [AppComponent],
+    declarations: [AppComponent],
+    imports: [
+        BrowserModule,
+        BrowserAnimationsModule,
+        FormsModule,
+        HttpModule,
+        routing,
+        IgxNavigationDrawerModule,
+        IgxRadioModule,
+        IgxIconModule,
+        IgxCheckboxModule,
+        IgxLabelModule,
+        IgxSwitchModule,
+        IgxAvatarModule,
+        InputSampleModule,
+        CarouselSampleModule,
+        TabBarSampleModule,
+        ListSampleModule,
+        ButtonSampleModule,
+        ButtonGroupSampleModule,
+        AvatarSampleModule,
+        NavdrawerSampleModule,
+        NavbarSampleModule,
+        ProgressBarSampleModule,
+        IgxSnackbarSampleModule,
+        IgxToastSampleModule,
+        DialogSampleModule,
+        IconSampleModule,
+        GridSampleModule,
+        GridPerformanceSampleModule,
+        IgxCardSampleModule,
+        IgxSliderSampleModule,
+        BadgeSampleModule,
+        RippleSampleModule,
+        IgxTypographySampleModule,
+        IgxColorsSampleModule,
+        IgxShadowsSampleModule,
+        IgxCalendarSampleModule,
+        IgxDatePickerSampleModule,
+        IgxRippleModule,
+        LayoutSampleModule,
+        ListPerformanceSampleModule,
+        VirtualForSampleModule,
+        IgxTimePickerSampleModule,
+        MaskSampleModule
+    ],
+    providers: [IgxNavigationService]
+})
+export class AppModule { }