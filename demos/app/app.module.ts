--- conflicted
+++ resolved
@@ -1,11 +1,7 @@
 import { NgModule } from "@angular/core";
 import { BrowserModule } from "@angular/platform-browser";
 import { FormsModule } from "@angular/forms";
-<<<<<<< HEAD
-import { FilterPipe } from '../../src/list/filter-pipe';
-=======
 import { FilterModule } from '../../src/list/filter';
->>>>>>> 8675d05c
 
 import {
     IgInput, CarouselModule , CheckboxModule, SwitchModule,
@@ -43,8 +39,7 @@
         CarouselSampleComponent,
         TabBarSampleComponent,
         ListSampleComponent,
-        ButtonsSampleComponent,
-        FilterPipe
+        ButtonsSampleComponent
     ],
     bootstrap: [
         AppComponent
