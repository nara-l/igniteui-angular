--- conflicted
+++ resolved
@@ -3,13 +3,10 @@
 import { FormsModule } from "@angular/forms";
 
 import {
-<<<<<<< HEAD
-    IgInputModule, CarouselModule , CheckboxModule, SwitchModule,
-    IgRadioModule , TabBarModule , ListModule, Label
-=======
+
     IgInput, CarouselModule , CheckboxModule, SwitchModule,
-    IgRadioModule , TabBarModule , ListModule, ButtonModule
->>>>>>> e4214321
+    IgRadioModule , TabBarModule , ListModule, ButtonModule, Label
+
 } from "../../src/main";
 
 import { AppComponent } from "./app.component";
@@ -42,11 +39,8 @@
         CarouselSampleComponent,
         TabBarSampleComponent,
         ListSampleComponent,
-<<<<<<< HEAD
-        Label
-=======
+        Label,
         ButtonsSampleComponent
->>>>>>> e4214321
     ],
     bootstrap: [
         AppComponent
