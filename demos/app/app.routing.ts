import { ModuleWithProviders } from "@angular/core";
import { Routes, RouterModule } from "@angular/router";

import { InputSampleComponent } from "./input/sample.component";
import { CarouselSampleComponent } from "./carousel/sample.component";
import { TabBarSampleComponent, CustomContentComponent } from "./tabbar/sample.component";
import { ListSampleComponent } from "./list/sample.component";
import { ButtonsSampleComponent } from "./button/sample.component";
import { AvatarSampleComponent } from "./avatar/sample.component";
import { NavbarSampleComponent } from "./navbar/sample.component";
import { DialogSampleComponent } from "./dialog/sample.component";
import { ProgressbarSampleComponent } from "./progressbar/progressbarsample.component";
import { IconSampleComponent } from "./icon/sample.component";
import { IgxSnackbarSampleComponent } from "./snackbar/sample.component";
import { IgxCardSampleComponent } from "./card/sample.component";
import {IgxToastSampleComponent} from "./toast/sample.component";
import {IgxRangeSampleComponent} from "./range/sample.component";

const appRoutes: Routes = [
    {
        path: '',
        redirectTo: '/card',
        pathMatch: 'full'
    },
    {
        path: "inputs",
        component: InputSampleComponent
    },
    {
        path: "carousel",
        component: CarouselSampleComponent
    },
    {
        path: "tabbar",
        component: TabBarSampleComponent
    },
    {
        path: "buttons",
        component: ButtonsSampleComponent
    },
    {
        path: "list",
        component: ListSampleComponent
<<<<<<< HEAD
    },
    {
        path: '',
        redirectTo: '/range',
        pathMatch: 'full'
    },
=======
    },    
>>>>>>> 3a8b1419
    {
        path: "avatar",
        component: AvatarSampleComponent
    },
    {
        path: "navbar",
        component: NavbarSampleComponent
    },
    {
        path: "progressbar",
        component: ProgressbarSampleComponent
    },
    {
        path: "snackbar",
        component: IgxSnackbarSampleComponent
    },
    {
        path: "toast",
        component: IgxToastSampleComponent
    },
    {
        path: "dialog",
        component: DialogSampleComponent
    },
    {
        path: "icon",
        component: IconSampleComponent
    },
    {
        path: "card",
        component: IgxCardSampleComponent
    },
    {
        path: "range",
        component: IgxRangeSampleComponent
    }
];

export const routing: ModuleWithProviders = RouterModule.forRoot(appRoutes);<|MERGE_RESOLUTION|>--- conflicted
+++ resolved
@@ -41,16 +41,6 @@
     {
         path: "list",
         component: ListSampleComponent
-<<<<<<< HEAD
-    },
-    {
-        path: '',
-        redirectTo: '/range',
-        pathMatch: 'full'
-    },
-=======
-    },    
->>>>>>> 3a8b1419
     {
         path: "avatar",
         component: AvatarSampleComponent
