--- conflicted
+++ resolved
@@ -13,11 +13,8 @@
 import { DialogSampleComponent } from "./dialog/sample.component";
 import { MaskSampleComponent } from "./directives/mask/sample.component";
 import { GridColumnPinningSampleComponent } from "./grid-column-pinning/sample.component";
-<<<<<<< HEAD
 import { GridGroupBySampleComponent } from "./grid-groupby/sample.component";
-=======
 import { GridColumnResizingSampleComponent } from "./grid-column-resizing/sample.component"
->>>>>>> a0f44a4a
 import { GridPerformanceSampleComponent } from "./grid-performance/sample.component";
 import { GridSelectionComponent } from "./grid-selection/sample.component";
 import { GridSummaryComponent } from "./grid-summaries/sample.component";
@@ -127,13 +124,12 @@
         path: "gridColumnPinning"
     },
     {
-<<<<<<< HEAD
         component: GridGroupBySampleComponent,
         path: "gridGroupBy"
-=======
+    },
+    {
         component: GridColumnResizingSampleComponent,
         path: "gridColumnResizing"
->>>>>>> a0f44a4a
     },
     {
         component: GridPerformanceSampleComponent,
