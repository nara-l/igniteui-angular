import { GridSampleComponent } from './grid/sample.component';
import { ModuleWithProviders } from "@angular/core";
import { Routes, RouterModule } from "@angular/router";

import { InputSampleComponent } from "./input/sample.component";
import { CarouselSampleComponent } from "./carousel/sample.component";
import { TabBarSampleComponent, CustomContentComponent } from "./tabbar/sample.component";
import { ListSampleComponent } from "./list/sample.component";
import { ButtonsSampleComponent } from "./button/sample.component";
import { ButtonGroupSampleComponent } from "./buttonGroup/sample.component";
import { AvatarSampleComponent } from "./avatar/sample.component";
import { NavbarSampleComponent } from "./navbar/sample.component";
import { DialogSampleComponent } from "./dialog/sample.component";
import { ProgressbarSampleComponent } from "./progressbar/progressbarsample.component";
import { IconSampleComponent } from "./icon/sample.component";
import { IgxSnackbarSampleComponent } from "./snackbar/sample.component";
import { IgxCardSampleComponent } from "./card/sample.component";
import {IgxToastSampleComponent} from "./toast/sample.component";
import {IgxRangeSampleComponent} from "./range/sample.component";
import {DataOperationsSampleComponent} from "./data-operations/sample.component";

const appRoutes: Routes = [
    {
        path: '',
        redirectTo: '/card',
        pathMatch: 'full'
    },
    {
        path: "inputs",
        component: InputSampleComponent
    },
    {
        path: "carousel",
        component: CarouselSampleComponent
    },
    {
        path: "tabbar",
        component: TabBarSampleComponent
    },
    {
        path: "buttons",
        component: ButtonsSampleComponent
    },
    {
        path: "buttonGroup",
        component: ButtonGroupSampleComponent
    },
    {
        path: "list",
        component: ListSampleComponent
    },
    {
        path: "avatar",
        component: AvatarSampleComponent
    },
    {
        path: "navbar",
        component: NavbarSampleComponent
    },
    {
        path: "progressbar",
        component: ProgressbarSampleComponent
    },
    {
        path: "snackbar",
        component: IgxSnackbarSampleComponent
    },
    {
        path: "toast",
        component: IgxToastSampleComponent
    },
    {
        path: "dialog",
        component: DialogSampleComponent
    },
    {
        path: "icon",
        component: IconSampleComponent
    },
    {
<<<<<<< HEAD
        path: "grid",
        component: GridSampleComponent
=======
        path: "card",
        component: IgxCardSampleComponent
    },
    {
        path: "range",
        component: IgxRangeSampleComponent
    },
    {
        path: "data-operations",
        component: DataOperationsSampleComponent
>>>>>>> 1c9df924
    }
];

export const routing: ModuleWithProviders = RouterModule.forRoot(appRoutes);<|MERGE_RESOLUTION|>--- conflicted
+++ resolved
@@ -78,10 +78,10 @@
         component: IconSampleComponent
     },
     {
-<<<<<<< HEAD
         path: "grid",
         component: GridSampleComponent
-=======
+    },
+    {
         path: "card",
         component: IgxCardSampleComponent
     },
@@ -92,7 +92,6 @@
     {
         path: "data-operations",
         component: DataOperationsSampleComponent
->>>>>>> 1c9df924
     }
 ];
 
