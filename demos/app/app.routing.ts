--- conflicted
+++ resolved
@@ -154,13 +154,12 @@
         path: "virtualForDirective"
     },
     {
-<<<<<<< HEAD
         component: IgxTimePickerSampleComponent,
         path: "timePicker"
-=======
+    },
+    {
         component: MaskSampleComponent,
         path: "mask"
->>>>>>> db33cb15
     }
 ];
 
