<div class="dialog-sample">
    <h3>
        Alert with one action button and message
    </h3>

    <button igxButton="raised" igxButtonColor="white" igxButtonBackground="#F44336" igxRipple="white" (click)="alert.open()">
        Alert
    </button>

    <igx-dialog #alert title="Notification" message="Your email has been sent successfully!"
        leftButtonLabel="OK" (onLeftButtonSelect)="alert.close()">
    </igx-dialog>

    <h3>
        Dialog with two action buttons and message
    </h3>

    <button igxButton="raised" igxButtonColor="white"igxButtonBackground="#4CAF50" igxRipple="white" (click)="dialog.open()">
        Dialog
    </button>

    <igx-dialog #dialog title="Confirmation" 
        leftButtonLabel="Cancel"
        (onLeftButtonSelect)="dialog.close()"
        rightButtonLabel="OK" 
        rightButtonRipple="#4CAF50"
        (onRightButtonSelect)="onDialogOKSelected($event)"
        message="Are you sure you want to delete the Microsoft_Annual_Report_2015.pdf and Microsoft_Annual_Report_2015.pdf files?">
    </igx-dialog>

    <h3>
        Form with two action buttons and custom message
    </h3>

    <button igxButton="raised" igxButtonColor="white" igxButtonBackground="#0375be" igRipple="white" (click)="form.open()">
        Form
    </button>

    <igx-dialog #form title="Sign In"
        leftButtonLabel="Cancel"
        (onLeftButtonSelect)="form.close()"
        rightButtonLabel="Sign In"
        rightButtonBackgroundColor="#0375be"
        rightButtonColor="white"
<<<<<<< HEAD
        backgroundClick="true">
        <div class="igx-form-group">
=======
        closeOnOutsideSelect="true">
        <div class="ig-form-group">
>>>>>>> 45b7df1e
            <input type="text" igxInput />
            <label igxLabel>Username</label>
        </div>
        <div class="igx-form-group">
            <input type="password" igxInput />
            <label igxLabel>Password</label>
        </div>
    </igx-dialog>
</div><|MERGE_RESOLUTION|>--- conflicted
+++ resolved
@@ -42,13 +42,9 @@
         rightButtonLabel="Sign In"
         rightButtonBackgroundColor="#0375be"
         rightButtonColor="white"
-<<<<<<< HEAD
-        backgroundClick="true">
+        backgroundClick="true"
+        closeOnOutsideSelect="true">
         <div class="igx-form-group">
-=======
-        closeOnOutsideSelect="true">
-        <div class="ig-form-group">
->>>>>>> 45b7df1e
             <input type="text" igxInput />
             <label igxLabel>Username</label>
         </div>
