import { Component, Injectable, ViewChild } from "@angular/core";
import { Http } from "@angular/http";
import { BehaviorSubject, Observable } from "rxjs/Rx";
import { IgxColumnComponent } from "../../lib/grid/column.component";
import { IgxGridComponent } from "../../lib/grid/grid.component";
import {
    DataContainer,
    IDataState,
    IgxExcelExporterService,
    IgxSnackbarComponent,
    IgxToastComponent,
    IPagingState,
    PagingError,
    SortingDirection,
    StableSortingStrategy,
    NUMBER_FILTERS,
    STRING_FILTERS
} from "../../lib/main";
import { IgxExcelExporterOptions } from "../../lib/services/excel/excel-exporter-options";
import { IgxCsvExporterService } from "../../lib/main";
import { IgxExporterOptionsBase } from "../../lib/services/exporter-common/exporter-options-base";
import { IgxCsvExporterOptions } from "../../lib/main";
import { CsvFileTypes } from "../../lib/main";
import { IgxBaseExporter } from "../../lib/services/exporter-common/base-export-service";

@Injectable()
export class LocalService {
    public records: Observable<any[]>;
    private url: string = "http://services.odata.org/V4/Northwind/Northwind.svc/";
    private _records: BehaviorSubject<any[]>;
    private dataStore: any[];

    constructor(private http: Http) {
        this.dataStore = [];
        this._records = new BehaviorSubject([]);
        this.records = this._records.asObservable();
    }

    public getData() {
        return this.http.get(this.url)
            .map((response) => response.json())
            .subscribe((data) => {
                this.dataStore = data.value;
                this._records.next(this.dataStore);
            });
    }

}

@Injectable()
export class RemoteService {
    public remoteData: Observable<any[]>;
    private url: string = "http://services.odata.org/V4/Northwind/Northwind.svc/Products";
    private _remoteData: BehaviorSubject<any[]>;

    constructor(private http: Http) {
        this._remoteData = new BehaviorSubject([]);
        this.remoteData = this._remoteData.asObservable();
    }

    public getData(data?: Array<any>, cb?: () => void): any {
        return this.http
            .get(this.buildUrl(null))
            .map((response) => response.json())
            .map((response) => {
                if (data) {
                    // const p: IPagingState = data.paging;
                    //  if (p) {
                    //      const countRecs: number = response["@odata.count"];
                    //      p.metadata = {
                    //          countPages: Math.ceil(countRecs / p.recordsPerPage),
                    //         countRecords: countRecs,
                    //         error: PagingError.None
                    //      };
                    //  }
                }
                if (cb) {
                    cb();
                }
                return response;
            })
            .subscribe((data) => {
                this._remoteData.next(data.value);
            });
    }

    private buildUrl(dataState: IDataState): string {
        let qS = "";
        if (dataState && dataState.paging) {
            const skip = dataState.paging.index * dataState.paging.recordsPerPage;
            const top = dataState.paging.recordsPerPage;
            qS += `$skip=${skip}&$top=${top}&$count=true`;
        }
        if (dataState && dataState.sorting) {
            const s = dataState.sorting;
            if (s && s.expressions && s.expressions.length) {
                qS += (qS ? "&" : "") + "$orderby=";
                s.expressions.forEach((e, ind) => {
                    qS += ind ? "," : "";
                    qS += `${e.fieldName} ${e.dir === SortingDirection.Asc ? "asc" : "desc"}`;
                });
            }
        }
        qS = qS ? `?${qS}` : "";
        return `${this.url}${qS}`;
    }
}

@Component({
    providers: [LocalService, RemoteService],
    selector: "grid-sample",
    styleUrls: ["../app.samples.css", "sample.component.css"],
    templateUrl: "sample.component.html"
})
export class GridSampleComponent {
    @ViewChild("grid1") public grid1: IgxGridComponent;
    @ViewChild("grid2") public grid2: IgxGridComponent;
    @ViewChild("grid3") public grid3: IgxGridComponent;
    @ViewChild("toast") public toast: IgxToastComponent;
    @ViewChild("snax") public snax: IgxSnackbarComponent;
    public data: Observable<any[]>;
    public remote: Observable<any[]>;
    public localData: any[];
    public selectedCell;
    public selectedRow;
    public newRecord = "";
    public editCell;
    public exportFormat = "XLSX";
    constructor(private localService: LocalService,
<<<<<<< HEAD
        private remoteService: RemoteService) { }
=======
    private remoteService: RemoteService,
    private excelExporterService: IgxExcelExporterService,
    private csvExporterService: IgxCsvExporterService) { }
>>>>>>> 88264fa6
    public ngOnInit(): void {
        this.data = this.localService.records;
        this.remote = this.remoteService.remoteData;

        this.localService.getData();

        this.localData = [
            { ID: 1, Name: "A" },
            { ID: 2, Name: "B" },
            { ID: 3, Name: "C" },
            { ID: 4, Name: "D" },
            { ID: 5, Name: "E" }
        ];

        this.grid2.sortingExpressions = [];

        this.grid3.sortingExpressions = [
            { fieldName: "ProductID", dir: SortingDirection.Desc }
        ];
        this.grid3.paging = true;
        //      index: 2,
        //     recordsPerPage: 10

    }

    public ngAfterViewInit() {
        this.remoteService.getData(this.grid3.data);
    }

    /*public onProcess(event: IgxGridBindingBehavior): void {
        event.process = (dataContainer: DataContainer) => {
            if (dataContainer.data.length) {
                dataContainer.transformedData = dataContainer.data;
            }
        };
    }*/

    public onInlineEdit(event) {
        this.editCell = event.cell;
    }

    public showInput(index, field) {
        return this.editCell && this.editCell.columnField === field && this.editCell.rowIndex === index;
    }
    public process(event) {
        this.toast.message = "Loading remote data";
        this.toast.position = 1;
        this.toast.show();
        this.remoteService.getData(this.grid3.data, () => {
            this.toast.hide();
        });
    }

    public initColumns(event: IgxColumnComponent) {
        const column: IgxColumnComponent = event;
        if (column.field === "Name") {
            column.filterable = true;
            column.sortable = true;
            column.editable = true;
        }
    }

    public onPagination(event) {
        if (!this.grid2.paging) {
            return;
        }
        const total = this.grid2.data.length;
        const state = this.grid2.pagingState;
        if ((state.recordsPerPage * event) >= total) {
            return;
        }
        this.grid2.paginate(event);
    }

    public onPerPage(event) {
        if (!this.grid2.paging) {
            return;
        }
        const total = this.grid2.data.length;
        const state = this.grid2.pagingState;
        if ((state.index * event) >= total) {
            return;
        }
        this.grid2.perPage = event;
        state.paging.recordsPerPage = event;
        // this.grid2.dataContainer.process();
    }

    public selectCell(event) {
        this.selectedCell = event;
    }

    public addRow() {
        if (!this.newRecord.trim()) {
            this.newRecord = "";
            return;
        }
        const record = { ID: this.grid1.data[this.grid1.data.length - 1].ID + 1, Name: this.newRecord };
        this.grid1.addRow(record);
        this.newRecord = "";
    }

    public updateRecord(event) {
        this.grid1.updateCell(this.selectedCell.rowIndex, this.selectedCell.columnField, event);
        //this.grid1.getCell(this.selectedCell.rowIndex, this.selectedCell.columnField);
    }

    public deleteRow(event) {
        this.selectedRow = Object.assign({}, this.selectedCell.Row);
        this.grid1.deleteRow(this.selectedCell.rowIndex);
        this.selectedCell = {};
        this.snax.message = `Row with ID ${this.selectedRow.record.ID} was deleted`;
        this.snax.show();
    }

    public restore() {
        this.grid1.addRow(this.selectedRow.record);
        this.snax.hide();
    }

<<<<<<< HEAD
    public updateRow11() {
        this.grid3.updateRow({
            __metadata: {
                uri: "http://services.odata.org/Northwind/Northwind.svc/Products(20)",
                type: "NorthwindModel.Product"
            },
            ProductName: "Example Change",
            ProductID: 12,
            SupplierID: 8,
            CategoryID: 3,
            QuantityPerUnit: undefined,
            UnitsInStock: -99,
            UnitsOnOrder: 0,
            ReorderLevel: -12,
            Discontinued: false,
            OrderDate: new Date("1905-03-17"),
            Category: {
                __deferred: {
                    uri: "http://services.odata.org/Northwind/Northwind.svc/Products(20)/Category"
                }
            },
            Order_Details: {
                __deferred: {
                    uri: "http://services.odata.org/Northwind/Northwind.svc/Products(20)/Order_Details"
                }
            },
            Supplier: {
                __deferred: {
                    uri: "http://services.odata.org/Northwind/Northwind.svc/Products(20)/Supplier"
                }
            }
        }, 11);
=======
    public exportRaw() {
        this.getExporterService().export(this.grid3, this.getOptions("Report"));
    }

    public export() {
        this.grid3.clearFilter();

        let options = this.getOptions("Report");
        options.ignoreColumnsVisibility = false;

        this.getExporterService().export(this.grid3, options);
    }

    public exportFilteredGrid() {
        this.grid3.filter("ProductName", "Queso", STRING_FILTERS.contains, true);
        this.grid3.cdr.detectChanges();

        let options = this.getOptions("Queso Report");
        options.ignoreFiltering = false;
        options.ignoreColumnsVisibility = false;

        this.getExporterService().export(this.grid3, options);
    }
    public exportData() {
        this.getExporterService().exportData(this.grid3.data, this.getOptions("Data"));
    }

    private getExporterService(): IgxBaseExporter {
        return this.exportFormat === "XLSX" ? this.excelExporterService : this.csvExporterService;
    }

    private getOptions(fileName: string): IgxExporterOptionsBase {
        switch(this.exportFormat){
            case "XLSX":
                return new IgxExcelExporterOptions(fileName);
            case "CSV":
                return new IgxCsvExporterOptions(fileName, CsvFileTypes.CSV);
            case "TSV":
                return new IgxCsvExporterOptions(fileName, CsvFileTypes.TSV);
            case "TAB":
                return new IgxCsvExporterOptions(fileName, CsvFileTypes.TAB)
        }
>>>>>>> 88264fa6
    }
}<|MERGE_RESOLUTION|>--- conflicted
+++ resolved
@@ -127,13 +127,9 @@
     public editCell;
     public exportFormat = "XLSX";
     constructor(private localService: LocalService,
-<<<<<<< HEAD
-        private remoteService: RemoteService) { }
-=======
     private remoteService: RemoteService,
     private excelExporterService: IgxExcelExporterService,
     private csvExporterService: IgxCsvExporterService) { }
->>>>>>> 88264fa6
     public ngOnInit(): void {
         this.data = this.localService.records;
         this.remote = this.remoteService.remoteData;
@@ -254,7 +250,50 @@
         this.snax.hide();
     }
 
-<<<<<<< HEAD
+    public exportRaw() {
+        this.getExporterService().export(this.grid3, this.getOptions("Report"));
+    }
+
+    public export() {
+        this.grid3.clearFilter();
+
+        let options = this.getOptions("Report");
+        options.ignoreColumnsVisibility = false;
+
+        this.getExporterService().export(this.grid3, options);
+    }
+
+    public exportFilteredGrid() {
+        this.grid3.filter("ProductName", "Queso", STRING_FILTERS.contains, true);
+        this.grid3.cdr.detectChanges();
+
+        let options = this.getOptions("Queso Report");
+        options.ignoreFiltering = false;
+        options.ignoreColumnsVisibility = false;
+
+        this.getExporterService().export(this.grid3, options);
+    }
+    public exportData() {
+        this.getExporterService().exportData(this.grid3.data, this.getOptions("Data"));
+    }
+
+    private getExporterService(): IgxBaseExporter {
+        return this.exportFormat === "XLSX" ? this.excelExporterService : this.csvExporterService;
+    }
+
+    private getOptions(fileName: string): IgxExporterOptionsBase {
+        switch(this.exportFormat){
+            case "XLSX":
+                return new IgxExcelExporterOptions(fileName);
+            case "CSV":
+                return new IgxCsvExporterOptions(fileName, CsvFileTypes.CSV);
+            case "TSV":
+                return new IgxCsvExporterOptions(fileName, CsvFileTypes.TSV);
+            case "TAB":
+                return new IgxCsvExporterOptions(fileName, CsvFileTypes.TAB)
+        }
+    }
+
     public updateRow11() {
         this.grid3.updateRow({
             __metadata: {
@@ -287,49 +326,5 @@
                 }
             }
         }, 11);
-=======
-    public exportRaw() {
-        this.getExporterService().export(this.grid3, this.getOptions("Report"));
-    }
-
-    public export() {
-        this.grid3.clearFilter();
-
-        let options = this.getOptions("Report");
-        options.ignoreColumnsVisibility = false;
-
-        this.getExporterService().export(this.grid3, options);
-    }
-
-    public exportFilteredGrid() {
-        this.grid3.filter("ProductName", "Queso", STRING_FILTERS.contains, true);
-        this.grid3.cdr.detectChanges();
-
-        let options = this.getOptions("Queso Report");
-        options.ignoreFiltering = false;
-        options.ignoreColumnsVisibility = false;
-
-        this.getExporterService().export(this.grid3, options);
-    }
-    public exportData() {
-        this.getExporterService().exportData(this.grid3.data, this.getOptions("Data"));
-    }
-
-    private getExporterService(): IgxBaseExporter {
-        return this.exportFormat === "XLSX" ? this.excelExporterService : this.csvExporterService;
-    }
-
-    private getOptions(fileName: string): IgxExporterOptionsBase {
-        switch(this.exportFormat){
-            case "XLSX":
-                return new IgxExcelExporterOptions(fileName);
-            case "CSV":
-                return new IgxCsvExporterOptions(fileName, CsvFileTypes.CSV);
-            case "TSV":
-                return new IgxCsvExporterOptions(fileName, CsvFileTypes.TSV);
-            case "TAB":
-                return new IgxCsvExporterOptions(fileName, CsvFileTypes.TAB)
-        }
->>>>>>> 88264fa6
     }
 }