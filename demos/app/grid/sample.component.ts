--- conflicted
+++ resolved
@@ -127,13 +127,9 @@
     public editCell;
     public exportFormat = "XLSX";
     constructor(private localService: LocalService,
-<<<<<<< HEAD
-        private remoteService: RemoteService) { }
-=======
     private remoteService: RemoteService,
     private excelExporterService: IgxExcelExporterService,
     private csvExporterService: IgxCsvExporterService) { }
->>>>>>> 88264fa6
     public ngOnInit(): void {
         this.data = this.localService.records;
         this.remote = this.remoteService.remoteData;
@@ -238,7 +234,7 @@
 
     public updateRecord(event) {
         this.grid1.updateCell(this.selectedCell.rowIndex, this.selectedCell.columnField, event);
-        //this.grid1.getCell(this.selectedCell.rowIndex, this.selectedCell.columnField);
+        // this.grid1.getCell(this.selectedCell.rowIndex, this.selectedCell.columnField);
     }
 
     public deleteRow(event) {
@@ -254,7 +250,6 @@
         this.snax.hide();
     }
 
-<<<<<<< HEAD
     public updateRow11() {
         this.grid3.updateRow({
             __metadata: {
@@ -287,7 +282,7 @@
                 }
             }
         }, 11);
-=======
+    }
     public exportRaw() {
         this.getExporterService().export(this.grid3, this.getOptions("Report"));
     }
@@ -295,7 +290,7 @@
     public export() {
         this.grid3.clearFilter();
 
-        let options = this.getOptions("Report");
+        const options = this.getOptions("Report");
         options.ignoreColumnsVisibility = false;
 
         this.getExporterService().export(this.grid3, options);
@@ -305,7 +300,7 @@
         this.grid3.filter("ProductName", "Queso", STRING_FILTERS.contains, true);
         this.grid3.cdr.detectChanges();
 
-        let options = this.getOptions("Queso Report");
+        const options = this.getOptions("Queso Report");
         options.ignoreFiltering = false;
         options.ignoreColumnsVisibility = false;
 
@@ -320,7 +315,7 @@
     }
 
     private getOptions(fileName: string): IgxExporterOptionsBase {
-        switch(this.exportFormat){
+        switch (this.exportFormat) {
             case "XLSX":
                 return new IgxExcelExporterOptions(fileName);
             case "CSV":
@@ -330,6 +325,5 @@
             case "TAB":
                 return new IgxCsvExporterOptions(fileName, CsvFileTypes.TAB)
         }
->>>>>>> 88264fa6
     }
 }