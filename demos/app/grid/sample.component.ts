import { Component, Injectable, ViewChild } from "@angular/core";
import { Http } from "@angular/http";
import { BehaviorSubject, Observable } from "rxjs/Rx";
import { IgxColumnComponent } from "../../lib/grid/column.component";
import { IgxGridComponent } from "../../lib/grid/grid.component";
import {
    DataContainer,
    IDataState,
    IgxSnackbarComponent,
    IgxToastComponent,
    IPagingState,
    NUMBER_FILTERS,
    PagingError,
    SortingDirection,
    StableSortingStrategy,
    STRING_FILTERS
} from "../../lib/main";
<<<<<<< HEAD

import {
    CsvFileTypes,
    IgxBaseExporter,
    IgxCsvExporterOptions,
    IgxCsvExporterService,
    IgxExcelExporterOptions,
    IgxExporterOptionsBase,
    IgxExcelExporterService
} from "../../lib/services/index";
=======
import { IgxCsvExporterOptions, IgxExcelExporterService, IgxCsvExporterService, CsvFileTypes } from "../../lib/services";
import { IgxExcelExporterOptions } from "../../lib/services/excel/excel-exporter-options";
import { IgxBaseExporter } from "../../lib/services/exporter-common/base-export-service";
import { IgxExporterOptionsBase } from "../../lib/services/exporter-common/exporter-options-base";
>>>>>>> 77be5d9a

@Injectable()
export class LocalService {
    public records: Observable<any[]>;
    private url: string = "http://services.odata.org/V4/Northwind/Northwind.svc/";
    private _records: BehaviorSubject<any[]>;
    private dataStore: any[];

    constructor(private http: Http) {
        this.dataStore = [];
        this._records = new BehaviorSubject([]);
        this.records = this._records.asObservable();
    }

    public getData() {
        return this.http.get(this.url)
            .map((response) => response.json())
            .subscribe((data) => {
                this.dataStore = data.value;
                this._records.next(this.dataStore);
            });
    }

}

@Injectable()
export class RemoteService {
    public remoteData: Observable<any[]>;
    private url: string = "http://services.odata.org/V4/Northwind/Northwind.svc/Products";
    private _remoteData: BehaviorSubject<any[]>;

    constructor(private http: Http) {
        this._remoteData = new BehaviorSubject([]);
        this.remoteData = this._remoteData.asObservable();
    }

    public getData(data?: Array<any>, cb?: () => void): any {
        return this.http
            .get(this.buildUrl(null))
            .map((response) => response.json())
            .map((response) => {
                if (data) {
                    // const p: IPagingState = data.paging;
                    //  if (p) {
                    //      const countRecs: number = response["@odata.count"];
                    //      p.metadata = {
                    //          countPages: Math.ceil(countRecs / p.recordsPerPage),
                    //         countRecords: countRecs,
                    //         error: PagingError.None
                    //      };
                    //  }
                }
                if (cb) {
                    cb();
                }
                return response;
            })
            .subscribe((data) => {
                this._remoteData.next(data.value);
            });
    }

    private buildUrl(dataState: IDataState): string {
        let qS = "";
        if (dataState && dataState.paging) {
            const skip = dataState.paging.index * dataState.paging.recordsPerPage;
            const top = dataState.paging.recordsPerPage;
            qS += `$skip=${skip}&$top=${top}&$count=true`;
        }
        if (dataState && dataState.sorting) {
            const s = dataState.sorting;
            if (s && s.expressions && s.expressions.length) {
                qS += (qS ? "&" : "") + "$orderby=";
                s.expressions.forEach((e, ind) => {
                    qS += ind ? "," : "";
                    qS += `${e.fieldName} ${e.dir === SortingDirection.Asc ? "asc" : "desc"}`;
                });
            }
        }
        qS = qS ? `?${qS}` : "";
        return `${this.url}${qS}`;
    }
}

@Component({
    providers: [LocalService, RemoteService],
    selector: "grid-sample",
    styleUrls: ["../app.samples.css", "sample.component.css"],
    templateUrl: "sample.component.html"
})
export class GridSampleComponent {
    @ViewChild("grid1") public grid1: IgxGridComponent;
    @ViewChild("grid2") public grid2: IgxGridComponent;
    @ViewChild("grid3") public grid3: IgxGridComponent;
    @ViewChild("toast") public toast: IgxToastComponent;
    @ViewChild("snax") public snax: IgxSnackbarComponent;
    public data: Observable<any[]>;
    public remote: Observable<any[]>;
    public localData: any[];
    public selectedCell;
    public selectedRow;
    public newRecord = "";
    public editCell;
    public exportFormat = "XLSX";
    constructor(private localService: LocalService,
                private remoteService: RemoteService,
                private excelExporterService: IgxExcelExporterService,
                private csvExporterService: IgxCsvExporterService) { }
    public ngOnInit(): void {
        this.data = this.localService.records;
        this.remote = this.remoteService.remoteData;

        this.localService.getData();

        this.localData = [
            { ID: 1, Name: "A" },
            { ID: 2, Name: "B" },
            { ID: 3, Name: "C" },
            { ID: 4, Name: "D" },
            { ID: 5, Name: "E" }
        ];

        this.grid2.sortingExpressions = [];

        this.grid3.sortingExpressions = [
            { fieldName: "ProductID", dir: SortingDirection.Desc }
        ];
        this.grid3.paging = true;
        //      index: 2,
        //     recordsPerPage: 10

    }

    public ngAfterViewInit() {
        this.remoteService.getData(this.grid3.data);
    }

    /*public onProcess(event: IgxGridBindingBehavior): void {
        event.process = (dataContainer: DataContainer) => {
            if (dataContainer.data.length) {
                dataContainer.transformedData = dataContainer.data;
            }
        };
    }*/

    public onInlineEdit(event) {
        this.editCell = event.cell;
    }

    public showInput(index, field) {
        return this.editCell && this.editCell.columnField === field && this.editCell.rowIndex === index;
    }
    public process(event) {
        this.toast.message = "Loading remote data";
        this.toast.position = 1;
        this.toast.show();
        this.remoteService.getData(this.grid3.data, () => {
            this.toast.hide();
        });
    }

    public initColumns(event: IgxColumnComponent) {
        const column: IgxColumnComponent = event;
        if (column.field === "Name") {
            column.filterable = true;
            column.sortable = true;
            column.editable = true;
        }
    }

    public onPagination(event) {
        if (!this.grid2.paging) {
            return;
        }
        const total = this.grid2.data.length;
        const state = this.grid2.pagingState;
        if ((state.recordsPerPage * event) >= total) {
            return;
        }
        this.grid2.paginate(event);
    }

    public onPerPage(event) {
        if (!this.grid2.paging) {
            return;
        }
        const total = this.grid2.data.length;
        const state = this.grid2.pagingState;
        if ((state.index * event) >= total) {
            return;
        }
        this.grid2.perPage = event;
        state.paging.recordsPerPage = event;
        // this.grid2.dataContainer.process();
    }

    public selectCell(event) {
        this.selectedCell = event;
    }

    public addRow() {
        if (!this.newRecord.trim()) {
            this.newRecord = "";
            return;
        }
        const record = { ID: this.grid1.data[this.grid1.data.length - 1].ID + 1, Name: this.newRecord };
        this.grid1.addRow(record);
        this.newRecord = "";
    }

    public updateRecord(event) {
        this.grid1.updateCell(this.selectedCell.rowIndex, this.selectedCell.columnField, event);
        // this.grid1.getCell(this.selectedCell.rowIndex, this.selectedCell.columnField);
    }

    public deleteRow(event) {
        this.selectedRow = Object.assign({}, this.selectedCell.Row);
        this.grid1.deleteRow(this.selectedCell.rowIndex);
        this.selectedCell = {};
        this.snax.message = `Row with ID ${this.selectedRow.record.ID} was deleted`;
        this.snax.show();
    }

    public restore() {
        this.grid1.addRow(this.selectedRow.record);
        this.snax.hide();
    }

    public updateRow11() {
        this.grid3.updateRow({
            __metadata: {
                uri: "http://services.odata.org/Northwind/Northwind.svc/Products(20)",
                type: "NorthwindModel.Product"
            },
            ProductName: "Example Change",
            ProductID: 12,
            SupplierID: 8,
            CategoryID: 3,
            QuantityPerUnit: undefined,
            UnitsInStock: -99,
            UnitsOnOrder: 0,
            ReorderLevel: -12,
            Discontinued: false,
            OrderDate: new Date("1905-03-17"),
            Category: {
                __deferred: {
                    uri: "http://services.odata.org/Northwind/Northwind.svc/Products(20)/Category"
                }
            },
            Order_Details: {
                __deferred: {
                    uri: "http://services.odata.org/Northwind/Northwind.svc/Products(20)/Order_Details"
                }
            },
            Supplier: {
                __deferred: {
                    uri: "http://services.odata.org/Northwind/Northwind.svc/Products(20)/Supplier"
                }
            }
        }, 11);
    }
    public exportRaw() {
        this.getExporterService().export(this.grid3, this.getOptions("Report"));
    }

    public export() {
        this.grid3.clearFilter();

        const options = this.getOptions("Report");
        options.ignoreColumnsVisibility = false;

        this.getExporterService().export(this.grid3, options);
    }

    public exportFilteredGrid() {
        this.grid3.filter("ProductName", "Queso", STRING_FILTERS.contains, true);
        this.grid3.cdr.detectChanges();

        const options = this.getOptions("Queso Report");
        options.ignoreFiltering = false;
        options.ignoreColumnsVisibility = false;

        this.getExporterService().export(this.grid3, options);
    }
    public exportData() {
        this.getExporterService().exportData(this.grid3.data, this.getOptions("Data"));
    }

    private getExporterService(): IgxBaseExporter {
        return this.exportFormat === "XLSX" ? this.excelExporterService : this.csvExporterService;
    }

    private getOptions(fileName: string): IgxExporterOptionsBase {
        switch (this.exportFormat) {
            case "XLSX":
                return new IgxExcelExporterOptions(fileName);
            case "CSV":
                return new IgxCsvExporterOptions(fileName, CsvFileTypes.CSV);
            case "TSV":
                return new IgxCsvExporterOptions(fileName, CsvFileTypes.TSV);
            case "TAB":
                return new IgxCsvExporterOptions(fileName, CsvFileTypes.TAB);
        }
    }
}<|MERGE_RESOLUTION|>--- conflicted
+++ resolved
@@ -15,7 +15,6 @@
     StableSortingStrategy,
     STRING_FILTERS
 } from "../../lib/main";
-<<<<<<< HEAD
 
 import {
     CsvFileTypes,
@@ -26,12 +25,6 @@
     IgxExporterOptionsBase,
     IgxExcelExporterService
 } from "../../lib/services/index";
-=======
-import { IgxCsvExporterOptions, IgxExcelExporterService, IgxCsvExporterService, CsvFileTypes } from "../../lib/services";
-import { IgxExcelExporterOptions } from "../../lib/services/excel/excel-exporter-options";
-import { IgxBaseExporter } from "../../lib/services/exporter-common/base-export-service";
-import { IgxExporterOptionsBase } from "../../lib/services/exporter-common/exporter-options-base";
->>>>>>> 77be5d9a
 
 @Injectable()
 export class LocalService {
