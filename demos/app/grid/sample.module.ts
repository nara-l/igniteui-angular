import { CommonModule } from "@angular/common";
import { NgModule } from "@angular/core";
import { FormsModule } from "@angular/forms";
import {
    IgxButtonModule,
    IgxCardModule,
    IgxCheckboxModule,
    IgxGridModule,
    IgxInputGroupModule,
    IgxRippleModule,
    IgxSnackbarModule,
    IgxSwitchModule,
    IgxToastModule,
    IgxExcelExporterService
} from "../../lib/main";
import { PageHeaderModule } from "../pageHeading/pageHeading.module";
import { GridSampleComponent } from "./sample.component";
import { IgxCsvExporterService } from "../../lib/main";

@NgModule({
    declarations: [
        GridSampleComponent
    ],
    imports: [
        FormsModule,
        CommonModule,
        IgxGridModule,
        PageHeaderModule,
        IgxCardModule,
        IgxSnackbarModule,
        IgxSwitchModule,
        IgxToastModule,
        IgxCheckboxModule,
        IgxButtonModule,
        IgxRippleModule,
<<<<<<< HEAD
        IgxInputModule
    ], providers: [
        IgxExcelExporterService,
        IgxCsvExporterService
=======
        IgxInputGroupModule
>>>>>>> d9df67c8
    ]
})
export class GridSampleModule { }<|MERGE_RESOLUTION|>--- conflicted
+++ resolved
@@ -33,14 +33,10 @@
         IgxCheckboxModule,
         IgxButtonModule,
         IgxRippleModule,
-<<<<<<< HEAD
-        IgxInputModule
+        IgxInputGroupModule
     ], providers: [
         IgxExcelExporterService,
         IgxCsvExporterService
-=======
-        IgxInputGroupModule
->>>>>>> d9df67c8
     ]
 })
 export class GridSampleModule { }