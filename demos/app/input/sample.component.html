--- conflicted
+++ resolved
@@ -20,17 +20,11 @@
                 <igx-input-group>
                     <textarea igxInput name="comment" placeholder="{{placeholder}}" [(ngModel)]="user.comment"></textarea>
                     <label igxLabel for="comment">Additional Information</label>
-<<<<<<< HEAD
-                </div>
-                <div class="radio-group">
-                    <igx-radio *ngFor="let item of ['Male', 'Female']" value="{{item}}" name="group" [(ngModel)]="user.gender" (click)="onClick($event)"
-                        (change)="onChange($event)">{{item}}</igx-radio>
-                    <igx-radio *ngFor="let item of ['Male', 'Female']" value="{{item}}" name="group2" [disabled]="true" [(ngModel)]="user.gender">{{item}}</igx-radio>
-                </div>
-=======
-                </igx-input-group>
-                <igx-radio *ngFor="let item of ['Male', 'Female']" value="{{item}}" name="group" [(ngModel)]="user.gender">{{item}}</igx-radio>
->>>>>>> 3fc08777
+                    <div class="radio-group">
+                        <igx-radio *ngFor="let item of ['Male', 'Female']" value="{{item}}" name="group" [(ngModel)]="user.gender" (click)="onClick($event)"
+                            (change)="onChange($event)">{{item}}</igx-radio>
+                        <igx-radio *ngFor="let item of ['Male', 'Female']" value="{{item}}" name="group2" [disabled]="true" [(ngModel)]="user.gender">{{item}}</igx-radio>
+                    </div>
             </form>
         </article>
 
