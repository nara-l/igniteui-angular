import { Component } from "@angular/core";
import { IgInput } from "../../src/input/input";
import { CheckboxModule } from "../../src/checkbox/checkbox";
import { SwitchModule } from "../../src/switch/switch";
import { IgRadioModule } from "../../src/radio/radio";


@Component({
    selector: "input-sample",
    template:`
        <h3>Text Inputs</h3>

        <input type="text" igInput [(ngModel)]="user.name" />
<<<<<<< HEAD
=======
        <label igLabel>some text</label>

>>>>>>> 7f041669
        <p><code>Selected value = {{ user.name || ''}}</code></p>

        <input id="pass" type="password" igInput placeholder="{{placeholder}}" [(ngModel)]="user.password" />
        <label for="pass">Password</label>
        <p><code>Selected value = {{ user.password || ''}}</code></p>

        <textarea placeholder="{{placeholder}}" igInput [(ngModel)]="user.comment"></textarea>
        <p><code>Selected value = {{ user.comment || ''}}</code></p>

        <h3>Checkbox</h3>
        <ig-checkbox [(ngModel)]="user.registered">Registered</ig-checkbox>
        <p><code>Selected value = {{ user.registered || false}}</code></p>

        <h3>Switch</h3>
        <ig-switch [(ngModel)]="user.subscribed">Subscribed</ig-switch>
        <p><code>Selected value = {{ user.subscribed || false}}</code></p>

        <h3>Radio</h3>
        <ig-radio *ngFor="let item of ['Foo', 'Bar', 'Baz']" value="{{item}}" name="group" [(ngModel)]="user.favouriteVarName">{{item}}</ig-radio>
        <p><code>Selected value = {{ user.favouriteVarName || ''}}</code></p>

        <h4>Data model</h4>
        <pre>{{ user | json }}</pre>

        <h3>Labels</h3>
        <label igLabel>Label me!</label>
    `
})
export class InputSampleComponent {
    placeholder = "Please enter a value";

    user = {
        name: 'John Doe',
        password: '1337s3cr3t',
        comment: "N/A",
        registered: true,
        subscribed: false,
        favouriteVarName: 'Foo'
    };
}<|MERGE_RESOLUTION|>--- conflicted
+++ resolved
@@ -11,15 +11,11 @@
         <h3>Text Inputs</h3>
 
         <input type="text" igInput [(ngModel)]="user.name" />
-<<<<<<< HEAD
-=======
         <label igLabel>some text</label>
 
->>>>>>> 7f041669
         <p><code>Selected value = {{ user.name || ''}}</code></p>
 
-        <input id="pass" type="password" igInput placeholder="{{placeholder}}" [(ngModel)]="user.password" />
-        <label for="pass">Password</label>
+        <input type="password" igInput placeholder="{{placeholder}}" [(ngModel)]="user.password" />
         <p><code>Selected value = {{ user.password || ''}}</code></p>
 
         <textarea placeholder="{{placeholder}}" igInput [(ngModel)]="user.comment"></textarea>
