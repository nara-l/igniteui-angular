--- conflicted
+++ resolved
@@ -13,12 +13,6 @@
             <h4>Data Source Filtered List</h4>
             <div class="ig-form-group">
                 <input class="ig-form-group__input--search" placeholder="Search List" [(ngModel)]="search1" />
-                <label igLabel>
-                    <i class="material-icons">search</i>
-                </label> 
-                <span class="ig-form-group__clear--hidden">
-                    <i class="material-icons">clear</i>
-                </span>
             </div>
             <ig-list>
                 <ig-list-item igRipple="pink" igRippleTarget=".ig-list__item" *ngFor="let item of navItems | filter: fo1">
@@ -31,12 +25,6 @@
             <ig-checkbox [checked]="true" #checkbox>Perform filtering</ig-checkbox>   
             <div class="ig-form-group">
                 <input class="ig-form-group__input--search" placeholder="Search List" [(ngModel)]="search2" />
-                <label igLabel>
-                    <i class="material-icons">search</i>
-                </label> 
-                <span class="ig-form-group__clear--hidden">
-                    <i class="material-icons">clear</i>
-                </span>
             </div>
             <ig-list #declarativeList [filter]="fo2" (filtering)="filteringHandler($event)" (filtered)="filteredHandler($event)">
                 <ig-list-header>Mildly Sweet</ig-list-header>
@@ -69,19 +57,11 @@
     options: Object = {};
 
     private navItems: Array<Object> = [
-<<<<<<< HEAD
-        { key: "1", text: "<h1>Hi world</h1>This is some very long shit <br> hello world", link: "#" },
-        { key: "2", text: "Nav2", link: "#" },
-        { key: "3", text: "Nav3", link: "#" },
-        { key: "4", text: "Nav4", link: "#" }
-    ];
-=======
             { key:"1", text: "<h1>Hi world</h1>This is some very long string <br> hello world", link: "#" },
             { key:"2", text: "Nav2", link: "#" },
             { key:"3", text: "Nav3", link: "#" },
             { key:"4", text: "Nav4", link: "#" }
         ];
->>>>>>> 5237f706
 
     get fo1() {
         var _fo = new FilterOptions();
@@ -101,23 +81,23 @@
         };
 
         _fo.metConditionFn = function (item: any) {
-            item.hidden = false;
-        };
+             item.hidden = false;
+         };
 
         _fo.overdueConditionFn = function (item: any) {
-            item.hidden = true;
-        };
+             item.hidden = true;
+         };    
 
         return _fo;
     }
 
-    private filteringHandler = function (args) {
+    private filteringHandler = function(args) {
         args.cancel = !this.checkbox.checked;
         console.log(args);
     }
 
-    private filteredHandler = function (args) {
+    private filteredHandler = function(args) {
         console.log(args);
     }
 
-}+ }