<div class="sample-header">
    <h1 class="title">
<<<<<<< HEAD
        <button igxButton="icon" igxToggleAction="navdrawer" class="ham-button">
=======
        <!-- <button igxButton="icon" igxNavToggle="navdrawer" class="ham-button">
>>>>>>> c3287268
            <igx-icon fontSet="material" name="menu"></igx-icon>
        </button> -->
        {{ title }}
    </h1>
    <p class="description">
        {{ description }}
    </p>
</div><|MERGE_RESOLUTION|>--- conflicted
+++ resolved
@@ -1,10 +1,6 @@
 <div class="sample-header">
     <h1 class="title">
-<<<<<<< HEAD
-        <button igxButton="icon" igxToggleAction="navdrawer" class="ham-button">
-=======
-        <!-- <button igxButton="icon" igxNavToggle="navdrawer" class="ham-button">
->>>>>>> c3287268
+        <!-- <button igxButton="icon" igxToggleAction="navdrawer" class="ham-button">
             <igx-icon fontSet="material" name="menu"></igx-icon>
         </button> -->
         {{ title }}
