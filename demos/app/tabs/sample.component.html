<div class="sample-wrapper">
    <page-header title="Tabs" description="Allows the user to navigate between different content displayed in one view. The tabs are placed at the top and allows scrolling."></page-header>
    <div class="item-wrapp" style="display: flex; flex-direction: row; flex-wrap: wrap;">
        <div style="display: flex; flex-direction: column;">
            <igx-navbar title="Fixed" actionButtonIcon="menu">
                <igx-icon name="search"></igx-icon>
                <igx-icon name="favorite"></igx-icon>
                <igx-icon name="more_vert"></igx-icon>
            </igx-navbar>
            <article class="sample-column" style="width: 600px">
                <div>
                    <igx-tabs tabsType="fixed">
                        <igx-tabs-group icon="phone">
                            <div class="tab-content">
                                <h3>Tab 1 Content</h3>
                                <p>Lorem ipsum dolor sit amet, consectetur adipiscing elit. Suspendisse varius sapien ligula.
                                    Donec consectetur accumsan suscipit. Praesent rutrum tellus blandit bibendum cursus.
                                    Vestibulum urna arcu, bibendum nec molestie ac, varius congue massa. Mauris porttitor
                                    viverra lacus. Donec efficitur purus id urna dapibus, vitae pharetra orci pellentesque.
                                    Vestibulum id lacus a magna euismod volutpat id in mi. Etiam a nunc ut tellus dictum
                                    porta. Donec in ligula a arcu sollicitudin finibus. Vivamus id lorem pulvinar, accumsan
                                    justo vitae, vehicula diam. Mauris vel quam at velit venenatis vulputate in quis nisl.</p>
                            </div>
                        </igx-tabs-group>
                        <igx-tabs-group icon="supervisor_account">
                            <div class="tab-content">
                                <h3>Tab 2 Content</h3>
                                <p>Lorem ipsum dolor sit amet, consectetur adipiscing elit. Suspendisse varius sapien ligula.
                                    Donec consectetur accumsan suscipit. Praesent rutrum tellus blandit bibendum cursus.
                                    Vestibulum urna arcu, bibendum nec molestie ac, varius congue massa. Mauris porttitor
                                    viverra lacus. Donec efficitur purus id urna dapibus, vitae pharetra orci pellentesque.
                                    Vestibulum id lacus a magna euismod volutpat id in mi. Etiam a nunc ut tellus dictum
                                    porta. Donec in ligula a arcu sollicitudin finibus. Vivamus id lorem pulvinar, accumsan
                                    justo vitae, vehicula diam. Mauris vel quam at velit venenatis vulputate in quis nisl.</p>
                            </div>
                        </igx-tabs-group>
                        <igx-tabs-group icon="format_list_bulleted">
                            <div class="tab-content">
                                <h3>Tab 3 Content</h3>
                                <p>Lorem ipsum dolor sit amet, consectetur adipiscing elit. Suspendisse varius sapien ligula.
                                    Donec consectetur accumsan suscipit. Praesent rutrum tellus blandit bibendum cursus.
                                    Vestibulum urna arcu, bibendum nec molestie ac, varius congue massa. Mauris porttitor
                                    viverra lacus. Donec efficitur purus id urna dapibus, vitae pharetra orci pellentesque.
                                    Vestibulum id lacus a magna euismod volutpat id in mi. Etiam a nunc ut tellus dictum
                                    porta. Donec in ligula a arcu sollicitudin finibus. Vivamus id lorem pulvinar, accumsan
                                    justo vitae, vehicula diam. Mauris vel quam at velit venenatis vulputate in quis nisl.</p>
                            </div>
                        </igx-tabs-group>
                    </igx-tabs>
                </div>
            </article>
        </div>

        <div div style="display: flex; flex-direction: column;">
            <igx-navbar title="Content Fit" actionButtonIcon="menu">
                <igx-icon name="search"></igx-icon>
                <igx-icon name="favorite"></igx-icon>
                <igx-icon name="more_vert"></igx-icon>
            </igx-navbar>
            <article class="sample-column" style="width: 600px">
                <igx-tabs tabsType="contentfit">
                    <igx-tabs-group label="Tab 1 Looooooooooong Cooooooooooooontent">
                        <div class="tab-content">
                            <h3>Tab 1 Content</h3>
                            <p>Lorem ipsum dolor sit amet, consectetur adipiscing elit. Suspendisse varius sapien ligula. Donec
                                consectetur accumsan suscipit. Praesent rutrum tellus blandit bibendum cursus. Vestibulum
                                urna arcu, bibendum nec molestie ac, varius congue massa. Mauris porttitor viverra lacus.
                                Donec efficitur purus id urna dapibus, vitae pharetra orci pellentesque. Vestibulum id lacus
                                a magna euismod volutpat id in mi. Etiam a nunc ut tellus dictum porta. Donec in ligula a
                                arcu sollicitudin finibus. Vivamus id lorem pulvinar, accumsan justo vitae, vehicula diam.
                                Mauris vel quam at velit venenatis vulputate in quis nisl.</p>
                        </div>
                    </igx-tabs-group>
                    <igx-tabs-group label="Tab2">
                        <div class="tab-content">
                            <h3>Tab 2 Content</h3>
                            <p>Lorem ipsum dolor sit amet, consectetur adipiscing elit. Suspendisse varius sapien ligula. Donec
                                consectetur accumsan suscipit. Praesent rutrum tellus blandit bibendum cursus. Vestibulum
                                urna arcu, bibendum nec molestie ac, varius congue massa. Mauris porttitor viverra lacus.
                                Donec efficitur purus id urna dapibus, vitae pharetra orci pellentesque. Vestibulum id lacus
                                a magna euismod volutpat id in mi. Etiam a nunc ut tellus dictum porta. Donec in ligula a
                                arcu sollicitudin finibus. Vivamus id lorem pulvinar, accumsan justo vitae, vehicula diam.
                                Mauris vel quam at velit venenatis vulputate in quis nisl.</p>
                        </div>
<<<<<<< HEAD
                    </igx-tab-panel>
                </igx-tabs> -->
        <!-- </div>
        </article> -->

        <article class="sample-column">
            <h4 class="sample-title">Three item tabbar</h4>

            <div class="tabs-costume-theme">
                <igx-tabs tabsType="fixed">
                    <igx-tabs-group label="Tab1" icon="movies">
                        <div class="tab-content">
                            <h3>Tab 1 Content</h3>
                            <p>Lorem ipsum dolor sit amet, consectetur adipiscing elit. Suspendisse varius sapien ligula. Donec
                                consectetur accumsan suscipit. Praesent rutrum tellus blandit bibendum cursus. Vestibulum urna
                                arcu, bibendum nec molestie ac, varius congue massa. Mauris porttitor viverra lacus.
                            </p>
                            <h4>Tab 1 Content</h4>
                            <p>
                                Donec efficitur purus id urna dapibus, vitae pharetra orci pellentesque. Vestibulum id lacus a magna euismod volutpat id
                                in mi. Etiam a nunc ut tellus dictum porta. Donec in ligula a arcu sollicitudin finibus. Vivamus
                                id lorem pulvinar, accumsan justo vitae, vehicula diam. Mauris vel quam at velit venenatis vulputate
                                in quis nisl.
                            </p>
                        </div>
                    </igx-tabs-group>
                    <igx-tabs-group label="Tab2 Tab2 Tab2 tab" icon="movies">
                        <div class="tab-content">
                            <h3>Tab 2 Content</h3>
                            <p>Lorem ipsum dolor sit amet, consectetur adipiscing elit. Vivamus vitae malesuada odio. Praesent ante
                                lectus, porta a eleifend vel, sodales eu nisl. Vivamus sit amet purus eu lectus cursus rhoncus
                                quis non ex. Cras ac nulla sed arcu finibus volutpat. Vivamus risus ipsum, pharetra a augue nec,
                                euismod fringilla odio. Integer id velit rutrum, accumsan ante a, semper nunc. Phasellus ultrices
                                tincidunt imperdiet. Nullam vulputate mauris diam. Nullam elementum, libero vel varius fermentum,
                                lorem ex bibendum nulla, pretium lacinia erat nibh vel massa. In hendrerit, sapien ac mollis
                                iaculis, dolor tellus malesuada sem, a accumsan lectus nisl facilisis leo. Curabitur consequat
                                sit amet nulla at consequat. Duis volutpat tristique luctus.</p>
                        </div>
                    </igx-tabs-group>
                    <!-- <igx-tabs-group label="Tab3 Tab3 Tab3 Tab3">
                            <ng-template igxTab>
                                <igx-avatar initials="T1">
                                </igx-avatar>
                                </ng-template>
                        </igx-tabs-group> -->
                    <igx-tabs-group label="Tab4 Tab4 Tab4 Tab4 Tab4 Tab4 Tab4 Tab4 Tab4 Tab4" icon="movies">
                        <div class="tab-content">
                            Tab4 Tab4 Tab4 Tab4 Tab4 Tab4 Tab4 Tab4 Tab4 Tab4
                        </div>
                    </igx-tabs-group>
                    <igx-tabs-group label="Tab5 Tab5 Tab5 Tab5 Tab5 Tab5 Tab5 Tab5" icon="movies">
                        <div class="tab-content">
                            Tab5 Tab5 Tab5 Tab5 Tab5 Tab5 Tab5 Tab5
                        </div>
                    </igx-tabs-group>
                    <igx-tabs-group label="Tab6 Tab6 Tab6 Tab6 Tab6 Tab6 Tab6 Tab6 Tab6 Tab6 Tab6" icon="movies">
                        <div class="tab-content">
                            Tab6 Tab6 Tab6 Tab6 Tab6 Tab6 Tab6 Tab6 Tab6 Tab6 Tab6"
                        </div>
                    </igx-tabs-group>
                    <igx-tabs-group label="Tab7 Tab7 Tab7 Tab7 Tab7" icon="movies">
                        Tab7 Tab7 Tab7 Tab7 Tab7
                    </igx-tabs-group>
                    <igx-tabs-group label="Tab8 Tab8 Tab8 Tab8 Tab8 Tab8 Tab8 Tab8 Tab8 Tab8 Tab8" icon="movies">
                        <div class="tab-content">
                            Tab8 Tab8 Tab8 Tab8 Tab8 Tab8 Tab8 Tab8 Tab8 Tab8 Tab8
                        </div>
                    </igx-tabs-group>
                    <igx-tabs-group label="Tab9 Tab9 Tab9 Tab9 Tab9 Tab9 Tab9 Tab9 Tab9 Tab9 Tab9" icon="movies">
                        <div class="tab-content">
                            Tab9 Tab9 Tab9 Tab9 Tab9 Tab9 Tab9 Tab9 Tab9 Tab9 Tab9
                        </div>
                    </igx-tabs-group>
                    <igx-tabs-group label="Tab10 Tab10 Tab10 Tab10 Tab10 Tab10 Tab10 Tab10" icon="movies">
                        <div class="tab-content">
                            Tab10 Tab10 Tab10 Tab10 Tab10 Tab10 Tab10 Tab10
                        </div>
                    </igx-tabs-group>
                    <igx-tabs-group label="Tab11 Tab11 Tab11 Tab11 Tab11 Tab11 Tab11 Tab11 Tab11 Tab11" icon="movies">
                        <div class="tab-content">
                            Tab11 Tab11 Tab11 Tab11 Tab11 Tab11 Tab11 Tab11 Tab11 Tab11
                        </div>
                    </igx-tabs-group>
                    <igx-tabs-group label="Tab12 Tab12 Tab12 Tab12 Tab12 Tab12 Tab12 Tab12 Tab12 Tab12 Tab12" icon="movies">
                        <div class="tab-content">
                            Tab12 Tab12 Tab12 Tab12 Tab12 Tab12 Tab12 Tab12 Tab12 Tab12 Tab12
                        </div>
                    </igx-tabs-group>
                </igx-tabs>
            </div>
        </article>

        <!-- <article class="sample-column">
            <h4 class="sample-title">Three item tabbar</h4>
            <div class="tabbar-wrapper" #tabbarEl> -->
        <!-- <igx-tabs #tabbar (onTabSelected)="route($event)" >

                    <igx-tab-panel label="Movies" icon="local_movies">
=======
                    </igx-tabs-group>
                    <igx-tabs-group label="Tab3 Tab3 Tab3">
>>>>>>> 93cc93b9
                        <div class="tab-content">
                            <h3>Tab 3 Content</h3>
                            <p>Lorem ipsum dolor sit amet, consectetur adipiscing elit. Suspendisse varius sapien ligula. Donec
                                consectetur accumsan suscipit. Praesent rutrum tellus blandit bibendum cursus. Vestibulum
                                urna arcu, bibendum nec molestie ac, varius congue massa. Mauris porttitor viverra lacus.
                                Donec efficitur purus id urna dapibus, vitae pharetra orci pellentesque. Vestibulum id lacus
                                a magna euismod volutpat id in mi. Etiam a nunc ut tellus dictum porta. Donec in ligula a
                                arcu sollicitudin finibus. Vivamus id lorem pulvinar, accumsan justo vitae, vehicula diam.
                                Mauris vel quam at velit venenatis vulputate in quis nisl.</p>
                        </div>
                    </igx-tabs-group>
                </igx-tabs>

            </article>
        </div>

        <div div style="display: flex; flex-direction: column;">
            <igx-navbar title="Labels and icons content" actionButtonIcon="menu">
                <igx-icon name="search"></igx-icon>
                <igx-icon name="favorite"></igx-icon>
                <igx-icon name="more_vert"></igx-icon>
            </igx-navbar>
            <article class="sample-column" style="width: 600px">
                <igx-tabs>
                    <igx-tabs-group label="Contacts" icon="phone">
                        <igx-list [allowRightPanning]="true" [allowLeftPanning]="true">
                            <igx-list-item [isHeader]="true">History</igx-list-item>
                            <igx-list-item igxRipple="pink" igxRippleTarget=".igx-list__item" *ngFor="let contact of contacts">
                                <div class="item">
                                    <igx-avatar [src]="contact.avatar" roundShape="true"></igx-avatar>
                                    <div class="person">
                                        <p class="name">{{contact.text}}</p>
                                        <span class="phone">{{contact.phone}}</span>
                                    </div>
                                    <igx-icon name="phone"></igx-icon>
                                </div>
                            </igx-list-item>
                        </igx-list>
                    </igx-tabs-group>
                    <igx-tabs-group label="Tab2 Tab2 Tab2 tab" icon="movies">
                        <div class="tab-content">
                            <h3>Tab 2 Content</h3>
                            <p>Lorem ipsum dolor sit amet, consectetur adipiscing elit. Vivamus vitae malesuada odio. Praesent
                                ante lectus, porta a eleifend vel, sodales eu nisl. Vivamus sit amet purus eu lectus cursus
                                rhoncus quis non ex. Cras ac nulla sed arcu finibus volutpat. Vivamus risus ipsum, pharetra
                                a augue nec, euismod fringilla odio. Integer id velit rutrum, accumsan ante a, semper nunc.
                                Phasellus ultrices tincidunt imperdiet. Nullam vulputate mauris diam. Nullam elementum, libero
                                vel varius fermentum, lorem ex bibendum nulla, pretium lacinia erat nibh vel massa. In hendrerit,
                                sapien ac mollis iaculis, dolor tellus malesuada sem, a accumsan lectus nisl facilisis leo.
                                Curabitur consequat sit amet nulla at consequat. Duis volutpat tristique luctus.</p>
                        </div>
                    </igx-tabs-group>

                    <igx-tabs-group label="Tab4 Tab4 Tab4 Tab4 Tab4 Tab4 Tab4 Tab4 Tab4 Tab4" icon="movies">
                        <div class="tab-content">
                            <h3>Tab 4 Content</h3>
                            <p>Lorem ipsum dolor sit amet, consectetur adipiscing elit. Vivamus vitae malesuada odio. Praesent
                                ante lectus, porta a eleifend vel, sodales eu nisl. Vivamus sit amet purus eu lectus cursus
                                rhoncus quis non ex. Cras ac nulla sed arcu finibus volutpat. Vivamus risus ipsum, pharetra
                                a augue nec, euismod fringilla odio. Integer id velit rutrum, accumsan ante a, semper nunc.
                                Phasellus ultrices tincidunt imperdiet. Nullam vulputate mauris diam. Nullam elementum, libero
                                vel varius fermentum, lorem ex bibendum nulla, pretium lacinia erat nibh vel massa. In hendrerit,
                                sapien ac mollis iaculis, dolor tellus malesuada sem, a accumsan lectus nisl facilisis leo.
                                Curabitur consequat sit amet nulla at consequat. Duis volutpat tristique luctus.</p>
                        </div>
                    </igx-tabs-group>
                    <igx-tabs-group label="Tab5 Tab5 Tab5 Tab5 Tab5 Tab5 Tab5 Tab5" icon="movies">
                        <div class="tab-content">
                            <h3>Tab 5 Content</h3>
                            <p>Lorem ipsum dolor sit amet, consectetur adipiscing elit. Vivamus vitae malesuada odio. Praesent
                                ante lectus, porta a eleifend vel, sodales eu nisl. Vivamus sit amet purus eu lectus cursus
                                rhoncus quis non ex. Cras ac nulla sed arcu finibus volutpat. Vivamus risus ipsum, pharetra
                                a augue nec, euismod fringilla odio. Integer id velit rutrum, accumsan ante a, semper nunc.
                                Phasellus ultrices tincidunt imperdiet. Nullam vulputate mauris diam. Nullam elementum, libero
                                vel varius fermentum, lorem ex bibendum nulla, pretium lacinia erat nibh vel massa. In hendrerit,
                                sapien ac mollis iaculis, dolor tellus malesuada sem, a accumsan lectus nisl facilisis leo.
                                Curabitur consequat sit amet nulla at consequat. Duis volutpat tristique luctus.</p>
                        </div>
                    </igx-tabs-group>
                    <igx-tabs-group label="Tab6 Tab6 Tab6 Tab6 Tab6 Tab6 Tab6 Tab6 Tab6 Tab6 Tab6" icon="movies">
                        <div class="tab-content">
                            <h3>Tab 6 Content</h3>
                            <p>Lorem ipsum dolor sit amet, consectetur adipiscing elit. Vivamus vitae malesuada odio. Praesent
                                ante lectus, porta a eleifend vel, sodales eu nisl. Vivamus sit amet purus eu lectus cursus
                                rhoncus quis non ex. Cras ac nulla sed arcu finibus volutpat. Vivamus risus ipsum, pharetra
                                a augue nec, euismod fringilla odio. Integer id velit rutrum, accumsan ante a, semper nunc.
                                Phasellus ultrices tincidunt imperdiet. Nullam vulputate mauris diam. Nullam elementum, libero
                                vel varius fermentum, lorem ex bibendum nulla, pretium lacinia erat nibh vel massa. In hendrerit,
                                sapien ac mollis iaculis, dolor tellus malesuada sem, a accumsan lectus nisl facilisis leo.
                                Curabitur consequat sit amet nulla at consequat. Duis volutpat tristique luctus.</p>
                        </div>
                    </igx-tabs-group>
                    <igx-tabs-group label="Tab7 Tab7 Tab7 Tab7 Tab7" icon="movies">
                        <div class="tab-content">
                            <h3>Tab 7 Content</h3>
                            <p>Lorem ipsum dolor sit amet, consectetur adipiscing elit. Vivamus vitae malesuada odio. Praesent
                                ante lectus, porta a eleifend vel, sodales eu nisl. Vivamus sit amet purus eu lectus cursus
                                rhoncus quis non ex. Cras ac nulla sed arcu finibus volutpat. Vivamus risus ipsum, pharetra
                                a augue nec, euismod fringilla odio. Integer id velit rutrum, accumsan ante a, semper nunc.
                                Phasellus ultrices tincidunt imperdiet. Nullam vulputate mauris diam. Nullam elementum, libero
                                vel varius fermentum, lorem ex bibendum nulla, pretium lacinia erat nibh vel massa. In hendrerit,
                                sapien ac mollis iaculis, dolor tellus malesuada sem, a accumsan lectus nisl facilisis leo.
                                Curabitur consequat sit amet nulla at consequat. Duis volutpat tristique luctus.</p>
                        </div>
                    </igx-tabs-group>
                    <igx-tabs-group label="Tab8 Tab8 Tab8 Tab8 Tab8 Tab8 Tab8 Tab8 Tab8 Tab8 Tab8" icon="movies">
                        <div class="tab-content">
                            <h3>Tab 8 Content</h3>
                            <p>Lorem ipsum dolor sit amet, consectetur adipiscing elit. Vivamus vitae malesuada odio. Praesent
                                ante lectus, porta a eleifend vel, sodales eu nisl. Vivamus sit amet purus eu lectus cursus
                                rhoncus quis non ex. Cras ac nulla sed arcu finibus volutpat. Vivamus risus ipsum, pharetra
                                a augue nec, euismod fringilla odio. Integer id velit rutrum, accumsan ante a, semper nunc.
                                Phasellus ultrices tincidunt imperdiet. Nullam vulputate mauris diam. Nullam elementum, libero
                                vel varius fermentum, lorem ex bibendum nulla, pretium lacinia erat nibh vel massa. In hendrerit,
                                sapien ac mollis iaculis, dolor tellus malesuada sem, a accumsan lectus nisl facilisis leo.
                                Curabitur consequat sit amet nulla at consequat. Duis volutpat tristique luctus.</p>
                        </div>
                    </igx-tabs-group>
                    <igx-tabs-group label="Tab9 Tab9 Tab9 Tab9 Tab9 Tab9 Tab9 Tab9 Tab9 Tab9 Tab9" icon="movies">
                        <div class="tab-content">
                            <h3>Tab 9 Content</h3>
                            <p>Lorem ipsum dolor sit amet, consectetur adipiscing elit. Vivamus vitae malesuada odio. Praesent
                                ante lectus, porta a eleifend vel, sodales eu nisl. Vivamus sit amet purus eu lectus cursus
                                rhoncus quis non ex. Cras ac nulla sed arcu finibus volutpat. Vivamus risus ipsum, pharetra
                                a augue nec, euismod fringilla odio. Integer id velit rutrum, accumsan ante a, semper nunc.
                                Phasellus ultrices tincidunt imperdiet. Nullam vulputate mauris diam. Nullam elementum, libero
                                vel varius fermentum, lorem ex bibendum nulla, pretium lacinia erat nibh vel massa. In hendrerit,
                                sapien ac mollis iaculis, dolor tellus malesuada sem, a accumsan lectus nisl facilisis leo.
                                Curabitur consequat sit amet nulla at consequat. Duis volutpat tristique luctus.</p>
                        </div>
                    </igx-tabs-group>
                    <igx-tabs-group label="Tab10 Tab10 Tab10 Tab10 Tab10 Tab10 Tab10 Tab10" icon="movies">
                        <div class="tab-content">
                            <h3>Tab 10 Content</h3>
                            <p>Lorem ipsum dolor sit amet, consectetur adipiscing elit. Vivamus vitae malesuada odio. Praesent
                                ante lectus, porta a eleifend vel, sodales eu nisl. Vivamus sit amet purus eu lectus cursus
                                rhoncus quis non ex. Cras ac nulla sed arcu finibus volutpat. Vivamus risus ipsum, pharetra
                                a augue nec, euismod fringilla odio. Integer id velit rutrum, accumsan ante a, semper nunc.
                                Phasellus ultrices tincidunt imperdiet. Nullam vulputate mauris diam. Nullam elementum, libero
                                vel varius fermentum, lorem ex bibendum nulla, pretium lacinia erat nibh vel massa. In hendrerit,
                                sapien ac mollis iaculis, dolor tellus malesuada sem, a accumsan lectus nisl facilisis leo.
                                Curabitur consequat sit amet nulla at consequat. Duis volutpat tristique luctus.</p>
                        </div>
                    </igx-tabs-group>
                    <igx-tabs-group label="Tab11 Tab11 Tab11 Tab11 Tab11 Tab11 Tab11 Tab11 Tab11 Tab11" icon="movies">
                        <div class="tab-content">
                            <h3>Tab 11 Content</h3>
                            <p>Lorem ipsum dolor sit amet, consectetur adipiscing elit. Vivamus vitae malesuada odio. Praesent
                                ante lectus, porta a eleifend vel, sodales eu nisl. Vivamus sit amet purus eu lectus cursus
                                rhoncus quis non ex. Cras ac nulla sed arcu finibus volutpat. Vivamus risus ipsum, pharetra
                                a augue nec, euismod fringilla odio. Integer id velit rutrum, accumsan ante a, semper nunc.
                                Phasellus ultrices tincidunt imperdiet. Nullam vulputate mauris diam. Nullam elementum, libero
                                vel varius fermentum, lorem ex bibendum nulla, pretium lacinia erat nibh vel massa. In hendrerit,
                                sapien ac mollis iaculis, dolor tellus malesuada sem, a accumsan lectus nisl facilisis leo.
                                Curabitur consequat sit amet nulla at consequat. Duis volutpat tristique luctus.</p>
                        </div>
                    </igx-tabs-group>
                    <igx-tabs-group label="Tab12 Tab12 Tab12 Tab12 Tab12 Tab12 Tab12 Tab12 Tab12 Tab12 Tab12" icon="movies">
                        <div class="tab-content">
                            <h3>Tab 12 Content</h3>
                            <p>Lorem ipsum dolor sit amet, consectetur adipiscing elit. Vivamus vitae malesuada odio. Praesent
                                ante lectus, porta a eleifend vel, sodales eu nisl. Vivamus sit amet purus eu lectus cursus
                                rhoncus quis non ex. Cras ac nulla sed arcu finibus volutpat. Vivamus risus ipsum, pharetra
                                a augue nec, euismod fringilla odio. Integer id velit rutrum, accumsan ante a, semper nunc.
                                Phasellus ultrices tincidunt imperdiet. Nullam vulputate mauris diam. Nullam elementum, libero
                                vel varius fermentum, lorem ex bibendum nulla, pretium lacinia erat nibh vel massa. In hendrerit,
                                sapien ac mollis iaculis, dolor tellus malesuada sem, a accumsan lectus nisl facilisis leo.
                                Curabitur consequat sit amet nulla at consequat. Duis volutpat tristique luctus.</p>
                        </div>
                    </igx-tabs-group>
                </igx-tabs>
            </article>
        </div>
    </div>
</div><|MERGE_RESOLUTION|>--- conflicted
+++ resolved
@@ -82,109 +82,8 @@
                                 arcu sollicitudin finibus. Vivamus id lorem pulvinar, accumsan justo vitae, vehicula diam.
                                 Mauris vel quam at velit venenatis vulputate in quis nisl.</p>
                         </div>
-<<<<<<< HEAD
-                    </igx-tab-panel>
-                </igx-tabs> -->
-        <!-- </div>
-        </article> -->
-
-        <article class="sample-column">
-            <h4 class="sample-title">Three item tabbar</h4>
-
-            <div class="tabs-costume-theme">
-                <igx-tabs tabsType="fixed">
-                    <igx-tabs-group label="Tab1" icon="movies">
-                        <div class="tab-content">
-                            <h3>Tab 1 Content</h3>
-                            <p>Lorem ipsum dolor sit amet, consectetur adipiscing elit. Suspendisse varius sapien ligula. Donec
-                                consectetur accumsan suscipit. Praesent rutrum tellus blandit bibendum cursus. Vestibulum urna
-                                arcu, bibendum nec molestie ac, varius congue massa. Mauris porttitor viverra lacus.
-                            </p>
-                            <h4>Tab 1 Content</h4>
-                            <p>
-                                Donec efficitur purus id urna dapibus, vitae pharetra orci pellentesque. Vestibulum id lacus a magna euismod volutpat id
-                                in mi. Etiam a nunc ut tellus dictum porta. Donec in ligula a arcu sollicitudin finibus. Vivamus
-                                id lorem pulvinar, accumsan justo vitae, vehicula diam. Mauris vel quam at velit venenatis vulputate
-                                in quis nisl.
-                            </p>
-                        </div>
-                    </igx-tabs-group>
-                    <igx-tabs-group label="Tab2 Tab2 Tab2 tab" icon="movies">
-                        <div class="tab-content">
-                            <h3>Tab 2 Content</h3>
-                            <p>Lorem ipsum dolor sit amet, consectetur adipiscing elit. Vivamus vitae malesuada odio. Praesent ante
-                                lectus, porta a eleifend vel, sodales eu nisl. Vivamus sit amet purus eu lectus cursus rhoncus
-                                quis non ex. Cras ac nulla sed arcu finibus volutpat. Vivamus risus ipsum, pharetra a augue nec,
-                                euismod fringilla odio. Integer id velit rutrum, accumsan ante a, semper nunc. Phasellus ultrices
-                                tincidunt imperdiet. Nullam vulputate mauris diam. Nullam elementum, libero vel varius fermentum,
-                                lorem ex bibendum nulla, pretium lacinia erat nibh vel massa. In hendrerit, sapien ac mollis
-                                iaculis, dolor tellus malesuada sem, a accumsan lectus nisl facilisis leo. Curabitur consequat
-                                sit amet nulla at consequat. Duis volutpat tristique luctus.</p>
-                        </div>
-                    </igx-tabs-group>
-                    <!-- <igx-tabs-group label="Tab3 Tab3 Tab3 Tab3">
-                            <ng-template igxTab>
-                                <igx-avatar initials="T1">
-                                </igx-avatar>
-                                </ng-template>
-                        </igx-tabs-group> -->
-                    <igx-tabs-group label="Tab4 Tab4 Tab4 Tab4 Tab4 Tab4 Tab4 Tab4 Tab4 Tab4" icon="movies">
-                        <div class="tab-content">
-                            Tab4 Tab4 Tab4 Tab4 Tab4 Tab4 Tab4 Tab4 Tab4 Tab4
-                        </div>
-                    </igx-tabs-group>
-                    <igx-tabs-group label="Tab5 Tab5 Tab5 Tab5 Tab5 Tab5 Tab5 Tab5" icon="movies">
-                        <div class="tab-content">
-                            Tab5 Tab5 Tab5 Tab5 Tab5 Tab5 Tab5 Tab5
-                        </div>
-                    </igx-tabs-group>
-                    <igx-tabs-group label="Tab6 Tab6 Tab6 Tab6 Tab6 Tab6 Tab6 Tab6 Tab6 Tab6 Tab6" icon="movies">
-                        <div class="tab-content">
-                            Tab6 Tab6 Tab6 Tab6 Tab6 Tab6 Tab6 Tab6 Tab6 Tab6 Tab6"
-                        </div>
-                    </igx-tabs-group>
-                    <igx-tabs-group label="Tab7 Tab7 Tab7 Tab7 Tab7" icon="movies">
-                        Tab7 Tab7 Tab7 Tab7 Tab7
-                    </igx-tabs-group>
-                    <igx-tabs-group label="Tab8 Tab8 Tab8 Tab8 Tab8 Tab8 Tab8 Tab8 Tab8 Tab8 Tab8" icon="movies">
-                        <div class="tab-content">
-                            Tab8 Tab8 Tab8 Tab8 Tab8 Tab8 Tab8 Tab8 Tab8 Tab8 Tab8
-                        </div>
-                    </igx-tabs-group>
-                    <igx-tabs-group label="Tab9 Tab9 Tab9 Tab9 Tab9 Tab9 Tab9 Tab9 Tab9 Tab9 Tab9" icon="movies">
-                        <div class="tab-content">
-                            Tab9 Tab9 Tab9 Tab9 Tab9 Tab9 Tab9 Tab9 Tab9 Tab9 Tab9
-                        </div>
-                    </igx-tabs-group>
-                    <igx-tabs-group label="Tab10 Tab10 Tab10 Tab10 Tab10 Tab10 Tab10 Tab10" icon="movies">
-                        <div class="tab-content">
-                            Tab10 Tab10 Tab10 Tab10 Tab10 Tab10 Tab10 Tab10
-                        </div>
-                    </igx-tabs-group>
-                    <igx-tabs-group label="Tab11 Tab11 Tab11 Tab11 Tab11 Tab11 Tab11 Tab11 Tab11 Tab11" icon="movies">
-                        <div class="tab-content">
-                            Tab11 Tab11 Tab11 Tab11 Tab11 Tab11 Tab11 Tab11 Tab11 Tab11
-                        </div>
-                    </igx-tabs-group>
-                    <igx-tabs-group label="Tab12 Tab12 Tab12 Tab12 Tab12 Tab12 Tab12 Tab12 Tab12 Tab12 Tab12" icon="movies">
-                        <div class="tab-content">
-                            Tab12 Tab12 Tab12 Tab12 Tab12 Tab12 Tab12 Tab12 Tab12 Tab12 Tab12
-                        </div>
-                    </igx-tabs-group>
-                </igx-tabs>
-            </div>
-        </article>
-
-        <!-- <article class="sample-column">
-            <h4 class="sample-title">Three item tabbar</h4>
-            <div class="tabbar-wrapper" #tabbarEl> -->
-        <!-- <igx-tabs #tabbar (onTabSelected)="route($event)" >
-
-                    <igx-tab-panel label="Movies" icon="local_movies">
-=======
                     </igx-tabs-group>
                     <igx-tabs-group label="Tab3 Tab3 Tab3">
->>>>>>> 93cc93b9
                         <div class="tab-content">
                             <h3>Tab 3 Content</h3>
                             <p>Lorem ipsum dolor sit amet, consectetur adipiscing elit. Suspendisse varius sapien ligula. Donec
