import { Component, ElementRef, ViewChild } from "@angular/core";
import {
    IgxDialogModule,
    IgxFilterModule,
    IgxFilterOptions,
    IgxListModule,
    IgxListPanState,
    IgxRippleModule,
    IgxVirtualForOf
} from "../../lib/main";
<<<<<<< HEAD
import { IgxVirtualForOfDirective } from "../../lib/main"; 
=======

>>>>>>> fca76505
@Component({
    selector: "virt-for-sample",
    styleUrls: ["../app.samples.css", "./sample.component.css"],
    templateUrl: "./sample.component.html"
})
export class VirtualForSampleComponent {
    public search1: string;
    public data: any[] = [];
	public options: any = {};
    
<<<<<<< HEAD
    @ViewChild("virtDirVertical", { read: IgxVirtualForOfDirective })
    public virtDirVertical: IgxVirtualForOfDirective<any>;
        
    @ViewChild("virtDirHorizontal", { read: IgxVirtualForOfDirective })
    public virtDirHorizontal: IgxVirtualForOfDirective<any>;
=======
    @ViewChild("virtDirVertical", { read: IgxVirtualForOf })
    public virtDirVertical: IgxVirtualForOf<any>;
        
    @ViewChild("virtDirHorizontal", { read: IgxVirtualForOf })
    public virtDirHorizontal: IgxVirtualForOf<any>;
>>>>>>> fca76505

    public ngOnInit(): void {
        let data = [{
            key: 1,
            avatar: "images/avatar/1.jpg",
            favorite: true, 
            link: "#",
            phone: "770-504-2217",
            text: "Terrance Orta",
            width: 100
            }, {
            key: 2,
            avatar: "images/avatar/2.jpg",
            favorite: false,           
            link: "#",
            phone: "423-676-2869",
            text: "Richard Mahoney",
            width: 200
        }, {
             key: 3,
            avatar: "images/avatar/3.jpg",
            favorite: false,           
            link: "#",
            phone: "859-496-2817",
            text: "Donna Price",
             width: 300
        }, {
            key: 4,
            avatar: "images/avatar/4.jpg",
            favorite: false,            
            link: "#",
            phone: "901-747-3428",
            text: "Lisa Landers",
            width: 200
        }, {
             key: 5,
            avatar: "images/avatar/12.jpg",
            favorite: true,           
            link: "#",
            phone: "573-394-9254",
            text: "Dorothy H. Spencer",
            width: 200
        }, {
             key: 6,
            avatar: "images/avatar/13.jpg",
            favorite: false,           
            link: "#",
            phone: "323-668-1482",
            text: "Stephanie May",
            width: 100
        }, {
            key: 7,
            avatar: "images/avatar/14.jpg",
            favorite: false,            
            link: "#",
            phone: "401-661-3742",
            text: "Marianne Taylor",
            width: 100
        }, {
            key: 8,
            avatar: "images/avatar/15.jpg",
            favorite: true,           
            link: "#",
            phone: "662-374-2920",
            text: "Tammie Alvarez",
            width: 300
        }, {
            key: 9,
            avatar: "images/avatar/16.jpg",
            favorite: true,           
            link: "#",
            phone: "240-455-2267",
            text: "Charlotte Flores",
            width: 200
        }, {
            key: 10,
            avatar: "images/avatar/17.jpg",
            favorite: false,            
            link: "#",
            phone: "724-742-0979",
            text: "Ward Riley",
            width: 100
        }];
	for(let i = 10; i < 100000; i++) {
        var obj = Object.assign({}, data[i % 10]);
        obj["key"] = i;
        data.push(obj);
	}
    this.data = data;
}

scrNextRow(){
    this.virtDirVertical.scrollNext();
}
scrPrevRow(){
    this.virtDirVertical.scrollPrev();
}
scrNextCol(){
    this.virtDirHorizontal.scrollNext();
}
scrPrevCol(){
    this.virtDirHorizontal.scrollPrev();
}

}<|MERGE_RESOLUTION|>--- conflicted
+++ resolved
@@ -6,13 +6,8 @@
     IgxListModule,
     IgxListPanState,
     IgxRippleModule,
-    IgxVirtualForOf
+    IgxVirtualForOfDirective
 } from "../../lib/main";
-<<<<<<< HEAD
-import { IgxVirtualForOfDirective } from "../../lib/main"; 
-=======
-
->>>>>>> fca76505
 @Component({
     selector: "virt-for-sample",
     styleUrls: ["../app.samples.css", "./sample.component.css"],
@@ -23,19 +18,11 @@
     public data: any[] = [];
 	public options: any = {};
     
-<<<<<<< HEAD
     @ViewChild("virtDirVertical", { read: IgxVirtualForOfDirective })
     public virtDirVertical: IgxVirtualForOfDirective<any>;
         
     @ViewChild("virtDirHorizontal", { read: IgxVirtualForOfDirective })
     public virtDirHorizontal: IgxVirtualForOfDirective<any>;
-=======
-    @ViewChild("virtDirVertical", { read: IgxVirtualForOf })
-    public virtDirVertical: IgxVirtualForOf<any>;
-        
-    @ViewChild("virtDirHorizontal", { read: IgxVirtualForOf })
-    public virtDirHorizontal: IgxVirtualForOf<any>;
->>>>>>> fca76505
 
     public ngOnInit(): void {
         let data = [{
