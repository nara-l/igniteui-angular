@import '../lib/core/styles/themes/index';

$exclude: (
<<<<<<< HEAD
    igx-avatar,
    igx-badge,
    igx-button,
    igx-button-group,
    igx-calendar,
    igx-card,
    igx-carousel,
    igx-checkbox,
    igx-date-picker,
    igx-dialog,
    igx-grid,
    igx-filtering,
    igx-icon,
    igx-form-group,
    igx-list,
    igx-navbar,
    igx-nav-drawer,
    igx-paginator,
    progress-linear,
    progress-circular,
    igx-radio,
    ig-ripple-host,
    igx-slider,
    igx-snackbar,
    igx-switch,
    igx-tab-bar,
    igx-tabs,
    igx-toast
=======
    // igx-avatar,
    // igx-badge,
    // igx-button,
    // igx-button-group,
    // igx-calendar,
    // igx-card,
    // igx-carousel,
    // igx-checkbox,
    // igx-date-picker,
    // igx-dialog,
    // igx-grid,
    // igx-filtering,
    // igx-icon,
    // igx-form-group,
    // igx-input-group,
    // igx-list,
    // igx-navbar,
    // igx-nav-drawer,
    // igx-paginator,
    // progress-linear,
    // progress-circular,
    // igx-radio,
    // igx-ripple,
    // igx-slider,
    // igx-snackbar,
    // igx-switch,
    // igx-tab-bar,
    // igx-toast
>>>>>>> 77be5d9a
);
// Generating a palette
@include igx-core();
@include igx-theme($default-palette, $exclude);

$my-tabs-theme: igx-tabs-theme(
    $item-text-color: rgba(255, 255, 255, .8),
    $item-hover-color: rgba(255, 255, 255, .8),

    $item-background: igx-color($default-palette, 'primary', 500),
    $item-hover-background: igx-color($default-palette, 'primary', 400),

    $item-active-background: igx-color($default-palette, 'primary', 600),
    $indicator-color: #fbb13c,

    $button-color: rgba(255, 255, 255, .8),
    $button-background: igx-color($default-palette, 'primary', 500),
    $button-hover-background: igx-color($default-palette, 'primary', 600),
    $button-hover-color: #fff
);

.items-wrapper__item--blue {
    @include igx-tabs($my-tabs-theme);
}


// @mixin gen-color-class($name, $variant, $prefix, $suffix) {
//     $prefix: if($prefix, '#{$prefix}-', '');
//     $suffix: if($suffix, '-#{$suffix}', '');

//     .#{$prefix}#{$name}-#{$variant}#{$suffix} {
//         @content;
//     }
// }

// @mixin gen-color-classes($prop, $prefix, $suffix) {
//     @each $palette-name, $sub-palette in $default-palette {
//         @each $variant, $color in $sub-palette {
//             @if type-of($color) != 'map' {
//                 @include gen-color-class($palette-name, $variant, $prefix, $suffix) {
//                     #{$prop}: $color;
//                 }
//             }
//         }
//     }
// }

// @mixin igx-color-classes($prop, $suffix: null, $prefix: 'igx') {
//     @include gen-color-classes($prop, $prefix, $suffix);
// }

// @include igx-color-classes($prop: 'background-color', $prefix: 'my', $suffix: 'bg');
// @include igx-color-classes($prop: 'color');<|MERGE_RESOLUTION|>--- conflicted
+++ resolved
@@ -1,36 +1,6 @@
 @import '../lib/core/styles/themes/index';
 
 $exclude: (
-<<<<<<< HEAD
-    igx-avatar,
-    igx-badge,
-    igx-button,
-    igx-button-group,
-    igx-calendar,
-    igx-card,
-    igx-carousel,
-    igx-checkbox,
-    igx-date-picker,
-    igx-dialog,
-    igx-grid,
-    igx-filtering,
-    igx-icon,
-    igx-form-group,
-    igx-list,
-    igx-navbar,
-    igx-nav-drawer,
-    igx-paginator,
-    progress-linear,
-    progress-circular,
-    igx-radio,
-    ig-ripple-host,
-    igx-slider,
-    igx-snackbar,
-    igx-switch,
-    igx-tab-bar,
-    igx-tabs,
-    igx-toast
-=======
     // igx-avatar,
     // igx-badge,
     // igx-button,
@@ -59,7 +29,6 @@
     // igx-switch,
     // igx-tab-bar,
     // igx-toast
->>>>>>> 77be5d9a
 );
 // Generating a palette
 @include igx-core();
