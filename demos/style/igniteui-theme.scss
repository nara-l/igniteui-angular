@import '../lib/core/styles/themes/index';

$exclude: (
    igx-avatar,
    igx-badge,
    igx-button,
    igx-button-group,
    igx-calendar,
    igx-card,
    igx-carousel,
    igx-checkbox,
    igx-date-picker,
    igx-dialog,
    igx-grid,
    igx-filtering,
    igx-icon,
    igx-form-group,
    igx-list,
    igx-navbar,
    igx-nav-drawer,
    igx-paginator,
    progress-linear,
    progress-circular,
    igx-radio,
    ig-ripple-host,
    igx-slider,
    igx-snackbar,
    igx-switch,
    igx-tab-bar,
    igx-toast
);
// Generating a palette
@include igx-core();
@include igx-theme($default-palette);

<<<<<<< HEAD
/*$timepicker-theme: igx-time-picker-theme(
    $text-color: orange,
    $hover-text-color: red,
    $selected-text-color: green,
    $activeList-item-background: pink
);

@include igx-time-picker($timepicker-theme);*/
=======
// @mixin gen-color-class($name, $variant, $prefix, $suffix) {
//     $prefix: if($prefix, '#{$prefix}-', '');
//     $suffix: if($suffix, '-#{$suffix}', '');

//     .#{$prefix}#{$name}-#{$variant}#{$suffix} {
//         @content;
//     }
// }

// @mixin gen-color-classes($prop, $prefix, $suffix) {
//     @each $palette-name, $sub-palette in $default-palette {
//         @each $variant, $color in $sub-palette {
//             @if type-of($color) != 'map' {
//                 @include gen-color-class($palette-name, $variant, $prefix, $suffix) {
//                     #{$prop}: $color;
//                 }
//             }
//         }
//     }
// }

// @mixin igx-color-classes($prop, $suffix: null, $prefix: 'igx') {
//     @include gen-color-classes($prop, $prefix, $suffix);
// }

// @include igx-color-classes($prop: 'background-color', $prefix: 'my', $suffix: 'bg');
// @include igx-color-classes($prop: 'color');
>>>>>>> 829c9024
<|MERGE_RESOLUTION|>--- conflicted
+++ resolved
@@ -33,16 +33,6 @@
 @include igx-core();
 @include igx-theme($default-palette);
 
-<<<<<<< HEAD
-/*$timepicker-theme: igx-time-picker-theme(
-    $text-color: orange,
-    $hover-text-color: red,
-    $selected-text-color: green,
-    $activeList-item-background: pink
-);
-
-@include igx-time-picker($timepicker-theme);*/
-=======
 // @mixin gen-color-class($name, $variant, $prefix, $suffix) {
 //     $prefix: if($prefix, '#{$prefix}-', '');
 //     $suffix: if($suffix, '-#{$suffix}', '');
@@ -69,5 +59,4 @@
 // }
 
 // @include igx-color-classes($prop: 'background-color', $prefix: 'my', $suffix: 'bg');
-// @include igx-color-classes($prop: 'color');
->>>>>>> 829c9024
+// @include igx-color-classes($prop: 'color');