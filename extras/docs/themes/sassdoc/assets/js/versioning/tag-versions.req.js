(function () {
    const baseUrl = $('body').data('base-url');
    const versionsJson = $('body').data('api-versions-json');

    $.ajax({
        url: versionsJson,
        type: "get",
        contentType: 'application/json',
        xhrFields: {
            withCredentials: false
        }
    }).done(function (data) {
        let folders = data.folders;
        const select = $('#versions');
<<<<<<< HEAD
        const lastVersion = folders.slice(-1)[0];
        folders = folders.reverse();

        folders.forEach(function (f) {
=======
        folders = folders.reverse();

        folders.forEach(f => {
>>>>>>> 880c9837
            select.append($('<option>', {
                value: `${baseUrl}/products/ignite-ui-angular/docs/${f}/sass`,
                text: f
            }));
        });

        select.val(`${baseUrl}/products/ignite-ui-angular/docs/${folders[0]}/sass`);

        if (sessionStorage.sassOption) {
            select.val(sessionStorage.sassOption);
        }
    });

    $('#versions').on('change', function () {
        const val = $('#versions').val();
        sessionStorage.sassOption = val;
        window.location.assign(val);
    });
})();<|MERGE_RESOLUTION|>--- conflicted
+++ resolved
@@ -12,23 +12,16 @@
     }).done(function (data) {
         let folders = data.folders;
         const select = $('#versions');
-<<<<<<< HEAD
-        const lastVersion = folders.slice(-1)[0];
-        folders = folders.reverse();
-
-        folders.forEach(function (f) {
-=======
         folders = folders.reverse();
 
         folders.forEach(f => {
->>>>>>> 880c9837
             select.append($('<option>', {
-                value: `${baseUrl}/products/ignite-ui-angular/docs/${f}/sass`,
+                value: baseUrl + "/products/ignite-ui-angular/docs/" + f + "/sass",
                 text: f
             }));
         });
 
-        select.val(`${baseUrl}/products/ignite-ui-angular/docs/${folders[0]}/sass`);
+        select.val(baseUrl + "/products/ignite-ui-angular/docs/" + folders[0] + "/sass");
 
         if (sessionStorage.sassOption) {
             select.val(sessionStorage.sassOption);
