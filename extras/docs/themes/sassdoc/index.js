--- conflicted
+++ resolved
@@ -22,11 +22,8 @@
 
 const lunr = require('lunr');
 const sassPlug = require('sassdoc-plugin-localization');
-<<<<<<< HEAD
-=======
 const process = require('process');
 const fs = require('fs');
->>>>>>> 77da2726
 const path = require('path');
 
 
@@ -58,11 +55,7 @@
      * If only json conversion is needed the whole process of documentation rendering has to be stopped.
      */
     if (t.ctx.convert) {
-<<<<<<< HEAD
         return t.convert(t.ctx._data, path.normalize('.\\extras\\sassdoc')); 
-=======
-        return t.convert(t.ctx._data, './extras/sassdoc/en');
->>>>>>> 77da2726
     }
     /**
      * Copy the assets folder from the theme's directory in the
@@ -151,22 +144,6 @@
         }
     };
 
-    /**
-     * Render `views/index.handlebars` with the theme's context (`ctx` below)
-     * as `index.html` in the destination directory.
-     */
-    t.handlebars('views/index.hbs', 'index.html', options);
-
-    /**
-     * Applies the translations from the json files.
-     */
-    if (t.ctx.render) {
-        const jsonDir = t.ctx.jsonDir ? t.ctx.jsonDir : './extras/sassdoc/en';
-        t.render(t.ctx._data, jsonDir);
-    }
-<<<<<<< HEAD
-  };
-
   /**
    * Render `views/index.handlebars` with the theme's context (`ctx` below)
    * as `index.html` in the destination directory.
@@ -180,8 +157,6 @@
       const jsonDir = t.ctx.jsonDir ? t.ctx.jsonDir : '.\\extras\\sassdoc';
       t.render(t.ctx._data, path.normalize(jsonDir));
   }
-=======
->>>>>>> 77da2726
 });
 /**
  * Actual theme function. It takes the destination directory `dest`
@@ -192,109 +167,109 @@
  * configuration.
  */
 module.exports = function (dest, ctx) {
-    var def = {
-        display: {
-            access: ['public', 'private'],
-            alias: true,
-            watermark: false,
-        },
-        groups: {
-            'undefined': 'General',
-        },
-        'shortcutIcon': 'http://sass-lang.com/favicon.ico'
-    };
-
-    // Apply default values for groups and display.
-    ctx.groups = extend(def.groups, ctx.groups);
-    ctx.display = extend(def.display, ctx.display);
-
-    // Extend top-level context keys.
-    ctx = extend({}, def, ctx);
-
-    /**
-     * Parse text data (like descriptions) as Markdown, and put the
-     * rendered HTML in `html*` variables.
-     *
-     * For example, `ctx.package.description` will be parsed as Markdown
-     * in `ctx.package.htmlDescription`.
-     *
-     * See <http://sassdoc.com/extra-tools/#markdown>.
-     */
-    extras.markdown(ctx);
-
-    /**
-     * Add a `display` property for each data item regarding of display
-     * configuration (hide private items and aliases for example).
-     *
-     * You'll need to add default values in your `.sassdocrc` before
-     * using this filter:
-     *
-     *     {
-     *       "display": {
-     *         "access": ["public", "private"],
-     *         "alias": false
-     *       }
-     *     }
-     *
-     * See <http://sassdoc.com/extra-tools/#display-toggle>.
-     */
-    extras.display(ctx);
-
-    /**
-     * Allow the user to give a name to the documentation groups.
-     *
-     * We can then have `@group slug` in the docblock, and map `slug`
-     * to `Some title string` in the theme configuration.
-     *
-     * **Note:** all items without a group are in the `undefined` group.
-     *
-     * See <http://sassdoc.com/extra-tools/#groups-aliases>.
-     */
-    extras.groupName(ctx);
-
-    /**
-     * Use SassDoc indexer to index the data by group and type, so we
-     * have the following structure:
-     *
-     *     {
-     *       "group-slug": {
-     *         "function": [...],
-     *         "mixin": [...],
-     *         "variable": [...]
-     *       },
-     *       "another-group": {
-     *         "function": [...],
-     *         "mixin": [...],
-     *         "variable": [...]
-     *       }
-     *     }
-     *
-     * You can then use `data.byGroupAndType` instead of `data` in your
-     * templates to manipulate the indexed object.
-     */
-    ctx.idx = lunr(function () {
-        this.field('type');
-        this.field('name');
-
-        ctx.data.forEach((doc) => {
-            this.add({
-                id: `${doc.context.type}-${doc.context.name}`,
-                name: doc.context.name,
-                type: doc.context.type
-            });
-        }, this);
-    });
-
-    ctx.data.byGroupAndType = extras.byGroupAndType(ctx.data);
-
-    // Avoid key collision with Handlebars default `data`.
-    // @see https://github.com/SassDoc/generator-sassdoc-theme/issues/22
-    ctx._data = ctx.data;
-    delete ctx.data;
-
-    /**
-     * Now we have prepared the data, we can proxy to the Themeleon
-     * generated theme function.
-     */
-    return theme.apply(this, arguments);
+  var def = {
+    display: {
+      access: ['public', 'private'],
+      alias: true,
+      watermark: false,
+    },
+    groups: {
+      'undefined': 'General',
+    },
+    'shortcutIcon': 'http://sass-lang.com/favicon.ico'
+  };
+
+  // Apply default values for groups and display.
+  ctx.groups = extend(def.groups, ctx.groups);
+  ctx.display = extend(def.display, ctx.display);
+
+  // Extend top-level context keys.
+  ctx = extend({}, def, ctx);
+
+  /**
+   * Parse text data (like descriptions) as Markdown, and put the
+   * rendered HTML in `html*` variables.
+   *
+   * For example, `ctx.package.description` will be parsed as Markdown
+   * in `ctx.package.htmlDescription`.
+   *
+   * See <http://sassdoc.com/extra-tools/#markdown>.
+   */
+  extras.markdown(ctx);
+
+  /**
+   * Add a `display` property for each data item regarding of display
+   * configuration (hide private items and aliases for example).
+   *
+   * You'll need to add default values in your `.sassdocrc` before
+   * using this filter:
+   *
+   *     {
+   *       "display": {
+   *         "access": ["public", "private"],
+   *         "alias": false
+   *       }
+   *     }
+   *
+   * See <http://sassdoc.com/extra-tools/#display-toggle>.
+   */
+  extras.display(ctx);
+
+  /**
+   * Allow the user to give a name to the documentation groups.
+   *
+   * We can then have `@group slug` in the docblock, and map `slug`
+   * to `Some title string` in the theme configuration.
+   *
+   * **Note:** all items without a group are in the `undefined` group.
+   *
+   * See <http://sassdoc.com/extra-tools/#groups-aliases>.
+   */
+  extras.groupName(ctx);
+
+  /**
+   * Use SassDoc indexer to index the data by group and type, so we
+   * have the following structure:
+   *
+   *     {
+   *       "group-slug": {
+   *         "function": [...],
+   *         "mixin": [...],
+   *         "variable": [...]
+   *       },
+   *       "another-group": {
+   *         "function": [...],
+   *         "mixin": [...],
+   *         "variable": [...]
+   *       }
+   *     }
+   *
+   * You can then use `data.byGroupAndType` instead of `data` in your
+   * templates to manipulate the indexed object.
+   */
+  ctx.idx = lunr(function () {
+    this.field('type');
+    this.field('name');
+
+    ctx.data.forEach((doc) => {
+      this.add({
+        id: `${doc.context.type}-${doc.context.name}`,
+        name: doc.context.name,
+        type: doc.context.type
+      });
+    }, this);
+  });
+
+  ctx.data.byGroupAndType = extras.byGroupAndType(ctx.data);
+
+  // Avoid key collision with Handlebars default `data`.
+  // @see https://github.com/SassDoc/generator-sassdoc-theme/issues/22
+  ctx._data = ctx.data;
+  delete ctx.data;
+
+  /**
+   * Now we have prepared the data, we can proxy to the Themeleon
+   * generated theme function.
+   */
+  return theme.apply(this, arguments);
 };