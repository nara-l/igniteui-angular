/**
 * Themeleon template helper, using consolidate.js module.
 *
 * See <https://github.com/themeleon/themeleon>.
 * See <https://github.com/tj/consolidate.js>.
 */
const themeleon = require('themeleon')().use('consolidate');

/**
 * Utility function we will use to merge a default configuration
 * with the user object.
 */
const extend = require('extend');

/**
 * SassDoc extras (providing Markdown and other filters, and different way to
 * index SassDoc data).
 *
 * See <https://github.com/SassDoc/sassdoc-extras>.
 */
const extras = require('sassdoc-extras');

const lunr = require('lunr');
const sassPlug = require('sassdoc-plugin-localization');
<<<<<<< HEAD
=======
const process = require('process');
const fs = require('fs');
>>>>>>> 897dec74
const path = require('path');


themeleon.use({

    /**
     * Builds a structure of json files which represents the retrieved comments per every sass declaration.
     */
    convert: (data, dir) => sassPlug.convert(data, dir),
    /**
     * Compares and replaces the applied translations from the jsons structure.
     */
    render: (data, dir) => sassPlug.render(data, dir)
});

// const {convert} = require('./localization/index');
/**
 * The theme function. You can directly export it like this:
 *
 *     module.exports = themeleon(__dirname, function (t) {});
 *
 * ... but here we want more control on the template variables, so there
 * is a little bit of preprocessing below.
 *
 * The theme function describes the steps to render the theme.
 */
const theme = themeleon(__dirname, function (t) {
    /**
     * If only json conversion is needed the whole process of documentation rendering has to be stopped.
     */
    if (t.ctx.convert) {
<<<<<<< HEAD
        return t.convert(t.ctx._data, path.normalize('.\\extras\\sassdoc\\en')); 
=======
        return t.convert(t.ctx._data, './extras/sassdoc/en');
>>>>>>> 897dec74
    }
    /**
     * Copy the assets folder from the theme's directory in the
     * destination directory.
     */
    t.copy('assets');

    const options = {
        partials: {
            authors: 'partials/authors',
            description: 'partials/description',
            example: 'partials/example',
            footer: 'partials/footer',
            header: 'partials/header',
            github: 'partials/github',
            definitionHeader: 'partials/definitionHeader',
            require: 'partials/require',
            search: 'partials/search',
            see: 'partials/see',
            sidenav: 'partials/sidenav',
            source: 'partials/source',
            usedBy: 'partials/usedby',
            parameters: 'partials/parameters',
            properties: 'partials/properties',
            example: 'partials/example',
            infraHead: 'partials/infragistics/header',
            infraFoot: 'partials/infragistics/footer',
            infraHeadJA: 'partials/infragistics/infranav.ja',
            infraFooJA: 'partials/infragistics/infrafoot.ja'
        },
        helpers: {
            debug: function (content) {
                console.log("----VALUE-----");
                console.log(content);
            },
            json: function (context) {
                return JSON.stringify(context);
            },
            github: function (file, line) {
                const url = 'https://github.com/IgniteUI/igniteui-angular/tree/master/projects/igniteui-angular/src/lib/core/styles/';
                return `${url}${file}#L${line}`;
            },
            typeClass: function (context) {
                switch (context) {
                    case "mixin":
                        return "--mixin";
                    case "function":
                        return "--function";
                    default:
                        return "";
                }
            },
            trimType: (value) => {
                return value.substring(0, 3);
            },
            retrieveEnvLink: () => {
                const lang = t.ctx.lang;
                const env = process.env.NODE_ENV;
                const pathConfig = path.join('extras', 'docs', 'themes', 'config.json');
                const config = JSON.parse(fs.readFileSync(pathConfig, 'utf8'));
                return config[lang][env.trim()] ? config[lang][env.trim()].url: '';
            },
            ifCond: (v1, operator, v2, options) => {
                switch (operator) {
                    case '==':
                        // tslint:disable-next-line:triple-equals
                        return (v1 == v2) ? options.fn(this) : options.inverse(this);
                    case '===':
                        return (v1 === v2) ? options.fn(this) : options.inverse(this);
                    case '<':
                        return (v1 < v2) ? options.fn(this) : options.inverse(this);
                    case '<=':
                        return (v1 <= v2) ? options.fn(this) : options.inverse(this);
                    case '>':
                        return (v1 > v2) ? options.fn(this) : options.inverse(this);
                    case '>=':
                        return (v1 >= v2) ? options.fn(this) : options.inverse(this);
                    case '&&':
                        return (v1 && v2) ? options.fn(this) : options.inverse(this);
                    case '||':
                        return (v1 || v2) ? options.fn(this) : options.inverse(this);
                    default:
                        return options.inverse(this);
                }
            }
        }
    };

    /**
     * Render `views/index.handlebars` with the theme's context (`ctx` below)
     * as `index.html` in the destination directory.
     */
    t.handlebars('views/index.hbs', 'index.html', options);

    /**
     * Applies the translations from the json files.
     */
    if (t.ctx.render) {
        const jsonDir = t.ctx.jsonDir ? t.ctx.jsonDir : './extras/sassdoc/en';
        t.render(t.ctx._data, jsonDir);
    }
<<<<<<< HEAD
  };

  /**
   * Render `views/index.handlebars` with the theme's context (`ctx` below)
   * as `index.html` in the destination directory.
   */
  t.handlebars('views/index.hbs', 'index.html', options);

  /**
   * Applies the translations from the json files.
   */
  if (t.ctx.render) {
      const jsonDir = t.ctx.jsonDir ? t.ctx.jsonDir : '.\\extras\\sassdoc\\en';
      t.render(t.ctx._data, path.normalize(jsonDir));
  }
=======
>>>>>>> 897dec74
});
/**
 * Actual theme function. It takes the destination directory `dest`
 * (that will be handled by Themeleon), and the context variables `ctx`.
 *
 * Here, we will modify the context to have a `view` key defaulting to
 * a literal object, but that can be overridden by the user's
 * configuration.
 */
module.exports = function (dest, ctx) {
    var def = {
        display: {
            access: ['public', 'private'],
            alias: true,
            watermark: false,
        },
        groups: {
            'undefined': 'General',
        },
        'shortcutIcon': 'http://sass-lang.com/favicon.ico'
    };

    // Apply default values for groups and display.
    ctx.groups = extend(def.groups, ctx.groups);
    ctx.display = extend(def.display, ctx.display);

    // Extend top-level context keys.
    ctx = extend({}, def, ctx);

    /**
     * Parse text data (like descriptions) as Markdown, and put the
     * rendered HTML in `html*` variables.
     *
     * For example, `ctx.package.description` will be parsed as Markdown
     * in `ctx.package.htmlDescription`.
     *
     * See <http://sassdoc.com/extra-tools/#markdown>.
     */
    extras.markdown(ctx);

    /**
     * Add a `display` property for each data item regarding of display
     * configuration (hide private items and aliases for example).
     *
     * You'll need to add default values in your `.sassdocrc` before
     * using this filter:
     *
     *     {
     *       "display": {
     *         "access": ["public", "private"],
     *         "alias": false
     *       }
     *     }
     *
     * See <http://sassdoc.com/extra-tools/#display-toggle>.
     */
    extras.display(ctx);

    /**
     * Allow the user to give a name to the documentation groups.
     *
     * We can then have `@group slug` in the docblock, and map `slug`
     * to `Some title string` in the theme configuration.
     *
     * **Note:** all items without a group are in the `undefined` group.
     *
     * See <http://sassdoc.com/extra-tools/#groups-aliases>.
     */
    extras.groupName(ctx);

    /**
     * Use SassDoc indexer to index the data by group and type, so we
     * have the following structure:
     *
     *     {
     *       "group-slug": {
     *         "function": [...],
     *         "mixin": [...],
     *         "variable": [...]
     *       },
     *       "another-group": {
     *         "function": [...],
     *         "mixin": [...],
     *         "variable": [...]
     *       }
     *     }
     *
     * You can then use `data.byGroupAndType` instead of `data` in your
     * templates to manipulate the indexed object.
     */
    ctx.idx = lunr(function () {
        this.field('type');
        this.field('name');

        ctx.data.forEach((doc) => {
            this.add({
                id: `${doc.context.type}-${doc.context.name}`,
                name: doc.context.name,
                type: doc.context.type
            });
        }, this);
    });

    ctx.data.byGroupAndType = extras.byGroupAndType(ctx.data);

    // Avoid key collision with Handlebars default `data`.
    // @see https://github.com/SassDoc/generator-sassdoc-theme/issues/22
    ctx._data = ctx.data;
    delete ctx.data;

    /**
     * Now we have prepared the data, we can proxy to the Themeleon
     * generated theme function.
     */
    return theme.apply(this, arguments);
};<|MERGE_RESOLUTION|>--- conflicted
+++ resolved
@@ -22,11 +22,8 @@
 
 const lunr = require('lunr');
 const sassPlug = require('sassdoc-plugin-localization');
-<<<<<<< HEAD
-=======
 const process = require('process');
 const fs = require('fs');
->>>>>>> 897dec74
 const path = require('path');
 
 
@@ -58,11 +55,7 @@
      * If only json conversion is needed the whole process of documentation rendering has to be stopped.
      */
     if (t.ctx.convert) {
-<<<<<<< HEAD
         return t.convert(t.ctx._data, path.normalize('.\\extras\\sassdoc\\en')); 
-=======
-        return t.convert(t.ctx._data, './extras/sassdoc/en');
->>>>>>> 897dec74
     }
     /**
      * Copy the assets folder from the theme's directory in the
@@ -150,23 +143,7 @@
             }
         }
     };
-
-    /**
-     * Render `views/index.handlebars` with the theme's context (`ctx` below)
-     * as `index.html` in the destination directory.
-     */
-    t.handlebars('views/index.hbs', 'index.html', options);
-
-    /**
-     * Applies the translations from the json files.
-     */
-    if (t.ctx.render) {
-        const jsonDir = t.ctx.jsonDir ? t.ctx.jsonDir : './extras/sassdoc/en';
-        t.render(t.ctx._data, jsonDir);
-    }
-<<<<<<< HEAD
-  };
-
+    
   /**
    * Render `views/index.handlebars` with the theme's context (`ctx` below)
    * as `index.html` in the destination directory.
@@ -180,8 +157,6 @@
       const jsonDir = t.ctx.jsonDir ? t.ctx.jsonDir : '.\\extras\\sassdoc\\en';
       t.render(t.ctx._data, path.normalize(jsonDir));
   }
-=======
->>>>>>> 897dec74
 });
 /**
  * Actual theme function. It takes the destination directory `dest`
