--- conflicted
+++ resolved
@@ -28,10 +28,7 @@
         <!-- End Google Tag Manager -->
     </head>
 
-<<<<<<< HEAD
 <body data-base-url="{{baseURl}}" data-api-versions-json="{{versionsUrl}}">
-=======
-    <body data-base-url="{{retrieveEnvLink}}">
 
     <!-- Google Tag Manager (noscript) -->
         <noscript>
@@ -39,7 +36,6 @@
                 height="0" width="0" style="display:none;visibility:hidden"></iframe>
         </noscript>
     <!-- End Google Tag Manager (noscript) -->
->>>>>>> 04b073c7
 
         {{> header}}
 
