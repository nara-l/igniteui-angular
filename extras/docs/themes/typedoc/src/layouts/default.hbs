<!doctype html>
<html class="default no-js">
<head>
    <meta charset="utf-8">
    <meta http-equiv="X-UA-Compatible" content="IE=edge">
    <title>{{#ifCond model.name '==' project.name}}{{project.name}}{{else}}{{model.name}} | {{project.name}}{{/ifCond}}</title>
    <meta name="description" content="">
    <meta name="viewport" content="width=device-width, initial-scale=1">

    <link rel="stylesheet" href="https://infragistics.com/assets/modern/css/layout.css">
    <link rel="stylesheet" href="https://infragistics.com/assets/modern/css/animate-custom.css">
    <link rel="stylesheet" href="https://infragistics.com/assets/modern/css/fontello.css">
    <link rel="stylesheet" href="https://infragistics.com/css/navigation.css">
    <link rel="stylesheet" href="https://infragistics.com/css/footer.css">
    <link rel="stylesheet" href="https://infragistics.com/css/navigation.css">
    <link rel="stylesheet" href="https://infragistics.com/css/footer.css">
    <link href="https://fonts.googleapis.com/icon?family=Material+Icons" rel="stylesheet">
    <link rel="stylesheet" href="https://use.typekit.net/zhy2hpz.css">
    <link rel="stylesheet" href="{{relativeURL "assets/css/main.css"}}">

    <!-- Google Tag Manager -->
    <script>
        (function(w,d,s,l,i){w[l]=w[l]||[];w[l].push({'gtm.start':
        new Date().getTime(),event:'gtm.js'});var f=d.getElementsByTagName(s)[0],
        j=d.createElement(s),dl=l!='dataLayer'?'&l='+l:'';j.async=true;j.src=
        'https://www.googletagmanager.com/gtm.js?id='+i+dl;f.parentNode.insertBefore(j,f);
        })(window,document,'script','dataLayer', "{{getConfigData 'gaID'}}");
    </script>
    <!-- End Google Tag Manager -->
</head>
<<<<<<< HEAD
<body id="body" data-base-url="{{getConfigData "url"}}" data-api-versions-json="{{getConfigData "versions"}}">
=======
<body id="body" data-base-url="{{getConfigData "url"}}">

    <!-- Google Tag Manager (noscript) -->
        <noscript>
            <iframe src="https://www.googletagmanager.com/ns.html?id={{getConfigData 'gaID'}}"
                height="0" width="0" style="display:none;visibility:hidden"></iframe>
        </noscript>
    <!-- End Google Tag Manager (noscript) -->
>>>>>>> 04b073c7

{{> header}}

<div class="container container-main">
    <div class="row">
        <div class="col-2 col-menu menu-sticky-wrap menu-highlight">

            <div id="tsd-search" class="tsd-search" data-index="{{relativeURL "assets/js/search.js"}}" data-base="{{relativeURL "./"}}">
                <div class="field">
                    <label for="tsd-search-field" class="material-icons">search</label>
                    <input id="tsd-search-field" type="text" placeholder="Search API..."/>
                </div>

                <ul class="results">
                    <li class="state loading">Preparing search index...</li>
                    <li class="state failure">The search index is not available</li>
                </ul>
            </div>

            <div id="tsd-filter">
                <div class="tsd-filter-group">
                    <div class="tsd-select" id="tsd-filter-visibility">
                        <span class="tsd-select-label">All</span>
                        <ul class="tsd-select-list">
                            <li data-value="public">Public</li>
                            <li data-value="protected">Public/Protected</li>
                            <li data-value="private" class="selected">All</li>
                        </ul>
                    </div>

                    <input type="checkbox" id="tsd-filter-inherited" checked />
                    <label class="tsd-widget" for="tsd-filter-inherited">Inherited</label>

                    {{#unless settings.excludeExternals}}
                        <input type="checkbox" id="tsd-filter-externals" checked />
                        <label class="tsd-widget" for="tsd-filter-externals">Externals</label>
                    {{/unless}}

                    {{#unless settings.excludeNotExported}}
                        <input type="checkbox" id="tsd-filter-only-exported" />
                        <label class="tsd-widget" for="tsd-filter-only-exported">Only exported</label>
                    {{/unless}}
                </div>
            </div>

            <nav class="tsd-navigation primary">
                <ul>
                    {{#each navigation.children}}
                        {{> navigation}}
                    {{/each}}
                </ul>
            </nav>

            <nav class="tsd-navigation secondary menu-sticky">
                <ul class="before-current">
                    {{#each toc.children}}
                        {{> toc.root}}
                    {{/each}}
                </ul>
            </nav>
        </div>

        <div class="col-10 col-content">

            <div class="tsd-page-title">
                <div class="container">
                    <ul class="tsd-breadcrumb">
                        {{#with model}}{{> breadcrumb}}{{/with}}
                    </ul>
                    <h1>{{#compact}}
                        {{model.kindString}}&nbsp;
                        {{model.name}}
                        {{#if model.typeParameters}}
                            &lt;
                            {{#each model.typeParameters}}
                                {{#if @index}},&nbsp;{{/if}}
                                {{name}}
                            {{/each}}
                            &gt;
                        {{/if}}
                    {{/compact}}</h1>
                </div>
            </div>

            {{{contents}}}
        </div>
    </div>
</div>

{{> footer}}

<div class="overlay"></div>
<script>if (location.protocol == 'file:') document.write('<script src="{{relativeURL "assets/js/search.js"}}"><' + '/script>');</script>
<script type="text/javascript" src="https://cdnjs.cloudflare.com/ajax/libs/modernizr/2.8.3/modernizr.min.js"></script>
<script type="text/javascript" src="https://code.jquery.com/jquery-2.1.4.min.js" integrity="sha256-8WqyJLuWKRBVhxXIL1jBDD7SDxU936oZkCnxQbWwJVw=" crossorigin="anonymous"></script>
<script type="text/javascript" src="https://infragistics.com/assets/modern/scripts/jquery-migrate.min.js"></script>
<script type="text/javascript" src="https://infragistics.com/assets/modern/scripts/plugins.nav.js"></script>
<script type="text/javascript" src="https://infragistics.com/assets/modern/scripts/navigation.js"></script>
<script src="{{relativeURL "assets/js/main.js"}}"></script>
{{> analytics}}

</body>
</html><|MERGE_RESOLUTION|>--- conflicted
+++ resolved
@@ -28,10 +28,7 @@
     </script>
     <!-- End Google Tag Manager -->
 </head>
-<<<<<<< HEAD
 <body id="body" data-base-url="{{getConfigData "url"}}" data-api-versions-json="{{getConfigData "versions"}}">
-=======
-<body id="body" data-base-url="{{getConfigData "url"}}">
 
     <!-- Google Tag Manager (noscript) -->
         <noscript>
@@ -39,7 +36,6 @@
                 height="0" width="0" style="display:none;visibility:hidden"></iframe>
         </noscript>
     <!-- End Google Tag Manager (noscript) -->
->>>>>>> 04b073c7
 
 {{> header}}
 
