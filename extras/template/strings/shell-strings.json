{
    "jp": {
        "Returns": "返却",
        "Parameters": "パラメーター",
        "Type parameters": "型パラメーター",
        "Globals": "グローバル",
        "Hierarchy": "階層",
        "Implements": "実装",
        "Implemented by": "次で実装:",
        "Callable": "呼び出し可能",
        "Implementation of": "次の実装:",
        "Inherited from": "継承元",
        "Overrides": "オーバーライド",
        "Defined in": "次で定義",
        "Properties": "プロパティ",
        "Methods": "メソッド",
        "Accessors": "アクセサー",
        "Constructor": "コンストラクタ",
        "Constructors": "コンストラクタ",
        "Enumeration members": "列挙型メンバー",
        "Class": "クラス",
        "Interface": "インターフェイス",
        "Enumeration": "列挙",
        "Static": "スタティック",
        "Components": "コンポーネント",
        "Get Started": "はじめに",
        "Name": "名",
        "Description": "説明",
        "Type": "型",
        "Default Value": "デフォルト値",
        "Authors": "作者",
        "Example": "例",
        "Used by": "次で使用",
<<<<<<< HEAD
        "See": "See",
        "Requires": "Requires"
=======
        "See": "次を参照してください:",
        "Requires": "必須"
>>>>>>> 4ed99d87
    }
}<|MERGE_RESOLUTION|>--- conflicted
+++ resolved
@@ -31,12 +31,7 @@
         "Authors": "作者",
         "Example": "例",
         "Used by": "次で使用",
-<<<<<<< HEAD
-        "See": "See",
-        "Requires": "Requires"
-=======
         "See": "次を参照してください:",
         "Requires": "必須"
->>>>>>> 4ed99d87
     }
 }