--- conflicted
+++ resolved
@@ -11,7 +11,6 @@
             ]
         },
         {
-<<<<<<< HEAD
             "member": "onRowEditEnter",
             "replaceWith": "rowEditEnter",
             "definedIn": [
@@ -54,12 +53,13 @@
                 "IgxGridComponent",
                 "IgxTreeGridComponent",
                 "IgxHierarchicalGridComponent"
-=======
+            ]
+        },
+        {
             "member": "panel",
             "replaceWith": "owner",
             "definedIn": [
                 "IExpansionPanelEventArgs"
->>>>>>> 0b97c6ef
             ]
         }
     ]
