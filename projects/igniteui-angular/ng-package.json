{
  "$schema": "../../node_modules/ng-packagr/ng-package.schema.json",
  "dest": "../../dist/igniteui-angular",
  "deleteDestPath": false,
  "lib": {
    "entryFile": "src/public_api.ts"
  },
  "whitelistedNonPeerDependencies": [
      "@types/hammerjs",
      "hammerjs",
      "jszip",
      "resize-observer-polyfill",
      "igniteui-trial-watermark",
      "lodash.merge",
<<<<<<< HEAD
      "@igniteui/material-icons-extended"
=======
      "uuid"
>>>>>>> 71eebd7b
    ]
}<|MERGE_RESOLUTION|>--- conflicted
+++ resolved
@@ -12,10 +12,7 @@
       "resize-observer-polyfill",
       "igniteui-trial-watermark",
       "lodash.merge",
-<<<<<<< HEAD
+      "uuid",
       "@igniteui/material-icons-extended"
-=======
-      "uuid"
->>>>>>> 71eebd7b
     ]
 }