--- conflicted
+++ resolved
@@ -20,32 +20,17 @@
   ],
   "dependencies": {
     "@types/hammerjs": "^2.0.35",
-<<<<<<< HEAD
-    "hammerjs": "^2.0.8"
-=======
     "hammerjs": "^2.0.8",
     "jszip": "^3.1.5"
->>>>>>> 3d856e95
   },
   "peerDependencies": {
     "@angular/common": "^6.0.0-rc.0 || ^6.0.0",
     "@angular/core": "^6.0.0-rc.0 || ^6.0.0",
     "@angular/animations": "^6.0.0-rc.0 || ^6.0.0",
     "@angular/forms": "^6.0.0-rc.0 || ^6.0.0",
-<<<<<<< HEAD
-    "web-animations-js": "^2.3.1",
-    "jszip": "^3.1.5"
-=======
     "web-animations-js": "^2.3.1"
->>>>>>> 3d856e95
   },
   "ng-update": {
     "migrations": "./migrations/migration-collection.json"
-  },
-  "ngPackage": {
-    "whitelistedNonPeerDependencies": [
-      "@types/hammerjs",
-      "hammerjs"
-    ]
   }
 }