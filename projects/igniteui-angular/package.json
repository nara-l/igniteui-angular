{
    "name": "igniteui-angular",
    "version": "0.0.1",
    "description": "Ignite UI for Angular is a dependency-free Angular toolkit for building modern web apps",
    "author": "Infragistics",
    "license": "Apache-2.0",
    "repository": {
        "type": "git",
        "url": "https://github.com/IgniteUI/igniteui-angular"
    },
    "bugs": {
        "url": "https://github.com/IgniteUI/igniteui-angular/issues"
    },
    "keywords": [
        "angular",
        "angular6",
        "UI components",
        "grid",
        "data table",
        "tree grid",
        "tree table",
        "hierarchical grid",
        "hierarchical table",
        "combo",
        "drop down",
        "select",
        "auto complete",
        "autocomplete",
        "list",
        "tabs",
        "calendar",
        "date picker",
        "datepicker",
        "time picker",
        "timepicker",
        "dialog",
        "navbar",
        "navdrawer",
        "toggle",
        "carousel",
        "avatar",
        "badge",
        "card",
        "checkbox",
        "switch",
        "input",
        "bottom nav",
        "mask",
        "button",
        "radio",
        "drag drop",
        "drag",
        "drop",
        "chips",
        "chip",
        "icon",
        "progress bar",
        "circular progress",
        "linear progress",
        "slider",
        "toast",
        "snackbar",
        "banner",
        "expansion panel",
        "excel export",
        "csv export"
    ],
    "dependencies": {
        "@types/hammerjs": "^2.0.36",
        "hammerjs": "^2.0.8",
        "jszip": "^3.1.5",
        "resize-observer-polyfill": "^1.5.1"
    },
    "peerDependencies": {
        "@angular/common": "^9.0.0",
        "@angular/core": "^9.0.0",
        "@angular/animations": "^9.0.0",
        "@angular/forms": "^9.0.0",
        "web-animations-js": "^2.3.2"
    },
    "devDependencies": {
<<<<<<< HEAD
        "@igniteui/angular-schematics": "^9.0.500-rc.3"
=======
        "@igniteui/angular-schematics": "~9.0.500"
>>>>>>> 515d49db
    },
    "ng-update": {
        "migrations": "./migrations/migration-collection.json"
    },
    "schematics": "./schematics/collection.json"
}<|MERGE_RESOLUTION|>--- conflicted
+++ resolved
@@ -79,11 +79,7 @@
         "web-animations-js": "^2.3.2"
     },
     "devDependencies": {
-<<<<<<< HEAD
-        "@igniteui/angular-schematics": "^9.0.500-rc.3"
-=======
-        "@igniteui/angular-schematics": "~9.0.500"
->>>>>>> 515d49db
+        "@igniteui/angular-schematics": "~9.0.500-rc.3"
     },
     "ng-update": {
         "migrations": "./migrations/migration-collection.json"
