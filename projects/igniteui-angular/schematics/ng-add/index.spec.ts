import { EmptyTree } from '@angular-devkit/schematics';
import { SchematicTestRunner, UnitTestTree } from '@angular-devkit/schematics/testing';
import * as path from 'path';
import { getWorkspace } from '@schematics/angular/utility/config';
import { scssImport, cssImport } from './add-normalize';
import { ProjectType } from '@schematics/angular/utility/workspace-models';
import { DEPENDENCIES_MAP, PackageTarget, PackageEntry } from '../utils/dependency-handler';

describe('ng-add schematics', () => {
  const collectionPath = path.join(__dirname, '../collection.json');
  const runner: SchematicTestRunner = new SchematicTestRunner('cli-schematics', collectionPath);
  let tree: UnitTestTree;
  const sourceRoot = 'testSrc';
  const ngJsonConfig = {
    defaultProject: 'testProj',
    projects: {
      testProj: {
        sourceRoot: sourceRoot,
        projectType: ProjectType.Application,
        architect: {
          serve: {},
          build: {
            options: {
              main: `${sourceRoot}/main.ts`,
              polyfills: `${sourceRoot}/polyfills.ts`,
              scripts: []
            }
          },
          test: {
            options: {
              main: `${sourceRoot}/test.ts`,
              polyfills: `${sourceRoot}/polyfills.ts`,
              scripts: []
            }
          },
        }
      }
    }
  };

  const pkgJsonConfig = {
    dependencies: {},
    devDependencies: {}
  };

  function resetJsonConfigs(treeArg: UnitTestTree) {
    treeArg.overwrite('/angular.json', JSON.stringify(ngJsonConfig));
    treeArg.overwrite('/package.json', JSON.stringify(pkgJsonConfig));
  }

  beforeEach(() => {
    tree = new UnitTestTree(new EmptyTree());
    tree.create('/angular.json', JSON.stringify(ngJsonConfig));
    tree.create('/package.json', JSON.stringify(pkgJsonConfig));
    tree.create(`${sourceRoot}/main.ts`, '// test comment');
    tree.create(`${sourceRoot}/test.ts`, '// test comment');
  });

  it('should create the needed files correctly', () => {
    expect(tree).toBeTruthy();
    expect(tree.exists('/angular.json')).toBeTruthy();
    expect(tree.exists('/package.json')).toBeTruthy();
    expect(JSON.parse(tree.readContent('/angular.json')).projects['testProj'].architect).toBeTruthy();

    const pkgJsonData = JSON.parse(tree.readContent('/package.json'));
    expect(Object.keys(pkgJsonData).length).toBeGreaterThan(0);
  });

  it('should include ALL dependencies in map', () => {
    const pkgJson = require('../../package.json');
    const allDependencies = Object.assign({}, pkgJson.dependencies, pkgJson.peerDependencies, pkgJson.igxDevDependencies);
    for (const key of Object.keys(allDependencies)) {
      const expectedPackages: PackageEntry = {
        name: key,
        target: jasmine.anything() as any
      };
      expect(DEPENDENCIES_MAP).toContain(expectedPackages, `Dependency ${key} missing in dependencies map!`);
    }
  });

  it('should add packages to package.json dependencies', async () => {
    const expectedDeps = DEPENDENCIES_MAP.filter(dep => dep.target === PackageTarget.REGULAR).map(dep => dep.name);
    const expectedDevDeps = DEPENDENCIES_MAP.filter(dep => dep.target === PackageTarget.DEV).map(dep => dep.name);
    await runner.runSchematicAsync('ng-add', { normalizeCss: false }, tree).toPromise();
    const pkgJsonData = JSON.parse(tree.readContent('/package.json'));
    expect(pkgJsonData.dependencies).toBeTruthy();
    expect(pkgJsonData.devDependencies).toBeTruthy();
    // Check for explicit dependencies
    expect(Object.keys(pkgJsonData.dependencies).length).toEqual(expectedDeps.length, `Different number of added dependencies!`);
    expect(Object.keys(pkgJsonData.devDependencies).length).toEqual(expectedDevDeps.length, `Different number of added devDependencies!`);
    for (const dependency of expectedDeps) {
      expect(pkgJsonData.dependencies.hasOwnProperty(dependency)).toEqual(true, `Dependency ${dependency} is missing from output!`);
    }
    for (const dependency of expectedDevDeps) {
      expect(pkgJsonData.devDependencies.hasOwnProperty(dependency)).toEqual(true, `DevDependency ${dependency} is missing from output!`);
    }
  });

  it('should add the correct igniteui-angular packages to package.json dependencies', async () => {
    await runner.runSchematicAsync('ng-add', { normalizeCss: false }, tree).toPromise();
    const pkgJsonData = JSON.parse(tree.readContent('/package.json'));
    expect(pkgJsonData.dependencies['jszip']).toBeTruthy();
    expect(pkgJsonData.dependencies['hammerjs']).toBeTruthy();
  });

  it('should add hammer.js to the main.ts file', async () => {
    await runner.runSchematicAsync('ng-add', { normalizeCss: false }, tree).toPromise();
    const mainTs = tree.read(`${sourceRoot}/main.ts`).toString();
    expect(mainTs).toContain('import \'hammerjs\';');
  });

<<<<<<< HEAD
  it('should not add hammer.js if it exists in angular.json build options', () => {
=======
  it('should not add hammer.js if it exists in angular.json', async () => {
>>>>>>> 51c6c27f
    const workspace = getWorkspace(tree) as any;
    const currentProjectName = workspace.defaultProject;
    workspace.projects[currentProjectName].architect.build.options.scripts.push('./node_modules/hammerjs/hammer.min.js');
    tree.overwrite('angular.json', JSON.stringify(workspace));
    await runner.runSchematicAsync('ng-add', { normalizeCss: false }, tree).toPromise();

    const newContent = tree.read(`${sourceRoot}/main.ts`).toString();
    expect(newContent.split('import \'hammerjs\';\n// test comment').length).toEqual(1);
  });

<<<<<<< HEAD
  it('should add hammer.js to the test.ts file', () => {
    runner.runSchematic('ng-add', { normalizeCss: false }, tree);
    const testTs = tree.read(`${sourceRoot}/test.ts`).toString();
    expect(testTs).toContain('import \'hammerjs\';');
  });

  it('should not add hammer.js if it exists in angular.json test options', () => {
    const workspace = getWorkspace(tree) as any;
    const currentProjectName = workspace.defaultProject;
    workspace.projects[currentProjectName].architect.test.options.scripts.push('./node_modules/hammerjs/hammer.min.js');
    tree.overwrite('angular.json', JSON.stringify(workspace));
    runner.runSchematic('ng-add', { normalizeCss: false }, tree);

    const testTs = tree.read(`${sourceRoot}/test.ts`).toString();
    expect(testTs).toMatch('// test comment');
  });

  it('should not add hammer.js if it exists in main.ts', () => {
=======
  it('should not add hammer.js if it exists in main.ts', async () => {
>>>>>>> 51c6c27f
    const mainTsPath = `${sourceRoot}/main.ts`;
    const content = tree.read(mainTsPath).toString();
    tree.overwrite(mainTsPath, 'import \'hammerjs\';\n' + content);
    await runner.runSchematicAsync('ng-add', { normalizeCss: false }, tree).toPromise();

    const newContent = tree.read(mainTsPath).toString();
    expect(newContent.split('import \'hammerjs\';\n// test comment').length).toEqual(2);
  });

  it('should add hammer.js to package.json dependencies', async () => {
    await runner.runSchematicAsync('ng-add', { normalizeCss: false }, tree).toPromise();
    const pkgJsonData = JSON.parse(tree.readContent('/package.json'));
    expect(pkgJsonData.dependencies['hammerjs']).toBeTruthy();
  });

  it('should add the CLI only to devDependencies', async () => {
    await runner.runSchematicAsync('ng-add', { normalizeCss: false }, tree).toPromise();
    const pkgJsonData = JSON.parse(tree.readContent('/package.json'));

    const version = require('../../package.json')['igxDevDependencies']['@igniteui/angular-schematics'];
    expect(pkgJsonData.devDependencies['@igniteui/angular-schematics']).toBe(version);
    expect(pkgJsonData.dependencies['@igniteui/angular-schematics']).toBeFalsy();
  });

  it('should properly add polyfills', async () => {
    const polyfills = `
// import 'core-js/es6/object';
// import 'core-js/es6/function';
/** a comment */
// import 'core-js/es6/reflect';
// import 'core-js/es6/set';

/** IE10 and IE11 requires the following for NgClass support on SVG elements */
// import 'classlist.js';  // Run \`npm install --save classlist.js\`.

/** comment */
// import 'web-animations-js';  // Run \`npm install --save web-animations-js\`.
`;
    const result = `
import 'core-js/es6/object';
import 'core-js/es6/function';
/** a comment */
import 'core-js/es6/reflect';
import 'core-js/es6/set';

/** IE10 and IE11 requires the following for NgClass support on SVG elements */
// import 'classlist.js';  // Run \`npm install --save classlist.js\`.

/** comment */
import 'web-animations-js';  // Run \`npm install --save web-animations-js\`.
`;

    tree.create(`${sourceRoot}/polyfills.ts`, polyfills);
    await runner.runSchematicAsync('ng-add', { polyfills: true, normalizeCss: false }, tree).toPromise();
    expect(tree.readContent(`${sourceRoot}/polyfills.ts`).replace(/\r\n/g, '\n')).toEqual(result.replace(/\r\n/g, '\n'));
  });

  it('should properly add css reset', async () => {
    tree.create(`${sourceRoot}/styles.scss`, '');
    await runner.runSchematicAsync('ng-add', { normalizeCss: true }, tree).toPromise();
    let pkgJsonData = JSON.parse(tree.readContent('/package.json'));
    expect(tree.readContent(`${sourceRoot}/styles.scss`)).toEqual(scssImport);
    expect(pkgJsonData.dependencies['minireset.css']).toBeTruthy();
    resetJsonConfigs(tree);
    tree.delete(`${sourceRoot}/styles.scss`);

    tree.create(`${sourceRoot}/styles.sass`, '');
    await runner.runSchematicAsync('ng-add', { normalizeCss: true }, tree).toPromise();
    pkgJsonData = JSON.parse(tree.readContent('/package.json'));
    expect(tree.readContent(`${sourceRoot}/styles.sass`)).toEqual(scssImport);
    expect(pkgJsonData.dependencies['minireset.css']).toBeTruthy();
    resetJsonConfigs(tree);
    tree.delete(`${sourceRoot}/styles.sass`);

    tree.create(`${sourceRoot}/styles.css`, '');
    await runner.runSchematicAsync('ng-add', { normalizeCss: true }, tree).toPromise();
    pkgJsonData = JSON.parse(tree.readContent('/package.json'));
    expect(tree.readContent(`${sourceRoot}/styles.css`)).toBe('');
    expect(pkgJsonData.dependencies['minireset.css']).toBeTruthy();
    expect(JSON.parse(tree.readContent('/angular.json')).projects['testProj'].architect.build.options.styles).toContain(cssImport);
    resetJsonConfigs(tree);
    tree.delete(`${sourceRoot}/styles.css`);

    tree.create(`${sourceRoot}/styles.less`, '');
    await runner.runSchematicAsync('ng-add', { normalizeCss: true }, tree).toPromise();
    pkgJsonData = JSON.parse(tree.readContent('/package.json'));
    expect(tree.readContent(`${sourceRoot}/styles.less`)).toBe('');
    expect(pkgJsonData.dependencies['minireset.css']).toBeTruthy();
    expect(JSON.parse(tree.readContent('/angular.json')).projects['testProj'].architect.build.options.styles).toContain(cssImport);
    resetJsonConfigs(tree);
    tree.delete(`${sourceRoot}/styles.less`);

    tree.create(`${sourceRoot}/styles.styl`, '');
    await runner.runSchematicAsync('ng-add', { normalizeCss: true }, tree).toPromise();
    pkgJsonData = JSON.parse(tree.readContent('/package.json'));
    expect(tree.readContent(`${sourceRoot}/styles.styl`)).toBe('');
    expect(pkgJsonData.dependencies['minireset.css']).toBeTruthy();
    expect(JSON.parse(tree.readContent('/angular.json')).projects['testProj'].architect.build.options.styles).toContain(cssImport);
    resetJsonConfigs(tree);
    tree.delete(`${sourceRoot}/styles.styl`);
  });

  it('should properly add web animations', async () => {
    await runner.runSchematicAsync('ng-add', { normalizeCss: false }, tree).toPromise();
    const pkgJsonData = JSON.parse(tree.readContent('/package.json'));
    expect(pkgJsonData.dependencies['web-animations-js']).toBeTruthy();
  });

  /**
   * Projects that use AngularCLI v7.3 or above have an 'es5BrowserSupport' property in their angular.json file.
   * All commented imports that used to be in the polyfills file have been removed and this property handles all polyfills.
   *
   * The ng-add schematic will consider a project that contains the 'es5BrowserSupport', in its angular.json file, as a project
   * that is built with AngularCLI v7.3 or above. All else are considered below v7.3.
   */
  it('should enable es5BrowserSupport on projects with ng cli version >= 7.3', async () => {
    tree.create(`${sourceRoot}/polyfills.ts`, '');
    const newJson: any = JSON.parse(tree.read('/angular.json').toString());
    newJson.projects['testProj'].architect.build.options['es5BrowserSupport'] = false;
    tree.overwrite('/angular.json', JSON.stringify(newJson));
    await runner.runSchematicAsync('ng-add', { polyfills: true }, tree).toPromise();
    const ngJsonData = JSON.parse(tree.readContent('/angular.json').toString());
    expect(ngJsonData.projects['testProj'].architect.build.options['es5BrowserSupport']).toBeTruthy();
  });

  it('should enable web-anmations and object.entries properly on projects with ng cli version >= 7.3', async () => {
    const polyfills = `
/** IE10 and IE11 requires the following for NgClass support on SVG elements */
// import 'classlist.js';  // Run \`npm install --save classlist.js\`.

// import 'web-animations-js';  // Run \`npm install --save web-animations-js\`.
    `;

    const result = `
/** IE10 and IE11 requires the following for NgClass support on SVG elements */
// import 'classlist.js';  // Run \`npm install --save classlist.js\`.

import 'web-animations-js';  // Run \`npm install --save web-animations-js\`.
    `;

    tree.create(`${sourceRoot}/polyfills.ts`, polyfills);
    const newJson: any = JSON.parse(tree.read('/angular.json').toString());
    newJson.projects['testProj'].architect.build.options['es5BrowserSupport'] = false;
    tree.overwrite('/angular.json', JSON.stringify(newJson));
    await runner.runSchematicAsync('ng-add', { polyfills: true }, tree).toPromise();
    expect(tree.readContent(`${sourceRoot}/polyfills.ts`).replace(/\r\n/g, '\n')).toEqual(result.replace(/\r\n/g, '\n'));
  });
});<|MERGE_RESOLUTION|>--- conflicted
+++ resolved
@@ -109,11 +109,7 @@
     expect(mainTs).toContain('import \'hammerjs\';');
   });
 
-<<<<<<< HEAD
-  it('should not add hammer.js if it exists in angular.json build options', () => {
-=======
-  it('should not add hammer.js if it exists in angular.json', async () => {
->>>>>>> 51c6c27f
+  it('should not add hammer.js if it exists in angular.json build options', async () => {
     const workspace = getWorkspace(tree) as any;
     const currentProjectName = workspace.defaultProject;
     workspace.projects[currentProjectName].architect.build.options.scripts.push('./node_modules/hammerjs/hammer.min.js');
@@ -124,28 +120,25 @@
     expect(newContent.split('import \'hammerjs\';\n// test comment').length).toEqual(1);
   });
 
-<<<<<<< HEAD
-  it('should add hammer.js to the test.ts file', () => {
-    runner.runSchematic('ng-add', { normalizeCss: false }, tree);
+  it('should add hammer.js to the test.ts file', async () => {
+    await runner.runSchematicAsync('ng-add', { normalizeCss: false }, tree).toPromise();
     const testTs = tree.read(`${sourceRoot}/test.ts`).toString();
     expect(testTs).toContain('import \'hammerjs\';');
   });
 
-  it('should not add hammer.js if it exists in angular.json test options', () => {
+  it('should not add hammer.js if it exists in angular.json test options', async () => {
     const workspace = getWorkspace(tree) as any;
     const currentProjectName = workspace.defaultProject;
     workspace.projects[currentProjectName].architect.test.options.scripts.push('./node_modules/hammerjs/hammer.min.js');
     tree.overwrite('angular.json', JSON.stringify(workspace));
-    runner.runSchematic('ng-add', { normalizeCss: false }, tree);
+    await runner.runSchematicAsync('ng-add', { normalizeCss: false }, tree).toPromise();
 
     const testTs = tree.read(`${sourceRoot}/test.ts`).toString();
     expect(testTs).toMatch('// test comment');
   });
 
-  it('should not add hammer.js if it exists in main.ts', () => {
-=======
   it('should not add hammer.js if it exists in main.ts', async () => {
->>>>>>> 51c6c27f
+
     const mainTsPath = `${sourceRoot}/main.ts`;
     const content = tree.read(mainTsPath).toString();
     tree.overwrite(mainTsPath, 'import \'hammerjs\';\n' + content);
