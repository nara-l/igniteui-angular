import { IgxActionStripComponent } from './action-strip.component';
import { Component, ViewChild, ElementRef, ViewContainerRef } from '@angular/core';
import { configureTestSuite } from '../test-utils/configure-suite';
<<<<<<< HEAD
import { TestBed, async } from '@angular/core/testing';
import { IgxIconModule } from '../icon/public_api';
=======
import { TestBed, async, fakeAsync } from '@angular/core/testing';
import { IgxIconModule } from '../icon';
>>>>>>> 5f7dbbd6
import { By } from '@angular/platform-browser';
import { UIInteractions, wait } from '../test-utils/ui-interactions.spec';
import { NoopAnimationsModule } from '@angular/platform-browser/animations';
import { IgxToggleModule } from '../directives/toggle/toggle.directive';
import { IgxActionStripModule } from './action-strip.module';

const ACTION_STRIP_CONTAINER_CSS = 'igx-action-strip__actions';
const DROP_DOWN_LIST = 'igx-drop-down__list';

describe('igxActionStrip', () => {
    let fixture;
    let actionStrip: IgxActionStripComponent;
    let actionStripElement: ElementRef;
    let parentContainer: ElementRef;
    let innerContainer: ViewContainerRef;

    describe('Unit tests: ', () => {
        const mockViewContainerRef = jasmine.createSpyObj('ViewContainerRef', ['element']);
        const mockRenderer2 = jasmine.createSpyObj('Renderer2', ['appendChild', 'removeChild']);
        const mockContext = jasmine.createSpyObj('context', ['element']);
        const mockDisplayDensity = jasmine.createSpyObj('IDisplayDensityOptions', ['displayDensity']);

        it('should properly get/set hidden', () => {
            actionStrip = new IgxActionStripComponent(mockViewContainerRef, mockRenderer2, mockDisplayDensity);
            expect(actionStrip.hidden).toBeFalsy();
            actionStrip.hidden = true;
            expect(actionStrip.hidden).toBeTruthy();
        });

        it('should properly show and hide using API', () => {
            actionStrip = new IgxActionStripComponent(mockViewContainerRef, mockRenderer2, mockDisplayDensity);
            actionStrip.show(mockContext);
            expect(actionStrip.hidden).toBeFalsy();
            expect(actionStrip.context).toBe(mockContext);
            actionStrip.hide();
            expect(actionStrip.hidden).toBeTruthy();
        });
    });

    describe('Initialization and rendering tests: ', () => {
        configureTestSuite();
        beforeAll(async(() => {
            TestBed.configureTestingModule({
                declarations: [
                    IgxActionStripTestingComponent
                ],
                imports: [
                    IgxActionStripModule,
                    IgxIconModule
                ]
            }).compileComponents();
        }));
        beforeEach(fakeAsync(() => {
            fixture = TestBed.createComponent(IgxActionStripTestingComponent);
            fixture.detectChanges();
            actionStrip = fixture.componentInstance.actionStrip;
            actionStripElement = fixture.componentInstance.actionStripElement;
            parentContainer = fixture.componentInstance.parentContainer;
            innerContainer = fixture.componentInstance.innerContainer;
        }));
        it('should be overlapping its parent container when no context is applied', () => {
            const parentBoundingRect = parentContainer.nativeElement.getBoundingClientRect();
            const actionStripBoundingRect = actionStripElement.nativeElement.getBoundingClientRect();
            expect(parentBoundingRect.top).toBe(actionStripBoundingRect.top);
            expect(parentBoundingRect.bottom).toBe(actionStripBoundingRect.bottom);
            expect(parentBoundingRect.left).toBe(actionStripBoundingRect.left);
            expect(parentBoundingRect.right).toBe(actionStripBoundingRect.right);
        });

        it('should be overlapping context.element when context is applied', () => {
            actionStrip.show(innerContainer);
            fixture.detectChanges();
            const innerBoundingRect = innerContainer.element.nativeElement.getBoundingClientRect();
            const actionStripBoundingRect = actionStripElement.nativeElement.getBoundingClientRect();
            expect(innerBoundingRect.top).toBe(actionStripBoundingRect.top);
            expect(innerBoundingRect.bottom).toBe(actionStripBoundingRect.bottom);
            expect(innerBoundingRect.left).toBe(actionStripBoundingRect.left);
            expect(innerBoundingRect.right).toBe(actionStripBoundingRect.right);
        });

        it('should allow interacting with the content elements', () => {
            const asIcon = fixture.debugElement.query(By.css('.asIcon'));
            asIcon.triggerEventHandler('click', new Event('click'));
            fixture.detectChanges();
            expect(fixture.componentInstance.flag).toBeTruthy();
        });

        it('should not display the action strip when setting it hidden', () => {
            actionStrip.hidden = true;
            fixture.detectChanges();
            const asQuery = fixture.debugElement.query(By.css('igx-action-strip'));
            expect(asQuery.nativeElement.style.display).toBe('none');
        });
    });

    describe('render content as menu', () => {
        configureTestSuite();
        beforeAll(async(() => {
            TestBed.configureTestingModule({
                declarations: [
                    IgxActionStripMenuTestingComponent,
                    IgxActionStripCombinedMenuTestingComponent
                ],
                imports: [
                    IgxActionStripModule,
                    IgxIconModule,
                    NoopAnimationsModule,
                    IgxToggleModule
                ]
            }).compileComponents();
        }));

        it('should render tree-dot button which toggles the content as menu', () => {
            fixture = TestBed.createComponent(IgxActionStripMenuTestingComponent);
            fixture.detectChanges();
            actionStrip = fixture.componentInstance.actionStrip;
            const actionStripContainer = fixture.debugElement.query(By.css(`.${ACTION_STRIP_CONTAINER_CSS}`));
            // there should be one rendered child and one hidden dropdown
            expect(actionStripContainer.nativeElement.children.length).toBe(2);
            let dropDownList = fixture.debugElement.query(By.css(`.${DROP_DOWN_LIST}`));
            expect(dropDownList.nativeElement.getAttribute('aria-hidden')).toBe('true');
            const icon = fixture.debugElement.query(By.css(`igx-icon`));
            icon.parent.triggerEventHandler('click', new Event('click'));
            fixture.detectChanges();
            dropDownList = fixture.debugElement.query(By.css(`.${DROP_DOWN_LIST}`));
            expect(dropDownList.nativeElement.getAttribute('aria-hidden')).toBe('false');
            const dropDownItems = dropDownList.queryAll(By.css('igx-drop-down-item'));
            expect(dropDownItems.length).toBe(3);
        });

        it('should emit onMenuOpen/onMenuOpening when toggling the menu', () => {
            pending('implementation');
        });

        it('should allow combining content outside and inside the menu', () => {
            fixture = TestBed.createComponent(IgxActionStripCombinedMenuTestingComponent);
            fixture.detectChanges();
            actionStrip = fixture.componentInstance.actionStrip;
            const actionStripContainer = fixture.debugElement.query(By.css(`.${ACTION_STRIP_CONTAINER_CSS}`));
            // there should be one rendered child and one hidden dropdown and one additional icon
            expect(actionStripContainer.nativeElement.children.length).toBe(3);
            let dropDownList = fixture.debugElement.query(By.css(`.${DROP_DOWN_LIST}`));
            expect(dropDownList.nativeElement.getAttribute('aria-hidden')).toBe('true');
            const icon = fixture.debugElement.query(By.css(`igx-icon`));
            icon.parent.triggerEventHandler('click', new Event('click'));
            fixture.detectChanges();
            dropDownList = fixture.debugElement.query(By.css(`.${DROP_DOWN_LIST}`));
            expect(dropDownList.nativeElement.getAttribute('aria-hidden')).toBe('false');
            const dropDownItems = dropDownList.queryAll(By.css('igx-drop-down-item'));
            expect(dropDownItems.length).toBe(2);
        });

        it('should close the menu when hiding action strip', async() => {
            fixture = TestBed.createComponent(IgxActionStripCombinedMenuTestingComponent);
            fixture.detectChanges();
            actionStrip = fixture.componentInstance.actionStrip;
            // there should be one rendered child and one hidden dropdown and one additional icon
            const icon = fixture.debugElement.query(By.css(`igx-icon`));
            icon.parent.triggerEventHandler('click', new Event('click'));
            fixture.detectChanges();
            let dropDownList = fixture.debugElement.query(By.css(`.${DROP_DOWN_LIST}`));
            expect(dropDownList.nativeElement.getAttribute('aria-hidden')).toBe('false');
            actionStrip.hide();
            await wait();
            fixture.detectChanges();
            dropDownList = fixture.debugElement.query(By.css(`.${DROP_DOWN_LIST}`));
            expect(dropDownList.nativeElement.getAttribute('aria-hidden')).toBe('true');
        });
    });
});

@Component({
    template: `
<div #parent style="position:relative; height: 200px; width: 400px;">
    <div #inner style="position:relative; height: 100px; width: 200px;">
        <p>
            Lorem ipsum dolor sit
        </p>
    </div>
    <igx-action-strip #actionStrip>
        <igx-icon class="asIcon" (click)="onIconClick()">alarm</igx-icon>
    </igx-action-strip>
</div>
`
})
class IgxActionStripTestingComponent {
    @ViewChild('actionStrip', { read: IgxActionStripComponent, static: true })
    public actionStrip: IgxActionStripComponent;

    @ViewChild('actionStrip', { read: ElementRef, static: true })
    public actionStripElement: ElementRef;

    @ViewChild('parent', { static: true })
    public parentContainer: ElementRef;

    @ViewChild('inner', { read: ViewContainerRef, static: true })
    public innerContainer: ViewContainerRef;

    public flag = false;

    onIconClick() {
        this.flag = true;
    }
}

@Component({
    template: `
    <div #parent style="position:relative; height: 200px; width: 400px;">
        <div>
            <p>
                Lorem ipsum dolor sit
            </p>
        </div>
        <igx-action-strip #actionStrip>
            <span *igxActionStripMenuItem>Mark</span>
            <span *igxActionStripMenuItem>Favorite</span>
            <span *igxActionStripMenuItem>Download</span>
        </igx-action-strip>
    </div>
    `
})
class IgxActionStripMenuTestingComponent {
    @ViewChild('actionStrip', { read: IgxActionStripComponent, static: true })
    public actionStrip: IgxActionStripComponent;
}

@Component({
    template: `
    <div #parent style="position:relative; height: 200px; width: 400px;">
        <div>
            <p>
                Lorem ipsum dolor sit
            </p>
        </div>
        <igx-action-strip #actionStrip>
            <span>Mark</span>
            <span *igxActionStripMenuItem>Favorite</span>
            <span *igxActionStripMenuItem>Download</span>
        </igx-action-strip>
    </div>
    `
})
class IgxActionStripCombinedMenuTestingComponent {
    @ViewChild('actionStrip', { read: IgxActionStripComponent, static: true })
    public actionStrip: IgxActionStripComponent;
}<|MERGE_RESOLUTION|>--- conflicted
+++ resolved
@@ -1,15 +1,10 @@
 import { IgxActionStripComponent } from './action-strip.component';
 import { Component, ViewChild, ElementRef, ViewContainerRef } from '@angular/core';
 import { configureTestSuite } from '../test-utils/configure-suite';
-<<<<<<< HEAD
-import { TestBed, async } from '@angular/core/testing';
 import { IgxIconModule } from '../icon/public_api';
-=======
 import { TestBed, async, fakeAsync } from '@angular/core/testing';
-import { IgxIconModule } from '../icon';
->>>>>>> 5f7dbbd6
 import { By } from '@angular/platform-browser';
-import { UIInteractions, wait } from '../test-utils/ui-interactions.spec';
+import { wait } from '../test-utils/ui-interactions.spec';
 import { NoopAnimationsModule } from '@angular/platform-browser/animations';
 import { IgxToggleModule } from '../directives/toggle/toggle.directive';
 import { IgxActionStripModule } from './action-strip.module';
