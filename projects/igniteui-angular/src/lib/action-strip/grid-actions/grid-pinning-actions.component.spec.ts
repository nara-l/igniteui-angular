import { Component, ViewChild, OnInit } from '@angular/core';
import { IgxActionStripComponent } from '../action-strip.component';
import { configureTestSuite } from '../../test-utils/configure-suite';
<<<<<<< HEAD
import { TestBed, async } from '@angular/core/testing';
import { IgxIconModule } from '../../icon/public_api';
import { IgxGridModule, IgxGridComponent } from '../../grids/grid/public_api';
=======
import { TestBed, async, fakeAsync } from '@angular/core/testing';
import { IgxIconModule } from '../../icon';
import { IgxGridModule, IgxGridComponent } from '../../grids/grid';
>>>>>>> 5f7dbbd6
import { NoopAnimationsModule } from '@angular/platform-browser/animations';
import { By } from '@angular/platform-browser';
import { IgxActionStripModule } from '../action-strip.module';
import { wait } from '../../test-utils/ui-interactions.spec';


describe('igxGridPinningActions #grid ', () => {
    let fixture;
    let actionStrip: IgxActionStripComponent;
    let grid: IgxGridComponent;
    configureTestSuite();
    beforeAll(async(() => {
        TestBed.configureTestingModule({
            declarations: [
                IgxActionStripTestingComponent
            ],
            imports: [
                NoopAnimationsModule,
                IgxActionStripModule,
                IgxGridModule,
                IgxIconModule
            ]
        }).compileComponents();
    }));
    beforeEach(fakeAsync(/** height/width setter rAF */() => {
        fixture = TestBed.createComponent(IgxActionStripTestingComponent);
        fixture.detectChanges();
        actionStrip = fixture.componentInstance.actionStrip;
        grid = fixture.componentInstance.grid;
    }));

    it('should allow pinning and unpinning rows in a grid', () => {
        let pinIcon, unpinIcon;
        actionStrip.show(grid.rowList.first);
        fixture.detectChanges();
        pinIcon = fixture.debugElement.query(By.css(`igx-icon[name=pin]`));
        unpinIcon = fixture.debugElement.query(By.css(`igx-icon[name=unpin]`));
        expect(unpinIcon).toBeNull();
        pinIcon.parent.triggerEventHandler('click', new Event('click'));
        actionStrip.hide();
        fixture.detectChanges();
        expect(grid.pinnedRows.length).toBe(1);

        actionStrip.show(grid.pinnedRows[0]);
        fixture.detectChanges();
        pinIcon = fixture.debugElement.query(By.css(`igx-icon[name=pin]`));
        unpinIcon = fixture.debugElement.query(By.css(`igx-icon[name=unpin]`));
        expect(pinIcon).toBe(null);
        unpinIcon.parent.triggerEventHandler('click', new Event('click'));
        actionStrip.hide();
        fixture.detectChanges();
        expect(grid.pinnedRows.length).toBe(0);
    });

    it('should allow navigating to disabled row in unpinned area', async() => {
        grid.pinRow('FAMIA');
        fixture.detectChanges();

        actionStrip.show(grid.pinnedRows[0]);
        fixture.detectChanges();

        const jumpIcon = fixture.debugElement.query(By.css(`igx-icon[name=jump_down]`));
        jumpIcon.parent.triggerEventHandler('click', new Event('click'));
        await wait();
        fixture.detectChanges();
        await wait();
        fixture.detectChanges();

        const secondToLastVisible = grid.rowList.toArray()[grid.rowList.length - 2];
        expect(secondToLastVisible.rowID).toEqual('FAMIA');
    });
});

@Component({
    template: `
<igx-grid #grid [data]="data" [width]="'800px'" [height]="'500px'"
    [rowEditable]="true" [primaryKey]="'ID'">
    <igx-column *ngFor="let c of columns" [sortable]="true" [field]="c.field" [header]="c.field"
        [width]="c.width" [pinned]='c.pinned' [hidden]='c.hidden'>
    </igx-column>

    <igx-action-strip #actionStrip>
        <igx-grid-pinning-actions></igx-grid-pinning-actions>
    </igx-action-strip>
</igx-grid>
`
})
class IgxActionStripTestingComponent implements OnInit {
    @ViewChild('actionStrip', { read: IgxActionStripComponent, static: true })
    public actionStrip: IgxActionStripComponent;

    @ViewChild('grid', { read: IgxGridComponent, static: true })
    public grid: IgxGridComponent;

    data: any[];
    columns: any[];

    ngOnInit() {

        this.columns = [
            { field: 'ID', width: '200px', hidden: false },
            { field: 'CompanyName', width: '200px' },
            { field: 'ContactName', width: '200px', pinned: false },
            { field: 'ContactTitle', width: '300px', pinned: false },
            { field: 'Address', width: '250px' },
            { field: 'City', width: '200px' },
            { field: 'Region', width: '300px' },
            { field: 'PostalCode', width: '150px' },
            { field: 'Phone', width: '200px' },
            { field: 'Fax', width: '200px' }
        ];

        this.data = [
            // tslint:disable:max-line-length
            { 'ID': 'ALFKI', 'CompanyName': 'Alfreds Futterkiste', 'ContactName': 'Maria Anders', 'ContactTitle': 'Sales Representative', 'Address': 'Obere Str. 57', 'City': 'Berlin', 'Region': null, 'PostalCode': '12209', 'Country': 'Germany', 'Phone': '030-0074321', 'Fax': '030-0076545' },
            { 'ID': 'ANATR', 'CompanyName': 'Ana Trujillo Emparedados y helados', 'ContactName': 'Ana Trujillo', 'ContactTitle': 'Owner', 'Address': 'Avda. de la Constitución 2222', 'City': 'México D.F.', 'Region': null, 'PostalCode': '05021', 'Country': 'Mexico', 'Phone': '(5) 555-4729', 'Fax': '(5) 555-3745' },
            { 'ID': 'ANTON', 'CompanyName': 'Antonio Moreno Taquería', 'ContactName': 'Antonio Moreno', 'ContactTitle': 'Owner', 'Address': 'Mataderos 2312', 'City': 'México D.F.', 'Region': null, 'PostalCode': '05023', 'Country': 'Mexico', 'Phone': '(5) 555-3932', 'Fax': null },
            { 'ID': 'AROUT', 'CompanyName': 'Around the Horn', 'ContactName': 'Thomas Hardy', 'ContactTitle': 'Sales Representative', 'Address': '120 Hanover Sq.', 'City': 'London', 'Region': null, 'PostalCode': 'WA1 1DP', 'Country': 'UK', 'Phone': '(171) 555-7788', 'Fax': '(171) 555-6750' },
            { 'ID': 'BERGS', 'CompanyName': 'Berglunds snabbköp', 'ContactName': 'Christina Berglund', 'ContactTitle': 'Order Administrator', 'Address': 'Berguvsvägen 8', 'City': 'Luleå', 'Region': null, 'PostalCode': 'S-958 22', 'Country': 'Sweden', 'Phone': '0921-12 34 65', 'Fax': '0921-12 34 67' },
            { 'ID': 'BLAUS', 'CompanyName': 'Blauer See Delikatessen', 'ContactName': 'Hanna Moos', 'ContactTitle': 'Sales Representative', 'Address': 'Forsterstr. 57', 'City': 'Mannheim', 'Region': null, 'PostalCode': '68306', 'Country': 'Germany', 'Phone': '0621-08460', 'Fax': '0621-08924' },
            { 'ID': 'BLONP', 'CompanyName': 'Blondesddsl père et fils', 'ContactName': 'Frédérique Citeaux', 'ContactTitle': 'Marketing Manager', 'Address': '24, place Kléber', 'City': 'Strasbourg', 'Region': null, 'PostalCode': '67000', 'Country': 'France', 'Phone': '88.60.15.31', 'Fax': '88.60.15.32' },
            { 'ID': 'BOLID', 'CompanyName': 'Bólido Comidas preparadas', 'ContactName': 'Martín Sommer', 'ContactTitle': 'Owner', 'Address': 'C/ Araquil, 67', 'City': 'Madrid', 'Region': null, 'PostalCode': '28023', 'Country': 'Spain', 'Phone': '(91) 555 22 82', 'Fax': '(91) 555 91 99' },
            { 'ID': 'BONAP', 'CompanyName': 'Bon app\'', 'ContactName': 'Laurence Lebihan', 'ContactTitle': 'Owner', 'Address': '12, rue des Bouchers', 'City': 'Marseille', 'Region': null, 'PostalCode': '13008', 'Country': 'France', 'Phone': '91.24.45.40', 'Fax': '91.24.45.41' },
            { 'ID': 'BOTTM', 'CompanyName': 'Bottom-Dollar Markets', 'ContactName': 'Elizabeth Lincoln', 'ContactTitle': 'Accounting Manager', 'Address': '23 Tsawassen Blvd.', 'City': 'Tsawassen', 'Region': 'BC', 'PostalCode': 'T2F 8M4', 'Country': 'Canada', 'Phone': '(604) 555-4729', 'Fax': '(604) 555-3745' },
            { 'ID': 'BSBEV', 'CompanyName': 'B\'s Beverages', 'ContactName': 'Victoria Ashworth', 'ContactTitle': 'Sales Representative', 'Address': 'Fauntleroy Circus', 'City': 'London', 'Region': null, 'PostalCode': 'EC2 5NT', 'Country': 'UK', 'Phone': '(171) 555-1212', 'Fax': null },
            { 'ID': 'CACTU', 'CompanyName': 'Cactus Comidas para llevar', 'ContactName': 'Patricio Simpson', 'ContactTitle': 'Sales Agent', 'Address': 'Cerrito 333', 'City': 'Buenos Aires', 'Region': null, 'PostalCode': '1010', 'Country': 'Argentina', 'Phone': '(1) 135-5555', 'Fax': '(1) 135-4892' },
            { 'ID': 'CENTC', 'CompanyName': 'Centro comercial Moctezuma', 'ContactName': 'Francisco Chang', 'ContactTitle': 'Marketing Manager', 'Address': 'Sierras de Granada 9993', 'City': 'México D.F.', 'Region': null, 'PostalCode': '05022', 'Country': 'Mexico', 'Phone': '(5) 555-3392', 'Fax': '(5) 555-7293' },
            { 'ID': 'CHOPS', 'CompanyName': 'Chop-suey Chinese', 'ContactName': 'Yang Wang', 'ContactTitle': 'Owner', 'Address': 'Hauptstr. 29', 'City': 'Bern', 'Region': null, 'PostalCode': '3012', 'Country': 'Switzerland', 'Phone': '0452-076545', 'Fax': null },
            { 'ID': 'COMMI', 'CompanyName': 'Comércio Mineiro', 'ContactName': 'Pedro Afonso', 'ContactTitle': 'Sales Associate', 'Address': 'Av. dos Lusíadas, 23', 'City': 'Sao Paulo', 'Region': 'SP', 'PostalCode': '05432-043', 'Country': 'Brazil', 'Phone': '(11) 555-7647', 'Fax': null },
            { 'ID': 'CONSH', 'CompanyName': 'Consolidated Holdings', 'ContactName': 'Elizabeth Brown', 'ContactTitle': 'Sales Representative', 'Address': 'Berkeley Gardens 12 Brewery', 'City': 'London', 'Region': null, 'PostalCode': 'WX1 6LT', 'Country': 'UK', 'Phone': '(171) 555-2282', 'Fax': '(171) 555-9199' },
            { 'ID': 'DRACD', 'CompanyName': 'Drachenblut Delikatessen', 'ContactName': 'Sven Ottlieb', 'ContactTitle': 'Order Administrator', 'Address': 'Walserweg 21', 'City': 'Aachen', 'Region': null, 'PostalCode': '52066', 'Country': 'Germany', 'Phone': '0241-039123', 'Fax': '0241-059428' },
            { 'ID': 'DUMON', 'CompanyName': 'Du monde entier', 'ContactName': 'Janine Labrune', 'ContactTitle': 'Owner', 'Address': '67, rue des Cinquante Otages', 'City': 'Nantes', 'Region': null, 'PostalCode': '44000', 'Country': 'France', 'Phone': '40.67.88.88', 'Fax': '40.67.89.89' },
            { 'ID': 'EASTC', 'CompanyName': 'Eastern Connection', 'ContactName': 'Ann Devon', 'ContactTitle': 'Sales Agent', 'Address': '35 King George', 'City': 'London', 'Region': null, 'PostalCode': 'WX3 6FW', 'Country': 'UK', 'Phone': '(171) 555-0297', 'Fax': '(171) 555-3373' },
            { 'ID': 'ERNSH', 'CompanyName': 'Ernst Handel', 'ContactName': 'Roland Mendel', 'ContactTitle': 'Sales Manager', 'Address': 'Kirchgasse 6', 'City': 'Graz', 'Region': null, 'PostalCode': '8010', 'Country': 'Austria', 'Phone': '7675-3425', 'Fax': '7675-3426' },
            { 'ID': 'FAMIA', 'CompanyName': 'Familia Arquibaldo', 'ContactName': 'Aria Cruz', 'ContactTitle': 'Marketing Assistant', 'Address': 'Rua Orós, 92', 'City': 'Sao Paulo', 'Region': 'SP', 'PostalCode': '05442-030', 'Country': 'Brazil', 'Phone': '(11) 555-9857', 'Fax': null },
            { 'ID': 'FISSA', 'CompanyName': 'FISSA Fabrica Inter. Salchichas S.A.', 'ContactName': 'Diego Roel', 'ContactTitle': 'Accounting Manager', 'Address': 'C/ Moralzarzal, 86', 'City': 'Madrid', 'Region': null, 'PostalCode': '28034', 'Country': 'Spain', 'Phone': '(91) 555 94 44', 'Fax': '(91) 555 55 93' },
            { 'ID': 'FOLIG', 'CompanyName': 'Folies gourmandes', 'ContactName': 'Martine Rancé', 'ContactTitle': 'Assistant Sales Agent', 'Address': '184, chaussée de Tournai', 'City': 'Lille', 'Region': null, 'PostalCode': '59000', 'Country': 'France', 'Phone': '20.16.10.16', 'Fax': '20.16.10.17' },
            { 'ID': 'FOLKO', 'CompanyName': 'Folk och fä HB', 'ContactName': 'Maria Larsson', 'ContactTitle': 'Owner', 'Address': 'Åkergatan 24', 'City': 'Bräcke', 'Region': null, 'PostalCode': 'S-844 67', 'Country': 'Sweden', 'Phone': '0695-34 67 21', 'Fax': null },
            { 'ID': 'FRANK', 'CompanyName': 'Frankenversand', 'ContactName': 'Peter Franken', 'ContactTitle': 'Marketing Manager', 'Address': 'Berliner Platz 43', 'City': 'München', 'Region': null, 'PostalCode': '80805', 'Country': 'Germany', 'Phone': '089-0877310', 'Fax': '089-0877451' },
            { 'ID': 'FRANR', 'CompanyName': 'France restauration', 'ContactName': 'Carine Schmitt', 'ContactTitle': 'Marketing Manager', 'Address': '54, rue Royale', 'City': 'Nantes', 'Region': null, 'PostalCode': '44000', 'Country': 'France', 'Phone': '40.32.21.21', 'Fax': '40.32.21.20' },
            { 'ID': 'FRANS', 'CompanyName': 'Franchi S.p.A.', 'ContactName': 'Paolo Accorti', 'ContactTitle': 'Sales Representative', 'Address': 'Via Monte Bianco 34', 'City': 'Torino', 'Region': null, 'PostalCode': '10100', 'Country': 'Italy', 'Phone': '011-4988260', 'Fax': '011-4988261' }
        ];
        // tslint:enable:max-line-length
    }
}<|MERGE_RESOLUTION|>--- conflicted
+++ resolved
@@ -1,15 +1,9 @@
 import { Component, ViewChild, OnInit } from '@angular/core';
 import { IgxActionStripComponent } from '../action-strip.component';
 import { configureTestSuite } from '../../test-utils/configure-suite';
-<<<<<<< HEAD
-import { TestBed, async } from '@angular/core/testing';
+import { TestBed, async, fakeAsync } from '@angular/core/testing';
 import { IgxIconModule } from '../../icon/public_api';
 import { IgxGridModule, IgxGridComponent } from '../../grids/grid/public_api';
-=======
-import { TestBed, async, fakeAsync } from '@angular/core/testing';
-import { IgxIconModule } from '../../icon';
-import { IgxGridModule, IgxGridComponent } from '../../grids/grid';
->>>>>>> 5f7dbbd6
 import { NoopAnimationsModule } from '@angular/platform-browser/animations';
 import { By } from '@angular/platform-browser';
 import { IgxActionStripModule } from '../action-strip.module';
