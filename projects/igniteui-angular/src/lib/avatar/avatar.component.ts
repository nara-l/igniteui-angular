import { CommonModule } from '@angular/common';
import {
    AfterViewInit,
    Component,
    ElementRef,
    HostBinding,
    Input,
    NgModule,
    OnInit,
    TemplateRef,
    ViewChild
} from '@angular/core';
import { IgxIconModule } from '../icon/index';

let NEXT_ID = 0;

export enum IgxAvatarSize {
    SMALL = 'small',
    MEDIUM = 'medium',
    LARGE = 'large'
}

export enum IgxAvatarType {
    INITIALS = 'initials',
    IMAGE = 'image',
    ICON = 'icon',
    CUSTOM = 'custom',
}

/**
 * Avatar provides a way to display an image, icon or initials to the user.
 *
 * @igxModule IgxAvatarModule
 *
 * @igxTheme igx-avatar-theme, igx-icon-theme
 *
 * @igxKeywords avatar, profile, picture, initials
 *
 * @igxGroup Layouts
 *
 * @remarks
 *
 * The Ignite UI Avatar provides an easy way to add an avatar icon to your application.  This icon can be an
 * image, someone's initials or a material icon from the Google Material icon set.
 *
 * @example
 * ```html
 * <igx-avatar initials="MS" roundShape="true" size="large">
 * </igx-avatar>
 * ```
 */
@Component({
    selector: 'igx-avatar',
    templateUrl: 'avatar.component.html'
})
export class IgxAvatarComponent implements OnInit, AfterViewInit {

    /**
     * This is a reference to the avatar image element in the DOM.
     *
     * @example
     * ```typescript
     *  let image = this.avatar.image;
     * ```
     */
    @ViewChild('image')
    public image: ElementRef;

    /** @hidden @internal */
    @ViewChild('defaultTemplate', { read: TemplateRef, static: true })
    protected defaultTemplate: TemplateRef<any>;

    /** @hidden @internal */
    @ViewChild('imageTemplate', { read: TemplateRef, static: true })
    protected imageTemplate: TemplateRef<any>;

    /** @hidden @internal */
    @ViewChild('initialsTemplate', { read: TemplateRef, static: true })
    protected initialsTemplate: TemplateRef<any>;

    /** @hidden @internal */
    @ViewChild('iconTemplate', { read: TemplateRef, static: true })
    protected iconTemplate: TemplateRef<any>;

    /**
     * Returns the `aria-label` attribute of the avatar.
     *
     * @example
     * ```typescript
     * let ariaLabel = this.avatar.ariaLabel;
     * ```
     *
     */
    @HostBinding('attr.aria-label')
    public ariaLabel = 'avatar';

    /**
     * Returns the `role` attribute of the avatar.
     *
     * @example
     * ```typescript
     * let avatarRole = this.avatar.role;
     * ```
     */
    @HostBinding('attr.role')
    public role = 'img';

    /**
     * Host `class.igx-avatar` binding.
     *
     * @hidden
     * @internal
     */
    @HostBinding('class.igx-avatar')
    public cssClass = 'igx-avatar';

    /**
     * Returns the type of the avatar.
<<<<<<< HEAD
     * The avatar can be: `"initials type avatar"`, `"icon type avatar"` or `"image type avatar"`
=======
     * The avatar can be:
     * - `"initials type avatar"`
     * - `"icon type avatar"`
     * - `"image type avatar"`.
     * - `"custom type avatar"`.
>>>>>>> dbae8e08
     *
     * @example
     * ```typescript
     * let avatarDescription = this.avatar.roleDescription;
     * ```
     */
    @HostBinding('attr.aria-roledescription')
    public roleDescription: string;

    /**
<<<<<<< HEAD
     * Sets the `id` of the avatar. If not set, the first avatar component will have an `id` = `"igx-avatar-0"`.
=======
     * @hidden
     */
    private _size: string | IgxAvatarSize = IgxAvatarSize.SMALL;

    /**
     * Sets the `id` of the avatar. If not set, the first avatar component will have `id` = `"igx-avatar-0"`.
>>>>>>> dbae8e08
     *
     * @example
     * ```html
     * <igx-avatar id="my-first-avatar"></igx-avatar>
     * ```
     */
    @HostBinding('attr.id')
    @Input()
    public id = `igx-avatar-${NEXT_ID++}`;

    /**
     * Sets a round shape to the avatar, if `roundShape` is set to `true`.
     * By default the shape of the avatar is a square.
     *
     * @example
     * ```html
     * <igx-avatar roundShape="true" ></igx-avatar>
     * ```
     */

    @HostBinding('class.igx-avatar--rounded')
    @Input()
    public roundShape = false;

    /**
     * Sets the color of the avatar's initials or icon.
     *
     * @example
     *```html
     *<igx-avatar color="blue"></igx-avatar>
     *```
     */

    @HostBinding('style.color')
    @Input()
    public color: string;

    /**
     * Sets the background color of the avatar.
     *
     * @example
     * ```html
     * <igx-avatar bgColor="yellow"></igx-avatar>
     * ```
     * @igxFriendlyName Background color
     */

    @HostBinding('style.background')
    @Input()
    public bgColor: string;

    /**
     * Sets initials to the avatar.
     *
     * @example
     * ```html
     * <igx-avatar initials="MN"></igx-avatar>
     * ```
     */
    @Input()
    public initials: string;

    /**
     * Sets an icon to the avatar. All icons from the material icon set are supported.
     *
     * @example
     * ```html
     * <igx-avatar icon="phone"></igx-avatar>
     * ```
     */
    @Input()
    public icon: string;

    /**
     * Sets the image source of the avatar.
     *
     * @example
     * ```html
     * <igx-avatar src="images/picture.jpg"></igx-avatar>
     * ```
     */
    @Input()
    public src: string;

    private _size: string | Size = 'small';
    /**
     * Returns the size of the avatar.
     *
     * @example
     * ```typescript
     * let avatarSize = this.avatar.size;
     * ```
     */
    @Input()
    public get size(): string | IgxAvatarSize {
        return this._size;
    }

    /**
     * Sets the size  of the avatar.
     * By default, the size is `"small"`. It can be set to `"medium"` or `"large"`.
     *
     * @example
     * ```html
     * <igx-avatar size="large"></igx-avatar>
     * ```
     */
    public set size(value: string | IgxAvatarSize) {
        switch (value) {
            case 'small':
            case 'medium':
            case 'large':
                this._size = value;
                break;
            default:
                this._size = 'small';
        }
    }

    /**
     * Returns the type of the avatar.
     *
     * @example
     * ```typescript
     * let avatarType = this.avatar.type;
     * ```
     */
    get type(): IgxAvatarType {
        if (this.src) {
            return IgxAvatarType.IMAGE;
        }

        if (this.icon) {
            return IgxAvatarType.ICON;
        }

        if (this.initials) {
            return IgxAvatarType.INITIALS;
        }

        return IgxAvatarType.CUSTOM;
    }

    /**
     * Returns the template of the avatar.
     *
     * @hidden
     * @internal
     */
    get template(): TemplateRef<any> {
        switch (this.type) {
            case IgxAvatarType.IMAGE:
                return this.imageTemplate;
            case IgxAvatarType.INITIALS:
                return this.initialsTemplate;
            case IgxAvatarType.ICON:
                return this.iconTemplate;
            default:
                return this.defaultTemplate;
        }
    }

    constructor(public elementRef: ElementRef) { }

    /** @hidden @internal */
    public ngOnInit() {
        this.roleDescription = this.getRole();
    }

    /** @hidden @internal */
    public ngAfterViewInit() {
        if (this.type !== IgxAvatarType.CUSTOM) {
            this.elementRef.nativeElement.classList.add(`igx-avatar--${this.type}`);
        }

        this.elementRef.nativeElement.classList.add(`igx-avatar--${this._size}`);
    }

    /** @hidden @internal */
    private getRole(): string {
        switch (this.type) {
            case IgxAvatarType.IMAGE:
                return 'image avatar';
            case IgxAvatarType.ICON:
                return 'icon avatar';
            case IgxAvatarType.INITIALS:
                return 'initials avatar';
            default:
                return 'custom avatar';
        }
    }

    /**
     * Returns the css url of the image.
     *
     * @hidden
     * @internal
     */
    public getSrcUrl() {
        return `url(${this.src})`;
    }
}

/**
 * @hidden
 */
@NgModule({
    declarations: [IgxAvatarComponent],
    exports: [IgxAvatarComponent],
    imports: [CommonModule, IgxIconModule]
})
export class IgxAvatarModule { }<|MERGE_RESOLUTION|>--- conflicted
+++ resolved
@@ -116,15 +116,11 @@
 
     /**
      * Returns the type of the avatar.
-<<<<<<< HEAD
-     * The avatar can be: `"initials type avatar"`, `"icon type avatar"` or `"image type avatar"`
-=======
      * The avatar can be:
      * - `"initials type avatar"`
      * - `"icon type avatar"`
      * - `"image type avatar"`.
      * - `"custom type avatar"`.
->>>>>>> dbae8e08
      *
      * @example
      * ```typescript
@@ -135,16 +131,7 @@
     public roleDescription: string;
 
     /**
-<<<<<<< HEAD
-     * Sets the `id` of the avatar. If not set, the first avatar component will have an `id` = `"igx-avatar-0"`.
-=======
-     * @hidden
-     */
-    private _size: string | IgxAvatarSize = IgxAvatarSize.SMALL;
-
-    /**
      * Sets the `id` of the avatar. If not set, the first avatar component will have `id` = `"igx-avatar-0"`.
->>>>>>> dbae8e08
      *
      * @example
      * ```html
@@ -229,7 +216,11 @@
     @Input()
     public src: string;
 
-    private _size: string | Size = 'small';
+    /**
+     * @hidden
+     * @internal
+     */
+    private _size: IgxAvatarSize = IgxAvatarSize.SMALL;
     /**
      * Returns the size of the avatar.
      *
@@ -239,7 +230,7 @@
      * ```
      */
     @Input()
-    public get size(): string | IgxAvatarSize {
+    public get size(): IgxAvatarSize {
         return this._size;
     }
 
@@ -252,15 +243,15 @@
      * <igx-avatar size="large"></igx-avatar>
      * ```
      */
-    public set size(value: string | IgxAvatarSize) {
+    public set size(value: IgxAvatarSize) {
         switch (value) {
-            case 'small':
-            case 'medium':
-            case 'large':
+            case IgxAvatarSize.SMALL:
+            case IgxAvatarSize.MEDIUM:
+            case IgxAvatarSize.LARGE:
                 this._size = value;
                 break;
             default:
-                this._size = 'small';
+                this._size = IgxAvatarSize.SMALL;
         }
     }
 
