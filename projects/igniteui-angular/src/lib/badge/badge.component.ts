--- conflicted
+++ resolved
@@ -42,16 +42,11 @@
 export class IgxBadgeComponent {
 
     /**
-<<<<<<< HEAD
-     * An @Input property that sets the value of the `id` attribute.
-     */
-=======
     * An @Input property that sets the value of the `id` attribute.
     * ```html
     *<igx-badge id="igx-badge-2" icon="check" type="success" class="badge-style"></igx-badge>
     * ```
     */
->>>>>>> 6eda27c1
     @HostBinding('attr.id')
     @Input()
     public id = `igx-badge-${NEXT_ID++}`;
@@ -60,12 +55,9 @@
     * An @Input property controlling the type of the badge.
     * Allowed values are `default`, `info`, `success`, `warning`, `error`.
     * Providing an invalid value won't display a badge.
-<<<<<<< HEAD
-=======
     * ```html
     *<igx-badge type="success" icon="check" class="badge-style"></igx-badge>
     * ```
->>>>>>> 6eda27c1
     */
     @Input()
     public type: string | Type = 'default';
@@ -74,12 +66,9 @@
     * An @Input property that sets the value to be displayed inside the badge.
     * If an `icon` property is already set the `icon` will be displayed.
     * If neither a `value` nor an `icon` is set the contentent of the badge will be empty.
-<<<<<<< HEAD
-=======
     * ```html
     *<igx-badge value="11" type="success" class="badge-style"></igx-badge>
     * ```
->>>>>>> 6eda27c1
     */
     @Input()
     public value = '';
@@ -89,20 +78,14 @@
      * Has priority over the `value` property.
      * If neither a `value` nor an `icon` is set the content of the badge will be empty.
      * Providing an invalid value won't display anything.
-<<<<<<< HEAD
-=======
      * ```html
      *<igx-badge icon="check" type="success" class="badge-style" value="11"></igx-badge>
      * ```
->>>>>>> 6eda27c1
      */
     @Input()
     public icon: string;
 
     /**
-<<<<<<< HEAD
-     * Set the value of the `role` attribute.
-=======
      * This allows you to set value to role attribute.
      *```html
      *@ViewChild("MyBadge", { read: IgxBadgeComponent })
@@ -110,15 +93,11 @@
      * //...
      *badge.label = "badge-status";
      * ```
->>>>>>> 6eda27c1
      */
     @HostBinding('attr.role')
     public role = 'status';
 
     /**
-<<<<<<< HEAD
-     * This allows you to set class to the badge. The default value is igx-badge.
-=======
      * This allows you to disable igx-badge class. The default it's applied.
      *```html
      *@ViewChild("MyBadge", { read: IgxBadgeComponent })
@@ -126,15 +105,11 @@
      * //...
      *badge.cssClass = false;
      * ```
->>>>>>> 6eda27c1
      */
     @HostBinding('class.igx-badge')
     public cssClass = 'igx-badge';
 
     /**
-<<<<<<< HEAD
-     * Set the value of the `aria-label` attribute.
-=======
      * This allows you to set value to aria-label attribute.
      *```html
      *@ViewChild("MyBadge", { read: IgxBadgeComponent })
@@ -142,16 +117,12 @@
      * //...
      *badge.label = "icon-badge";
      * ```
->>>>>>> 6eda27c1
      */
     @HostBinding('attr.aria-label')
     public label = 'badge';
 
     /**
-<<<<<<< HEAD
-=======
      * @hidden
->>>>>>> 6eda27c1
      * Defines a human-readable, accessor, author-localized description for the `type` and the `icon` or `value` of the element.
      */
     get roleDescription() {
@@ -170,11 +141,7 @@
     }
 
     /**
-<<<<<<< HEAD
-     *
-=======
      * @hidden
->>>>>>> 6eda27c1
      * Method which makes the name of the class more descriptive.
      * This helps the styling of the badges.
      */
