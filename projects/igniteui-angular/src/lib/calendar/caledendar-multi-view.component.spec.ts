--- conflicted
+++ resolved
@@ -185,6 +185,7 @@
         const jan2020 = new Date('2020-1-19');
         const feb2020 = new Date('2020-2-19');
         const march2020 = new Date('2020-3-19');
+        const april2020 = new Date('2020-4-19');
 
         const dateRangeDescriptors = [
             { type: DateRangeType.Between, dateRange: [new Date(2019, 10, 15), new Date(2019, 11, 8)] },
@@ -300,13 +301,8 @@
             debugger;
             monthDates = HelperTestFunctions.getMonthViewDates(fixture, 0);
             expect(document.activeElement).toEqual(monthDates[2]);
-<<<<<<< HEAD
             // TODO: Consider issue #5913
-            HelperTestFunctions.verifyCalendarSubHeaders(fixture, [date5, new Date('2020-2-19'), new Date('2020-3-19')]);
-=======
-            // Verify months are changed
-            HelperTestFunctions.verifyCalendarSubHeaders(fixture, [nov2019, dec2019, jan2020]);
->>>>>>> f94398fb
+            HelperTestFunctions.verifyCalendarSubHeaders(fixture, [jan2020, feb2020, march2020]);
         }));
 
         it('Verify navigation with arrow left', fakeAsync(() => {
@@ -393,11 +389,7 @@
             monthDates = HelperTestFunctions.getMonthViewDates(fixture, 0);
             expect(document.activeElement).toEqual(monthDates[0]);
             // Verify months are changed
-<<<<<<< HEAD
-            HelperTestFunctions.verifyCalendarSubHeaders(fixture, [date5, new Date('2020-2-19'), new Date('2020-3-19')]);
-=======
-            HelperTestFunctions.verifyCalendarSubHeaders(fixture, [nov2019, dec2019, jan2020]);
->>>>>>> f94398fb
+            HelperTestFunctions.verifyCalendarSubHeaders(fixture, [jan2020, feb2020, march2020]);
         }));
 
         it('Verify navigation with arrow up when there are disabled dates', fakeAsync(() => {
@@ -425,11 +417,7 @@
             let firstMonthDates = HelperTestFunctions.getMonthViewDates(fixture, 0);
             expect(document.activeElement).toEqual(firstMonthDates[9]);
             // Verify months are not changed
-<<<<<<< HEAD
-            HelperTestFunctions.verifyCalendarSubHeaders(fixture, [date4, date5, new Date('2020-2-19')]);
-=======
             HelperTestFunctions.verifyCalendarSubHeaders(fixture, [dec2019, jan2020, feb2020]);
->>>>>>> f94398fb
 
             UIInteractions.simulateKeyDownEvent(firstMonthDates[9], 'ArrowUp');
             fixture.detectChanges();
@@ -438,11 +426,7 @@
             firstMonthDates = HelperTestFunctions.getMonthViewDates(fixture, 0);
             expect(document.activeElement).toEqual(firstMonthDates[13]);
             // Verify months are changed
-<<<<<<< HEAD
-            HelperTestFunctions.verifyCalendarSubHeaders(fixture, [date3, date4, date5]);
-=======
             HelperTestFunctions.verifyCalendarSubHeaders(fixture, [nov2019, dec2019, jan2020]);
->>>>>>> f94398fb
         }));
 
         it('Verify navigation with arrow down when there are disabled dates', fakeAsync(() => {
@@ -467,13 +451,7 @@
             tick();
 
             let monthDates = HelperTestFunctions.getMonthViewDates(fixture, 2);
-<<<<<<< HEAD
             expect(document.activeElement).toEqual(monthDates[20]);
-=======
-            expect(document.activeElement).toEqual(monthDates[15]);
-            // Verify months are not changed
-            HelperTestFunctions.verifyCalendarSubHeaders(fixture, [dec2019, jan2020, feb2020]);
->>>>>>> f94398fb
 
             UIInteractions.simulateKeyDownEvent(monthDates[20], 'ArrowDown');
             fixture.detectChanges();
@@ -482,11 +460,7 @@
             monthDates = HelperTestFunctions.getMonthViewDates(fixture, 0);
             expect(document.activeElement).toEqual(monthDates[12]);
             // Verify months are changed
-<<<<<<< HEAD
-            HelperTestFunctions.verifyCalendarSubHeaders(fixture, [ new Date('2020-3-19'), new Date('2020-4-19'), new Date('2020-5-19')]);
-=======
-            HelperTestFunctions.verifyCalendarSubHeaders(fixture, [jan2020, feb2020, march2020]);
->>>>>>> f94398fb
+            HelperTestFunctions.verifyCalendarSubHeaders(fixture, [ march2020, april2020, new Date('2020-5-19')]);
         }));
 
         it('Verify navigation with arrow left when there are disabled dates', fakeAsync(() => {
@@ -531,11 +505,7 @@
             }
 
             // Verify months are not changed
-<<<<<<< HEAD
-            HelperTestFunctions.verifyCalendarSubHeaders(fixture, [date4, date5, new Date('2020-2-19')]);
-=======
             HelperTestFunctions.verifyCalendarSubHeaders(fixture, [dec2019, jan2020, feb2020]);
->>>>>>> f94398fb
 
             UIInteractions.simulateKeyDownEvent(firstMonthDates[8], 'ArrowLeft');
             fixture.detectChanges();
@@ -544,9 +514,6 @@
             firstMonthDates = HelperTestFunctions.getMonthViewDates(fixture, 0);
             expect(document.activeElement).toEqual(firstMonthDates[29]);
             // Verify months are changed
-<<<<<<< HEAD
-            HelperTestFunctions.verifyCalendarSubHeaders(fixture, [date3, date4, date5]);
-=======
             HelperTestFunctions.verifyCalendarSubHeaders(fixture, [nov2019, dec2019, jan2020]);
         }));
 
@@ -762,7 +729,6 @@
             // Verify disabled dates are skipped
             monthDates = HelperTestFunctions.getMonthViewDates(fixture, 2);
             expect(document.activeElement).toEqual(monthDates[11]);
->>>>>>> f94398fb
         }));
 
         it('Verify that months increment/decrement continiously on enter keydown', (async() => {
@@ -1283,16 +1249,12 @@
     public static WEEKSTART_LABEL_CSSCLASS = '.igx-calendar__label';
     public static VERICAL_CALENDAR_CSSCLASS = '.igx-calendar--vertical';
     public static DAY_CSSCLASS = '.igx-calendar__date';
-    public static INACTIVE_DAY_CSSCLASS = '.igx-calendar__date--inactive';
     public static SELECTED_DATE = '.igx-calendar__date--selected';
-<<<<<<< HEAD
     public static RANGE_CSSCLASS = 'igx-calendar__date--range';
-=======
     public static CALENDAR_PREV_BUTTON_CSSCLASS = '.igx-calendar-picker__prev';
     public static CALENDAR_NEXT_BUTTON_CSSCLASS = '.igx-calendar-picker__next';
     public static CALENDAR_SUBHEADERS_SELECTOR =
         'div:not(' + HelperTestFunctions.CALENDAR_PREV_BUTTON_CSSCLASS + '):not(' + HelperTestFunctions.CALENDAR_NEXT_BUTTON_CSSCLASS + ')';
->>>>>>> f94398fb
 
     public static verifyMonthsViewNumber(fixture, monthsView: number, checkCurrentDate = false) {
         const el = fixture.nativeElement ? fixture.nativeElement : fixture;
@@ -1334,12 +1296,8 @@
     }
 
     public static verifyCalendarSubHeaders(fixture, viewDates: Date[]) {
-<<<<<<< HEAD
         const dom = fixture.nativeElement ? fixture.nativeElement : fixture;
-        const monthPickers = HelperTestFunctions.getCalendarSubHeader(dom).querySelectorAll('div.ng-star-inserted');
-=======
-        const monthPickers = HelperTestFunctions.getCalendarSubHeader(fixture).querySelectorAll(this.CALENDAR_SUBHEADERS_SELECTOR);
->>>>>>> f94398fb
+        const monthPickers = HelperTestFunctions.getCalendarSubHeader(dom).querySelectorAll(this.CALENDAR_SUBHEADERS_SELECTOR);
         expect(monthPickers.length).toEqual(viewDates.length);
         for (let index = 0; index < viewDates.length; index++) {
             const dateParts = viewDates[index].toString().split(' '); // weekday month day year
@@ -1375,14 +1333,9 @@
 
     public static getMonthViewInactiveDates(fixture, monthsViewNumber: number) {
         const month = HelperTestFunctions.getMonthView(fixture, monthsViewNumber);
-<<<<<<< HEAD
         return month.querySelectorAll(HelperTestFunctions.INACTIVE_DAYS_CSSCLASS);
     }
 
-=======
-        return month.querySelectorAll(HelperTestFunctions.INACTIVE_DAY_CSSCLASS);
-    }
->>>>>>> f94398fb
     public static getMonthViewSelectedDates(fixture, monthsViewNumber: number) {
         const month = HelperTestFunctions.getMonthView(fixture, monthsViewNumber);
         return month.querySelectorAll(HelperTestFunctions.SELECTED_DATE +
@@ -1405,11 +1358,11 @@
     }
 
     public static getNexArrowElement(fixture) {
-        return fixture.debugElement.query(By.css('.igx-calendar-picker__next')).nativeElement;
+        return fixture.debugElement.query(By.css(HelperTestFunctions.CALENDAR_NEXT_BUTTON_CSSCLASS)).nativeElement;
     }
 
     public static getPreviousArrowElement(fixture) {
-        return fixture.debugElement.query(By.css('.igx-calendar-picker__prev')).nativeElement;
+        return fixture.debugElement.query(By.css(HelperTestFunctions.CALENDAR_PREV_BUTTON_CSSCLASS)).nativeElement;
     }
 }
 
