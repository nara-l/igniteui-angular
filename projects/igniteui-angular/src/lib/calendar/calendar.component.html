--- conflicted
+++ resolved
@@ -38,7 +38,6 @@
         </div>
     </div>
 
-<<<<<<< HEAD
     <igx-days-view [changeDaysView]="true" #days
                    [animationAction]="monthAction"
                    [locale]="locale"
@@ -51,12 +50,6 @@
                    [specialDates]="specialDates"
                    (onViewChanged)="viewChanged($event)"
                    (onDateSelection)="childClicked($event)">
-=======
-    <igx-days-view [changeDaysView]="true" #days [animationAction]="monthAction" [locale]="locale" [value]="value"
-        [weekStart]="weekStart" [formatOptions]="formatOptions" [viewDate]="viewDate" [selection]="selection"
-        [disabledDates]="disabledDates" [specialDates]="specialDates" (onViewChanged)="viewChanged($event)"
-        (onDateSelection)="childClicked($event)">
->>>>>>> a311c0c7
     </igx-days-view>
 </div>
 
