--- conflicted
+++ resolved
@@ -418,26 +418,6 @@
      */
     private _monthViewsChanges$: Subscription;
 
-<<<<<<< HEAD
-=======
-    /**
-     * @hidden
-     * @internal
-     */
-    private defaultDayView = {
-        value: this.value,
-        viewDate: this.viewDate
-    };
-
-    /**
-     * Days which are displayed into the calendar days view
-     *
-     * @hidden
-     * @internal
-     */
-    public dayViews = [this.defaultDayView];
-
->>>>>>> d8f68294
     public ngAfterViewInit() {
         this.setSiblingMonths(this.monthViews);
         this._monthViewsChanges$ = this.monthViews.changes.subscribe(c => {
