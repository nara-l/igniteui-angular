--- conflicted
+++ resolved
@@ -1,22 +1,14 @@
 <div class="igx-calendar__body">
-<<<<<<< HEAD
     <ul class="igx-calendar__body-row--wrap">
         <li
             [attr.aria-selected]="true"
             [attr.aria-label]="month | date: 'LLLL'"
             [igxCalendarMonth]="month"
             [date]="date"
-            (onMonthSelection)="selectMonth($event)"
-            [index]="i"
+            [attr.tabindex]="activeMonth === month.getMonth() ? 0 : -1"
+            (onMonthSelection)="selectMonth($event)" [index]="i"
             *ngFor="let month of months; index as i; trackBy: monthTracker">
-            <span>{{ formattedMonth(month) | titlecase }}</span>
+            {{ formattedMonth(month) | titlecase }}
         </li>
     </ul>
-=======
-    <div class="igx-calendar__body-row--wrap">
-        <div [igxCalendarMonth]="month" [date]="date" [attr.tabindex]="activeMonth === month.getMonth() ? 0 : -1" (onMonthSelection)="selectMonth($event)" [index]="i" *ngFor="let month of months; index as i; trackBy: monthTracker">
-            {{ formattedMonth(month) | titlecase }}
-        </div>
-    </div>
->>>>>>> 57c73ca1
 </div>
