--- conflicted
+++ resolved
@@ -23,16 +23,13 @@
 import { IgxDragDirective } from '../directives/dragdrop/dragdrop.directive';
 import { DisplayDensity } from '../core/utils';
 
-<<<<<<< HEAD
 export interface IChipSelectEventArgs {
     owner: IgxChipComponent;
     cancel: boolean;
     selected: boolean;
 }
 
-=======
 let CHIP_ID = 0;
->>>>>>> fe8b0986
 
 @Component({
     selector: 'igx-chip',
