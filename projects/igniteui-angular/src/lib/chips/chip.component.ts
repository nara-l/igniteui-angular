--- conflicted
+++ resolved
@@ -8,15 +8,8 @@
     Input,
     Output,
     ViewChild,
-<<<<<<< HEAD
-    AfterViewInit,
     Renderer2,
-    Directive,
-    HostListener,
     TemplateRef
-=======
-    Renderer2
->>>>>>> 2e0537f3
 } from '@angular/core';
 import { DisplayDensity } from '../core/utils';
 import {
@@ -620,11 +613,4 @@
         event.cancel = true;
     }
     // End chip igxDrop behaviour
-}
-
-/* tslint:disable directive-selector */
-@Directive({
-    selector: 'igx-chip',
-    exportAs: 'chip'
-})
-export class IgxChipComponentExporterDirective { }+}