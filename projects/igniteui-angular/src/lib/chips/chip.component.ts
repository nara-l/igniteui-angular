﻿import {
    Component,
    ChangeDetectorRef,
    Directive,
    EventEmitter,
    ElementRef,
    forwardRef,
    HostBinding,
    HostListener,
    Input,
    Inject,
    NgModule,
    Output,
    Provider,
    ViewChild,
    OnInit,
    AfterContentInit,
    AfterViewInit,
    Renderer2
} from '@angular/core';
import { IgxRippleModule } from '../directives/ripple/ripple.directive';
import { IgxSuffixDirective } from '../directives/suffix/suffix.directive';
import { IgxDragDirective, IgxDropEnterEventArgs } from '../directives/dragdrop/dragdrop.directive';
import { DisplayDensity } from '../core/utils';

<<<<<<< HEAD
export interface IBaseChipEventArgs {
    owner: IgxChipComponent;
}

export interface IChipClickEventArgs extends IBaseChipEventArgs {
    cancel: boolean;
}

export interface IChipKeyDownEventArgs extends IChipClickEventArgs {
    altKey: boolean;
    shiftKey: boolean;
    ctrlKey: boolean;
    key: string;
}

export interface IChipEnterDragAreaEventArgs {
    targetChip: IgxChipComponent;
    dragChip: IgxChipComponent;
    originalEvent: IgxDropEnterEventArgs;
}
=======
let CHIP_ID = 0;
>>>>>>> fe8b0986

@Component({
    selector: 'igx-chip',
    templateUrl: 'chip.component.html'
})
export class IgxChipComponent implements AfterViewInit {

    /**
     * An @Input property that sets the value of `id` attribute. If not provided it will be automatically generated.
     * ```html
     * <igx-chip [id]="'igx-chip-1'"></igx-chip>
     * ```
     */
    @HostBinding('attr.id')
    @Input()
    public id = `igx-chip-${CHIP_ID++}`;

    /**
     * An @Input property that defines if the `IgxChipComponent` can be dragged in order to change it's position.
     * By default it is set to false.
     * ```html
     * <igx-chip [id]="'igx-chip-1'" [draggable]="true"></igx-chip>
     * ```
     */
    @Input()
    public draggable = false;

    /**
     * An @Input property that defines if the `IgxChipComponent` should render remove button and throw remove events.
     * By default it is set to false.
     * ```html
     * <igx-chip [id]="'igx-chip-1'" [draggable]="true" [removable]="true"></igx-chip>
     * ```
     */
    @Input()
    public removable = false;

    /**
     * An @Input property that defines if the `IgxChipComponent` can be selected on click or through navigation,
     * By default it is set to false.
     * ```html
     * <igx-chip [id]="chip.id" [draggable]="true" [removable]="true" [selectable]="true"></igx-chip>
     * ```
     */
    @Input()
    public selectable = false;

    /**
     * @hidden
     */
    @HostBinding('attr.class')
    get hostClass(): string {
        switch (this._displayDensity) {
            case DisplayDensity.cosy:
                return 'igx-chip--cosy';
            case DisplayDensity.compact:
                return 'igx-chip--compact';
            default:
                return 'igx-chip';
        }
    }

    /**
     * An @Input property that defines if the `IgxChipComponent` is disabled.
     * By default it is set to false.
     * ```html
     * <igx-chip [id]="chip.id" [disabled]="true"></igx-chip>
     * ```
     */
    @HostBinding('class.igx-chip--disabled')
    @Input()
    public disabled = false;

    /**
     * Returns the `IgxChipComponent` theme.
     * ```typescript
     * @ViewChild('myChip')
     * public chip: IgxChipComponent;
     *     ngAfterViewInit(){
     *     let chipTheme = this.chip.displayDensity;
     * }
     * ```
     */
    @Input()
    public get displayDensity(): DisplayDensity | string {
        return this._displayDensity;
    }

    /**
     * An @Input property that sets the `IgxChipComponent` theme.
     * Available options are `compact`, `cosy`, `comfortable`.
     * The default theme is `comfortable`.
     * ```html
     * <igx-chip #myChip [id]="'igx-chip-1'" [displayDensity]="'compact'"></igx-chip>
     * ```
     */
    public set displayDensity(val: DisplayDensity | string) {
        switch (val) {
            case 'compact':
                this._displayDensity = DisplayDensity.compact;
                break;
            case 'cosy':
                this._displayDensity = DisplayDensity.cosy;
                break;
            case 'comfortable':
            default:
                this._displayDensity = DisplayDensity.comfortable;
        }
    }

    /**
     * An @Input property that sets the `IgxChipComponent` background color.
     * The `color` property supports string, rgb, hex.
     * ```html
     * <igx-chip #myChip [id]="'igx-chip-1'" [color]="'#ff0000'"></igx-chip>
     * ```
     */
    @Input()
    public set color(newColor) {
        this.chipArea.nativeElement.style.backgroundColor = newColor;
    }

    /**
     * Returns the background color of the `IgxChipComponent`.
     * ```typescript
     * @ViewChild('myChip')
     * public chip: IgxChipComponent;
     * ngAfterViewInit(){
     *     let chipColor = this.chip.color;
     * }
     * ```
     */
    public get color() {
        return this.chipArea.nativeElement.style.backgroundColor;
    }

    /**
     * Emits event when the `IgxChipComponent` moving starts.
     * Returns the moving `IgxChipComponent`.
     * ```typescript
     * moveStarted(event){
     *     let movingChip = event;
     * }
     * ```
     * ```html
     * <igx-chip #myChip [id]="'igx-chip-1'" [draggable]="true" (onMoveStart)="moveStarted($event)">
     * ```
     */
    @Output()
    public onMoveStart = new EventEmitter<IBaseChipEventArgs>();

    /**
     * Emits event when the `IgxChipComponent` moving ends.
     * Returns the moved `IgxChipComponent`.
     * ```typescript
     * moveEnded(event){
     *     let movedChip = event.
     * }
     * ```
     * ```html
     * <igx-chip #myChip [id]="'igx-chip-1'" [draggable]="true" (onMoveEnd)="moveEnded($event)">
     * ```
     */
    @Output()
    public onMoveEnd = new EventEmitter<IBaseChipEventArgs>();

    /**
     * Emits event when the `IgxChipComponent` is removed.
     * Returns the removed `IgxChipComponent`.
     * ```typescript
     * remove(event){
     *     let removedChip = event
     * }
     * ```
     * ```html
     * <igx-chip #myChip [id]="'igx-chip-1'" [draggable]="true" (onRemove)="remove($event)">
     * ```
     */
    @Output()
    public onRemove = new EventEmitter<IBaseChipEventArgs>();

    /**
     * Emits event when the `IgxChipComponent` is clicked.
     * Returns the clicked `IgxChipComponent`, whether the event should be canceled.
     * ```typescript
     * chipClick(event){
     *     let clickedChip = event.owner;
     * }
     * ```
     * ```html
     * <igx-chip #myChip [id]="'igx-chip-1'" [draggable]="true" (onClick)="chipClick($event)">
     * ```
     */
    @Output()
    public onClick = new EventEmitter<IChipClickEventArgs>();

    /**
     * Emits event when the `IgxChipComponent` is selected.
     * ```typescript
     * chipSelect(){
     *     alert("The chip has been selected.");
     * }
     * ```
     * ```html
     * <igx-chip #myChip [id]="'igx-chip-1'" [draggable]="true" (onSelection)="chipSelect()">
     * ```
     */
    @Output()
    public onSelection = new EventEmitter<any>();

    /**
     * Emits event when the `IgxChipComponent` keyboard navigation is being used.
     * Returns the focused/selected `IgxChipComponent`, whether the event should be canceled,
     * if the `alt`, `shift` or `control` key is pressed and the pressed key name.
     * ```typescript
     * chipKeyDown(event){
     *     keyDown = event.key;
     * }
     * ```
     * ```html
     * <igx-chip #myChip [id]="'igx-chip-1'" [draggable]="true" (onKeyDown)="chipKeyDown($event)">
     * ```
     */
    @Output()
    public onKeyDown = new EventEmitter<IChipKeyDownEventArgs>();

    /**
     * Emits event when the `IgxChipComponent` has entered the `IgxChipsAreaComponent`.
     * Returns the target `IgxChipComponent` the drag `IgxChipComponent` as  well as
     * original drop event arguments.
     * ```typescript
     * chipEnter(event){
     *     targetChip = event.targetChip;
     * }
     * ```
     * ```html
     * <igx-chip #myChip [id]="'igx-chip-1'" [draggable]="true" (onDragEnter)="chipEnter($event)">
     * ```
     */
    @Output()
    public onDragEnter = new EventEmitter<IChipEnterDragAreaEventArgs>();

    /**
     * @hidden
     */
    @ViewChild('chipArea', { read: ElementRef })
    public chipArea: ElementRef;

    /**
     * @hidden
     */
    @ViewChild('chipArea', { read: IgxDragDirective })
    public dragDir: IgxDragDirective;

    /**
     * @hidden
     */
    @ViewChild('removeBtn', { read: ElementRef })
    public removeBtn: ElementRef;

    /**
     * @hidden
     */
    public get ghostClass(): string {
        switch (this._displayDensity) {
            case DisplayDensity.cosy:
                return 'igx-chip__ghost--cosy';
            case DisplayDensity.compact:
                return 'igx-chip__ghost--compact';
            default:
                return 'igx-chip__ghost';
        }
    }

    /**
     * Returns if the `IgxChipComponent` is selected.
     * ```typescript
     * @ViewChild('myChip')
     * public chip: IgxChipComponent;
     * selectedChip(){
     *     let selectedChip = this.chip.selected;
     * }
     * ```
     */
    @Input()
    public get selected() {
        return this._selected;
    }

    /**
     * Sets the `IgxChipComponent` to be selected.
     * ```html
     * <igx-chip #myChip [id]="'igx-chip-1'" [selectable]="true" [selected]="true">
     * ```
     */
    public set selected(newValue: boolean) {
        const onSelectArgs = {
            owner: this,
            nextStatus: false,
            cancel: false
        };
        if (newValue && !this._selected) {
            onSelectArgs.nextStatus = true;
            this.onSelection.emit(onSelectArgs);

            if (!onSelectArgs.cancel) {
                this.renderer.addClass(this.chipArea.nativeElement, this._selectedItemClass);
                this._selected = newValue;
            }
        } else if (!newValue && this._selected) {
            this.onSelection.emit(onSelectArgs);

            if (!onSelectArgs.cancel) {
                this.renderer.removeClass(this.chipArea.nativeElement, this._selectedItemClass);
                this._selected = newValue;
            }
        }
    }

    /**
     * Returns if the `IgxChipComponent` is the last one among its siblings.
     * ```typescript
     * @ViewChild('myChip')
     * public chip: IgxChipComponent;
     * ngAfterViewInit(){
     *     let lastChip = this.chip.isLastChip;
     * }
     * ```
     */
    public get isLastChip() {
        return !this.elementRef.nativeElement.nextElementSibling;
    }

    /**
     * @hidden
     */
    public chipTabindex = 0;
    public removeBtnTabindex = 0;
    public areaMovingPerforming = false;

    private _displayDensity = DisplayDensity.comfortable;
    private _selected = false;
    private _dragging = false;
    private _selectedItemClass = 'igx-chip__item--selected';
    private _movedWhileRemoving = false;

    constructor(public cdr: ChangeDetectorRef, public elementRef: ElementRef, private renderer: Renderer2) { }

    /**
     * @hidden
     */
    ngAfterViewInit() {
        this.chipArea.nativeElement.addEventListener('keydown', (args) => {
            this.onChipKeyDown(args);
        });
        if (this.removable) {
            this.removeBtn.nativeElement.addEventListener('keydown', (args) => {
                this.onRemoveBtnKeyDown(args);
            });
        }
    }

    /**
     * @hidden
     */
    public onChipKeyDown(event) {
        const keyDownArgs: IChipKeyDownEventArgs = {
            owner: this,
            altKey: event.altKey,
            ctrlKey: event.ctrlKey,
            shiftKey: event.shiftKey,
            key: event.key,
            cancel: false
        };

        this.onKeyDown.emit(keyDownArgs);
        if (keyDownArgs.cancel) {
            return;
        }

        // Check keyIdentifier for Safary
        if ((event.key === 'Delete' || event.key === 'Del' || event.keyIdentifier === 'U+007F') && this.removable) {
            this.onRemove.emit({
                owner: this
            });
        }

        if ((event.key === ' ' || event.key === 'Spacebar' || event.keyIdentifier === 'U+0020') && this.selectable) {
            this.selected = !this.selected;
        }

        if (event.key !== 'Tab' && event.keyIdentifier !== 'U+0009') {
            event.preventDefault();
        }
    }

    /**
     * @hidden
     */
    public onRemoveBtnKeyDown(event) {
        if (event.key === ' ' || event.key === 'Spacebar' || event.keyIdentifier === 'U+0020' ||
        event.key === 'Enter' || event.keyIdentifier === 'Enter') {
            this.onRemove.emit({
                owner: this
            });

            event.preventDefault();
        }
    }

    /**
     * @hidden
     */
    public onChipRemove() {
        this.onRemove.emit({
            owner: this
        });
    }

    /**
     * @hidden
     */
    public onChipRemoveMove() {
        // We don't remove chip if user starting touch interacting on the remove button moves the chip
        this._movedWhileRemoving = true;
    }

    /**
     * @hidden
     */
    public onChipRemoveEnd() {
        if (!this._movedWhileRemoving) {
            this.onChipRemove();
        }
        this._movedWhileRemoving = false;
    }

    /**
     * @hidden
     */
    // -----------------------------
    // Start chip igxDrag behaviour
    public onChipDragStart(event) {
        this.onMoveStart.emit({
            owner: this
        });
        event.cancel = !this.draggable;
        this._dragging = true;
    }

    /**
     * @hidden
     */
    public onChipDragEnd(event) {
        this.dragDir.dropFinished();
        this._dragging = false;
    }

    /**
     * @hidden
     */
    public onChipMoveEnd(event) {
        // moveEnd is triggered after return animation has finished. This happen when we drag and release the chip.
        this.onMoveEnd.emit({
            owner: this
        });

        if (this.selected) {
            this.chipArea.nativeElement.focus();
        }
    }

    /**
     * @hidden
     */
    public onChipDragClicked() {
        const clickEventArgs: IChipClickEventArgs = {
            owner: this,
            cancel: false
        };
        this.onClick.emit(clickEventArgs);

        if (!clickEventArgs.cancel && this.selectable) {
            this.selected = !this.selected;
        }
    }
    // End chip igxDrag behaviour

    /**
     * @hidden
     */
    // -----------------------------
    // Start chip igxDrop behaviour
    public onChipDragEnterHandler(event) {
        if (this.dragDir === event.drag || !event.dragData || !event.dragData.chip) {
            return;
        }

        const eventArgs: IChipEnterDragAreaEventArgs = {
            targetChip: this,
            dragChip: event.dragData.chip,
            originalEvent: event
        };
        this.onDragEnter.emit(eventArgs);
    }

    /**
     * @hidden
     */
    public onChipDrop(event) {
        // Cancel the default drop logic
        event.cancel = true;
    }
    // End chip igxDrop behaviour
}<|MERGE_RESOLUTION|>--- conflicted
+++ resolved
@@ -23,7 +23,6 @@
 import { IgxDragDirective, IgxDropEnterEventArgs } from '../directives/dragdrop/dragdrop.directive';
 import { DisplayDensity } from '../core/utils';
 
-<<<<<<< HEAD
 export interface IBaseChipEventArgs {
     owner: IgxChipComponent;
 }
@@ -44,9 +43,8 @@
     dragChip: IgxChipComponent;
     originalEvent: IgxDropEnterEventArgs;
 }
-=======
+
 let CHIP_ID = 0;
->>>>>>> fe8b0986
 
 @Component({
     selector: 'igx-chip',
