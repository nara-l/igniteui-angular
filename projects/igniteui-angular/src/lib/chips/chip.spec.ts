--- conflicted
+++ resolved
@@ -21,13 +21,8 @@
             <igx-chip #chipElem *ngFor="let chip of chipList"
             [id]="chip.id" [draggable]="chip.draggable" [removable]="chip.removable" [selectable]="chip.selectable"
             [displayDensity]="chip.density" (onRemove)="chipRemoved($event)">
+                <span #label [class]="'igx-chip__text'">{{chip.text}}</span>
                 <igx-icon igxPrefix fontSet="material">drag_indicator</igx-icon>
-                <span #label [class]="'igx-chip__text'">{{chip.text}}</span>
-<<<<<<< HEAD
-                <igx-icon igxPrefix fontSet="material">drag_indicator</igx-icon>
-=======
-                <igx-icon class="igx-chip__dir-icon" igxConnector fontSet="material">forward</igx-icon>
->>>>>>> 2e0537f3
             </igx-chip>
         </igx-chips-area>
     `
@@ -120,7 +115,6 @@
         expect(chipElems[0].nativeElement.children[0].children.length).toEqual(2);
         expect(chipElems[0].nativeElement.children[0].children[0].tagName).toEqual('IGX-ICON');
         expect(chipElems[0].nativeElement.children[0].children[0].hasAttribute('igxprefix')).toEqual(true);
-        expect(chipElems[0].nativeElement.children[0].children[0].classList).toContain(CHIP_PREFIX);
     });
 
     it('should render remove button when enabled after the content inside the chip', () => {
