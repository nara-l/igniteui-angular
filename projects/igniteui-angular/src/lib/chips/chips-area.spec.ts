﻿import { ChipsSampleComponent } from './../../../../../src/app/chips/chips.sample';
import { Component, ViewChild, ViewChildren, QueryList } from '@angular/core';
import {
    async,
    TestBed
} from '@angular/core/testing';
import { FormsModule } from '@angular/forms';
import { By } from '@angular/platform-browser';
import { IgxIconModule } from '../icon/index';
import { IgxChipsModule } from './chips.module';
import { IgxChipComponent } from './chip.component';
import { IgxChipsAreaComponent } from './chips-area.component';

@Component({
    template: `
        <igx-chips-area #chipsArea>
            <igx-chip #chipElem *ngFor="let chip of chipList"
            [id]="chip.id" [draggable]="chip.draggable" [removable]="chip.removable" [selectable]="chip.selectable">
                <igx-icon igxPrefix fontSet="material" [name]="'drag_indicator'"></igx-icon>
                <span #label [class]="'igx-chip__text'">{{chip.text}}</span>
                <igx-icon class="igx-chip__dir-icon" igxConnector fontSet="material" [name]="'forward'"></igx-icon>
            </igx-chip>
        </igx-chips-area>
    `
})
class TestChipComponent {

    public chipList = [
        { id: 'Country', text: 'Country', removable: false, selectable: false, draggable: false },
        { id: 'City', text: 'City', removable: true, selectable: true, draggable: true }
    ];

    @ViewChild('chipsArea', { read: IgxChipsAreaComponent})
    public chipsArea: IgxChipsAreaComponent;

    @ViewChildren('chipElem', { read: IgxChipComponent})
    public chips: QueryList<IgxChipComponent>;
}

@Component({
    template: `
        <igx-chips-area #chipsArea>
            <igx-chip #chipElem [id]="1" [draggable]="true" [removable]="true" [selectable]="true" [selected]="true">
                <span #label [class]="'igx-chip__text'">first chip</span>
            </igx-chip>
            <igx-chip #chipElem [id]="2" [draggable]="false" [removable]="false" [selectable]="false" [selected]="true">
                <span #label [class]="'igx-chip__text'">second chip</span>
            </igx-chip>
            <igx-chip #chipElem [id]="3" [draggable]="true" [removable]="true" [selectable]="true" [selected]="false">
                <span #label [class]="'igx-chip__text'">third chip</span>
            </igx-chip>
        </igx-chips-area>
    `
})
class TestChipSelectComponent extends TestChipComponent {
}

@Component({
    template:
    `
        <igx-chips-area #chipsArea (onReorder)="chipsOrderChanged($event)"
            (onMoveEnd)="chipMovingEnded()" (onSelection)="onChipsSelected($event)">
            <igx-chip *ngFor="let chip of chipList" [id]="chip.id" [draggable]="true"
                [removable]="true" [selectable]="true" (onRemove)="chipRemoved($event)">
                <igx-icon igxPrefix fontSet="material" [name]="'drag_indicator'"></igx-icon>
                <span #label [class]="'igx-chip__text'">{{chip.text}}</span>
                <igx-icon class="igx-chip__dir-icon" igxConnector fontSet="material" [name]="'forward'"></igx-icon>
            </igx-chip>
        </igx-chips-area>
    `
})
class TestChipReorderComponent {

    public chipList = [
        { id: 'Country', text: 'Country' },
        { id: 'City', text: 'City' },
        { id: 'Town', text: 'Town' },
        { id: 'FirstName', text: 'First Name' },
    ];

    @ViewChild('chipsArea', { read: IgxChipsAreaComponent})
    public chipsArea: IgxChipsAreaComponent;

    @ViewChildren('chipElem', { read: IgxChipComponent})
    public chips: QueryList<IgxChipComponent>;

    chipsOrderChanged(event) {
        const newChipList = [];
        for (let i = 0; i < event.chipsArray.length; i++) {
            const chipItem = this.chipList.filter((item) => {
                return item.id === event.chipsArray[i].id;
            })[0];
            newChipList.push(chipItem);
        }
        this.chipList = newChipList;
        event.isValid = true;
    }

    chipMovingEnded() {
    }

    chipRemoved(event) {
        this.chipList = this.chipList.filter((item) => {
            return item.id !== event.owner.id;
        });
        this.chipsArea.cdr.detectChanges();
    }

    selectChip(chipId) {
        const chipToSelect = this.chipsArea.chipsList.toArray().find((chip) => {
            return chip.id === chipId;
        });
        chipToSelect.selected = true;
    }

    onChipsSelected(event) {
        console.log(event.newSelection);
    }
}

describe('IgxChipsArea', () => {
    const CHIP_ITEM_AREA = 'igx-chip__item';
    const CHIP_CONNECTOR = 'igx-chip__connector';

    beforeEach(async(() => {
        TestBed.configureTestingModule({
            declarations: [
                TestChipComponent,
                TestChipReorderComponent,
                TestChipSelectComponent
            ],
            imports: [FormsModule, IgxIconModule, IgxChipsModule]
        }).compileComponents();
    }));

    function simulatePointerEvent(eventName: string, element, x, y) {
        const options: PointerEventInit = {
            view: window,
            bubbles: true,
            cancelable: true,
            pointerId: 1
        };
        const pointerEvent = new PointerEvent(eventName, options);
        Object.defineProperty(pointerEvent, 'pageX', { value: x, enumerable: true });
        Object.defineProperty(pointerEvent, 'pageY', { value: y, enumerable: true });
        return new Promise((resolve, reject) => {
            element.dispatchEvent(pointerEvent);
            resolve();
        });
    }

    it('should add chips when adding data items ', () => {
        const fix = TestBed.createComponent(TestChipComponent);
        fix.detectChanges();

        const chipArea = fix.debugElement.queryAll(By.directive(IgxChipsAreaComponent));
        const chipAreaComponent = fix.componentInstance;

        expect(chipArea[0].nativeElement.className).toEqual('igx-chips-area');
        expect(chipArea[0].nativeElement.children.length).toEqual(2);

        chipAreaComponent.chipList.push({ id: 'Town', text: 'Town', removable: true, selectable: true, draggable: true });

        fix.detectChanges();

        expect(chipArea[0].nativeElement.children.length).toEqual(3);
    });

    it('should remove chips when removing data items ', () => {
        const fix = TestBed.createComponent(TestChipComponent);
        fix.detectChanges();

        const chipArea = fix.debugElement.queryAll(By.directive(IgxChipsAreaComponent));
        const chipAreaComponent = fix.componentInstance;
        expect(chipArea[0].nativeElement.children.length).toEqual(2);

        chipAreaComponent.chipList.pop();
        fix.detectChanges();

        expect(chipArea[0].nativeElement.children.length).toEqual(1);
    });

    it('should change data in chips when data item is changed', () => {
        const fix = TestBed.createComponent(TestChipComponent);
        fix.detectChanges();

        const chipArea = fix.debugElement.queryAll(By.directive(IgxChipsAreaComponent));
        const chipAreaComponent = fix.componentInstance;

        expect(chipArea[0].nativeElement.children[0].innerHTML).toContain('Country');

        chipAreaComponent.chipList[0].text = 'New text';
        fix.detectChanges();

        expect(chipArea[0].nativeElement.children[0].innerHTML).toContain('New text');
    });

    it('should not be able to drag and drop when chip is not draggable', async(() => {
        const fix = TestBed.createComponent(TestChipComponent);
        fix.detectChanges();

        const chipArea = fix.debugElement.queryAll(By.directive(IgxChipsAreaComponent));
        const chipComponents = chipArea[0].queryAll(By.directive(IgxChipComponent));
        const firstChip = chipComponents[0].componentInstance;
        const firstChipElem = firstChip.chipArea.nativeElement;

        const startingTop = firstChipElem.getBoundingClientRect().top;
        const startingLeft = firstChipElem.getBoundingClientRect().left;
        const startingBottom = firstChipElem.getBoundingClientRect().bottom;
        const startingRight = firstChipElem.getBoundingClientRect().right;

        const startingX = (startingLeft + startingRight) / 2;
        const startingY = (startingTop + startingBottom) / 2;

        simulatePointerEvent('pointerdown', firstChipElem, startingX, startingY);
        fix.detectChanges();

        fix.whenStable().then(() => {
            fix.detectChanges();
            simulatePointerEvent('pointermove', firstChipElem, startingX + 10, startingY + 10);

            return fix.whenStable();
        }).then(() => {
            fix.detectChanges();
            const dragDir = firstChip.dragDir['_dragGhost'];

            expect(dragDir).toBeUndefined();
        });
    }));

    it('should be able to drag when chip is draggable', async(() => {
        const xDragDifference = 200;
        const yDragDifference = 100;
        const fix = TestBed.createComponent(TestChipComponent);
        fix.detectChanges();

        const chipArea = fix.debugElement.queryAll(By.directive(IgxChipsAreaComponent));
        const chipComponents = chipArea[0].queryAll(By.directive(IgxChipComponent));
        const secondChip = chipComponents[1].componentInstance;
        const secondChipElem = secondChip.chipArea.nativeElement;

        const startingTop = secondChipElem.getBoundingClientRect().top;
        const startingLeft = secondChipElem.getBoundingClientRect().left;
        const startingBottom = secondChipElem.getBoundingClientRect().bottom;
        const startingRight = secondChipElem.getBoundingClientRect().right;

        const startingX = (startingLeft + startingRight) / 2;
        const startingY = (startingTop + startingBottom) / 2;

        simulatePointerEvent('pointerdown', secondChipElem, startingX, startingY);
        fix.detectChanges();

        fix.whenStable().then(() => {
            fix.detectChanges();
            simulatePointerEvent('pointermove', secondChipElem, startingX + 10, startingY + 10);

            return fix.whenStable();
        }).then(() => {
            fix.detectChanges();
            simulatePointerEvent('pointermove', secondChip.dragDir['_dragGhost'], startingX + xDragDifference, startingY + yDragDifference);

            setTimeout(() => {
                const afterDragTop = secondChip.dragDir['_dragGhost'].getBoundingClientRect().top;
                const afterDragLeft = secondChip.dragDir['_dragGhost'].getBoundingClientRect().left;
                expect(afterDragTop - startingTop).toEqual(yDragDifference);
                expect(afterDragLeft - startingLeft).toEqual(xDragDifference);
            }, 100);
        });
    }));

    it('all suffix conectors should be invisible when chip is dragged', async(() => {
        const xDragDifference = 200;
        const yDragDifference = 100;
        const fix = TestBed.createComponent(TestChipComponent);
        fix.detectChanges();

        const chipArea = fix.debugElement.queryAll(By.directive(IgxChipsAreaComponent));
        const chipComponents = chipArea[0].queryAll(By.directive(IgxChipComponent));
        const secondChip = chipComponents[1].componentInstance;
        const secondChipElem = secondChip.chipArea.nativeElement;

        const startingTop = secondChipElem.getBoundingClientRect().top;
        const startingLeft = secondChipElem.getBoundingClientRect().left;
        const startingBottom = secondChipElem.getBoundingClientRect().bottom;
        const startingRight = secondChipElem.getBoundingClientRect().right;

        const startingX = (startingLeft + startingRight) / 2;
        const startingY = (startingTop + startingBottom) / 2;

        simulatePointerEvent('pointerdown', secondChipElem, startingX, startingY);
        fix.detectChanges();

        fix.whenStable().then(() => {
            fix.detectChanges();
            simulatePointerEvent('pointermove', secondChipElem, startingX + 10, startingY + 10);

            return fix.whenStable();
        }).then(() => {
            fix.detectChanges();
            simulatePointerEvent('pointermove', secondChip.dragDir['_dragGhost'], startingX + xDragDifference, startingY + yDragDifference);
            fix.detectChanges();

            setTimeout(() => {
                const firstChip = chipComponents[0];
                expect(firstChip.nativeElement.children[1].style.visibility).toEqual('hidden');
            });
        });

    }));

    it('all suffix conectors should be visible after chip is dropped', async(() => {
        const xDragDifference = 200;
        const yDragDifference = 100;
        const fix = TestBed.createComponent(TestChipComponent);
        fix.detectChanges();

        const chipArea = fix.debugElement.queryAll(By.directive(IgxChipsAreaComponent));
        const chipComponents = chipArea[0].queryAll(By.directive(IgxChipComponent));
        const secondChip = chipComponents[1].componentInstance;
        secondChip.dragDir.animateOnRelease = false;
        const secondChipElem = secondChip.chipArea.nativeElement;

        const startingTop = secondChipElem.getBoundingClientRect().top;
        const startingLeft = secondChipElem.getBoundingClientRect().left;
        const startingBottom = secondChipElem.getBoundingClientRect().bottom;
        const startingRight = secondChipElem.getBoundingClientRect().right;

        const startingX = (startingLeft + startingRight) / 2;
        const startingY = (startingTop + startingBottom) / 2;

        const firstChip = chipComponents[0];

        simulatePointerEvent('pointerdown', secondChipElem, startingX, startingY);
        fix.detectChanges();

        fix.whenStable().then(() => {
            fix.detectChanges();
            simulatePointerEvent('pointermove', secondChipElem, startingX + 10, startingY + 10);

            return fix.whenStable();
        }).then(() => {
            fix.detectChanges();
            simulatePointerEvent('pointermove', secondChip.dragDir['_dragGhost'], startingX + xDragDifference, startingY + yDragDifference);
            fix.detectChanges();

            return fix.whenRenderingDone();
        }).then(() => {
            expect(firstChip.nativeElement.children[1].style.visibility).toEqual('hidden');
            simulatePointerEvent('pointerup', secondChip.dragDir['_dragGhost'], startingX + xDragDifference, startingY + yDragDifference);
            return fix.whenRenderingDone();
        }).then(() => {
            expect(firstChip.nativeElement.children[1].style.visibility).toEqual('visible');
        });
    }));

    it('chip reorder should fire correctly when element is dragged and dropped to the left', async(() => {
        const fix = TestBed.createComponent(TestChipReorderComponent);
        fix.detectChanges();

        const chipArea = fix.debugElement.queryAll(By.directive(IgxChipsAreaComponent));

        const chipComponents = chipArea[0].queryAll(By.directive(IgxChipComponent));
        const firstChip = chipComponents[0].componentInstance;
        const secondChip = chipComponents[1].componentInstance;

        firstChip.dragDir.animateOnRelease = false;
        secondChip.dragDir.animateOnRelease = false;

        const firstChipElem = firstChip.chipArea.nativeElement;
        const secondChipElem = secondChip.chipArea.nativeElement;

        const firstChipTop = firstChipElem.getBoundingClientRect().top;
        const firstChipLeft = firstChipElem.getBoundingClientRect().left;
        const firstChipBottom = firstChipElem.getBoundingClientRect().bottom;
        const firstChipRight = firstChipElem.getBoundingClientRect().right;

        const firstChipX = (firstChipLeft + firstChipRight) / 2;
        const firstChipY = (firstChipTop + firstChipBottom) / 2;

        const secondChipTop = secondChipElem.getBoundingClientRect().top;
        const secondChipLeft = secondChipElem.getBoundingClientRect().left;
        const secondChipBottom = secondChipElem.getBoundingClientRect().bottom;
        const secondChipRight = secondChipElem.getBoundingClientRect().right;

        const secondChipX = (secondChipLeft + secondChipRight) / 2;
        const secondChipY = (secondChipTop + secondChipBottom) / 2;

        simulatePointerEvent('pointerdown', firstChipElem, firstChipX, firstChipY);
        fix.detectChanges();

        fix.whenStable().then(() => {
            fix.detectChanges();
            simulatePointerEvent('pointermove', firstChipElem, firstChipX + 10, firstChipY + 10);

            return fix.whenStable();
        }).then(() => {
            fix.detectChanges();
            simulatePointerEvent('pointermove', firstChip.dragDir['_dragGhost'], secondChipX, secondChipY);
            fix.detectChanges();

            return fix.whenRenderingDone();
        }).then(() => {
            simulatePointerEvent('pointerup', firstChip.dragDir['_dragGhost'], secondChipX, secondChipY);
            return fix.whenRenderingDone();
        }).then(() => {
            setTimeout(() => {
                const afterDropSecondChipLeft = secondChipElem.getBoundingClientRect().left;
                expect(afterDropSecondChipLeft).toEqual(firstChipLeft);

                const afterDropFirstChipLeft = firstChipElem.getBoundingClientRect().left;
                expect(afterDropFirstChipLeft).not.toEqual(firstChipLeft);
            });
        });
    }));

    it('chip reorder should fire correctly when element is dragged and dropped to the right', async(() => {
        const fix = TestBed.createComponent(TestChipReorderComponent);
        fix.detectChanges();

        const chipArea = fix.debugElement.queryAll(By.directive(IgxChipsAreaComponent));

        const chipComponents = chipArea[0].queryAll(By.directive(IgxChipComponent));
        const firstChip = chipComponents[0].componentInstance;
        const secondChip = chipComponents[1].componentInstance;

        firstChip.dragDir.animateOnRelease = false;
        secondChip.dragDir.animateOnRelease = false;

        const firstChipElem = firstChip.chipArea.nativeElement;
        const secondChipElem = secondChip.chipArea.nativeElement;

        const firstChipTop = firstChipElem.getBoundingClientRect().top;
        const firstChipLeft = firstChipElem.getBoundingClientRect().left;
        const firstChipBottom = firstChipElem.getBoundingClientRect().bottom;
        const firstChipRight = firstChipElem.getBoundingClientRect().right;

        const firstChipX = (firstChipLeft + firstChipRight) / 2;
        const firstChipY = (firstChipTop + firstChipBottom) / 2;

        const secondChipTop = secondChipElem.getBoundingClientRect().top;
        const secondChipLeft = secondChipElem.getBoundingClientRect().left;
        const secondChipBottom = secondChipElem.getBoundingClientRect().bottom;
        const secondChipRight = secondChipElem.getBoundingClientRect().right;

        const secondChipX = (secondChipLeft + secondChipRight) / 2;
        const secondChipY = (secondChipTop + secondChipBottom) / 2;

        simulatePointerEvent('pointerdown', secondChipElem, secondChipX, secondChipY);
        fix.detectChanges();

        fix.whenStable().then(() => {
            fix.detectChanges();
            simulatePointerEvent('pointermove', secondChipElem, secondChipX + 10, secondChipY + 10);

            return fix.whenStable();
        }).then(() => {
            fix.detectChanges();
            simulatePointerEvent('pointermove', secondChip.dragDir['_dragGhost'], firstChipX, firstChipY);
            fix.detectChanges();

            return fix.whenRenderingDone();
        }).then(() => {
            simulatePointerEvent('pointerup', secondChip.dragDir['_dragGhost'], firstChipX, firstChipY);
            return fix.whenRenderingDone();
        }).then(() => {
            setTimeout(() => {
                const afterDropSecondChipLeft = secondChipElem.getBoundingClientRect().left;
                expect(afterDropSecondChipLeft).toEqual(firstChipLeft);

                const afterDropFirstChipLeft = firstChipElem.getBoundingClientRect().left;
                expect(afterDropFirstChipLeft).not.toEqual(firstChipLeft);
            });
        });
    }));

    it('should fire onClick event', () => {
        const fix = TestBed.createComponent(TestChipComponent);
        fix.detectChanges();

        const firstChipComp = fix.componentInstance.chips.toArray()[1];
        spyOn(firstChipComp.onClick, 'emit');

        firstChipComp.chipArea.nativeElement.dispatchEvent(new PointerEvent('pointerdown', { pointerId: 1}));
        firstChipComp.chipArea.nativeElement.dispatchEvent(new PointerEvent('pointerup'));

        fix.detectChanges();
        expect(firstChipComp.onClick.emit).toHaveBeenCalled();
    });

    it('should fire onSelection event', () => {
        const fix = TestBed.createComponent(TestChipComponent);
        fix.detectChanges();

        const secondChipComp = fix.componentInstance.chips.toArray()[1];
        const chipAreaComp = fix.debugElement.queryAll(By.directive(IgxChipsAreaComponent))[0].componentInstance;
        spyOn(chipAreaComp.onSelection, 'emit');

        secondChipComp.chipArea.nativeElement.focus();
        fix.detectChanges();

        const keyEvent = new KeyboardEvent('keydown', {
            'key': ' '
        });
        secondChipComp.chipArea.nativeElement.dispatchEvent(keyEvent);
        fix.detectChanges();

        expect(chipAreaComp.onSelection.emit).toHaveBeenCalledWith({
            owner: chipAreaComp,
            newSelection: [secondChipComp]
        });

        let chipsSelectionStates = fix.componentInstance.chips.toArray().filter(c => c.selected);
        expect(chipsSelectionStates.length).toEqual(1);
        expect(secondChipComp.selected).toBeTruthy();

        secondChipComp.chipArea.nativeElement.dispatchEvent(keyEvent);
        fix.detectChanges();

        expect(chipAreaComp.onSelection.emit).toHaveBeenCalledWith({
            owner: chipAreaComp,
            newSelection: []
        });

        chipsSelectionStates = fix.componentInstance.chips.toArray().filter(c => c.selected);
        expect(chipsSelectionStates.length).toEqual(0);
        expect(secondChipComp.selected).not.toBeTruthy();
    });

    it('should not fire onSelection event when selectable is false', () => {
        const fix = TestBed.createComponent(TestChipComponent);
        fix.detectChanges();

        const firstChipComp = fix.componentInstance.chips.toArray()[0];

        spyOn( firstChipComp.onSelection, 'emit');
        firstChipComp.chipArea.nativeElement.focus();

        const keyEvent = new KeyboardEvent('keydown', {
            'key': ' '
        });
        firstChipComp.chipArea.nativeElement.dispatchEvent(keyEvent);
        fix.detectChanges();
        expect(firstChipComp.onSelection.emit).toHaveBeenCalledTimes(0);
    });

    it('should be able to have multiple chips selected', () => {
        const fix = TestBed.createComponent(TestChipComponent);
        fix.detectChanges();

        const chipAreaComp = fix.debugElement.queryAll(By.directive(IgxChipsAreaComponent))[0].componentInstance;

        let selChips = 0;
        const chipAreaComponent = fix.componentInstance;

        chipAreaComponent.chipList.push({ id: 'Town', text: 'Town', removable: true, selectable: true, draggable: true });
        fix.detectChanges();

        spyOn(chipAreaComponent.chipsArea.onSelection, `emit`).and.callFake(function() {
            selChips++;
        });
        chipAreaComponent.chipsArea.chipsList.toArray()[1].selected = true;
        fix.detectChanges();
        chipAreaComponent.chipsArea.chipsList.toArray()[2].selected = true;
        fix.detectChanges();

        expect(selChips).toEqual(2);

        const secondChipComp = fix.componentInstance.chips.toArray()[1];
        const thirdChipComp = fix.componentInstance.chips.toArray()[2];

        expect(chipAreaComp.onSelection.emit).toHaveBeenCalledWith({
            owner: chipAreaComp,
            newSelection: [secondChipComp, thirdChipComp]
        });
    });

    it('should be able to select chip using api when selectable is set to false', () => {
        const fix = TestBed.createComponent(TestChipComponent);
        fix.detectChanges();

        const selectedChip = fix.componentInstance.chipsArea.chipsList.toArray()[0];
        selectedChip.selected = true;
        fix.detectChanges();

        expect(selectedChip.selected).toBe(true);
    });

<<<<<<< HEAD
    it('should be able to select chip using input property', () => {
        const fix = TestBed.createComponent(TestChipSelectComponent);
        fix.detectChanges();

        const firstChipComp = fix.componentInstance.chips.toArray()[0];
        const secondChipComp = fix.componentInstance.chips.toArray()[1];
        const thirdChipComp = fix.componentInstance.chips.toArray()[2];

        expect(firstChipComp.selected).toBe(true);
        expect(secondChipComp.selected).toBe(true);
        expect(thirdChipComp.selected).toBe(false);
    });

=======
>>>>>>> e9c80234
    it('should focus on chip correctly', () => {
        const fix = TestBed.createComponent(TestChipComponent);
        fix.detectChanges();

        const firstChipComp = fix.componentInstance.chips.toArray()[0];
        const secondChipComp = fix.componentInstance.chips.toArray()[1];

        firstChipComp.chipArea.nativeElement.focus();

        expect(document.activeElement).toBe(firstChipComp.chipArea.nativeElement);

        secondChipComp.chipArea.nativeElement.focus();

        expect(document.activeElement).toBe(secondChipComp.chipArea.nativeElement);
    });

    it('should focus on previous and next chips after arrows are pressed', () => {
        const leftKey = new KeyboardEvent('keydown', {
            'key': 'ArrowLeft'
        });
        const rightKey = new KeyboardEvent('keydown', {
            'key': 'ArrowRight'
        });

        const fix = TestBed.createComponent(TestChipComponent);
        fix.detectChanges();

        const firstChipComp = fix.componentInstance.chips.toArray()[0];
        const secondChipComp = fix.componentInstance.chips.toArray()[1];

        firstChipComp.chipArea.nativeElement.focus();

        fix.detectChanges();

        expect(document.activeElement).toBe(firstChipComp.chipArea.nativeElement);

        firstChipComp.chipArea.nativeElement.dispatchEvent(rightKey);
        fix.detectChanges();
        expect(document.activeElement).toBe(secondChipComp.chipArea.nativeElement);

        secondChipComp.chipArea.nativeElement.dispatchEvent(leftKey);
        fix.detectChanges();
        expect(document.activeElement).toBe(firstChipComp.chipArea.nativeElement);
    });

    it('should reorder chips when shift + leftarrow and shift + rightarrow is pressed', async(() => {
        const leftKey = new KeyboardEvent('keydown', {
            'key': 'ArrowLeft',
            shiftKey: true
        });
        const rightKey = new KeyboardEvent('keydown', {
            'key': 'ArrowRight',
            shiftKey: true
        });

        let firstChipLeft;
        let secondChipLeft;
        let firstChipAreaElem;
        let secondChipAreaElem;

        const fix = TestBed.createComponent(TestChipReorderComponent);
        fix.detectChanges();

        fix.whenStable().then(() => {
            const chipComponents = fix.debugElement.queryAll(By.directive(IgxChipComponent));

            firstChipAreaElem = chipComponents[0].componentInstance.chipArea.nativeElement;
            secondChipAreaElem = chipComponents[1].componentInstance.chipArea.nativeElement;

            firstChipLeft = firstChipAreaElem.getBoundingClientRect().left;
            secondChipLeft = secondChipAreaElem.getBoundingClientRect().left;

            firstChipAreaElem.focus();
            fix.detectChanges();
            expect(document.activeElement).toBe(firstChipAreaElem);

            firstChipAreaElem.dispatchEvent(rightKey);
            fix.detectChanges();

            let newFirstChipLeft = firstChipAreaElem.getBoundingClientRect().left;
            let newSecondChipLeft = secondChipAreaElem.getBoundingClientRect().left;

            expect(firstChipLeft).toBeLessThan(newFirstChipLeft);
            expect(newSecondChipLeft).toBeLessThan(secondChipLeft);

            firstChipAreaElem.focus();

            firstChipAreaElem.dispatchEvent(leftKey);
            fix.detectChanges();

            newFirstChipLeft = firstChipAreaElem.getBoundingClientRect().left;
            newSecondChipLeft = secondChipAreaElem.getBoundingClientRect().left;

            expect(firstChipLeft).toEqual(newFirstChipLeft);
            expect(newSecondChipLeft).toEqual(secondChipLeft);
        });
    }));

    it('should reorder chips when shift + leftarrow is pressed and shift + rightarrow is pressed twice', async(() => {
        const fix = TestBed.createComponent(TestChipReorderComponent);
        fix.detectChanges();

        const leftKey = new KeyboardEvent('keydown', {
            'key': 'ArrowLeft',
            shiftKey: true
        });
        const rightKey = new KeyboardEvent('keydown', {
            'key': 'ArrowRight',
            shiftKey: true
        });
        const chipAreaComponent = fix.componentInstance.chipsArea;
        const chipComponents = fix.debugElement.queryAll(By.directive(IgxChipComponent));
        const targetChip = chipComponents[2].componentInstance;
        const targetChipElem = targetChip.chipArea.nativeElement;

        targetChipElem.focus();
        fix.detectChanges();

        expect(document.activeElement).toBe(targetChipElem);
        expect(chipAreaComponent.chipsList.toArray()[2].id).toEqual('Town');
        expect(chipAreaComponent.chipsList.toArray()[3].id).toEqual('FirstName');

        document.activeElement.dispatchEvent(rightKey);
        fix.detectChanges();

        fix.whenStable().then(() => {
            expect(document.activeElement).toBe(targetChipElem);
            expect(chipAreaComponent.chipsList.toArray()[2].id).toEqual('FirstName');
            expect(chipAreaComponent.chipsList.toArray()[3].id).toEqual('Town');

            document.activeElement.dispatchEvent(leftKey);
            fix.detectChanges();

            return fix.whenStable();
        }).then(() => {
            expect(document.activeElement).toBe(targetChipElem);
            expect(chipAreaComponent.chipsList.toArray()[2].id).toEqual('Town');
            expect(chipAreaComponent.chipsList.toArray()[3].id).toEqual('FirstName');

            document.activeElement.dispatchEvent(leftKey);
            fix.detectChanges();

            return fix.whenStable();
        }).then(() => {
            expect(document.activeElement).toBe(targetChipElem);
            expect(chipAreaComponent.chipsList.toArray()[2].id).toEqual('City');
            expect(chipAreaComponent.chipsList.toArray()[3].id).toEqual('FirstName');
        });
    }));

    it('should not reorder chips for shift + leftarrow and shift + rightarrow when the chip is going out of bounce', async(() => {
        const leftKey = new KeyboardEvent('keydown', {
            'key': 'ArrowLeft',
            shiftKey: true
        });
        const rightKey = new KeyboardEvent('keydown', {
            'key': 'ArrowRight',
            shiftKey: true
        });

        let firstChipLeft;
        let lastChipLeft;
        let firstChipAreaElem;
        let lastChipAreaElem;

        const fix = TestBed.createComponent(TestChipReorderComponent);
        fix.detectChanges();

        fix.whenStable().then(() => {
            const chipComponents = fix.debugElement.queryAll(By.directive(IgxChipComponent));

            firstChipAreaElem = chipComponents[0].componentInstance.chipArea.nativeElement;
            lastChipAreaElem = chipComponents[chipComponents.length - 1].componentInstance.chipArea.nativeElement;

            firstChipLeft = firstChipAreaElem.getBoundingClientRect().left;
            lastChipLeft = lastChipAreaElem.getBoundingClientRect().left;

            firstChipAreaElem.focus();
            fix.detectChanges();
            expect(document.activeElement).toBe(firstChipAreaElem);

            firstChipAreaElem.dispatchEvent(leftKey);
            lastChipAreaElem.dispatchEvent(rightKey);
            fix.detectChanges();

            const newFirstChipLeft = firstChipAreaElem.getBoundingClientRect().left;
            const newlastChipLeft = lastChipAreaElem.getBoundingClientRect().left;

            expect(firstChipLeft).toEqual(newFirstChipLeft);
            expect(newlastChipLeft).toEqual(lastChipLeft);
        });
    }));

    it('should delete chip when delete button is pressed and chip is removable', () => {
        const deleteKey = new KeyboardEvent('keydown', {
            'key': 'Delete'
        });

        const fix = TestBed.createComponent(TestChipReorderComponent);
        fix.detectChanges();
        let chipComponents = fix.debugElement.queryAll(By.directive(IgxChipComponent));

        expect(chipComponents.length).toEqual(4);

        const firstChipComp = chipComponents[0];

        firstChipComp.componentInstance.chipArea.nativeElement.focus();

        expect(document.activeElement).toBe(firstChipComp.componentInstance.chipArea.nativeElement);
        firstChipComp.componentInstance.chipArea.nativeElement.dispatchEvent(deleteKey);
        fix.detectChanges();

        chipComponents = fix.debugElement.queryAll(By.directive(IgxChipComponent));
        expect(chipComponents.length).toEqual(3);
    });

    it('should delete chip when delete button is clicked', () => {
        const fix = TestBed.createComponent(TestChipReorderComponent);
        fix.detectChanges();

        let chipComponents = fix.debugElement.queryAll(By.directive(IgxChipComponent));

        expect(chipComponents.length).toEqual(4);

        const deleteButtonElement = fix.debugElement.queryAll(By.css('igx-icon.igx-chip__remove-icon'))[0];
        deleteButtonElement.nativeElement.click();

        fix.detectChanges();

        chipComponents = fix.debugElement.queryAll(By.directive(IgxChipComponent));
        expect(chipComponents.length).toEqual(3);
    });

    it('chip should persist selected state when it is dragged and dropped', async(() => {
        const spaceKeyEvent = new KeyboardEvent('keydown', {
            'key': ' '
        });
        const xDragDifference = 200;
        const yDragDifference = 100;
        const fix = TestBed.createComponent(TestChipComponent);
        fix.detectChanges();

        const chipArea = fix.debugElement.queryAll(By.directive(IgxChipsAreaComponent));
        const chipComponents = chipArea[0].queryAll(By.directive(IgxChipComponent));
        const secondChip = chipComponents[1].componentInstance;
        const secondChipElem = secondChip.chipArea.nativeElement;

        secondChip.dragDir.animateOnRelease = false;
        secondChipElem.dispatchEvent(spaceKeyEvent);

        const startingTop = secondChipElem.getBoundingClientRect().top;
        const startingLeft = secondChipElem.getBoundingClientRect().left;
        const startingBottom = secondChipElem.getBoundingClientRect().bottom;
        const startingRight = secondChipElem.getBoundingClientRect().right;

        const startingX = (startingLeft + startingRight) / 2;
        const startingY = (startingTop + startingBottom) / 2;

        expect(secondChip.selected).toBeTruthy();

        simulatePointerEvent('pointerdown', secondChipElem, startingX, startingY);
        fix.detectChanges();

        fix.whenStable().then(() => {
            simulatePointerEvent('pointermove', secondChipElem, startingX + 10, startingY + 10);

            return fix.whenStable();
        }).then(() => {
            fix.detectChanges();
            simulatePointerEvent('pointermove', secondChip.dragDir['_dragGhost'], startingX + xDragDifference, startingY + yDragDifference);

            expect(secondChip.selected).toBeTruthy();

            simulatePointerEvent('pointerup', secondChip.dragDir['_dragGhost'], startingX + xDragDifference, startingY + yDragDifference);
            fix.detectChanges();
            return fix.whenStable();
        })
        .then(() => {
            expect(secondChip.selected).toBeTruthy();

            const firstChip = chipComponents[0].componentInstance;
            expect(firstChip.selected).not.toBeTruthy();
        });
    }));

    it('should not fire any event of the chip area when attempting deleting of a chip', () => {
        const fix = TestBed.createComponent(TestChipComponent);
        fix.detectChanges();

        const chipAreaComp = fix.componentInstance.chipsArea;
        const secondChipComp = fix.componentInstance.chips.toArray()[1];

        spyOn(chipAreaComp.onReorder, 'emit');
        spyOn(chipAreaComp.onSelection, 'emit');
        spyOn(chipAreaComp.onMoveStart, 'emit');
        spyOn(chipAreaComp.onMoveEnd, 'emit');
        spyOn(secondChipComp.onRemove, 'emit');

        secondChipComp.chipArea.nativeElement.focus();
        fix.detectChanges();

        const keyEvent = new KeyboardEvent('keydown', {
            'key': 'Delete'
        });
        secondChipComp.chipArea.nativeElement.dispatchEvent(keyEvent);
        fix.detectChanges();

        expect(secondChipComp.onRemove.emit).toHaveBeenCalled();
        expect(chipAreaComp.onReorder.emit).not.toHaveBeenCalled();
        expect(chipAreaComp.onSelection.emit).not.toHaveBeenCalled();
        expect(chipAreaComp.onMoveStart.emit).not.toHaveBeenCalled();
        expect(chipAreaComp.onMoveEnd.emit).not.toHaveBeenCalled();
    });

    it('should fire only onSelection event for chip area when selecting a chip', () => {
        const fix = TestBed.createComponent(TestChipComponent);
        fix.detectChanges();

        const chipAreaComp = fix.componentInstance.chipsArea;
        const secondChipComp = fix.componentInstance.chips.toArray()[1];

        spyOn(chipAreaComp.onReorder, 'emit');
        spyOn(chipAreaComp.onSelection, 'emit');
        spyOn(chipAreaComp.onMoveStart, 'emit');
        spyOn(chipAreaComp.onMoveEnd, 'emit');

        secondChipComp.chipArea.nativeElement.focus();
        fix.detectChanges();

        const keyEvent = new KeyboardEvent('keydown', {
            'key': 'Spacebar'
        });
        secondChipComp.chipArea.nativeElement.dispatchEvent(keyEvent);
        fix.detectChanges();

        expect(chipAreaComp.onSelection.emit).toHaveBeenCalled();
        expect(chipAreaComp.onReorder.emit).not.toHaveBeenCalled();
        expect(chipAreaComp.onMoveStart.emit).not.toHaveBeenCalled();
        expect(chipAreaComp.onMoveEnd.emit).not.toHaveBeenCalled();
    });

    it('should select/deselect a chip by clicking on out and emit onSelection event', () => {
        const fix = TestBed.createComponent(TestChipComponent);
        fix.detectChanges();

        const chipAreaComp = fix.componentInstance.chipsArea;
        const secondChipComp = fix.componentInstance.chips.toArray()[1];

        spyOn(chipAreaComp.onSelection, 'emit');

        secondChipComp.chipArea.nativeElement.dispatchEvent(new PointerEvent('pointerdown', { pointerId: 1 }));
        fix.detectChanges();
        secondChipComp.chipArea.nativeElement.dispatchEvent(new PointerEvent('pointerup', { pointerId: 1 }));
        fix.detectChanges();

        expect(chipAreaComp.onSelection.emit).toHaveBeenCalledWith({
            owner: chipAreaComp,
            newSelection: [secondChipComp]
        });

        secondChipComp.chipArea.nativeElement.dispatchEvent(new PointerEvent('pointerdown', { pointerId: 1 }));
        fix.detectChanges();
        secondChipComp.chipArea.nativeElement.dispatchEvent(new PointerEvent('pointerup', { pointerId: 1 }));
        fix.detectChanges();

        expect(chipAreaComp.onSelection.emit).toHaveBeenCalledWith({
            owner: chipAreaComp,
            newSelection: []
        });
    });
});<|MERGE_RESOLUTION|>--- conflicted
+++ resolved
@@ -585,7 +585,6 @@
         expect(selectedChip.selected).toBe(true);
     });
 
-<<<<<<< HEAD
     it('should be able to select chip using input property', () => {
         const fix = TestBed.createComponent(TestChipSelectComponent);
         fix.detectChanges();
@@ -599,8 +598,17 @@
         expect(thirdChipComp.selected).toBe(false);
     });
 
-=======
->>>>>>> e9c80234
+    it('should be able to select chip using api when selectable is set to false', () => {
+        const fix = TestBed.createComponent(TestChipComponent);
+        fix.detectChanges();
+
+        const selectedChip = fix.componentInstance.chipsArea.chipsList.toArray()[0];
+        selectedChip.selected = true;
+        fix.detectChanges();
+
+        expect(selectedChip.selected).toBe(true);
+    });
+
     it('should focus on chip correctly', () => {
         const fix = TestBed.createComponent(TestChipComponent);
         fix.detectChanges();
