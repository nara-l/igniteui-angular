--- conflicted
+++ resolved
@@ -4,7 +4,7 @@
 import { IgxButtonModule } from '../directives/button/button.directive';
 import { IgxAvatarModule } from '../avatar/avatar.component';
 import { IgxIconModule } from '../icon/index';
-import { IgxChipComponent, IgxChipComponentExporterDirective } from './chip.component';
+import { IgxChipComponent } from './chip.component';
 import { IgxChipsAreaComponent } from './chips-area.component';
 import { IgxDragDropModule } from '../directives/dragdrop/dragdrop.directive';
 import { IgxPrefixModule, IgxPrefixDirective} from '../directives/prefix/prefix.directive';
@@ -13,19 +13,13 @@
 @NgModule({
   declarations: [
     IgxChipsAreaComponent,
-    IgxChipComponent,
-    IgxChipComponentExporterDirective
+    IgxChipComponent
   ],
   exports: [
     IgxChipsAreaComponent,
     IgxChipComponent,
-<<<<<<< HEAD
-    IgxChipComponentExporterDirective
-=======
-    IgxConnectorDirective,
     IgxPrefixDirective,
     IgxSuffixDirective
->>>>>>> 2e0537f3
   ],
   imports: [
     CommonModule,
