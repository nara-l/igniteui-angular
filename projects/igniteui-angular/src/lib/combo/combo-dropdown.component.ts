import {
    ChangeDetectorRef, Component, ContentChild,
    ElementRef, forwardRef, Inject, QueryList, OnDestroy
} from '@angular/core';
import { takeUntil } from 'rxjs/operators';
import { IgxDropDownBase, Navigate } from '../drop-down/drop-down.component';
import { IgxDropDownItemBase } from '../drop-down/drop-down-item.component';
import { IgxComboComponent } from './combo.component';
import { IgxComboItemComponent } from './combo-item.component';
import { IgxSelectionAPIService } from '../core/selection';
import { IgxForOfDirective } from '../directives/for-of/for_of.directive';
<<<<<<< HEAD
import { Subject } from 'rxjs';
=======
import { CancelableEventArgs } from '../core/utils';
>>>>>>> 1135ed73

@Component({
    selector: 'igx-combo-drop-down',
    templateUrl: '../drop-down/drop-down.component.html'
})
export class IgxComboDropDownComponent extends IgxDropDownBase implements OnDestroy {
    private _children: QueryList<IgxDropDownItemBase>;
    private _scrollPosition = 0;
    private destroy$ = new Subject<boolean>();
    constructor(
        protected elementRef: ElementRef,
        protected cdr: ChangeDetectorRef,
        protected selection: IgxSelectionAPIService,
        @Inject(forwardRef(() => IgxComboComponent))
        public combo: IgxComboComponent) {
        super(elementRef, cdr, selection);
    }

    /**
     * @hidden
     */
    protected get scrollContainer() {
        return this.verticalScrollContainer.dc.location.nativeElement;
    }

    /**
     * @hidden
     */
    protected get isScrolledToLast(): boolean {
        const scrollTop = this.verticalScrollContainer.getVerticalScroll().scrollTop;
        const scrollHeight = this.verticalScrollContainer.getVerticalScroll().scrollHeight;
        return Math.floor(scrollTop + this.verticalScrollContainer.igxForContainerSize) === scrollHeight;
    }

    protected get lastVisibleIndex(): number {
        return this.combo.totalItemCount ?
            Math.floor(this.combo.itemsMaxHeight / this.combo.itemHeight) :
            this.items.length - 1;
    }

    /**
     *  Event emitter overrides
     *
     * @hidden
     */
    public onOpened = this.combo.onOpened;

    /**
     * @hidden
     */
    public onOpening = this.combo.onOpening;

    /**
     * @hidden
     */
    public onClosing = this.combo.onClosing;

    /**
     * @hidden
     */
    public onClosed = this.combo.onClosed;

    /**
     * @hidden
     */
    @ContentChild(forwardRef(() => IgxForOfDirective), { read: IgxForOfDirective })
    public verticalScrollContainer: IgxForOfDirective<any>;

    /**
     * @hidden
     */
    protected get children(): QueryList<IgxDropDownItemBase> {
        return this.combo.children;
    }

    protected set children(list: QueryList<IgxDropDownItemBase>) {
        this._children = list;
    }

    /**
     * @hidden
     */
    onFocus() {
        this._focusedItem = this._focusedItem ? this._focusedItem : this.items.length ? this.items[0] : this.children.first;
        if (this._focusedItem) {
            this._focusedItem.isFocused = true;
        }
    }

    /**
     * @hidden
     */
    onBlur(evt?) {
        if (this._focusedItem) {
            this._focusedItem.isFocused = false;
            this._focusedItem = null;
        }
    }

    /**
     * @hidden
     */
    public get selectedItem(): any[] {
        const sel = this.selection.get(this.combo.id);
        return sel ? Array.from(sel) : [];
    }

    /**
     * @hidden
     */
    navigatePrev() {
        if (this._focusedItem.index === 0 && this.verticalScrollContainer.state.startIndex === 0) {
            this.combo.searchInput.nativeElement.focus();
        } else {
            super.navigatePrev();
        }
    }

    /**
     * @hidden
     */
    navigateFirst() {
        const vContainer = this.verticalScrollContainer;
        if (vContainer.state.startIndex === 0) {
            this.focusItem(0);
            return;
        }
        vContainer.scrollTo(0);
        this.subscribeNext(vContainer, () => {
            this.combo.triggerCheck();
            this.focusItem(0);
            this.combo.triggerCheck();
        });
    }

    /**
     * @hidden
     */
    navigateLast() {
        const vContainer = this.verticalScrollContainer;
        const scrollTarget = this.combo.totalItemCount ?
            this.combo.totalItemCount - 1 :
            Math.max(this.combo.data.length - 1, vContainer.igxForOf.length - 1);
        if (vContainer.igxForOf.length <= vContainer.state.startIndex + vContainer.state.chunkSize) {
            this.focusItem(this.items.length - 1);
            return;
        }
        vContainer.scrollTo(scrollTarget);
        this.subscribeNext(vContainer, () => {
            this.combo.triggerCheck();
            this.focusItem(this.items.length - 1);
            this.combo.triggerCheck();
        });
    }

    /**
     * @hidden
     */
    private navigateRemoteItem(direction) {
        this.verticalScrollContainer.addScrollTop(direction * this.combo.itemHeight);
        this.subscribeNext(this.verticalScrollContainer, () => {
            if (direction === Navigate.Up) {
                this.focusItem(0);
            } else {
                this.focusItem(this.focusedItem.index);
            }
        });
    }

    /**
     * @hidden
     */
    setSelectedItem(itemID: any, select = true) {
        this.combo.setSelectedItem(itemID, select);
    }

    /**
     * @hidden
     */
    selectItem(item: IgxComboItemComponent, event?: Event) {
        if (item.value === 'ADD ITEM') {
            if (event) {
                this.combo.addItemToCollection();
            }
        } else {
            this.setSelectedItem(item.itemID);
            this._focusedItem = item;
        }
    }

    /**
     * @hidden
     */
    navigateItem(newIndex: number, direction?: number) {
        // Virtual scrolling holds one hidden loaded element at the bottom of the drop down list.
        // At the top there isn't such a hidden element.
        // That's why we hold the first or the one before the last list item as focused, during keyboard navigation.
        // This means that if we want to focus next element, it's the last hidden element when scrolling down
        // and when scrolling up it is not loaded at all.
        // It's more special case when srcolling down and the hidden element is group header,
        // which is not part of the this.items collection.
        // In that case the real item is not hidden, but not loaded at all by the virtualization,
        // and this is the same case as normal scroll up.
        const vContainer = this.verticalScrollContainer;
        const extraScroll = this.combo.isAddButtonVisible();
        if (direction) {
            if (direction === Navigate.Down && extraScroll) {
                if (vContainer.igxForOf[vContainer.igxForOf.length - 1] === this.focusedItem.value) {
                    if (this.focusedItem) {
                        this.focusedItem.isFocused = false;
                    }
                    this.focusedItem = this.children.last;
                    this.focusedItem.isFocused = true;
                    return;
                } else if (vContainer.igxForOf[vContainer.state.chunkSize + vContainer.state.startIndex - 2] ===
                    this.focusedItem.value) {
                    this.subscribeNext(vContainer, () => {
                        if (this.focusedItem.isHeader &&
                            vContainer.state.startIndex + vContainer.state.chunkSize < vContainer.igxForOf.length) {
                            vContainer.scrollNext();
                        }
                    });
                    vContainer.scrollNext();
                    return;
                }
            }
        }
        if (newIndex === -1) {
            this.navigateVirtualItem(direction, extraScroll ? 1 : 0);
        } else if (newIndex === this.lastVisibleIndex && !this.isScrolledToLast) {
            this.navigateVirtualItem(direction, extraScroll ? 1 : 0);
        } else if (newIndex === this.lastVisibleIndex && this.isScrolledToLast) {
            // When initially scrolling to the last item, a pseudo element is present in the children list
            // We need to check if the element we're on is an actual element or an empty 'igx-combo-item' child
            if (this.items[newIndex].element && this.items[newIndex].element.nativeElement.clientHeight) {
                super.navigateItem(newIndex);
            }
            return;
        } else {
            super.navigateItem(newIndex);
        }
    }

    private navigateVirtualItem(direction: Navigate, extraScroll?: number) {
        const vContainer = this.verticalScrollContainer;
        // If the data is vitualized, data.length === vContainer.chunkSize, so the below checks are no-longer valid
        if (vContainer && vContainer.totalItemCount && vContainer.totalItemCount !== 0) {
            this.navigateRemoteItem(direction);
            return;
        }
        let state = vContainer.state;
        if (this.isScrolledToLast && direction === Navigate.Down) { // If on the bottom most item, do not subscribe
            return;
        }
        // If on the topmost item, do not subscribe
        if (this.verticalScrollContainer.getVerticalScroll().scrollTop === 0 && direction === Navigate.Up) {
            return;
        }
        const isScrollUp = direction === Navigate.Up;
        let newScrollStartIndex = isScrollUp ? state.startIndex - 1 : state.startIndex + 1;
        if (newScrollStartIndex < 0) {
            newScrollStartIndex = 0;
        }
        let data = vContainer.igxForOf;

        if (data.length === 0) {
            const newItem = this.children.first;
            if (!newItem) { return; }
            newItem.isFocused = true;
            this._focusedItem = newItem;
            return;
        }
        // Following the big comment above, when the new item is group header, then we need to load 2 elements at once.
        if (data[newScrollStartIndex].isHeader && direction === Navigate.Up ||
            data[newScrollStartIndex + state.chunkSize - 2].isHeader && direction === Navigate.Down) {
            newScrollStartIndex = isScrollUp ? newScrollStartIndex - 1 : newScrollStartIndex + 1;
            // newScrollStartIndex = mod && direction === Navigate.Down ? newScrollStartIndex + 1 : newScrollStartIndex;
            if (newScrollStartIndex < 0) { // If the next item loaded is a header and is also the very first item in the list.
                vContainer.scrollTo(0); // Scrolls to the beginning of the list and switches focus to the searchInput
                this.subscribeNext(vContainer, () => {
                    this.combo.searchInput.nativeElement.focus();
                    if (this.focusedItem) {
                        this.focusedItem.isFocused = false;
                    }
                    this.focusedItem = null;
                });
                return;
            }
        }
        // If it is the very last item in the collection, when moving down
        if (newScrollStartIndex + state.chunkSize === data.length + 1) {
            vContainer.scrollTo(newScrollStartIndex);
            return;
        }
        vContainer.scrollTo(newScrollStartIndex);
        this.subscribeNext(vContainer, () => {
            state = vContainer.state;
            data = vContainer.igxForOf;

            // Because we are sure that if we scroll up then the top element is not a header, then we focus the first one.
            // When we scroll down, if the newly loaded element that is hidden is group header,
            // then we focus the last item from the this.items array.
            // This is because the this.items doens't contains the group headers, while there are rendered in the combo drop down.
            // If the newly loaded element that is hidden isn't a header, this means that the first visible item, the one that needs focus,
            // should be either the one that is before the last item (this.items).
            const isBottomHiddenHeader = data[state.startIndex + state.chunkSize - 1].isHeader;
            const index = isScrollUp ? 0 : isBottomHiddenHeader ? this.items.length - 1 - extraScroll : this.items.length - 2 - extraScroll;

            this.focusItem(index);
        });
    }

    private subscribeNext(virtualContainer: any, callback: (elem?) => void) {
        virtualContainer.onChunkLoad.pipe(takeUntil(this.destroy$)).subscribe({
            next: (e: any) => {
                callback(e);
            }
        });
    }

    private focusItem(visibleIndex: number) {
        const oldItem = this._focusedItem;
        if (oldItem) {
            oldItem.isFocused = false;
        }
        const newItem = this.items[visibleIndex];
        newItem.isFocused = true;
        this._focusedItem = newItem;
    }

    /**
     * @hidden
     */
    onToggleOpening(e: CancelableEventArgs) {
        const eventArgs = { cancel: false };
        this.onOpening.emit(eventArgs);
        e.cancel = eventArgs.cancel;
        if (eventArgs.cancel) {
            return;
        }
        this.combo.handleInputChange();
    }

    /**
     * @hidden
     */
    onToggleOpened() {
        this.combo.triggerCheck();
        this.combo.searchInput.nativeElement.focus();
        this.onOpened.emit();
    }

    /**
     * @hidden
     */
    onToggleClosed() {
        this.combo.comboInput.nativeElement.focus();
        this.onClosed.emit();
    }

    /**
     * @hidden
     */
    onToggleClosing(e: CancelableEventArgs) {
        this.combo.searchValue = '';
        super.onToggleClosing(e);
        this._scrollPosition = this.verticalScrollContainer.getVerticalScroll().scrollTop;
    }

    /**
     * @hidden
     */
    updateScrollPosition() {
        this.verticalScrollContainer.getVerticalScroll().scrollTop = this._scrollPosition;
    }

    /**
     *@hidden
     */
    public ngOnDestroy(): void {
        this.destroy$.next(true);
        this.destroy$.complete();
    }
}<|MERGE_RESOLUTION|>--- conflicted
+++ resolved
@@ -9,11 +9,8 @@
 import { IgxComboItemComponent } from './combo-item.component';
 import { IgxSelectionAPIService } from '../core/selection';
 import { IgxForOfDirective } from '../directives/for-of/for_of.directive';
-<<<<<<< HEAD
 import { Subject } from 'rxjs';
-=======
 import { CancelableEventArgs } from '../core/utils';
->>>>>>> 1135ed73
 
 @Component({
     selector: 'igx-combo-drop-down',
