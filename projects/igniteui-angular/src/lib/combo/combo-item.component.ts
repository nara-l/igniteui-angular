import {
    Component,
    ElementRef,
    forwardRef,
    HostListener,
    HostBinding,
    Inject,
    Input
} from '@angular/core';
import { IgxSelectionAPIService } from '../core/selection';
import { IgxDropDownItemBase } from '../drop-down/drop-down-item.component';
import { IgxComboDropDownComponent } from './combo-dropdown.component';

@Component({
    selector: 'igx-combo-item',
    templateUrl: 'combo-item.component.html'
})
export class IgxComboItemComponent extends IgxDropDownItemBase {
    private get combo() {
        return this.dropDown.combo;
    }

    @HostBinding('style.height.px')
    get itemHeight() {
        return this.combo.itemHeight;
    }

    /**
     * @hidden
     */
    @Input()
    public itemData;

    /**
     * @hidden
     */
    public get itemID() {
        return this.itemData;
    }

    constructor(
        @Inject(forwardRef(() => IgxComboDropDownComponent)) public dropDown: IgxComboDropDownComponent,
        protected elementRef: ElementRef,
        protected selectionAPI: IgxSelectionAPIService
    ) {
        super(dropDown, elementRef);
    }

    /**
     * Gets if the item is the currently selected
     */
    get isSelected() {
<<<<<<< HEAD
        return this.parentElement.parentElement.isItemSelected(this.itemID);
=======
        return this.dropDown.selectedItem.indexOf(this.itemID) > -1;
>>>>>>> 7303e494
    }

    @HostListener('click', ['$event'])
    clicked(event) {
        if (this.disabled || this.isHeader) {
            const focusedItem = this.dropDown.focusedItem;
            if (focusedItem) {
                focusedItem.element.nativeElement.focus({ preventScroll: true });
            }
            return;
        }
        this.dropDown.selectItem(this, event);
    }
}<|MERGE_RESOLUTION|>--- conflicted
+++ resolved
@@ -50,11 +50,7 @@
      * Gets if the item is the currently selected
      */
     get isSelected() {
-<<<<<<< HEAD
-        return this.parentElement.parentElement.isItemSelected(this.itemID);
-=======
-        return this.dropDown.selectedItem.indexOf(this.itemID) > -1;
->>>>>>> 7303e494
+        return this.combo.isItemSelected(this.itemID);
     }
 
     @HostListener('click', ['$event'])
