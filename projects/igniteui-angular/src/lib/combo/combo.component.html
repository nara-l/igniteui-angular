--- conflicted
+++ resolved
@@ -32,7 +32,7 @@
     <igx-combo-drop-down #igxComboDropDown class="igx-combo__drop-down" [width]="width">
         <igx-input-group class="igx-combo__search">
             <input class="igx-combo-input" igxInput #searchInput name="searchInput" type="text" [(ngModel)]="searchValue" (ngModelChange)="handleInputChange($event)"
-                (keyup)="handleKeyDown($event)" (focus)="dropdown.onBlur($event)" [placeholder]="searchPlaceholder" aria-autocomplete="both"
+                (keyup)="handleKeyUp($event)" (focus)="dropdown.onBlur($event)" [placeholder]="searchPlaceholder" aria-autocomplete="both"
                 [attr.aria-owns]="dropdown.id" [attr.aria-labelledby]="ariaLabelledBy" />
         </igx-input-group>
         <ng-container *ngTemplateOutlet="dropdownHeaderTemplate; context: {$impicit: this}">
@@ -55,27 +55,18 @@
                 </igx-combo-item>
             </ng-template>
         </div>
-        <div class="igx-combo__add">
+        <div class="igx-combo__add" *ngIf="filteredData.length === 0 || isAddButtonVisible()">
             <div class="igx-combo__empty" *ngIf="filteredData.length === 0">
                 <ng-container *ngTemplateOutlet="emptyTemplate ? emptyTemplate : empty; context: {$impicit: this}">
                 </ng-container>
             </div>
             <igx-combo-item *ngIf="isAddButtonVisible()" [tabindex]="dropdown.collapsed ? -1 : customValueFlag ? 1 : -1" class="igx-combo__add-item"
-                            igxRipple (click)="addItemToCollection()" (keypress)="addItemToCollection()" [isHeader]="false" [disabled]="false" [itemData]="'ADD ITEM'" role="button"
-                            aria-label="Add Item">
+                    igxRipple (keypress)="addItemToCollection()" [isHeader]="false" [disabled]="false" [itemData]="'ADD ITEM'" role="button"
+                    aria-label="Add Item">
                 <ng-container *ngTemplateOutlet="addItemTemplate ? addItemTemplate : addItemDefault; context: {$impicit: this}">
                 </ng-container>
             </igx-combo-item>
         </div>
-<<<<<<< HEAD
-        <igx-combo-item *ngIf="isAddButtonVisible()" [tabindex]="dropdown.collapsed ? -1 : customValueFlag ? 1 : -1" class="igx-combo__add"
-            igxRipple (keypress)="addItemToCollection()" [isHeader]="false" [disabled]="false" [itemData]="'ADD ITEM'" role="button"
-            aria-label="Add Item">
-            <ng-container *ngTemplateOutlet="addItemTemplate ? addItemTemplate : addItemDefault; context: {$impicit: this}">
-            </ng-container>
-        </igx-combo-item>
-=======
->>>>>>> 9a73c139
         <ng-container *ngTemplateOutlet="dropdownFooterTemplate; context: {$impicit: this}">
         </ng-container>
     </igx-combo-drop-down>
