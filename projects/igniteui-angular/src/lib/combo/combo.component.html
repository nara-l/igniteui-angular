--- conflicted
+++ resolved
@@ -19,15 +19,9 @@
 
 <div class="igx-combo" [style.width]="width">
     <igx-input-group (click)="onInputClick($event)" type="box">
-<<<<<<< HEAD
         <input igxInput #comboInput name="comboInput" type="text" [(ngModel)]="value" width="90%" readonly [placeholder]="placeholder"
         />
-        <igx-suffix igxButton="icon" igxRipple (click)="deselectAllItems(true)">
-=======
-        <input (focus)="onInputFocus($event)" igxInput #comboInput name="comboInput" type="text" [(ngModel)]="value" width="90%"
-            readonly [placeholder]="placeholder" />
-        <igx-suffix igxButton="icon" class = "clearButton" igxRipple (click)="deselectAllItems()">
->>>>>>> 70790819
+        <igx-suffix igxButton="icon" class="clearButton" igxRipple (click)="deselectAllItems(true)">
             <igx-icon *ngIf="value.length" fontSet="material" name="clear"></igx-icon>
         </igx-suffix>
         <igx-suffix igxButton="icon" class="dropdownToggleButton" igxRipple>
