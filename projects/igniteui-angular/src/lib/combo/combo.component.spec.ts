import { AfterViewInit, ChangeDetectorRef, Component, Injectable, OnInit, ViewChild, OnDestroy, EventEmitter, DebugElement } from '@angular/core';
import { async, TestBed, tick, fakeAsync, flush } from '@angular/core/testing';
import { By } from '@angular/platform-browser';
import { NoopAnimationsModule } from '@angular/platform-browser/animations';
import { IgxToggleModule, IgxToggleDirective } from '../directives/toggle/toggle.directive';
import { IgxComboItemComponent } from './combo-item.component';
import { IgxComboComponent, IgxComboModule, IComboSelectionChangeEventArgs, IgxComboState } from './combo.component';
import { IgxComboDropDownComponent } from './combo-dropdown.component';
import { FormGroup, FormControl, Validators, FormBuilder, ReactiveFormsModule, FormsModule, NgControl } from '@angular/forms';
import { IForOfState } from '../directives/for-of/for_of.directive';
import { BehaviorSubject, Observable } from 'rxjs';
import { take } from 'rxjs/operators';
import { UIInteractions, wait } from '../test-utils/ui-interactions.spec';
import { configureTestSuite } from '../test-utils/configure-suite';
import { IgxDropDownItemBaseDirective } from '../drop-down/drop-down-item.base';
import { DisplayDensity, DisplayDensityToken } from '../core/density';
import { AbsoluteScrollStrategy, ConnectedPositioningStrategy } from '../services/index';
import { IgxInputState } from '../directives/input/input.directive';
import { IgxComboFilteringPipe } from './combo.pipes';
import { IgxComboAddItemComponent } from './combo-add-item.component';
import { IgxButtonDirective } from '../directives/button/button.directive';
import { IgxDropDownComponent, ISelectionEventArgs } from '../drop-down';
import { IgxComboBase } from './combo.common';
import { IgxSelectionAPIService } from '../core/selection';
import { DataGenerator } from '../data-operations/test-util/data-generator';
import { ISelectTabEventArgs } from '../tabbar/tabbar.component';
import { IgxComboAPIService } from './combo.api';
import { isNewExpression } from 'typescript';

const CSS_CLASS_COMBO = 'igx-combo';
const CSS_CLASS_COMBO_DROPDOWN = 'igx-combo__drop-down';
const CSS_CLASS_DROPDOWN = 'igx-drop-down';
const CSS_CLASS_DROPDOWNLIST = 'igx-drop-down__list';
const CSS_CLASS_DROPDOWNLIST_SCROLL = 'igx-drop-down__list-scroll';
const CSS_CLASS_CONTENT = 'igx-combo__content';
const CSS_CLASS_CONTAINER = 'igx-display-container';
const CSS_CLASS_DROPDOWNLISTITEM = 'igx-drop-down__item';
const CSS_CLASS_DROPDOWNBUTTON = 'igx-combo__toggle-button';
const CSS_CLASS_CLEARBUTTON = 'igx-combo__clear-button';
const CSS_CLASS_ADDBUTTON = 'igx-combo__add-item';
const CSS_CLASS_CHECK_GENERAL = 'igx-combo__checkbox';
const CSS_CLASS_CHECKBOX = 'igx-checkbox';
const CSS_CLASS_CHECKBOX_LABEL = 'igx-checkbox__composite';
const CSS_CLASS_CHECKED = 'igx-checkbox--checked';
const CSS_CLASS_TOGGLE = 'igx-toggle';
const CSS_CLASS_SELECTED = 'igx-drop-down__item--selected';
const CSS_CLASS_FOCUSED = 'igx-drop-down__item--focused';
const CSS_CLASS_HEADERITEM = 'igx-drop-down__header';
const CSS_CLASS_SCROLLBAR_VERTICAL = 'igx-vhelper--vertical';
const CSS_CLASS_INPUTGROUP = 'igx-input-group';
const CSS_CLASS_COMBO_INPUTGROUP = 'igx-input-group__input';
const CSS_CLASS_COMBO_INPUT = 'igx-combo-input';
const CSS_CLASS_INPUTGROUP_WRAPPER = 'igx-input-group__wrapper';
const CSS_CLASS_INPUTGROUP_BUNDLE = 'igx-input-group__bundle';
const CSS_CLASS_INPUTGROUP_MAINBUNDLE = 'igx-input-group__bundle-main';
const CSS_CLASS_INPUTGROUP_REQUIRED = 'igx-input-group--required';
const CSS_CLASS_INPUTGROUP_BORDER = 'igx-input-group__border';
const CSS_CLASS_HEADER = 'header-class';
const CSS_CLASS_FOOTER = 'footer-class';
const CSS_CLASS_ITEM = 'igx-drop-down__item';
const CSS_CLASS_ITEM_COSY = 'igx-drop-down__item--cosy';
const CSS_CLASS_ITEM_COMPACT = 'igx-drop-down__item--compact';
const CSS_CLASS_HEADER_ITEM = 'igx-drop-down__header';
const CSS_CLASS_HEADER_COSY = 'igx-drop-down__header--cosy';
const CSS_CLASS_HEADER_COMPACT = 'igx-drop-down__header--compact';
const CSS_CLASS_INPUT_COSY = 'igx-input-group--cosy';
const CSS_CLASS_INPUT_COMPACT = 'igx-input-group--compact';
const CSS_CLASS_INPUT_COMFORTABLE = 'igx-input-group--comfortable';
const defaultDropdownItemHeight = 40;
const defaultDropdownItemMaxHeight = 400;
const enterKeydownEvent = new KeyboardEvent('keydown', { key: 'Enter' });
const spaceKeydownEvent = new KeyboardEvent('keydown', { key: 'Space' });
const homeKeydownEvent = new KeyboardEvent('keydown', { key: 'Home' });
const endKeydownEvent = new KeyboardEvent('keydown', { key: 'End' });
const clickEvent = new MouseEvent('click');

const fiftyItems = Array.apply(null, { length: 50 }).map((e, i) => ({
    value: i,
    name: `Item ${i + 1}`
}));

describe('igxCombo', () => {
    let fixture;
    let combo: IgxComboComponent;
    let input: DebugElement;
    configureTestSuite();
    beforeEach(async(() => {
        TestBed.configureTestingModule({
            declarations: [
                IgxComboTestComponent,
                IgxComboTestDataComponent,
                IgxComboSampleComponent,
                IgxComboInputTestComponent,
                IgxComboScrollTestComponent,
                IgxComboBindingTestComponent,
                IgxComboRemoteDataComponent,
                IgxComboEmptyTestComponent,
                IgxComboInContainerTestComponent,
                IgxComboFormComponent,
                SimpleBindComboComponent,
                ComboModelBindingComponent,
                ComboModelBinding2Component,
                DensityParentComponent,
                DensityInputComponent,
                IgxComboInTemplatedFormComponent
            ],
            imports: [
                IgxComboModule,
                NoopAnimationsModule,
                IgxToggleModule,
                ReactiveFormsModule,
                FormsModule
            ]
        }).compileComponents();
    }));

    describe('Unit tests: ', () => {
        const data = ['Item1', 'Item2', 'Item3', 'Item4', 'Item5', 'Item6', 'Item7'];
        const mockSelection: {
            [key: string]: jasmine.Spy
        } = jasmine.createSpyObj('IgxSelectionAPIService', ['get', 'set', 'add_items', 'select_items']);
        const mockCdr = jasmine.createSpyObj('ChangeDetectorRef', ['markForCheck', 'detectChanges']);
        const mockComboService = jasmine.createSpyObj('IgxComboAPIService', ['register']);
        const mockNgControl = jasmine.createSpyObj('NgControl', ['registerOnChangeCb', 'registerOnTouchedCb']);
        const mockInjector = jasmine.createSpyObj('Injector', {
            'get': mockNgControl
        });
        mockSelection.get.and.returnValue(new Set([]));
        // const comboDropdown = new IgxComboDropDownComponent({ nativeElement: null },
        //     mockCdr, mockSelection as any, combo as IgxComboBase, mockComboService, null);
        // const mockOverlayService = jasmine.createSpyObj('IgxOverlayService', ['getOverlayById', 'show']);
        // mockOverlayService.getOverlayById.and.callFake(function() {
        //     return 1001;
        //   });
        // const toggleDirective = new IgxToggleDirective({ nativeElement: null }, mockCdr, mockOverlayService, null);
        // (comboDropdown as any).toggleDirective = toggleDirective;
        // spyOnProperty((combo.dropdown as any).toggleDirective, 'collapsed', 'get').and.callThrough();
        // spyOnProperty(combo.dropdown, 'collapsed', 'get').and.callThrough();
        it('should properly call dropdown methods on toggle', () => {
            combo = new IgxComboComponent({ nativeElement: null }, mockCdr, mockSelection as any, mockComboService, null, mockInjector);
            const dropdown = jasmine.createSpyObj('IgxComboDropDownComponent', ['open', 'close', 'toggle']);
            combo.ngOnInit();
            combo.dropdown = dropdown;
            dropdown.collapsed = true;
            spyOn(combo.dropdown, 'close');
            spyOn(combo.dropdown, 'open');
            spyOn(combo.dropdown, 'toggle');

            combo.open();
            dropdown.collapsed = false;
            expect(combo.dropdown.open).toHaveBeenCalledTimes(1);
            expect(combo.collapsed).toBe(false);

            combo.close();
            dropdown.collapsed = true;
            expect(combo.dropdown.close).toHaveBeenCalledTimes(1);
            expect(combo.collapsed).toBe(true);

            combo.toggle();
            dropdown.collapsed = false;
            expect(combo.dropdown.toggle).toHaveBeenCalledTimes(1);
            expect(combo.collapsed).toBe(false);
        });
        it('should call dropdown toggle with correct overlaySettings', () => {
            combo = new IgxComboComponent({ nativeElement: null }, mockCdr, mockSelection as any, mockComboService, null, mockInjector);
            const dropdown = jasmine.createSpyObj('IgxComboDropDownComponent', ['toggle']);
            combo.ngOnInit();
            combo.dropdown = dropdown;
            const defaultSettings = (combo as any)._overlaySettings;
            spyOn(combo.dropdown, 'toggle');
            combo.toggle();
            expect(combo.dropdown.toggle).toHaveBeenCalledWith(defaultSettings);
            const newSettings = {
                positionStrategy: new ConnectedPositioningStrategy(),
                scrollStrategy: new AbsoluteScrollStrategy()
            };
            combo.overlaySettings = newSettings;
            const expectedSettings = Object.assign({}, defaultSettings, newSettings);
            combo.toggle();
            expect(combo.dropdown.toggle).toHaveBeenCalledWith(expectedSettings);
        });
        it('should properly call "writeValue" method', () => {
            combo = new IgxComboComponent({ nativeElement: null }, mockCdr, mockSelection as any, mockComboService, null, mockInjector);
            combo.ngOnInit();
            combo.data = data;
            spyOn(combo, 'selectItems');
            combo.writeValue(['EXAMPLE']);
            expect(combo.selectItems).toHaveBeenCalledTimes(1);

            // Calling "SelectItems" through the writeValue accessor should clear the previous values;
            // Select items is called with the invalid value and it is written in selection, though no item is selected
            // Controlling the selection is up to the user
            expect(combo.selectItems).toHaveBeenCalledWith(['EXAMPLE'], true);
            combo.writeValue(combo.data[0]);
            // When value key is specified, the item's value key is stored in the selection
            expect(combo.selectItems).toHaveBeenCalledWith(combo.data[0], true);
        });
        it('should set selectedItems correctly on selectItems method call', () => {
            const selectionService = new IgxSelectionAPIService();
            combo = new IgxComboComponent({ nativeElement: null }, mockCdr, selectionService, mockComboService, null, mockInjector);
            const dropdown = jasmine.createSpyObj('IgxComboDropDownComponent', ['selectItem']);
            combo.ngOnInit();
            combo.data = data;
            combo.dropdown = dropdown;
            spyOnProperty(combo, 'totalItemCount').and.returnValue(combo.data.length);

            combo.selectItems([], false);
            expect(combo.selectedItems()).toEqual([]);
            combo.selectItems([], true);
            expect(combo.selectedItems()).toEqual([]);
            const selectedItems = combo.data.slice(0, 3);
            combo.selectItems(combo.data.slice(0, 3), true);
            expect(combo.selectedItems()).toEqual(selectedItems);
            combo.selectItems([], false);
            expect(combo.selectedItems()).toEqual(selectedItems);
            selectedItems.push(combo.data[3]);
            combo.selectItems([combo.data[3]], false);
            expect(combo.selectedItems()).toEqual(combo.data.slice(0, 4));
            combo.selectItems([], true);
            expect(combo.selectedItems()).toEqual([]);
        });
        it('should fire onSelectionChange event on item selection', () => {
            const selectionService = new IgxSelectionAPIService();
            combo = new IgxComboComponent({ nativeElement: null }, mockCdr, selectionService, mockComboService, null, mockInjector);
            const dropdown = jasmine.createSpyObj('IgxComboDropDownComponent', ['selectItem']);
            combo.ngOnInit();
            combo.data = data;
            combo.dropdown = dropdown;
            spyOnProperty(combo, 'totalItemCount').and.returnValue(combo.data.length);
            spyOn(combo.onSelectionChange, 'emit');

            let oldSelection = [];
            let newSelection = [combo.data[1], combo.data[5], combo.data[6]];

            combo.selectItems(newSelection);
            expect(combo.onSelectionChange.emit).toHaveBeenCalledTimes(1);
            expect(combo.onSelectionChange.emit).toHaveBeenCalledWith({
                oldSelection: oldSelection,
                newSelection: newSelection,
                added: newSelection,
                removed: [],
                event: undefined,
                cancel: false
            });

            let newItem = combo.data[3];
            combo.selectItems([newItem]);
            oldSelection = [...newSelection];
            newSelection.push(newItem);
            expect(combo.onSelectionChange.emit).toHaveBeenCalledTimes(2);
            expect(combo.onSelectionChange.emit).toHaveBeenCalledWith({
                oldSelection: oldSelection,
                newSelection: newSelection,
                removed: [],
                added: [combo.data[3]],
                event: undefined,
                cancel: false
            });

            oldSelection = [...newSelection];
            newSelection = [combo.data[0]];
            combo.selectItems(newSelection, true);
            expect(combo.onSelectionChange.emit).toHaveBeenCalledTimes(3);
            expect(combo.onSelectionChange.emit).toHaveBeenCalledWith({
                oldSelection: oldSelection,
                newSelection: newSelection,
                removed: oldSelection,
                added: newSelection,
                event: undefined,
                cancel: false
            });

            oldSelection = [...newSelection];
            newSelection = [];
            newItem = combo.data[0];
            combo.deselectItems([newItem]);
            expect(combo.selectedItems().length).toEqual(0);
            expect(combo.onSelectionChange.emit).toHaveBeenCalledTimes(4);
            expect(combo.onSelectionChange.emit).toHaveBeenCalledWith({
                oldSelection: oldSelection,
                newSelection: newSelection,
                removed: [combo.data[0]],
                added: [],
                event: undefined,
                cancel: false
            });
        });
        it('should handle select/deselect ALL items', () => {
            const selectionService = new IgxSelectionAPIService();
            combo = new IgxComboComponent({ nativeElement: null }, mockCdr, selectionService, mockComboService, null, mockInjector);
            const dropdown = jasmine.createSpyObj('IgxComboDropDownComponent', ['selectItem']);
            combo.ngOnInit();
            combo.data = data;
            combo.dropdown = dropdown;
            spyOnProperty(combo, 'totalItemCount').and.returnValue(combo.data.length);
            spyOn(combo, 'selectAllItems');
            spyOn(combo, 'deselectAllItems');

            combo.handleSelectAll({ checked: true });
            expect(combo.selectAllItems).toHaveBeenCalledTimes(1);
            expect(combo.deselectAllItems).toHaveBeenCalledTimes(0);

            combo.handleSelectAll({ checked: false });
            expect(combo.selectAllItems).toHaveBeenCalledTimes(1);
            expect(combo.deselectAllItems).toHaveBeenCalledTimes(1);
        });
        it('should emit onSelectonChange event on select/deselect ALL items method call', () => {
            const selectionService = new IgxSelectionAPIService();
            combo = new IgxComboComponent({ nativeElement: null }, mockCdr, selectionService, mockComboService, null, mockInjector);
            const dropdown = jasmine.createSpyObj('IgxComboDropDownComponent', ['selectItem']);
            combo.ngOnInit();
            combo.data = data;
            combo.dropdown = dropdown;
            spyOnProperty(combo, 'totalItemCount').and.returnValue(combo.data.length);
            spyOn(combo.onSelectionChange, 'emit');

            combo.selectAllItems(true);
            expect(combo.selectedItems()).toEqual(data);
            expect(combo.onSelectionChange.emit).toHaveBeenCalledTimes(1);
            expect(combo.onSelectionChange.emit).toHaveBeenCalledWith({
                oldSelection: [],
                newSelection: data,
                added: data,
                removed: [],
                event: undefined,
                cancel: false
            });

            combo.deselectAllItems(true);
            expect(combo.selectedItems()).toEqual([]);
            expect(combo.onSelectionChange.emit).toHaveBeenCalledTimes(2);
            expect(combo.onSelectionChange.emit).toHaveBeenCalledWith({
                oldSelection: data,
                newSelection: [],
                added: [],
                removed: data,
                event: undefined,
                cancel: false
            });
        });
        it('should properly handle selection manipulation through onSelectionChange emit', () => {
            const selectionService = new IgxSelectionAPIService();
            combo = new IgxComboComponent({ nativeElement: null }, mockCdr, selectionService, mockComboService, null, mockInjector);
            const dropdown = jasmine.createSpyObj('IgxComboDropDownComponent', ['selectItem']);
            combo.ngOnInit();
            combo.data = data;
            combo.dropdown = dropdown;
            spyOnProperty(combo, 'totalItemCount').and.returnValue(combo.data.length);
            spyOn(combo.onSelectionChange, 'emit').and.callFake(function (event: IComboSelectionChangeEventArgs) {
                return event.newSelection = [];
            });
            // No items are initially selected
            expect(combo.selectedItems()).toEqual([]);
            // Select the first 5 items
            combo.selectItems(combo.data.splice(0, 5));
            // onSelectionChange fires and overrides the selection to be [];
            expect(combo.selectedItems()).toEqual([]);
        });
        it('should not throw error when setting data to null', () => {
            combo = new IgxComboComponent({ nativeElement: null }, mockCdr, mockSelection as any, mockComboService, null, mockInjector);
            combo.ngOnInit();
            let errorMessage = '';
            try {
                combo.data = null;
            } catch (ex) {
                errorMessage = ex.message;
            }
            expect(errorMessage).toBe('');
            expect(combo.data).not.toBeUndefined();
            expect(combo.data).not.toBeNull();
            expect(combo.data.length).toBe(0);
        });
        it('should not throw error when setting data to undefined', () => {
            combo = new IgxComboComponent({ nativeElement: null }, mockCdr, mockSelection as any, mockComboService, null, mockInjector);
            combo.ngOnInit();
            let errorMessage = '';
            try {
                combo.data = undefined;
            } catch (ex) {
                errorMessage = ex.message;
            }
            expect(errorMessage).toBe('');
            expect(combo.data).not.toBeUndefined();
            expect(combo.data).not.toBeNull();
            expect(combo.data.length).toBe(0);
        });
        it('should properly handleInputChange', () => {
            combo = new IgxComboComponent({ nativeElement: null }, mockCdr, mockSelection as any, mockComboService, null, mockInjector);
            const dropdown = jasmine.createSpyObj('IgxComboDropDownComponent', ['selectItem']);
            combo.ngOnInit();
            combo.data = data;
            combo.dropdown = dropdown;
            combo.filterable = true;
            const matchSpy = spyOn<any>(combo, 'checkMatch').and.callThrough();
            spyOn(combo.onSearchInput, 'emit');

            combo.handleInputChange();
            expect(matchSpy).toHaveBeenCalledTimes(1);
            expect(combo.onSearchInput.emit).toHaveBeenCalledTimes(0);

            combo.handleInputChange('Fake');
            expect(matchSpy).toHaveBeenCalledTimes(2);
            expect(combo.onSearchInput.emit).toHaveBeenCalledTimes(1);
            expect(combo.onSearchInput.emit).toHaveBeenCalledWith('Fake');

            combo.handleInputChange('');
            expect(matchSpy).toHaveBeenCalledTimes(3);
            expect(combo.onSearchInput.emit).toHaveBeenCalledTimes(2);
            expect(combo.onSearchInput.emit).toHaveBeenCalledWith('');

            combo.filterable = false;
            combo.handleInputChange();
            expect(matchSpy).toHaveBeenCalledTimes(4);
            expect(combo.onSearchInput.emit).toHaveBeenCalledTimes(2);
        });
        xit('should properly handle addItemToCollection calls (Primitive data)', () => {
            const selectionService = new IgxSelectionAPIService();
            combo = new IgxComboComponent({ nativeElement: null }, mockCdr, selectionService, mockComboService, null, mockInjector);
            spyOn(selectionService, 'add_items').and.returnValue(new Set('myItem'));
            const dropdown = jasmine.createSpyObj('IgxComboDropDownComponent', ['selectItem']);
            combo.ngOnInit();
            combo.id = 'combo_test';
            combo.data = data;
            combo.dropdown = dropdown;
            combo.filterable = true;
            spyOnProperty(combo, 'totalItemCount').and.returnValue(combo.data.length);
            const initialData = [...combo.data];
            expect(combo.searchValue).toEqual('');
            combo.addItemToCollection();
            expect(initialData).toEqual(combo.data);
            expect(combo.data.length).toEqual(initialData.length);
            combo.searchValue = 'myItem';
            spyOn(combo.onAddition, 'emit');
            combo.addItemToCollection();
            expect(initialData.length).toBeLessThan(combo.data.length);
            expect(combo.data.length).toEqual(initialData.length + 1);
            expect(combo.onAddition.emit).toHaveBeenCalledTimes(1);
            expect(combo.data[combo.data.length - 1]).toEqual('myItem');
        });
    });

    describe('General tests: ', () => {
        beforeEach(fakeAsync(() => {
            fixture = TestBed.createComponent(IgxComboSampleComponent);
            fixture.detectChanges();
            combo = fixture.componentInstance.combo;
        }));
        it('Should initialize the combo component properly', fakeAsync(() => {
            const comboButton = fixture.debugElement.query(By.css('button'));
            expect(fixture.componentInstance).toBeDefined();
            expect(combo).toBeDefined();
            expect(combo.collapsed).toBeDefined();
            expect(combo.data).toBeDefined();
            expect(combo.collapsed).toBeTruthy();
            expect(combo.searchInput).toBeDefined();
            expect(comboButton).toBeDefined();
            expect(combo.placeholder).toBeDefined();
            combo.toggle();
            tick();
            fixture.detectChanges();
            expect(combo.collapsed).toEqual(false);
            expect(combo.searchInput).toBeDefined();
        }));
        it('Should properly return the context (this)', () => {
            expect(combo.context.$implicit).toEqual(combo);
        });
        it('Should properly accept input properties', () => {
            expect(combo.width).toEqual('400px');
            expect(combo.placeholder).toEqual('Location');
            expect(combo.searchPlaceholder).toEqual('Enter a Search Term'); // Default;
            expect(combo.filterable).toEqual(true);
            expect(combo.itemsMaxHeight).toEqual(400);
            expect(combo.itemsWidth).toEqual('399px');
            expect(combo.itemHeight).toEqual(40);
            expect(combo.groupKey).toEqual('region');
            expect(combo.valueKey).toEqual('field');
            expect(combo.data).toBeDefined();
            combo.width = '500px';
            expect(combo.width).toEqual('500px');
            combo.placeholder = 'Destination';
            expect(combo.placeholder).toEqual('Destination');
            combo.searchPlaceholder = 'Filter';
            expect(combo.searchPlaceholder).toEqual('Filter');
            combo.filterable = false;
            expect(combo.filterable).toEqual(false);
            combo.itemsMaxHeight = 500;
            expect(combo.itemsMaxHeight).toEqual(500);
            combo.itemHeight = 50;
            expect(combo.itemHeight).toEqual(50);
            combo.groupKey = 'field';
            expect(combo.groupKey).toEqual('field');
            combo.valueKey = 'region';
            expect(combo.valueKey).toEqual('region');
            combo.data = [{
                field: 1,
                region: 'A'
            }, {
                field: 2,
                region: 'B'
            }, {
                field: 3,
                region: 'C'
            }];
            expect(combo.data).toBeDefined();
            expect(combo.data.length).toEqual(3);
            combo.data = [];
            fixture.detectChanges();
            expect(combo.data).toBeDefined();
            expect(combo.data.length).toEqual(0);
        });
        it('Combo`s input textbox should be read-only', fakeAsync(() => {
            const comboElement = fixture.debugElement.query(By.css('.' + CSS_CLASS_COMBO_INPUTGROUP));
            expect(comboElement.attributes['readonly']).toBeDefined();
        }));
        it('Should properly get/set displayKey', () => {
            expect(combo.displayKey).toEqual(combo.valueKey);
            combo.displayKey = 'region';
            expect(combo.displayKey).toEqual('region');
            expect(combo.displayKey === combo.valueKey).toBeFalsy();
        });
        it('Should properly get/set overlaySettings', () => {
            const defaultSettings = (combo as any)._overlaySettings;
            spyOn(combo.dropdown, 'toggle');
            combo.toggle();
            expect(combo.dropdown.toggle).toHaveBeenCalledWith(defaultSettings);
            const newSettings = {
                positionStrategy: new ConnectedPositioningStrategy({ target: fixture.elementRef.nativeElement }),
                scrollStrategy: new AbsoluteScrollStrategy(fixture.elementRef.nativeElement)
            };
            combo.overlaySettings = newSettings;
            const expectedSettings = Object.assign({}, defaultSettings, newSettings);
            combo.toggle();
            expect(combo.dropdown.toggle).toHaveBeenCalledWith(expectedSettings);
        });
        // fit('Should return correct edit element', () => {
        //     const fixture = TestBed.createComponent(SimpleBindComboComponent);
        //     fixture.detectChanges();
        //     const comboElement = fixture.debugElement.query(By.css('input[name=\'comboInput\']')).nativeElement;
        //     const comboInstance = fixture.componentInstance.combo;
        //     expect(comboInstance.getEditElement()).toEqual(comboElement);
        // });
    });

    describe('Template tests: ', () => {
        beforeEach(fakeAsync(() => {
            fixture = TestBed.createComponent(IgxComboSampleComponent);
            fixture.detectChanges();
            combo = fixture.componentInstance.combo;
        }));
        it('should properly initialize templates', () => {
            expect(combo).toBeDefined();
            expect(combo.footerTemplate).toBeDefined();
            expect(combo.headerTemplate).toBeDefined();
            expect(combo.itemTemplate).toBeDefined();
            expect(combo.addItemTemplate).toBeUndefined();
            expect(combo.headerItemTemplate).toBeUndefined();
        });
        it('should properly render header template', fakeAsync(() => {
            let headerElement = fixture.debugElement.query(By.css('.' + CSS_CLASS_HEADER));
            expect(headerElement).toBeNull();
            combo.toggle();
            tick();
            fixture.detectChanges();
            expect(combo.headerTemplate).toBeDefined();
            const dropdownList: HTMLElement = fixture.debugElement.query(By.css('.' + CSS_CLASS_DROPDOWNLIST_SCROLL)).nativeElement;
            headerElement = fixture.debugElement.query(By.css('.' + CSS_CLASS_HEADER));
            expect(headerElement).not.toBeNull();
            const headerHTMLElement = fixture.debugElement.query(By.css('.' + CSS_CLASS_HEADER)).nativeElement;
            expect(headerHTMLElement.parentNode).toEqual(dropdownList);
            expect(headerHTMLElement.textContent).toEqual('This is a header');
        }));
        it('should properly render footer template', fakeAsync(() => {
            let footerElement = fixture.debugElement.query(By.css('.' + CSS_CLASS_FOOTER));
            expect(footerElement).toBeNull();
            combo.toggle();
            tick();
            fixture.detectChanges();
            expect(combo.footerTemplate).toBeDefined();
            const dropdownList: HTMLElement = fixture.debugElement.query(By.css('.' + CSS_CLASS_DROPDOWNLIST_SCROLL)).nativeElement;
            footerElement = fixture.debugElement.query(By.css('.' + CSS_CLASS_FOOTER));
            expect(footerElement).not.toBeNull();
            const footerHTMLElement = fixture.debugElement.query(By.css('.' + CSS_CLASS_FOOTER)).nativeElement;
            expect(footerHTMLElement.parentNode).toEqual(dropdownList);
            expect(footerHTMLElement.textContent).toEqual('This is a footer');
        }));
    });

    describe('Dropdown tests: ', () => {
        let dropdown: IgxComboDropDownComponent;
        beforeEach(fakeAsync(() => {
            fixture = TestBed.createComponent(IgxComboSampleComponent);
            fixture.detectChanges();
            combo = fixture.componentInstance.combo;
            dropdown = combo.dropdown;
            input = fixture.debugElement.query(By.css('.' + CSS_CLASS_INPUTGROUP));
        }));
        it('should properly call dropdown navigatePrev method', fakeAsync(() => {
            expect(dropdown.focusedItem).toBeFalsy();
            expect(dropdown.focusedItem).toEqual(null);
            expect(combo.collapsed).toBeTruthy();
            combo.toggle();
            tick();
            fixture.detectChanges();
            expect(document.activeElement).toEqual(combo.searchInput.nativeElement);
            expect(combo.collapsed).toBeFalsy();
            combo.handleKeyUp(new KeyboardEvent('keyup', { key: 'ArrowDown' }));
            fixture.detectChanges();
            expect(dropdown.focusedItem).toBeTruthy();
            expect(dropdown.focusedItem.itemIndex).toEqual(0);
            expect((combo as any).virtDir.state.startIndex).toEqual(0);
            dropdown.navigatePrev();
            tick();
            fixture.detectChanges();
            tick();
            fixture.detectChanges();
            expect(document.activeElement).toEqual(combo.searchInput.nativeElement);
            combo.handleKeyUp(new KeyboardEvent('keyup', { key: 'ArrowDown' }));
            fixture.detectChanges();
            expect(dropdown.focusedItem).toBeTruthy();
            expect(dropdown.focusedItem.itemIndex).toEqual(0);
            dropdown.navigateNext();
            tick();
            fixture.detectChanges();
            expect(dropdown.focusedItem).toBeTruthy();
            expect(dropdown.focusedItem.itemIndex).toEqual(1);
            expect((combo as any).virtDir.state.startIndex).toEqual(0);
            spyOn(dropdown, 'navigatePrev').and.callThrough();
            dropdown.navigatePrev();
            tick();
            expect(dropdown.focusedItem).toBeTruthy();
            expect(dropdown.focusedItem.itemIndex).toEqual(0);
            expect((combo as any).virtDir.state.startIndex).toEqual(0);
            expect(dropdown.navigatePrev).toHaveBeenCalledTimes(1);
        }));

<<<<<<< HEAD
        // xit('Should properly call dropdown navigateNext with virtual items', (async () => {
        //     expect(combo).toBeDefined();
        //     expect(dropdown).toBeDefined();
        //     expect(dropdown.focusedItem).toBeFalsy();
        //     expect((combo as any).virtDir).toBeDefined();
        //     const mockClick = jasmine.createSpyObj('event', ['preventDefault', 'stopPropagation']);
        //     const virtualMockUP = spyOn<any>(dropdown, 'navigatePrev').and.callThrough();
        //     const virtualMockDOWN = spyOn<any>(dropdown, 'navigateNext').and.callThrough();
        //     expect(dropdown.focusedItem).toEqual(null);
        //     expect(combo.collapsed).toBeTruthy();
        //     combo.toggle();
        //     await wait(30);
        //     fixture.detectChanges();
        //     expect(combo.collapsed).toBeFalsy();
        //     (combo as any).virtDir.scrollTo(51);
        //     await wait(30);
        //     fixture.detectChanges();
        //     let items = fixture.debugElement.queryAll(By.css('.' + CSS_CLASS_DROPDOWNLISTITEM));
        //     let lastItem = items[items.length - 1].componentInstance;
        //     expect(lastItem).toBeDefined();
        //     lastItem.clicked(mockClick);
        //     await wait(30);
        //     fixture.detectChanges();
        //     expect(dropdown.focusedItem).toEqual(lastItem);
        //     dropdown.navigateItem(-1);
        //     await wait(30);
        //     fixture.detectChanges();
        //     expect(virtualMockDOWN).toHaveBeenCalledTimes(0);
        //     lastItem.clicked(mockClick);
        //     await wait(30);
        //     fixture.detectChanges();
        //     expect(dropdown.focusedItem).toEqual(lastItem);
        //     dropdown.navigateNext();
        //     await wait(30);
        //     fixture.detectChanges();
        //     expect(virtualMockDOWN).toHaveBeenCalledTimes(1);
        //     combo.searchValue = 'New';
        //     combo.handleInputChange();
        //     fixture.detectChanges();
        //     await wait(30);
        //     items = fixture.debugElement.queryAll(By.css('.' + CSS_CLASS_DROPDOWNLISTITEM));
        //     lastItem = items[items.length - 1].componentInstance;
        //     (lastItem as IgxComboAddItemComponent).handleClick();
        //     fixture.detectChanges();
        //     // After `Add Item` is clicked, the input is focused and the item is added to the list
        //     expect(dropdown.focusedItem).toEqual(null);
        //     expect(document.activeElement).toEqual(combo.searchInput.nativeElement);
        //     expect(combo.customValueFlag).toBeFalsy();
        //     expect(combo.searchInput.nativeElement.value).toBeTruthy();

        //     // TEST move from first item
        //     (combo as any).virtDir.scrollTo(0);
        //     await wait(30);
        //     fixture.detectChanges();
        //     const firstItem = fixture.debugElement.queryAll(By.css('.' + CSS_CLASS_DROPDOWNLISTITEM))[0].componentInstance;
        //     firstItem.clicked(mockClick);
        //     await wait(30);
        //     fixture.detectChanges();
        //     expect(dropdown.focusedItem).toEqual(firstItem);
        //     expect(dropdown.focusedItem.itemIndex).toEqual(0);
        //     // spyOnProperty(dropdown, 'focusedItem', 'get').and.returnValue(firstItem);
        //     dropdown.navigateFirst();
        //     await wait(30);
        //     fixture.detectChanges();
        //     dropdown.navigatePrev();
        //     await wait(30);
        //     fixture.detectChanges();
        //     // Called once before the `await` and called once more, because item @ index 0 is a header
        //     expect(virtualMockUP).toHaveBeenCalledTimes(2);
        // }));
        it('should focus item when onFocus and onBlur are called', fakeAsync(() => {
=======
        it('Should properly call dropdown navigateNext with virtual items', (async () => {
            const fix = TestBed.createComponent(IgxComboSampleComponent);
            fix.detectChanges();
            const combo = fix.componentInstance.combo;
            const dropdown = combo.dropdown;
            expect(combo).toBeDefined();
            expect(dropdown).toBeDefined();
            expect(dropdown.focusedItem).toBeFalsy();
            expect((combo as any).virtDir).toBeDefined();
            const mockClick = jasmine.createSpyObj('event', ['preventDefault', 'stopPropagation']);
            const virtualMockUP = spyOn<any>(dropdown, 'navigatePrev').and.callThrough();
            const virtualMockDOWN = spyOn<any>(dropdown, 'navigateNext').and.callThrough();
            expect(dropdown.focusedItem).toEqual(null);
            expect(combo.collapsed).toBeTruthy();
            combo.toggle();
            await wait(30);
            fix.detectChanges();
            expect(combo.collapsed).toBeFalsy();
            (combo as any).virtDir.scrollTo(51);
            await wait(30);
            fix.detectChanges();
            let items = fix.debugElement.queryAll(By.css('.' + CSS_CLASS_DROPDOWNLISTITEM));
            let lastItem = items[items.length - 1].componentInstance;
            expect(lastItem).toBeDefined();
            lastItem.clicked(mockClick);
            await wait(30);
            fix.detectChanges();
            expect(dropdown.focusedItem).toEqual(lastItem);
            dropdown.navigateItem(-1);
            await wait(30);
            fix.detectChanges();
            expect(virtualMockDOWN).toHaveBeenCalledTimes(0);
            lastItem.clicked(mockClick);
            await wait(30);
            fix.detectChanges();
            expect(dropdown.focusedItem).toEqual(lastItem);
            dropdown.navigateNext();
            await wait(30);
            fix.detectChanges();
            expect(virtualMockDOWN).toHaveBeenCalledTimes(1);
            combo.searchValue = 'New';
            combo.handleInputChange();
            fix.detectChanges();
            await wait(30);
            items = fix.debugElement.queryAll(By.css('.' + CSS_CLASS_DROPDOWNLISTITEM));
            lastItem = items[items.length - 1].componentInstance;
            (lastItem as IgxComboAddItemComponent).clicked();
            fix.detectChanges();
            // After `Add Item` is clicked, the input is focused and the item is added to the list
            expect(dropdown.focusedItem).toEqual(null);
            expect(document.activeElement).toEqual(combo.searchInput.nativeElement);
            expect(combo.customValueFlag).toBeFalsy();
            expect(combo.searchInput.nativeElement.value).toBeTruthy();

            // TEST move from first item
            (combo as any).virtDir.scrollTo(0);
            await wait(30);
            fix.detectChanges();
            const firstItem = fix.debugElement.queryAll(By.css('.' + CSS_CLASS_DROPDOWNLISTITEM))[0].componentInstance;
            firstItem.clicked(mockClick);
            await wait(30);
            fix.detectChanges();
            expect(dropdown.focusedItem).toEqual(firstItem);
            expect(dropdown.focusedItem.itemIndex).toEqual(0);
            // spyOnProperty(dropdown, 'focusedItem', 'get').and.returnValue(firstItem);
            dropdown.navigateFirst();
            await wait(30);
            fix.detectChanges();
            dropdown.navigatePrev();
            await wait(30);
            fix.detectChanges();
            // Called once before the `await` and called once more, because item @ index 0 is a header
            expect(virtualMockUP).toHaveBeenCalledTimes(2);
        }));
        it('Should call toggle properly', fakeAsync(() => {
            const fixture = TestBed.createComponent(IgxComboSampleComponent);
            fixture.detectChanges();
            const combo = fixture.componentInstance.combo;
            spyOn(combo.dropdown, 'toggle').and.callThrough();
            spyOn(combo.dropdown, 'onToggleOpening').and.callThrough();
            spyOn(combo.dropdown, 'onToggleOpened').and.callThrough();
            spyOn(combo.dropdown, 'onToggleClosing').and.callThrough();
            spyOn(combo.dropdown, 'onToggleClosed').and.callThrough();
            expect(combo.collapsed).toEqual(true);
            combo.toggle();
            tick();
            fixture.detectChanges();
            expect(combo.dropdown.toggle).toHaveBeenCalledTimes(1);
            expect(combo.dropdown.onToggleOpening).toHaveBeenCalledTimes(1);
            expect(combo.dropdown.onToggleOpened).toHaveBeenCalledTimes(1);
            expect(combo.collapsed).toEqual(false);
            fixture.detectChanges();
            combo.toggle();
            tick();
            fixture.detectChanges();
            expect(combo.dropdown.toggle).toHaveBeenCalledTimes(2);
            expect(combo.dropdown.onToggleClosed).toHaveBeenCalledTimes(1);
            expect(combo.dropdown.onToggleClosing).toHaveBeenCalledTimes(1);
            expect(combo.collapsed).toEqual(true);
        }));
        it('IgxComboDropDown onFocus and onBlur event', fakeAsync(() => {
            const fix = TestBed.createComponent(IgxComboSampleComponent);
            fix.detectChanges();
            const dropdown = fix.componentInstance.combo.dropdown;
>>>>>>> 67a02dc7
            expect(dropdown.focusedItem).toEqual(null);
            expect(dropdown.items.length).toEqual(9);
            dropdown.toggle();
            tick();
            fixture.detectChanges();
            expect(dropdown.items).toBeDefined();
            expect(dropdown.items.length).toBeTruthy();
            dropdown.onFocus();
            expect(dropdown.focusedItem).toEqual(dropdown.items[0]);
            expect(dropdown.focusedItem.focused).toEqual(true);
            dropdown.onFocus();
            dropdown.onBlur();
            expect(dropdown.focusedItem).toEqual(null);
            dropdown.onBlur();
        }));
        xit('should properly handle dropdown.focusItem', fakeAsync(() => {
            combo.toggle();
            tick();
            fixture.detectChanges();
            const virtualSpyUP = spyOn(dropdown, 'navigatePrev');
            const virtualSpyDOWN = spyOn(dropdown, 'navigateNext');
            spyOn(IgxComboDropDownComponent.prototype, 'navigateItem').and.callThrough();
            dropdown.navigateItem(0);
            fixture.detectChanges();
            expect(IgxComboDropDownComponent.prototype.navigateItem).toHaveBeenCalledTimes(1);
            dropdown.navigatePrev();
            expect(IgxComboDropDownComponent.prototype.navigateItem).toHaveBeenCalledTimes(1);
            dropdown.navigateItem(dropdown.items.length - 1);
            dropdown.navigateNext();
            expect(IgxComboDropDownComponent.prototype.navigateItem).toHaveBeenCalledTimes(2);
            expect(virtualSpyDOWN).toHaveBeenCalled();
            expect(virtualSpyUP).toHaveBeenCalled();
        }));
        it('should handle keyboard events', fakeAsync(() => {
            combo.toggle();
            tick();
            fixture.detectChanges();
            spyOn(combo, 'selectAllItems');
            spyOn(combo, 'toggle');
            spyOn(combo.dropdown, 'onFocus').and.callThrough();
            combo.handleKeyUp(new KeyboardEvent('keyup', { key: 'A' }));
            combo.handleKeyUp(new KeyboardEvent('keyup', {}));
            expect(combo.selectAllItems).toHaveBeenCalledTimes(0);
            expect(combo.dropdown.onFocus).toHaveBeenCalledTimes(0);
            combo.handleKeyUp(new KeyboardEvent('keyup', { key: 'Enter' }));
            expect(combo.selectAllItems).toHaveBeenCalledTimes(0);
            spyOnProperty(combo, 'filteredData', 'get').and.returnValue([1]);
            combo.handleKeyUp(new KeyboardEvent('keyup', { key: 'Enter' }));
            expect(combo.selectAllItems).toHaveBeenCalledTimes(0);
            combo.handleKeyUp(new KeyboardEvent('keyup', { key: 'ArrowDown' }));
            expect(combo.selectAllItems).toHaveBeenCalledTimes(0);
            expect(combo.dropdown.onFocus).toHaveBeenCalledTimes(1);
            combo.handleKeyUp(new KeyboardEvent('keyup', { key: 'Escape' }));
            expect(combo.toggle).toHaveBeenCalledTimes(1);
        }));
        it('should toggle combo dropdown on toggle button click', fakeAsync(() => {
            spyOn(combo, 'toggle').and.callThrough();
            input.triggerEventHandler('click', clickEvent);
            tick();
            fixture.detectChanges();
            expect(combo.collapsed).toEqual(false);
            expect(combo.toggle).toHaveBeenCalledTimes(1);

            input.triggerEventHandler('click', clickEvent);
            tick();
            fixture.detectChanges();
            expect(combo.collapsed).toEqual(true);
            expect(combo.toggle).toHaveBeenCalledTimes(2);
        }));
        it('should toggle dropdown list with arrow down/up keys', fakeAsync(() => {
            spyOn(combo, 'open').and.callThrough();
            spyOn(combo, 'close').and.callThrough();

            combo.onArrowDown(new KeyboardEvent('keydown', { altKey: false, key: 'ArrowDown' }));
            tick();
            fixture.detectChanges();
            expect(combo.open).toHaveBeenCalledTimes(1);

            combo.onArrowDown(new KeyboardEvent('keydown', { altKey: true, key: 'ArrowDown' }));
            tick();
            fixture.detectChanges();
            expect(combo.collapsed).toEqual(false);
            expect(combo.open).toHaveBeenCalledTimes(2);

            combo.handleKeyDown(new KeyboardEvent('keydown', { altKey: false, key: 'ArrowUp' }));
            tick();
            fixture.detectChanges();
            expect(combo.close).toHaveBeenCalledTimes(1);

            combo.handleKeyDown(new KeyboardEvent('keydown', { altKey: true, key: 'ArrowUp' }));
            fixture.detectChanges();
            tick();
            expect(combo.close).toHaveBeenCalledTimes(2);
        }));
        it('should focus search input after dropdown has been opened', fakeAsync(() => {
            combo.toggle();
            tick();
            fixture.detectChanges();
            expect(document.activeElement).toEqual(combo.searchInput.nativeElement);
        }));
        it('should select/focus dropdown list items with space/up and down arrow keys', fakeAsync(() => {
            let selectedItemsCount = 0;
            combo.toggle();
            tick();
            fixture.detectChanges();

            const dropdownList = fixture.debugElement.query(By.css('.' + CSS_CLASS_DROPDOWNLIST_SCROLL)).nativeElement;
            const dropdownItems = dropdownList.querySelectorAll('.' + CSS_CLASS_DROPDOWNLISTITEM);
            const dropdownContent = fixture.debugElement.query(By.css('.' + CSS_CLASS_CONTENT));
            let focusedItems = dropdownList.querySelectorAll('.' + CSS_CLASS_FOCUSED);
            let selectedItems = dropdownList.querySelectorAll('.' + CSS_CLASS_SELECTED);
            expect(focusedItems.length).toEqual(0);
            expect(selectedItems.length).toEqual(0);

            const focusAndVerifyItem = function (itemIndex: number, key: string) {
                dropdownContent.triggerEventHandler('keydown', new KeyboardEvent('keydown', { key: key }));
                fixture.detectChanges();
                focusedItems = dropdownList.querySelectorAll('.' + CSS_CLASS_FOCUSED);
                expect(focusedItems.length).toEqual(1);
                expect(focusedItems[0]).toEqual(dropdownItems[itemIndex]);
            };

            const selectAndVerifyItem = function (itemIndex: number) {
                dropdownContent.triggerEventHandler('keydown', spaceKeydownEvent);
                fixture.detectChanges();
                selectedItems = dropdownList.querySelectorAll('.' + CSS_CLASS_SELECTED);
                expect(selectedItems.length).toEqual(selectedItemsCount);
                expect(selectedItems).toContain(dropdownItems[itemIndex]);
            };

            focusAndVerifyItem(0, 'ArrowDown');
            selectedItemsCount++;
            selectAndVerifyItem(0);

            for (let index = 1; index < 7; index++) {
                focusAndVerifyItem(index, 'ArrowDown');
            }
            selectedItemsCount++;
            selectAndVerifyItem(6);

            for (let index = 5; index > 3; index--) {
                focusAndVerifyItem(index, 'ArrowUp');
            }
            selectedItemsCount++;
            selectAndVerifyItem(4);
        }));
        // it('Should scroll up to the first item in the dropdown list with HOME key',  fakeAsync(() => {
        //     let scrollbar: HTMLElement;
        //     let dropdownContainer: HTMLElement;
        //     let firstVisibleItem: Element;
        //     let lastVisibleItem: Element;
        //     combo.toggle();
        //     tick();
        //     fixture.detectChanges();
        //     const dropdownContent = fixture.debugElement.query(By.css('.' + CSS_CLASS_CONTENT));
        //     scrollbar = fixture.debugElement.query(By.css('.' + CSS_CLASS_SCROLLBAR_VERTICAL)).nativeElement as HTMLElement;
        //     expect(scrollbar.scrollTop).toEqual(0);

        //     (combo as any).virtDir.onChunkLoad.pipe(take(1)).subscribe(() => {
        //         fixture.detectChanges();
        //         expect(scrollbar.scrollHeight - scrollbar.scrollTop).toEqual(scrollbar.clientHeight);
        //         dropdownContainer = fixture.debugElement.query(By.css('.' + CSS_CLASS_CONTAINER)).nativeElement;
        //         firstVisibleItem = dropdownContainer.querySelector('.' + CSS_CLASS_DROPDOWNLISTITEM + ':first-child');
        //         lastVisibleItem = dropdownContainer.querySelector('.' + CSS_CLASS_DROPDOWNLISTITEM + ':last-child');
        //         expect(firstVisibleItem.textContent.trim()).toEqual(combo.data[15].value.field);
        //         expect(lastVisibleItem.textContent.trim()).toEqual(combo.data[37].value.field);
        //         expect(firstVisibleItem.classList.contains(CSS_CLASS_FOCUSED)).toBeFalsy();
        //         expect(lastVisibleItem.classList.contains(CSS_CLASS_FOCUSED)).toBeTruthy();

        //     });
        //     UIInteractions.triggerKeyDownEvtUponElem('End', dropdownContent.nativeElement, true);
        //     tick();
        //     fixture.detectChanges();

        // combo.onOpened.pipe(take(1)).subscribe(() => {
        //     fixture.detectChanges();
        //     const dropdownContent = fixture.debugElement.query(By.css('.' + CSS_CLASS_CONTENT));
        //     scrollbar = fixture.debugElement.query(By.css('.' + CSS_CLASS_SCROLLBAR_VERTICAL)).nativeElement as HTMLElement;
        //     expect(scrollbar.scrollTop).toEqual(0);
        //     dropdownContent.triggerEventHandler('keydown', endKeydownEvent);
        //     (combo as any).virtDir.onChunkLoad.pipe(take(1)).subscribe(() => {
        //         fixture.detectChanges();
        //         expect(scrollbar.scrollHeight - scrollbar.scrollTop).toEqual(scrollbar.clientHeight);
        //         dropdownContainer = fixture.debugElement.query(By.css('.' + CSS_CLASS_CONTAINER)).nativeElement;
        //         firstVisibleItem = dropdownContainer.querySelector('.' + CSS_CLASS_DROPDOWNLISTITEM + ':first-child');
        //         lastVisibleItem = dropdownContainer.querySelector('.' + CSS_CLASS_DROPDOWNLISTITEM + ':last-child');
        //         expect(firstVisibleItem.textContent.trim()).toEqual(combo.data[15].value.field);
        //         expect(lastVisibleItem.textContent.trim()).toEqual(combo.data[37].value.field);
        //         expect(firstVisibleItem.classList.contains(CSS_CLASS_FOCUSED)).toBeFalsy();
        //         expect(lastVisibleItem.classList.contains(CSS_CLASS_FOCUSED)).toBeTruthy();
        //         done();
        //     });
        // });
        //}));
        // xit('Should scroll up to the first item in the dropdown list with HOME key', async(() => {
        //     let scrollbar: HTMLElement;
        //     let dropdownContainer: HTMLElement;
        //     let firstVisibleItem: Element;
        //     let lastVisibleItem: Element;
        //     const homeEvent = new KeyboardEvent('keydown', { key: 'Home' });
        //     const endEvent = new KeyboardEvent('keydown', { key: 'End' });
        //     const comboButton = fixture.debugElement.query(By.css('.' + CSS_CLASS_DROPDOWNBUTTON)).nativeElement;
        //     comboButton.click();
        //     fixture.whenStable().then(() => {
        //         fixture.detectChanges();
        //         const dropdownContent = fixture.debugElement.query(By.css('.' + CSS_CLASS_CONTENT)).nativeElement;
        //         scrollbar = fixture.debugElement.query(By.css('.' + CSS_CLASS_SCROLLBAR_VERTICAL)).nativeElement as HTMLElement;
        //         expect(scrollbar.scrollTop).toEqual(0);
        //         dropdownContent.dispatchEvent(endEvent);
        //         setTimeout(() => {
        //             fixture.detectChanges();
        //             expect(scrollbar.scrollHeight - scrollbar.scrollTop).toEqual(scrollbar.clientHeight);
        //             dropdownContainer = fixture.debugElement.query(By.css('.' + CSS_CLASS_CONTAINER)).nativeElement;
        //             firstVisibleItem = dropdownContainer.querySelector('.' + CSS_CLASS_DROPDOWNLISTITEM + ':first-child');
        //             lastVisibleItem = dropdownContainer.querySelector('.' + CSS_CLASS_DROPDOWNLISTITEM + ':last-child');
        //             expect(firstVisibleItem.textContent.trim()).toEqual(combo.data[combo.data.length - 11]);
        //             expect(lastVisibleItem.textContent.trim()).toEqual(combo.data[combo.data.length - 1]);
        //             expect(firstVisibleItem.classList.contains(CSS_CLASS_FOCUSED)).toBeFalsy();
        //             expect(lastVisibleItem.classList.contains(CSS_CLASS_FOCUSED)).toBeTruthy();
        //             dropdownContent.dispatchEvent(homeEvent);
        //             setTimeout(() => {
        //                 fixture.detectChanges();
        //                 expect(scrollbar.scrollTop).toEqual(0);
        //                 dropdownContainer = fixture.debugElement.query(By.css('.' + CSS_CLASS_CONTAINER)).nativeElement;
        //                 firstVisibleItem = dropdownContainer.querySelector('.' + CSS_CLASS_DROPDOWNLISTITEM + ':first-child');
        //                 lastVisibleItem = dropdownContainer.querySelector('.' + CSS_CLASS_DROPDOWNLISTITEM + ':last-child');
        //                 expect(firstVisibleItem.classList.contains(CSS_CLASS_FOCUSED)).toBeTruthy();
        //                 expect(lastVisibleItem.classList.contains(CSS_CLASS_FOCUSED)).toBeFalsy();
        //                 expect(firstVisibleItem.textContent.trim()).toEqual(combo.data[0]);
        //                 expect(lastVisibleItem.textContent.trim()).toEqual(combo.data[10]);
        //                 (combo as any).virtDir.scrollTo(10);
        //                 setTimeout(function () {
        //                     fixture.detectChanges();
        //                     dropdownContainer = fixture.debugElement.query(By.css('.' + CSS_CLASS_CONTAINER)).nativeElement;
        //                     firstVisibleItem = dropdownContainer.querySelector('.' + CSS_CLASS_DROPDOWNLISTITEM + ':first-child');
        //                     lastVisibleItem = dropdownContainer.querySelector('.' + CSS_CLASS_DROPDOWNLISTITEM + ':last-child');
        //                     expect(firstVisibleItem.classList.contains(CSS_CLASS_FOCUSED)).toBeFalsy();
        //                     expect(lastVisibleItem.classList.contains(CSS_CLASS_FOCUSED)).toBeFalsy();
        //                     expect(lastVisibleItem.textContent.trim()).toEqual(combo.data[11]);
        //                     dropdownContent.dispatchEvent(homeEvent);
        //                     setTimeout(function () {
        //                         fixture.detectChanges();
        //                         dropdownContainer = fixture.debugElement.query(By.css('.' + CSS_CLASS_CONTAINER)).nativeElement;
        //                         firstVisibleItem = dropdownContainer.querySelector('.' + CSS_CLASS_DROPDOWNLISTITEM + ':first-child');
        //                         lastVisibleItem = dropdownContainer.querySelector('.' + CSS_CLASS_DROPDOWNLISTITEM + ':last-child');
        //                         expect(firstVisibleItem.textContent.trim()).toEqual(combo.data[0]);
        //                         expect(lastVisibleItem.textContent.trim()).toEqual(combo.data[10]);
        //                         expect(firstVisibleItem.classList.contains(CSS_CLASS_FOCUSED)).toBeTruthy();
        //                         expect(lastVisibleItem.classList.contains(CSS_CLASS_FOCUSED)).toBeFalsy();
        //                         expect(scrollbar.scrollTop).toEqual(0);
        //                     }, 20);
        //                 }, 20);
        //             }, 20);
        //         }, 20);
        //     });
        // }));
        // xit('Should scroll down to the last item in the dropdown list with END key', (done) => {
        //     let dropdownContainer: HTMLElement;
        //     let firstVisibleItem: Element;
        //     let lastVisibleItem: Element;
        //     const endEvent = new KeyboardEvent('keydown', { key: 'End' });
        //     const fixture = TestBed.createComponent(IgxComboTestComponent);
        //     fixture.detectChanges();
        //     const combo = fixture.componentInstance.combo;
        //     combo.toggle();
        //     setTimeout(() => {
        //         fixture.detectChanges();
        //         const dropdownContent = fixture.debugElement.query(By.css('.' + CSS_CLASS_CONTENT)).nativeElement;
        //         const scrollbar = fixture.debugElement.query(By.css('.' + CSS_CLASS_SCROLLBAR_VERTICAL)).nativeElement as HTMLElement;
        //         expect(scrollbar.scrollTop).toEqual(0);
        //         dropdownContent.dispatchEvent(endEvent);
        //         setTimeout(() => {
        //             fixture.detectChanges();
        //             setTimeout(function () {
        //                 fixture.detectChanges();
        //                 expect(scrollbar.scrollHeight - scrollbar.scrollTop).toEqual(scrollbar.clientHeight);
        //                 dropdownContainer = fixture.debugElement.query(By.css('.' + CSS_CLASS_CONTAINER)).nativeElement;
        //                 firstVisibleItem = dropdownContainer.querySelector('.' + CSS_CLASS_DROPDOWNLISTITEM + ':first-child');
        //                 lastVisibleItem = dropdownContainer.querySelector('.' + CSS_CLASS_DROPDOWNLISTITEM + ':last-child');
        //                 expect(firstVisibleItem.textContent.trim()).toEqual(combo.data[combo.data.length - 11]);
        //                 expect(lastVisibleItem.textContent.trim()).toEqual(combo.data[combo.data.length - 1]);
        //                 expect(firstVisibleItem.classList.contains(CSS_CLASS_FOCUSED)).toBeFalsy();
        //                 expect(lastVisibleItem.classList.contains(CSS_CLASS_FOCUSED)).toBeTruthy();
        //                 (combo as any).virtDir.scrollTo(3);
        //                 setTimeout(function () {
        //                     fixture.detectChanges();
        //                     dropdownContainer = fixture.debugElement.query(By.css('.' + CSS_CLASS_CONTAINER)).nativeElement;
        //                     firstVisibleItem = dropdownContainer.querySelector('.' + CSS_CLASS_DROPDOWNLISTITEM + ':first-child');
        //                     expect(firstVisibleItem.textContent.trim()).toEqual(combo.data[3]);
        //                     dropdownContent.dispatchEvent(endEvent);
        //                     setTimeout(function () {
        //                         fixture.detectChanges();
        //                         dropdownContainer = fixture.debugElement.query(By.css('.' + CSS_CLASS_CONTAINER)).nativeElement;
        //                         firstVisibleItem = dropdownContainer.querySelector('.' + CSS_CLASS_DROPDOWNLISTITEM + ':first-child');
        //                         lastVisibleItem = dropdownContainer.querySelector('.' + CSS_CLASS_DROPDOWNLISTITEM + ':last-child');
        //                         expect(firstVisibleItem.textContent.trim()).toEqual(combo.data[combo.data.length - 11]);
        //                         expect(lastVisibleItem.textContent.trim()).toEqual(combo.data[combo.data.length - 1]);
        //                         expect(scrollbar.scrollHeight - scrollbar.scrollTop).toEqual(scrollbar.clientHeight);
        //                         expect(firstVisibleItem.classList.contains(CSS_CLASS_FOCUSED)).toBeFalsy();
        //                         expect(lastVisibleItem.classList.contains(CSS_CLASS_FOCUSED)).toBeTruthy();
        //                         done();
        //                     }, 20);
        //                 }, 20);
        //             }, 20);
        //         }, 20);
        //     }, 10);
        // });

        // it('Should scroll down to the last item in the dropdown list with END key - combo with more records', (done) => {
        //     let dropdownContainer: HTMLElement;
        //     let firstVisibleItem: Element;
        //     let lastVisibleItem: Element;
        //     combo.toggle();
        //     combo.onOpened.pipe(take(1)).subscribe(() => {
        //         fixture.detectChanges();
        //         const dropdownContent = fixture.debugElement.query(By.css('.' + CSS_CLASS_CONTENT)).nativeElement;
        //         const scrollbar = fixture.debugElement.query(By.css('.' + CSS_CLASS_SCROLLBAR_VERTICAL)).nativeElement as HTMLElement;
        //         expect(scrollbar.scrollTop).toEqual(0);
        //         UIInteractions.simulateKeyDownEvent(dropdownContent, 'End');
        //         setTimeout(() => {
        //             fixture.detectChanges();
        //             expect(scrollbar.scrollHeight - scrollbar.scrollTop).toEqual(scrollbar.clientHeight);
        //             dropdownContainer = fixture.debugElement.query(By.css('.' + CSS_CLASS_CONTAINER)).nativeElement;
        //             firstVisibleItem = dropdownContainer.querySelector('.' + CSS_CLASS_DROPDOWNLISTITEM + ':first-child');
        //             lastVisibleItem = dropdownContainer.querySelector('.' + CSS_CLASS_DROPDOWNLISTITEM + ':last-child');
        //             expect(lastVisibleItem.textContent.trim()).toEqual('State: TexasRegion: West South Cent');
        //             expect(firstVisibleItem.classList.contains(CSS_CLASS_FOCUSED)).toBeFalsy();
        //             expect(lastVisibleItem.classList.contains(CSS_CLASS_FOCUSED)).toBeTruthy();
        //             done();
        //         }, 20);
        //     });
        // });

        // xit('Should properly navigate to last item using END key when no virtScroll is necessary', (done) => {
        //     let dropdownContainer: HTMLElement;
        //     let firstVisibleItem: Element;
        //     let lastVisibleItem: Element;
        //     const endEvent = new KeyboardEvent('keydown', { key: 'End' });
        //     const moveUpEvent = new KeyboardEvent('keydown', { key: 'ArrowUp' });
        //     const fixture = TestBed.createComponent(IgxComboTestDataComponent);
        //     fixture.detectChanges();
        //     const combo = fixture.componentInstance.combo;
        //     combo.toggle();
        //     combo.onOpened.pipe(take(1)).subscribe(() => {
        //         fixture.detectChanges();
        //         const dropdownContent = fixture.debugElement.query(By.css('.' + CSS_CLASS_CONTENT)).nativeElement;
        //         const scrollbar = fixture.debugElement.query(By.css('.' + CSS_CLASS_SCROLLBAR_VERTICAL)).nativeElement as HTMLElement;
        //         expect(scrollbar.scrollTop).toEqual(0);
        //         dropdownContent.dispatchEvent(endEvent);
        //         setTimeout(() => {
        //             fixture.detectChanges();

        //             // Content was scrolled to bottom
        //             expect(scrollbar.scrollHeight - scrollbar.scrollTop).toEqual(scrollbar.clientHeight);
        //             dropdownContainer = fixture.debugElement.query(By.css('.' + CSS_CLASS_CONTAINER)).nativeElement;
        //             firstVisibleItem = dropdownContainer.querySelector('.' + CSS_CLASS_DROPDOWNLISTITEM + ':first-child');
        //             lastVisibleItem = dropdownContainer.querySelector('.' + CSS_CLASS_DROPDOWNLISTITEM + ':last-child');
        //             expect(lastVisibleItem.textContent.trim()).toEqual(combo.data[combo.data.length - 1]);
        //             expect(firstVisibleItem.classList.contains(CSS_CLASS_FOCUSED)).toBeFalsy();
        //             expect(lastVisibleItem.classList.contains(CSS_CLASS_FOCUSED)).toBeTruthy();

        //             dropdownContent.dispatchEvent(moveUpEvent);
        //             fixture.detectChanges();
        //             lastVisibleItem = dropdownContainer.querySelector('.' + CSS_CLASS_DROPDOWNLISTITEM + ':last-child');

        //             // Scroll has not changed
        //             expect(scrollbar.scrollHeight - scrollbar.scrollTop).toEqual(scrollbar.clientHeight);

        //             // Last item is no longer focused
        //             expect(lastVisibleItem.classList.contains(CSS_CLASS_FOCUSED)).toBeFalsy();

        //             dropdownContent.dispatchEvent(endEvent);
        //             setTimeout(() => {
        //                 fixture.detectChanges();
        //                 lastVisibleItem = dropdownContainer.querySelector('.' + CSS_CLASS_DROPDOWNLISTITEM + ':last-child');
        //                 // Scroll has not changed
        //                 expect(scrollbar.scrollHeight - scrollbar.scrollTop).toEqual(scrollbar.clientHeight);
        //                 // Last item is focused again
        //                 expect(lastVisibleItem.classList.contains(CSS_CLASS_FOCUSED)).toBeTruthy();
        //                 done();
        //             }, 20);
        //         });
        //     });
        // });

        // it('should properly navigate with HOME/END key', (done) => {
        //     let dropdownContainer: HTMLElement;
        //     let firstVisibleItem: Element;
        //     let lastVisibleItem: Element;
        //     const endEvent = new KeyboardEvent('keydown', { key: 'End' });
        //     const homeEvent = new KeyboardEvent('keydown', { key: 'Home' });
        //     const moveDownEvent = new KeyboardEvent('keydown', { key: 'ArrowDown' });
        //     // console.log(combo.data);
        //     combo.toggle();
        //     fixture.detectChanges();
        //     combo.onOpened.pipe(take(1)).subscribe(() => {
        //         fixture.detectChanges();
        //         const dropdownContent = fixture.debugElement.query(By.css('.' + CSS_CLASS_CONTENT)).nativeElement;
        //         const scrollbar = fixture.debugElement.query(By.css('.' + CSS_CLASS_SCROLLBAR_VERTICAL)).nativeElement as HTMLElement;
        //         expect(scrollbar.scrollTop).toEqual(0);
        //         // Scroll to bottom;

        //         dropdownContent.dispatchEvent(endEvent);
        //         setTimeout(() => {
        //         fixture.detectChanges();
        //         expect(scrollbar.scrollHeight - scrollbar.scrollTop).toEqual(scrollbar.clientHeight);
        //             dropdownContainer = fixture.debugElement.query(By.css('.' + CSS_CLASS_CONTAINER)).nativeElement;
        //             firstVisibleItem = dropdownContainer.querySelector('.' + CSS_CLASS_DROPDOWNLISTITEM + ':first-child');
        //             lastVisibleItem = dropdownContainer.querySelector('.' + CSS_CLASS_DROPDOWNLISTITEM + ':last-child');
        //             expect(firstVisibleItem.textContent.trim()).toEqual(combo.data[15].value.field);
        //             expect(lastVisibleItem.textContent.trim()).toEqual(combo.data[37].value.field);
        //             expect(firstVisibleItem.classList.contains(CSS_CLASS_FOCUSED)).toBeFalsy();
        //             expect(lastVisibleItem.classList.contains(CSS_CLASS_FOCUSED)).toBeTruthy();
        //             done();
        //     }, 20);

        //         // (combo as any).virtDir.onChunkLoad.pipe(take(1)).subscribe(() => {
        //         //     fixture.detectChanges();

        //             // Content was scrolled to bottom


        //             // Scroll to top
        //             // dropdownContent.dispatchEvent(homeEvent);
        //             // (combo as any).virtDir.onChunkLoad.pipe(take(1)).subscribe(() => {
        //             //     fixture.detectChanges();
        //             //     dropdownContainer = fixture.debugElement.query(By.css('.' + CSS_CLASS_CONTAINER)).nativeElement;
        //             //     firstVisibleItem = dropdownContainer.querySelector('.' + CSS_CLASS_DROPDOWNLISTITEM + ':first-child');

        //             //     // Container is scrolled to top
        //             //     expect(scrollbar.scrollTop).toEqual(0);

        //             //     // First item is focused
        //             //     expect(firstVisibleItem.classList.contains(CSS_CLASS_FOCUSED)).toBeTruthy();
        //             //     dropdownContent.dispatchEvent(moveDownEvent);
        //             //     fixture.detectChanges();
        //             //     firstVisibleItem = dropdownContainer.querySelector('.' + CSS_CLASS_DROPDOWNLISTITEM + ':first-child');

        //             //     // Scroll has not change
        //             //     expect(scrollbar.scrollTop).toEqual(0);

        //             //     // First item is no longer focused
        //             //     expect(firstVisibleItem.classList.contains(CSS_CLASS_FOCUSED)).toBeFalsy();
        //             //     dropdownContent.dispatchEvent(homeEvent);
        //             //     fixture.detectChanges();
        //             //     expect(firstVisibleItem.classList.contains(CSS_CLASS_FOCUSED)).toBeTruthy();
        //             //     done();
        //             // });
        //         // });
        //     });
        // });

        // // dispatchEvent 'Tab' does not trigger default browser behaviour (focus)
        // it('Should properly get the first focusable item when focusing the component list', fakeAsync(() => {
        //     const expectedItemText = 'State: MichiganRegion: East North Central';
        //     combo.toggle();
        //     tick();
        //     fixture.detectChanges();
        //     combo.dropdown.onFocus();
        //     tick();
        //     fixture.detectChanges();
        //     (<HTMLElement>document.getElementsByClassName(CSS_CLASS_CONTENT)[0]).focus();
        //     expect((<HTMLElement>combo.dropdown.focusedItem.element.nativeElement).textContent.trim()).toEqual(expectedItemText);
        // }));
    });

    describe('Selection tests: ', () => {
        beforeEach(fakeAsync(() => {
            fixture = TestBed.createComponent(IgxComboSampleComponent);
            fixture.detectChanges();
<<<<<<< HEAD
            combo = fixture.componentInstance.combo;
            input = fixture.debugElement.query(By.css('.' + CSS_CLASS_COMBO_INPUTGROUP));
=======
            const combo = fixture.componentInstance.combo;
            spyOn(combo, 'selectItems');
            combo.writeValue(['EXAMPLE']);
            fixture.detectChanges();
            expect(combo.selectItems).toHaveBeenCalledTimes(1);

            // Calling "SelectItems" through the writeValue accessor should clear the previous values;
            // Select items is called with the invalid value and it is written in selection, though no item is selected
            // Controlling the selection is up to the user
            expect(combo.selectItems).toHaveBeenCalledWith(['EXAMPLE'], true);
            combo.writeValue([combo.data[0][combo.valueKey]]);
            // When value key is specified, the item's value key is stored in the selection
            expect(combo.selectItems).toHaveBeenCalledWith([combo.data[0][combo.valueKey]], true);
        });
        it(`Should properly select/deselect items`, fakeAsync(() => {
            const fix = TestBed.createComponent(IgxComboSampleComponent);
            fix.detectChanges();
            const combo = fix.componentInstance.combo;
            expect(combo.dropdown.items).toBeDefined();

            spyOn(combo.dropdown, 'selectItem').and.callThrough();
            spyOn(combo.onSelectionChange, 'emit');

            // items are only accessible when the combo dropdown is opened;
            combo.toggle();
            tick();
            fix.detectChanges();
            expect(combo.collapsed).toEqual(false);
            expect(combo.dropdown.items.length).toEqual(9); // Virtualization

            let targetItem: IgxDropDownItemBaseDirective;
            targetItem = combo.dropdown.items[5] as IgxDropDownItemBaseDirective;
            expect(targetItem).toBeDefined();
            expect(targetItem.itemIndex).toEqual(5);

            combo.dropdown.selectItem(targetItem);
            fix.detectChanges();
            expect(combo.selectedItems()).toEqual([targetItem.itemID]);
            expect(combo.dropdown.selectItem).toHaveBeenCalledTimes(1);
            expect(combo.dropdown.selectItem).toHaveBeenCalledWith(targetItem);
            expect(combo.onSelectionChange.emit).toHaveBeenCalledTimes(1);
            expect(combo.onSelectionChange.emit).toHaveBeenCalledWith({
                oldSelection: [],
                newSelection: [targetItem.itemID],
                added: [targetItem.itemID],
                removed: [],
                displayText: `${targetItem.value[combo.displayKey]}`,
                event: undefined,
                cancel: false
            });

            combo.dropdown.selectItem(targetItem);
            expect(combo.selectedItems()).toEqual([]);
            expect(combo.dropdown.selectItem).toHaveBeenCalledTimes(2);
            expect(combo.dropdown.selectItem).toHaveBeenCalledWith(targetItem);
            expect(combo.onSelectionChange.emit).toHaveBeenCalledTimes(2);
            expect(combo.onSelectionChange.emit).toHaveBeenCalledWith({
                oldSelection: [targetItem.itemID],
                newSelection: [],
                added: [],
                removed: [targetItem.itemID],
                displayText: '',
                event: undefined,
                cancel: false
            });
        }));
        it(`Should properly select/deselect items using public methods selectItems and deselectItems`, fakeAsync(() => {
            const fix = TestBed.createComponent(IgxComboSampleComponent);
            fix.detectChanges();
            const combo = fix.componentInstance.combo;
            spyOn(combo.onSelectionChange, 'emit');
            let oldSelection = [];
            /**
             * The test component has a defined `valueKey` property.
             * `selectItems` method should be called with the items' corresponding valueKeys
             */
            let newSelection = [combo.data[1], combo.data[5], combo.data[6]];
            let newSelectionKeys = newSelection.map(entry => entry[combo.valueKey]);

            combo.toggle();
            tick();
            fix.detectChanges();
            combo.selectItems(newSelectionKeys);
            fix.detectChanges();
            expect(combo.selectedItems().length).toEqual(newSelection.length);
            expect(combo.onSelectionChange.emit).toHaveBeenCalledTimes(1);
            expect(combo.onSelectionChange.emit).toHaveBeenCalledWith({
                oldSelection: oldSelection,
                newSelection: newSelectionKeys,
                added: newSelectionKeys,
                removed: [],
                displayText: newSelection.map(entry => entry[combo.valueKey]).join(', '),
                event: undefined,
                cancel: false
            });

            let newItem = combo.data[3];
            combo.selectItems([newItem[combo.valueKey]]);
            oldSelection = [...newSelectionKeys];
            newSelectionKeys.push(newItem[combo.valueKey]);
            fix.detectChanges();
            expect(combo.selectedItems().length).toEqual(newSelectionKeys.length);
            expect(combo.onSelectionChange.emit).toHaveBeenCalledTimes(2);
            expect(combo.onSelectionChange.emit).toHaveBeenCalledWith({
                oldSelection: oldSelection,
                newSelection: newSelectionKeys,
                removed: [],
                added: [newItem[combo.valueKey]],
                displayText: newSelectionKeys.join(', '),
                event: undefined,
                cancel: false
            });

            oldSelection = [...newSelectionKeys];
            newSelectionKeys = [combo.data[0][combo.valueKey]];
            combo.selectItems(newSelectionKeys, true);
            fix.detectChanges();
            expect(combo.selectedItems().length).toEqual(newSelectionKeys.length);
            expect(combo.onSelectionChange.emit).toHaveBeenCalledTimes(3);
            expect(combo.onSelectionChange.emit).toHaveBeenCalledWith({
                oldSelection: oldSelection,
                newSelection: newSelectionKeys,
                removed: oldSelection,
                added: [combo.data[0][combo.valueKey]],
                displayText: combo.data[0][combo.valueKey],
                event: undefined,
                cancel: false
            });

            oldSelection = [...newSelectionKeys];
            newSelection = [];
            newItem = combo.data[0][combo.valueKey];
            combo.deselectItems([newItem]);
            fix.detectChanges();
            expect(combo.selectedItems().length).toEqual(newSelection.length);
            expect(combo.selectedItems().length).toEqual(0);
            expect(combo.onSelectionChange.emit).toHaveBeenCalledTimes(4);
            expect(combo.onSelectionChange.emit).toHaveBeenCalledWith({
                oldSelection: oldSelection,
                newSelection: newSelection,
                removed: [newItem],
                displayText: ``,
                added: [],
                event: undefined,
                cancel: false
            });
        }));

        it(`Should properly handle 'selectItems([]) call'`, fakeAsync(() => {
            const fix = TestBed.createComponent(IgxComboSampleComponent);
            fix.detectChanges();
            const combo = fix.componentInstance.combo;
            combo.selectItems([], false);
            expect(combo.selectedItems()).toEqual([]);
            combo.selectItems([], true);
            expect(combo.selectedItems()).toEqual([]);
            const selectedItems = combo.data.slice(0, 3);
            combo.selectItems(combo.data.slice(0, 3), true);
            expect(combo.selectedItems()).toEqual(selectedItems);
            combo.selectItems([], false);
            expect(combo.selectedItems()).toEqual(selectedItems);
            selectedItems.push(combo.data[3]);
            combo.selectItems([combo.data[3]], false);
            expect(combo.selectedItems()).toEqual(combo.data.slice(0, 4));
            combo.selectItems([], true);
            expect(combo.selectedItems()).toEqual([]);
>>>>>>> 67a02dc7
        }));
        function simulateComboItemCheckboxClick(itemIndex: number, isHeader = false) {
            const itemClass = isHeader ? CSS_CLASS_HEADERITEM : CSS_CLASS_DROPDOWNLISTITEM;
            const dropdownItem = fixture.debugElement.queryAll(By.css('.' + itemClass))[itemIndex];
            dropdownItem.triggerEventHandler('click', clickEvent);
            tick();
            fixture.detectChanges();
        }
        it('should append/remove selected items to the input in their selection order', fakeAsync(() => {
            let expectedOutput = 'Illinois';
            combo.selectItems(['Illinois']);
            tick();
            fixture.detectChanges();
            expect(input.nativeElement.value).toEqual(expectedOutput);

            expectedOutput += ', Mississippi';
            combo.selectItems(['Mississippi']);
            tick();
            fixture.detectChanges();
            expect(input.nativeElement.value).toEqual(expectedOutput);

            expectedOutput += ', Ohio';
            combo.selectItems(['Ohio']);
            tick();
            fixture.detectChanges();
            expect(input.nativeElement.value).toEqual(expectedOutput);

            expectedOutput += ', Arkansas';
            combo.selectItems(['Arkansas']);
            tick();
            fixture.detectChanges();
            expect(input.nativeElement.value).toEqual(expectedOutput);

            expectedOutput = 'Illinois, Mississippi, Arkansas';
            combo.deselectItems(['Ohio']);
            tick();
            fixture.detectChanges();
            expect(input.nativeElement.value).toEqual(expectedOutput);

            expectedOutput += ', Florida';
            combo.selectItems(['Florida'], false);
            tick();
            fixture.detectChanges();
            expect(input.nativeElement.value).toEqual(expectedOutput);

            expectedOutput = 'Mississippi, Arkansas, Florida';
            combo.deselectItems(['Illinois']);
            tick();
            fixture.detectChanges();
            expect(input.nativeElement.value).toEqual(expectedOutput);
        }));
        it('should dismiss all selected items by pressing clear button', fakeAsync(() => {
            const expectedOutput = 'Kentucky, Ohio, Indiana';
            combo.selectItems(['Kentucky', 'Ohio', 'Indiana']);
            tick();
            fixture.detectChanges();
            expect(input.nativeElement.value).toEqual(expectedOutput);
            combo.toggle();
            tick();
            fixture.detectChanges();
            expect(combo.dropdown.items[1].selected).toBeTruthy();
            expect(combo.dropdown.items[4].selected).toBeTruthy();
            expect(combo.dropdown.items[6].selected).toBeTruthy();

            const clearBtn = fixture.debugElement.query(By.css('.' + CSS_CLASS_CLEARBUTTON));
            clearBtn.triggerEventHandler('click', clickEvent);
            tick();
            fixture.detectChanges();

            expect(input.nativeElement.value).toEqual('');
            expect(combo.selectedItems().length).toEqual(0);
            combo.toggle();
            tick();
            fixture.detectChanges();
            expect(combo.dropdown.items[1].selected).toBeFalsy();
            expect(combo.dropdown.items[4].selected).toBeFalsy();
            expect(combo.dropdown.items[6].selected).toBeFalsy();
        }));
        it('should show/hide clear button after selecting/deselecting items', fakeAsync(() => {
            // This is a workaround for issue github.com/angular/angular/issues/14235
            // Expecting existing DebugElement toBeFalsy creates circular reference in Jasmine
            expect(fixture.debugElement.queryAll(By.css('.' + CSS_CLASS_CLEARBUTTON)).length).toBeFalsy();

            // Open dropdown and select an item
            combo.selectItems(['Maryland']);
            tick();
            fixture.detectChanges();
            expect(fixture.debugElement.queryAll(By.css('.' + CSS_CLASS_CLEARBUTTON)).length).toEqual(1);

            combo.deselectItems(['Maryland']);
            tick();
            fixture.detectChanges();
            expect(fixture.debugElement.queryAll(By.css('.' + CSS_CLASS_CLEARBUTTON)).length).toEqual(0);

            combo.selectItems(['Oklahome']);
            tick();
            fixture.detectChanges();
            expect(fixture.debugElement.queryAll(By.css('.' + CSS_CLASS_CLEARBUTTON)).length).toEqual(1);

            combo.selectItems(['Wisconsin']);
            tick();
            fixture.detectChanges();
            expect(fixture.debugElement.queryAll(By.css('.' + CSS_CLASS_CLEARBUTTON)).length).toEqual(1);

            // Clear selected items
            fixture.debugElement.query(By.css('.' + CSS_CLASS_CLEARBUTTON)).triggerEventHandler('click', clickEvent);
            fixture.detectChanges();
            tick();
            fixture.detectChanges();
            expect(fixture.debugElement.queryAll(By.css('.' + CSS_CLASS_CLEARBUTTON)).length).toBeFalsy();
        }));
        it('should select/deselect item on check/uncheck', fakeAsync(() => {
            const dropdown = combo.dropdown;
            spyOn(combo.onSelectionChange, 'emit').and.callThrough();
            combo.toggle();
            tick();
            fixture.detectChanges();

<<<<<<< HEAD
            let selectedItem = dropdown.items[1];
=======
        it('Should trigger onSelectionChange event when selecting/deselecting item', fakeAsync(() => {
            const fixture = TestBed.createComponent(IgxComboTestComponent);
            fixture.detectChanges();
            const combo = fixture.componentInstance.combo;
            const dropdown = combo.dropdown;
            let timesFired = 1;
            const mockEvent = new MouseEvent('click');
>>>>>>> 67a02dc7
            const eventParams: IComboSelectionChangeEventArgs = {
                oldSelection: [],
                newSelection: [selectedItem.value.field],
                added: [selectedItem.value.field],
                removed: [],
<<<<<<< HEAD
                event: clickEvent,
                cancel: false
            };
            simulateComboItemCheckboxClick(1);
            expect(combo.selectedItems()[0]).toEqual(selectedItem.value.field);
            expect(selectedItem.isSelected).toBeTruthy();
            expect(selectedItem.element.nativeElement.classList.contains(CSS_CLASS_SELECTED)).toBeTruthy();
            expect(combo.onSelectionChange.emit).toHaveBeenCalledTimes(1);
            expect(combo.onSelectionChange.emit).toHaveBeenCalledWith(eventParams);

            eventParams.oldSelection.push(selectedItem.value.field);
            selectedItem = dropdown.items[5];
            eventParams.newSelection.push(selectedItem.value.field);
            eventParams.added = [selectedItem.value.field];
            simulateComboItemCheckboxClick(5);
            expect(combo.selectedItems()[1]).toEqual(selectedItem.value.field);
            expect(selectedItem.isSelected).toBeTruthy();
            expect(selectedItem.element.nativeElement.classList.contains(CSS_CLASS_SELECTED)).toBeTruthy();
            expect(combo.onSelectionChange.emit).toHaveBeenCalledTimes(2);
            expect(combo.onSelectionChange.emit).toHaveBeenCalledWith(eventParams);
=======
                displayText: '',
                event: mockEvent,
                cancel: false
            };
            spyOn(combo.onSelectionChange, 'emit').and.callThrough();
            combo.toggle();
            tick();
            fixture.detectChanges();
            const dropdownList = fixture.debugElement.query(By.css('.' + CSS_CLASS_DROPDOWNLIST_SCROLL)).nativeElement;
            const verifyOnSelectionChangeEventIsFired = function (itemIndex: number) {
                const dropdownItems = fixture.debugElement.queryAll(By.css('.' + CSS_CLASS_DROPDOWNLISTITEM));
                const checkbox = dropdownItems[itemIndex];
                checkbox.triggerEventHandler('click', mockEvent);
                fixture.detectChanges();
                expect(combo.onSelectionChange.emit).toHaveBeenCalledTimes(timesFired);
                expect(combo.onSelectionChange.emit).toHaveBeenCalledWith(eventParams);
            };

            eventParams.newSelection = [dropdown.items[3].value];
            eventParams.added = [dropdown.items[3].value];
            eventParams.displayText = dropdown.items[3].value;
            verifyOnSelectionChangeEventIsFired(3);
            timesFired++;

            eventParams.oldSelection = [dropdown.items[3].value];
            eventParams.newSelection = [dropdown.items[3].value, dropdown.items[7].value];
            eventParams.added = [dropdown.items[7].value];
            eventParams.displayText = `${dropdown.items[3].value}, ${dropdown.items[7].value}`;
            verifyOnSelectionChangeEventIsFired(7);
            timesFired++;
>>>>>>> 67a02dc7

            // Unselecting an item
            selectedItem = dropdown.items[1];
            eventParams.oldSelection = [];
            eventParams.newSelection.pop();
            eventParams.added = [];
<<<<<<< HEAD
            eventParams.removed.push(selectedItem.value.field);
            simulateComboItemCheckboxClick(1);
            expect(combo.selectedItems().length).toEqual(1);
            expect(selectedItem.isSelected).toBeFalsy();
            expect(selectedItem.element.nativeElement.classList.contains(CSS_CLASS_SELECTED)).toBeFalsy();
            expect(combo.onSelectionChange.emit).toHaveBeenCalledTimes(3);
            // expect(combo.onSelectionChange.emit).toHaveBeenCalledWith({
            //     oldSelection: ['Ohio', 'Alabama'],
            //     newSelection: ['Alabama'],
            //     removed: ['Ohio'],
            //     added: [],
            //     event: undefined,
            //     cancel: false
            // });
        }));
        it('should not be able to select group header', fakeAsync(() => {
            spyOn(combo.onSelectionChange, 'emit').and.callThrough();
=======
            eventParams.removed = [dropdown.items[7].value];
            eventParams.displayText = dropdown.items[3].value;
            verifyOnSelectionChangeEventIsFired(7);
        }));
        it('Should be able to select item when in grouped state', fakeAsync(() => {
            const fixture = TestBed.createComponent(IgxComboSampleComponent);
            fixture.detectChanges();
            const combo = fixture.componentInstance.combo;
>>>>>>> 67a02dc7
            combo.toggle();
            tick();
            fixture.detectChanges();

            simulateComboItemCheckboxClick(0, true);
            expect(combo.selectedItems().length).toEqual(0);
            expect(combo.onSelectionChange.emit).toHaveBeenCalledTimes(0);
        }));
        it('should add the items to the previously selection wen using the "selectItem" method ', fakeAsync(() => {
            const inputElement = fixture.debugElement.query(By.css('input[name=\'comboInput\']')).nativeElement;
            combo.toggle();
            tick();
            fixture.detectChanges();

            combo.selectItems(['Illinois', 'Mississippi', 'Ohio']);
            fixture.detectChanges();
            expect(combo.selectedItems()[0]).toEqual('Illinois');
            expect(combo.selectedItems()[1]).toEqual('Mississippi');
            expect(combo.selectedItems()[2]).toEqual('Ohio');

            let targetItem = combo.dropdown.items[2] as IgxComboItemComponent;
            combo.dropdown.selectItem(targetItem);
            tick();
            fixture.detectChanges();
            expect(targetItem.selected).toBeTruthy();
            expect(combo.selectedItems()[3]).toEqual('Wisconsin');
            expect(inputElement.value).toEqual('Illinois, Mississippi, Ohio, Wisconsin');

            targetItem = combo.dropdown.items[5] as IgxComboItemComponent;
            combo.dropdown.selectItem(targetItem);
            tick();
            fixture.detectChanges();
            expect(targetItem.selected).toBeTruthy();
            expect(combo.selectedItems()[4]).toEqual('Alabama');
            expect(inputElement.value).toEqual('Illinois, Mississippi, Ohio, Wisconsin, Alabama');
        }));
<<<<<<< HEAD
=======

        it('Should properly emit added and removed values in change event - single values', () => {
            const fixture = TestBed.createComponent(IgxComboSampleComponent);
            fixture.detectChanges();
            const combo = fixture.componentInstance.combo;
            const selectionSpy = spyOn(fixture.componentInstance, 'onSelectionChange');
            const expectedResults: IComboSelectionChangeEventArgs = {
                newSelection: [combo.data[0][combo.valueKey]],
                oldSelection: [],
                added: [combo.data[0][combo.valueKey]],
                removed: [],
                event: undefined,
                displayText: `${combo.data[0][combo.displayKey]}`,
                cancel: false
            };
            combo.selectItems([combo.data[0][combo.valueKey]]);
            expect(selectionSpy).toHaveBeenCalledWith(expectedResults);
            Object.assign(expectedResults, {
                newSelection: [],
                oldSelection: [combo.data[0][combo.valueKey]],
                added: [],
                displayText: '',
                removed: [combo.data[0][combo.valueKey]]
            });
            combo.deselectItems([combo.data[0][combo.valueKey]]);
            expect(selectionSpy).toHaveBeenCalledWith(expectedResults);
        });

        it('Should properly emit added and removed values in change event - multiple values', () => {
            const fixture = TestBed.createComponent(IgxComboSampleComponent);
            fixture.detectChanges();
            const combo = fixture.componentInstance.combo;
            let oldSelection = [];
            let newSelection = [combo.data[0], combo.data[1], combo.data[2]];
            const selectionSpy = spyOn(fixture.componentInstance, 'onSelectionChange');
            const expectedResults: IComboSelectionChangeEventArgs = {
                newSelection: newSelection.map(e => e[combo.valueKey]),
                oldSelection,
                added: newSelection.map(e => e[combo.valueKey]),
                removed: [],
                event: undefined,
                displayText: `${newSelection.map(entry => entry[combo.displayKey]).join(', ')}`,
                cancel: false
            };
            combo.selectItems(newSelection.map(e => e[combo.valueKey]));
            expect(selectionSpy).toHaveBeenCalledWith(expectedResults);
            oldSelection = [...newSelection].map(e => e[combo.valueKey]);
            newSelection = [combo.data[1], combo.data[2]];
            combo.deselectItems([combo.data[0][combo.valueKey]]);
            Object.assign(expectedResults, {
                newSelection: newSelection.map(e => e[combo.valueKey]),
                oldSelection,
                added: [],
                displayText: newSelection.map(e => e[combo.displayKey]).join(', '),
                removed: [combo.data[0][combo.valueKey]]
            });
            oldSelection = [...newSelection].map(e => e[combo.valueKey]);
            newSelection = [combo.data[4], combo.data[5], combo.data[6]];
            expect(selectionSpy).toHaveBeenCalledWith(expectedResults);
            Object.assign(expectedResults, {
                newSelection: newSelection.map(e => e[combo.valueKey]),
                oldSelection,
                added: newSelection.map(e => e[combo.valueKey]),
                displayText: newSelection.map(e => e[combo.displayKey]).join(', '),
                removed: oldSelection
            });
            combo.selectItems(newSelection.map(e => e[combo.valueKey]), true);
            expect(selectionSpy).toHaveBeenCalledWith(expectedResults);
        });
>>>>>>> 67a02dc7
    });

    describe('Rendering tests: ', () => {
        beforeEach(fakeAsync(() => {
            fixture = TestBed.createComponent(IgxComboSampleComponent);
            fixture.detectChanges();
            combo = fixture.componentInstance.combo;
            input = fixture.debugElement.query(By.css('.' + CSS_CLASS_COMBO_INPUTGROUP));
        }));
        it('should apply all appropriate classes on combo initialization', () => {
            const comboWrapper = fixture.nativeElement.querySelector(CSS_CLASS_COMBO);
            expect(comboWrapper).not.toBeNull();
            expect(comboWrapper.attributes.getNamedItem('ng-reflect-placeholder').nodeValue).toEqual('Location');
            expect(comboWrapper.attributes.getNamedItem('ng-reflect-value-key').nodeValue).toEqual('field');
            expect(comboWrapper.attributes.getNamedItem('ng-reflect-group-key').nodeValue).toEqual('region');
            expect(comboWrapper.attributes.getNamedItem('ng-reflect-filterable')).toBeTruthy();
            expect(comboWrapper.childElementCount).toEqual(2); // Input Group + Dropdown
            expect(comboWrapper.attributes.getNamedItem('class').nodeValue).toEqual(CSS_CLASS_COMBO);
            expect(comboWrapper.attributes.getNamedItem('role').nodeValue).toEqual('combobox');
            expect(comboWrapper.attributes.getNamedItem('aria-haspopup').nodeValue).toEqual('listbox');
            expect(comboWrapper.attributes.getNamedItem('aria-expanded').nodeValue).toEqual('false');
            expect(comboWrapper.attributes.getNamedItem('aria-owns').nodeValue).toEqual(fixture.componentInstance.combo.dropdown.id);
            expect(comboWrapper.childElementCount).toEqual(2);

            const inputGroupElement = comboWrapper.children[0];
            expect(inputGroupElement.attributes.getNamedItem('ng-reflect-type').nodeValue).toEqual('box');
            expect(inputGroupElement.classList.contains(CSS_CLASS_INPUTGROUP)).toBeTruthy();
            expect(inputGroupElement.classList.contains('igx-input-group--box')).toBeTruthy();
            expect(inputGroupElement.classList.contains('igx-input-group--placeholder')).toBeTruthy();
            expect(inputGroupElement.childElementCount).toEqual(2);

            const inputGroupWrapper = inputGroupElement.children[0];
            expect(inputGroupWrapper.classList.contains(CSS_CLASS_INPUTGROUP_WRAPPER)).toBeTruthy();
            expect(inputGroupWrapper.childElementCount).toEqual(2);

            const inputGroupBundle = inputGroupWrapper.children[0];
            expect(inputGroupBundle.classList.contains(CSS_CLASS_INPUTGROUP_BUNDLE)).toBeTruthy();
            expect(inputGroupBundle.childElementCount).toEqual(2);

            const mainInputGroupBundle = inputGroupBundle.children[0];
            expect(mainInputGroupBundle.classList.contains(CSS_CLASS_INPUTGROUP_MAINBUNDLE)).toBeTruthy();
            expect(mainInputGroupBundle.childElementCount).toEqual(1);

            const inputElement = mainInputGroupBundle.children[0];
            expect(inputElement.classList.contains('igx-input-group__input')).toBeTruthy();
            expect(inputElement.attributes.getNamedItem('type').nodeValue).toEqual('text');

            const dropDownButton = inputGroupBundle.children[1];
            expect(dropDownButton.classList.contains(CSS_CLASS_DROPDOWNBUTTON)).toBeTruthy();
            expect(dropDownButton.childElementCount).toEqual(1);

            const inputGroupBorder = inputGroupWrapper.children[1];
            expect(inputGroupBorder.classList.contains(CSS_CLASS_INPUTGROUP_BORDER)).toBeTruthy();
            expect(inputGroupBorder.childElementCount).toEqual(0);

            const dropDownElement = comboWrapper.children[1];
            expect(dropDownElement.classList.contains(CSS_CLASS_COMBO_DROPDOWN)).toBeTruthy();
            expect(dropDownElement.classList.contains(CSS_CLASS_DROPDOWN)).toBeTruthy();
            expect(dropDownElement.childElementCount).toEqual(1);

            const dropDownList = dropDownElement.children[0];
            const dropDownScrollList = dropDownElement.children[0].children[0];
            expect(dropDownList.classList.contains(CSS_CLASS_DROPDOWNLIST)).toBeTruthy();
            expect(dropDownList.classList.contains('igx-toggle--hidden')).toBeTruthy();
            expect(dropDownScrollList.childElementCount).toEqual(0);
        });
        it('should render aria-expanded attribute properly', fakeAsync(() => {
            const comboContainer = fixture.nativeElement.querySelector('.' + CSS_CLASS_COMBO);
            expect(comboContainer.getAttribute('aria-expanded')).toMatch('false');
            combo.open();
            tick();
            fixture.detectChanges();
            expect(comboContainer.getAttribute('aria-expanded')).toMatch('true');
            combo.close();
            tick();
            fixture.detectChanges();
            expect(comboContainer.getAttribute('aria-expanded')).toMatch('false');
        }));
        it('should render placeholder values for inputs properly', fakeAsync(() => {
            combo.toggle();
            tick();
            fixture.detectChanges();
            expect(combo.collapsed).toBeFalsy();
            expect(combo.placeholder).toEqual('Location');
            expect(combo.comboInput.nativeElement.placeholder).toEqual('Location');

            expect(combo.searchPlaceholder).toEqual('Enter a Search Term');
            expect(combo.searchInput.nativeElement.placeholder).toEqual('Enter a Search Term');

            combo.searchPlaceholder = 'Filter';
            tick();
            fixture.detectChanges();
            expect(combo.searchPlaceholder).toEqual('Filter');
            expect(combo.searchInput.nativeElement.placeholder).toEqual('Filter');

            combo.placeholder = 'States';
            tick();
            fixture.detectChanges();
            expect(combo.placeholder).toEqual('States');
            expect(combo.comboInput.nativeElement.placeholder).toEqual('States');
        }));
        it('should render dropdown list and item height properly', fakeAsync(() => {
            // NOTE: Minimum itemHeight is 2 rem, per Material Design Guidelines (for mobile only)
            let itemHeight = defaultDropdownItemHeight;
            let itemMaxHeight = defaultDropdownItemMaxHeight;
            combo.toggle();
            tick();
            fixture.detectChanges();
            const dropdownItems = fixture.debugElement.queryAll(By.css('.' + CSS_CLASS_DROPDOWNLISTITEM));
            const dropdownList = fixture.debugElement.query(By.css('.' + CSS_CLASS_CONTENT));

            const verifyDropdownItemHeight = function () {
                expect(combo.itemHeight).toEqual(itemHeight);
                expect(dropdownItems[0].nativeElement.clientHeight).toEqual(itemHeight);
                expect(combo.itemsMaxHeight).toEqual(itemMaxHeight);
                expect(dropdownList.nativeElement.clientHeight).toEqual(itemMaxHeight);
            };
            verifyDropdownItemHeight();

            itemHeight = 48;
            itemMaxHeight = 480;
            combo.itemHeight = itemHeight;
            tick();
            fixture.detectChanges();
            verifyDropdownItemHeight();

            itemMaxHeight = 438;
            combo.itemsMaxHeight = 438;
            tick();
            fixture.detectChanges();
            verifyDropdownItemHeight();

            itemMaxHeight = 1171;
            combo.itemsMaxHeight = 1171;
            tick();
            fixture.detectChanges();
            verifyDropdownItemHeight();

            itemHeight = 83;
            combo.itemHeight = 83;
            tick();
            fixture.detectChanges();
            verifyDropdownItemHeight();
        }));
        it('should render grouped items properly', (done) => {
            let dropdownContainer;
            let dropdownItems;
            let scrollIndex = 0;
            const headers: Array<string> = Array.from(new Set(combo.data.map(item => item.region)));
            combo.toggle();
            fixture.detectChanges();
            const checkGroupedItemsClass = function () {
                fixture.detectChanges();
                dropdownContainer = fixture.debugElement.query(By.css('.' + CSS_CLASS_CONTAINER)).nativeElement;
                dropdownItems = dropdownContainer.children;
                Array.from(dropdownItems).forEach(function (item) {
                    const itemElement = item as HTMLElement;
                    const itemText = itemElement.innerText.toString();
                    const expectedClass: string = headers.includes(itemText) ? CSS_CLASS_HEADERITEM : CSS_CLASS_DROPDOWNLISTITEM;
                    expect(itemElement.classList.contains(expectedClass)).toBeTruthy();
                });
                scrollIndex += 10;
                if (scrollIndex < combo.data.length) {
                    (combo as any).virtDir.scrollTo(scrollIndex);
                    (combo as any).virtDir.onChunkLoad.pipe(take(1)).subscribe(() => {
                        checkGroupedItemsClass();
                    });
                } else {
                    done();
                }
            };
            checkGroupedItemsClass();
        });
        it('should render selected items properly', fakeAsync(() => {
            combo.toggle();
            tick();
            fixture.detectChanges();
            const dropdownList = fixture.debugElement.query(By.css('.' + CSS_CLASS_DROPDOWNLIST_SCROLL)).nativeElement;
            const dropdownItems = dropdownList.querySelectorAll('.' + CSS_CLASS_DROPDOWNLISTITEM);
            expect(dropdownItems[1].classList.contains(CSS_CLASS_SELECTED)).toBeFalsy();
            expect(dropdownItems[3].classList.contains(CSS_CLASS_SELECTED)).toBeFalsy();
            expect(dropdownItems[7].classList.contains(CSS_CLASS_SELECTED)).toBeFalsy();

            combo.selectItems(['Illinois', 'Mississippi', 'Ohio']);
            fixture.detectChanges();
            expect(dropdownItems[1].classList.contains(CSS_CLASS_SELECTED)).toBeTruthy();
            expect(dropdownItems[3].classList.contains(CSS_CLASS_SELECTED)).toBeTruthy();
            expect(dropdownItems[7].classList.contains(CSS_CLASS_SELECTED)).toBeTruthy();

            combo.deselectItems(['Ohio']);
            fixture.detectChanges();
            expect(dropdownItems[1].classList.contains(CSS_CLASS_SELECTED)).toBeFalsy();
        }));
        it('should render focused items properly', fakeAsync(() => {
            const dropdown = combo.dropdown;
            combo.toggle();
            tick();
            fixture.detectChanges();

            dropdown.navigateItem(2); // Componenent is virtualized, so this will focus the ACTUAL 3rd item
            fixture.detectChanges();

            const dropdownList = fixture.debugElement.query(By.css('.' + CSS_CLASS_DROPDOWNLIST_SCROLL)).nativeElement;
            const dropdownItems = dropdownList.querySelectorAll('.' + CSS_CLASS_DROPDOWNLISTITEM);
            const focusedItem_1 = dropdownItems[1];
            expect(focusedItem_1.classList.contains(CSS_CLASS_FOCUSED)).toBeTruthy();

            // Change focus
            dropdown.navigateItem(6);
            fixture.detectChanges();
            const focusedItem_2 = dropdownItems[5];
            expect(focusedItem_2.classList.contains(CSS_CLASS_FOCUSED)).toBeTruthy();
            expect(focusedItem_1.classList.contains(CSS_CLASS_FOCUSED)).toBeFalsy();
        }));
        it(`should not render search input if both 'allowCustomValues' and 'filterable' are false`, fakeAsync(() => {
            combo.allowCustomValues = false;
            combo.filterable = false;
            expect(combo.displaySearchInput).toBeFalsy();
            combo.toggle();
            tick();
            fixture.detectChanges();
            expect(combo.searchInput).toBeFalsy();
        }));
    });

    describe('Positioning tests: ', () => {
        let containerElement: any;
        beforeEach(fakeAsync(() => {
            fixture = TestBed.createComponent(IgxComboInContainerTestComponent);
            fixture.detectChanges();
            combo = fixture.componentInstance.combo;
            containerElement = fixture.debugElement.query(By.css('.comboContainer')).nativeElement;
        }));
        it('should adjust combo width to the container element width when set to 100%', fakeAsync(() => {
            const containerWidth = 500;
            const comboWrapper = fixture.debugElement.query(By.css(CSS_CLASS_COMBO)).nativeElement;
            let containerElementWidth = containerElement.getBoundingClientRect().width;
            let wrapperWidth = comboWrapper.getBoundingClientRect().width;
            expect(containerElementWidth).toEqual(containerWidth);
            expect(containerElementWidth).toEqual(wrapperWidth);

            combo.toggle();
            tick();
            fixture.detectChanges();
            tick();
            const inputElement = fixture.debugElement.query(By.css('.' + CSS_CLASS_INPUTGROUP_WRAPPER)).nativeElement;
            const dropDownElement = fixture.debugElement.query(By.css('.' + CSS_CLASS_DROPDOWNLIST_SCROLL)).nativeElement;
            containerElementWidth = containerElement.getBoundingClientRect().width;
            wrapperWidth = comboWrapper.getBoundingClientRect().width;
            const inputWidth = inputElement.getBoundingClientRect().width;
            const dropDownWidth = dropDownElement.getBoundingClientRect().width;
            expect(containerElementWidth).toEqual(wrapperWidth);
            expect(dropDownWidth).toEqual(containerElementWidth);
            expect(inputWidth).toEqual(containerElementWidth);
        }));

        it('should render combo width properly when placed in container', fakeAsync(() => {
            let comboWidth = '300px';
            const containerWidth = '500px';
            combo.width = comboWidth;
            fixture.detectChanges();

            let comboWrapper = fixture.debugElement.query(By.css(CSS_CLASS_COMBO)).nativeElement;
            let containerElementWidth = containerElement.style.width;
            let wrapperWidth = comboWrapper.style.width;
            expect(containerElementWidth).toEqual(containerWidth);
            expect(wrapperWidth).toEqual(comboWidth);

            combo.toggle();
            tick();
            fixture.detectChanges();

            let inputElement = fixture.debugElement.query(By.css('.' + CSS_CLASS_INPUTGROUP_WRAPPER)).nativeElement;
            let dropDownElement = fixture.debugElement.query(By.css('.' + CSS_CLASS_DROPDOWNLIST_SCROLL)).nativeElement;
            containerElementWidth = containerElement.style.width;
            wrapperWidth = comboWrapper.style.width;
            let inputWidth = inputElement.getBoundingClientRect().width + 'px';
            let dropDownWidth = dropDownElement.getBoundingClientRect().width + 'px';
            expect(containerElementWidth).toEqual(containerWidth);
            expect(wrapperWidth).toEqual(comboWidth);
            expect(dropDownWidth).toEqual(comboWidth);
            expect(inputWidth).toEqual(comboWidth);

            combo.toggle();
            tick();
            fixture.detectChanges();

            comboWidth = '700px';
            combo.width = comboWidth;
            fixture.detectChanges();

            combo.toggle();
            tick();
            fixture.detectChanges();

            comboWrapper = fixture.debugElement.query(By.css(CSS_CLASS_COMBO)).nativeElement;
            inputElement = fixture.debugElement.query(By.css('.' + CSS_CLASS_INPUTGROUP_WRAPPER)).nativeElement;
            dropDownElement = fixture.debugElement.query(By.css('.' + CSS_CLASS_DROPDOWNLIST_SCROLL)).nativeElement;
            containerElementWidth = containerElement.style.width;
            wrapperWidth = comboWrapper.style.width;
            inputWidth = inputElement.getBoundingClientRect().width + 'px';
            dropDownWidth = dropDownElement.getBoundingClientRect().width + 'px';
            expect(containerElementWidth).toEqual(containerWidth);
            expect(wrapperWidth).toEqual(comboWidth);
            expect(dropDownWidth).toEqual(comboWidth);
            expect(inputWidth).toEqual(comboWidth);
        }));
        it(`should properly display "Add Item" button when filtering is off`, fakeAsync(() => {
            combo.filterable = false;
            fixture.detectChanges();
            expect(combo.isAddButtonVisible()).toEqual(false);

            combo.toggle();
            tick();
            fixture.detectChanges();
            expect(combo.collapsed).toEqual(false);
            const searchInput = fixture.debugElement.query(By.css('input[name=\'searchInput\']'));
            searchInput.nativeElement.value = combo.data[2];
            searchInput.triggerEventHandler('input', { target: searchInput.nativeElement });
            fixture.detectChanges();
            expect(combo.isAddButtonVisible()).toEqual(false);

            searchInput.nativeElement.value = combo.searchValue.substring(0, 2);
            searchInput.triggerEventHandler('input', { target: searchInput.nativeElement });
            fixture.detectChanges();
            expect(combo.isAddButtonVisible()).toEqual(true);
        }));
    });

    describe('Virtualization tests: ', () => {
        beforeEach(fakeAsync(() => {
            fixture = TestBed.createComponent(IgxComboSampleComponent);
            fixture.detectChanges();
            combo = fixture.componentInstance.combo;
        }));
        it('should properly return a reference to the VirtScrollContainer', () => {
            expect(combo.dropdown.element).toBeDefined();
            const mockScroll = spyOnProperty<any>(combo.dropdown, 'scrollContainer', 'get').and.callThrough();
            function mockFunc() {
                return mockScroll();
            }
            expect(mockFunc).toThrow();
            combo.toggle();
            fixture.detectChanges();
            expect(combo.dropdown.element).toBeDefined();
            expect(mockFunc).toBeDefined();
        });
        xit('should restore position of dropdown scroll after opening', fakeAsync(() => {
            spyOn(combo.dropdown, 'onToggleOpening').and.callThrough();
            spyOn(combo.dropdown, 'onToggleOpened').and.callThrough();
            spyOn(combo.dropdown, 'onToggleClosing').and.callThrough();
            spyOn(combo.dropdown, 'onToggleClosed').and.callThrough();
            combo.toggle();
            tick();
            fixture.detectChanges();
            expect(combo.collapsed).toEqual(false);
            expect(combo.dropdown.onToggleOpening).toHaveBeenCalledTimes(1);
            expect(combo.dropdown.onToggleOpened).toHaveBeenCalledTimes(1);
            let vContainerScrollHeight = (combo as any).virtDir.getScroll().scrollHeight;
            expect((combo as any).virtDir.getScroll().scrollTop).toEqual(0);
            expect(vContainerScrollHeight).toBeGreaterThan(combo.itemHeight);
            (combo as any).virtDir.getScroll().scrollTop = Math.floor(vContainerScrollHeight / 2);
            tick();
            fixture.detectChanges();
            expect((combo as any).virtDir.getScroll().scrollTop).toBeGreaterThan(0);
            UIInteractions.simulateClickEvent(document.documentElement);
            tick();
            fixture.detectChanges();
            expect(combo.collapsed).toEqual(true);
            expect(combo.dropdown.onToggleClosing).toHaveBeenCalledTimes(1);
            expect(combo.dropdown.onToggleClosed).toHaveBeenCalledTimes(1);
            combo.toggle();
            tick();
            fixture.detectChanges();
            expect(combo.collapsed).toEqual(false);
            expect(combo.dropdown.onToggleOpening).toHaveBeenCalledTimes(2);
            expect(combo.dropdown.onToggleOpened).toHaveBeenCalledTimes(2);
            vContainerScrollHeight = (combo as any).virtDir.getScroll().scrollHeight;
            expect((combo as any).virtDir.getScroll().scrollTop).toEqual(vContainerScrollHeight / 2);
        }));
        it('should display vertical scrollbar properly', fakeAsync(() => {
            combo.toggle();
            tick();
            fixture.detectChanges();
            const scrollbarContainer = fixture.debugElement
                .query(By.css('.' + CSS_CLASS_SCROLLBAR_VERTICAL))
                .nativeElement as HTMLElement;
            let hasScrollbar = scrollbarContainer.scrollHeight > scrollbarContainer.clientHeight;
            expect(hasScrollbar).toBeTruthy();

            combo.data = [{ field: 'Mid-Atlantic', region: 'New Jersey' }, { field: 'Mid-Atlantic', region: 'New York' }];
            fixture.detectChanges();

            combo.toggle();
            tick();
            fixture.detectChanges();
            hasScrollbar = scrollbarContainer.scrollHeight > scrollbarContainer.clientHeight;
            expect(hasScrollbar).toBeFalsy();
        }));
    });

    describe('Binding tests: ', () => {
        it('Should bind combo data to array of primitive data', () => {
            fixture = TestBed.createComponent(IgxComboTestComponent);
            fixture.detectChanges();
            const data = [...fixture.componentInstance.citiesData];
            combo = fixture.componentInstance.combo;
            const comboData = combo.data;
            expect(comboData).toEqual(data);
        });
        it('Should bind combo data to array of objects', () => {
            fixture = TestBed.createComponent(IgxComboSampleComponent);
            fixture.detectChanges();
            const data = [...fixture.componentInstance.items];
            combo = fixture.componentInstance.combo;
            const comboData = combo.data;
            expect(comboData).toEqual(data);
        });
        it('Should bind combo data to remote service data', (async () => {
            let productIndex = 0;
            fixture = TestBed.createComponent(IgxComboRemoteDataComponent);
            fixture.detectChanges();
            combo = fixture.componentInstance.instance;

            const verifyComboData = function () {
                fixture.detectChanges();
                let ind = (combo as any).virtDir.state.startIndex;
                for (let itemIndex = 0; itemIndex < 10; itemIndex++) {
                    expect(combo.data[itemIndex].id).toEqual(ind);
                    expect(combo.data[itemIndex].product).toEqual('Product ' + ind);
                    const dropdownList = fixture.debugElement.query(By.css('.' + CSS_CLASS_DROPDOWNLIST_SCROLL)).nativeElement;
                    const dropdownItems = dropdownList.querySelectorAll('.' + CSS_CLASS_DROPDOWNLISTITEM);
                    expect(dropdownItems[itemIndex].innerText.trim()).toEqual('Product ' + ind);
                    ind++;
                }
            };

            combo.toggle();
            fixture.detectChanges();
            await wait(20);
            verifyComboData();
            expect((combo as any).virtDir.state.startIndex).toEqual(productIndex);
            await wait(10);

            productIndex = 42;
            (combo as any).virtDir.scrollTo(productIndex);
            fixture.detectChanges();
            await wait(20);
            verifyComboData();
            // index is at bottom
            expect((combo as any).virtDir.state.startIndex + (combo as any).virtDir.state.chunkSize - 1)
                .toEqual(productIndex);
            await wait(20);

            productIndex = 485;
            (combo as any).virtDir.scrollTo(productIndex);
            fixture.detectChanges();
            await wait(20);
            verifyComboData();
            // index is at bottom
            expect((combo as any).virtDir.state.startIndex + (combo as any).virtDir.state.chunkSize - 1)
                .toEqual(productIndex);
            await wait(20);

            productIndex = 873;
            (combo as any).virtDir.scrollTo(productIndex);
            fixture.detectChanges();
            await wait(20);
            verifyComboData();
            await wait(20);

            productIndex = 649;
            (combo as any).virtDir.scrollTo(productIndex);
            fixture.detectChanges();
            await wait(20);
            verifyComboData();
            await wait(20);
        }));
        it('Should bind combo data to remote service data and display items properly', (done) => {
            fixture = TestBed.createComponent(IgxComboRemoteDataComponent);
            fixture.detectChanges();
            combo = fixture.componentInstance.instance;
            let selectedItem, itemCheckbox, dropdownList, dropdownItems;

            combo.toggle();
            fixture.detectChanges();

            dropdownList = fixture.debugElement.query(By.css('.' + CSS_CLASS_DROPDOWNLIST_SCROLL)).nativeElement;
            dropdownItems = dropdownList.querySelectorAll('.' + CSS_CLASS_DROPDOWNLISTITEM);
            selectedItem = dropdownItems[0];
            itemCheckbox = selectedItem.querySelector('.' + CSS_CLASS_CHECKBOX);
            itemCheckbox.click();
            fixture.detectChanges();

            expect(selectedItem.classList.contains(CSS_CLASS_SELECTED)).toBeTruthy();
            combo.toggle();
            fixture.detectChanges();
            combo.toggle();
            fixture.detectChanges();

            expect(selectedItem.classList.contains(CSS_CLASS_SELECTED)).toBeTruthy();
            selectedItem = dropdownItems[1];
            itemCheckbox = selectedItem.querySelector('.' + CSS_CLASS_CHECKBOX);
            itemCheckbox.click();
            fixture.detectChanges();
            selectedItem = dropdownItems[2];
            itemCheckbox = selectedItem.querySelector('.' + CSS_CLASS_CHECKBOX);
            itemCheckbox.click();
            fixture.detectChanges();

            let selItems = combo.selectedItems();
            const dataItems = combo.data;
            expect(selItems.length).toEqual(3);
            expect(selItems[0]).toEqual(dataItems[0][combo.valueKey]);
            expect(selItems[1]).toEqual(dataItems[1][combo.valueKey]);
            expect(selItems[2]).toEqual(dataItems[2][combo.valueKey]);

            setTimeout(() => {
                (combo as any).virtDir.scrollTo(20);
                fixture.detectChanges();
                setTimeout(() => {
                    (combo as any).virtDir.scrollTo(0);
                    fixture.detectChanges();
                    expect(selItems.length).toEqual(3);
                    expect(selItems[0]).toEqual(dataItems[0][combo.valueKey]);
                    expect(selItems[1]).toEqual(dataItems[1][combo.valueKey]);
                    expect(selItems[2]).toEqual(dataItems[2][combo.valueKey]);
                    setTimeout(() => {
                        selectedItem = dropdownItems[0];
                        itemCheckbox = selectedItem.querySelector('.' + CSS_CLASS_CHECKBOX);
                        itemCheckbox.click();
                        fixture.detectChanges();
                        selItems = combo.selectedItems();
                        expect(selItems.length).toEqual(2);
                        expect(selItems[0]).toEqual(dataItems[1][combo.valueKey]);
                        expect(selItems[1]).toEqual(dataItems[2][combo.valueKey]);

                        selectedItem = dropdownItems[2];
                        itemCheckbox = selectedItem.querySelector('.' + CSS_CLASS_CHECKBOX);
                        itemCheckbox.click();
                        fixture.detectChanges();
                        selItems = combo.selectedItems();
                        expect(selItems.length).toEqual(1);
                        expect(selItems[0]).toEqual(dataItems[1][combo.valueKey]);

                        combo.selectItems([dataItems[0][combo.valueKey]]);
                        fixture.detectChanges();
                        selItems = combo.selectedItems();
                        expect(selItems.length).toEqual(2);
                        expect(selItems[0]).toEqual(dataItems[1][combo.valueKey]);
                        expect(selItems[1]).toEqual(dataItems[0][combo.valueKey]);

                        combo.close();
                        fixture.detectChanges();
                        selItems = combo.selectedItems();
                        expect(selItems.length).toEqual(2);
                        expect(selItems[0]).toEqual(dataItems[1][combo.valueKey]);
                        expect(selItems[1]).toEqual(dataItems[0][combo.valueKey]);

                        done();
                    }, 200);
                }, 20);
            }, 10);
        });

        it('Should bind combo data to remote data and clear selection properly', async (done) => {
            fixture = TestBed.createComponent(IgxComboRemoteDataComponent);
            fixture.detectChanges();
            combo = fixture.componentInstance.instance;
            let selectedItems = [combo.data[0], combo.data[1]];
            const spyObj = jasmine.createSpyObj('event', ['stopPropagation']);
            combo.toggle();
            combo.selectItems([selectedItems[0][combo.valueKey], selectedItems[1][combo.valueKey]]);
            expect(combo.value).toEqual(`${selectedItems[0][combo.displayKey]}, ${selectedItems[1][combo.displayKey]}`);
            expect(combo.selectedItems()).toEqual([selectedItems[0][combo.valueKey], selectedItems[1][combo.valueKey]]);
            // Clear items while they are in view
            combo.handleClearItems(spyObj);
            expect(combo.selectedItems()).toEqual([]);
            expect(combo.value).toBe('');
            selectedItems = [combo.data[2], combo.data[3]];
            combo.selectItems([selectedItems[0][combo.valueKey], selectedItems[1][combo.valueKey]]);
            expect(combo.value).toEqual(`${selectedItems[0][combo.displayKey]}, ${selectedItems[1][combo.displayKey]}`);

            // Scroll selected items out of view
            combo.virtualScrollContainer.scrollTo(40);
            await wait(60);
            fixture.detectChanges();
            combo.handleClearItems(spyObj);
            expect(combo.selectedItems()).toEqual([]);
            expect(combo.value).toBe('');
            combo.selectItems([combo.data[7][combo.valueKey]]);
            expect(combo.value).toBe(combo.data[7][combo.displayKey]);
            done();
        });

        it('Should render empty template when combo data source is not set', fakeAsync(() => {
            fixture = TestBed.createComponent(IgxComboEmptyTestComponent);
            fixture.detectChanges();
            combo = fixture.componentInstance.combo;
            combo.toggle();
            tick();
            fixture.detectChanges();
            const dropdownList = fixture.debugElement.query(By.css('.' + CSS_CLASS_DROPDOWNLIST_SCROLL)).nativeElement;
            const dropdownItemsContainer = fixture.debugElement.query(By.css('.' + CSS_CLASS_CONTENT)).nativeElement;
            const dropDownContainer = fixture.debugElement.query(By.css('.' + CSS_CLASS_CONTAINER)).nativeElement;
            const listItems = dropDownContainer.querySelectorAll('.' + CSS_CLASS_DROPDOWNLISTITEM);
            expect(listItems.length).toEqual(0);
            expect(dropdownList.childElementCount).toEqual(3);
            // Expect no items to be rendered in the virtual container
            expect(dropdownItemsContainer.children[0].childElementCount).toEqual(0);
            // Expect the list child (NOT COMBO ITEM) to be a container with "The list is empty";
            const dropdownItem = dropdownList.lastElementChild as HTMLElement;
            expect(dropdownItem.firstElementChild.textContent).toEqual('The list is empty');
        }));
        it('Should bind combo data properly when changing data source runtime', () => {
            const newData = ['Item 1', 'Item 2'];
            fixture = TestBed.createComponent(IgxComboTestComponent);
            fixture.detectChanges();
            const data = [...fixture.componentInstance.citiesData];
            combo = fixture.componentInstance.combo;
            expect(combo.data).toEqual(data);
            combo.data = newData;
            fixture.detectChanges();
            expect(combo.data).toEqual(newData);
        });
        it('Should properly bind to object value w/ valueKey', fakeAsync(() => {
            fixture = TestBed.createComponent(ComboModelBindingComponent);
            fixture.detectChanges();
            tick();
            fixture.detectChanges();
            const component = fixture.componentInstance;
            combo = fixture.componentInstance.combo;
            expect(combo.selectedItems()).toEqual([combo.data[0][combo.valueKey], combo.data[2][combo.valueKey]]);
            combo.selectItems([combo.data[4][combo.valueKey]]);
            tick();
            fixture.detectChanges();
            expect(component.selection).toEqual([0, 2, 4]);
        }));

        it('Should properly bind to object value w/o valueKey', fakeAsync(() => {
            fixture = TestBed.createComponent(ComboModelBinding2Component);
            fixture.detectChanges();
            tick();
            fixture.detectChanges();
            const component = fixture.componentInstance;
            combo = fixture.componentInstance.combo;
            expect(combo.selectedItems()).toEqual([combo.data[0], combo.data[2]]);
            combo.selectItems([combo.data[4]]);
            tick();
            fixture.detectChanges();
            expect(component.selectedItems).toEqual([combo.data[0], combo.data[2], combo.data[4]]);
        }));
    });

    describe('Grouping tests: ', () => {
        beforeEach(fakeAsync(() => {
            fixture = TestBed.createComponent(IgxComboSampleComponent);
            fixture.detectChanges();
            combo = fixture.componentInstance.combo;
            input = fixture.debugElement.query(By.css('.' + CSS_CLASS_COMBO_INPUTGROUP));
        }));
        it('should group items correctly', fakeAsync(() => {
            combo.toggle();
            tick();
            fixture.detectChanges();
            expect(combo.groupKey).toEqual('region');
            expect(combo.dropdown.items[0].value.field === combo.data[0].field).toBeFalsy();
            const listItems = fixture.debugElement.queryAll(By.css('.' + CSS_CLASS_DROPDOWNLISTITEM));
            const listHeaders = fixture.debugElement.queryAll(By.css('.' + CSS_CLASS_HEADERITEM));
            expect(listItems.length).toBeGreaterThan(0);
            expect(listHeaders.length).toBeGreaterThan(0);
            expect(listHeaders[0].nativeElement.innerHTML).toContain('East North Central');

            combo.groupKey = '';
            fixture.detectChanges();
            // First item is regular item
            expect(combo.dropdown.items[0].value).toEqual(combo.data[0]);
        }));
        it('should properly handle click events on disabled/header items', fakeAsync(() => {
            spyOn(combo.dropdown, 'selectItem').and.callThrough();
            combo.toggle();
            tick();
            fixture.detectChanges();
            expect(combo.collapsed).toBeFalsy();
            expect(combo.dropdown.headers).toBeDefined();
            expect(combo.dropdown.headers.length).toEqual(2);
            (combo.dropdown.headers[0] as IgxComboItemComponent).clicked(null);
            fixture.detectChanges();

            const mockObj = jasmine.createSpyObj('nativeElement', ['focus']);
            spyOnProperty(combo.dropdown, 'focusedItem', 'get').and.returnValue({ element: { nativeElement: mockObj } });
            (combo.dropdown.headers[0] as IgxComboItemComponent).clicked(null);
            fixture.detectChanges();
            expect(mockObj.focus).not.toHaveBeenCalled(); // Focus only if `allowItemFocus === true`

            combo.dropdown.items[0].clicked(null);
            fixture.detectChanges();
            expect(document.activeElement).toEqual(combo.searchInput.nativeElement);
        }));

        it('should properly add items to the defaultFallbackGroup', () => {
            combo.toggle();
            fixture.detectChanges();
            const fallBackGroup = combo.defaultFallbackGroup;
            const initialDataLength = combo.data.length + 0;
            expect(combo.filteredData.filter((e) => e[combo.groupKey] === undefined)).toEqual([]);
            combo.searchValue = 'My Custom Item 1';
            combo.addItemToCollection();
            combo.searchValue = 'My Custom Item 2';
            combo.addItemToCollection();
            combo.searchValue = 'My Custom Item 3';
            combo.addItemToCollection();
            const searchInput = fixture.debugElement.query(By.css('input[name=\'searchInput\']'));
            searchInput.nativeElement.value = 'My Custom Item';
            searchInput.triggerEventHandler('input', { target: searchInput.nativeElement });
            fixture.detectChanges();
            expect(combo.data.length).toEqual(initialDataLength + 3);
            expect(combo.dropdown.items.length).toEqual(4); // Add Item button is included
            expect(combo.dropdown.headers.length).toEqual(1);
            expect(combo.dropdown.headers[0].element.nativeElement.innerText).toEqual(fallBackGroup);
        });
    });

    describe('Filtering tests: ', () => {
        beforeEach(fakeAsync(() => {
            fixture = TestBed.createComponent(IgxComboSampleComponent);
            fixture.detectChanges();
            combo = fixture.componentInstance.combo;
            input = fixture.debugElement.query(By.css('.' + CSS_CLASS_COMBO_INPUTGROUP));
        }));
        it('should properly get/set filteredData', () => {
            combo.toggle();
            fixture.detectChanges();
            const initialData = [...combo.filteredData];
            let firstFilter;
            expect(combo.searchValue).toEqual('');

            const filterSpy = spyOn(IgxComboFilteringPipe.prototype, 'transform').and.callThrough();
            combo.searchValue = 'New ';
            combo.handleInputChange();
            fixture.detectChanges();
            expect(filterSpy).toHaveBeenCalledTimes(1);
            expect(combo.filteredData.length).toBeLessThan(initialData.length);

            firstFilter = [...combo.filteredData];
            combo.searchValue += '  ';
            combo.handleInputChange();
            fixture.detectChanges();
            expect(combo.filteredData.length).toBeLessThan(initialData.length);
            expect(filterSpy).toHaveBeenCalledTimes(2);

            combo.searchValue = '';
            combo.handleInputChange();
            fixture.detectChanges();
            expect(combo.filteredData.length).toEqual(initialData.length);
            expect(combo.filteredData.length).toBeGreaterThan(firstFilter.length);
            expect(filterSpy).toHaveBeenCalledTimes(3);
            expect(combo.filteredData.length).toEqual(initialData.length);
            expect(filterSpy).toHaveBeenCalledTimes(3);
        });
        it('should properly select/deselect filteredData', () => {
            combo.toggle();
            fixture.detectChanges();
            const initialData = [...combo.filteredData];
            expect(combo.searchValue).toEqual('');

            const filterSpy = spyOn(IgxComboFilteringPipe.prototype, 'transform').and.callThrough();
            combo.searchValue = 'New ';
            combo.handleInputChange();
            fixture.detectChanges();
            expect(filterSpy).toHaveBeenCalledTimes(1);
            expect(combo.filteredData.length).toBeLessThan(initialData.length);
            expect(combo.filteredData.length).toEqual(4);

            combo.selectAllItems();
            fixture.detectChanges();
            expect(combo.selectedItems().length).toEqual(4);

            combo.selectAllItems(true);
            fixture.detectChanges();
            expect(combo.selectedItems().length).toEqual(51);

            combo.deselectAllItems();
            fixture.detectChanges();
            expect(combo.selectedItems().length).toEqual(47);

            combo.deselectAllItems(true);
            fixture.detectChanges();
            expect(combo.selectedItems().length).toEqual(0);
        });
        // it('Should properly handle addItemToCollection calls (Complex data)', fakeAsync(() => {
        //     const initialData = [...combo.data];
        //     expect(combo.searchValue).toEqual('');
        //     combo.addItemToCollection();
        //     fix.detectChanges();
        //     expect(initialData).toEqual(combo.data);
        //     expect(combo.data.length).toEqual(initialData.length);
        //     combo.searchValue = 'myItem';
        //     fix.detectChanges();
        //     spyOn(combo.onAddition, 'emit').and.callThrough();
        //     combo.addItemToCollection();
        //     fix.detectChanges();
        //     expect(initialData.length).toBeLessThan(combo.data.length);
        //     expect(combo.data.length).toEqual(initialData.length + 1);
        //     expect(combo.onAddition.emit).toHaveBeenCalledTimes(1);
        //     expect(combo.data[combo.data.length - 1]).toEqual({
        //         field: 'myItem',
        //         region: 'Other'
        //     });
        //     combo.onAddition.subscribe((e) => {
        //         e.addedItem.region = 'exampleRegion';
        //     });
        //     combo.searchValue = 'myItem2';
        //     fix.detectChanges();
        //     combo.addItemToCollection();
        //     fix.detectChanges();
        //     expect(initialData.length).toBeLessThan(combo.data.length);
        //     expect(combo.data.length).toEqual(initialData.length + 2);
        //     expect(combo.onAddition.emit).toHaveBeenCalledTimes(2);
        //     expect(combo.data[combo.data.length - 1]).toEqual({
        //         field: 'myItem2',
        //         region: 'exampleRegion'
        //     });
        //     combo.toggle();
        //     tick();
        //     fix.detectChanges();
        //     expect(combo.collapsed).toEqual(false);
        //     expect(combo.searchInput).toBeDefined();
        //     combo.searchValue = 'myItem3';
        //     combo.addItemToCollection();
        //     fix.detectChanges();
        //     expect(initialData.length).toBeLessThan(combo.data.length);
        //     expect(combo.data.length).toEqual(initialData.length + 3);
        //     expect(combo.onAddition.emit).toHaveBeenCalledTimes(3);
        //     expect(combo.data[combo.data.length - 1]).toEqual({
        //         field: 'myItem3',
        //         region: 'exampleRegion'
        //     });
        // }));
        // it('Should properly handle addItemToCollection calls (Primitive data)', () => {
        //     fixture = TestBed.createComponent(IgxComboTestComponent);
        //     fixture.detectChanges();
        //     combo = fixture.componentInstance.combo;
        //     const initialData = [...combo.data];
        //     expect(combo.searchValue).toEqual('');
        //     combo.addItemToCollection();
        //     fixture.detectChanges();
        //     expect(initialData).toEqual(combo.data);
        //     expect(combo.data.length).toEqual(initialData.length);
        //     combo.searchValue = 'myItem';
        //     fixture.detectChanges();
        //     spyOn(combo.onAddition, 'emit').and.callThrough();
        //     combo.addItemToCollection();
        //     fixture.detectChanges();
        //     expect(initialData.length).toBeLessThan(combo.data.length);
        //     expect(combo.data.length).toEqual(initialData.length + 1);
        //     expect(combo.onAddition.emit).toHaveBeenCalledTimes(1);
        //     expect(combo.data[combo.data.length - 1]).toEqual('myItem');
        // });
        xit('should filter the dropdown items when typing in the search input', fakeAsync(() => {
            let searchInputElement;
            let dropdownList;
            let dropdownItems;
            const fixture = TestBed.createComponent(IgxComboTestComponent);
            fixture.detectChanges();

            const checkFilteredItems = function (listItems: HTMLElement[]) {
                listItems.forEach(function (el) {
                    const itemText: string = el.textContent.trim();
                    expect(expectedValues).toContain(itemText);
                });
            };

            const combo = fixture.componentInstance.combo;
            const expectedValues = combo.data.filter(data => data.includes('P'));
            combo.toggle();
            tick();
            fixture.detectChanges();
            const searchInput = fixture.debugElement.query(By.css('input[name=\'searchInput\']'));
            searchInputElement = searchInput.nativeElement;

            const verifyFilteredItems = function (inputValue: string, expectedItemsNumber) {
                UIInteractions.sendInput(searchInput, inputValue, fixture);
                fixture.detectChanges();
                dropdownList = fixture.debugElement.query(By.css('.' + CSS_CLASS_CONTAINER)).nativeElement;
                dropdownItems = dropdownList.querySelectorAll('.' + CSS_CLASS_DROPDOWNLISTITEM);
                expect(dropdownItems.length).toEqual(expectedItemsNumber);
            };
            verifyFilteredItems('P', 5);

            verifyFilteredItems('Pa', 4);
            expectedValues.splice(1, 1);
            checkFilteredItems(dropdownItems);

            verifyFilteredItems('Pal', 2);
            expectedValues.splice(0, 1);
            expectedValues.splice(0, 1);
            checkFilteredItems(dropdownItems);

            UIInteractions.sendInput(searchInput, 'Pala', fixture);
            fixture.detectChanges();
            dropdownItems = dropdownList.querySelectorAll('.' + CSS_CLASS_DROPDOWNLISTITEM);
            expect(dropdownItems.length).toEqual(0);
        }));
        xit('should display empty list when the search query does not match any item', fakeAsync(() => {
            let searchInputElement;
            let dropdownList: HTMLElement;
            let dropDownContainer: HTMLElement;
            let listItems;
            combo.toggle();
            tick();
            fixture.detectChanges();
            const searchInput = fixture.debugElement.query(By.css('input[name=\'searchInput\']'));
            searchInput.nativeElement.value = 'P';
            searchInput.triggerEventHandler('input', { target: searchInput.nativeElement });
            fixture.detectChanges();
            // const searchInput = fixture.debugElement.query(By.css('input[name=\'searchInput\']'));
            // searchInputElement = searchInput.nativeElement;
            // UIInteractions.sendInput(searchInput, 'P', fixture);
            // fixture.detectChanges();
            dropdownList = fixture.debugElement.query(By.css('.' + CSS_CLASS_DROPDOWNLIST_SCROLL)).nativeElement;
            dropDownContainer = fixture.debugElement.query(By.css('.' + CSS_CLASS_CONTAINER)).nativeElement;
            listItems = dropDownContainer.querySelectorAll('.' + CSS_CLASS_DROPDOWNLISTITEM);
            expect(listItems.length).toEqual(3);
            expect(dropdownList.childElementCount).toEqual(5);

            searchInput.nativeElement.value = 'Pat';
            searchInput.triggerEventHandler('input', { target: searchInput.nativeElement });
            fixture.detectChanges();
            dropdownList = fixture.debugElement.query(By.css('.' + CSS_CLASS_DROPDOWNLIST_SCROLL)).nativeElement;
            dropDownContainer = fixture.debugElement.query(By.css('.' + CSS_CLASS_CONTAINER)).nativeElement;
            listItems = dropDownContainer.querySelectorAll('.' + CSS_CLASS_DROPDOWNLISTITEM);
           // console.log(listItems);

            // UIInteractions.sendInput(searchInput, 'Pat', fixture);
            // fixture.detectChanges();
            // listItems = dropDownContainer.querySelectorAll('.' + CSS_CLASS_DROPDOWNLISTITEM);
            expect(listItems.length).toEqual(0);
            expect(dropdownList.childElementCount).toEqual(5);
            console.log(dropdownList);
            const dropdownItem = dropdownList.lastElementChild as HTMLElement;
            expect(dropdownItem.firstElementChild.textContent).toEqual('The list is empty');
        }));
        xit('Should fire onSearchInput event when typing in the search box ', fakeAsync(() => {
            let searchInputElement;
            let timesFired = 0;
            const fixture = TestBed.createComponent(IgxComboTestComponent);
            fixture.detectChanges();
            const combo = fixture.componentInstance.combo;
            spyOn(combo.onSearchInput, 'emit').and.callThrough();
            combo.toggle();
            tick();
            fixture.detectChanges();
            const searchInput = fixture.debugElement.query(By.css('input[name=\'searchInput\']'));
            searchInputElement = searchInput.nativeElement;

            const verifyOnSearchInputEventIsFired = function (inputValue: string) {
                UIInteractions.sendInput(searchInput, inputValue, fixture);
                fixture.detectChanges();
                timesFired++;
                expect(combo.onSearchInput.emit).toHaveBeenCalledTimes(timesFired);
            };

            verifyOnSearchInputEventIsFired('P');
            verifyOnSearchInputEventIsFired('Pa');
            verifyOnSearchInputEventIsFired('Pal');
            verifyOnSearchInputEventIsFired('Pala');
        }));
        xit('Should restore the initial combo dropdown list after clearing the search input', fakeAsync(() => {
            let searchInputElement;
            let dropdownList;
            let dropdownItems;
            const fixture = TestBed.createComponent(IgxComboTestComponent);
            fixture.detectChanges();
            const combo = fixture.componentInstance.combo;
            combo.toggle();
            tick();
            fixture.detectChanges();
            const searchInput = fixture.debugElement.query(By.css('input[name=\'searchInput\']'));
            searchInputElement = searchInput.nativeElement;

            const verifyFilteredItems = function (inputValue: string,
                expectedDropdownItemsNumber: number,
                expectedFilteredItemsNumber: number) {
                UIInteractions.sendInput(searchInput, inputValue, fixture);
                fixture.detectChanges();
                dropdownList = fixture.debugElement.query(By.css('.' + CSS_CLASS_CONTAINER)).nativeElement;
                dropdownItems = dropdownList.querySelectorAll('.' + CSS_CLASS_DROPDOWNLISTITEM);
                expect(dropdownItems.length).toEqual(expectedDropdownItemsNumber);
                expect(combo.filteredData.length).toEqual(expectedFilteredItemsNumber);
            };

            verifyFilteredItems('P', 5, 5);
            verifyFilteredItems('Pa', 4, 4);
            verifyFilteredItems('P', 5, 5);
            combo.filteredData.forEach(function (item) {
                expect(combo.data).toContain(item);
            });
        }));
        xit('Should clear the search input and close the dropdown list on pressing ESC key', fakeAsync(() => {
            let searchInputElement;
            let dropdownList;
            let dropdownItems;

            const fixture = TestBed.createComponent(IgxComboTestComponent);
            fixture.detectChanges();
            const combo = fixture.componentInstance.combo;
            combo.toggle();
            tick();
            fixture.detectChanges();

            const searchInput = fixture.debugElement.query(By.css('input[name=\'searchInput\']'));
            searchInputElement = searchInput.nativeElement;
            UIInteractions.sendInput(searchInput, 'P', fixture);
            fixture.detectChanges();
            dropdownList = fixture.debugElement.query(By.css('.' + CSS_CLASS_CONTAINER)).nativeElement;
            dropdownItems = dropdownList.querySelectorAll('.' + CSS_CLASS_DROPDOWNLISTITEM);
            expect(dropdownItems.length).toEqual(5);

            const event = new KeyboardEvent('keyup', { 'key': 'Escape' });
            searchInputElement.dispatchEvent(event);
            tick();
            fixture.detectChanges();
            expect(combo.collapsed).toBeTruthy();
            expect(searchInputElement.textContent).toEqual('');
        }));
        it('should not display group headers when no results are filtered for a group', () => {
            let dropdownList;
            const filteredItems: { [index: string]: any; } = combo.data.reduce(function (filteredArray, item) {
                if (item.field.toLowerCase().trim().includes('mi')) {
                    (filteredArray[item['region']] = filteredArray[item['region']] || []).push(item);
                }
                return filteredArray;
            }, {});
            combo.toggle();
            fixture.detectChanges();
            const searchInput = fixture.debugElement.query(By.css('input[name=\'searchInput\']'));
            searchInput.nativeElement.value = 'Mi';
            searchInput.triggerEventHandler('input', { target: searchInput.nativeElement });
            fixture.detectChanges();
            dropdownList = fixture.debugElement.query(By.css('.' + CSS_CLASS_CONTAINER)).nativeElement;
            const listHeaders: NodeListOf<HTMLElement> = dropdownList.querySelectorAll('.' + CSS_CLASS_HEADERITEM);
            expect(listHeaders.length).toEqual(Object.keys(filteredItems).length);
            const headers = Array.prototype.map.call(listHeaders, function (item) {
                return item.textContent.trim();
            });
            Object.keys(filteredItems).forEach(key => {
                expect(headers).toContain(key);
            });
        });
        it('should dismiss the input text when clear button is being pressed and custom values are enabled', () => {
            combo.toggle();
            fixture.detectChanges();
            expect(combo.selectedItems()).toEqual([]);
            expect(combo.value).toEqual('');
            expect(combo.comboInput.nativeElement.value).toEqual('');

            combo.searchValue = 'New ';
            fixture.detectChanges();
            expect(combo.isAddButtonVisible()).toEqual(true);
            const addItemButton = fixture.debugElement.query(By.css('.' + CSS_CLASS_ADDBUTTON));
            expect(addItemButton.nativeElement).toBeDefined();

            addItemButton.triggerEventHandler('click', clickEvent);
            fixture.detectChanges();
            expect(combo.selectedItems()).toEqual(['New']);
            expect(combo.comboInput.nativeElement.value).toEqual('New');

            const clearButton = fixture.debugElement.query(By.css('.' + CSS_CLASS_CLEARBUTTON));
            clearButton.triggerEventHandler('click', clickEvent);
            fixture.detectChanges();
            expect(combo.selectedItems()).toEqual([]);
            expect(combo.comboInput.nativeElement.value).toEqual('');
        });
        it('should remove ADD button when search value matches an already selected item and custom values are enabled ', () => {
            combo.toggle();
            fixture.detectChanges();

            let addItemButton = fixture.debugElement.query(By.css('.' + CSS_CLASS_ADDBUTTON));
            expect(addItemButton).toEqual(null);
            const searchInput = fixture.debugElement.query(By.css('input[name=\'searchInput\']'));
            searchInput.nativeElement.value = 'New';
            searchInput.triggerEventHandler('input', { target: searchInput.nativeElement });
            fixture.detectChanges();
            expect(combo.searchValue).toEqual('New');
            addItemButton = fixture.debugElement.query(By.css('.' + CSS_CLASS_ADDBUTTON));
            expect(addItemButton === null).toBeFalsy();

            searchInput.nativeElement.value = 'New York';
            searchInput.triggerEventHandler('input', { target: searchInput.nativeElement });
            fixture.detectChanges();
            expect(combo.searchValue).toEqual('New York');
            addItemButton = fixture.debugElement.query(By.css('.' + CSS_CLASS_ADDBUTTON));
            expect(addItemButton).toEqual(null);
        });
        it(`should handle enter keydown on "Add Item" properly`, () => {
            combo.toggle();
            fixture.detectChanges();

            combo.searchValue = 'My New Custom Item';
            combo.handleInputChange();
            fixture.detectChanges();
            expect(combo.collapsed).toBeFalsy();
            expect(combo.value).toEqual('');
            expect(combo.isAddButtonVisible()).toBeTruthy();

            combo.handleKeyUp(new KeyboardEvent('keyup', { key: 'ArrowDown' }));
            fixture.detectChanges();
            const dropdownContent = fixture.debugElement.query(By.css('.' + CSS_CLASS_CONTENT));
            dropdownContent.triggerEventHandler('keydown', spaceKeydownEvent);
            fixture.detectChanges();
            expect(combo.collapsed).toBeFalsy();
            expect(combo.value).toEqual('');
            expect(combo.isAddButtonVisible()).toBeTruthy();

            dropdownContent.triggerEventHandler('keydown', enterKeydownEvent);
            fixture.detectChanges();
            expect(combo.collapsed).toBeFalsy();
            expect(combo.value).toEqual('My New Custom Item');
        });
        it(`should handle click on "Add Item" properly`, () => {
            combo.toggle();
            fixture.detectChanges();
            combo.searchValue = 'My New Custom Item';
            combo.handleInputChange();
            fixture.detectChanges();
            expect(combo.collapsed).toBeFalsy();
            expect(combo.value).toEqual('');
            expect(combo.isAddButtonVisible()).toBeTruthy();

            combo.handleKeyUp(new KeyboardEvent('keyup', { key: 'ArrowDown' }));
            fixture.detectChanges();
            const dropdownContent = fixture.debugElement.query(By.css('.' + CSS_CLASS_CONTENT));
            dropdownContent.triggerEventHandler('keydown', spaceKeydownEvent);
            fixture.detectChanges();
            // SPACE does not add item to collection
            expect(combo.collapsed).toBeFalsy();
            expect(combo.value).toEqual('');

            const focusedItem = fixture.debugElement.query(By.css('.' + CSS_CLASS_FOCUSED));
            focusedItem.triggerEventHandler('click', clickEvent);
            fixture.detectChanges();
            expect(combo.collapsed).toBeFalsy();
            expect(combo.value).toEqual('My New Custom Item');
        });
        it('should enable/disable filtering at runtime', () => {
            combo.allowCustomValues = false;
            combo.open(); // Open combo - all data items are in filteredData
            fixture.detectChanges();
            expect(combo.dropdown.items.length).toBeGreaterThan(0);

            const searchInput = fixture.debugElement.query(By.css('input[name=\'searchInput\']'));
            searchInput.nativeElement.value = 'Not-available item';
            searchInput.triggerEventHandler('input', { target: searchInput.nativeElement });
            fixture.detectChanges();
            expect(combo.dropdown.items.length).toEqual(0); // No items are available because of filtering

            combo.close(); // Filter is cleared on close
            fixture.detectChanges();
            combo.filterable = false; // Filtering is disabled
            fixture.detectChanges();
            combo.open(); // All items are visible since filtering is disabled
            fixture.detectChanges();
            expect(combo.dropdown.items.length).toBeGreaterThan(0); // All items are visible since filtering is disabled

            combo.searchValue = 'Not-available item';
            combo.handleInputChange();
            fixture.detectChanges();
            expect(combo.dropdown.items.length).toBeGreaterThan(0); // All items are visible since filtering is disabled

            combo.close(); // Filter is cleared on close
            fixture.detectChanges();
            combo.filterable = true; // Filtering is re-enabled
            fixture.detectChanges();
            combo.open(); // Filter is cleared on open
            fixture.detectChanges();
            expect(combo.dropdown.items.length).toBeGreaterThan(0);
        });
    });

    describe('Form control tests: ', () => {
        beforeEach(fakeAsync(() => {
            fixture = TestBed.createComponent(IgxComboFormComponent);
            fixture.detectChanges();
            combo = fixture.componentInstance.combo;
        }));
        it('Should properly initialize when used as a form control', fakeAsync(() => {
            expect(combo).toBeDefined();
            const comboFormReference = fixture.componentInstance.reactiveForm.controls.townCombo;
            expect(comboFormReference).toBeDefined();
            expect(combo.selectedItems()).toEqual(comboFormReference.value);
            expect(combo.selectedItems().length).toEqual(1);
            expect(combo.selectedItems()[0].field).toEqual('Connecticut');
            expect(combo.valid).toEqual(IgxComboState.INITIAL);
            expect(combo.comboInput.valid).toEqual(IgxInputState.INITIAL);
            const clearButton = fixture.debugElement.query(By.css('.' + CSS_CLASS_CLEARBUTTON)).nativeElement;
            UIInteractions.simulateClickEvent(clearButton);
            fixture.detectChanges();
            expect(combo.valid).toEqual(IgxComboState.INVALID);
            expect(combo.comboInput.valid).toEqual(IgxInputState.INVALID);

            combo.onBlur();
            fixture.detectChanges();
            expect(combo.valid).toEqual(IgxComboState.INVALID);
            expect(combo.comboInput.valid).toEqual(IgxInputState.INVALID);

            combo.selectItems([combo.dropdown.items[0], combo.dropdown.items[1]]);
            expect(combo.valid).toEqual(IgxComboState.VALID);
            expect(combo.comboInput.valid).toEqual(IgxInputState.VALID);

            combo.onBlur();
            fixture.detectChanges();
            expect(combo.valid).toEqual(IgxComboState.INITIAL);
            expect(combo.comboInput.valid).toEqual(IgxInputState.INITIAL);
        }));
        it('Should properly initialize when used as a form control - without validators', fakeAsync(() => {
            const form: FormGroup = fixture.componentInstance.reactiveForm;
            form.controls.townCombo.validator = null;
            expect(combo).toBeDefined();
            const comboFormReference = fixture.componentInstance.reactiveForm.controls.townCombo;
            expect(comboFormReference).toBeDefined();
            expect(combo.selectedItems()).toEqual(comboFormReference.value);
            expect(combo.selectedItems().length).toEqual(1);
            expect(combo.selectedItems()[0].field).toEqual('Connecticut');
            expect(combo.valid).toEqual(IgxComboState.INITIAL);
            expect(combo.comboInput.valid).toEqual(IgxInputState.INITIAL);
            const clearButton = fixture.debugElement.query(By.css('.' + CSS_CLASS_CLEARBUTTON)).nativeElement;
            UIInteractions.simulateClickEvent(clearButton);
            fixture.detectChanges();
            expect(combo.valid).toEqual(IgxComboState.INITIAL);
            expect(combo.comboInput.valid).toEqual(IgxInputState.INITIAL);

            combo.onBlur();
            fixture.detectChanges();
            expect(combo.valid).toEqual(IgxComboState.INITIAL);
            expect(combo.comboInput.valid).toEqual(IgxInputState.INITIAL);

            combo.selectItems([combo.dropdown.items[0], combo.dropdown.items[1]]);
            expect(combo.valid).toEqual(IgxComboState.INITIAL);
            expect(combo.comboInput.valid).toEqual(IgxInputState.INITIAL);

            combo.onBlur();
            fixture.detectChanges();
            expect(combo.valid).toEqual(IgxComboState.INITIAL);
            expect(combo.comboInput.valid).toEqual(IgxInputState.INITIAL);
        }));

        it('Should be possible to be enabled/disabled when used as a form control', () => {
            expect(combo).toBeDefined();
            const form = fixture.componentInstance.reactiveForm;
            const comboFormReference = form.controls.townCombo;
            expect(comboFormReference).toBeDefined();
            expect(combo.disabled).toBeFalsy();
            expect(comboFormReference.disabled).toBeFalsy();
            spyOn(combo, 'onInputClick');
            spyOn(combo, 'setDisabledState').and.callThrough();
            combo.comboInput.nativeElement.click();
            fixture.detectChanges();
            expect(combo.onInputClick).toHaveBeenCalledTimes(1);
            combo.comboInput.nativeElement.blur();

            form.disable();
            // Disabling the form disables all of the controls in it
            fixture.detectChanges();
            expect(comboFormReference.disabled).toBeTruthy();
            expect(combo.disabled).toBeTruthy();
            expect(combo.setDisabledState).toHaveBeenCalledTimes(1);

            // Disabled form controls don't handle click events
            combo.comboInput.nativeElement.click();
            fixture.detectChanges();
            expect(combo.onInputClick).toHaveBeenCalledTimes(1);
            combo.comboInput.nativeElement.blur();

            // Can enabling the form re-enables all of the controls in it
            form.enable();
            fixture.detectChanges();
            expect(comboFormReference.disabled).toBeFalsy();
            expect(combo.disabled).toBeFalsy();
        });
        it('Should change value when addressed as a form control', () => {
            expect(combo).toBeDefined();
            const form = fixture.componentInstance.reactiveForm;
            const comboFormReference = form.controls.townCombo;
            expect(comboFormReference).toBeDefined();
            expect(combo.selectedItems()).toEqual(comboFormReference.value);

            // Form -> Combo
            comboFormReference.setValue([{ field: 'Missouri', region: 'West North Central' }]);
            fixture.detectChanges();
            expect(combo.selectedItems()).toEqual([{ field: 'Missouri', region: 'West North Central' }]);

            // Combo -> Form
            combo.selectItems([{ field: 'South Carolina', region: 'South Atlantic' }], true);
            fixture.detectChanges();
            expect(comboFormReference.value).toEqual([{ field: 'South Carolina', region: 'South Atlantic' }]);
        });
        it('Should properly submit values when used as a form control', () => {
            expect(combo).toBeDefined();
            const form = fixture.componentInstance.reactiveForm;
            const comboFormReference = form.controls.townCombo;
            expect(comboFormReference).toBeDefined();
            expect(combo.selectedItems()).toEqual(comboFormReference.value);
            expect(form.status).toEqual('INVALID');
            form.controls.password.setValue('TEST');
            form.controls.firstName.setValue('TEST');

            spyOn(console, 'log');
            fixture.detectChanges();
            expect(form.status).toEqual('VALID');
            fixture.debugElement.query(By.css('button')).nativeElement.click();
        });

        xit('Should properly bind to values when used as a form control without valueKey', fakeAsync(() => {
            fixture = TestBed.createComponent(SimpleBindComboComponent);
            fixture.detectChanges();
            combo = fixture.componentInstance.combo;
            const data = fixture.componentInstance.items;
            fixture.detectChanges();
            tick();
            fixture.detectChanges();
            expect(combo.selectedItems()).toEqual(fixture.componentInstance.comboSelectedItems);
            combo.selectItems([...data].splice(1, 3), true);
            fixture.detectChanges();
            expect(fixture.componentInstance.comboSelectedItems).toEqual([...data].splice(1, 3));
        }));

        xit('Should properly initialize when used in a Template form control', fakeAsync(() => {
            const fix = TestBed.createComponent(IgxComboInTemplatedFormComponent);
            fix.detectChanges();
            tick();

            combo = fix.componentInstance.testCombo;
            expect(combo.valid).toEqual(IgxComboState.INITIAL);
            expect(combo.comboInput.valid).toEqual(IgxInputState.INITIAL);
            const inputGroupRequired = fix.debugElement.query(By.css('.' + CSS_CLASS_INPUTGROUP_REQUIRED));
            expect(inputGroupRequired).toBeDefined();
            combo.onBlur();
            fix.detectChanges();
            tick();
            expect(combo.valid).toEqual(IgxComboState.INVALID);
            expect(combo.comboInput.valid).toEqual(IgxInputState.INVALID);

            combo.selectAllItems();
            fix.detectChanges();
            tick();
            expect(combo.valid).toEqual(IgxComboState.VALID);
            expect(combo.comboInput.valid).toEqual(IgxInputState.VALID);

            const clearButton = fix.debugElement.query(By.css('.' + CSS_CLASS_CLEARBUTTON)).nativeElement;
            clearButton.click();
            fix.detectChanges();
            tick();
            expect(combo.valid).toEqual(IgxComboState.INVALID);
            expect(combo.comboInput.valid).toEqual(IgxInputState.INVALID);
        }));
<<<<<<< HEAD
=======

        it('Should properly bind to object value w/ valueKey', fakeAsync(() => {
            const fixture = TestBed.createComponent(ComboModelBindingComponent);
            fixture.detectChanges();
            tick();
            fixture.detectChanges();
            const component = fixture.componentInstance;
            const combo = fixture.componentInstance.combo;
            expect(combo.selectedItems()).toEqual([combo.data[0][combo.valueKey], combo.data[2][combo.valueKey]]);
            combo.selectItems([combo.data[4][combo.valueKey]]);
            tick();
            fixture.detectChanges();
            expect(component.selection).toEqual([0, 2, 4]);
        }));

        it('Should properly bind to object value w/o valueKey', fakeAsync(() => {
            const fixture = TestBed.createComponent(ComboModelBinding2Component);
            fixture.detectChanges();
            tick();
            fixture.detectChanges();
            const component = fixture.componentInstance;
            const combo = fixture.componentInstance.combo;
            expect(combo.selectedItems()).toEqual([combo.data[0], combo.data[2]]);
            combo.selectItems([combo.data[4]]);
            tick();
            fixture.detectChanges();
            expect(component.selectedItems).toEqual([combo.data[0], combo.data[2], combo.data[4]]);
        }));

        it('Should have correctly bound focus and blur handlers', () => {
            const fixture = TestBed.createComponent(IgxComboInTemplatedFormComponent);
            fixture.detectChanges();
            const combo = fixture.componentInstance.testCombo;
            const input = fixture.debugElement.query(By.css(`${CSS_CLASS_INPUTGROUP} input`));

            spyOn(combo, 'onFocus');
            spyOn(combo, 'onBlur');


            input.triggerEventHandler('focus', {});
            expect(combo.onFocus).toHaveBeenCalled();
            expect(combo.onFocus).toHaveBeenCalledWith();

            input.triggerEventHandler('blur', {});
            expect(combo.onBlur).toHaveBeenCalled();
            expect(combo.onFocus).toHaveBeenCalledWith();
        });
>>>>>>> 67a02dc7
    });

    describe('Combo - Display Density', () => {
        beforeEach(fakeAsync(() => {
            fixture = TestBed.createComponent(DensityInputComponent);
            fixture.detectChanges();
            combo = fixture.componentInstance.combo;
        }));
        it('Should be able to set Display Density as input', fakeAsync(() => {
            expect(combo.displayDensity).toEqual(DisplayDensity.cosy);
            fixture.componentInstance.density = DisplayDensity.compact;
            tick();
            fixture.detectChanges();
            expect(combo.displayDensity).toEqual(DisplayDensity.compact);
            fixture.componentInstance.density = DisplayDensity.comfortable;
            tick();
            fixture.detectChanges();
            expect(combo.displayDensity).toEqual(DisplayDensity.comfortable);
        }));
        it('Should be able to get Display Density from DI engine', fakeAsync(() => {
            expect(combo.displayDensity).toEqual(DisplayDensity.cosy);
        }));
        it('Should apply correct styles to items and input when Display Density is set', fakeAsync(() => {
            combo.toggle();
            tick();
            fixture.detectChanges();
            expect(combo.dropdown.items.length).toEqual(document.getElementsByClassName(CSS_CLASS_ITEM_COSY).length);
            expect(combo.dropdown.headers.length).toEqual(document.getElementsByClassName(CSS_CLASS_HEADER_COSY).length);
            expect(document.getElementsByClassName(CSS_CLASS_INPUT_COSY).length).toBe(2);
            fixture.componentInstance.density = DisplayDensity.compact;
            tick();
            fixture.detectChanges();
            expect(combo.dropdown.items.length).toEqual(document.getElementsByClassName(CSS_CLASS_ITEM_COMPACT).length);
            expect(combo.dropdown.headers.length).toEqual(document.getElementsByClassName(CSS_CLASS_HEADER_COMPACT).length);
            expect(document.getElementsByClassName(CSS_CLASS_INPUT_COMPACT).length).toBe(2);
            fixture.componentInstance.density = DisplayDensity.comfortable;
            tick();
            fixture.detectChanges();
            expect(combo.dropdown.items.length).toEqual(document.getElementsByClassName(CSS_CLASS_ITEM).length);
            expect(combo.dropdown.headers.length).toEqual(document.getElementsByClassName(CSS_CLASS_HEADER_ITEM).length);
            expect(document.getElementsByClassName(CSS_CLASS_INPUT_COMFORTABLE).length).toBe(2);
            expect(document.getElementsByClassName(CSS_CLASS_ITEM_COMPACT).length).toEqual(0);
            expect(document.getElementsByClassName(CSS_CLASS_ITEM_COSY).length).toEqual(0);
        }));
        it('Should scale items container depending on displayDensity (itemHeight * 10)', fakeAsync(() => {
            combo.toggle();
            tick();
            fixture.detectChanges();
            expect(combo.itemsMaxHeight).toEqual(320);
            fixture.componentInstance.density = DisplayDensity.compact;
            tick();
            fixture.detectChanges();
            expect(combo.itemsMaxHeight).toEqual(280);
            fixture.componentInstance.density = DisplayDensity.comfortable;
            tick();
            fixture.detectChanges();
            expect(combo.itemsMaxHeight).toEqual(400);
        }));
    });
});

describe('Combo ControlValueAccessor Unit', () => {
    let combo: IgxComboComponent;
    it('should correctly implement interface methods', () => {
        const mockSelection: {
                [key: string]: jasmine.Spy
            } = jasmine.createSpyObj('IgxSelectionAPIService', ['get', 'set', 'add_items', 'select_items']);
        const mockCdr = jasmine.createSpyObj('ChangeDetectorRef', ['markForCheck']);
        const mockComboService = jasmine.createSpyObj('IgxComboAPIService', ['register']);
        const mockNgControl = jasmine.createSpyObj('NgControl', ['registerOnChangeCb', 'registerOnTouchedCb']);
        const mockInjector = jasmine.createSpyObj('Injector', {
            'get': mockNgControl
        });
        mockSelection.get.and.returnValue(new Set([]));

        // init
        combo = new IgxComboComponent({ nativeElement: null }, mockCdr, mockSelection as any, mockComboService, null, mockInjector);
        combo.ngOnInit();
        expect(mockInjector.get).toHaveBeenCalledWith(NgControl, null);
        combo.registerOnChange(mockNgControl.registerOnChangeCb);
        combo.registerOnTouched(mockNgControl.registerOnTouchedCb);

        // writeValue
        expect(combo.value).toBe('');
        mockSelection.add_items.and.returnValue(new Set(['test']));
        spyOnProperty(combo, 'isRemote').and.returnValue(false);
        combo.writeValue(['test']);
        // TODO: Uncomment after fix for write value going through entire selection process
        // expect(mockNgControl.registerOnChangeCb).not.toHaveBeenCalled();
        expect(mockSelection.add_items).toHaveBeenCalledWith(combo.id, ['test'], true);
        expect(mockSelection.select_items).toHaveBeenCalledWith(combo.id, ['test'], true);
        expect(combo.value).toBe('test');

        // setDisabledState
        combo.setDisabledState(true);
        expect(combo.disabled).toBe(true);
        combo.setDisabledState(false);
        expect(combo.disabled).toBe(false);

        // OnChange callback
        mockSelection.add_items.and.returnValue(new Set(['simpleValue']));
        combo.selectItems(['simpleValue']);
        expect(mockSelection.add_items).toHaveBeenCalledWith(combo.id, ['simpleValue'], undefined);
        expect(mockSelection.select_items).toHaveBeenCalledWith(combo.id, ['simpleValue'], true);
        expect(mockNgControl.registerOnChangeCb).toHaveBeenCalledWith(['simpleValue']);

        // OnTouched callback
        spyOnProperty(combo, 'collapsed').and.returnValue(true);
        spyOnProperty(combo, 'valid', 'set');

        combo.onFocus();
        expect(mockNgControl.registerOnTouchedCb).toHaveBeenCalledTimes(1);

        combo.onBlur();
        expect(mockNgControl.registerOnTouchedCb).toHaveBeenCalledTimes(2);
    });

    it('should correctly handle ngControl validity', () => {
        pending('Convert existing form test here');
    });
});
@Component({
    template: `
<igx-combo #combo
[data]='citiesData'
[placeholder]="'Location'"
[filterable]='true' [width]="'400px'"
>
</igx-combo>
`
})
class IgxComboTestComponent {
    @ViewChild('combo', { read: IgxComboComponent, static: true })
    public combo: IgxComboComponent;

    public citiesData: string[] = [
        'New York',
        'Sofia',
        'Istanbul',
        'Paris',
        'Hamburg',
        'Berlin',
        'London',
        'Oslo',
        'Los Angeles',
        'Rome',
        'Madrid',
        'Ottawa',
        'Prague',
        'Padua',
        'Palermo',
        'Palma de Mallorca'];

}

@Component({
    template: `<igx-combo #combo [data]='citiesData'></igx-combo>`
})
class IgxComboTestDataComponent {
    @ViewChild('combo', { read: IgxComboComponent, static: true })
    public combo: IgxComboComponent;
    public citiesData: string[] = [
        'New York',
        'Sofia',
        'Istanbul',
        'Paris',
        'Hamburg',
        'Berlin',
        'London',
        'Oslo',
        'Los Angeles',
        'Rome',
        'Madrid',
        'Ottawa',
        'Prague',
        'Padua',
        'Palermo',
        'Palma de Mallorca'
    ];
    constructor() {
        let newArray = [];
        for (let i = 0; i < 100; i++) {
            newArray = newArray.concat(this.citiesData.map(item => item + ' ' + i));
        }
        this.citiesData = newArray;
    }
}

@Component({
    template: `
<igx-combo #combo
[data]='data'
[placeholder]="'Items'"
[filterable]='true'
>
</igx-combo>
`
})
class IgxComboScrollTestComponent {
    @ViewChild('combo', { read: IgxComboComponent, static: true })
    public combo: IgxComboComponent;

    public data: string[] = [
        'Item 1',
        'Item 2',
        'Item 3'];

}

@Component({
    template: `
<igx-combo #combo [placeholder]="'Location'" [data]='items'
[filterable]='true' [valueKey]="'field'" [groupKey]="'region'" [width]="'400px'"
(onSelectionChange)="onSelectionChange($event)" [allowCustomValues]="true">
<ng-template igxComboItem let-display let-key="valueKey">
<div class="state-card--simple">
<span class="small-red-circle"></span>
<div class="display-value--main">State: {{display[key]}}</div>
<div class="display-value--sub">Region: {{display.region}}</div>
</div>
</ng-template>
<ng-template igxComboHeader>
<div class="header-class">This is a header</div>
</ng-template>
<ng-template igxComboFooter>
<div class="footer-class">This is a footer</div>
</ng-template>
</igx-combo>
`
})
class IgxComboSampleComponent {
    /**
     * TODO
     * Test that use this component should properly call `selectItems` method
     * IF a `valueKey` is defined, calls should be w/ the items' valueKey property value
     * IF no `valueKey` is defined, calls should be w/ object references to the items
     */
    @ViewChild('combo', { read: IgxComboComponent, static: true })
    public combo: IgxComboComponent;

    public items = [];
    public initData = [];

    constructor() {

        const division = {
            'New England 01': ['Connecticut', 'Maine', 'Massachusetts'],
            'New England 02': ['New Hampshire', 'Rhode Island', 'Vermont'],
            'Mid-Atlantic': ['New Jersey', 'New York', 'Pennsylvania'],
            'East North Central 02': ['Michigan', 'Ohio', 'Wisconsin'],
            'East North Central 01': ['Illinois', 'Indiana'],
            'West North Central 01': ['Missouri', 'Nebraska', 'North Dakota', 'South Dakota'],
            'West North Central 02': ['Iowa', 'Kansas', 'Minnesota'],
            'South Atlantic 01': ['Delaware', 'Florida', 'Georgia', 'Maryland'],
            'South Atlantic 02': ['North Carolina', 'South Carolina', 'Virginia'],
            'South Atlantic 03': ['District of Columbia', 'West Virginia'],
            'East South Central 01': ['Alabama', 'Kentucky'],
            'East South Central 02': ['Mississippi', 'Tennessee'],
            'West South Central': ['Arkansas', 'Louisiana', 'Oklahome', 'Texas'],
            'Mountain': ['Arizona', 'Colorado', 'Idaho', 'Montana', 'Nevada', 'New Mexico', 'Utah', 'Wyoming'],
            'Pacific 01': ['Alaska', 'California'],
            'Pacific 02': ['Hawaii', 'Oregon', 'Washington']
        };
        const keys = Object.keys(division);
        for (const key of keys) {
            division[key].map((e) => {
                this.items.push({
                    field: e,
                    region: key.substring(0, key.length - 3)
                });
            });
        }

        this.initData = this.items;
    }

    onSelectionChange(ev: IComboSelectionChangeEventArgs) {
    }
}

@Component({
    template: `
<p>Change data to:</p>
<label id="mockID">Combo Label</label>
<igx-combo #combo [placeholder]="'Location'" [data]='items'
[itemsMaxHeight]='400' [itemsWidth]="'399px'" [itemHeight]='40'
[filterable]='true' [valueKey]="'field'" [groupKey]="'region'" [width]="'400px'"
[ariaLabelledBy]="'mockID'">
</igx-combo>
`
})
class IgxComboInputTestComponent {

    @ViewChild('combo', { read: IgxComboComponent, static: true })
    public combo: IgxComboComponent;

    public items = [];
    public initData = [];

    constructor() {

        const division = {
            'New England 01': ['Connecticut', 'Maine', 'Massachusetts'],
            'New England 02': ['New Hampshire', 'Rhode Island', 'Vermont'],
            'Mid-Atlantic': ['New Jersey', 'New York', 'Pennsylvania'],
            'East North Central 02': ['Michigan', 'Ohio', 'Wisconsin'],
            'East North Central 01': ['Illinois', 'Indiana'],
            'West North Central 01': ['Missouri', 'Nebraska', 'North Dakota', 'South Dakota'],
            'West North Central 02': ['Iowa', 'Kansas', 'Minnesota'],
            'South Atlantic 01': ['Delaware', 'Florida', 'Georgia', 'Maryland'],
            'South Atlantic 02': ['North Carolina', 'South Carolina', 'Virginia', 'District of Columbia', 'West Virginia'],
            'South Atlantic 03': ['District of Columbia', 'West Virginia'],
            'East South Central 01': ['Alabama', 'Kentucky'],
            'East South Central 02': ['Mississippi', 'Tennessee'],
            'West South Central': ['Arkansas', 'Louisiana', 'Oklahome', 'Texas'],
            'Mountain': ['Arizona', 'Colorado', 'Idaho', 'Montana', 'Nevada', 'New Mexico', 'Utah', 'Wyoming'],
            'Pacific 01': ['Alaska', 'California'],
            'Pacific 02': ['Hawaii', 'Oregon', 'Washington']
        };
        const keys = Object.keys(division);
        for (const key of keys) {
            division[key].map((e) => {
                this.items.push({
                    field: e,
                    region: key.substring(0, key.length - 3)
                });
            });
        }
        this.initData = this.items;
    }
}

@Component({
    template: `
<form [formGroup]="reactiveForm" (ngSubmit)="onSubmitReactive()">
<p>
<label>First Name:</label>
<input type="text" formControlName="firstName">
</p>
<p>
<label>Password:</label>
<input type="password" formControlName="password">
</p>
<p>
<igx-combo #comboReactive formControlName="townCombo"
class="input-container" [filterable]="true" placeholder="Location(s)"
[data]="items" [displayKey]="'field'" [groupKey]="'region'"></igx-combo>
</p>
<p>
<button type="submit" [disabled]="!reactiveForm.valid">Submit</button>
</p>
</form>
`
})

class IgxComboFormComponent {
    @ViewChild('comboReactive', { read: IgxComboComponent, static: true })
    public combo: IgxComboComponent;
    public items = [];

    get valuesTemplate() {
        return this.combo.selectedItems();
    }
    set valuesTemplate(values: any[]) {
        this.combo.selectItems(values);
    }

    reactiveForm: FormGroup;

    constructor(fb: FormBuilder) {

        const division = {
            'New England 01': ['Connecticut', 'Maine', 'Massachusetts'],
            'New England 02': ['New Hampshire', 'Rhode Island', 'Vermont'],
            'Mid-Atlantic': ['New Jersey', 'New York', 'Pennsylvania'],
            'East North Central 02': ['Michigan', 'Ohio', 'Wisconsin'],
            'East North Central 01': ['Illinois', 'Indiana'],
            'West North Central 01': ['Missouri', 'Nebraska', 'North Dakota', 'South Dakota'],
            'West North Central 02': ['Iowa', 'Kansas', 'Minnesota'],
            'South Atlantic 01': ['Delaware', 'Florida', 'Georgia', 'Maryland'],
            'South Atlantic 02': ['North Carolina', 'South Carolina', 'Virginia', 'District of Columbia', 'West Virginia'],
            'South Atlantic 03': ['District of Columbia', 'West Virginia'],
            'East South Central 01': ['Alabama', 'Kentucky'],
            'East South Central 02': ['Mississippi', 'Tennessee'],
            'West South Central': ['Arkansas', 'Louisiana', 'Oklahome', 'Texas'],
            'Mountain': ['Arizona', 'Colorado', 'Idaho', 'Montana', 'Nevada', 'New Mexico', 'Utah', 'Wyoming'],
            'Pacific 01': ['Alaska', 'California'],
            'Pacific 02': ['Hawaii', 'Oregon', 'Washington']
        };
        const keys = Object.keys(division);
        for (const key of keys) {
            division[key].map((e) => {
                this.items.push({
                    field: e,
                    region: key.substring(0, key.length - 3)
                });
            });
        }

        this.reactiveForm = fb.group({
            'firstName': new FormControl('', Validators.required),
            'password': ['', Validators.required],
            'townCombo': [[this.items[0]], Validators.required]
        });

    }
    onSubmitReactive() { }

    onSubmitTemplateBased() { }
}

@Component({
    template: `
    <form>
        <igx-combo #testCombo class="input-container" [placeholder]="'Locations'"
            name="anyName" required [(ngModel)]="values"
            [data]="items" [filterable]="filterableFlag"
            [displayKey]="'field'" [valueKey]="'field'"
            [groupKey]="'field' ? 'region' : ''" [width]="'100%'">
            <label igxLabel>Combo Label</label>
        </igx-combo>
</form>
`
})
class IgxComboInTemplatedFormComponent {
    @ViewChild('testCombo', { read: IgxComboComponent, static: true }) testCombo: IgxComboComponent;
    public items: any[] = [];
    public values: Array<any>;

    constructor() {
        const division = {
            'New England 01': ['Connecticut', 'Maine', 'Massachusetts'],
            'New England 02': ['New Hampshire', 'Rhode Island', 'Vermont'],
            'Mid-Atlantic': ['New Jersey', 'New York', 'Pennsylvania'],
            'East North Central 02': ['Michigan', 'Ohio', 'Wisconsin'],
            'East North Central 01': ['Illinois', 'Indiana'],
            'West North Central 01': ['Missouri', 'Nebraska', 'North Dakota', 'South Dakota'],
            'West North Central 02': ['Iowa', 'Kansas', 'Minnesota'],
            'South Atlantic 01': ['Delaware', 'Florida', 'Georgia', 'Maryland'],
            'South Atlantic 02': ['North Carolina', 'South Carolina', 'Virginia'],
            'South Atlantic 03': ['District of Columbia', 'West Virginia'],
            'East South Central 01': ['Alabama', 'Kentucky'],
            'East South Central 02': ['Mississippi', 'Tennessee'],
            'West South Central': ['Arkansas', 'Louisiana', 'Oklahome', 'Texas'],
            'Mountain': ['Arizona', 'Colorado', 'Idaho', 'Montana', 'Nevada', 'New Mexico', 'Utah', 'Wyoming'],
            'Pacific 01': ['Alaska', 'California'],
            'Pacific 02': ['Hawaii', 'Oregon', 'Washington']
        };
        const keys = Object.keys(division);
        for (const key of keys) {
            division[key].map((e) => {
                this.items.push({
                    field: e,
                    region: key.substring(0, key.length - 3)
                });
            });
        }
    }
}
@Injectable()
export class LocalService {
    public getData() {
        const fakeData = Observable.create(obs => {
            setTimeout(() => {
                obs.next(this.generateData());
                obs.complete();
            }, 3000);
        });
        return fakeData;
    }

    private generateData() {
        const dummyData = [];
        for (let i = 1; i <= 20; i++) {
            dummyData.push({ id: i, product: 'Product ' + i });
        }
        return dummyData;
    }
}

@Component({
    template: `
<label id="mockID">Combo Label</label>
<igx-combo #combo [placeholder]="'Products'" [data]='items' [itemsMaxHeight]='400'
[itemHeight]='40' [valueKey]="'id'" [displayKey]="'product'" [width]="'400px'"
[ariaLabelledBy]="'mockID'">
</igx-combo>
`,
    providers: [LocalService]
})
export class IgxComboBindingTestComponent {

    @ViewChild('combo', { read: IgxComboComponent, static: true })
    public combo: IgxComboComponent;

    public items = [];
    constructor(private localService: LocalService) {
        this.localService.getData().subscribe(
            (data) => {
                this.items = data;
            }
        );
    }
}

@Component({
    template: `
<label id="mockID">Combo Label</label>
<igx-combo #combo [itemsMaxHeight]='400'
[itemHeight]='40' [width]="'400px'">
</igx-combo>
`
})
export class IgxComboEmptyTestComponent {

    @ViewChild('combo', { read: IgxComboComponent, static: true })
    public combo: IgxComboComponent;
}

@Component({
    template: `
<div class="comboContainer" [style.width]="'500px'">
<igx-combo #combo placeholder="Location(s)"
[data]="citiesData"
[allowCustomValues]="true"
[filterable]="true">
>
</igx-combo>
</div>
`
})
class IgxComboInContainerTestComponent {
    @ViewChild('combo', { read: IgxComboComponent, static: true })
    public combo: IgxComboComponent;

    public citiesData: string[] = [
        'New York',
        'Sofia',
        'Istanbul',
        'Paris',
        'Hamburg',
        'Berlin',
        'London',
        'Oslo',
        'Los Angeles',
        'Rome',
        'Madrid',
        'Ottawa',
        'Prague',
        'Padua',
        'Palermo',
        'Palma de Mallorca'];

}

// @Component({
//     template: `
// <div class="comboContainer" [style.width]="'500px'">
// <igx-combo #combo placeholder="Location(s)"
// [data]="citiesData"
// [filterable]="true">
// >
// </igx-combo>
// </div>
// `
// })
// class IgxComboInContainerFixedWidthComponent {
//     @ViewChild('combo', { read: IgxComboComponent, static: true })
//     public combo: IgxComboComponent;

//     public citiesData: string[] = [
//         'New York',
//         'Sofia',
//         'Istanbul',
//         'Paris',
//         'Hamburg',
//         'Berlin',
//         'London',
//         'Oslo',
//         'Los Angeles',
//         'Rome',
//         'Madrid',
//         'Ottawa',
//         'Prague',
//         'Padua',
//         'Palermo',
//         'Palma de Mallorca'];

// }

@Injectable()
export class RemoteDataService {
    public records: Observable<any[]>;
    private _records: BehaviorSubject<any[]>;
    private dataStore: any[];
    private initialData: any[];

    constructor() {
        this.dataStore = [];
        this._records = new BehaviorSubject([]);
        this.records = this._records.asObservable();
        this.initialData = this.generateInitialData(0, 1000);
    }

    public getData(data?: IForOfState, cb?: (any) => void): any {
        const size = data.chunkSize === 0 ? 10 : data.chunkSize;
        this.dataStore = this.generateData(data.startIndex, data.startIndex + size);
        this._records.next(this.dataStore);
        const count = 1000;
        if (cb) {
            cb(count);
        }
    }

    public generateData(start, end) {
        return this.initialData.slice(start, end);
    }

    public generateInitialData(start, end) {
        const data = [];
        for (let i = start; i < end; i++) {
            data.push({ id: i, product: 'Product ' + i });
        }
        return data;
    }
}

@Component({
    template: `
<label id="mockID">Combo Label</label>
<igx-combo #combo [placeholder]="'Products'" [data]="data | async" (onDataPreLoad)="dataLoading($event)" [itemsMaxHeight]='400'
[itemHeight]='40' [valueKey]="'id'" [displayKey]="'product'" [width]="'400px'"
[ariaLabelledBy]="'mockID'">
</igx-combo>
`,
    providers: [RemoteDataService]
})
export class IgxComboRemoteDataComponent implements OnInit, AfterViewInit, OnDestroy {
    public data;
    @ViewChild('combo', { read: IgxComboComponent, static: true })
    public instance: IgxComboComponent;
    constructor(private remoteDataService: RemoteDataService, public cdr: ChangeDetectorRef) { }
    public ngOnInit(): void {
        this.data = this.remoteDataService.records;
    }

    public ngAfterViewInit() {
        this.remoteDataService.getData(this.instance.virtualizationState, (count) => {
            this.instance.totalItemCount = count;
            this.cdr.detectChanges();
        });
    }

    dataLoading(evt) {
        this.remoteDataService.getData(evt, () => {
            this.cdr.detectChanges();
        });
    }

    ngOnDestroy() {
        this.cdr.detach();
    }
}

@Component({
    template: `<igx-combo [(ngModel)]="comboSelectedItems" [data]="items"></igx-combo>`
})
export class SimpleBindComboComponent implements OnInit {
    @ViewChild(IgxComboComponent, { read: IgxComboComponent, static: true })
    public combo: IgxComboComponent;
    public items: any[];
    public comboSelectedItems: any[];

    ngOnInit() {
        this.items = ['One', 'Two', 'Three', 'Four', 'Five'];
        this.comboSelectedItems = ['One', 'Two'];
    }
}

@Component({
    template: `<igx-combo [(ngModel)]="selection" [valueKey]="valueKey" [data]="items"></igx-combo>`
})
export class ComboModelBindingComponent implements OnInit {
    @ViewChild(IgxComboComponent, { read: IgxComboComponent, static: true })
    public combo: IgxComboComponent;
    public items: any[];
    public selection: any[];
    public valueKey = 'id';

    ngOnInit() {
        this.items = [{ text: 'One', id: 0 }, { text: 'Two', id: 1 }, { text: 'Three', id: 2 },
        { text: 'Four', id: 3 }, { text: 'Five', id: 4 }];
        this.selection = [0, 2];
    }
}

@Component({
    template: `<igx-combo [(ngModel)]="selectedItems" [data]="items"></igx-combo>`
})
export class ComboModelBinding2Component implements OnInit {
    @ViewChild(IgxComboComponent, { read: IgxComboComponent, static: true })
    public combo: IgxComboComponent;
    public items: any[];
    public selectedItems: any[];

    ngOnInit() {
        this.items = [{ text: 'One', id: 0 }, { text: 'Two', id: 1 }, { text: 'Three', id: 2 },
        { text: 'Four', id: 3 }, { text: 'Five', id: 4 }];
        this.selectedItems = [this.items[0], this.items[2]];
    }
}


@Component({
    template: `
        <igx-combo #combo [data]="items" [displayDensity]="density" [displayKey]="'name'" [valueKey]="'value'">
        </igx-combo>
    `
})
class DensityInputComponent {
    public density = DisplayDensity.cosy;
    @ViewChild('combo', { read: IgxComboComponent, static: true })
    public combo: IgxComboComponent;
    public items = fiftyItems;
}

@Component({
    template: `
        <igx-combo #combo [data]="items" [displayKey]="'name'" [valueKey]="'value'">
        </igx-combo>
    `,
    providers: [{
        provide: DisplayDensityToken, useValue: DisplayDensity.cosy
    }]
})
class DensityParentComponent {
    @ViewChild('combo', { read: IgxComboComponent, static: true })
    public combo: IgxComboComponent;
    public items = fiftyItems;
}<|MERGE_RESOLUTION|>--- conflicted
+++ resolved
@@ -633,7 +633,6 @@
             expect(dropdown.navigatePrev).toHaveBeenCalledTimes(1);
         }));
 
-<<<<<<< HEAD
         // xit('Should properly call dropdown navigateNext with virtual items', (async () => {
         //     expect(combo).toBeDefined();
         //     expect(dropdown).toBeDefined();
@@ -705,112 +704,6 @@
         //     expect(virtualMockUP).toHaveBeenCalledTimes(2);
         // }));
         it('should focus item when onFocus and onBlur are called', fakeAsync(() => {
-=======
-        it('Should properly call dropdown navigateNext with virtual items', (async () => {
-            const fix = TestBed.createComponent(IgxComboSampleComponent);
-            fix.detectChanges();
-            const combo = fix.componentInstance.combo;
-            const dropdown = combo.dropdown;
-            expect(combo).toBeDefined();
-            expect(dropdown).toBeDefined();
-            expect(dropdown.focusedItem).toBeFalsy();
-            expect((combo as any).virtDir).toBeDefined();
-            const mockClick = jasmine.createSpyObj('event', ['preventDefault', 'stopPropagation']);
-            const virtualMockUP = spyOn<any>(dropdown, 'navigatePrev').and.callThrough();
-            const virtualMockDOWN = spyOn<any>(dropdown, 'navigateNext').and.callThrough();
-            expect(dropdown.focusedItem).toEqual(null);
-            expect(combo.collapsed).toBeTruthy();
-            combo.toggle();
-            await wait(30);
-            fix.detectChanges();
-            expect(combo.collapsed).toBeFalsy();
-            (combo as any).virtDir.scrollTo(51);
-            await wait(30);
-            fix.detectChanges();
-            let items = fix.debugElement.queryAll(By.css('.' + CSS_CLASS_DROPDOWNLISTITEM));
-            let lastItem = items[items.length - 1].componentInstance;
-            expect(lastItem).toBeDefined();
-            lastItem.clicked(mockClick);
-            await wait(30);
-            fix.detectChanges();
-            expect(dropdown.focusedItem).toEqual(lastItem);
-            dropdown.navigateItem(-1);
-            await wait(30);
-            fix.detectChanges();
-            expect(virtualMockDOWN).toHaveBeenCalledTimes(0);
-            lastItem.clicked(mockClick);
-            await wait(30);
-            fix.detectChanges();
-            expect(dropdown.focusedItem).toEqual(lastItem);
-            dropdown.navigateNext();
-            await wait(30);
-            fix.detectChanges();
-            expect(virtualMockDOWN).toHaveBeenCalledTimes(1);
-            combo.searchValue = 'New';
-            combo.handleInputChange();
-            fix.detectChanges();
-            await wait(30);
-            items = fix.debugElement.queryAll(By.css('.' + CSS_CLASS_DROPDOWNLISTITEM));
-            lastItem = items[items.length - 1].componentInstance;
-            (lastItem as IgxComboAddItemComponent).clicked();
-            fix.detectChanges();
-            // After `Add Item` is clicked, the input is focused and the item is added to the list
-            expect(dropdown.focusedItem).toEqual(null);
-            expect(document.activeElement).toEqual(combo.searchInput.nativeElement);
-            expect(combo.customValueFlag).toBeFalsy();
-            expect(combo.searchInput.nativeElement.value).toBeTruthy();
-
-            // TEST move from first item
-            (combo as any).virtDir.scrollTo(0);
-            await wait(30);
-            fix.detectChanges();
-            const firstItem = fix.debugElement.queryAll(By.css('.' + CSS_CLASS_DROPDOWNLISTITEM))[0].componentInstance;
-            firstItem.clicked(mockClick);
-            await wait(30);
-            fix.detectChanges();
-            expect(dropdown.focusedItem).toEqual(firstItem);
-            expect(dropdown.focusedItem.itemIndex).toEqual(0);
-            // spyOnProperty(dropdown, 'focusedItem', 'get').and.returnValue(firstItem);
-            dropdown.navigateFirst();
-            await wait(30);
-            fix.detectChanges();
-            dropdown.navigatePrev();
-            await wait(30);
-            fix.detectChanges();
-            // Called once before the `await` and called once more, because item @ index 0 is a header
-            expect(virtualMockUP).toHaveBeenCalledTimes(2);
-        }));
-        it('Should call toggle properly', fakeAsync(() => {
-            const fixture = TestBed.createComponent(IgxComboSampleComponent);
-            fixture.detectChanges();
-            const combo = fixture.componentInstance.combo;
-            spyOn(combo.dropdown, 'toggle').and.callThrough();
-            spyOn(combo.dropdown, 'onToggleOpening').and.callThrough();
-            spyOn(combo.dropdown, 'onToggleOpened').and.callThrough();
-            spyOn(combo.dropdown, 'onToggleClosing').and.callThrough();
-            spyOn(combo.dropdown, 'onToggleClosed').and.callThrough();
-            expect(combo.collapsed).toEqual(true);
-            combo.toggle();
-            tick();
-            fixture.detectChanges();
-            expect(combo.dropdown.toggle).toHaveBeenCalledTimes(1);
-            expect(combo.dropdown.onToggleOpening).toHaveBeenCalledTimes(1);
-            expect(combo.dropdown.onToggleOpened).toHaveBeenCalledTimes(1);
-            expect(combo.collapsed).toEqual(false);
-            fixture.detectChanges();
-            combo.toggle();
-            tick();
-            fixture.detectChanges();
-            expect(combo.dropdown.toggle).toHaveBeenCalledTimes(2);
-            expect(combo.dropdown.onToggleClosed).toHaveBeenCalledTimes(1);
-            expect(combo.dropdown.onToggleClosing).toHaveBeenCalledTimes(1);
-            expect(combo.collapsed).toEqual(true);
-        }));
-        it('IgxComboDropDown onFocus and onBlur event', fakeAsync(() => {
-            const fix = TestBed.createComponent(IgxComboSampleComponent);
-            fix.detectChanges();
-            const dropdown = fix.componentInstance.combo.dropdown;
->>>>>>> 67a02dc7
             expect(dropdown.focusedItem).toEqual(null);
             expect(dropdown.items.length).toEqual(9);
             dropdown.toggle();
@@ -1281,177 +1174,8 @@
         beforeEach(fakeAsync(() => {
             fixture = TestBed.createComponent(IgxComboSampleComponent);
             fixture.detectChanges();
-<<<<<<< HEAD
             combo = fixture.componentInstance.combo;
             input = fixture.debugElement.query(By.css('.' + CSS_CLASS_COMBO_INPUTGROUP));
-=======
-            const combo = fixture.componentInstance.combo;
-            spyOn(combo, 'selectItems');
-            combo.writeValue(['EXAMPLE']);
-            fixture.detectChanges();
-            expect(combo.selectItems).toHaveBeenCalledTimes(1);
-
-            // Calling "SelectItems" through the writeValue accessor should clear the previous values;
-            // Select items is called with the invalid value and it is written in selection, though no item is selected
-            // Controlling the selection is up to the user
-            expect(combo.selectItems).toHaveBeenCalledWith(['EXAMPLE'], true);
-            combo.writeValue([combo.data[0][combo.valueKey]]);
-            // When value key is specified, the item's value key is stored in the selection
-            expect(combo.selectItems).toHaveBeenCalledWith([combo.data[0][combo.valueKey]], true);
-        });
-        it(`Should properly select/deselect items`, fakeAsync(() => {
-            const fix = TestBed.createComponent(IgxComboSampleComponent);
-            fix.detectChanges();
-            const combo = fix.componentInstance.combo;
-            expect(combo.dropdown.items).toBeDefined();
-
-            spyOn(combo.dropdown, 'selectItem').and.callThrough();
-            spyOn(combo.onSelectionChange, 'emit');
-
-            // items are only accessible when the combo dropdown is opened;
-            combo.toggle();
-            tick();
-            fix.detectChanges();
-            expect(combo.collapsed).toEqual(false);
-            expect(combo.dropdown.items.length).toEqual(9); // Virtualization
-
-            let targetItem: IgxDropDownItemBaseDirective;
-            targetItem = combo.dropdown.items[5] as IgxDropDownItemBaseDirective;
-            expect(targetItem).toBeDefined();
-            expect(targetItem.itemIndex).toEqual(5);
-
-            combo.dropdown.selectItem(targetItem);
-            fix.detectChanges();
-            expect(combo.selectedItems()).toEqual([targetItem.itemID]);
-            expect(combo.dropdown.selectItem).toHaveBeenCalledTimes(1);
-            expect(combo.dropdown.selectItem).toHaveBeenCalledWith(targetItem);
-            expect(combo.onSelectionChange.emit).toHaveBeenCalledTimes(1);
-            expect(combo.onSelectionChange.emit).toHaveBeenCalledWith({
-                oldSelection: [],
-                newSelection: [targetItem.itemID],
-                added: [targetItem.itemID],
-                removed: [],
-                displayText: `${targetItem.value[combo.displayKey]}`,
-                event: undefined,
-                cancel: false
-            });
-
-            combo.dropdown.selectItem(targetItem);
-            expect(combo.selectedItems()).toEqual([]);
-            expect(combo.dropdown.selectItem).toHaveBeenCalledTimes(2);
-            expect(combo.dropdown.selectItem).toHaveBeenCalledWith(targetItem);
-            expect(combo.onSelectionChange.emit).toHaveBeenCalledTimes(2);
-            expect(combo.onSelectionChange.emit).toHaveBeenCalledWith({
-                oldSelection: [targetItem.itemID],
-                newSelection: [],
-                added: [],
-                removed: [targetItem.itemID],
-                displayText: '',
-                event: undefined,
-                cancel: false
-            });
-        }));
-        it(`Should properly select/deselect items using public methods selectItems and deselectItems`, fakeAsync(() => {
-            const fix = TestBed.createComponent(IgxComboSampleComponent);
-            fix.detectChanges();
-            const combo = fix.componentInstance.combo;
-            spyOn(combo.onSelectionChange, 'emit');
-            let oldSelection = [];
-            /**
-             * The test component has a defined `valueKey` property.
-             * `selectItems` method should be called with the items' corresponding valueKeys
-             */
-            let newSelection = [combo.data[1], combo.data[5], combo.data[6]];
-            let newSelectionKeys = newSelection.map(entry => entry[combo.valueKey]);
-
-            combo.toggle();
-            tick();
-            fix.detectChanges();
-            combo.selectItems(newSelectionKeys);
-            fix.detectChanges();
-            expect(combo.selectedItems().length).toEqual(newSelection.length);
-            expect(combo.onSelectionChange.emit).toHaveBeenCalledTimes(1);
-            expect(combo.onSelectionChange.emit).toHaveBeenCalledWith({
-                oldSelection: oldSelection,
-                newSelection: newSelectionKeys,
-                added: newSelectionKeys,
-                removed: [],
-                displayText: newSelection.map(entry => entry[combo.valueKey]).join(', '),
-                event: undefined,
-                cancel: false
-            });
-
-            let newItem = combo.data[3];
-            combo.selectItems([newItem[combo.valueKey]]);
-            oldSelection = [...newSelectionKeys];
-            newSelectionKeys.push(newItem[combo.valueKey]);
-            fix.detectChanges();
-            expect(combo.selectedItems().length).toEqual(newSelectionKeys.length);
-            expect(combo.onSelectionChange.emit).toHaveBeenCalledTimes(2);
-            expect(combo.onSelectionChange.emit).toHaveBeenCalledWith({
-                oldSelection: oldSelection,
-                newSelection: newSelectionKeys,
-                removed: [],
-                added: [newItem[combo.valueKey]],
-                displayText: newSelectionKeys.join(', '),
-                event: undefined,
-                cancel: false
-            });
-
-            oldSelection = [...newSelectionKeys];
-            newSelectionKeys = [combo.data[0][combo.valueKey]];
-            combo.selectItems(newSelectionKeys, true);
-            fix.detectChanges();
-            expect(combo.selectedItems().length).toEqual(newSelectionKeys.length);
-            expect(combo.onSelectionChange.emit).toHaveBeenCalledTimes(3);
-            expect(combo.onSelectionChange.emit).toHaveBeenCalledWith({
-                oldSelection: oldSelection,
-                newSelection: newSelectionKeys,
-                removed: oldSelection,
-                added: [combo.data[0][combo.valueKey]],
-                displayText: combo.data[0][combo.valueKey],
-                event: undefined,
-                cancel: false
-            });
-
-            oldSelection = [...newSelectionKeys];
-            newSelection = [];
-            newItem = combo.data[0][combo.valueKey];
-            combo.deselectItems([newItem]);
-            fix.detectChanges();
-            expect(combo.selectedItems().length).toEqual(newSelection.length);
-            expect(combo.selectedItems().length).toEqual(0);
-            expect(combo.onSelectionChange.emit).toHaveBeenCalledTimes(4);
-            expect(combo.onSelectionChange.emit).toHaveBeenCalledWith({
-                oldSelection: oldSelection,
-                newSelection: newSelection,
-                removed: [newItem],
-                displayText: ``,
-                added: [],
-                event: undefined,
-                cancel: false
-            });
-        }));
-
-        it(`Should properly handle 'selectItems([]) call'`, fakeAsync(() => {
-            const fix = TestBed.createComponent(IgxComboSampleComponent);
-            fix.detectChanges();
-            const combo = fix.componentInstance.combo;
-            combo.selectItems([], false);
-            expect(combo.selectedItems()).toEqual([]);
-            combo.selectItems([], true);
-            expect(combo.selectedItems()).toEqual([]);
-            const selectedItems = combo.data.slice(0, 3);
-            combo.selectItems(combo.data.slice(0, 3), true);
-            expect(combo.selectedItems()).toEqual(selectedItems);
-            combo.selectItems([], false);
-            expect(combo.selectedItems()).toEqual(selectedItems);
-            selectedItems.push(combo.data[3]);
-            combo.selectItems([combo.data[3]], false);
-            expect(combo.selectedItems()).toEqual(combo.data.slice(0, 4));
-            combo.selectItems([], true);
-            expect(combo.selectedItems()).toEqual([]);
->>>>>>> 67a02dc7
         }));
         function simulateComboItemCheckboxClick(itemIndex: number, isHeader = false) {
             const itemClass = isHeader ? CSS_CLASS_HEADERITEM : CSS_CLASS_DROPDOWNLISTITEM;
@@ -1570,23 +1294,12 @@
             tick();
             fixture.detectChanges();
 
-<<<<<<< HEAD
             let selectedItem = dropdown.items[1];
-=======
-        it('Should trigger onSelectionChange event when selecting/deselecting item', fakeAsync(() => {
-            const fixture = TestBed.createComponent(IgxComboTestComponent);
-            fixture.detectChanges();
-            const combo = fixture.componentInstance.combo;
-            const dropdown = combo.dropdown;
-            let timesFired = 1;
-            const mockEvent = new MouseEvent('click');
->>>>>>> 67a02dc7
             const eventParams: IComboSelectionChangeEventArgs = {
                 oldSelection: [],
                 newSelection: [selectedItem.value.field],
                 added: [selectedItem.value.field],
                 removed: [],
-<<<<<<< HEAD
                 event: clickEvent,
                 cancel: false
             };
@@ -1607,45 +1320,12 @@
             expect(selectedItem.element.nativeElement.classList.contains(CSS_CLASS_SELECTED)).toBeTruthy();
             expect(combo.onSelectionChange.emit).toHaveBeenCalledTimes(2);
             expect(combo.onSelectionChange.emit).toHaveBeenCalledWith(eventParams);
-=======
-                displayText: '',
-                event: mockEvent,
-                cancel: false
-            };
-            spyOn(combo.onSelectionChange, 'emit').and.callThrough();
-            combo.toggle();
-            tick();
-            fixture.detectChanges();
-            const dropdownList = fixture.debugElement.query(By.css('.' + CSS_CLASS_DROPDOWNLIST_SCROLL)).nativeElement;
-            const verifyOnSelectionChangeEventIsFired = function (itemIndex: number) {
-                const dropdownItems = fixture.debugElement.queryAll(By.css('.' + CSS_CLASS_DROPDOWNLISTITEM));
-                const checkbox = dropdownItems[itemIndex];
-                checkbox.triggerEventHandler('click', mockEvent);
-                fixture.detectChanges();
-                expect(combo.onSelectionChange.emit).toHaveBeenCalledTimes(timesFired);
-                expect(combo.onSelectionChange.emit).toHaveBeenCalledWith(eventParams);
-            };
-
-            eventParams.newSelection = [dropdown.items[3].value];
-            eventParams.added = [dropdown.items[3].value];
-            eventParams.displayText = dropdown.items[3].value;
-            verifyOnSelectionChangeEventIsFired(3);
-            timesFired++;
-
-            eventParams.oldSelection = [dropdown.items[3].value];
-            eventParams.newSelection = [dropdown.items[3].value, dropdown.items[7].value];
-            eventParams.added = [dropdown.items[7].value];
-            eventParams.displayText = `${dropdown.items[3].value}, ${dropdown.items[7].value}`;
-            verifyOnSelectionChangeEventIsFired(7);
-            timesFired++;
->>>>>>> 67a02dc7
 
             // Unselecting an item
             selectedItem = dropdown.items[1];
             eventParams.oldSelection = [];
             eventParams.newSelection.pop();
             eventParams.added = [];
-<<<<<<< HEAD
             eventParams.removed.push(selectedItem.value.field);
             simulateComboItemCheckboxClick(1);
             expect(combo.selectedItems().length).toEqual(1);
@@ -1663,16 +1343,6 @@
         }));
         it('should not be able to select group header', fakeAsync(() => {
             spyOn(combo.onSelectionChange, 'emit').and.callThrough();
-=======
-            eventParams.removed = [dropdown.items[7].value];
-            eventParams.displayText = dropdown.items[3].value;
-            verifyOnSelectionChangeEventIsFired(7);
-        }));
-        it('Should be able to select item when in grouped state', fakeAsync(() => {
-            const fixture = TestBed.createComponent(IgxComboSampleComponent);
-            fixture.detectChanges();
-            const combo = fixture.componentInstance.combo;
->>>>>>> 67a02dc7
             combo.toggle();
             tick();
             fixture.detectChanges();
@@ -1709,78 +1379,6 @@
             expect(combo.selectedItems()[4]).toEqual('Alabama');
             expect(inputElement.value).toEqual('Illinois, Mississippi, Ohio, Wisconsin, Alabama');
         }));
-<<<<<<< HEAD
-=======
-
-        it('Should properly emit added and removed values in change event - single values', () => {
-            const fixture = TestBed.createComponent(IgxComboSampleComponent);
-            fixture.detectChanges();
-            const combo = fixture.componentInstance.combo;
-            const selectionSpy = spyOn(fixture.componentInstance, 'onSelectionChange');
-            const expectedResults: IComboSelectionChangeEventArgs = {
-                newSelection: [combo.data[0][combo.valueKey]],
-                oldSelection: [],
-                added: [combo.data[0][combo.valueKey]],
-                removed: [],
-                event: undefined,
-                displayText: `${combo.data[0][combo.displayKey]}`,
-                cancel: false
-            };
-            combo.selectItems([combo.data[0][combo.valueKey]]);
-            expect(selectionSpy).toHaveBeenCalledWith(expectedResults);
-            Object.assign(expectedResults, {
-                newSelection: [],
-                oldSelection: [combo.data[0][combo.valueKey]],
-                added: [],
-                displayText: '',
-                removed: [combo.data[0][combo.valueKey]]
-            });
-            combo.deselectItems([combo.data[0][combo.valueKey]]);
-            expect(selectionSpy).toHaveBeenCalledWith(expectedResults);
-        });
-
-        it('Should properly emit added and removed values in change event - multiple values', () => {
-            const fixture = TestBed.createComponent(IgxComboSampleComponent);
-            fixture.detectChanges();
-            const combo = fixture.componentInstance.combo;
-            let oldSelection = [];
-            let newSelection = [combo.data[0], combo.data[1], combo.data[2]];
-            const selectionSpy = spyOn(fixture.componentInstance, 'onSelectionChange');
-            const expectedResults: IComboSelectionChangeEventArgs = {
-                newSelection: newSelection.map(e => e[combo.valueKey]),
-                oldSelection,
-                added: newSelection.map(e => e[combo.valueKey]),
-                removed: [],
-                event: undefined,
-                displayText: `${newSelection.map(entry => entry[combo.displayKey]).join(', ')}`,
-                cancel: false
-            };
-            combo.selectItems(newSelection.map(e => e[combo.valueKey]));
-            expect(selectionSpy).toHaveBeenCalledWith(expectedResults);
-            oldSelection = [...newSelection].map(e => e[combo.valueKey]);
-            newSelection = [combo.data[1], combo.data[2]];
-            combo.deselectItems([combo.data[0][combo.valueKey]]);
-            Object.assign(expectedResults, {
-                newSelection: newSelection.map(e => e[combo.valueKey]),
-                oldSelection,
-                added: [],
-                displayText: newSelection.map(e => e[combo.displayKey]).join(', '),
-                removed: [combo.data[0][combo.valueKey]]
-            });
-            oldSelection = [...newSelection].map(e => e[combo.valueKey]);
-            newSelection = [combo.data[4], combo.data[5], combo.data[6]];
-            expect(selectionSpy).toHaveBeenCalledWith(expectedResults);
-            Object.assign(expectedResults, {
-                newSelection: newSelection.map(e => e[combo.valueKey]),
-                oldSelection,
-                added: newSelection.map(e => e[combo.valueKey]),
-                displayText: newSelection.map(e => e[combo.displayKey]).join(', '),
-                removed: oldSelection
-            });
-            combo.selectItems(newSelection.map(e => e[combo.valueKey]), true);
-            expect(selectionSpy).toHaveBeenCalledWith(expectedResults);
-        });
->>>>>>> 67a02dc7
     });
 
     describe('Rendering tests: ', () => {
@@ -3137,56 +2735,6 @@
             expect(combo.valid).toEqual(IgxComboState.INVALID);
             expect(combo.comboInput.valid).toEqual(IgxInputState.INVALID);
         }));
-<<<<<<< HEAD
-=======
-
-        it('Should properly bind to object value w/ valueKey', fakeAsync(() => {
-            const fixture = TestBed.createComponent(ComboModelBindingComponent);
-            fixture.detectChanges();
-            tick();
-            fixture.detectChanges();
-            const component = fixture.componentInstance;
-            const combo = fixture.componentInstance.combo;
-            expect(combo.selectedItems()).toEqual([combo.data[0][combo.valueKey], combo.data[2][combo.valueKey]]);
-            combo.selectItems([combo.data[4][combo.valueKey]]);
-            tick();
-            fixture.detectChanges();
-            expect(component.selection).toEqual([0, 2, 4]);
-        }));
-
-        it('Should properly bind to object value w/o valueKey', fakeAsync(() => {
-            const fixture = TestBed.createComponent(ComboModelBinding2Component);
-            fixture.detectChanges();
-            tick();
-            fixture.detectChanges();
-            const component = fixture.componentInstance;
-            const combo = fixture.componentInstance.combo;
-            expect(combo.selectedItems()).toEqual([combo.data[0], combo.data[2]]);
-            combo.selectItems([combo.data[4]]);
-            tick();
-            fixture.detectChanges();
-            expect(component.selectedItems).toEqual([combo.data[0], combo.data[2], combo.data[4]]);
-        }));
-
-        it('Should have correctly bound focus and blur handlers', () => {
-            const fixture = TestBed.createComponent(IgxComboInTemplatedFormComponent);
-            fixture.detectChanges();
-            const combo = fixture.componentInstance.testCombo;
-            const input = fixture.debugElement.query(By.css(`${CSS_CLASS_INPUTGROUP} input`));
-
-            spyOn(combo, 'onFocus');
-            spyOn(combo, 'onBlur');
-
-
-            input.triggerEventHandler('focus', {});
-            expect(combo.onFocus).toHaveBeenCalled();
-            expect(combo.onFocus).toHaveBeenCalledWith();
-
-            input.triggerEventHandler('blur', {});
-            expect(combo.onBlur).toHaveBeenCalled();
-            expect(combo.onFocus).toHaveBeenCalledWith();
-        });
->>>>>>> 67a02dc7
     });
 
     describe('Combo - Display Density', () => {
