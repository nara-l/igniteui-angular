import { HttpClient } from '@angular/common/http';
import { AfterViewInit, ChangeDetectorRef, Component, Injectable, OnInit, ViewChild, OnDestroy } from '@angular/core';
import { async, TestBed, ComponentFixture, tick, fakeAsync, flush } from '@angular/core/testing';
import { BrowserModule, By } from '@angular/platform-browser';
import { NoopAnimationsModule } from '@angular/platform-browser/animations';
import { SortingDirection } from '../data-operations/sorting-expression.interface';
import { IgxToggleModule } from '../directives/toggle/toggle.directive';
import { IgxDropDownBase, Navigate } from '../drop-down/drop-down.component';
import { IgxComboItemComponent } from './combo-item.component';
import { IgxComboComponent, IgxComboModule, IgxComboState } from './combo.component';
import { IgxComboDropDownComponent } from './combo-dropdown.component';
import { FormGroup, FormControl, Validators, FormBuilder, ReactiveFormsModule } from '@angular/forms';
import { IForOfState } from '../directives/for-of/for_of.directive';
import { BehaviorSubject, Observable } from 'rxjs';
import { RemoteService } from 'src/app/shared/remote.combo.service';

const CSS_CLASS_COMBO = 'igx-combo';
const CSS_CLASS_COMBO_DROPDOWN = 'igx-combo__drop-down';
const CSS_CLASS_DROPDOWN = 'igx-drop-down';
const CSS_CLASS_DROPDOWNLIST = 'igx-drop-down__list';
const CSS_CLASS_CONTENT = 'igx-combo__content';
const CSS_CLASS_CONTAINER = 'igx-display-container';
const CSS_CLASS_DROPDOWNLISTITEM = 'igx-drop-down__item';
const CSS_CLASS_DROPDOWNBUTTON = 'dropdownToggleButton';
const CSS_CLASS_CLEARBUTTON = 'clearButton';
const CSS_CLASS_CHECK_GENERAL = 'igx-combo__checkbox';
const CSS_CLASS_CHECKBOX = 'igx-checkbox';
const CSS_CLASS_CHECKED = 'igx-checkbox--checked';
const CSS_CLASS_TOGGLE = 'igx-toggle';
const CSS_CLASS_SELECTED = 'igx-drop-down__item--selected';
const CSS_CLASS_FOCUSED = 'igx-drop-down__item--focused';
const CSS_CLASS_HEADERITEM = 'igx-drop-down__header';
const CSS_CLASS_SCROLLBAR = 'igx-vhelper__placeholder-content';
const CSS_CLASS_SCROLLBAR_VERTICAL = 'igx-vhelper--vertical';
const CSS_CLASS_SEARCH = 'igx-combo__search';
const CSS_CLASS_INPUTGROUP = 'igx-input-group';
const CSS_CLASS_INPUTGROUP_WRAPPER = 'igx-input-group__wrapper';
const CSS_CLASS_INPUTGROUP_BUNDLE = 'igx-input-group__bundle';
const CSS_CLASS_INPUTGROUP_MAINBUNDLE = 'igx-input-group__bundle-main';
const CSS_CLASS_INPUTGROUP_BUNDLESUFFIX = 'igx-input-group__bundle-suffix';
const CSS_CLASS_INPUTGROUP_BORDER = 'igx-input-group__border';
const CSS_CLASS_HEADER = 'header-class';
const CSS_CLASS_FOOTER = 'footer-class';

function typeInInput(inputElement: any, inputValue: string) {
    inputElement.value = inputValue;
    inputElement.dispatchEvent(new Event('input'));
}

describe('igxCombo', () => {
    beforeEach(async(() => {
        TestBed.resetTestingModule();
        TestBed.configureTestingModule({
            declarations: [
                IgxComboTestComponent,
                IgxComboSampleComponent,
                IgxComboInputTestComponent,
                IgxComboScrollTestComponent,
                IgxComboBindingTestComponent,
                IgxComboRemoteDataComponent,
                IgxComboEmptyTestComponent,
                IgxComboInContainerTestComponent,
                IgxComboInContainerFixedWidthComponent,
                IgxComboFormComponent
            ],
            imports: [
                IgxComboModule,
                NoopAnimationsModule,
                IgxToggleModule,
                ReactiveFormsModule,
            ]
        }).compileComponents();
    }));

    describe('General tests: ', () => {
        it('Should initialize the combo component properly', fakeAsync(() => {
            const fixture: ComponentFixture<IgxComboSampleComponent> = TestBed.createComponent(IgxComboSampleComponent);
            fixture.detectChanges();
            const combo = fixture.componentInstance.combo;
            const comboButton = fixture.debugElement.query(By.css('button'));
            expect(fixture.componentInstance).toBeDefined();
            expect(combo).toBeDefined();
            expect(combo.dropdown.collapsed).toBeDefined();
            expect(combo.data).toBeDefined();
            expect(combo.dropdown.collapsed).toBeTruthy();
            expect(combo.searchInput).toBeDefined();
            expect(comboButton).toBeDefined();
            expect(combo.placeholder).toBeDefined();
            combo.dropdown.toggle();
            tick();
            fixture.detectChanges();
            expect(combo.dropdown.collapsed).toEqual(false);
            expect(combo.searchInput).toBeDefined();
        }));
        it('Should properly return the context (this)', () => {
            const fixture = TestBed.createComponent(IgxComboSampleComponent);
            fixture.detectChanges();
            const combo = fixture.componentInstance.combo;
            expect(combo.context.$implicit).toEqual(combo);
        });
        it('Should properly accept input properties', () => {
            const fixture = TestBed.createComponent(IgxComboInputTestComponent);
            fixture.detectChanges();
            const combo = fixture.componentInstance.combo;
            expect(combo.width).toEqual('400px');
            expect(combo.placeholder).toEqual('Location');
            expect(combo.searchPlaceholder).toEqual('Enter a Search Term'); // Default;
            expect(combo.filterable).toEqual(true);
            expect(combo.height).toEqual('400px');
            expect(combo.itemsMaxHeight).toEqual(400);
            expect(combo.itemsWidth).toEqual('399px');
            expect(combo.itemHeight).toEqual(40);
            expect(combo.groupKey).toEqual('region');
            expect(combo.valueKey).toEqual('field');
            expect(combo.data).toBeDefined();
            combo.width = '500px';
            expect(combo.width).toEqual('500px');
            combo.placeholder = 'Destination';
            expect(combo.placeholder).toEqual('Destination');
            combo.searchPlaceholder = 'Filter';
            expect(combo.searchPlaceholder).toEqual('Filter');
            combo.filterable = false;
            expect(combo.filterable).toEqual(false);
            combo.height = '500px';
            expect(combo.height).toEqual('500px');
            combo.itemsMaxHeight = 500;
            expect(combo.itemsMaxHeight).toEqual(500);
            combo.itemHeight = 50;
            expect(combo.itemHeight).toEqual(50);
            combo.groupKey = 'field';
            expect(combo.groupKey).toEqual('field');
            combo.valueKey = 'region';
            expect(combo.valueKey).toEqual('region');
            combo.data = [{
                field: 1,
                region: 'A'
            }, {
                field: 2,
                region: 'B'
            }, {
                field: 3,
                region: 'C'
            }];
            expect(combo.data).toBeDefined();
            expect(combo.data.length).toEqual(3);
            combo.data = [];
            fixture.detectChanges();
            expect(combo.data).toBeDefined();
            expect(combo.data.length).toEqual(0);
        });
        it('Combo`s input textbox should be read-only', fakeAsync(() => {
            const inputText = 'text';
            const fixture = TestBed.createComponent(IgxComboTestComponent);
            fixture.detectChanges();
            const comboElement = fixture.debugElement.query(By.css('input[name=\'comboInput\']'));
            const inputElement = comboElement.nativeElement;
            expect(comboElement.attributes['readonly']).toBeDefined();
            typeInInput(inputElement, inputText);
            fixture.detectChanges();
            tick();
            fixture.detectChanges();
            expect(inputElement.value).toEqual('');
        }));
        it('Should properly handle getItemDataByValueKey calls', () => {
            const fix = TestBed.createComponent(IgxComboSampleComponent);
            fix.detectChanges();
            const combo = fix.componentInstance.combo;
            expect(combo.getItemDataByValueKey('Connecticut')).toEqual({ field: 'Connecticut', region: 'New England' });
            expect(combo.getItemDataByValueKey('')).toEqual(undefined);
            expect(combo.getItemDataByValueKey(null)).toEqual(undefined);
            expect(combo.getItemDataByValueKey(undefined)).toEqual(undefined);
            expect(combo.getItemDataByValueKey({ field: 'Connecticut', region: 'New England' })).toEqual(undefined);
            expect(combo.getItemDataByValueKey(1)).toEqual(undefined);
        });
        it('Should properly get/set displayKey', () => {
            const fix = TestBed.createComponent(IgxComboSampleComponent);
            fix.detectChanges();
            const combo = fix.componentInstance.combo;
            expect(combo.displayKey).toEqual(combo.valueKey);
            combo.displayKey = 'region';
            expect(combo.displayKey).toEqual('region');
            expect(combo.displayKey === combo.valueKey).toBeFalsy();
        });
    });

    describe('Template tests: ', () => {
        it('Should properly initialize templates', () => {
            const fixture = TestBed.createComponent(IgxComboSampleComponent);
            fixture.detectChanges();
            const combo = fixture.componentInstance.combo;
            expect(combo).toBeDefined();
            expect(combo.footerTemplate).toBeDefined();
            expect(combo.headerTemplate).toBeDefined();
            expect(combo.itemTemplate).toBeDefined();
            expect(combo.addItemTemplate).toBeUndefined();
            expect(combo.headerItemTemplate).toBeUndefined();
        });
        it('Should properly render header template', fakeAsync(() => {
            const fixture = TestBed.createComponent(IgxComboSampleComponent);
            fixture.detectChanges();
            const combo = fixture.componentInstance.combo;
            let headerElement = fixture.debugElement.query(By.css('.' + CSS_CLASS_HEADER));
            expect(headerElement).toBeNull();
            combo.dropdown.toggle();
            tick();
            fixture.detectChanges();
            expect(combo.headerTemplate).toBeDefined();
            const dropdownList: HTMLElement = fixture.debugElement.query(By.css('.' + CSS_CLASS_DROPDOWNLIST)).nativeElement;
            headerElement = fixture.debugElement.query(By.css('.' + CSS_CLASS_FOOTER));
            expect(headerElement).not.toBeNull();
            const headerHTMLElement = fixture.debugElement.query(By.css('.' + CSS_CLASS_HEADER)).nativeElement;
            expect(headerHTMLElement.parentNode).toEqual(dropdownList);
            expect(headerHTMLElement.textContent).toEqual('This is a header');
        }));
        it('Should properly render footer template', fakeAsync(() => {
            const fixture = TestBed.createComponent(IgxComboSampleComponent);
            fixture.detectChanges();
            const combo = fixture.componentInstance.combo;
            let footerElement = fixture.debugElement.query(By.css('.' + CSS_CLASS_FOOTER));
            expect(footerElement).toBeNull();
            combo.dropdown.toggle();
            tick();
            fixture.detectChanges();
            expect(combo.footerTemplate).toBeDefined();
            const dropdownList: HTMLElement = fixture.debugElement.query(By.css('.' + CSS_CLASS_DROPDOWNLIST)).nativeElement;
            footerElement = fixture.debugElement.query(By.css('.' + CSS_CLASS_FOOTER));
            expect(footerElement).not.toBeNull();
            const footerHTMLElement = fixture.debugElement.query(By.css('.' + CSS_CLASS_FOOTER)).nativeElement;
            expect(footerHTMLElement.parentNode).toEqual(dropdownList);
            expect(footerHTMLElement.textContent).toEqual('This is a footer');
        }));
    });

    describe('Dropdown tests: ', () => {
        it('Should properly call dropdown methods', () => {
            const fixture = TestBed.createComponent(IgxComboSampleComponent);
            fixture.detectChanges();
            const combo = fixture.componentInstance.combo;
            expect(combo).toBeDefined();
            spyOn(combo.dropdown, 'close');
            spyOn(combo.dropdown, 'open');
            spyOn(combo.dropdown, 'toggle');
            spyOnProperty(combo.dropdown, 'collapsed', 'get').and.callFake(() => 'fake');
            combo.open();
            combo.close();
            combo.toggle();
            expect(combo.dropdown.close).toHaveBeenCalledTimes(1);
            expect(combo.dropdown.open).toHaveBeenCalledTimes(1);
            expect(combo.dropdown.toggle).toHaveBeenCalledTimes(1);
        });
        it('Should properly call dropdown navigatePrev method', fakeAsync(() => {
            const fix = TestBed.createComponent(IgxComboSampleComponent);
            fix.detectChanges();
            const combo = fix.componentInstance.combo;
            const dropdown = combo.dropdown;
            expect(combo).toBeDefined();
            expect(dropdown).toBeDefined();
            expect(dropdown.focusedItem).toBeFalsy();
            expect(dropdown.verticalScrollContainer).toBeDefined();
            const mockObj = jasmine.createSpyObj('nativeElement', ['focus']);
            const mockSearchInput = spyOnProperty(combo, 'searchInput', 'get').and.returnValue({ nativeElement: mockObj });
            const mockFn = () => dropdown.navigatePrev();
            expect(mockFn).toThrow();
            expect(dropdown.focusedItem).toEqual(null);
            expect(combo.collapsed).toBeTruthy();
            combo.toggle();
            tick();
            fix.detectChanges();
            expect(mockObj.focus).toHaveBeenCalledTimes(1);
            expect(combo.collapsed).toBeFalsy();
            combo.handleKeyUp({ key: 'ArrowDown' });
            fix.detectChanges();
            expect(dropdown.focusedItem).toBeTruthy();
            expect(dropdown.focusedItem.index).toEqual(0);
            expect(dropdown.verticalScrollContainer.state.startIndex).toEqual(0);
            spyOn(dropdown, 'onBlur').and.callThrough();
            dropdown.navigatePrev();
            tick();
            fix.detectChanges();
            expect(mockObj.focus).toHaveBeenCalledTimes(2);
            combo.handleKeyUp({ key: 'ArrowDown' });
            fix.detectChanges();
            expect(dropdown.focusedItem).toBeTruthy();
            expect(dropdown.focusedItem.index).toEqual(0);
            dropdown.navigateNext();
            tick();
            fix.detectChanges();
            expect(dropdown.focusedItem).toBeTruthy();
            expect(dropdown.focusedItem.index).toEqual(1);
            expect(dropdown.verticalScrollContainer.state.startIndex).toEqual(0);
            spyOn(IgxDropDownBase.prototype, 'navigatePrev').and.callThrough();
            dropdown.navigatePrev();
            tick();
            expect(dropdown.focusedItem).toBeTruthy();
            expect(dropdown.focusedItem.index).toEqual(0);
            expect(dropdown.verticalScrollContainer.state.startIndex).toEqual(0);
            expect(IgxDropDownBase.prototype.navigatePrev).toHaveBeenCalledTimes(1);
        }));
        it('Should properly call dropdown navigateNext with virutal items', fakeAsync(() => {
            const fix = TestBed.createComponent(IgxComboSampleComponent);
            fix.detectChanges();
            const combo = fix.componentInstance.combo;
            const dropdown = combo.dropdown;
            expect(combo).toBeDefined();
            expect(dropdown).toBeDefined();
            expect(dropdown.focusedItem).toBeFalsy();
            expect(dropdown.verticalScrollContainer).toBeDefined();
            const mockClick = jasmine.createSpyObj('event', ['preventDefault', 'stopPropagation']);
            const mockObj = jasmine.createSpyObj('nativeElement', ['focus']);
            const mockSearchInput = spyOnProperty(combo, 'searchInput', 'get').and.returnValue({ nativeElement: mockObj });
            const mockFn = () => dropdown.navigatePrev();
            const virtualMock = spyOn<any>(dropdown, 'navigateVirtualItem').and.callThrough();
            expect(mockFn).toThrow();
            expect(dropdown.focusedItem).toEqual(null);
            expect(combo.collapsed).toBeTruthy();
            combo.toggle();
            tick();
            fix.detectChanges();
            expect(mockObj.focus).toHaveBeenCalledTimes(1);
            expect(combo.collapsed).toBeFalsy();
            dropdown.verticalScrollContainer.scrollTo(51);
            tick();
            fix.detectChanges();
            const lastItem = fix.debugElement.queryAll(By.css('.' + CSS_CLASS_DROPDOWNLISTITEM))[8].componentInstance;
            expect(lastItem).toBeDefined();
            lastItem.clicked(mockClick);
            fix.detectChanges();
            expect(dropdown.focusedItem).toEqual(lastItem);
            const mockFunc = () => dropdown.navigateItem(lastItem.index + 1);
            expect(mockFunc).toThrow();
            dropdown.navigateItem(-1);
            fix.detectChanges();
            expect(virtualMock).toHaveBeenCalledTimes(1);
            lastItem.clicked(mockClick);
            fix.detectChanges();
            expect(dropdown.focusedItem).toEqual(lastItem);
            dropdown.navigateItem(-1, Navigate.Down);
            fix.detectChanges();
            expect(virtualMock).toHaveBeenCalledTimes(2);
            combo.searchValue = 'New';
            tick();
            lastItem.clicked(mockClick);
            fix.detectChanges();
            expect(dropdown.focusedItem).toEqual(lastItem);
            fix.detectChanges();
            expect(combo.customValueFlag && combo.searchValue !== '').toBeTruthy();
            dropdown.navigateItem(-1, Navigate.Down);
            expect(virtualMock).toHaveBeenCalledTimes(3);
            lastItem.itemData = dropdown.verticalScrollContainer.igxForOf[dropdown.verticalScrollContainer.igxForOf.length - 1];
            lastItem.clicked(mockClick);
            fix.detectChanges();
            expect(dropdown.focusedItem).toEqual(lastItem);
            dropdown.navigateItem(-1, Navigate.Down);
            expect(virtualMock).toHaveBeenCalledTimes(3);

            // TEST move from first item
            dropdown.verticalScrollContainer.scrollTo(0);
            tick();
            fix.detectChanges();
            const firstItem = fix.debugElement.queryAll(By.css('.' + CSS_CLASS_DROPDOWNLISTITEM))[0].componentInstance;
            firstItem.clicked(mockClick);
            fix.detectChanges();
            expect(dropdown.focusedItem).toEqual(firstItem);
            expect(dropdown.focusedItem.index).toEqual(0);
            // spyOnProperty(dropdown, 'focusedItem', 'get').and.returnValue(firstItem);
            dropdown.navigateItem(-1);
            fix.detectChanges();
            expect(virtualMock).toHaveBeenCalledTimes(4);
            spyOn(dropdown, 'onBlur').and.callThrough();
            dropdown.navigateItem(-1, Navigate.Up);
            tick();
            fix.detectChanges();
            expect(virtualMock).toHaveBeenCalledTimes(5);
        }));
        it('Should call toggle properly', fakeAsync(() => {
            const fixture = TestBed.createComponent(IgxComboSampleComponent);
            fixture.detectChanges();
            const combo = fixture.componentInstance.combo;
            spyOn(combo.dropdown, 'open').and.callThrough();
            spyOn(combo.dropdown, 'close').and.callThrough();
            spyOn(combo.dropdown, 'onToggleOpening').and.callThrough();
            spyOn(combo.dropdown, 'onToggleOpened').and.callThrough();
            spyOn(combo.dropdown, 'onToggleClosing').and.callThrough();
            spyOn(combo.dropdown, 'onToggleClosed').and.callThrough();
            spyOn<any>(combo, 'cdr').and.callThrough();
            expect(combo.dropdown.collapsed).toEqual(true);
            combo.dropdown.toggle();
            tick();
            fixture.detectChanges();
            expect(combo.dropdown.open).toHaveBeenCalledTimes(1);
            expect(combo.dropdown.onToggleOpening).toHaveBeenCalledTimes(1);
            expect(combo.dropdown.onToggleOpened).toHaveBeenCalledTimes(1);
            expect(combo.dropdown.collapsed).toEqual(false);
            fixture.detectChanges();
            combo.dropdown.toggle();
            tick();
            fixture.detectChanges();
            expect(combo.dropdown.close).toHaveBeenCalledTimes(1);
            expect(combo.dropdown.onToggleClosed).toHaveBeenCalledTimes(1);
            expect(combo.dropdown.onToggleClosing).toHaveBeenCalledTimes(1);
            expect(combo.dropdown.collapsed).toEqual(true);
        }));
        it('IgxComboDropDown onFocus and onBlur event', fakeAsync(() => {
            const fix = TestBed.createComponent(IgxComboSampleComponent);
            fix.detectChanges();
            const dropdown = fix.componentInstance.combo.dropdown;
            expect(dropdown.focusedItem).toEqual(null);
            expect(dropdown.items.length).toEqual(9);
            dropdown.toggle();
            tick();
            fix.detectChanges();
            expect(dropdown.items).toBeDefined();
            expect(dropdown.items.length).toBeTruthy();
            dropdown.onFocus();
            expect(dropdown.focusedItem).toEqual(dropdown.items[0]);
            expect(dropdown.focusedItem.isFocused).toEqual(true);
            dropdown.onFocus();
            dropdown.onBlur();
            expect(dropdown.focusedItem).toEqual(null);
            dropdown.onBlur();
        }));
        it('IgxComboDropDown focusedItem getter/setter', () => {
            const fix = TestBed.createComponent(IgxComboSampleComponent);
            fix.detectChanges();
            const dropdown = fix.componentInstance.combo.dropdown;
            expect(dropdown.focusedItem).toEqual(null);
            dropdown.toggle();
            fix.detectChanges();
            expect(dropdown.focusedItem).toEqual(null);
            dropdown.onFocus();
            expect(dropdown.focusedItem).toEqual(dropdown.items[0]);
        });
        it('Should properly handle dropdown.focusItem', fakeAsync(() => {
            const fix = TestBed.createComponent(IgxComboSampleComponent);
            fix.detectChanges();
            const combo = fix.componentInstance.combo;
            const dropdown = combo.dropdown;
            combo.toggle();
            tick();
            fix.detectChanges();
            const virtualSpy = spyOn<any>(dropdown, 'navigateVirtualItem');
            spyOn(IgxComboDropDownComponent.prototype, 'navigateItem').and.callThrough();
            dropdown.navigateItem(0);
            fix.detectChanges();
            expect(IgxComboDropDownComponent.prototype.navigateItem).toHaveBeenCalledTimes(1);
            dropdown.navigateItem(-1);
            expect(IgxComboDropDownComponent.prototype.navigateItem).toHaveBeenCalledTimes(2);
            expect(virtualSpy).toHaveBeenCalled();
        }));
        it('Should handle handleKeyDown calls', () => {
            const fix = TestBed.createComponent(IgxComboSampleComponent);
            fix.detectChanges();
            const combo = fix.componentInstance.combo;
            spyOn(combo, 'selectAllItems');
            spyOn(combo, 'toggle');
            spyOn(combo.dropdown, 'onFocus').and.callThrough();
            combo.handleKeyUp({ key: 'A' });
            combo.handleKeyUp({});
            expect(combo.selectAllItems).toHaveBeenCalledTimes(0);
            expect(combo.dropdown.onFocus).toHaveBeenCalledTimes(0);
            combo.handleKeyUp({ key: 'Enter' });
            expect(combo.selectAllItems).toHaveBeenCalledTimes(0);
            spyOnProperty(combo, 'filteredData', 'get').and.returnValue([1]);
            combo.handleKeyUp({ key: 'Enter' });
            expect(combo.selectAllItems).toHaveBeenCalledTimes(0);
            combo.handleKeyUp({ key: 'ArrowDown' });
            expect(combo.selectAllItems).toHaveBeenCalledTimes(0);
            expect(combo.dropdown.onFocus).toHaveBeenCalledTimes(1);
            combo.handleKeyUp({ key: 'Escape' });
            expect(combo.toggle).toHaveBeenCalledTimes(1);
        });
        it('Dropdown button should open/close dropdown list', fakeAsync(() => {
            const fixture = TestBed.createComponent(IgxComboTestComponent);
            fixture.detectChanges();
            const combo = fixture.componentInstance.combo;
            const comboButton = fixture.debugElement.query(By.css('.' + CSS_CLASS_DROPDOWNBUTTON)).nativeElement;
            comboButton.click();
            tick();
            fixture.detectChanges();
            expect(combo.dropdown.collapsed).toEqual(false);
            const searchInputElement = fixture.debugElement.query(By.css('input[name=\'searchInput\']')).nativeElement;
            expect(searchInputElement).toBeDefined();
            const dropdownList = fixture.debugElement.query(By.css('.' + CSS_CLASS_DROPDOWNLIST)).nativeElement;
            expect(dropdownList.classList.contains(CSS_CLASS_TOGGLE)).toBeTruthy();
            const dropdownItems = dropdownList.querySelectorAll('.' + CSS_CLASS_DROPDOWNLISTITEM);
            expect(dropdownItems.length).toEqual(11);
            comboButton.click();
            tick();
            fixture.detectChanges();
            expect(combo.dropdown.collapsed).toEqual(true);
            expect(dropdownList.classList.contains(CSS_CLASS_TOGGLE + '--hidden')).toBeTruthy();
            expect(dropdownList.children.length).toEqual(0);
        }));
        it('Should focus search input after dropdown has been opened', fakeAsync(() => {
            let isFocused = false;
            const fixture = TestBed.createComponent(IgxComboTestComponent);
            fixture.detectChanges();
            const comboButton = fixture.debugElement.query(By.css('.' + CSS_CLASS_DROPDOWNBUTTON)).nativeElement;
            comboButton.click();
            tick();
            fixture.detectChanges();
            const searchInputElement: HTMLElement = fixture.debugElement.query(By.css('input[name=\'searchInput\']')).nativeElement;
            isFocused = (document.activeElement === searchInputElement);
            expect(isFocused).toEqual(true);
        }));
        it('Should open/close dropdown list with down/up keys', fakeAsync(() => {
            const fix = TestBed.createComponent(IgxComboTestComponent);
            fix.detectChanges();
            const combo = fix.componentInstance.combo;
            const comboInput = combo.comboInput.nativeElement as HTMLElement;
            expect(comboInput).toBeDefined();
            spyOn(combo, 'onArrowDown').and.callThrough();
            spyOn(combo, 'onArrowUp').and.callThrough();
            spyOn(combo.dropdown, 'toggle').and.callThrough();
            spyOn(combo.dropdown, 'open').and.callThrough();
            spyOn(combo.dropdown, 'close').and.callThrough();
            combo.onArrowDown(new KeyboardEvent('keydown', { altKey: false, key: 'ArrowDown' }));
            tick();
            fix.detectChanges();
            expect(combo.dropdown.toggle).toHaveBeenCalledTimes(1);
            expect(combo.dropdown.open).toHaveBeenCalledTimes(1);
            combo.onArrowDown(new KeyboardEvent('keydown', { altKey: true, key: 'ArrowDown' }));

            fix.detectChanges();
            expect(combo.dropdown.toggle).toHaveBeenCalledTimes(1);
            expect(combo.dropdown.collapsed).toEqual(false);
            expect(combo.dropdown.open).toHaveBeenCalledTimes(1);
            combo.onArrowUp(new KeyboardEvent('keydown', { altKey: false, key: 'ArrowUp' }));

            fix.detectChanges();
            expect(combo.dropdown.toggle).toHaveBeenCalledTimes(2);
            expect(combo.dropdown.close).toHaveBeenCalledTimes(1);
            combo.onArrowUp(new KeyboardEvent('keydown', { altKey: true, key: 'ArrowUp' }));

            fix.detectChanges();
            expect(combo.dropdown.toggle).toHaveBeenCalledTimes(3);
            expect(combo.dropdown.close).toHaveBeenCalledTimes(2);
        }));
        it('Should fire dropdown opening/closing events when dropdown button has been clicked', fakeAsync(() => {
            const fixture = TestBed.createComponent(IgxComboTestComponent);
            fixture.detectChanges();
            const combo = fixture.componentInstance.combo;
            const dropdown = combo.dropdown;
            spyOn(combo.onOpened, 'emit').and.callThrough();
            spyOn(combo.onOpening, 'emit').and.callThrough();
            spyOn(combo.onClosed, 'emit').and.callThrough();
            spyOn(combo.onClosing, 'emit').and.callThrough();
            spyOn(combo, 'onInputClick').and.callThrough();
            const comboButton = fixture.debugElement.query(By.css('.' + CSS_CLASS_DROPDOWNBUTTON)).nativeElement;
            expect(comboButton).toBeDefined();
            comboButton.click();
            tick();
            fixture.detectChanges();
            expect(dropdown.collapsed).toEqual(false);
            expect(combo.onInputClick).toHaveBeenCalledTimes(1);
            expect(combo.onOpened.emit).toHaveBeenCalledTimes(1);
            expect(combo.onOpening.emit).toHaveBeenCalledTimes(1);
            expect(combo.onClosing.emit).toHaveBeenCalledTimes(0);
            expect(combo.onClosed.emit).toHaveBeenCalledTimes(0);
            comboButton.click();
            tick();
            fixture.detectChanges();
            expect(combo.onInputClick).toHaveBeenCalledTimes(2);
            expect(combo.onClosed.emit).toHaveBeenCalledTimes(1);
            expect(combo.onClosing.emit).toHaveBeenCalledTimes(1);
        }));
        it('Should select/focus dropdown list items with space/up and down arrow keys', fakeAsync(() => {
            let selectedItemsCount = 0;
            const arrowDownEvent = new KeyboardEvent('keydown', { key: 'ArrowDown' });
            const arrowUpEvent = new KeyboardEvent('keydown', { key: 'ArrowUp' });
            const spaceEvent = new KeyboardEvent('keydown', { key: 'Space' });

            const fixture = TestBed.createComponent(IgxComboTestComponent);
            fixture.detectChanges();
            const combo = fixture.componentInstance.combo;
            combo.dropdown.toggle();
            tick();
            fixture.detectChanges();

            const dropdownList = fixture.debugElement.query(By.css('.' + CSS_CLASS_DROPDOWNLIST)).nativeElement;
            const dropdownItems = dropdownList.querySelectorAll('.' + CSS_CLASS_DROPDOWNLISTITEM);
            const dropdownContent = fixture.debugElement.query(By.css('.' + CSS_CLASS_CONTENT)).nativeElement;
            let focusedItems = dropdownList.querySelectorAll('.' + CSS_CLASS_FOCUSED);
            let selectedItems = dropdownList.querySelectorAll('.' + CSS_CLASS_SELECTED);
            expect(focusedItems.length).toEqual(0);
            expect(selectedItems.length).toEqual(0);

            const focusAndVerifyItem = function (event: KeyboardEvent, itemIndex: number) {
                dropdownContent.dispatchEvent(event);
                fixture.detectChanges();
                focusedItems = dropdownList.querySelectorAll('.' + CSS_CLASS_FOCUSED);
                expect(focusedItems.length).toEqual(1);
                expect(focusedItems[0]).toEqual(dropdownItems[itemIndex]);
            };

            const selectAndVerifyItem = function (itemIndex: number) {
                dropdownContent.dispatchEvent(spaceEvent);
                fixture.detectChanges();
                selectedItems = dropdownList.querySelectorAll('.' + CSS_CLASS_SELECTED);
                expect(selectedItems.length).toEqual(selectedItemsCount);
                expect(selectedItems).toContain(dropdownItems[itemIndex]);
            };

            focusAndVerifyItem(arrowDownEvent, 0);
            selectedItemsCount++;
            selectAndVerifyItem(0);

            for (let index = 1; index < 7; index++) {
                focusAndVerifyItem(arrowDownEvent, index);
            }
            selectedItemsCount++;
            selectAndVerifyItem(6);

            for (let index = 5; index > 3; index--) {
                focusAndVerifyItem(arrowUpEvent, index);
            }
            selectedItemsCount++;
            selectAndVerifyItem(4);
        }));
        it('Should properly close on click outside of the combo dropdown', fakeAsync(() => {
            const fix = TestBed.createComponent(IgxComboSampleComponent);
            fix.detectChanges();
            const combo = fix.componentInstance.combo;
            expect(combo).toBeDefined();
            combo.toggle();
            tick();
            expect(combo.collapsed).toEqual(false);
            document.documentElement.dispatchEvent(new Event('click'));
            tick();
            expect(combo.collapsed).toEqual(true);
        }));
        it('Should scroll up to the first item in the dropdown list with HOME key', async(() => {
            let scrollbar: HTMLElement;
            let dropdownContainer: HTMLElement;
            let firstVisibleItem: Element;
            let lastVisibleItem: Element;
            const homeEvent = new KeyboardEvent('keydown', { key: 'Home' });
            const endEvent = new KeyboardEvent('keydown', { key: 'End' });
            const fixture = TestBed.createComponent(IgxComboTestComponent);
            fixture.detectChanges();
            const combo = fixture.componentInstance.combo;
            const comboButton = fixture.debugElement.query(By.css('.' + CSS_CLASS_DROPDOWNBUTTON)).nativeElement;
            comboButton.click();
            fixture.whenStable().then(() => {
                fixture.detectChanges();
                const dropdownContent = fixture.debugElement.query(By.css('.' + CSS_CLASS_CONTENT)).nativeElement;
                scrollbar = fixture.debugElement.query(By.css('.' + CSS_CLASS_SCROLLBAR_VERTICAL)).nativeElement as HTMLElement;
                expect(scrollbar.scrollTop).toEqual(0);
                dropdownContent.dispatchEvent(endEvent);
                setTimeout(() => {
                    fixture.detectChanges();
                    expect(scrollbar.scrollHeight - scrollbar.scrollTop).toEqual(scrollbar.clientHeight);
                    dropdownContainer = fixture.debugElement.query(By.css('.' + CSS_CLASS_CONTAINER)).nativeElement;
                    firstVisibleItem = dropdownContainer.querySelector('.' + CSS_CLASS_DROPDOWNLISTITEM + ':first-child');
                    lastVisibleItem = dropdownContainer.querySelector('.' + CSS_CLASS_DROPDOWNLISTITEM + ':last-child');
                    expect(firstVisibleItem.textContent.trim()).toEqual(combo.data[combo.data.length - 10]);
                    expect(lastVisibleItem.textContent.trim()).toEqual(combo.data[combo.data.length - 1]);
                    dropdownContent.dispatchEvent(homeEvent);
                    setTimeout(() => {
                        fixture.detectChanges();
                        expect(scrollbar.scrollTop).toEqual(0);
                        dropdownContainer = fixture.debugElement.query(By.css('.' + CSS_CLASS_CONTAINER)).nativeElement;
                        firstVisibleItem = dropdownContainer.querySelector('.' + CSS_CLASS_DROPDOWNLISTITEM + ':first-child');
                        lastVisibleItem = dropdownContainer.querySelector('.' + CSS_CLASS_DROPDOWNLISTITEM + ':last-child');
                        expect(firstVisibleItem.textContent.trim()).toEqual(combo.data[0]);
                        expect(lastVisibleItem.textContent.trim()).toEqual(combo.data[10]);
                        combo.dropdown.verticalScrollContainer.scrollTo(6);
                        setTimeout(function () {
                            fixture.detectChanges();
                            dropdownContainer = fixture.debugElement.query(By.css('.' + CSS_CLASS_CONTAINER)).nativeElement;
                            firstVisibleItem = dropdownContainer.querySelector('.' + CSS_CLASS_DROPDOWNLISTITEM + ':first-child');
                            expect(firstVisibleItem.textContent.trim()).toEqual(combo.data[6]);
                            dropdownContent.dispatchEvent(homeEvent);
                            setTimeout(function () {
                                fixture.detectChanges();
                                dropdownContainer = fixture.debugElement.query(By.css('.' + CSS_CLASS_CONTAINER)).nativeElement;
                                firstVisibleItem = dropdownContainer.querySelector('.' + CSS_CLASS_DROPDOWNLISTITEM + ':first-child');
                                lastVisibleItem = dropdownContainer.querySelector('.' + CSS_CLASS_DROPDOWNLISTITEM + ':last-child');
                                expect(firstVisibleItem.textContent.trim()).toEqual(combo.data[0]);
                                expect(lastVisibleItem.textContent.trim()).toEqual(combo.data[10]);
                                expect(scrollbar.scrollTop).toEqual(0);
                            }, 20);
                        }, 20);
                    }, 20);
                }, 20);
            });
        }));
        it('Should scroll down to the last item in the dropdown list with END key', (done) => {
            let dropdownContainer: HTMLElement;
            let firstVisibleItem: Element;
            let lastVisibleItem: Element;
            const endEvent = new KeyboardEvent('keydown', { key: 'End' });
            const fixture = TestBed.createComponent(IgxComboTestComponent);
            fixture.detectChanges();
            const combo = fixture.componentInstance.combo;
            combo.toggle();
            setTimeout(() => {
                fixture.detectChanges();
                const dropdownContent = fixture.debugElement.query(By.css('.' + CSS_CLASS_CONTENT)).nativeElement;
                const scrollbar = fixture.debugElement.query(By.css('.' + CSS_CLASS_SCROLLBAR_VERTICAL)).nativeElement as HTMLElement;
                expect(scrollbar.scrollTop).toEqual(0);
                dropdownContent.dispatchEvent(endEvent);
                setTimeout(() => {
                    fixture.detectChanges();
                    setTimeout(function () {
                        fixture.detectChanges();
                        expect(scrollbar.scrollHeight - scrollbar.scrollTop).toEqual(scrollbar.clientHeight);
                        dropdownContainer = fixture.debugElement.query(By.css('.' + CSS_CLASS_CONTAINER)).nativeElement;
                        firstVisibleItem = dropdownContainer.querySelector('.' + CSS_CLASS_DROPDOWNLISTITEM + ':first-child');
                        lastVisibleItem = dropdownContainer.querySelector('.' + CSS_CLASS_DROPDOWNLISTITEM + ':last-child');
                        expect(firstVisibleItem.textContent.trim()).toEqual(combo.data[combo.data.length - 10]);
                        expect(lastVisibleItem.textContent.trim()).toEqual(combo.data[combo.data.length - 1]);
                        combo.dropdown.verticalScrollContainer.scrollTo(3);
                        setTimeout(function () {
                            fixture.detectChanges();
                            dropdownContainer = fixture.debugElement.query(By.css('.' + CSS_CLASS_CONTAINER)).nativeElement;
                            firstVisibleItem = dropdownContainer.querySelector('.' + CSS_CLASS_DROPDOWNLISTITEM + ':first-child');
                            expect(firstVisibleItem.textContent.trim()).toEqual(combo.data[3]);
                            dropdownContent.dispatchEvent(endEvent);
                            setTimeout(function () {
                                fixture.detectChanges();
                                dropdownContainer = fixture.debugElement.query(By.css('.' + CSS_CLASS_CONTAINER)).nativeElement;
                                firstVisibleItem = dropdownContainer.querySelector('.' + CSS_CLASS_DROPDOWNLISTITEM + ':first-child');
                                lastVisibleItem = dropdownContainer.querySelector('.' + CSS_CLASS_DROPDOWNLISTITEM + ':last-child');
                                expect(firstVisibleItem.textContent.trim()).toEqual(combo.data[combo.data.length - 10]);
                                expect(lastVisibleItem.textContent.trim()).toEqual(combo.data[combo.data.length - 1]);
                                expect(scrollbar.scrollHeight - scrollbar.scrollTop).toEqual(scrollbar.clientHeight);
                                done();
                            }, 20);
                        }, 20);
                    }, 20);
                }, 20);
            }, 10);
        });
    });

    describe('Selection tests: ', () => {
        function getCheckbox(dropdownElement: any, itemIndex: number): HTMLElement {
            const dropdownItems = dropdownElement.querySelectorAll('.' + CSS_CLASS_DROPDOWNLISTITEM);
            const checkbox = dropdownItems[itemIndex].querySelector('.' + CSS_CLASS_CHECKBOX) as HTMLElement;
            return checkbox;
        }
        function clickItemCheckbox(dropdownElement: any, itemIndex: number) {
            const dropdownItems = dropdownElement.querySelectorAll('.' + CSS_CLASS_DROPDOWNLISTITEM);
            const checkbox = dropdownItems[itemIndex].querySelector('.' + CSS_CLASS_CHECKBOX) as HTMLElement;
            checkbox.click();
        }
        function verifyItemIsSelected(
            combo: IgxComboComponent,
            itemIndex: number,
            selectedItemIndex: number,
            checkbox?: HTMLElement) {
            if (checkbox != null) {
                expect(checkbox.classList.contains(CSS_CLASS_CHECKED)).toBeTruthy();
            }
            expect(combo.isItemSelected(combo.data[itemIndex])).toBeTruthy();
            expect(combo.selectedItems()[selectedItemIndex]).toEqual(combo.data[itemIndex]);
        }
        function verifyItemIsUnselected(
            dropdownElement: any,
            combo: IgxComboComponent,
            itemIndex: number) {
            const checkbox = getCheckbox(dropdownElement, itemIndex);
            expect(checkbox.classList.contains(CSS_CLASS_CHECKED)).toBeFalsy();
            expect(combo.isItemSelected(combo.data[itemIndex])).toBeFalsy();
        }
        it('Should properly return the selected value(s)', () => {
            const fixture = TestBed.createComponent(IgxComboSampleComponent);
            fixture.detectChanges();
            const combo = fixture.componentInstance.combo;
            expect(combo).toBeDefined();
            expect(combo.values).toEqual([]);
            combo.valueKey = undefined;
            expect(combo.values).toEqual([]);
        });
        it('Should properly call "writeValue" method', () => {
            const fixture = TestBed.createComponent(IgxComboSampleComponent);
            fixture.detectChanges();
            const combo = fixture.componentInstance.combo;
            spyOn(combo, 'selectItems');
            combo.writeValue(['EXAMPLE']);
            fixture.detectChanges();
            expect(combo.selectItems).toHaveBeenCalledTimes(1);
            // Calling "SelectItems" through the writeValue accessor should clear the previous values;
            expect(combo.selectItems).toHaveBeenCalledWith(['EXAMPLE'], true);
        });
        it(`Should properly select/deselect items`, fakeAsync(() => {
            const fix = TestBed.createComponent(IgxComboSampleComponent);
            fix.detectChanges();
            const combo = fix.componentInstance.combo;
            expect(combo.dropdown.items).toBeDefined();
            // items are only accessible when the combo dropdown is opened;
            let targetItem: IgxComboItemComponent;
            spyOn(combo, 'setSelectedItem').and.callThrough();
            spyOn(combo.dropdown, 'navigateItem').and.callThrough();
            spyOn<any>(combo, 'triggerSelectionChange').and.callThrough();
            spyOn(combo.dropdown, 'selectedItem').and.callThrough();
            spyOn(combo.onSelectionChange, 'emit');
            combo.dropdown.toggle();
            tick();
            fix.detectChanges();
            expect(combo.dropdown.collapsed).toEqual(false);
            expect(combo.dropdown.items.length).toEqual(9); // Virtualization
            targetItem = combo.dropdown.items[5] as IgxComboItemComponent;
            expect(targetItem).toBeDefined();
            expect(targetItem.index).toEqual(5);
            combo.dropdown.selectItem(targetItem);

            fix.detectChanges();
            expect(combo.dropdown.selectedItem).toEqual([targetItem.itemID]);
            expect(combo.setSelectedItem).toHaveBeenCalledTimes(1);
            expect(combo.setSelectedItem).toHaveBeenCalledWith(targetItem.itemID, true);
            expect(combo.onSelectionChange.emit).toHaveBeenCalledTimes(1);
            expect(combo.onSelectionChange.emit).toHaveBeenCalledWith({ oldSelection: [], newSelection: [targetItem.itemID] });

            combo.dropdown.selectItem(targetItem);
            expect(combo.dropdown.selectedItem).toEqual([]);
            expect(combo.setSelectedItem).toHaveBeenCalledTimes(2);
            expect(combo.setSelectedItem).toHaveBeenCalledWith(targetItem.itemID, true);
            expect(combo.onSelectionChange.emit).toHaveBeenCalledTimes(2);
            expect(combo.onSelectionChange.emit).toHaveBeenCalledWith({ oldSelection: [targetItem.itemID], newSelection: [] });

            spyOn(combo, 'addItemToCollection');
            combo.dropdown.selectItem({ itemData: 'ADD ITEM' } as IgxComboItemComponent, new Event('click'));
            fix.detectChanges();
            expect(combo.addItemToCollection).toHaveBeenCalledTimes(1);
        }));
        it(`Should properly select/deselect items using public methods selectItems and deselectItems`, fakeAsync(() => {
            const fix = TestBed.createComponent(IgxComboSampleComponent);
            fix.detectChanges();
            const combo = fix.componentInstance.combo;
            spyOn(combo.onSelectionChange, 'emit');
            let oldSelection = [];
            let newSelection = [combo.data[1], combo.data[5], combo.data[6]];

            combo.dropdown.toggle();
            tick();
            fix.detectChanges();
            combo.selectItems(newSelection);
            fix.detectChanges();
            expect(combo.selectedItems().length).toEqual(newSelection.length);
            expect(combo.onSelectionChange.emit).toHaveBeenCalledTimes(1);
            expect(combo.onSelectionChange.emit).toHaveBeenCalledWith({ oldSelection: oldSelection, newSelection: newSelection });

            let newItem = combo.data[3];
            combo.selectItems([newItem]);
            oldSelection = [...newSelection];
            newSelection.push(newItem);
            fix.detectChanges();
            expect(combo.selectedItems().length).toEqual(newSelection.length);
            expect(combo.onSelectionChange.emit).toHaveBeenCalledTimes(2);
            expect(combo.onSelectionChange.emit).toHaveBeenCalledWith({ oldSelection: oldSelection, newSelection: newSelection });

            oldSelection = [...newSelection];
            newSelection = [combo.data[0]];
            combo.selectItems(newSelection, true);
            fix.detectChanges();
            expect(combo.selectedItems().length).toEqual(newSelection.length);
            expect(combo.onSelectionChange.emit).toHaveBeenCalledTimes(3);
            expect(combo.onSelectionChange.emit).toHaveBeenCalledWith({ oldSelection: oldSelection, newSelection: newSelection });

            oldSelection = [...newSelection];
            newSelection = [];
            newItem = combo.data[0];
            combo.deselectItems([newItem]);
            fix.detectChanges();
            expect(combo.selectedItems().length).toEqual(newSelection.length);
            expect(combo.selectedItems().length).toEqual(0);
            expect(combo.onSelectionChange.emit).toHaveBeenCalledTimes(4);
            expect(combo.onSelectionChange.emit).toHaveBeenCalledWith({ oldSelection: oldSelection, newSelection: newSelection });
        }));
        it('Should properly select/deselect ALL items', fakeAsync(() => {
            const fix = TestBed.createComponent(IgxComboSampleComponent);
            fix.detectChanges();
            const combo = fix.componentInstance.combo;
            expect(combo.dropdown.items).toBeDefined();
            // items are only accessible when the combo dropdown is opened;
            spyOn(combo, 'selectAllItems').and.callThrough();
            spyOn(combo, 'deselectAllItems').and.callThrough();
            spyOn(combo, 'handleSelectAll').and.callThrough();
            spyOn<any>(combo, 'triggerSelectionChange').and.callThrough();
            spyOn(combo.onSelectionChange, 'emit');
            combo.dropdown.toggle();
            tick();
            fix.detectChanges();
            expect(combo.dropdown.collapsed).toEqual(false);
            expect(combo.dropdown.items.length).toEqual(9); // Virtualization
            combo.handleSelectAll({ checked: true });

            fix.detectChanges();
            expect(combo.selectAllItems).toHaveBeenCalledTimes(1);
            expect(combo.deselectAllItems).toHaveBeenCalledTimes(0);
            expect(combo.onSelectionChange.emit).toHaveBeenCalledTimes(1);

            combo.handleSelectAll({ checked: false });

            fix.detectChanges();
            expect(combo.selectAllItems).toHaveBeenCalledTimes(1);
            expect(combo.deselectAllItems).toHaveBeenCalledTimes(1);
            expect(combo.onSelectionChange.emit).toHaveBeenCalledTimes(2);
        }));
        it('Should handle setSelectedItem properly', () => {
            const fix = TestBed.createComponent(IgxComboSampleComponent);
            fix.detectChanges();
            const combo = fix.componentInstance.combo;
            const dropdown = combo.dropdown;
            spyOn(dropdown, 'setSelectedItem').and.callThrough();
            spyOn(combo, 'getItemDataByValueKey').and.callThrough();
            spyOn(combo.onSelectionChange, 'emit').and.callThrough();
            combo.setSelectedItem(null);
            expect(combo.selectedItems()).toEqual([]);
            dropdown.setSelectedItem(null);
            expect(combo.selectedItems()).toEqual([]);
            dropdown.setSelectedItem(undefined);
            expect(combo.selectedItems()).toEqual([]);
            combo.setSelectedItem(undefined);
            expect(combo.selectedItems()).toEqual([]);
            dropdown.setSelectedItem({ field: 'Connecticut', region: 'New England' });
            expect(combo.selectedItems()).toEqual([{ field: 'Connecticut', region: 'New England' }]);
            combo.deselectAllItems();
            expect(combo.selectedItems()).toEqual([]);
            combo.setSelectedItem({ field: 'Connecticut', region: 'New England' });
            expect(combo.selectedItems()).toEqual([{ field: 'Connecticut', region: 'New England' }]);
            combo.deselectAllItems();
            expect(combo.selectedItems()).toEqual([]);
            dropdown.setSelectedItem('Connecticut');
            expect(combo.selectedItems()).toEqual([{ field: 'Connecticut', region: 'New England' }]);
            combo.deselectAllItems();
            expect(combo.selectedItems()).toEqual([]);
            dropdown.setSelectedItem('Connecticut', false);
            expect(combo.selectedItems()).toEqual([]);
            combo.deselectAllItems();
            expect(combo.selectedItems()).toEqual([]);
            dropdown.setSelectedItem({ field: 'Connecticut', region: 'New England' }, true);
            expect(combo.selectedItems()).toEqual([{ field: 'Connecticut', region: 'New England' }]);
            spyOn(combo, 'setSelectedItem').and.callThrough();
            const selectionSpy = spyOn<any>(combo, 'triggerSelectionChange').and.callThrough();
            dropdown.setSelectedItem(combo.selectedItems()[0], false);
            expect(combo.setSelectedItem).toHaveBeenCalledWith({ field: 'Connecticut', region: 'New England' }, false);
            expect(Array.from(selectionSpy.calls.mostRecent().args[0])).toEqual([]);
            expect(combo.selectedItems()).toEqual([]);
            combo.setSelectedItem('Connecticut', true);
            expect(combo.selectedItems()).toEqual([{ field: 'Connecticut', region: 'New England' }]);
            expect(combo.selectedItems()[0]).toEqual({ field: 'Connecticut', region: 'New England' });
            combo.setSelectedItem('Connecticut', false);
            expect(combo.selectedItems()).toEqual([]);
            combo.setSelectedItem('Connecticut', false);
            expect(combo.selectedItems()).toEqual([]);
            expect(combo.getItemDataByValueKey).toHaveBeenCalledTimes(5);
            expect(combo.onSelectionChange.emit).toHaveBeenCalledTimes(13);
        });
        it('Should properly return the selected item(s)', () => {
            const fix = TestBed.createComponent(IgxComboSampleComponent);
            fix.detectChanges();
            const combo = fix.componentInstance.combo;
            expect(combo.selectedItems()).toEqual([]);
            expect(combo.dropdown.selectedItem).toEqual([]);
            combo.setSelectedItem('Connecticut');
            fix.detectChanges();
            expect(combo.dropdown.selectedItem).toEqual([{ field: 'Connecticut', region: 'New England' }]);
            expect(combo.dropdown.selectedItem[0]).toEqual(combo.data[0]);
        });
        it('Should append selected items to the input separated by comma', fakeAsync(() => {
            let expectedOutput: string;
            const fixture = TestBed.createComponent(IgxComboTestComponent);
            fixture.detectChanges();
            const combo = fixture.componentInstance.combo;
            const dropdown = combo.dropdown;
            const input = fixture.debugElement.query(By.css('input[name=\'comboInput\']'));
            const inputElement = input.nativeElement;
            const comboButton = fixture.debugElement.query(By.css('.' + CSS_CLASS_DROPDOWNBUTTON)).nativeElement;

            comboButton.click();
            fixture.detectChanges();
            const dropdownList = fixture.debugElement.query(By.css('.' + CSS_CLASS_DROPDOWNLIST)).nativeElement;

            const verifySelectedItem = function (itemIndex: number) {
                clickItemCheckbox(dropdownList, itemIndex);
                fixture.detectChanges();
                tick();
                fixture.detectChanges();
                expect(inputElement.value).toEqual(expectedOutput);
            };

            expectedOutput = dropdown.items[3].itemData;
            verifySelectedItem(3);
            expectedOutput += ', ' + dropdown.items[7].itemData;
            verifySelectedItem(7);
            expectedOutput += ', ' + dropdown.items[1].itemData;
            verifySelectedItem(1);
            expectedOutput = dropdown.items[3].itemData + ', ' + dropdown.items[1].itemData;
            verifySelectedItem(7);
        }));
        it('Should append selected items to the input in their selection order', (done) => {
            const event = new KeyboardEvent('keydown', { key: 'End' });
            const fixture = TestBed.createComponent(IgxComboTestComponent);
            fixture.detectChanges();
            const combo = fixture.componentInstance.combo;
            const expectedOutput = combo.data[3] + ', ' + combo.data[7] + ', ' + combo.data[1] + ', ' + combo.data[11];
            const comboButton = fixture.debugElement.query(By.css('.' + CSS_CLASS_DROPDOWNBUTTON)).nativeElement;
            comboButton.click();
            fixture.detectChanges();
            const dropdownContent = fixture.debugElement.query(By.css('.' + CSS_CLASS_CONTENT)).nativeElement;
            const dropdownList = fixture.debugElement.query(By.css('.' + CSS_CLASS_DROPDOWNLIST)).nativeElement;

            clickItemCheckbox(dropdownList, 3);
            fixture.detectChanges();
            clickItemCheckbox(dropdownList, 7);
            fixture.detectChanges();
            clickItemCheckbox(dropdownList, 1);
            fixture.detectChanges();
            dropdownContent.dispatchEvent(event);
            setTimeout(function () {
                fixture.detectChanges();
                clickItemCheckbox(dropdownList, 5);
                fixture.detectChanges();
                setTimeout(function () {
                    fixture.detectChanges();
                    const input = fixture.debugElement.query(By.css('input[name=\'comboInput\']'));
                    expect(input.nativeElement.value).toEqual(expectedOutput);
                    done();
                }, 20);
            }, 20);
        });
        it('Should remove deselected items from the input', fakeAsync(() => {
            const fixture = TestBed.createComponent(IgxComboTestComponent);
            fixture.detectChanges();
            const combo = fixture.componentInstance.combo;
            const dropdown = combo.dropdown;
            const input = fixture.debugElement.query(By.css('input[name=\'comboInput\']'));
            const inputElement = input.nativeElement;
            combo.dropdown.toggle();
            tick();
            fixture.detectChanges();
            const dropdownList = fixture.debugElement.query(By.css('.' + CSS_CLASS_DROPDOWNLIST)).nativeElement;

            clickItemCheckbox(dropdownList, 3);
            fixture.detectChanges();
            tick();
            clickItemCheckbox(dropdownList, 7);
            fixture.detectChanges();
            tick();
            clickItemCheckbox(dropdownList, 1);
            fixture.detectChanges();
            tick();
            expect(inputElement.value).toEqual(
                dropdown.items[3].itemData + ', ' +
                dropdown.items[7].itemData + ', ' +
                dropdown.items[1].itemData);

            clickItemCheckbox(dropdownList, 7);
            fixture.detectChanges();
            tick();
            expect(inputElement.value).toEqual(
                dropdown.items[3].itemData + ', ' +
                dropdown.items[1].itemData);

            clickItemCheckbox(dropdownList, 8);
            fixture.detectChanges();
            tick();
            expect(inputElement.value).toEqual(
                dropdown.items[3].itemData + ', ' +
                dropdown.items[1].itemData + ', ' +
                dropdown.items[8].itemData);

            clickItemCheckbox(dropdownList, 1);
            fixture.detectChanges();
            tick();
            expect(inputElement.value).toEqual(
                dropdown.items[3].itemData + ', ' +
                dropdown.items[8].itemData);

            clickItemCheckbox(dropdownList, 3);
            fixture.detectChanges();
            tick();
            expect(inputElement.value).toEqual(dropdown.items[8].itemData);

            clickItemCheckbox(dropdownList, 8);
            fixture.detectChanges();
            tick();
            expect(inputElement.value).toEqual('');
        }));
        it('Clear button should dismiss all selected items', fakeAsync(() => {
            const fixture = TestBed.createComponent(IgxComboTestComponent);
            fixture.detectChanges();
            const combo = fixture.componentInstance.combo;
            const inputElement = fixture.debugElement.query(By.css('input[name=\'comboInput\']')).nativeElement;
            combo.dropdown.toggle();
            tick();
            fixture.detectChanges();
            const dropdownList = fixture.debugElement.query(By.css('.' + CSS_CLASS_DROPDOWNLIST)).nativeElement;
            let selectedItemIndex = -1;

            const verifySelectedItem = function (itemIndex: number) {
                clickItemCheckbox(dropdownList, itemIndex);
                fixture.detectChanges();
                const checkbox = getCheckbox(dropdownList, itemIndex);
                verifyItemIsSelected(combo, itemIndex, ++selectedItemIndex, checkbox);
            };

            verifySelectedItem(3);
            verifySelectedItem(7);
            verifySelectedItem(1);

            tick();
            fixture.detectChanges();
            expect(inputElement.value).toEqual(combo.data[3] + ', ' + combo.data[7] + ', ' + combo.data[1]);

            fixture.debugElement.query(By.css('.' + CSS_CLASS_CLEARBUTTON)).nativeElement.click();
            fixture.detectChanges();
            tick();
            fixture.detectChanges();
            expect(inputElement.value).toEqual('');
            verifyItemIsUnselected(dropdownList, combo, 3);
            verifyItemIsUnselected(dropdownList, combo, 7);
            verifyItemIsUnselected(dropdownList, combo, 1);
            expect(combo.selectedItems().length).toEqual(0);
        }));
        it('Should show/hide clear button after selecting/deselecting items', fakeAsync(() => {
            const fixture = TestBed.createComponent(IgxComboTestComponent);
            fixture.detectChanges();
            const combo = fixture.componentInstance.combo;
            // This is a workaround for issue github.com/angular/angular/issues/14235
            // Expecting existing DebugElement toBeFalsy creates circular reference in Jasmine
            expect(fixture.debugElement.queryAll(By.css('.' + CSS_CLASS_CLEARBUTTON)).length).toBeFalsy();

            // Open dropdown and select an item
            combo.dropdown.toggle();
            tick();
            fixture.detectChanges();
            const dropdownList = fixture.debugElement.query(By.css('.' + CSS_CLASS_DROPDOWNLIST)).nativeElement;
            clickItemCheckbox(dropdownList, 8);
            fixture.detectChanges();
            expect(fixture.debugElement.queryAll(By.css('.' + CSS_CLASS_CLEARBUTTON)).length).toEqual(1);

            // Close dropdown
            combo.dropdown.toggle();
            tick();
            fixture.detectChanges();
            expect(fixture.debugElement.queryAll(By.css('.' + CSS_CLASS_CLEARBUTTON)).length).toEqual(1);

            // Open dropdown and deselect an item
            combo.dropdown.toggle();
            tick();
            fixture.detectChanges();
            clickItemCheckbox(dropdownList, 8);
            fixture.detectChanges();
            expect(fixture.debugElement.queryAll(By.css('.' + CSS_CLASS_CLEARBUTTON)).length).toBeFalsy();

            // Select some items from the dropdown
            clickItemCheckbox(dropdownList, 7);
            fixture.detectChanges();
            expect(fixture.debugElement.queryAll(By.css('.' + CSS_CLASS_CLEARBUTTON)).length).toEqual(1);
            clickItemCheckbox(dropdownList, 0);
            fixture.detectChanges();
            expect(fixture.debugElement.queryAll(By.css('.' + CSS_CLASS_CLEARBUTTON)).length).toEqual(1);

            // Clear selected items
            fixture.debugElement.query(By.css('.' + CSS_CLASS_CLEARBUTTON)).nativeElement.click();
            fixture.detectChanges();
            tick();
            fixture.detectChanges();
            expect(fixture.debugElement.queryAll(By.css('.' + CSS_CLASS_CLEARBUTTON)).length).toBeFalsy();

            // Close dropdown
            combo.dropdown.toggle();
            tick();
            fixture.detectChanges();
            expect(fixture.debugElement.queryAll(By.css('.' + CSS_CLASS_CLEARBUTTON)).length).toBeFalsy();
        }));
        it('Should select/deselect item by clicking its checkbox', fakeAsync(() => {
            const fixture = TestBed.createComponent(IgxComboTestComponent);
            fixture.detectChanges();
            const combo = fixture.componentInstance.combo;
            const dropdown = combo.dropdown;
            combo.dropdown.toggle();
            tick();
            fixture.detectChanges();
            const dropdownList = fixture.debugElement.query(By.css('.' + CSS_CLASS_DROPDOWNLIST)).nativeElement;
            let selectedItemIndex = 0;

            const verifySelectedItem = function (itemIndex: number) {
                clickItemCheckbox(dropdownList, itemIndex);
                fixture.detectChanges();
                const checkbox = getCheckbox(dropdownList, itemIndex);
                verifyItemIsSelected(combo, itemIndex, selectedItemIndex, checkbox);
            };

            verifySelectedItem(3);
            selectedItemIndex++;
            verifySelectedItem(7);
            selectedItemIndex++;
            verifySelectedItem(1);

            // Deselect first item
            clickItemCheckbox(dropdownList, 3);
            fixture.detectChanges();
            const deselectedItemCheckbox = getCheckbox(dropdownList, 3);
            expect(deselectedItemCheckbox.classList.contains(CSS_CLASS_CHECKED)).toBeFalsy();
            expect(combo.isItemSelected(combo.data[3])).toBeFalsy();
            expect(combo.selectedItems()[0]).toEqual(dropdown.items[7].itemData);
            expect(combo.selectedItems()[1]).toEqual(dropdown.items[1].itemData);
        }));
        it('Should trigger onSelectionChange event when selecting/deselecting item', fakeAsync(() => {
            const fixture = TestBed.createComponent(IgxComboTestComponent);
            fixture.detectChanges();
            const combo = fixture.componentInstance.combo;
            const dropdown = combo.dropdown;
            const eventParams = {
                oldSelection: [],
                newSelection: []
            };
            let timesFired = 1;
            spyOn(combo.onSelectionChange, 'emit').and.callThrough();
            combo.dropdown.toggle();
            tick();
            fixture.detectChanges();
            const dropdownList = fixture.debugElement.query(By.css('.' + CSS_CLASS_DROPDOWNLIST)).nativeElement;
            const verifyOnSelectionChangeEventIsFired = function (itemIndex: number) {
                clickItemCheckbox(dropdownList, itemIndex);
                fixture.detectChanges();
                expect(combo.onSelectionChange.emit).toHaveBeenCalledTimes(timesFired);
                expect(combo.onSelectionChange.emit).toHaveBeenCalledWith(eventParams);
            };

            eventParams.newSelection.push(dropdown.items[3].itemData);
            verifyOnSelectionChangeEventIsFired(3);
            timesFired++;

            eventParams.oldSelection.push(dropdown.items[3].itemData);
            eventParams.newSelection.push(dropdown.items[7].itemData);
            verifyOnSelectionChangeEventIsFired(7);
            timesFired++;

            eventParams.oldSelection.push(dropdown.items[7].itemData);
            eventParams.newSelection.push(dropdown.items[1].itemData);
            verifyOnSelectionChangeEventIsFired(1);
            timesFired++;

            // Deselecting an item
            eventParams.oldSelection.push(dropdown.items[1].itemData);
            eventParams.newSelection = eventParams.newSelection.filter(item => item !== dropdown.items[7].itemData);
            verifyOnSelectionChangeEventIsFired(7);
            timesFired++;

            eventParams.oldSelection = eventParams.oldSelection.filter(item => item !== dropdown.items[7].itemData);
            eventParams.newSelection = eventParams.newSelection.filter(item => item !== dropdown.items[1].itemData);
            verifyOnSelectionChangeEventIsFired(1);
        }));
        it('Should be able to select item when in grouped state', fakeAsync(() => {
            const fixture = TestBed.createComponent(IgxComboSampleComponent);
            fixture.detectChanges();
            const combo = fixture.componentInstance.combo;
            combo.dropdown.toggle();
            tick();
            fixture.detectChanges();
            const dropdown = fixture.debugElement.query(By.css('.' + CSS_CLASS_DROPDOWNLIST)).nativeElement;
            let selectedItemIndex = -1;

            const verifySelectedItem = function (dropdownItemIndex: number, dataItemIndex: number) {
                clickItemCheckbox(dropdown, dropdownItemIndex);
                fixture.detectChanges();
                const checkbox = getCheckbox(dropdown, dropdownItemIndex);
                verifyItemIsSelected(combo, dataItemIndex, ++selectedItemIndex, checkbox);
            };

            verifySelectedItem(3, 9);
            verifySelectedItem(7, 33);
            verifySelectedItem(1, 12);
            tick();
            fixture.detectChanges();
            const expectedOutput = combo.data[9].field + ', ' + combo.data[33].field + ', ' + combo.data[12].field;
            const inputElement = fixture.debugElement.query(By.css('input[name=\'comboInput\']')).nativeElement;
            expect(inputElement.value).toEqual(expectedOutput);
        }));
        it('Should not be able to select group header when in grouped state', async(() => {
            const fixture = TestBed.createComponent(IgxComboSampleComponent);
            fixture.detectChanges();
            let scrollIndex = 0;
            const combo = fixture.componentInstance.combo;
            const input = fixture.debugElement.query(By.css('input[name=\'comboInput\']'));
            const inputElement = input.nativeElement;
            const dropdownButton = fixture.debugElement.query(By.css('.' + CSS_CLASS_DROPDOWNBUTTON)).nativeElement;
            dropdownButton.click();
            fixture.whenStable().then(() => {
                fixture.detectChanges();
                selectGroupHeaders();
                expect(inputElement.value).toEqual('');
            });

            const selectGroupHeaders = function () {
                setTimeout(function () {
                    fixture.detectChanges();
                    const dropdownList = fixture.debugElement.query(By.css('.' + CSS_CLASS_CONTAINER)).nativeElement;
                    const dropdownHeaders = dropdownList.querySelectorAll('.' + CSS_CLASS_HEADERITEM);
                    dropdownHeaders.forEach(el => {
                        const item = el as IgxComboItemComponent;
                        combo.dropdown.selectItem(item);
                        fixture.detectChanges();
                        expect(combo.isItemSelected(item)).toBeFalsy();
                        expect(combo.selectedItems().length).toEqual(0);
                    });
                    scrollIndex += 10;
                    combo.dropdown.verticalScrollContainer.scrollTo(scrollIndex);
                    if (scrollIndex < combo.data.length) {
                        selectGroupHeaders();
                    }
                }, 20);
            };
        }));
        it('Selecting items using the "selectItem" method should add the items to the previously selected items', fakeAsync(() => {
            const fixture = TestBed.createComponent(IgxComboTestComponent);
            fixture.detectChanges();
            const combo = fixture.componentInstance.combo;
            const inputElement = fixture.debugElement.query(By.css('input[name=\'comboInput\']')).nativeElement;
            combo.dropdown.toggle();
            tick();
            fixture.detectChanges();
            const dropdownList = fixture.debugElement.query(By.css('.' + CSS_CLASS_DROPDOWNLIST)).nativeElement;
            let selectedItemIndex = 0;

            clickItemCheckbox(dropdownList, 3);
            fixture.detectChanges();
            expect(combo.selectedItems()[selectedItemIndex]).toEqual(combo.data[3]);
            clickItemCheckbox(dropdownList, 7);
            fixture.detectChanges();
            expect(combo.selectedItems()[++selectedItemIndex]).toEqual(combo.data[7]);
            clickItemCheckbox(dropdownList, 1);
            fixture.detectChanges();
            expect(combo.selectedItems()[++selectedItemIndex]).toEqual(combo.data[1]);

            let targetItem = combo.dropdown.items[10] as IgxComboItemComponent;
            combo.dropdown.selectItem(targetItem);
            fixture.detectChanges();
            tick();
            fixture.detectChanges();
            verifyItemIsSelected(combo, 10, ++selectedItemIndex);
            let expectedOutput = combo.data[3] + ', ' + combo.data[7] + ', ' + combo.data[1] + ', ' + combo.data[10];
            expect(inputElement.value).toEqual(expectedOutput);

            targetItem = combo.dropdown.items[9] as IgxComboItemComponent;
            combo.dropdown.selectItem(targetItem);
            fixture.detectChanges();
            tick();
            fixture.detectChanges();
            verifyItemIsSelected(combo, 9, ++selectedItemIndex);
            expectedOutput += ', ' + combo.data[9];
            expect(inputElement.value).toEqual(expectedOutput);
        }));
    });

    describe('Rendering tests: ', () => {
        it('Should apply all appropriate classes on combo initialization', () => {
            const defaultComboWidth = '100%';
            const defaultComboDDWidth = '100%';
            const fix = TestBed.createComponent(IgxComboScrollTestComponent);
            fix.detectChanges();

            const comboWrapper = fix.nativeElement.querySelector(CSS_CLASS_COMBO);
            expect(comboWrapper).not.toBeNull();
            expect(comboWrapper.style.width).toEqual(defaultComboWidth);
            expect(comboWrapper.attributes.getNamedItem('ng-reflect-placeholder').nodeValue).toEqual('Items');
            expect(comboWrapper.attributes.getNamedItem('ng-reflect-data').nodeValue).toEqual('Item 1,Item 2,Item 3');
            expect(comboWrapper.attributes.getNamedItem('ng-reflect-filterable')).toBeTruthy();
            expect(comboWrapper.childElementCount).toEqual(1);

            const comboElement = comboWrapper.children[0];
            expect(comboElement.attributes.getNamedItem('class').nodeValue).toEqual(CSS_CLASS_COMBO);
            expect(comboElement.attributes.getNamedItem('role').nodeValue).toEqual('combobox');
            expect(comboElement.style.width).toEqual(defaultComboWidth);
            expect(comboElement.attributes.getNamedItem('aria-haspopup').nodeValue).toEqual('listbox');
            expect(comboElement.attributes.getNamedItem('aria-expanded').nodeValue).toEqual('false');
            expect(comboElement.attributes.getNamedItem('aria-owns').nodeValue).toEqual(fix.componentInstance.combo.dropdown.id);
            expect(comboElement.childElementCount).toEqual(2);

            const inputGroupElement = comboElement.children[0];
            expect(inputGroupElement.attributes.getNamedItem('ng-reflect-type').nodeValue).toEqual('box');
            expect(inputGroupElement.classList.contains(CSS_CLASS_INPUTGROUP)).toBeTruthy();
            expect(inputGroupElement.classList.contains('igx-input-group--box')).toBeTruthy();
            expect(inputGroupElement.classList.contains('igx-input-group--placeholder')).toBeTruthy();
            expect(inputGroupElement.childElementCount).toEqual(1);

            const inputGroupWrapper = inputGroupElement.children[0];
            expect(inputGroupWrapper.classList.contains(CSS_CLASS_INPUTGROUP_WRAPPER)).toBeTruthy();
            expect(inputGroupWrapper.childElementCount).toEqual(2);

            const inputGroupBundle = inputGroupWrapper.children[0];
            expect(inputGroupBundle.classList.contains(CSS_CLASS_INPUTGROUP_BUNDLE)).toBeTruthy();
            expect(inputGroupBundle.childElementCount).toEqual(2);

            const mainInputGroupBundle = inputGroupBundle.children[0];
            expect(mainInputGroupBundle.classList.contains(CSS_CLASS_INPUTGROUP_MAINBUNDLE)).toBeTruthy();
            expect(mainInputGroupBundle.childElementCount).toEqual(1);

            const inputElement = mainInputGroupBundle.children[0];
            expect(inputElement.classList.contains('igx-input-group__input')).toBeTruthy();
            expect(inputElement.classList.contains('ng-untouched')).toBeTruthy();
            expect(inputElement.classList.contains('ng-pristine')).toBeTruthy();
            expect(inputElement.classList.contains('ng-valid')).toBeTruthy();
            expect(inputElement.attributes.getNamedItem('type').nodeValue).toEqual('text');

            const dropDownButton = inputGroupBundle.children[1];
            expect(dropDownButton.classList.contains(CSS_CLASS_DROPDOWNBUTTON)).toBeTruthy();
            expect(dropDownButton.classList.contains(CSS_CLASS_INPUTGROUP_BUNDLESUFFIX)).toBeTruthy();
            expect(dropDownButton.childElementCount).toEqual(1);

            const inputGroupBorder = inputGroupWrapper.children[1];
            expect(inputGroupBorder.classList.contains(CSS_CLASS_INPUTGROUP_BORDER)).toBeTruthy();
            expect(inputGroupBorder.childElementCount).toEqual(0);

            const dropDownWrapper = comboElement.children[1];
            expect(dropDownWrapper.classList.contains(CSS_CLASS_COMBO_DROPDOWN)).toBeTruthy();
            expect(dropDownWrapper.attributes.getNamedItem('ng-reflect-width').nodeValue).toEqual(defaultComboDDWidth);
            expect(dropDownWrapper.childElementCount).toEqual(1);

            const dropDownElement = dropDownWrapper.children[0];
            expect(dropDownElement.classList.contains(CSS_CLASS_DROPDOWN)).toBeTruthy();
            expect(dropDownElement.childElementCount).toEqual(1);

            const dropDownList = dropDownElement.children[0];
            expect(dropDownList.classList.contains(CSS_CLASS_DROPDOWNLIST)).toBeTruthy();
            expect(dropDownList.classList.contains('igx-toggle--hidden')).toBeTruthy();
            expect(dropDownList.style.width).toEqual(defaultComboDDWidth);
            expect(dropDownList.childElementCount).toEqual(0);
        });
        it('Should render aria attribute properly', fakeAsync(() => {
            const fix = TestBed.createComponent(IgxComboSampleComponent);
            fix.detectChanges();
            const combo = fix.componentInstance.combo;
            const comboContainer = fix.nativeElement.querySelector('.igx-combo');
            expect(comboContainer.getAttribute('aria-expanded')).toMatch('false');
            combo.open();
            tick();
            fix.detectChanges();
            expect(comboContainer.getAttribute('aria-expanded')).toMatch('true');
            combo.close();
            tick();
            fix.detectChanges();
            expect(comboContainer.getAttribute('aria-expanded')).toMatch('false');
        }));
        it('Should render placeholder values for inputs properly', fakeAsync(() => {
            const fix = TestBed.createComponent(IgxComboSampleComponent);
            fix.detectChanges();
            const combo = fix.componentInstance.combo;
            combo.toggle();
            tick();
            fix.detectChanges();
            expect(combo.collapsed).toBeFalsy();
            expect(combo.placeholder).toEqual('Location');
            expect(combo.comboInput.nativeElement.placeholder).toEqual('Location');

            expect(combo.searchPlaceholder).toEqual('Enter a Search Term');
            expect(combo.searchInput.nativeElement.placeholder).toEqual('Enter a Search Term');

            combo.searchPlaceholder = 'Filter';
            fix.detectChanges();
            tick();
            fix.detectChanges();
            expect(combo.searchPlaceholder).toEqual('Filter');
            expect(combo.searchInput.nativeElement.placeholder).toEqual('Filter');

            combo.placeholder = 'States';
            fix.detectChanges();
            tick();
            expect(combo.placeholder).toEqual('States');
            expect(combo.comboInput.nativeElement.placeholder).toEqual('States');
        }));
        it('Should render dropdown list and item height properly', fakeAsync(() => {
            const fix = TestBed.createComponent(IgxComboSampleComponent);
            fix.detectChanges();
            const combo = fix.componentInstance.combo;
            combo.toggle();
            tick();
            fix.detectChanges();
            expect(combo.collapsed).toBeFalsy();
            // NOTE: Minimum itemHeight is 2 rem, per Material Design Guidelines
            expect(combo.itemHeight).toEqual(32); // Default value for itemHeight
            expect(combo.itemsMaxHeight).toEqual(320); // Default value for itemsMaxHeight
            const dropdownItems = fix.debugElement.queryAll(By.css('.' + CSS_CLASS_DROPDOWNLISTITEM));
            const dropdownList = fix.debugElement.query(By.css('.' + CSS_CLASS_CONTENT));
            expect(dropdownList.nativeElement.clientHeight).toEqual(320);
            expect(dropdownItems[0].nativeElement.clientHeight).toEqual(32);

            combo.itemHeight = 47;
            tick();
            fix.detectChanges();
            expect(combo.itemHeight).toEqual(47);
            expect(combo.itemsMaxHeight).toEqual(320);
            expect(dropdownList.nativeElement.clientHeight).toEqual(320);
            expect(dropdownItems[0].nativeElement.clientHeight).toEqual(47);

            combo.itemsMaxHeight = 438;
            tick();
            fix.detectChanges();
            expect(combo.itemHeight).toEqual(47);
            expect(combo.itemsMaxHeight).toEqual(438);
            expect(dropdownList.nativeElement.clientHeight).toEqual(438);
            expect(dropdownItems[0].nativeElement.clientHeight).toEqual(47);

            combo.itemsMaxHeight = 1171;
            tick();
            fix.detectChanges();
            expect(combo.itemHeight).toEqual(47);
            expect(combo.itemsMaxHeight).toEqual(1171);
            expect(dropdownList.nativeElement.clientHeight).toEqual(1171);
            expect(dropdownItems[0].nativeElement.clientHeight).toEqual(47);

            combo.itemHeight = 83;
            tick();
            fix.detectChanges();
            expect(combo.itemHeight).toEqual(83);
            expect(combo.itemsMaxHeight).toEqual(1171);
            expect(dropdownList.nativeElement.clientHeight).toEqual(1171);
            expect(dropdownItems[0].nativeElement.clientHeight).toEqual(83);
        }));
        it('Should render grouped items properly', async(() => {
            let dropdownContainer;
            let dropdownItems;
            let scrollIndex = 0;
            const fix = TestBed.createComponent(IgxComboSampleComponent);
            fix.detectChanges();
            const combo = fix.componentInstance.combo;
            const headers: Array<string> = Array.from(new Set(combo.data.map(item => item.region)));
            const dropDownButton = fix.debugElement.query(By.css('.' + CSS_CLASS_DROPDOWNBUTTON)).nativeElement;
            dropDownButton.click();
            fix.whenStable().then(() => {
                fix.detectChanges();
                checkGroupedItemsClass();
            });
            const checkGroupedItemsClass = function () {
                setTimeout(function () {
                    fix.detectChanges();
                    dropdownContainer = fix.debugElement.query(By.css('.' + CSS_CLASS_CONTAINER)).nativeElement;
                    dropdownItems = dropdownContainer.children;
                    Array.from(dropdownItems).forEach(function (item) {
                        const itemElement = item as HTMLElement;
                        const itemText = itemElement.innerText.toString();
                        const expectedClass: string = headers.includes(itemText) ? CSS_CLASS_HEADERITEM : CSS_CLASS_DROPDOWNLISTITEM;
                        expect(itemElement.classList.contains(expectedClass)).toBeTruthy();
                    });
                    scrollIndex += 10;
                    combo.dropdown.verticalScrollContainer.scrollTo(scrollIndex);
                    if (scrollIndex < combo.data.length) {
                        checkGroupedItemsClass();
                    }
                }, 20);
            };
        }));
<<<<<<< HEAD
        it('Should not throw error when setting data to null', () => {
            const fixture = TestBed.createComponent(IgxComboTestComponent);
            fixture.detectChanges();

            const combo = fixture.componentInstance.combo;
            let errorMessage = '';

            try {
                combo.data = null;
                fixture.detectChanges();
            } catch (ex) {
                errorMessage = ex.message;
            }

            expect(errorMessage).toBe('');
            expect(combo.data).not.toBeUndefined();
            expect(combo.data).not.toBeNull();
            expect(combo.data.length).toBe(0);
        });
        it('Should not throw error when setting data to undefined', () => {
            const fixture = TestBed.createComponent(IgxComboTestComponent);
            fixture.detectChanges();

            const combo = fixture.componentInstance.combo;
            let errorMessage = '';

            try {
                combo.data = undefined;
                fixture.detectChanges();
            } catch (ex) {
                errorMessage = ex.message;
            }

            expect(errorMessage).toBe('');
            expect(combo.data).not.toBeUndefined();
            expect(combo.data).not.toBeNull();
            expect(combo.data.length).toBe(0);
        });
        it('Should render selected items properly', async(() => {
=======
        it('Should render selected items properly', fakeAsync(() => {
>>>>>>> 4682d165
            let selectedItem: HTMLElement;
            let itemCheckbox: HTMLElement;
            const fixture = TestBed.createComponent(IgxComboTestComponent);
            fixture.detectChanges();
            const dropDownButton = fixture.debugElement.query(By.css('.' + CSS_CLASS_DROPDOWNBUTTON)).nativeElement;
            dropDownButton.click();
            tick();
            fixture.detectChanges();
            const dropdownList = fixture.debugElement.query(By.css('.' + CSS_CLASS_DROPDOWNLIST)).nativeElement;
            const dropdownItems = dropdownList.querySelectorAll('.' + CSS_CLASS_DROPDOWNLISTITEM);
            selectedItem = dropdownItems[4];
            expect(selectedItem.classList.contains(CSS_CLASS_SELECTED)).toBeFalsy();
            itemCheckbox = selectedItem.querySelector('.' + CSS_CLASS_CHECKBOX);
            expect(itemCheckbox.classList.contains(CSS_CLASS_CHECK_GENERAL));
            itemCheckbox.click();
            fixture.detectChanges();
            expect(selectedItem.classList.contains(CSS_CLASS_SELECTED)).toBeTruthy();
            selectedItem = dropdownItems[8];
            expect(selectedItem.classList.contains(CSS_CLASS_SELECTED)).toBeFalsy();
            itemCheckbox = selectedItem.querySelector('.' + CSS_CLASS_CHECKBOX);
            itemCheckbox.click();
            fixture.detectChanges();
            expect(selectedItem.classList.contains(CSS_CLASS_SELECTED)).toBeTruthy();
            selectedItem = dropdownItems[0];
            expect(selectedItem.classList.contains(CSS_CLASS_SELECTED)).toBeFalsy();
            itemCheckbox = selectedItem.querySelector('.' + CSS_CLASS_CHECKBOX);
            itemCheckbox.click();
            fixture.detectChanges();
            expect(selectedItem.classList.contains(CSS_CLASS_SELECTED)).toBeTruthy();
        }));
        it('Should render focused items properly', fakeAsync(() => {
            const fixture = TestBed.createComponent(IgxComboTestComponent);
            fixture.detectChanges();
            const combo = fixture.componentInstance.combo;
            const dropdown = combo.dropdown;
            combo.toggle();
            tick();
            fixture.detectChanges();
            dropdown.navigateItem(2);
            fixture.detectChanges();

            const dropdownList = fixture.debugElement.query(By.css('.' + CSS_CLASS_DROPDOWNLIST)).nativeElement;
            const dropdownItems = dropdownList.querySelectorAll('.' + CSS_CLASS_DROPDOWNLISTITEM);
            const focusedItem_1 = dropdownItems[2];
            expect(focusedItem_1.classList.contains(CSS_CLASS_FOCUSED)).toBeTruthy();

            // Change focus
            dropdown.navigateItem(5);
            fixture.detectChanges();
            const focusedItem_2 = dropdownItems[5];
            expect(focusedItem_2.classList.contains(CSS_CLASS_FOCUSED)).toBeTruthy();
            expect(focusedItem_1.classList.contains(CSS_CLASS_FOCUSED)).toBeFalsy();
        }));
        it('Should render properly focused items when grouped', fakeAsync(() => {
            const fixture = TestBed.createComponent(IgxComboSampleComponent);
            fixture.detectChanges();
            const combo = fixture.componentInstance.combo;
            const dropdown = combo.dropdown;
            combo.toggle();
            tick();
            fixture.detectChanges();

            dropdown.navigateItem(2);
            fixture.detectChanges();

            const dropdownList = fixture.debugElement.query(By.css('.' + CSS_CLASS_DROPDOWNLIST)).nativeElement;
            const dropdownItems = dropdownList.querySelectorAll('.' + CSS_CLASS_DROPDOWNLISTITEM);
            const focusedItem_1 = dropdownItems[2];
            expect(focusedItem_1.classList.contains(CSS_CLASS_FOCUSED)).toBeTruthy();

            // Change focus
            dropdown.navigateItem(6);
            fixture.detectChanges();
            const focusedItem_2 = dropdownItems[6];
            expect(focusedItem_2.classList.contains(CSS_CLASS_FOCUSED)).toBeTruthy();
            expect(focusedItem_1.classList.contains(CSS_CLASS_FOCUSED)).toBeFalsy();
        }));
        it('Should adjust combo width to the container element width when set to 100%', fakeAsync(() => {
            const fixture = TestBed.createComponent(IgxComboInContainerTestComponent);
            fixture.detectChanges();

            const containerWidth = 400;
            const containerElement = fixture.debugElement.query(By.css('.comboContainer')).nativeElement;
            const combo = fixture.componentInstance.combo;
            const comboWrapper = fixture.debugElement.query(By.css(CSS_CLASS_COMBO)).nativeElement;
            let containerElementWidth = containerElement.getBoundingClientRect().width;
            let wrapperWidth = comboWrapper.getBoundingClientRect().width;
            expect(containerElementWidth).toEqual(containerWidth);
            expect(containerElementWidth).toEqual(wrapperWidth);

            combo.toggle();
            tick();
            fixture.detectChanges();

            const inputElement = fixture.debugElement.query(By.css('.' + CSS_CLASS_INPUTGROUP_WRAPPER)).nativeElement;
            const dropDownElement = fixture.debugElement.query(By.css('.' + CSS_CLASS_DROPDOWNLIST)).nativeElement;
            containerElementWidth = containerElement.getBoundingClientRect().width;
            wrapperWidth = comboWrapper.getBoundingClientRect().width;
            const inputWidth = inputElement.getBoundingClientRect().width;
            const dropDownWidth = dropDownElement.getBoundingClientRect().width;
            expect(containerElementWidth).toEqual(wrapperWidth);
            expect(dropDownWidth).toEqual(containerElementWidth);
            expect(inputWidth).toEqual(containerElementWidth);
        }));
        it('Should render combo width properly when placed in container', fakeAsync(() => {
            const fixture = TestBed.createComponent(IgxComboInContainerFixedWidthComponent);
            fixture.detectChanges();
            let comboWidth = '300px';
            const containerWidth = '500px';

            const combo = fixture.componentInstance.combo;
            const containerElement = fixture.debugElement.query(By.css('.comboContainer')).nativeElement;
            let comboWrapper = fixture.debugElement.query(By.css(CSS_CLASS_COMBO)).nativeElement;
            let containerElementWidth = containerElement.style.width;
            let wrapperWidth = comboWrapper.style.width;
            expect(containerElementWidth).toEqual(containerWidth);
            expect(wrapperWidth).toEqual(comboWidth);

            combo.toggle();
            tick();
            fixture.detectChanges();

            let inputElement = fixture.debugElement.query(By.css('.' + CSS_CLASS_INPUTGROUP_WRAPPER)).nativeElement;
            let dropDownElement = fixture.debugElement.query(By.css('.' + CSS_CLASS_DROPDOWNLIST)).nativeElement;
            containerElementWidth = containerElement.style.width;
            wrapperWidth = comboWrapper.style.width;
            let inputWidth = inputElement.getBoundingClientRect().width + 'px';
            let dropDownWidth = dropDownElement.getBoundingClientRect().width + 'px';
            expect(containerElementWidth).toEqual(containerWidth);
            expect(wrapperWidth).toEqual(comboWidth);
            expect(dropDownWidth).toEqual(comboWidth);
            expect(inputWidth).toEqual(comboWidth);

            combo.toggle();
            tick();
            fixture.detectChanges();

            comboWidth = '700px';
            combo.width = comboWidth;
            fixture.detectChanges();

            combo.toggle();
            tick();
            fixture.detectChanges();

            comboWrapper = fixture.debugElement.query(By.css(CSS_CLASS_COMBO)).nativeElement;
            inputElement = fixture.debugElement.query(By.css('.' + CSS_CLASS_INPUTGROUP_WRAPPER)).nativeElement;
            dropDownElement = fixture.debugElement.query(By.css('.' + CSS_CLASS_DROPDOWNLIST)).nativeElement;
            containerElementWidth = containerElement.style.width;
            wrapperWidth = comboWrapper.style.width;
            inputWidth = inputElement.getBoundingClientRect().width + 'px';
            dropDownWidth = dropDownElement.getBoundingClientRect().width + 'px';
            expect(containerElementWidth).toEqual(containerWidth);
            expect(wrapperWidth).toEqual(comboWidth);
            expect(dropDownWidth).toEqual(comboWidth);
            expect(inputWidth).toEqual(comboWidth);
        }));
    });

    describe('Virtualization tests: ', () => {
        it('Should properly return a reference to the VirtScrollContainer', () => {
            const fix = TestBed.createComponent(IgxComboSampleComponent);
            fix.detectChanges();
            const combo = fix.componentInstance.combo;
            expect(combo.dropdown.element).toBeDefined();
            const mockScroll = spyOnProperty<any>(combo.dropdown, 'scrollContainer', 'get').and.callThrough();
            function mockFunc() {
                return mockScroll();
            }
            expect(mockFunc).toThrow();
            combo.dropdown.toggle();
            fix.detectChanges();
            expect(combo.dropdown.element).toBeDefined();
            expect(mockFunc).toBeDefined();
        });
        it('Should restore position of dropdown scroll after opening', fakeAsync(() => {
            const fix = TestBed.createComponent(IgxComboSampleComponent);
            fix.detectChanges();
            const combo = fix.componentInstance.combo;
            expect(combo).toBeDefined();
            spyOn(combo.dropdown, 'onToggleOpening').and.callThrough();
            spyOn(combo.dropdown, 'onToggleOpened').and.callThrough();
            spyOn(combo.dropdown, 'onToggleClosing').and.callThrough();
            spyOn(combo.dropdown, 'onToggleClosed').and.callThrough();
            combo.toggle();
            tick();
            expect(combo.collapsed).toEqual(false);
            expect(combo.dropdown.onToggleOpening).toHaveBeenCalledTimes(1);
            expect(combo.dropdown.onToggleOpened).toHaveBeenCalledTimes(1);
            let vContainerScrollHeight = combo.dropdown.verticalScrollContainer.getVerticalScroll().scrollHeight;
            expect(combo.dropdown.verticalScrollContainer.getVerticalScroll().scrollTop).toEqual(0);
            expect(vContainerScrollHeight).toBeGreaterThan(combo.itemHeight);
            combo.dropdown.verticalScrollContainer.getVerticalScroll().scrollTop = Math.floor(vContainerScrollHeight / 2);
            tick(1000);
            expect(combo.dropdown.verticalScrollContainer.getVerticalScroll().scrollTop).toBeGreaterThan(0);
            document.documentElement.dispatchEvent(new Event('click'));
            tick(500);
            expect(combo.collapsed).toEqual(true);
            expect(combo.dropdown.onToggleClosing).toHaveBeenCalledTimes(1);
            expect(combo.dropdown.onToggleClosed).toHaveBeenCalledTimes(1);
            combo.toggle();
            tick(500);
            expect(combo.collapsed).toEqual(false);
            expect(combo.dropdown.onToggleOpening).toHaveBeenCalledTimes(2);
            expect(combo.dropdown.onToggleOpened).toHaveBeenCalledTimes(2);
            vContainerScrollHeight = combo.dropdown.verticalScrollContainer.getVerticalScroll().scrollHeight;
            expect(combo.dropdown.verticalScrollContainer.getVerticalScroll().scrollTop).toEqual(vContainerScrollHeight / 2);
        }));
        it('Should not display vertical scrollbar when items fit into the container', fakeAsync(() => {
            const fixture = TestBed.createComponent(IgxComboScrollTestComponent);
            fixture.detectChanges();
            const dropdown = fixture.componentInstance.combo.dropdown;
            dropdown.toggle();
            tick();
            fixture.detectChanges();
            const scrollbarContainer = fixture.debugElement
                .query(By.css('.' + CSS_CLASS_SCROLLBAR_VERTICAL))
                .nativeElement as HTMLElement;
            const hasScrollbar = scrollbarContainer.scrollHeight > scrollbarContainer.clientHeight;
            expect(hasScrollbar).toBeFalsy();
        }));
        it('Should display vertical scrollbar when items do not fit into the container', fakeAsync(() => {
            const fixture = TestBed.createComponent(IgxComboTestComponent);
            fixture.detectChanges();
            const dropdown = fixture.componentInstance.combo.dropdown;
            dropdown.toggle();
            tick();
            fixture.detectChanges();
            const scrollbarContainer = fixture.debugElement
                .query(By.css('.' + CSS_CLASS_SCROLLBAR_VERTICAL))
                .nativeElement as HTMLElement;
            const hasScrollbar = scrollbarContainer.scrollHeight > scrollbarContainer.clientHeight;
            expect(hasScrollbar).toBeTruthy();
        }));
    });

    describe('Binding tests: ', () => {
        it('Should bind combo data to array of primitive data', () => {
            const fixture = TestBed.createComponent(IgxComboTestComponent);
            fixture.detectChanges();
            const data = [...fixture.componentInstance.citiesData];
            const combo = fixture.componentInstance.combo;
            const comboData = combo.data;
            expect(comboData).toEqual(data);
        });
        it('Should bind combo data to array of objects', () => {
            const fixture = TestBed.createComponent(IgxComboSampleComponent);
            fixture.detectChanges();
            const data = [...fixture.componentInstance.items];
            const combo = fixture.componentInstance.combo;
            const comboData = combo.data;
            expect(comboData).toEqual(data);
        });
        it('Should bind combo data to remote service data', (done) => {
            let productIndex = 0;
            const fixture = TestBed.createComponent(IgxComboRemoteDataComponent);
            fixture.detectChanges();
            const combo = fixture.componentInstance.instance;

            const verifyComboData = function () {
                for (let itemIndex = 0; itemIndex < 10; itemIndex++) {
                    expect(combo.data[itemIndex].id).toEqual(productIndex);
                    expect(combo.data[itemIndex].product).toEqual('Product ' + productIndex);
                    const dropdownList = fixture.debugElement.query(By.css('.' + CSS_CLASS_DROPDOWNLIST)).nativeElement;
                    const dropdownItems = dropdownList.querySelectorAll('.' + CSS_CLASS_DROPDOWNLISTITEM);
                    expect(dropdownItems[itemIndex].innerText.trim()).toEqual('Product ' + productIndex);
                    productIndex++;
                }
            };
            const scrollDownAndVerifyComboData = function () {
                setTimeout(() => {
                    combo.dropdown.verticalScrollContainer.scrollTo(productIndex);
                    fixture.detectChanges();
                    fixture.componentInstance.cdr.detectChanges();
                    setTimeout(() => {
                        verifyComboData();
                        if (productIndex <= combo.data.length - 10) {
                            scrollDownAndVerifyComboData();
                        } else {
                            done();
                        }
                    }, 10);
                }, 5);
            };
            combo.toggle();
            fixture.detectChanges();
            verifyComboData();
            scrollDownAndVerifyComboData();
        });
        it('Should bind combo data to remote service data and display items properly', (done) => {
            const fixture = TestBed.createComponent(IgxComboRemoteDataComponent);
            fixture.detectChanges();
            const combo = fixture.componentInstance.instance;
            let selectedItem, itemCheckbox, dropdownList, dropdownItems;

            combo.toggle();
            fixture.detectChanges();

            dropdownList = fixture.debugElement.query(By.css('.' + CSS_CLASS_DROPDOWNLIST)).nativeElement;
            dropdownItems = dropdownList.querySelectorAll('.' + CSS_CLASS_DROPDOWNLISTITEM);
            selectedItem = dropdownItems[0];
            itemCheckbox = selectedItem.querySelector('.' + CSS_CLASS_CHECKBOX);
            itemCheckbox.click();
            fixture.detectChanges();

            expect(selectedItem.classList.contains(CSS_CLASS_SELECTED)).toBeTruthy();
            combo.toggle();
            fixture.detectChanges();
            combo.toggle();
            fixture.detectChanges();

            expect(selectedItem.classList.contains(CSS_CLASS_SELECTED)).toBeTruthy();
            selectedItem = dropdownItems[1];
            itemCheckbox = selectedItem.querySelector('.' + CSS_CLASS_CHECKBOX);
            itemCheckbox.click();
            fixture.detectChanges();
            selectedItem = dropdownItems[2];
            itemCheckbox = selectedItem.querySelector('.' + CSS_CLASS_CHECKBOX);
            itemCheckbox.click();
            fixture.detectChanges();

            let selItems = combo.selectedItems();
            const dataItems = combo.data;
            expect(selItems.length).toEqual(3);
            expect(selItems[0][combo.valueKey]).toEqual(dataItems[0][combo.valueKey]);
            expect(selItems[1][combo.valueKey]).toEqual(dataItems[1][combo.valueKey]);
            expect(selItems[2][combo.valueKey]).toEqual(dataItems[2][combo.valueKey]);

            setTimeout(() => {
                combo.dropdown.verticalScrollContainer.scrollTo(20);
                fixture.detectChanges();
                setTimeout(() => {
                    combo.dropdown.verticalScrollContainer.scrollTo(0);
                    fixture.detectChanges();
                    expect(selItems.length).toEqual(3);
                    expect(selItems[0][combo.valueKey]).toEqual(dataItems[0][combo.valueKey]);
                    expect(selItems[1][combo.valueKey]).toEqual(dataItems[1][combo.valueKey]);
                    expect(selItems[2][combo.valueKey]).toEqual(dataItems[2][combo.valueKey]);
                    setTimeout(() => {
                        selectedItem = dropdownItems[0];
                        itemCheckbox = selectedItem.querySelector('.' + CSS_CLASS_CHECKBOX);
                        itemCheckbox.click();
                        fixture.detectChanges();
                        selItems = combo.selectedItems();
                        expect(selItems.length).toEqual(2);
                        expect(selItems[0][combo.valueKey]).toEqual(dataItems[1][combo.valueKey]);
                        expect(selItems[1][combo.valueKey]).toEqual(dataItems[2][combo.valueKey]);

                        selectedItem = dropdownItems[2];
                        itemCheckbox = selectedItem.querySelector('.' + CSS_CLASS_CHECKBOX);
                        itemCheckbox.click();
                        fixture.detectChanges();
                        selItems = combo.selectedItems();
                        expect(selItems.length).toEqual(1);
                        expect(selItems[0][combo.valueKey]).toEqual(dataItems[1][combo.valueKey]);

                        combo.selectItems([dataItems[0]]);
                        fixture.detectChanges();
                        selItems = combo.selectedItems();
                        expect(selItems.length).toEqual(2);
                        expect(selItems[0][combo.valueKey]).toEqual(dataItems[1][combo.valueKey]);
                        expect(selItems[1][combo.valueKey]).toEqual(dataItems[0][combo.valueKey]);

                        combo.close();
                        fixture.detectChanges();
                        selItems = combo.selectedItems();
                        expect(selItems.length).toEqual(2);
                        expect(selItems[0][combo.valueKey]).toEqual(dataItems[1][combo.valueKey]);
                        expect(selItems[1][combo.valueKey]).toEqual(dataItems[0][combo.valueKey]);

                        done();
                    }, 200);
                }, 20);
            }, 10);
        });
        it('Should render empty template when combo data source is not set', fakeAsync(() => {
            const fixture = TestBed.createComponent(IgxComboEmptyTestComponent);
            fixture.detectChanges();
            const combo = fixture.componentInstance.combo;
            combo.dropdown.toggle();
            tick();
            fixture.detectChanges();
            const dropdownList = fixture.debugElement.query(By.css('.' + CSS_CLASS_DROPDOWNLIST)).nativeElement;
            const dropdownItemsContainer = fixture.debugElement.query(By.css('.' + CSS_CLASS_CONTENT)).nativeElement;
            const dropDownContainer = fixture.debugElement.query(By.css('.' + CSS_CLASS_CONTAINER)).nativeElement;
            const listItems = dropDownContainer.querySelectorAll('.' + CSS_CLASS_DROPDOWNLISTITEM);
            expect(listItems.length).toEqual(0);
            expect(dropdownList.childElementCount).toEqual(3);
            // Expect no items to be rendered in the virtual container
            expect(dropdownItemsContainer.children[0].childElementCount).toEqual(0);
            // Expect the list child (NOT COMBO ITEM) to be a container with "The list is empty";
            const dropdownItem = dropdownList.lastElementChild as HTMLElement;
            expect(dropdownItem.firstElementChild.textContent).toEqual('The list is empty');
        }));
        it('Should bind combo data properly when changing data source runtime', () => {
            const newData = ['Item 1', 'Item 2'];
            const fixture = TestBed.createComponent(IgxComboTestComponent);
            fixture.detectChanges();
            const data = [...fixture.componentInstance.citiesData];
            const combo = fixture.componentInstance.combo;
            expect(combo.data).toEqual(data);
            combo.data = newData;
            fixture.detectChanges();
            expect(combo.data).toEqual(newData);
        });
    });

    describe('Grouping tests: ', () => {
        it('Should group items correctly', fakeAsync(() => {
            const fix = TestBed.createComponent(IgxComboInputTestComponent);
            fix.detectChanges();
            const combo = fix.componentInstance.combo;
            combo.dropdown.toggle();
            tick();
            fix.detectChanges();
            expect(combo.groupKey).toEqual('region');
            expect(combo.dropdown.items[0].itemData.field === combo.data[0].field).toBeFalsy();
            expect(combo.sortingExpressions[0]).toEqual({
                fieldName: 'region',
                dir: SortingDirection.Asc,
                ignoreCase: true
            });
            const listItems = fix.debugElement.queryAll(By.css('.' + CSS_CLASS_DROPDOWNLISTITEM));
            const listHeaders = fix.debugElement.queryAll(By.css('.' + CSS_CLASS_HEADERITEM));
            expect(listItems.length).toBeGreaterThan(0);
            expect(listHeaders.length).toBeGreaterThan(0);
            expect(listHeaders[0].nativeElement.innerHTML).toContain('East North Central');
        }));
        it('Should sort items correctly', fakeAsync(() => {
            const fix = TestBed.createComponent(IgxComboInputTestComponent);
            fix.detectChanges();
            const combo = fix.componentInstance.combo;
            combo.dropdown.toggle();
            tick();
            fix.detectChanges();
            expect(combo.groupKey).toEqual('region');
            expect(combo.dropdown.items[0].itemData.field === combo.data[0].field).toBeFalsy();
            expect(combo.sortingExpressions.length).toEqual(1);
            expect(combo.sortingExpressions[0]).toEqual({
                fieldName: 'region',
                dir: SortingDirection.Asc,
                ignoreCase: true
            });
            combo.groupKey = '';

            fix.detectChanges();
            expect(combo.groupKey).toEqual('');
            expect(combo.sortingExpressions.length).toEqual(0);
            expect(combo.sortingExpressions[0]).toBeUndefined();
            fix.detectChanges();
            expect(combo.dropdown.items[0].itemData).toEqual(combo.data[0]);
        }));
        it('Should properly handle click events on Disabled / Header items', fakeAsync(() => {
            const fix = TestBed.createComponent(IgxComboSampleComponent);
            fix.detectChanges();
            const combo = fix.componentInstance.combo;
            combo.toggle();
            spyOn(combo.dropdown, 'selectItem').and.callThrough();
            tick();
            fix.detectChanges();
            expect(combo.collapsed).toBeFalsy();
            expect(combo.dropdown.headers).toBeDefined();
            expect(combo.dropdown.headers.length).toEqual(2);
            combo.dropdown.headers[0].clicked({});
            fix.detectChanges();

            const mockObj = jasmine.createSpyObj('nativeElement', ['focus']);
            spyOnProperty(combo.dropdown, 'focusedItem', 'get').and.returnValue({ element: { nativeElement: mockObj } });
            combo.dropdown.headers[0].clicked({});
            fix.detectChanges();
            expect(mockObj.focus).toHaveBeenCalled();

            combo.dropdown.items[0].clicked({});
            fix.detectChanges();
            expect(document.activeElement).toEqual(combo.searchInput.nativeElement);
        }));

        it('Should properly add items to the defaultFallbackGroup', fakeAsync(() => {
            const fix = TestBed.createComponent(IgxComboSampleComponent);
            fix.detectChanges();
            const combo = fix.componentInstance.combo;
            combo.toggle();
            tick();
            const comboSearch = combo.searchInput.nativeElement;
            const fallBackGroup = combo.defaultFallbackGroup;
            const initialDataLength = combo.data.length + 0;
            expect(combo.filteredData.filter((e) => e[combo.groupKey] === undefined)).toEqual([]);
            combo.searchValue = 'My Custom Item 1';
            tick();
            combo.addItemToCollection();
            tick();
            combo.searchValue = 'My Custom Item 2';
            combo.addItemToCollection();
            tick();
            combo.searchValue = 'My Custom Item 3';
            combo.addItemToCollection();
            tick();
            combo.searchValue = 'My Custom Item';
            comboSearch.value = 'My Custom Item';
            comboSearch.dispatchEvent(new Event('input'));
            fix.detectChanges();
            tick();
            expect(combo.data.length).toEqual(initialDataLength + 3);
            expect(combo.dropdown.items.length).toEqual(4); // Add Item button is included
            expect(combo.dropdown.headers.length).toEqual(1);
            expect(combo.dropdown.headers[0].element.nativeElement.innerText).toEqual(fallBackGroup);
        }));
    });

    describe('Filtering tests: ', () => {
        it('Should properly get/set filteredData', fakeAsync(() => {
            const fix = TestBed.createComponent(IgxComboSampleComponent);
            fix.detectChanges();
            const combo = fix.componentInstance.combo;
            combo.toggle();
            tick();
            fix.detectChanges();
            const initialData = [...combo.filteredData];
            let firstFilter;
            expect(combo.searchValue).toEqual('');
            spyOn(combo, 'filter').and.callThrough();
            combo.searchValue = 'New ';
            combo.handleInputChange();
            tick();
            fix.detectChanges();
            expect(combo.filter).toHaveBeenCalledTimes(1);
            expect(combo.filteredData.length).toBeLessThan(initialData.length);
            firstFilter = [...combo.filteredData];
            combo.searchValue += '  ';
            combo.handleInputChange();
            tick();
            fix.detectChanges();
            expect(combo.filteredData.length).toBeLessThan(initialData.length);
            expect(combo.filter).toHaveBeenCalledTimes(2);
            combo.searchValue = '';
            combo.handleInputChange();
            tick();
            fix.detectChanges();
            expect(combo.filteredData.length).toEqual(initialData.length);
            expect(combo.filteredData.length).toBeGreaterThan(firstFilter.length);
            expect(combo.filter).toHaveBeenCalledTimes(3);
            combo.filteringExpressions = [];
            tick();
            fix.detectChanges();
            expect(combo.filteredData.length).toEqual(initialData.length);
            expect(combo.filter).toHaveBeenCalledTimes(3);
        }));
        it('Should properly select/deselect filteredData', fakeAsync(() => {
            const fix = TestBed.createComponent(IgxComboSampleComponent);
            fix.detectChanges();
            const combo = fix.componentInstance.combo;
            combo.toggle();
            tick();
            fix.detectChanges();
            const initialData = [...combo.filteredData];

            expect(combo.searchValue).toEqual('');
            spyOn(combo, 'filter').and.callThrough();
            combo.searchValue = 'New ';
            combo.handleInputChange();
            tick();
            fix.detectChanges();
            expect(combo.filter).toHaveBeenCalledTimes(1);
            expect(combo.filteredData.length).toBeLessThan(initialData.length);
            expect(combo.filteredData.length).toEqual(4);

            combo.selectAllItems();
            fix.detectChanges();
            expect(combo.selectedItems().length).toEqual(4);

            combo.selectAllItems(true);
            fix.detectChanges();
            expect(combo.selectedItems().length).toEqual(51);

            combo.deselectAllItems();
            fix.detectChanges();
            expect(combo.selectedItems().length).toEqual(47);

            combo.deselectAllItems(true);
            fix.detectChanges();
            expect(combo.selectedItems().length).toEqual(0);
        }));
        it('Should properly sort filteredData', fakeAsync(() => {
            const fix = TestBed.createComponent(IgxComboSampleComponent);
            fix.detectChanges();
            const combo = fix.componentInstance.combo;
            spyOn(combo, 'sort').and.callThrough();
            const clearSpy = spyOn<any>(combo, 'clearSorting').and.callThrough();
            combo.toggle();
            tick();
            fix.detectChanges();
            expect(combo.sort).toHaveBeenCalledTimes(0);
            expect(combo.sortingExpressions.length).toEqual(1);
            expect(combo.sortingExpressions[0].fieldName).toEqual('region');
            expect(combo.groupKey).toEqual('region');
            const initialFirstItem = '' + combo.filteredData[0].field;
            combo.groupKey = '';
            tick();
            fix.detectChanges();
            expect(combo.sort).toHaveBeenCalledTimes(1);
            expect(combo.groupKey).toEqual('');
            expect(combo.sortingExpressions.length).toEqual(0);
            expect(combo.sortingExpressions[0]).toBeUndefined();
            expect(combo.filteredData[0].field !== initialFirstItem).toBeTruthy();
            expect(clearSpy).toHaveBeenCalledTimes(1);
            combo.groupKey = null;
            tick();
            fix.detectChanges();
            expect(combo.sort).toHaveBeenCalledTimes(2);
            expect(combo.groupKey).toEqual(null);
            expect(combo.sortingExpressions.length).toEqual(0);
            expect(combo.sortingExpressions[0]).toBeUndefined();
            expect(combo.filteredData[0].field !== initialFirstItem).toBeTruthy();
            expect(clearSpy).toHaveBeenCalledTimes(2);
        }));
        it('Should properly handleInputChange', () => {
            const fix = TestBed.createComponent(IgxComboSampleComponent);
            fix.detectChanges();
            const combo = fix.componentInstance.combo;
            spyOn(combo, 'filter');
            spyOn(combo.onSearchInput, 'emit');

            combo.handleInputChange();

            fix.detectChanges();
            expect(combo.filter).toHaveBeenCalledTimes(1);
            expect(combo.onSearchInput.emit).toHaveBeenCalledTimes(0);

            combo.handleInputChange({ key: 'Fake' });

            fix.detectChanges();
            expect(combo.filter).toHaveBeenCalledTimes(2);
            expect(combo.onSearchInput.emit).toHaveBeenCalledTimes(1);
            expect(combo.onSearchInput.emit).toHaveBeenCalledWith({ key: 'Fake' });

            combo.handleInputChange('');
            fix.detectChanges();
            expect(combo.filter).toHaveBeenCalledTimes(3);
            expect(combo.onSearchInput.emit).toHaveBeenCalledTimes(2);
            expect(combo.onSearchInput.emit).toHaveBeenCalledWith('');

            combo.filterable = false;
            fix.detectChanges();

            combo.handleInputChange();
            expect(combo.filter).toHaveBeenCalledTimes(3);
            expect(combo.onSearchInput.emit).toHaveBeenCalledTimes(2);
        });
        it('Should properly handle addItemToCollection calls (Complex data)', fakeAsync(() => {
            const fix = TestBed.createComponent(IgxComboSampleComponent);
            fix.detectChanges();
            const combo = fix.componentInstance.combo;
            const initialData = [...combo.data];
            expect(combo.searchValue).toEqual('');
            combo.addItemToCollection();
            fix.detectChanges();
            expect(initialData).toEqual(combo.data);
            expect(combo.data.length).toEqual(initialData.length);
            combo.searchValue = 'myItem';
            fix.detectChanges();
            spyOn(combo.onAddition, 'emit').and.callThrough();
            combo.addItemToCollection();
            fix.detectChanges();
            expect(initialData.length).toBeLessThan(combo.data.length);
            expect(combo.data.length).toEqual(initialData.length + 1);
            expect(combo.onAddition.emit).toHaveBeenCalledTimes(1);
            expect(combo.data[combo.data.length - 1]).toEqual({
                field: 'myItem',
                region: 'Other'
            });
            combo.onAddition.subscribe((e) => {
                e.addedItem.region = 'exampleRegion';
            });
            combo.searchValue = 'myItem2';
            fix.detectChanges();
            combo.addItemToCollection();
            fix.detectChanges();
            expect(initialData.length).toBeLessThan(combo.data.length);
            expect(combo.data.length).toEqual(initialData.length + 2);
            expect(combo.onAddition.emit).toHaveBeenCalledTimes(2);
            expect(combo.data[combo.data.length - 1]).toEqual({
                field: 'myItem2',
                region: 'exampleRegion'
            });
            combo.toggle();
            tick();
            fix.detectChanges();
            expect(combo.collapsed).toEqual(false);
            expect(combo.searchInput).toBeDefined();
            combo.searchValue = 'myItem3';
            combo.addItemToCollection();
            fix.detectChanges();
            expect(initialData.length).toBeLessThan(combo.data.length);
            expect(combo.data.length).toEqual(initialData.length + 3);
            expect(combo.onAddition.emit).toHaveBeenCalledTimes(3);
            expect(combo.data[combo.data.length - 1]).toEqual({
                field: 'myItem3',
                region: 'exampleRegion'
            });
        }));
        it('Should properly handle addItemToCollection calls (Primitive data)', () => {
            const fix = TestBed.createComponent(IgxComboTestComponent);
            fix.detectChanges();
            const combo = fix.componentInstance.combo;
            const initialData = [...combo.data];
            expect(combo.searchValue).toEqual('');
            combo.addItemToCollection();
            fix.detectChanges();
            expect(initialData).toEqual(combo.data);
            expect(combo.data.length).toEqual(initialData.length);
            combo.searchValue = 'myItem';
            fix.detectChanges();
            spyOn(combo.onAddition, 'emit').and.callThrough();
            combo.addItemToCollection();
            fix.detectChanges();
            expect(initialData.length).toBeLessThan(combo.data.length);
            expect(combo.data.length).toEqual(initialData.length + 1);
            expect(combo.onAddition.emit).toHaveBeenCalledTimes(1);
            expect(combo.data[combo.data.length - 1]).toEqual('myItem');
        });
        it('Should filter the dropdown items when typing in the search input', fakeAsync(() => {
            let searchInputElement;
            let dropdownList;
            let dropdownItems;
            const fixture = TestBed.createComponent(IgxComboTestComponent);
            fixture.detectChanges();

            const checkFilteredItems = function (listItems: HTMLElement[]) {
                listItems.forEach(function (el) {
                    const itemText: string = el.textContent.trim();
                    expect(expectedValues).toContain(itemText);
                });
            };

            const combo = fixture.componentInstance.combo;
            const expectedValues = combo.data.filter(data => data.includes('P'));
            combo.dropdown.toggle();
            tick();
            fixture.detectChanges();
            searchInputElement = fixture.debugElement.query(By.css('input[name=\'searchInput\']')).nativeElement;

            const verifyFilteredItems = function (inputValue: string, expectedItemsNumber) {
                typeInInput(searchInputElement, inputValue);
                fixture.detectChanges();
                dropdownList = fixture.debugElement.query(By.css('.' + CSS_CLASS_CONTAINER)).nativeElement;
                dropdownItems = dropdownList.querySelectorAll('.' + CSS_CLASS_DROPDOWNLISTITEM);
                expect(dropdownItems.length).toEqual(expectedItemsNumber);
            };
            verifyFilteredItems('P', 5);

            verifyFilteredItems('Pa', 4);
            expectedValues.splice(1, 1);
            checkFilteredItems(dropdownItems);

            verifyFilteredItems('Pal', 2);
            expectedValues.splice(0, 1);
            expectedValues.splice(0, 1);
            checkFilteredItems(dropdownItems);

            typeInInput(searchInputElement, 'Pala');
            fixture.detectChanges();
            dropdownItems = dropdownList.querySelectorAll('.' + CSS_CLASS_DROPDOWNLISTITEM);
            expect(dropdownItems.length).toEqual(0);
        }));
        it('Should display empty list when the search query does not match any item', fakeAsync(() => {
            let searchInputElement;
            let dropdownList: HTMLElement;
            let dropDownContainer: HTMLElement;
            let listItems;
            const fixture = TestBed.createComponent(IgxComboTestComponent);
            fixture.detectChanges();
            const combo = fixture.componentInstance.combo;
            combo.toggle();
            tick();
            fixture.detectChanges();
            searchInputElement = fixture.debugElement.query(By.css('input[name=\'searchInput\']')).nativeElement;
            typeInInput(searchInputElement, 'P');
            fixture.detectChanges();
            dropdownList = fixture.debugElement.query(By.css('.' + CSS_CLASS_DROPDOWNLIST)).nativeElement;
            dropDownContainer = fixture.debugElement.query(By.css('.' + CSS_CLASS_CONTAINER)).nativeElement;
            listItems = dropDownContainer.querySelectorAll('.' + CSS_CLASS_DROPDOWNLISTITEM);
            expect(listItems.length).toEqual(5);
            expect(dropdownList.childElementCount).toEqual(2);

            typeInInput(searchInputElement, 'Pat');
            fixture.detectChanges();
            listItems = dropDownContainer.querySelectorAll('.' + CSS_CLASS_DROPDOWNLISTITEM);
            expect(listItems.length).toEqual(0);
            expect(dropdownList.childElementCount).toEqual(3);
            const dropdownItem = dropdownList.lastElementChild as HTMLElement;
            expect(dropdownItem.firstElementChild.textContent).toEqual('The list is empty');
        }));
        it('Should fire onSearchInput event when typing in the search box ', fakeAsync(() => {
            const event = new Event('input');
            let searchInputElement;
            let timesFired = 0;
            const fixture = TestBed.createComponent(IgxComboTestComponent);
            fixture.detectChanges();
            const combo = fixture.componentInstance.combo;
            spyOn(combo.onSearchInput, 'emit').and.callThrough();
            combo.toggle();
            tick();
            fixture.detectChanges();
            searchInputElement = fixture.debugElement.query(By.css('input[name=\'searchInput\']')).nativeElement;

            const verifyOnSearchInputEventIsFired = function (inputValue: string) {
                typeInInput(searchInputElement, inputValue);
                fixture.detectChanges();
                timesFired++;
                expect(combo.onSearchInput.emit).toHaveBeenCalledTimes(timesFired);
            };

            verifyOnSearchInputEventIsFired('P');
            verifyOnSearchInputEventIsFired('Pa');
            verifyOnSearchInputEventIsFired('Pal');
            verifyOnSearchInputEventIsFired('Pala');
        }));
        it('Should restore the initial combo dropdown list after clearing the search input', fakeAsync(() => {
            let searchInputElement;
            let dropdownList;
            let dropdownItems;
            const fixture = TestBed.createComponent(IgxComboTestComponent);
            fixture.detectChanges();
            const combo = fixture.componentInstance.combo;
            combo.dropdown.toggle();
            tick();
            fixture.detectChanges();
            searchInputElement = fixture.debugElement.query(By.css('input[name=\'searchInput\']')).nativeElement;

            const verifyFilteredItems = function (inputValue: string,
                expectedDropdownItemsNumber: number,
                expectedFilteredItemsNumber: number) {
                typeInInput(searchInputElement, inputValue);
                fixture.detectChanges();
                dropdownList = fixture.debugElement.query(By.css('.' + CSS_CLASS_CONTAINER)).nativeElement;
                dropdownItems = dropdownList.querySelectorAll('.' + CSS_CLASS_DROPDOWNLISTITEM);
                expect(dropdownItems.length).toEqual(expectedDropdownItemsNumber);
                expect(combo.filteredData.length).toEqual(expectedFilteredItemsNumber);
            };

            verifyFilteredItems('P', 5, 5);
            verifyFilteredItems('Pa', 4, 4);
            verifyFilteredItems('P', 5, 5);
            combo.filteredData.forEach(function (item) {
                expect(combo.data).toContain(item);
            });
        }));
        it('Should clear the search input and close the dropdown list on pressing ESC key', fakeAsync(() => {
            let searchInputElement;
            let dropdownList;
            let dropdownItems;

            const fixture = TestBed.createComponent(IgxComboTestComponent);
            fixture.detectChanges();
            const combo = fixture.componentInstance.combo;
            combo.dropdown.toggle();
            tick();
            fixture.detectChanges();

            searchInputElement = fixture.debugElement.query(By.css('input[name=\'searchInput\']')).nativeElement;
            typeInInput(searchInputElement, 'P');
            fixture.detectChanges();
            dropdownList = fixture.debugElement.query(By.css('.' + CSS_CLASS_CONTAINER)).nativeElement;
            dropdownItems = dropdownList.querySelectorAll('.' + CSS_CLASS_DROPDOWNLISTITEM);
            expect(dropdownItems.length).toEqual(5);

            const event = new KeyboardEvent('keyup', { 'key': 'Escape' });
            searchInputElement.dispatchEvent(event);
            tick();
            fixture.detectChanges();
            expect(combo.dropdown.collapsed).toBeTruthy();
            expect(searchInputElement.textContent).toEqual('');
        }));
        it('Group header should not be visible when no results are filtered for a group', fakeAsync(() => {
            let searchInputElement;
            let dropdownList;
            const fixture = TestBed.createComponent(IgxComboInputTestComponent);
            fixture.detectChanges();
            const combo = fixture.componentInstance.combo;
            const filteredItems: { [index: string]: any; } = combo.data.reduce(function (filteredArray, item) {
                if (item.field.toLowerCase().trim().includes('mi')) {
                    (filteredArray[item['region']] = filteredArray[item['region']] || []).push(item);
                }
                return filteredArray;
            }, {});
            combo.dropdown.toggle();
            tick();
            fixture.detectChanges();
            searchInputElement = fixture.debugElement.query(By.css('input[name=\'searchInput\']')).nativeElement;
            typeInInput(searchInputElement, 'Mi');
            fixture.detectChanges();
            dropdownList = fixture.debugElement.query(By.css('.' + CSS_CLASS_CONTAINER)).nativeElement;
            const listHeaders: NodeListOf<HTMLElement> = dropdownList.querySelectorAll('.' + CSS_CLASS_HEADERITEM);
            expect(listHeaders.length).toEqual(Object.keys(filteredItems).length);
            const headers = Array.prototype.map.call(listHeaders, function (item) {
                return item.textContent.trim();
            });
            Object.keys(filteredItems).forEach(key => {
                expect(headers).toContain(key);
            });
        }));
        it('Existing values - clear button dismisses the input text', fakeAsync(() => {
            const fix = TestBed.createComponent(IgxComboSampleComponent);
            fix.detectChanges();
            const component = fix.componentInstance;
            const combo = fix.componentInstance.combo;
            combo.toggle();
            tick();
            fix.detectChanges();
            expect(combo.selectedItems()).toEqual([]);
            expect(combo.value).toEqual('');
            expect(combo.comboInput.nativeElement.value).toEqual('');

            const triggerSelectionSpy = spyOn<any>(combo, 'triggerSelectionChange').and.callThrough();
            const valueSetterSpy = spyOnProperty<any>(combo, 'value', 'set').and.callThrough();
            combo.selectItems([component.items[0], component.items[1]]);
            fix.detectChanges();
            tick();
            fix.detectChanges();
            expect(valueSetterSpy).toHaveBeenCalled();
            expect(triggerSelectionSpy).toHaveBeenCalled();
            expect(combo.comboInput.nativeElement.value).toEqual(component.items[0].field + ', ' + component.items[1].field);
            expect(combo.value).toEqual(component.items[0].field + ', ' + component.items[1].field);
            expect(combo.selectedItems()).toEqual([component.items[0], component.items[1]]);

            fix.debugElement.query(By.css('.' + CSS_CLASS_CLEARBUTTON)).nativeElement.click();
            fix.detectChanges();
            tick();
            fix.detectChanges();
            expect(combo.comboInput.nativeElement.value).toEqual('');
            expect(combo.value).toEqual('');
            expect(combo.selectedItems()).toEqual([]);
        }));
        it('Should dismiss the input text when clear button is being pressed and custom values are enabled', fakeAsync(() => {
            const fix = TestBed.createComponent(IgxComboSampleComponent);
            fix.detectChanges();
            const combo = fix.componentInstance.combo;
            combo.toggle();
            tick();
            fix.detectChanges();
            expect(combo.selectedItems()).toEqual([]);
            expect(combo.value).toEqual('');
            expect(combo.comboInput.nativeElement.value).toEqual('');

            combo.searchValue = 'New ';
            const mockEvent = jasmine.createSpyObj('event', ['stopPropagation', 'preventDefaults']);
            tick();
            fix.detectChanges();
            expect(combo.isAddButtonVisible()).toEqual(true);
            const addItemButton = fix.debugElement.query(By.css('.igx-combo__add-item'));
            expect(addItemButton.nativeElement).toBeDefined();

            addItemButton.nativeElement.click(mockEvent);
            fix.detectChanges();
            tick();
            fix.detectChanges();
            expect(combo.selectedItems()).toEqual([{ field: 'New', region: 'Other' }]);
            expect(combo.comboInput.nativeElement.value).toEqual('New');

            fix.debugElement.query(By.css('.' + CSS_CLASS_CLEARBUTTON)).nativeElement.click(mockEvent);
            fix.detectChanges();
            tick();
            fix.detectChanges();
            expect(combo.selectedItems()).toEqual([]);
            expect(combo.comboInput.nativeElement.value).toEqual('');
        }));
        it('Should remove ADD button when search value matches an already selected item and custom values are enabled ', fakeAsync(() => {
            const fix = TestBed.createComponent(IgxComboSampleComponent);
            fix.detectChanges();
            let addItem;
            const combo = fix.componentInstance.combo;
            combo.dropdown.toggle();
            tick();
            fix.detectChanges();

            addItem = fix.debugElement.query(By.css('.igx-combo__add'));
            expect(addItem).toEqual(null);
            expect(combo.children.length).toBeTruthy();
            typeInInput(combo.searchInput.nativeElement, 'New');
            tick();
            fix.detectChanges();
            expect(combo.searchValue).toEqual('New');
            addItem = fix.debugElement.query(By.css('.igx-combo__add'));
            expect(addItem === null).toBeFalsy();
            expect(combo.children.length).toBeTruthy();

            typeInInput(combo.searchInput.nativeElement, 'New York');
            tick();
            fix.detectChanges();
            expect(combo.searchValue).toEqual('New York');
            fix.detectChanges();
            addItem = fix.debugElement.query(By.css('.igx-combo__add'));
            expect(addItem).toEqual(null);
            expect(combo.children.length).toBeTruthy();
        }));
        it(`Should handle enter keydown on "Add Item" properly`, fakeAsync(() => {
            const fixture = TestBed.createComponent(IgxComboSampleComponent);
            fixture.detectChanges();
            const combo = fixture.componentInstance.combo;
            expect(combo).toBeDefined();
            combo.toggle();

            tick();
            fixture.detectChanges();
            spyOnProperty(combo, 'searchValue', 'get').and.returnValue('My New Custom Item');
            combo.handleInputChange();

            tick();
            fixture.detectChanges();
            expect(combo.collapsed).toBeFalsy();
            expect(combo.value).toEqual('');

            tick();
            expect(combo.isAddButtonVisible()).toBeTruthy();
            const dropdownHandler = document.getElementsByClassName('igx-combo__content')[0] as HTMLElement;
            combo.handleKeyUp(new KeyboardEvent('keyup', { key: 'ArrowDown' }));

            tick();
            fixture.detectChanges();
            dropdownHandler.dispatchEvent(new KeyboardEvent('keydown', { key: 'Space' }));

            tick();
            fixture.detectChanges();
            // SPACE does not add item to collection
            expect(combo.collapsed).toBeFalsy();
            expect(combo.value).toEqual('');
            dropdownHandler.dispatchEvent(new KeyboardEvent('keydown', { key: 'Enter' }));

            tick();
            fixture.detectChanges();
            expect(combo.collapsed).toBeFalsy();
            expect(combo.value).toEqual('My New Custom Item');
        }));
        it(`Should handle click on "Add Item" properly`, fakeAsync(() => {
            const fixture = TestBed.createComponent(IgxComboSampleComponent);
            fixture.detectChanges();
            const combo = fixture.componentInstance.combo;
            expect(combo).toBeDefined();
            combo.toggle();

            tick();
            fixture.detectChanges();
            spyOnProperty(combo, 'searchValue', 'get').and.returnValue('My New Custom Item');
            combo.handleInputChange();

            tick();
            fixture.detectChanges();
            expect(combo.collapsed).toBeFalsy();
            expect(combo.value).toEqual('');
            expect(combo.isAddButtonVisible()).toBeTruthy();
            const dropdownHandler = document.getElementsByClassName('igx-combo__content')[0] as HTMLElement;
            combo.handleKeyUp(new KeyboardEvent('keyup', { key: 'ArrowDown' }));

            tick();
            fixture.detectChanges();
            dropdownHandler.dispatchEvent(new KeyboardEvent('keydown', { key: 'Space' }));

            tick();
            fixture.detectChanges();
            // SPACE does not add item to collection
            expect(combo.collapsed).toBeFalsy();
            expect(combo.value).toEqual('');
            combo.dropdown.focusedItem.element.nativeElement.click();

            tick();
            fixture.detectChanges();
            expect(combo.collapsed).toBeFalsy();
            expect(combo.value).toEqual('My New Custom Item');
        }));

        it('Disable/Enable filtering at runtime', fakeAsync(() => {
            const fix = TestBed.createComponent(IgxComboInputTestComponent);
            fix.detectChanges();
            const combo = fix.componentInstance.combo;

            combo.dropdown.open(); // Open combo - all data items are in filteredData
            tick();
            fix.detectChanges();
            expect(combo.dropdown.items.length).toBeGreaterThan(0);
            combo.searchInput.nativeElement.value = 'Not-available item';
            combo.searchInput.nativeElement.dispatchEvent(new Event('input', {}));
            tick();
            fix.detectChanges();
            expect(combo.dropdown.items.length).toEqual(0); // No items are available because of filtering
            combo.dropdown.close(); // Filter is cleared on close
            tick();
            fix.detectChanges();
            combo.filterable = false; // Filtering is disabled
            tick();
            fix.detectChanges();
            combo.dropdown.open(); // All items are visible since filtering is disabled
            tick();
            fix.detectChanges();
            expect(combo.dropdown.items.length).toBeGreaterThan(0); // All items are visible since filtering is disabled
            combo.searchInput.nativeElement.value = 'Not-available item';
            combo.searchInput.nativeElement.dispatchEvent(new Event('input', {}));
            tick();
            fix.detectChanges();
            expect(combo.dropdown.items.length).toBeGreaterThan(0); // All items are visible since filtering is disabled
            combo.dropdown.close(); // Filter is cleared on close
            tick();
            fix.detectChanges();
            tick();
            combo.filterable = true; // Filtering is re-enabled
            tick();
            fix.detectChanges();
            combo.dropdown.open(); // Filter is cleared on open
            tick();
            fix.detectChanges();
            tick();
            expect(combo.dropdown.items.length).toBeGreaterThan(0);
        }));
        it(`Should properly display "Add Item" button when filtering is off`, fakeAsync(() => {
            const fixture = TestBed.createComponent(IgxComboInContainerTestComponent);
            fixture.detectChanges();
            const combo = fixture.componentInstance.combo;
            combo.filterable = false;
            tick();
            expect(combo).toBeDefined();
            expect(combo.filterable).toEqual(false);
            expect(combo.isAddButtonVisible()).toEqual(false);
            combo.toggle();
            tick();
            expect(combo.collapsed).toEqual(false);
            const comboInput = combo.searchInput.nativeElement;
            comboInput.value = combo.data[2];
            comboInput.dispatchEvent(new Event('input'));
            fixture.detectChanges();
            tick();
            expect(combo.isAddButtonVisible()).toEqual(false);
            comboInput.value = combo.searchValue.substring(0, 2);
            comboInput.dispatchEvent(new Event('input'));
            fixture.detectChanges();
            tick();
            expect(combo.isAddButtonVisible()).toEqual(true);
        }));
    });

    describe('Form control tests: ', () => {
        it('Should properly initialize when used as a form control', fakeAsync(() => {
            const fix = TestBed.createComponent(IgxComboFormComponent);
            fix.detectChanges();
            const combo = fix.componentInstance.combo;
            expect(combo).toBeDefined();
            const comboFormReference = fix.componentInstance.reactiveForm.controls.townCombo;
            expect(comboFormReference).toBeDefined();
            expect(combo.selectedItems()).toEqual(comboFormReference.value);
            expect(combo.selectedItems().length).toEqual(1);
            expect(combo.selectedItems()[0].field).toEqual('Connecticut');
            expect(combo.valid).toEqual(IgxComboState.INITIAL);
            const clearButton = fix.debugElement.query(By.css('.' + CSS_CLASS_CLEARBUTTON)).nativeElement;
            clearButton.click();
            fix.detectChanges();
            expect(combo.valid).toEqual(IgxComboState.INVALID);
            combo.selectItems([combo.dropdown.items[0], combo.dropdown.items[1]]);
            expect(combo.valid).toEqual(IgxComboState.VALID);
        }));
        it('Should be possible to be enabled/disabled when used as a form control', () => {
            const fix = TestBed.createComponent(IgxComboFormComponent);
            fix.detectChanges();
            const combo = fix.componentInstance.combo;
            expect(combo).toBeDefined();
            const form = fix.componentInstance.reactiveForm;
            const comboFormReference = form.controls.townCombo;
            expect(comboFormReference).toBeDefined();
            expect(combo.disabled).toBeFalsy();
            expect(comboFormReference.disabled).toBeFalsy();
            spyOn(combo, 'onInputClick');
            spyOn(combo, 'setDisabledState').and.callThrough();
            const mockClick = jasmine.createSpyObj('event', ['stopPropagation', 'preventDefault']);
            combo.comboInput.nativeElement.click();
            fix.detectChanges();
            expect(combo.onInputClick).toHaveBeenCalledTimes(1);

            form.disable();
            // Disabling the form disables all of the controls in it
            fix.detectChanges();
            expect(comboFormReference.disabled).toBeTruthy();
            expect(combo.disabled).toBeTruthy();
            expect(combo.setDisabledState).toHaveBeenCalledTimes(1);

            // Disabled form controls don't handle click events
            combo.comboInput.nativeElement.click();
            fix.detectChanges();
            expect(combo.onInputClick).toHaveBeenCalledTimes(1);

            // Can enabling the form re-enables all of the controls in it
            form.enable();
            fix.detectChanges();
            expect(comboFormReference.disabled).toBeFalsy();
            expect(combo.disabled).toBeFalsy();
        });
        it('Should change value when addressed as a form control', () => {
            const fix = TestBed.createComponent(IgxComboFormComponent);
            fix.detectChanges();
            const combo = fix.componentInstance.combo;
            expect(combo).toBeDefined();
            const form = fix.componentInstance.reactiveForm;
            const comboFormReference = form.controls.townCombo;
            expect(comboFormReference).toBeDefined();
            expect(combo.selectedItems()).toEqual(comboFormReference.value);

            // Form -> Combo
            comboFormReference.setValue([{ field: 'Missouri', region: 'West North Central' }]);
            fix.detectChanges();
            expect(combo.selectedItems()).toEqual([{ field: 'Missouri', region: 'West North Central' }]);

            // Combo -> Form
            combo.selectItems([{ field: 'South Carolina', region: 'South Atlantic' }], true);
            fix.detectChanges();
            expect(comboFormReference.value).toEqual([{ field: 'South Carolina', region: 'South Atlantic' }]);
        });
        it('Should properly submit values when used as a form control', () => {
            const fix = TestBed.createComponent(IgxComboFormComponent);
            fix.detectChanges();
            const combo = fix.componentInstance.combo;
            expect(combo).toBeDefined();
            const form = fix.componentInstance.reactiveForm;
            const comboFormReference = form.controls.townCombo;
            expect(comboFormReference).toBeDefined();
            expect(combo.selectedItems()).toEqual(comboFormReference.value);
            expect(form.status).toEqual('INVALID');
            form.controls.password.setValue('TEST');
            form.controls.firstName.setValue('TEST');

            spyOn(console, 'log');
            fix.detectChanges();
            expect(form.status).toEqual('VALID');
            fix.debugElement.query(By.css('button')).nativeElement.click();
        });
    });
});

@Component({
    template: `
<igx-combo #combo
[data]='citiesData'
[placeholder]="'Location'"
[filterable]='true' [width]="'400px'"
>
</igx-combo>
`
})
class IgxComboTestComponent {
    @ViewChild('combo', { read: IgxComboComponent })
    public combo: IgxComboComponent;

    public citiesData: string[] = [
        'New York',
        'Sofia',
        'Istanbul',
        'Paris',
        'Hamburg',
        'Berlin',
        'London',
        'Oslo',
        'Los Angeles',
        'Rome',
        'Madrid',
        'Ottawa',
        'Prague',
        'Padua',
        'Palermo',
        'Palma de Mallorca'];

}

@Component({
    template: `
<igx-combo #combo
[data]='data'
[placeholder]="'Items'"
[filterable]='true'
>
</igx-combo>
`
})
class IgxComboScrollTestComponent {
    @ViewChild('combo', { read: IgxComboComponent })
    public combo: IgxComboComponent;

    public data: string[] = [
        'Item 1',
        'Item 2',
        'Item 3'];

}

@Component({
    template: `
<igx-combo #combo [placeholder]="'Location'" [data]='items'
[filterable]='true' [valueKey]="'field'" [groupKey]="'region'" [width]="'400px'" [allowCustomValues]="true">
<ng-template #itemTemplate let-display let-key="valueKey">
<div class="state-card--simple">
<span class="small-red-circle"></span>
<div class="display-value--main">State: {{display[key]}}</div>
<div class="display-value--sub">Region: {{display.region}}</div>
</div>
</ng-template>
<ng-template #headerTemplate>
<div class="header-class">This is a header</div>
</ng-template>
<ng-template #footerTemplate>
<div class="footer-class">This is a footer</div>
</ng-template>
</igx-combo>
`
})
class IgxComboSampleComponent {

    @ViewChild('combo', { read: IgxComboComponent })
    public combo: IgxComboComponent;

    public items = [];
    public initData = [];

    constructor() {

        const division = {
            'New England 01': ['Connecticut', 'Maine', 'Massachusetts'],
            'New England 02': ['New Hampshire', 'Rhode Island', 'Vermont'],
            'Mid-Atlantic': ['New Jersey', 'New York', 'Pennsylvania'],
            'East North Central 02': ['Michigan', 'Ohio', 'Wisconsin'],
            'East North Central 01': ['Illinois', 'Indiana'],
            'West North Central 01': ['Missouri', 'Nebraska', 'North Dakota', 'South Dakota'],
            'West North Central 02': ['Iowa', 'Kansas', 'Minnesota'],
            'South Atlantic 01': ['Delaware', 'Florida', 'Georgia', 'Maryland'],
            'South Atlantic 02': ['North Carolina', 'South Carolina', 'Virginia'],
            'South Atlantic 03': ['District of Columbia', 'West Virginia'],
            'East South Central 01': ['Alabama', 'Kentucky'],
            'East South Central 02': ['Mississippi', 'Tennessee'],
            'West South Central': ['Arkansas', 'Louisiana', 'Oklahome', 'Texas'],
            'Mountain': ['Arizona', 'Colorado', 'Idaho', 'Montana', 'Nevada', 'New Mexico', 'Utah', 'Wyoming'],
            'Pacific 01': ['Alaska', 'California'],
            'Pacific 02': ['Hawaii', 'Oregon', 'Washington']
        };
        const keys = Object.keys(division);
        for (const key of keys) {
            division[key].map((e) => {
                this.items.push({
                    field: e,
                    region: key.substring(0, key.length - 3)
                });
            });
        }

        this.initData = this.items;
    }

    onSelectionChange(ev) {
    }
}

@Component({
    template: `
<p>Change data to:</p>
<label id="mockID">Combo Label</label>
<igx-combo #combo [placeholder]="'Location'" [data]='items' [height]="'400px'"
[itemsMaxHeight]='400' [itemsWidth]="'399px'" [itemHeight]='40'
[filterable]='true' [valueKey]="'field'" [groupKey]="'region'" [width]="'400px'"
[ariaLabelledBy]="'mockID'">
</igx-combo>
`
})
class IgxComboInputTestComponent {

    @ViewChild('combo', { read: IgxComboComponent })
    public combo: IgxComboComponent;

    public items = [];
    public initData = [];

    constructor() {

        const division = {
            'New England 01': ['Connecticut', 'Maine', 'Massachusetts'],
            'New England 02': ['New Hampshire', 'Rhode Island', 'Vermont'],
            'Mid-Atlantic': ['New Jersey', 'New York', 'Pennsylvania'],
            'East North Central 02': ['Michigan', 'Ohio', 'Wisconsin'],
            'East North Central 01': ['Illinois', 'Indiana'],
            'West North Central 01': ['Missouri', 'Nebraska', 'North Dakota', 'South Dakota'],
            'West North Central 02': ['Iowa', 'Kansas', 'Minnesota'],
            'South Atlantic 01': ['Delaware', 'Florida', 'Georgia', 'Maryland'],
            'South Atlantic 02': ['North Carolina', 'South Carolina', 'Virginia', 'District of Columbia', 'West Virginia'],
            'South Atlantic 03': ['District of Columbia', 'West Virginia'],
            'East South Central 01': ['Alabama', 'Kentucky'],
            'East South Central 02': ['Mississippi', 'Tennessee'],
            'West South Central': ['Arkansas', 'Louisiana', 'Oklahome', 'Texas'],
            'Mountain': ['Arizona', 'Colorado', 'Idaho', 'Montana', 'Nevada', 'New Mexico', 'Utah', 'Wyoming'],
            'Pacific 01': ['Alaska', 'California'],
            'Pacific 02': ['Hawaii', 'Oregon', 'Washington']
        };
        const keys = Object.keys(division);
        for (const key of keys) {
            division[key].map((e) => {
                this.items.push({
                    field: e,
                    region: key.substring(0, key.length - 3)
                });
            });
        }
        this.initData = this.items;
    }
}

@Component({
    template: `
<form [formGroup]="reactiveForm" (ngSubmit)="onSubmitReactive()">
<p>
<label>First Name:</label>
<input type="text" formControlName="firstName">
</p>
<p>
<label>Password:</label>
<input type="password" formControlName="password">
</p>
<p>
<igx-combo #comboReactive formControlName="townCombo"
class="input-container" [filterable]="true" placeholder="Location(s)"
[data]="items" [displayKey]="'field'" [valueKey]="'field'" [groupKey]="'region'"></igx-combo>
</p>
<p>
<button type="submit" [disabled]="!reactiveForm.valid">Submit</button>
</p>
</form>
`
})

class IgxComboFormComponent {
    @ViewChild('comboReactive', { read: IgxComboComponent })
    public combo: IgxComboComponent;
    public items = [];

    get valuesTemplate() {
        return this.combo.selectedItems();
    }
    set valuesTemplate(values: Array<any>) {
        this.combo.selectItems(values);
    }

    reactiveForm: FormGroup;

    constructor(fb: FormBuilder) {

        const division = {
            'New England 01': ['Connecticut', 'Maine', 'Massachusetts'],
            'New England 02': ['New Hampshire', 'Rhode Island', 'Vermont'],
            'Mid-Atlantic': ['New Jersey', 'New York', 'Pennsylvania'],
            'East North Central 02': ['Michigan', 'Ohio', 'Wisconsin'],
            'East North Central 01': ['Illinois', 'Indiana'],
            'West North Central 01': ['Missouri', 'Nebraska', 'North Dakota', 'South Dakota'],
            'West North Central 02': ['Iowa', 'Kansas', 'Minnesota'],
            'South Atlantic 01': ['Delaware', 'Florida', 'Georgia', 'Maryland'],
            'South Atlantic 02': ['North Carolina', 'South Carolina', 'Virginia', 'District of Columbia', 'West Virginia'],
            'South Atlantic 03': ['District of Columbia', 'West Virginia'],
            'East South Central 01': ['Alabama', 'Kentucky'],
            'East South Central 02': ['Mississippi', 'Tennessee'],
            'West South Central': ['Arkansas', 'Louisiana', 'Oklahome', 'Texas'],
            'Mountain': ['Arizona', 'Colorado', 'Idaho', 'Montana', 'Nevada', 'New Mexico', 'Utah', 'Wyoming'],
            'Pacific 01': ['Alaska', 'California'],
            'Pacific 02': ['Hawaii', 'Oregon', 'Washington']
        };
        const keys = Object.keys(division);
        for (const key of keys) {
            division[key].map((e) => {
                this.items.push({
                    field: e,
                    region: key.substring(0, key.length - 3)
                });
            });
        }

        this.reactiveForm = fb.group({
            'firstName': new FormControl('', Validators.required),
            'password': ['', Validators.required],
            'townCombo': [[this.items[0]], Validators.required]
        });

    }
    onSubmitReactive() { }

    onSubmitTemplateBased() { }
}

@Injectable()
export class LocalService {
    public getData() {
        const fakeData = Observable.create(obs => {
            setTimeout(() => {
                obs.next(this.generateData());
                obs.complete();
            }, 3000);
        });
        return fakeData;
    }

    private generateData() {
        const dummyData = [];
        for (let i = 1; i <= 20; i++) {
            dummyData.push({ id: i, product: 'Product ' + i });
        }
        return dummyData;
    }
}

@Component({
    template: `
<label id="mockID">Combo Label</label>
<igx-combo #combo [placeholder]="'Products'" [data]='items' [height]="'400px'" [itemsMaxHeight]='400'
[itemHeight]='40' [valueKey]="'id'" [displayKey]="'product'" [width]="'400px'"
[ariaLabelledBy]="'mockID'">
</igx-combo>
`,
    providers: [LocalService]
})
export class IgxComboBindingTestComponent {

    @ViewChild('combo', { read: IgxComboComponent })
    public combo: IgxComboComponent;

    public items = [];
    constructor(private localService: LocalService) {
        this.localService.getData().subscribe(
            (data) => {
                this.items = data;
            }
        );
    }
}

@Component({
    template: `
<label id="mockID">Combo Label</label>
<igx-combo #combo class="input-container" width="300px" [itemsMaxHeight]="250"
[data]="rData | async" [valueKey]="'ID'" [displayKey]="'ProductName'"
(onDataPreLoad)="dataLoading($event)" (onSearchInput)="searchInput($event)" (onOpening)="searchInput('')"
placeholder="Location(s)" searchPlaceholder="Search..." [filterable]="false">
</igx-combo>
`,
    providers: [RemoteService, HttpClient]
})
export class IgxComboRemoteBindingTestComponent implements OnInit, AfterViewInit {

    @ViewChild('combo', { read: IgxComboComponent })
    public combo: IgxComboComponent;
    public rData: any;
    public prevRequest: any;

    constructor(private remoteService: RemoteService, public cdr: ChangeDetectorRef) {

    }

    public ngOnInit() {
        this.rData = this.remoteService.remoteData;
    }

    public ngAfterViewInit() {
        this.remoteService.getData(this.combo.virtualizationState, null, (data) => {
            this.combo.totalItemCount = data.Count;
            this.cdr.detectChanges();
        });
    }

    public dataLoading(evt) {
        if (this.prevRequest) {
            this.prevRequest.unsubscribe();
        }

        this.prevRequest = this.remoteService.getData(this.combo.virtualizationState, null, () => {
            this.cdr.detectChanges();
            this.combo.triggerCheck();
        });
    }

    public searchInput(searchText) {
        this.remoteService.getData(this.combo.virtualizationState, searchText, (data) => {
            this.combo.totalItemCount = searchText ? data.Results.length : data.Count;
        });
    }
}

@Component({
    template: `
<label id="mockID">Combo Label</label>
<igx-combo #combo [height]="'400px'" [itemsMaxHeight]='400'
[itemHeight]='40' [width]="'400px'">
</igx-combo>
`
})
export class IgxComboEmptyTestComponent {

    @ViewChild('combo', { read: IgxComboComponent })
    public combo: IgxComboComponent;
}

@Component({
    template: `
<div class="comboContainer" [style.width]="'400px'">
<igx-combo #combo placeholder="Location(s)"
[data]="citiesData"
[allowCustomValues]="true"
[filterable]="true">
>
</igx-combo>
</div>
`
})
class IgxComboInContainerTestComponent {
    @ViewChild('combo', { read: IgxComboComponent })
    public combo: IgxComboComponent;

    public citiesData: string[] = [
        'New York',
        'Sofia',
        'Istanbul',
        'Paris',
        'Hamburg',
        'Berlin',
        'London',
        'Oslo',
        'Los Angeles',
        'Rome',
        'Madrid',
        'Ottawa',
        'Prague',
        'Padua',
        'Palermo',
        'Palma de Mallorca'];

}

@Component({
    template: `
<div class="comboContainer" [style.width]="'500px'">
<igx-combo #combo placeholder="Location(s)"
[data]="citiesData"
[filterable]="true" [width]="'300px'">
>
</igx-combo>
</div>
`
})
class IgxComboInContainerFixedWidthComponent {
    @ViewChild('combo', { read: IgxComboComponent })
    public combo: IgxComboComponent;

    public citiesData: string[] = [
        'New York',
        'Sofia',
        'Istanbul',
        'Paris',
        'Hamburg',
        'Berlin',
        'London',
        'Oslo',
        'Los Angeles',
        'Rome',
        'Madrid',
        'Ottawa',
        'Prague',
        'Padua',
        'Palermo',
        'Palma de Mallorca'];

}

@Injectable()
export class RemoteDataService {
    public records: Observable<any[]>;
    private _records: BehaviorSubject<any[]>;
    private dataStore: any[];
    private initialData: any[];

    constructor() {
        this.dataStore = [];
        this._records = new BehaviorSubject([]);
        this.records = this._records.asObservable();
        this.initialData = this.generateInitialData(0, 1000);
    }

    public getData(data?: IForOfState, cb?: (any) => void): any {
        const size = data.chunkSize === 0 ? 10 : data.chunkSize;
        this.dataStore = this.generateData(data.startIndex, data.startIndex + size);
        this._records.next(this.dataStore);
        const count = 1000;
        if (cb) {
            cb(count);
        }
    }

    public generateData(start, end) {
        return this.initialData.slice(start, end);
    }

    public generateInitialData(start, end) {
        const data = [];
        for (let i = start; i < end; i++) {
            data.push({ id: i, product: 'Product ' + i });
        }
        return data;
    }
}

@Component({
    template: `
<label id="mockID">Combo Label</label>
<igx-combo #combo [placeholder]="'Products'" [data]="data | async" (onDataPreLoad)="dataLoading($event)"
[height]="'400px'" [itemsMaxHeight]='400'
[itemHeight]='40' [valueKey]="'id'" [displayKey]="'product'" [width]="'400px'"
[ariaLabelledBy]="'mockID'">
</igx-combo>
`,
    providers: [RemoteDataService]
})
export class IgxComboRemoteDataComponent implements OnInit, AfterViewInit, OnDestroy {
    public data;
    @ViewChild('combo', { read: IgxComboComponent })
    public instance: IgxComboComponent;
    constructor(private remoteDataService: RemoteDataService, public cdr: ChangeDetectorRef) { }
    public ngOnInit(): void {
        this.data = this.remoteDataService.records;
    }

    public ngAfterViewInit() {
        this.remoteDataService.getData(this.instance.virtualizationState, (count) => {
            this.instance.totalItemCount = count;
            this.cdr.detectChanges();
        });
    }

    dataLoading(evt) {
        this.remoteDataService.getData(evt, () => {
            this.cdr.detectChanges();
        });
    }

    ngOnDestroy() {
        this.cdr.detach();
    }
}
<|MERGE_RESOLUTION|>--- conflicted
+++ resolved
@@ -1546,7 +1546,6 @@
                 }, 20);
             };
         }));
-<<<<<<< HEAD
         it('Should not throw error when setting data to null', () => {
             const fixture = TestBed.createComponent(IgxComboTestComponent);
             fixture.detectChanges();
@@ -1585,10 +1584,7 @@
             expect(combo.data).not.toBeNull();
             expect(combo.data.length).toBe(0);
         });
-        it('Should render selected items properly', async(() => {
-=======
         it('Should render selected items properly', fakeAsync(() => {
->>>>>>> 4682d165
             let selectedItem: HTMLElement;
             let itemCheckbox: HTMLElement;
             const fixture = TestBed.createComponent(IgxComboTestComponent);
