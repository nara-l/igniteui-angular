import { element } from 'protractor';
<<<<<<< HEAD
import { Component, ContentChildren, DebugElement, Directive, ElementRef, Injectable, OnInit, ViewChild, QueryList } from '@angular/core';
import { async, inject, TestBed, ComponentFixture, tick, fakeAsync, flushMicrotasks } from '@angular/core/testing';
=======
import { Component, ViewChild } from '@angular/core';
import { async, TestBed, ComponentFixture, tick, fakeAsync } from '@angular/core/testing';
>>>>>>> 9eeaa79a
import { By } from '@angular/platform-browser';
import { NoopAnimationsModule } from '@angular/platform-browser/animations';
import { IgxSelectionAPIService } from '../core/selection';
import { SortingDirection } from '../data-operations/sorting-expression.interface';
import { IgxToggleModule } from '../directives/toggle/toggle.directive';
import {
    IgxDropDownBase, IgxDropDownItemNavigationDirective, Navigate
} from '../drop-down/drop-down.component';
import { IgxComboItemComponent } from './combo-item.component';
<<<<<<< HEAD
import { IgxComboComponent, IgxComboModule, IgxComboDropDownComponent } from './combo.component';
import { FormGroup, FormControl, Validators, FormBuilder, FormsModule, ReactiveFormsModule } from '@angular/forms';
import { BehaviorSubject, Observable } from 'rxjs';
=======
import { IgxComboComponent, IgxComboModule } from './combo.component';
import { IgxComboDropDownComponent } from './combo-dropdown.component';
import { FormGroup, FormControl, Validators, FormBuilder, ReactiveFormsModule } from '@angular/forms';
>>>>>>> 9eeaa79a

const CSS_CLASS_DROPDOWNLIST = 'igx-drop-down__list';
const CSS_CLASS_CONTENT = 'igx-combo__content';
const CSS_CLASS_CONTAINER = 'igx-display-container';
const CSS_CLASS_DROPDOWNLISTITEM = 'igx-drop-down__item';
const CSS_CLASS_DROPDOWNBUTTON = 'dropdownToggleButton';
const CSS_CLASS_CLEARBUTTON = 'clearButton';
const CSS_CLASS_CHECKBOX = 'igx-checkbox';
const CSS_CLASS_CHECKED = 'igx-checkbox--checked';
const CSS_CLASS_TOGGLE = 'igx-toggle';
const CSS_CLASS_SELECTED = 'igx-drop-down__item--selected';
const CSS_CLASS_FOCUSED = 'igx-drop-down__item--focused';
const CSS_CLASS_HEADERITEM = 'igx-drop-down__header';
const CSS_CLASS_SCROLLBAR = 'igx-vhelper__placeholder-content';
const CSS_CLASS_SEARCH = 'igx-combo__search';
const CSS_CLASS_INPUTGROUP = 'igx-input-group';
const CSS_CLASS_HEADER = 'header-class';
const CSS_CLASS_FOOTER = 'footer-class';

describe('Combo', () => {
    beforeEach(async(() => {
        TestBed.resetTestingModule();
        TestBed.configureTestingModule({
            declarations: [
                IgxComboTestComponent,
                IgxComboSampleComponent,
                IgxComboInputTestComponent,
                IgxComboScrollTestComponent,
                IgxComboBindingTestComponent,
                IgxComboEmptyTestComponent,
                IgxComboFormComponent
            ],
            imports: [
                IgxComboModule,
                NoopAnimationsModule,
                IgxToggleModule,
                ReactiveFormsModule
            ]
        }).compileComponents();
    }));

    // General
    it('Should initialize the combo component properly', fakeAsync(() => {
        const fixture: ComponentFixture<IgxComboSampleComponent> = TestBed.createComponent(IgxComboSampleComponent);
        fixture.detectChanges();
        const combo = fixture.componentInstance.combo;
        const comboButton = fixture.debugElement.query(By.css('button'));
        expect(fixture.componentInstance).toBeDefined();
        expect(combo).toBeDefined();
        expect(combo.dropdown.collapsed).toBeDefined();
        expect(combo.data).toBeDefined();
        expect(combo.dropdown.collapsed).toBeTruthy();
        expect(combo.searchInput).toBeDefined();
        expect(comboButton).toBeDefined();
        expect(combo.placeholder).toBeDefined();
        combo.dropdown.toggle();
        tick();
        fixture.whenStable().then(() => {
            fixture.detectChanges();
            expect(combo.dropdown.collapsed).toEqual(false);
            expect(combo.searchInput).toBeDefined();
        });
    }));

    // Unit tests
    it('Should properly initialize templates', () => {
        const fixture = TestBed.createComponent(IgxComboSampleComponent);
        fixture.detectChanges();
        const combo = fixture.componentInstance.combo;
        expect(combo).toBeDefined();
        expect(combo.dropdownFooter).toBeDefined();
        expect(combo.dropdownHeader).toBeDefined();
        expect(combo.dropdownItemTemplate).toBeDefined();
        expect(combo.addItemTemplate).toBeUndefined();
        expect(combo.headerItemTemplate).toBeUndefined();
    });

    it('Should properly call dropdown methods', () => {
        const fixture = TestBed.createComponent(IgxComboSampleComponent);
        fixture.detectChanges();
        const combo = fixture.componentInstance.combo;
        expect(combo).toBeDefined();
        spyOn(combo.dropdown, 'close');
        spyOn(combo.dropdown, 'open');
        spyOn(combo.dropdown, 'toggle');
        spyOnProperty(combo.dropdown, 'collapsed', 'get').and.callFake(() => 'fake');
        combo.open();
        combo.close();
        combo.toggle();
        expect(combo.dropdown.close).toHaveBeenCalledTimes(1);
        expect(combo.dropdown.open).toHaveBeenCalledTimes(1);
        expect(combo.dropdown.toggle).toHaveBeenCalledTimes(1);
    });

    it('Should properly call dropdown navigatePrev method', fakeAsync(() => {
        const fix = TestBed.createComponent(IgxComboSampleComponent);
        fix.detectChanges();
        const combo = fix.componentInstance.combo;
        const dropdown = combo.dropdown;
        expect(combo).toBeDefined();
        expect(dropdown).toBeDefined();
        expect(dropdown.focusedItem).toBeFalsy();
        expect(dropdown.verticalScrollContainer).toBeDefined();
        const mockObj = jasmine.createSpyObj('nativeElement', ['focus']);
        const mockSearchInput = spyOnProperty(combo, 'searchInput', 'get').and.returnValue({ nativeElement: mockObj });
        const mockFn = () => dropdown.navigatePrev();
        expect(mockFn).toThrow();
        expect(dropdown.focusedItem).toEqual(null);
        expect(combo.collapsed).toBeTruthy();
        combo.toggle();
        tick();
        fix.detectChanges();
        expect(mockObj.focus).toHaveBeenCalledTimes(1);
        expect(combo.collapsed).toBeFalsy();
        combo.handleKeyDown({ key: 'ArrowDown' });
        fix.whenStable().then(() => {
            fix.detectChanges();
            expect(dropdown.focusedItem).toBeTruthy();
            expect(dropdown.focusedItem.index).toEqual(0);
            expect(dropdown.verticalScrollContainer.state.startIndex).toEqual(0);
            spyOn(dropdown, 'onBlur').and.callThrough();
            dropdown.navigatePrev();
            tick();
            return fix.whenStable();
        }).then(() => {
            fix.detectChanges();
            expect(mockObj.focus).toHaveBeenCalledTimes(2);
            combo.handleKeyDown({ key: 'ArrowDown' });
            return fix.whenStable();
        }).then(() => {
            fix.detectChanges();
            expect(dropdown.focusedItem).toBeTruthy();
            expect(dropdown.focusedItem.index).toEqual(0);
            dropdown.navigateNext();
            tick();
            return fix.whenStable();
        }).then(() => {
            fix.detectChanges();
            expect(dropdown.focusedItem).toBeTruthy();
            expect(dropdown.focusedItem.index).toEqual(1);
            expect(dropdown.verticalScrollContainer.state.startIndex).toEqual(0);
            spyOn(IgxDropDownBase.prototype, 'navigatePrev').and.callThrough();
            dropdown.navigatePrev();
            tick();
            return fix.whenStable();
        }).then(() => {
            expect(dropdown.focusedItem).toBeTruthy();
            expect(dropdown.focusedItem.index).toEqual(0);
            expect(dropdown.verticalScrollContainer.state.startIndex).toEqual(0);
            expect(IgxDropDownBase.prototype.navigatePrev).toHaveBeenCalledTimes(1);
        });
    }));

    it('Should properly call dropdown navigateNext with virutal items', fakeAsync(() => {
        const fix = TestBed.createComponent(IgxComboSampleComponent);
        fix.detectChanges();
        const combo = fix.componentInstance.combo;
        const dropdown = combo.dropdown;
        expect(combo).toBeDefined();
        expect(dropdown).toBeDefined();
        expect(dropdown.focusedItem).toBeFalsy();
        expect(dropdown.verticalScrollContainer).toBeDefined();
        const mockClick = jasmine.createSpyObj('event', ['preventDefault', 'stopPropagation']);
        const mockObj = jasmine.createSpyObj('nativeElement', ['focus']);
        const mockSearchInput = spyOnProperty(combo, 'searchInput', 'get').and.returnValue({ nativeElement: mockObj });
        const mockFn = () => dropdown.navigatePrev();
        const virtualMock = spyOn<any>(dropdown, 'navigateVirtualItem').and.callThrough();
        expect(mockFn).toThrow();
        expect(dropdown.focusedItem).toEqual(null);
        expect(combo.collapsed).toBeTruthy();
        combo.toggle();
        tick();
        fix.detectChanges();
        expect(mockObj.focus).toHaveBeenCalledTimes(1);
        expect(combo.collapsed).toBeFalsy();
        dropdown.verticalScrollContainer.scrollTo(51);
        tick();
        fix.whenStable().then(() => {
            // TEST move to last item;
            fix.detectChanges();
            const lastItem = fix.debugElement.queryAll(By.css('.' + CSS_CLASS_DROPDOWNLISTITEM))[8].componentInstance;
            expect(lastItem).toBeDefined();
            lastItem.clicked(mockClick);
            fix.detectChanges();
            expect(dropdown.focusedItem).toEqual(lastItem);
            const mockFunc = () => dropdown.navigateItem(lastItem.index + 1);
            expect(mockFunc).toThrow();
            dropdown.navigateItem(-1);
            fix.detectChanges();
            expect(virtualMock).toHaveBeenCalledTimes(1);
            lastItem.clicked(mockClick);
            fix.detectChanges();
            expect(dropdown.focusedItem).toEqual(lastItem);
            dropdown.navigateItem(-1, Navigate.Down);
            fix.detectChanges();
            expect(virtualMock).toHaveBeenCalledTimes(2);
            combo.searchValue = 'New';
            tick();
            lastItem.clicked(mockClick);
            fix.detectChanges();
            expect(dropdown.focusedItem).toEqual(lastItem);
            fix.detectChanges();
            expect(combo.customValueFlag && combo.searchValue !== '').toBeTruthy();
            dropdown.navigateItem(-1, Navigate.Down);
            expect(virtualMock).toHaveBeenCalledTimes(3);
            lastItem.itemData = dropdown.verticalScrollContainer.igxForOf[dropdown.verticalScrollContainer.igxForOf.length - 1];
            lastItem.clicked(mockClick);
            fix.detectChanges();
            expect(dropdown.focusedItem).toEqual(lastItem);
            dropdown.navigateItem(-1, Navigate.Down);
            expect(virtualMock).toHaveBeenCalledTimes(3);
            // expect(dropdown.focusedItem.itemData).toEqual('ADD ITEM');

            // TEST move from first item
            dropdown.verticalScrollContainer.scrollTo(0);
            tick();
            fix.detectChanges();
            const firstItem = fix.debugElement.queryAll(By.css('.' + CSS_CLASS_DROPDOWNLISTITEM))[0].componentInstance;
            firstItem.clicked(mockClick);
            fix.detectChanges();
            expect(dropdown.focusedItem).toEqual(firstItem);
            expect(dropdown.focusedItem.index).toEqual(0);
            // spyOnProperty(dropdown, 'focusedItem', 'get').and.returnValue(firstItem);
            dropdown.navigateItem(-1);
            fix.detectChanges();
            expect(virtualMock).toHaveBeenCalledTimes(4);
            spyOn(dropdown, 'onBlur').and.callThrough();
            dropdown.navigateItem(-1, Navigate.Up);
            tick();
            fix.detectChanges();
            expect(virtualMock).toHaveBeenCalledTimes(5);
        });
    }));

    it('Should properly return the selected value(s)', () => {
        const fixture = TestBed.createComponent(IgxComboSampleComponent);
        fixture.detectChanges();
        const combo = fixture.componentInstance.combo;
        expect(combo).toBeDefined();
        expect(combo.values).toEqual([]);
        combo.valueKey = undefined;
        expect(combo.values).toEqual([]);
    });

    it('Should properly return the context (this)', () => {
        const fixture = TestBed.createComponent(IgxComboSampleComponent);
        fixture.detectChanges();
        const combo = fixture.componentInstance.combo;
        expect(combo.context.$implicit).toEqual(combo);
    });

    it('Should properly call "writeValue" (method)', () => {
        const fixture = TestBed.createComponent(IgxComboSampleComponent);
        fixture.detectChanges();
        const combo = fixture.componentInstance.combo;
        spyOn(combo, 'selectItems');
        combo.writeValue(['EXAMPLE']);
        fixture.detectChanges();
        expect(combo.selectItems).toHaveBeenCalledTimes(1);
        // Calling "SelectItems" through the writeValue accessor should clear the previous values;
        expect(combo.selectItems).toHaveBeenCalledWith(['EXAMPLE'], true);
    });

    it('Should properly accept input properties', () => {
        const fixture = TestBed.createComponent(IgxComboInputTestComponent);
        fixture.detectChanges();
        const combo = fixture.componentInstance.combo;
        expect(combo.width).toEqual('400px');
        expect(combo.placeholder).toEqual('Location');
        expect(combo.searchPlaceholder).toEqual('Enter a Search Term'); // Default;
        expect(combo.filterable).toEqual(true);
        expect(combo.height).toEqual('400px');
        expect(combo.dropDownHeight).toEqual(400);
        expect(combo.dropDownItemHeight).toEqual(40);
        expect(combo.groupKey).toEqual('region');
        expect(combo.valueKey).toEqual('field');
        expect(combo.data).toBeDefined();
        combo.width = '500px';
        expect(combo.width).toEqual('500px');
        combo.placeholder = 'Destination';
        expect(combo.placeholder).toEqual('Destination');
        combo.searchPlaceholder = 'Filter';
        expect(combo.searchPlaceholder).toEqual('Filter');
        combo.filterable = false;
        expect(combo.filterable).toEqual(false);
        combo.height = '500px';
        expect(combo.height).toEqual('500px');
        combo.dropDownHeight = 500;
        expect(combo.dropDownHeight).toEqual(500);
        combo.dropDownItemHeight = 50;
        expect(combo.dropDownItemHeight).toEqual(50);
        combo.groupKey = 'field';
        expect(combo.groupKey).toEqual('field');
        combo.valueKey = 'region';
        expect(combo.valueKey).toEqual('region');
        combo.data = [{
            field: 1,
            region: 'A'
        }, {
            field: 2,
            region: 'B'
        }, {
            field: 3,
            region: 'C'
        }];
        expect(combo.data).toBeDefined();
        expect(combo.data.length).toEqual(3);
        combo.data = [];
        fixture.detectChanges();
        expect(combo.data).toBeDefined();
        expect(combo.data.length).toEqual(0);
    });

    it('Should properly render placeholder values for inputs', fakeAsync(() => {
        const fix = TestBed.createComponent(IgxComboSampleComponent);
        fix.detectChanges();
        const combo = fix.componentInstance.combo;
        combo.toggle();
        tick();
        fix.detectChanges();
        fix.whenStable().then(() => {
            expect(combo.collapsed).toBeFalsy();
            expect(combo.placeholder).toEqual('Location');
            expect(combo.comboInput.nativeElement.placeholder).toEqual('Location');

            expect(combo.searchPlaceholder).toEqual('Enter a Search Term');
            expect(combo.searchInput.nativeElement.placeholder).toEqual('Enter a Search Term');

            combo.searchPlaceholder = 'Filter';
            fix.detectChanges();
            tick();
            return fix.whenStable();
        }).then(() => {
            fix.detectChanges();
            expect(combo.searchPlaceholder).toEqual('Filter');
            expect(combo.searchInput.nativeElement.placeholder).toEqual('Filter');

            combo.placeholder = 'States';
            fix.detectChanges();
            tick();
            return fix.whenStable();
        }).then(() => {
            expect(combo.placeholder).toEqual('States');
            expect(combo.comboInput.nativeElement.placeholder).toEqual('States');
        });
    }));

    it('Should properly render dropdown list and item height', fakeAsync(() => {
        const fix = TestBed.createComponent(IgxComboSampleComponent);
        fix.detectChanges();
        const combo = fix.componentInstance.combo;
        combo.toggle();
        tick();
        fix.detectChanges();
        fix.whenStable().then(() => {
            expect(combo.collapsed).toBeFalsy();
            // NOTE: Minimum dropDownItemHeight is 2 rem, per Material Design Guidelines
            expect(combo.dropDownItemHeight).toEqual(32); // Default value for dropdownItemHeight
            expect(combo.dropDownHeight).toEqual(320); // Default value for dropdownHeight
            const dropdownItems = fix.debugElement.queryAll(By.css('.' + CSS_CLASS_DROPDOWNLISTITEM));
            const dropdownList = fix.debugElement.query(By.css('.igx-combo__content'));
            expect(dropdownList.nativeElement.clientHeight).toEqual(320);
            expect(dropdownItems[0].nativeElement.clientHeight).toEqual(32);

            combo.dropDownItemHeight = 47;
            tick();
            fix.detectChanges();
            return fix.whenStable();
        }).then(() => {
            fix.detectChanges();
            expect(combo.dropDownItemHeight).toEqual(47);
            expect(combo.dropDownHeight).toEqual(320);
            const dropdownItems = fix.debugElement.queryAll(By.css('.' + CSS_CLASS_DROPDOWNLISTITEM));
            const dropdownList = fix.debugElement.query(By.css('.igx-combo__content'));
            expect(dropdownList.nativeElement.clientHeight).toEqual(320);
            expect(dropdownItems[0].nativeElement.clientHeight).toEqual(47);

            combo.dropDownHeight = 438;
            tick();
            fix.detectChanges();
            return fix.whenStable();
        }).then(() => {
            fix.detectChanges();
            expect(combo.dropDownItemHeight).toEqual(47);
            expect(combo.dropDownHeight).toEqual(438);
            const dropdownItems = fix.debugElement.queryAll(By.css('.' + CSS_CLASS_DROPDOWNLISTITEM));
            const dropdownList = fix.debugElement.query(By.css('.igx-combo__content'));
            expect(dropdownList.nativeElement.clientHeight).toEqual(438);
            expect(dropdownItems[0].nativeElement.clientHeight).toEqual(47);

            combo.dropDownHeight = 1171;
            tick();
            fix.detectChanges();
            return fix.whenStable();
        }).then(() => {
            fix.detectChanges();
            expect(combo.dropDownItemHeight).toEqual(47);
            expect(combo.dropDownHeight).toEqual(1171);
            const dropdownItems = fix.debugElement.queryAll(By.css('.' + CSS_CLASS_DROPDOWNLISTITEM));
            const dropdownList = fix.debugElement.query(By.css('.igx-combo__content'));
            expect(dropdownList.nativeElement.clientHeight).toEqual(1171);
            expect(dropdownItems[0].nativeElement.clientHeight).toEqual(47);

            combo.dropDownItemHeight = 83;
            tick();
            fix.detectChanges();
            return fix.whenStable();
        }).then(() => {
            fix.detectChanges();
            expect(combo.dropDownItemHeight).toEqual(83);
            expect(combo.dropDownHeight).toEqual(1171);
            const dropdownItems = fix.debugElement.queryAll(By.css('.' + CSS_CLASS_DROPDOWNLISTITEM));
            const dropdownList = fix.debugElement.query(By.css('.igx-combo__content'));
            expect(dropdownList.nativeElement.clientHeight).toEqual(1171);
            expect(dropdownItems[0].nativeElement.clientHeight).toEqual(83);
        });
    }));

    it('Should call toggle properly', fakeAsync(() => {
        const fixture = TestBed.createComponent(IgxComboSampleComponent);
        fixture.detectChanges();
        const combo = fixture.componentInstance.combo;
        spyOn(combo.dropdown, 'open').and.callThrough();
        spyOn(combo.dropdown, 'close').and.callThrough();
        spyOn(combo.dropdown, 'onToggleOpening').and.callThrough();
        spyOn(combo.dropdown, 'onToggleOpened').and.callThrough();
        spyOn(combo.dropdown, 'onToggleClosing').and.callThrough();
        spyOn(combo.dropdown, 'onToggleClosed').and.callThrough();
        spyOn<any>(combo, 'cdr').and.callThrough();
        expect(combo.dropdown.collapsed).toEqual(true);
        combo.dropdown.toggle();
        tick();
        fixture.whenStable().then(() => {
            fixture.detectChanges();
            expect(combo.dropdown.open).toHaveBeenCalledTimes(1);
            expect(combo.dropdown.onToggleOpening).toHaveBeenCalledTimes(1);
            expect(combo.dropdown.onToggleOpened).toHaveBeenCalledTimes(1);
            expect(combo.dropdown.collapsed).toEqual(false);
            return fixture.whenStable();
        }).then(() => {
            fixture.detectChanges();
            combo.dropdown.toggle();
            tick();
            return fixture.whenStable();
        }).then(() => {
            fixture.detectChanges();
            expect(combo.dropdown.close).toHaveBeenCalledTimes(1);
            expect(combo.dropdown.onToggleClosed).toHaveBeenCalledTimes(1);
            expect(combo.dropdown.onToggleClosing).toHaveBeenCalledTimes(1);
            expect(combo.dropdown.collapsed).toEqual(true);
        });
    }));

    it(`Should properly select/deselect items`, fakeAsync(() => {
        const fix = TestBed.createComponent(IgxComboSampleComponent);
        fix.detectChanges();
        const combo = fix.componentInstance.combo;
        expect(combo.dropdown.items).toBeDefined();
        // items are only accessible when the combo dropdown is opened;
        let targetItem: IgxComboItemComponent;
        spyOn(combo, 'setSelectedItem').and.callThrough();
        spyOn(combo.dropdown, 'navigateItem').and.callThrough();
        spyOn<any>(combo, 'triggerSelectionChange').and.callThrough();
        spyOn(combo.dropdown, 'selectedItem').and.callThrough();
        spyOn(combo.onSelection, 'emit');
        combo.dropdown.toggle();
        tick();
        fix.whenStable().then(() => {
            fix.detectChanges();
            expect(combo.dropdown.collapsed).toEqual(false);
            expect(combo.dropdown.items.length).toEqual(9); // Virtualization
            targetItem = combo.dropdown.items[5] as IgxComboItemComponent;
            expect(targetItem).toBeDefined();
            expect(targetItem.index).toEqual(5);
            combo.dropdown.selectItem(targetItem);

            fix.detectChanges();
            expect(combo.dropdown.selectedItem).toEqual([targetItem.itemID]);
            expect(combo.setSelectedItem).toHaveBeenCalledTimes(1);
            expect(combo.setSelectedItem).toHaveBeenCalledWith(targetItem.itemID, true);
            expect(combo.onSelection.emit).toHaveBeenCalledTimes(1);
            expect(combo.onSelection.emit).toHaveBeenCalledWith({ oldSelection: [], newSelection: [targetItem.itemID] });

            combo.dropdown.selectItem(targetItem);
            expect(combo.dropdown.selectedItem).toEqual([]);
            expect(combo.setSelectedItem).toHaveBeenCalledTimes(2);
            expect(combo.setSelectedItem).toHaveBeenCalledWith(targetItem.itemID, true);
            expect(combo.onSelection.emit).toHaveBeenCalledTimes(2);
            expect(combo.onSelection.emit).toHaveBeenCalledWith({ oldSelection: [targetItem.itemID], newSelection: [] });

            spyOn(combo, 'addItemToCollection');
            combo.dropdown.selectItem({ itemData: 'ADD ITEM' } as IgxComboItemComponent);
            fix.detectChanges();
            expect(combo.addItemToCollection).toHaveBeenCalledTimes(1);
        });
    }));

    it(`Should properly select/deselect items using public methods selectItems and deselectItems`, fakeAsync(() => {
        const fix = TestBed.createComponent(IgxComboSampleComponent);
        fix.detectChanges();
        const combo = fix.componentInstance.combo;
        spyOn(combo.onSelection, 'emit');
        combo.dropdown.toggle();
        let oldSelection = [];
        let newSelection = [combo.data[1], combo.data[5], combo.data[6]];
        tick();
        fix.whenStable().then(() => {
            fix.detectChanges();

            combo.selectItems(newSelection);
            fix.detectChanges();
            expect(combo.selectedItems().length).toEqual(newSelection.length);
            expect(combo.onSelection.emit).toHaveBeenCalledTimes(1);
            expect(combo.onSelection.emit).toHaveBeenCalledWith({ oldSelection: oldSelection, newSelection: newSelection });

            let newItem = combo.data[3];
            combo.selectItems([newItem]);
            oldSelection = [...newSelection];
            newSelection.push(newItem);
            fix.detectChanges();
            expect(combo.selectedItems().length).toEqual(newSelection.length);
            expect(combo.onSelection.emit).toHaveBeenCalledTimes(2);
            expect(combo.onSelection.emit).toHaveBeenCalledWith({ oldSelection: oldSelection, newSelection: newSelection });

            oldSelection = [...newSelection];
            newSelection = [combo.data[0]];
            combo.selectItems(newSelection, true);
            fix.detectChanges();
            expect(combo.selectedItems().length).toEqual(newSelection.length);
            expect(combo.onSelection.emit).toHaveBeenCalledTimes(3);
            expect(combo.onSelection.emit).toHaveBeenCalledWith({ oldSelection: oldSelection, newSelection: newSelection });

            oldSelection = [...newSelection];
            newSelection = [];
            newItem = combo.data[0];
            combo.deselectItems([newItem]);
            fix.detectChanges();
            expect(combo.selectedItems().length).toEqual(newSelection.length);
            expect(combo.selectedItems().length).toEqual(0);
            expect(combo.onSelection.emit).toHaveBeenCalledTimes(4);
            expect(combo.onSelection.emit).toHaveBeenCalledWith({ oldSelection: oldSelection, newSelection: newSelection });
        });
    }));

    it('Should properly select/deselect ALL items', fakeAsync(() => {
        const fix = TestBed.createComponent(IgxComboSampleComponent);
        fix.detectChanges();
        const combo = fix.componentInstance.combo;
        expect(combo.dropdown.items).toBeDefined();
        // expect(combo.dropdown.items.length).toEqual(0);
        // items are only accessible when the combo dropdown is opened;
        spyOn(combo, 'selectAllItems').and.callThrough();
        spyOn(combo, 'deselectAllItems').and.callThrough();
        spyOn(combo, 'handleSelectAll').and.callThrough();
        spyOn<any>(combo, 'triggerSelectionChange').and.callThrough();
        spyOn(combo.onSelection, 'emit');
        const selectionService = new IgxSelectionAPIService();
        combo.dropdown.toggle();
        tick();
        fix.whenStable().then(() => {
            fix.detectChanges();
            expect(combo.dropdown.collapsed).toEqual(false);
            expect(combo.dropdown.items.length).toEqual(9); // Virtualization
            combo.handleSelectAll({ checked: true });

            fix.detectChanges();
            expect(combo.selectAllItems).toHaveBeenCalledTimes(1);
            expect(combo.deselectAllItems).toHaveBeenCalledTimes(0);
            expect(combo.onSelection.emit).toHaveBeenCalledTimes(1);

            combo.handleSelectAll({ checked: false });

            fix.detectChanges();
            expect(combo.selectAllItems).toHaveBeenCalledTimes(1);
            expect(combo.deselectAllItems).toHaveBeenCalledTimes(1);
            expect(combo.onSelection.emit).toHaveBeenCalledTimes(2);
        });
    }));

    it('Combo`s input textbox should be read-only', () => {
        const inputText = 'text';
        const fixture = TestBed.createComponent(IgxComboTestComponent);
        fixture.detectChanges();
        const comboElement = fixture.debugElement.query(By.css('input[name=\'comboInput\']'));
        const inputElement = comboElement.nativeElement;
        expect(comboElement.attributes['readonly']).toBeDefined();
        inputElement.value = inputText;
        inputElement.dispatchEvent(new Event('input'));
        fixture.whenStable().then(() => {
            fixture.detectChanges();
            expect(inputElement.value).toEqual('');
        });
    });

    it('Should properly handle getItemDataByValueKey calls', () => {
        const fix = TestBed.createComponent(IgxComboSampleComponent);
        fix.detectChanges();
        const combo = fix.componentInstance.combo;
        expect(combo.getItemDataByValueKey('Connecticut')).toEqual({ field: 'Connecticut', region: 'New England' });
        expect(combo.getItemDataByValueKey('')).toEqual(undefined);
        expect(combo.getItemDataByValueKey(null)).toEqual(undefined);
        expect(combo.getItemDataByValueKey(undefined)).toEqual(undefined);
        expect(combo.getItemDataByValueKey({ field: 'Connecticut', region: 'New England' })).toEqual(undefined);
        expect(combo.getItemDataByValueKey(1)).toEqual(undefined);
    });

    it('Should properly handle addItemToCollection calls (Complex data)', fakeAsync(() => {
        const fix = TestBed.createComponent(IgxComboSampleComponent);
        fix.detectChanges();
        const combo = fix.componentInstance.combo;
        const dropdown = combo.dropdown;
        const initialData = [...combo.data];
        expect(combo.searchValue).toEqual('');
        combo.addItemToCollection();
        fix.detectChanges();
        expect(initialData).toEqual(combo.data);
        expect(combo.data.length).toEqual(initialData.length);
        combo.searchValue = 'myItem';
        fix.detectChanges();
        spyOn(combo.onAddition, 'emit').and.callThrough();
        combo.addItemToCollection();
        fix.detectChanges();
        expect(initialData.length).toBeLessThan(combo.data.length);
        expect(combo.data.length).toEqual(initialData.length + 1);
        expect(combo.onAddition.emit).toHaveBeenCalledTimes(1);
        expect(combo.data[combo.data.length - 1]).toEqual({
            field: 'myItem'
        });
        combo.onAddition.subscribe((e) => {
            e.addedItem.region = 'exampleRegion';
        });
        combo.searchValue = 'myItem2';
        fix.detectChanges();
        combo.addItemToCollection();
        fix.detectChanges();
        expect(initialData.length).toBeLessThan(combo.data.length);
        expect(combo.data.length).toEqual(initialData.length + 2);
        expect(combo.onAddition.emit).toHaveBeenCalledTimes(2);
        expect(combo.data[combo.data.length - 1]).toEqual({
            field: 'myItem2',
            region: 'exampleRegion'
        });
        combo.toggle();
        tick();
        fix.detectChanges();
        expect(combo.collapsed).toEqual(false);
        expect(combo.searchInput).toBeDefined();
        combo.searchValue = 'myItem3';
        combo.addItemToCollection();
        fix.detectChanges();
        expect(initialData.length).toBeLessThan(combo.data.length);
        expect(combo.data.length).toEqual(initialData.length + 3);
        expect(combo.onAddition.emit).toHaveBeenCalledTimes(3);
        expect(combo.data[combo.data.length - 1]).toEqual({
            field: 'myItem3',
            region: 'exampleRegion'
        });
    }));

    it('Should properly handle addItemToCollection calls (Primitive data)', () => {
        const fix = TestBed.createComponent(IgxComboTestComponent);
        fix.detectChanges();
        const combo = fix.componentInstance.combo;
        const dropdown = combo.dropdown;
        const initialData = [...combo.data];
        expect(combo.searchValue).toEqual('');
        combo.addItemToCollection();
        fix.detectChanges();
        expect(initialData).toEqual(combo.data);
        expect(combo.data.length).toEqual(initialData.length);
        combo.searchValue = 'myItem';
        fix.detectChanges();
        spyOn(combo.onAddition, 'emit').and.callThrough();
        combo.addItemToCollection();
        fix.detectChanges();
        expect(initialData.length).toBeLessThan(combo.data.length);
        expect(combo.data.length).toEqual(initialData.length + 1);
        expect(combo.onAddition.emit).toHaveBeenCalledTimes(1);
        expect(combo.data[combo.data.length - 1]).toEqual('myItem');
    });

    it('Should handle setSelectedItem properly', () => {
        const fix = TestBed.createComponent(IgxComboSampleComponent);
        fix.detectChanges();
        const combo = fix.componentInstance.combo;
        const dropdown = combo.dropdown;
        spyOn(dropdown, 'setSelectedItem').and.callThrough();
        spyOn(combo, 'getItemDataByValueKey').and.callThrough();
        spyOn(combo.onSelection, 'emit').and.callThrough();
        combo.setSelectedItem(null);
        expect(combo.selectedItems()).toEqual([]);
        dropdown.setSelectedItem(null);
        expect(combo.selectedItems()).toEqual([]);
        dropdown.setSelectedItem(undefined);
        expect(combo.selectedItems()).toEqual([]);
        combo.setSelectedItem(undefined);
        expect(combo.selectedItems()).toEqual([]);
        dropdown.setSelectedItem({ field: 'Connecticut', region: 'New England' });
        expect(combo.selectedItems()).toEqual([{ field: 'Connecticut', region: 'New England' }]);
        combo.deselectAllItems();
        expect(combo.selectedItems()).toEqual([]);
        combo.setSelectedItem({ field: 'Connecticut', region: 'New England' });
        expect(combo.selectedItems()).toEqual([{ field: 'Connecticut', region: 'New England' }]);
        combo.deselectAllItems();
        expect(combo.selectedItems()).toEqual([]);
        dropdown.setSelectedItem('Connecticut');
        expect(combo.selectedItems()).toEqual([{ field: 'Connecticut', region: 'New England' }]);
        combo.deselectAllItems();
        expect(combo.selectedItems()).toEqual([]);
        dropdown.setSelectedItem('Connecticut', false);
        expect(combo.selectedItems()).toEqual([]);
        combo.deselectAllItems();
        expect(combo.selectedItems()).toEqual([]);
        dropdown.setSelectedItem({ field: 'Connecticut', region: 'New England' }, true);
        expect(combo.selectedItems()).toEqual([{ field: 'Connecticut', region: 'New England' }]);
        spyOn(combo, 'setSelectedItem').and.callThrough();
        const selectionSpy = spyOn<any>(combo, 'triggerSelectionChange').and.callThrough();
        dropdown.setSelectedItem(combo.selectedItems()[0], false);
        expect(combo.setSelectedItem).toHaveBeenCalledWith({ field: 'Connecticut', region: 'New England' }, false);
        expect(selectionSpy.calls.mostRecent().args).toEqual([[]]);
        expect(combo.selectedItems()).toEqual([]);
        combo.setSelectedItem('Connecticut', true);
        expect(combo.selectedItems()).toEqual([{ field: 'Connecticut', region: 'New England' }]);
        expect(combo.selectedItems()[0]).toEqual({ field: 'Connecticut', region: 'New England' });
        combo.setSelectedItem('Connecticut', false);
        expect(combo.selectedItems()).toEqual([]);
        combo.setSelectedItem('Connecticut', false);
        expect(combo.selectedItems()).toEqual([]);
        expect(combo.getItemDataByValueKey).toHaveBeenCalledTimes(5);
        expect(combo.onSelection.emit).toHaveBeenCalledTimes(13);
    });

    it('Should properly return the selected item(s)', () => {
        const fix = TestBed.createComponent(IgxComboSampleComponent);
        fix.detectChanges();
        const combo = fix.componentInstance.combo;
        const dropdown = combo.dropdown;
        expect(combo.selectedItems()).toEqual([]);
        expect(combo.dropdown.selectedItem).toEqual([]);
        combo.setSelectedItem('Connecticut');
        fix.detectChanges();
        expect(combo.dropdown.selectedItem).toEqual([{ field: 'Connecticut', region: 'New England' }]);
        expect(combo.dropdown.selectedItem[0]).toEqual(combo.data[0]);
    });

    it('Should handle handleKeyDown calls', () => {
        const fix = TestBed.createComponent(IgxComboSampleComponent);
        fix.detectChanges();
        const combo = fix.componentInstance.combo;
        spyOn(combo, 'selectAllItems');
        spyOn(combo, 'toggle');
        spyOn(combo.dropdown, 'onFocus').and.callThrough();
        combo.handleKeyDown({ key: 'A' });
        combo.handleKeyDown({});
        expect(combo.selectAllItems).toHaveBeenCalledTimes(0);
        expect(combo.dropdown.onFocus).toHaveBeenCalledTimes(0);
        combo.handleKeyDown({ key: 'Enter' });
        expect(combo.selectAllItems).toHaveBeenCalledTimes(0);
        spyOnProperty(combo, 'filteredData', 'get').and.returnValue([1]);
        combo.handleKeyDown({ key: 'Enter' });
        expect(combo.selectAllItems).toHaveBeenCalledTimes(0);
        combo.handleKeyDown({ key: 'ArrowDown' });
        expect(combo.selectAllItems).toHaveBeenCalledTimes(0);
        expect(combo.dropdown.onFocus).toHaveBeenCalledTimes(1);
        combo.handleKeyDown({ key: 'Escape' });
        expect(combo.toggle).toHaveBeenCalledTimes(1);
    });

    it('Should properly return a reference to the VirtScrollContainer', () => {
        const fix = TestBed.createComponent(IgxComboSampleComponent);
        fix.detectChanges();
        const combo = fix.componentInstance.combo;
        expect(combo.dropdown.element).toBeDefined();
        const mockScroll = spyOnProperty<any>(combo.dropdown, 'scrollContainer', 'get').and.callThrough();
        function mockFunc() {
            return mockScroll();
        }
        expect(mockFunc).toThrow();
        combo.dropdown.toggle();
        fix.detectChanges();
        expect(combo.dropdown.element).toBeDefined();
        expect(mockFunc).toBeDefined();
    });

    it('Should properly get/set textKey', () => {
        const fix = TestBed.createComponent(IgxComboSampleComponent);
        fix.detectChanges();
        const combo = fix.componentInstance.combo;
        expect(combo.textKey).toEqual(combo.valueKey);
        combo.textKey = 'region';
        expect(combo.textKey).toEqual('region');
        expect(combo.textKey === combo.valueKey).toBeFalsy();
    });

    it('Should properly handle click events on Disabled / Header items', fakeAsync(() => {
        const fix = TestBed.createComponent(IgxComboSampleComponent);
        fix.detectChanges();
        const combo = fix.componentInstance.combo;
        combo.toggle();
        spyOn(combo.dropdown, 'selectItem').and.callThrough();
        tick();
        fix.whenStable().then(() => {
            fix.detectChanges();
            expect(combo.collapsed).toBeFalsy();
            expect(combo.dropdown.headers).toBeDefined();
            expect(combo.dropdown.headers.length).toEqual(2);
            combo.dropdown.headers[0].clicked({});
            fix.detectChanges();
            // expect(document.activeElement === combo.searchInput.nativeElement).toBeFalsy();

            const mockObj = jasmine.createSpyObj('nativeElement', ['focus']);
            spyOnProperty(combo.dropdown, 'focusedItem', 'get').and.returnValue({ element: { nativeElement: mockObj } });
            combo.dropdown.headers[0].clicked({});
            fix.detectChanges();
            expect(mockObj.focus).toHaveBeenCalled();

            combo.dropdown.items[0].clicked({});
            fix.detectChanges();
            expect(document.activeElement).toEqual(combo.searchInput.nativeElement);
        });
    }));

    it('IgxComboDropDown onFocus and onBlur event', () => {
        const fix = TestBed.createComponent(IgxComboSampleComponent);
        fix.detectChanges();
        const dropdown = fix.componentInstance.combo.dropdown;
        expect(dropdown.focusedItem).toEqual(null);
        expect(dropdown.items.length).toEqual(9); // Vitrualization
        dropdown.toggle();
        fix.whenStable().then(() => {
            fix.detectChanges();
            expect(dropdown.items).toBeDefined();
            expect(dropdown.items.length).toBeTruthy();
            dropdown.onFocus();
            expect(dropdown.focusedItem).toEqual(dropdown.items[0]);
            expect(dropdown.focusedItem.isFocused).toEqual(true);
            dropdown.onFocus();
            dropdown.onBlur();
            expect(dropdown.focusedItem).toEqual(null);
            dropdown.onBlur();
        });
    });

    it('IgxComboDropDown focusedItem getter/setter', () => {
        const fix = TestBed.createComponent(IgxComboSampleComponent);
        fix.detectChanges();
        const dropdown = fix.componentInstance.combo.dropdown;
        expect(dropdown.focusedItem).toEqual(null);
        dropdown.toggle();
        fix.detectChanges();
        expect(dropdown.focusedItem).toEqual(null);
        dropdown.onFocus();
        expect(dropdown.focusedItem).toEqual(dropdown.items[0]);
    });

    it('Should properly handleInputChange', () => {
        const fix = TestBed.createComponent(IgxComboSampleComponent);
        fix.detectChanges();
        const combo = fix.componentInstance.combo;
        spyOn(combo, 'filter');
        spyOn(combo.onSearchInput, 'emit');

        combo.handleInputChange();

        fix.detectChanges();
        expect(combo.filter).toHaveBeenCalledTimes(1);
        expect(combo.onSearchInput.emit).toHaveBeenCalledTimes(0);

        combo.handleInputChange({ key: 'Fake' });

        fix.detectChanges();
        expect(combo.filter).toHaveBeenCalledTimes(2);
        expect(combo.onSearchInput.emit).toHaveBeenCalledTimes(1);
        expect(combo.onSearchInput.emit).toHaveBeenCalledWith({ key: 'Fake' });

        combo.filterable = false;
        fix.detectChanges();

        combo.handleInputChange();
        expect(combo.filter).toHaveBeenCalledTimes(2);
        expect(combo.onSearchInput.emit).toHaveBeenCalledTimes(1);
    });

    it('Should properly get/set filteredData', fakeAsync(() => {
        const fix = TestBed.createComponent(IgxComboSampleComponent);
        fix.detectChanges();
        const combo = fix.componentInstance.combo;
        combo.toggle();
        tick();
        fix.detectChanges();
        const initialData = [...combo.filteredData];
        let firstFilter;
        expect(combo.searchValue).toEqual('');
        spyOn(combo, 'filter').and.callThrough();
        combo.searchValue = 'New ';
        combo.handleInputChange();
        tick();
        fix.whenStable().then(() => {
            fix.detectChanges();
            expect(combo.filter).toHaveBeenCalledTimes(1);
            expect(combo.filteredData.length).toBeLessThan(initialData.length);
            firstFilter = [...combo.filteredData];
            combo.searchValue += '  ';
            combo.handleInputChange();
            tick();
            return fix.whenStable();
        }).then(() => {
            fix.detectChanges();
            expect(combo.filteredData.length).toBeLessThan(initialData.length);
            expect(combo.filter).toHaveBeenCalledTimes(2);
            combo.searchValue = '';
            combo.handleInputChange();
            tick();
            return fix.whenStable();
        }).then(() => {
            fix.detectChanges();
            expect(combo.filteredData.length).toEqual(initialData.length);
            expect(combo.filteredData.length).toBeGreaterThan(firstFilter.length);
            expect(combo.filter).toHaveBeenCalledTimes(3);
            combo.filteringExpressions = [];
            tick();
            return fix.whenStable();
        }).then(() => {
            fix.detectChanges();
            expect(combo.filteredData.length).toEqual(initialData.length);
            expect(combo.filter).toHaveBeenCalledTimes(3);
        });
    }));

    it('Should properly select/deselect filteredData', fakeAsync(() => {
        const fix = TestBed.createComponent(IgxComboSampleComponent);
        fix.detectChanges();
        const combo = fix.componentInstance.combo;
        combo.toggle();
        tick();
        fix.detectChanges();
        const initialData = [...combo.filteredData];

        expect(combo.searchValue).toEqual('');
        spyOn(combo, 'filter').and.callThrough();
        combo.searchValue = 'New ';
        combo.handleInputChange();
        tick();
        fix.whenStable().then(() => {
            fix.detectChanges();
            expect(combo.filter).toHaveBeenCalledTimes(1);
            expect(combo.filteredData.length).toBeLessThan(initialData.length);
            expect(combo.filteredData.length).toEqual(4);

            combo.selectAllItems();
            fix.detectChanges();
            expect(combo.selectedItems().length).toEqual(4);

            combo.selectAllItems(true);
            fix.detectChanges();
            expect(combo.selectedItems().length).toEqual(51);

            combo.deselectAllItems();
            fix.detectChanges();
            expect(combo.selectedItems().length).toEqual(47);

            combo.deselectAllItems(true);
            fix.detectChanges();
            expect(combo.selectedItems().length).toEqual(0);
        });
    }));

    it('Should properly sort filteredData', fakeAsync(() => {
        const fix = TestBed.createComponent(IgxComboSampleComponent);
        fix.detectChanges();
        const combo = fix.componentInstance.combo;
        spyOn(combo, 'sort').and.callThrough();
        const clearSpy = spyOn<any>(combo, 'clearSorting').and.callThrough();
        combo.toggle();
        tick();
        fix.detectChanges();
        const initialData = [...combo.data];
        expect(combo.sort).toHaveBeenCalledTimes(0);
        expect(combo.sortingExpressions.length).toEqual(1);
        expect(combo.sortingExpressions[0].fieldName).toEqual('region');
        expect(combo.groupKey).toEqual('region');
        const initialFirstItem = '' + combo.filteredData[0].field;
        const initialFilteredLength = combo.filteredData.length;
        combo.groupKey = '';
        tick();
        fix.detectChanges();
        expect(combo.sort).toHaveBeenCalledTimes(1);
        expect(combo.groupKey).toEqual('');
        expect(combo.sortingExpressions.length).toEqual(0);
        expect(combo.sortingExpressions[0]).toBeUndefined();
        expect(combo.filteredData[0].field !== initialFirstItem).toBeTruthy();
        expect(clearSpy).toHaveBeenCalledTimes(1);
        combo.groupKey = null;
        tick();
        fix.detectChanges();
        expect(combo.sort).toHaveBeenCalledTimes(2);
        expect(combo.groupKey).toEqual(null);
        expect(combo.sortingExpressions.length).toEqual(0);
        expect(combo.sortingExpressions[0]).toBeUndefined();
        expect(combo.filteredData[0].field !== initialFirstItem).toBeTruthy();
        expect(clearSpy).toHaveBeenCalledTimes(2);
    }));

    it('Should properly handle dropdown.focusItem', fakeAsync(() => {
        const fix = TestBed.createComponent(IgxComboSampleComponent);
        fix.detectChanges();
        const combo = fix.componentInstance.combo;
        const dropdown = combo.dropdown;
        combo.toggle();
        tick();
        fix.detectChanges();
        const virtualSpy = spyOn<any>(dropdown, 'navigateVirtualItem');
        spyOn(IgxComboDropDownComponent.prototype, 'navigateItem').and.callThrough();
        dropdown.navigateItem(0);

        fix.detectChanges();
        expect(IgxComboDropDownComponent.prototype.navigateItem).toHaveBeenCalledTimes(1);
        dropdown.navigateItem(-1);
        expect(IgxComboDropDownComponent.prototype.navigateItem).toHaveBeenCalledTimes(2);
        expect(virtualSpy).toHaveBeenCalled();
    }));

    xit('Should properly accept width', () => {
        const fix = TestBed.createComponent(IgxComboSampleComponent);
        fix.detectChanges();
        const combo = fix.componentInstance.combo;
        expect(combo.width).toEqual('400px');
    });

    it('Navigation through items in drop down', fakeAsync(() => {
        const fix = TestBed.createComponent(IgxComboSampleComponent);
        fix.detectChanges();
        const combo = fix.componentInstance.combo;
        combo.open();
        tick();
        fix.whenStable().then(() => {
            fix.detectChanges();
            const comboDropDown = fix.debugElement.query(By.css('.igx-drop-down__list')).children[2].nativeElement; // yes baby!!!
            comboDropDown.focus();
            combo.dropdown.navigateLast();
            tick();
            return fix.whenStable();
        }).then(() => {
            fix.detectChanges();
            // expect(combo.dropdown.items[combo.dropdown.items.length - 1].itemData.field).toEqual('Texas');

            combo.dropdown.navigateFirst();
            tick();
            return fix.whenStable();
        }).then(() => {
            fix.detectChanges();
            expect(combo.dropdown.items[0].itemData.field).toEqual('Indiana');

            /*const lastVisibleItem = combo.dropdown.items[combo.dropdown.items.length - 2];
            lastVisibleItem.isFocused = true;
            combo.dropdown.focusedItem = lastVisibleItem;
            lastVisibleItem.element.nativeElement.focus();
            combo.dropdown.navigateNext();
            fix.detectChanges();
            tick();
            return fix.whenStable();
        }).then(() => {
            fix.detectChanges();
            expect(combo.dropdown.items[combo.dropdown.items.length - 2].itemData.field).toEqual('Alabama');

            const targetItem = combo.dropdown.items[0] as IgxComboItemComponent;
            targetItem.element.nativeElement.focus();
            combo.dropdown.navigatePrev();
            fix.detectChanges();
            tick();
            return fix.whenStable();
        }).then(() => {
            fix.detectChanges();
            expect(combo.dropdown.items[0].itemData.field).toEqual('Indiana');*/
        });
    }));

    it('Aria', fakeAsync(() => {
        const fix = TestBed.createComponent(IgxComboSampleComponent);
        fix.detectChanges();
        const combo = fix.componentInstance.combo;
        const comboContainer = fix.nativeElement.querySelector('.igx-combo');
        expect(comboContainer.getAttribute('aria-expanded')).toMatch('false');
        combo.open();
        tick();
        fix.whenStable().then(() => {
            fix.detectChanges();
            expect(comboContainer.getAttribute('aria-expanded')).toMatch('true');
            const comboInput = fix.nativeElement.querySelector('.igx-combo-input');
            // expect(comboInput.getAttribute('aria-labelledBy')).toMatch('mockID');
            combo.close();
            tick();
            fix.whenStable().then(() => {
                fix.detectChanges();
                expect(comboContainer.getAttribute('aria-expanded')).toMatch('false');
            });
        });
    }));

    // Rendering
    it('All appropriate classes should be applied on combo initialization', () => {
        // TO DO
    });

    // Silently fails (cannot get 0 of undefined on line 846)
    it('Should properly render grouped items', fakeAsync(() => {
        const fix = TestBed.createComponent(IgxComboInputTestComponent);
        fix.detectChanges();
        const combo = fix.componentInstance.combo;
        combo.dropdown.toggle();
        tick();
        fix.whenStable().then(() => {
            fix.detectChanges();
            const dropdownContainer = fix.debugElement.query(By.css('.' + CSS_CLASS_CONTAINER)).nativeElement;
            checkGroupedItemsClass(0, 5, dropdownContainer);
            checkGroupedItemsClass(6, 10, dropdownContainer);
            //     combo.dropdown.navigateLast();
            //     fix.detectChanges();
            //     return fix.whenStable();
            // }).then(() => {
            // TO DO
            // Navigate down and check the rest of the items
        });

        const checkGroupedItemsClass = function (startIndex: number, endIndex: number, dropdownContainer: HTMLElement) {
            const dropdownItems = dropdownContainer.children;
            expect(dropdownItems[startIndex].classList.contains(CSS_CLASS_HEADERITEM)).toBeTruthy();
            for (let index = startIndex + 1; index <= endIndex; index++) {
                expect(dropdownItems[index].classList.contains(CSS_CLASS_DROPDOWNLISTITEM)).toBeTruthy();
            }
        };
    }));
    it('Should properly render selected items', () => {
        let selectedItem: HTMLElement;
        let itemCheckbox: HTMLElement;
        const fixture = TestBed.createComponent(IgxComboTestComponent);
        fixture.detectChanges();
        const dropDownButton = fixture.debugElement.query(By.css('.' + CSS_CLASS_DROPDOWNBUTTON)).nativeElement;
        dropDownButton.click();
        fixture.whenStable().then(() => {
            fixture.detectChanges();
            const dropdownList = fixture.debugElement.query(By.css('.' + CSS_CLASS_DROPDOWNLIST)).nativeElement;
            const dropdownItems = dropdownList.querySelectorAll('.' + CSS_CLASS_DROPDOWNLISTITEM);
            selectedItem = dropdownItems[4];
            expect(selectedItem.classList.contains(CSS_CLASS_SELECTED)).toBeFalsy();
            itemCheckbox = selectedItem.querySelector('.' + CSS_CLASS_CHECKBOX);
            itemCheckbox.click();
            fixture.detectChanges();
            expect(selectedItem.classList.contains(CSS_CLASS_SELECTED)).toBeTruthy();
            selectedItem = dropdownItems[8];
            expect(selectedItem.classList.contains(CSS_CLASS_SELECTED)).toBeFalsy();
            itemCheckbox = selectedItem.querySelector('.' + CSS_CLASS_CHECKBOX);
            itemCheckbox.click();
            fixture.detectChanges();
            expect(selectedItem.classList.contains(CSS_CLASS_SELECTED)).toBeTruthy();
            selectedItem = dropdownItems[0];
            expect(selectedItem.classList.contains(CSS_CLASS_SELECTED)).toBeFalsy();
            itemCheckbox = selectedItem.querySelector('.' + CSS_CLASS_CHECKBOX);
            itemCheckbox.click();
            fixture.detectChanges();
            expect(selectedItem.classList.contains(CSS_CLASS_SELECTED)).toBeTruthy();
        });
    });
    it('Should properly render focused items', fakeAsync(() => {
        const fixture = TestBed.createComponent(IgxComboTestComponent);
        fixture.detectChanges();
        const combo = fixture.componentInstance.combo;
        const dropdown = combo.dropdown;
        combo.toggle();
        tick();
        fixture.detectChanges();
        dropdown.navigateItem(2);
        fixture.detectChanges();

        const dropdownList = fixture.debugElement.query(By.css('.' + CSS_CLASS_DROPDOWNLIST)).nativeElement;
        const dropdownItems = dropdownList.querySelectorAll('.' + CSS_CLASS_DROPDOWNLISTITEM);
        const focusedItem_1 = dropdownItems[2];
        expect(focusedItem_1.classList.contains(CSS_CLASS_FOCUSED)).toBeTruthy();

        // Change focus
        dropdown.navigateItem(5);
        fixture.detectChanges();
        const focusedItem_2 = dropdownItems[5];
        expect(focusedItem_2.classList.contains(CSS_CLASS_FOCUSED)).toBeTruthy();
        expect(focusedItem_1.classList.contains(CSS_CLASS_FOCUSED)).toBeFalsy();
    }));

    it('Should properly render focused items when grouped', fakeAsync(() => {
        const fixture = TestBed.createComponent(IgxComboSampleComponent);
        fixture.detectChanges();
        const combo = fixture.componentInstance.combo;
        const dropdown = combo.dropdown;
        combo.toggle();
        tick();
        fixture.detectChanges();

        dropdown.navigateItem(2);
        fixture.detectChanges();

        const dropdownList = fixture.debugElement.query(By.css('.' + CSS_CLASS_DROPDOWNLIST)).nativeElement;
        const dropdownItems = dropdownList.querySelectorAll('.' + CSS_CLASS_DROPDOWNLISTITEM);
        const focusedItem_1 = dropdownItems[2];
        expect(focusedItem_1.classList.contains(CSS_CLASS_FOCUSED)).toBeTruthy();

        // Change focus
        dropdown.navigateItem(6);
        fixture.detectChanges();
        const focusedItem_2 = dropdownItems[6];
        expect(focusedItem_2.classList.contains(CSS_CLASS_FOCUSED)).toBeTruthy();
        expect(focusedItem_1.classList.contains(CSS_CLASS_FOCUSED)).toBeFalsy();
    }));

    // Binding
    it('Combo data binding - array of primitive data', () => {
        const fixture = TestBed.createComponent(IgxComboTestComponent);
        fixture.detectChanges();
        const data = [...fixture.componentInstance.citiesData];
        const combo = fixture.componentInstance.combo;
        const comboData = combo.data;
        expect(comboData).toEqual(data);
    });
    it('Combo data binding - array of objects', () => {
        const fixture = TestBed.createComponent(IgxComboSampleComponent);
        fixture.detectChanges();
        const data = [...fixture.componentInstance.items];
        const combo = fixture.componentInstance.combo;
        const comboData = combo.data;
        expect(comboData).toEqual(data);
    });
    it('Combo data binding - remote service', fakeAsync(() => {
        const fixture = TestBed.createComponent(IgxComboBindingTestComponent);
        fixture.detectChanges();
        const combo = fixture.componentInstance.combo;
        tick(3200);
        fixture.whenStable().then(() => {
            fixture.detectChanges();
            expect(combo.data.length).toEqual(20);
            for (let i = 0; i < 20; i++) {
                const productIndex = i + 1;
                expect(combo.data[i]['id']).toEqual(productIndex);
                expect(combo.data[i]['product']).toEqual('Product ' + productIndex);
            }
        });
    }));
    it('The empty template should be rendered when combo data source is not set', fakeAsync(() => {
        const fixture = TestBed.createComponent(IgxComboEmptyTestComponent);
        fixture.detectChanges();
        const combo = fixture.componentInstance.combo;
        combo.dropdown.toggle();
        tick();
        fixture.whenStable().then(() => {
            fixture.detectChanges();
            const dropdownList = fixture.debugElement.query(By.css('.' + CSS_CLASS_DROPDOWNLIST)).nativeElement;
            const dropDownContainer = fixture.debugElement.query(By.css('.' + CSS_CLASS_CONTAINER)).nativeElement;
            const listItems = dropDownContainer.querySelectorAll('.' + CSS_CLASS_DROPDOWNLISTITEM);
            expect(listItems.length).toEqual(0);
            expect(dropdownList.childElementCount).toEqual(3);
            const dropdownItem = dropdownList.lastElementChild as HTMLElement;
            expect(dropdownItem.className).toEqual(CSS_CLASS_DROPDOWNLISTITEM);
            const spanElement = dropdownList.querySelector('.igx-drop-down__item > span:first-of-type');
            expect(spanElement.textContent).toEqual('The list is empty');
        });
    }));
    it('Combo data binding - change data source runtime', () => {
        const newData = ['Item 1', 'Item 2'];
        const fixture = TestBed.createComponent(IgxComboTestComponent);
        fixture.detectChanges();
        const data = [...fixture.componentInstance.citiesData];
        const combo = fixture.componentInstance.combo;
        expect(combo.data).toEqual(data);
        combo.data = newData;
        fixture.detectChanges();
        expect(combo.data).toEqual(newData);
    });

    // Dropdown
    it('Dropdown button should open/close dropdown list', () => {
        const fixture = TestBed.createComponent(IgxComboTestComponent);
        fixture.detectChanges();
        const combo = fixture.componentInstance.combo;
        const comboButton = fixture.debugElement.query(By.css('.' + CSS_CLASS_DROPDOWNBUTTON)).nativeElement;
        comboButton.click();
        fixture.whenStable().then(() => {
            fixture.detectChanges();
            expect(combo.dropdown.collapsed).toEqual(false);
            const searchInputElement = fixture.debugElement.query(By.css('input[name=\'searchInput\']')).nativeElement;
            expect(searchInputElement).toBeDefined();
            // const selectAllCheckboxElement = fixture.debugElement.query(By.css('#igx-checkbox')).nativeElement;
            // expect(selectAllCheckboxElement).toBeDefined();
            const dropdownList = fixture.debugElement.query(By.css('.' + CSS_CLASS_DROPDOWNLIST)).nativeElement;
            expect(dropdownList.classList.contains(CSS_CLASS_TOGGLE)).toBeTruthy();
            const dropdownItems = dropdownList.querySelectorAll('.' + CSS_CLASS_DROPDOWNLISTITEM);
            expect(dropdownItems.length).toEqual(11);
            comboButton.click();
            return fixture.whenStable();
        }).then(() => {
            fixture.detectChanges();
            expect(combo.dropdown.collapsed).toEqual(true);
            const dropdownList = fixture.debugElement.query(By.css('.' + CSS_CLASS_DROPDOWNLIST)).nativeElement;
            expect(dropdownList.classList.contains(CSS_CLASS_TOGGLE + '--hidden')).toBeTruthy();
            expect(dropdownList.children.length).toEqual(0);
        });
    });

    it('Search input should be focused when dropdown is opened', () => {
        let isFocused = false;
        const fixture = TestBed.createComponent(IgxComboTestComponent);
        fixture.detectChanges();
        const combo = fixture.componentInstance.combo;
        const comboButton = fixture.debugElement.query(By.css('.' + CSS_CLASS_DROPDOWNBUTTON)).nativeElement;
        comboButton.click();
        fixture.whenStable().then(() => {
            fixture.detectChanges();
            const searchInputElement: HTMLElement = fixture.debugElement.query(By.css('input[name=\'searchInput\']')).nativeElement;
            isFocused = (document.activeElement === searchInputElement);
            return fixture.whenStable();
        }).then(() => {
            expect(isFocused).toEqual(true);
        });
    });

    it('Dropdown list open/close - key navigation', fakeAsync(() => {
        const fix = TestBed.createComponent(IgxComboTestComponent);
        fix.detectChanges();
        const combo = fix.componentInstance.combo;
        const comboInput = combo.comboInput.nativeElement as HTMLElement;
        expect(comboInput).toBeDefined();
        spyOn(combo, 'onArrowDown').and.callThrough();
        spyOn(combo, 'onArrowUp').and.callThrough();
        spyOn(combo.dropdown, 'toggle').and.callThrough();
        spyOn(combo.dropdown, 'open').and.callThrough();
        spyOn(combo.dropdown, 'close').and.callThrough();
        combo.onArrowDown(new KeyboardEvent('keydown', { altKey: false, key: 'ArrowDown' }));
        tick();
        fix.whenStable().then(() => {
            fix.detectChanges();

            expect(combo.dropdown.toggle).toHaveBeenCalledTimes(1);
            expect(combo.dropdown.open).toHaveBeenCalledTimes(1);
            combo.onArrowDown(new KeyboardEvent('keydown', { altKey: true, key: 'ArrowDown' }));

            return fix.whenStable();
        }).then(() => {
            fix.detectChanges();

            expect(combo.dropdown.toggle).toHaveBeenCalledTimes(1);
            expect(combo.dropdown.collapsed).toEqual(false);
            expect(combo.dropdown.open).toHaveBeenCalledTimes(1);
            // expect(document.activeElement).toEqual(combo.searchInput.nativeElement);

            combo.onArrowUp(new KeyboardEvent('keydown', { altKey: false, key: 'ArrowUp' }));
            return fix.whenStable();
        }).then(() => {
            fix.detectChanges();

            expect(combo.dropdown.toggle).toHaveBeenCalledTimes(2);
            expect(combo.dropdown.close).toHaveBeenCalledTimes(1);
            // expect(document.activeElement).toEqual(combo.searchInput.nativeElement);

            combo.onArrowUp(new KeyboardEvent('keydown', { altKey: true, key: 'ArrowUp' }));
            return fix.whenStable();
        }).then(() => {

            fix.detectChanges();
            expect(combo.dropdown.toggle).toHaveBeenCalledTimes(3);
            expect(combo.dropdown.close).toHaveBeenCalledTimes(2);
            // expect(document.activeElement).toEqual(combo.comboInput.nativeElement);
        });
    }));

    it('Dropdown button should fire dropdown opening/closing events', fakeAsync(() => {
        const fixture = TestBed.createComponent(IgxComboTestComponent);
        fixture.detectChanges();
        const combo = fixture.componentInstance.combo;
        const dropdown = combo.dropdown;
        spyOn(combo.onOpened, 'emit').and.callThrough();
        spyOn(combo.onOpening, 'emit').and.callThrough();
        spyOn(combo.onClosed, 'emit').and.callThrough();
        spyOn(combo.onClosing, 'emit').and.callThrough();
        spyOn(combo, 'onInputClick').and.callThrough();
        const mockObj = jasmine.createSpyObj('mockEvt', ['stopPropagation', 'preventDefault']);
        const comboButton = fixture.debugElement.query(By.css('.' + CSS_CLASS_DROPDOWNBUTTON)).nativeElement;
        expect(comboButton).toBeDefined();
        comboButton.click();
        tick();
        fixture.whenStable().then(() => {
            fixture.detectChanges();
            expect(dropdown.collapsed).toEqual(false);
            expect(combo.onInputClick).toHaveBeenCalledTimes(1);
            expect(combo.onOpened.emit).toHaveBeenCalledTimes(1);
            expect(combo.onOpening.emit).toHaveBeenCalledTimes(1);
            expect(combo.onClosing.emit).toHaveBeenCalledTimes(0);
            expect(combo.onClosed.emit).toHaveBeenCalledTimes(0);
            comboButton.click();
            return fixture.whenStable();
        }).then(() => {
            fixture.detectChanges();
            expect(combo.onInputClick).toHaveBeenCalledTimes(2);
            expect(combo.onClosed.emit).toHaveBeenCalledTimes(1);
            expect(combo.onClosing.emit).toHaveBeenCalledTimes(1);
        });
    }));
    it('Item selection - key navigation', () => {
        const fixture = TestBed.createComponent(IgxComboSampleComponent);
        fixture.detectChanges();
        const mockObj = jasmine.createSpyObj('mockEvt', ['stopPropagation', 'preventDefault']);
        const combo = fixture.componentInstance.combo;
        const dropdown = combo.dropdown;
        const comboButton = fixture.debugElement.query(By.css('.' + CSS_CLASS_DROPDOWNBUTTON)).nativeElement;
        comboButton.click();
        fixture.detectChanges();
        fixture.whenStable().then(() => {
            const items = fixture.debugElement.queryAll(By.css('.' + CSS_CLASS_DROPDOWNLISTITEM));
            const lastVisibleItem = items[items.length - 2];
            lastVisibleItem.nativeElement.click();
            fixture.detectChanges();
            return fixture.whenStable();
        }).then(() => {
            const items = fixture.debugElement.queryAll(By.css('.' + CSS_CLASS_DROPDOWNLISTITEM));
            const lastVisibleItem = items[items.length - 1];
            lastVisibleItem.triggerEventHandler('keydown.ArrowDown', mockObj);
            fixture.detectChanges();
            // TO DO
        });
    });
    it('Home key should scroll up to the first item in the dropdown list', () => {
        const fixture = TestBed.createComponent(IgxComboSampleComponent);
        fixture.detectChanges();
        const combo = fixture.componentInstance.combo;
        const dropdown = combo.dropdown;
    });
    it('End key should scroll down to the last item in the dropdown list', fakeAsync(() => {
        const fixture = TestBed.createComponent(IgxComboSampleComponent);
        fixture.detectChanges();
        const combo = fixture.componentInstance.combo;
        const dropdown = combo.dropdown;
        dropdown.toggle();
        tick();
    }));
    // Virtualization
    it('Vertical scrollbar should not be visible when the items fit inside the container', fakeAsync(() => {
        const fixture = TestBed.createComponent(IgxComboScrollTestComponent);
        fixture.detectChanges();
        const combo = fixture.componentInstance.combo;
        const dropdown = combo.dropdown;
        dropdown.toggle();
        tick();
        fixture.whenStable().then(() => {
            fixture.detectChanges();
            const dropdownList = fixture.debugElement.query(By.css('.' + CSS_CLASS_DROPDOWNLIST)).nativeElement as HTMLElement;
            const scrollbarContainer = fixture.debugElement.query(By.css('.' + CSS_CLASS_SCROLLBAR)).parent.nativeElement as HTMLElement;
            const hasScrollbar = scrollbarContainer.scrollHeight > scrollbarContainer.clientHeight;
            expect(hasScrollbar).toBeFalsy();
        });
    }));
    it('Vertical scrollbar should be visible when the items does not fit inside the container', fakeAsync(() => {
        const fixture = TestBed.createComponent(IgxComboTestComponent);
        fixture.detectChanges();
        const combo = fixture.componentInstance.combo;
        const dropdown = combo.dropdown;
        dropdown.toggle();
        tick();
        fixture.whenStable().then(() => {
            fixture.detectChanges();
            const dropdownList = fixture.debugElement.query(By.css('.' + CSS_CLASS_DROPDOWNLIST)).nativeElement as HTMLElement;
            const scrollbarContainer = dropdownList.children[1]; // searchInput moved IN dropdown
            const hasScrollbar = scrollbarContainer.scrollHeight > scrollbarContainer.clientHeight;
            expect(hasScrollbar).toBeTruthy();
        });
    }));
    // Selection
    it('Selected items should be appended to the input separated by comma', () => {
        let dropdownList: HTMLElement;
        let dropdownItems: NodeListOf<HTMLElement>;
        let selectedItem: HTMLElement;
        let itemCheckbox: HTMLElement;
        let expectedOutput: string;
        const fixture = TestBed.createComponent(IgxComboTestComponent);
        fixture.detectChanges();
        const combo = fixture.componentInstance.combo;
        const input = fixture.debugElement.query(By.css('input[name=\'comboInput\']'));
        const inputElement = input.nativeElement;
        const comboButton = fixture.debugElement.query(By.css('.' + CSS_CLASS_DROPDOWNBUTTON)).nativeElement;
        comboButton.click();
        fixture.whenStable().then(() => {
            fixture.detectChanges();
            dropdownList = fixture.debugElement.query(By.css('.' + CSS_CLASS_DROPDOWNLIST)).nativeElement;
            dropdownItems = dropdownList.querySelectorAll('.' + CSS_CLASS_DROPDOWNLISTITEM);
            selectedItem = dropdownItems[3];
            itemCheckbox = selectedItem.querySelector('.' + CSS_CLASS_CHECKBOX);
            itemCheckbox.click();
            fixture.detectChanges();
            return fixture.whenStable();
        }).then(() => {
            fixture.detectChanges();
            expectedOutput = 'Paris';
            expect(inputElement.value).toEqual(expectedOutput);
            selectedItem = dropdownItems[7];
            itemCheckbox = selectedItem.querySelector('.' + CSS_CLASS_CHECKBOX);
            itemCheckbox.click();
            fixture.detectChanges();
            return fixture.whenStable();
        }).then(() => {
            fixture.detectChanges();
            expectedOutput += ', Oslo';
            expect(inputElement.value).toEqual(expectedOutput);
            selectedItem = dropdownItems[1];
            itemCheckbox = selectedItem.querySelector('.' + CSS_CLASS_CHECKBOX);
            itemCheckbox.click();
            fixture.detectChanges();
            return fixture.whenStable();
        }).then(() => {
            fixture.detectChanges();
            expectedOutput += ', Sofia';
            expect(inputElement.value).toEqual(expectedOutput);
            selectedItem = dropdownItems[7];
            itemCheckbox = selectedItem.querySelector('.' + CSS_CLASS_CHECKBOX);
            itemCheckbox.click();
            fixture.detectChanges();
            return fixture.whenStable();
        }).then(() => {
            fixture.detectChanges();
            expectedOutput = 'Paris, Sofia';
            expect(inputElement.value).toEqual(expectedOutput);
        });
    });
    xit('Selected items should be appended to the input in the order they are selected', fakeAsync(() => {
        let dropdownItems: NodeListOf<HTMLElement>;
        const expectedOutput = 'Paris, Oslo, Sofia, Ottawa';
        const fixture = TestBed.createComponent(IgxComboTestComponent);
        fixture.detectChanges();
        const combo = fixture.componentInstance.combo;
        const input = fixture.debugElement.query(By.css('input[name=\'comboInput\']'));
        const inputElement = input.nativeElement;
        const mockObj = jasmine.createSpyObj('mockEvt', ['stopPropagation', 'preventDefault']);
        // items are only accessible when the combo dropdown is opened;
        let targetItem: IgxComboItemComponent;
        // spyOn(combo, 'setSelectedItem').and.callThrough();
        // spyOn(combo.dropdown, 'focusItem').and.callThrough();
        // spyOn<any>(combo, 'triggerSelectionChange').and.callThrough();
        // spyOn(combo.dropdown, 'selectedItem').and.callThrough();
        // spyOn(combo.onSelection, 'emit');
        combo.dropdown.toggle();
        tick();
        fixture.whenStable().then(() => {
            fixture.detectChanges();
            const dropdownElement = fixture.debugElement.query(By.directive(IgxDropDownItemNavigationDirective));
            console.log(dropdownElement);
            const dropdownList = fixture.debugElement.query(By.css('.' + CSS_CLASS_DROPDOWNLIST)).nativeElement;
            dropdownItems = dropdownList.querySelectorAll('.' + CSS_CLASS_DROPDOWNLISTITEM);
            const item_1 = dropdownItems[3];
            const checkbox_1 = item_1.querySelector('.' + CSS_CLASS_CHECKBOX) as HTMLElement;
            checkbox_1.click();
            fixture.detectChanges();

            const item_2 = dropdownItems[7];
            const checkbox_2 = item_2.querySelector('.' + CSS_CLASS_CHECKBOX) as HTMLElement;
            checkbox_2.click();
            fixture.detectChanges();

            targetItem = combo.dropdown.items[1] as IgxComboItemComponent;
            combo.dropdown.selectItem(targetItem);
            fixture.detectChanges();

            dropdownElement.triggerEventHandler('keydown.End', mockObj);
            return fixture.whenStable();
        }).then(() => {

            // combo.dropdown.navigateNext();
            // fixture.detectChanges();
            // combo.dropdown.navigateNext();
            // fixture.detectChanges();

            // targetItem = combo.dropdown.items[11] as IgxComboItemComponent;
            // console.log(targetItem);
            // combo.dropdown.selectItem(targetItem);

            fixture.detectChanges();
            expect(inputElement.value).toEqual(expectedOutput);
        });
    }));
    it('Deselected item should be removed from the input', fakeAsync(() => {
        const fixture = TestBed.createComponent(IgxComboTestComponent);
        fixture.detectChanges();
        const combo = fixture.componentInstance.combo;
        const input = fixture.debugElement.query(By.css('input[name=\'comboInput\']'));
        const inputElement = input.nativeElement;
        let dropdownItems;
        let checkbox_1: HTMLElement;
        let checkbox_2: HTMLElement;
        let checkbox_3: HTMLElement;
        let checkbox_4: HTMLElement;
        combo.dropdown.toggle();
        tick();
        fixture.whenStable().then(() => {
            fixture.detectChanges();
            const dropdownList = fixture.debugElement.query(By.css('.' + CSS_CLASS_DROPDOWNLIST)).nativeElement;
            dropdownItems = dropdownList.querySelectorAll('.' + CSS_CLASS_DROPDOWNLISTITEM);
            const item_1 = dropdownItems[3];
            checkbox_1 = item_1.querySelector('.' + CSS_CLASS_CHECKBOX) as HTMLElement;
            checkbox_1.click();
            fixture.detectChanges();

            const item_2 = dropdownItems[7];
            checkbox_2 = item_2.querySelector('.' + CSS_CLASS_CHECKBOX) as HTMLElement;
            checkbox_2.click();
            fixture.detectChanges();

            const item_3 = dropdownItems[1];
            checkbox_3 = item_3.querySelector('.' + CSS_CLASS_CHECKBOX) as HTMLElement;
            checkbox_3.click();
            fixture.detectChanges();
            return fixture.whenStable();
        }).then(() => {
            expect(inputElement.value).toEqual('Paris, Oslo, Sofia');
            checkbox_2.click();
            fixture.detectChanges();
            return fixture.whenStable();
        }).then(() => {
            expect(inputElement.value).toEqual('Paris, Sofia');
            const item_4 = dropdownItems[8];
            checkbox_4 = item_4.querySelector('.' + CSS_CLASS_CHECKBOX) as HTMLElement;
            checkbox_4.click();
            fixture.detectChanges();
            return fixture.whenStable();
        }).then(() => {
            expect(inputElement.value).toEqual('Paris, Sofia, Los Angeles');
            checkbox_3.click();
            fixture.detectChanges();
            return fixture.whenStable();
        }).then(() => {
            expect(inputElement.value).toEqual('Paris, Los Angeles');
            checkbox_1.click();
            fixture.detectChanges();
            return fixture.whenStable();
        }).then(() => {
            expect(inputElement.value).toEqual('Los Angeles');
            checkbox_4.click();
            fixture.detectChanges();
            return fixture.whenStable();
        }).then(() => {
            expect(inputElement.value).toEqual('');
        });
    }));
    it('Clear button should dismiss all selected items', fakeAsync(() => {
        const expectedOutput = 'Paris, Oslo, Sofia';
        const fixture = TestBed.createComponent(IgxComboTestComponent);
        fixture.detectChanges();
        const combo = fixture.componentInstance.combo;
        const input = fixture.debugElement.query(By.css('input[name=\'comboInput\']'));
        const inputElement = input.nativeElement;
        let checkbox_1: HTMLElement;
        let checkbox_2: HTMLElement;
        let checkbox_3: HTMLElement;
        let dropdownItem_1;
        let dropdownItem_2;
        let dropdownItem_3;
        combo.dropdown.toggle();
        tick();
        fixture.whenStable().then(() => {
            fixture.detectChanges();
            const dropdownList = fixture.debugElement.query(By.css('.' + CSS_CLASS_DROPDOWNLIST)).nativeElement;
            const dropdownItems = dropdownList.querySelectorAll('.' + CSS_CLASS_DROPDOWNLISTITEM);
            const item_1 = dropdownItems[3];
            dropdownItem_1 = combo.data[3];
            checkbox_1 = item_1.querySelector('.' + CSS_CLASS_CHECKBOX) as HTMLElement;
            checkbox_1.click();
            fixture.detectChanges();
            expect(checkbox_1.classList.contains(CSS_CLASS_CHECKED)).toBeTruthy();
            expect(combo.isItemSelected(combo.data[3])).toBeTruthy();
            expect(combo.selectedItems()[0]).toEqual('Paris');

            const item_2 = dropdownItems[7];
            dropdownItem_2 = combo.data[7];
            checkbox_2 = item_2.querySelector('.' + CSS_CLASS_CHECKBOX) as HTMLElement;
            checkbox_2.click();
            fixture.detectChanges();
            expect(checkbox_2.classList.contains(CSS_CLASS_CHECKED)).toBeTruthy();
            expect(combo.isItemSelected(dropdownItem_2)).toBeTruthy();
            expect(combo.selectedItems()[1]).toEqual('Oslo');

            const item_3 = dropdownItems[1];
            dropdownItem_3 = combo.data[1];
            checkbox_3 = item_3.querySelector('.' + CSS_CLASS_CHECKBOX) as HTMLElement;
            checkbox_3.click();
            fixture.detectChanges();
            expect(checkbox_3.classList.contains(CSS_CLASS_CHECKED)).toBeTruthy();
            expect(combo.isItemSelected(dropdownItem_3)).toBeTruthy();
            expect(combo.selectedItems()[2]).toEqual('Sofia');
            return fixture.whenStable();
        }).then(() => {
            expect(inputElement.value).toEqual(expectedOutput);
            const clearButton = fixture.debugElement.query(By.css('.' + CSS_CLASS_CLEARBUTTON)).nativeElement;
            clearButton.click();
            fixture.detectChanges();
            return fixture.whenStable();
        }).then(() => {
            expect(inputElement.value).toEqual('');
            expect(checkbox_1.classList.contains(CSS_CLASS_CHECKED)).toBeFalsy();
            expect(combo.isItemSelected(dropdownItem_1)).toBeFalsy();
            expect(checkbox_2.classList.contains(CSS_CLASS_CHECKED)).toBeFalsy();
            expect(combo.isItemSelected(dropdownItem_2)).toBeFalsy();
            expect(checkbox_3.classList.contains(CSS_CLASS_CHECKED)).toBeFalsy();
            expect(combo.isItemSelected(dropdownItem_3)).toBeFalsy();
            expect(combo.selectedItems().length).toEqual(0);
        });
    }));
    it('Clear button should not throw exception when no items are selected', () => {
        const fixture = TestBed.createComponent(IgxComboTestComponent);
        fixture.detectChanges();
        const clearButton = fixture.debugElement.query(By.css('.' + CSS_CLASS_CLEARBUTTON)).nativeElement;
        clearButton.click();
        fixture.whenStable().then(() => {
            expect(() => fixture.detectChanges()).not.toThrowError();
        });
    });
    it('Item selection - checkbox', fakeAsync(() => {
        const expectedOutput = 'Paris, Oslo, Sofia';
        const fixture = TestBed.createComponent(IgxComboTestComponent);
        fixture.detectChanges();
        const combo = fixture.componentInstance.combo;
        let checkbox_1: HTMLElement;
        let checkbox_2: HTMLElement;
        let checkbox_3: HTMLElement;
        let dropdownItem_2;
        let dropdownItem_3;
        combo.dropdown.toggle();
        tick();
        fixture.whenStable().then(() => {
            fixture.detectChanges();
            const dropdownList = fixture.debugElement.query(By.css('.' + CSS_CLASS_DROPDOWNLIST)).nativeElement;
            const dropdownItems = dropdownList.querySelectorAll('.' + CSS_CLASS_DROPDOWNLISTITEM);
            const item_1 = dropdownItems[3];
            checkbox_1 = item_1.querySelector('.' + CSS_CLASS_CHECKBOX) as HTMLElement;
            checkbox_1.click();
            fixture.detectChanges();
            expect(checkbox_1.classList.contains(CSS_CLASS_CHECKED)).toBeTruthy();
            expect(combo.isItemSelected(combo.data[3])).toBeTruthy();
            expect(combo.selectedItems()[0]).toEqual('Paris');

            const item_2 = dropdownItems[7];
            dropdownItem_2 = combo.data[7];
            checkbox_2 = item_2.querySelector('.' + CSS_CLASS_CHECKBOX) as HTMLElement;
            checkbox_2.click();
            fixture.detectChanges();
            expect(checkbox_2.classList.contains(CSS_CLASS_CHECKED)).toBeTruthy();
            expect(combo.isItemSelected(dropdownItem_2)).toBeTruthy();
            expect(combo.selectedItems()[1]).toEqual('Oslo');

            const item_3 = dropdownItems[1];
            dropdownItem_3 = combo.data[1];
            checkbox_3 = item_3.querySelector('.' + CSS_CLASS_CHECKBOX) as HTMLElement;
            checkbox_3.click();
            fixture.detectChanges();
            expect(checkbox_3.classList.contains(CSS_CLASS_CHECKED)).toBeTruthy();
            expect(combo.isItemSelected(dropdownItem_3)).toBeTruthy();
            expect(combo.selectedItems()[2]).toEqual('Sofia');

            // Deselect first item
            checkbox_1.click();
            fixture.detectChanges();
            expect(checkbox_1.classList.contains(CSS_CLASS_CHECKED)).toBeFalsy();
            expect(combo.isItemSelected(combo.data[3])).toBeFalsy();
            expect(combo.selectedItems()[0]).toEqual('Oslo');
            expect(combo.selectedItems()[1]).toEqual('Sofia');
        });
    }));

    it('Item selection/deselection should trigger onSelectionChange event ', fakeAsync(() => {
        const fixture = TestBed.createComponent(IgxComboTestComponent);
        fixture.detectChanges();
        const combo = fixture.componentInstance.combo;
        let selectedItem: HTMLElement;
        let itemCheckbox: HTMLElement;
        let result = 1;
        spyOn(combo.onSelection, 'emit').and.callThrough();
        combo.dropdown.toggle();
        tick();
        fixture.whenStable().then(() => {
            fixture.detectChanges();
            const dropdownList = fixture.debugElement.query(By.css('.' + CSS_CLASS_DROPDOWNLIST)).nativeElement;
            const dropdownItems = dropdownList.querySelectorAll('.' + CSS_CLASS_DROPDOWNLISTITEM);
            selectedItem = dropdownItems[3];
            itemCheckbox = selectedItem.querySelector('.' + CSS_CLASS_CHECKBOX);
            itemCheckbox.click();
            fixture.detectChanges();
            expect(combo.onSelection.emit).toHaveBeenCalledTimes(result);
            expect(combo.onSelection.emit).toHaveBeenCalledWith({ oldSelection: [], newSelection: ['Paris'] });
            result++;

            selectedItem = dropdownItems[7];
            itemCheckbox = selectedItem.querySelector('.' + CSS_CLASS_CHECKBOX);
            itemCheckbox.click();
            fixture.detectChanges();
            expect(combo.onSelection.emit).toHaveBeenCalledTimes(result);
            expect(combo.onSelection.emit).toHaveBeenCalledWith({ oldSelection: ['Paris'], newSelection: ['Paris', 'Oslo'] });
            result++;

            selectedItem = dropdownItems[1];
            itemCheckbox = selectedItem.querySelector('.' + CSS_CLASS_CHECKBOX);
            itemCheckbox.click();
            fixture.detectChanges();
            expect(combo.onSelection.emit).toHaveBeenCalledTimes(result);
            expect(combo.onSelection.emit).toHaveBeenCalledWith({
                oldSelection: ['Paris', 'Oslo'],
                newSelection: ['Paris', 'Oslo', 'Sofia']
            });
            result++;

            // Deselecting an item
            selectedItem = dropdownItems[7];
            itemCheckbox = selectedItem.querySelector('.' + CSS_CLASS_CHECKBOX);
            itemCheckbox.click();
            fixture.detectChanges();
            expect(combo.onSelection.emit).toHaveBeenCalledTimes(result);
            expect(combo.onSelection.emit).toHaveBeenCalledWith({
                oldSelection: ['Paris', 'Oslo', 'Sofia'],
                newSelection: ['Paris', 'Sofia']
            });
            result++;

            selectedItem = dropdownItems[1];
            itemCheckbox = selectedItem.querySelector('.' + CSS_CLASS_CHECKBOX);
            itemCheckbox.click();
            fixture.detectChanges();
            expect(combo.onSelection.emit).toHaveBeenCalledTimes(result);
            expect(combo.onSelection.emit).toHaveBeenCalledWith({ oldSelection: ['Paris', 'Sofia'], newSelection: ['Paris'] });
        });
    }));

    it('Grouped items should be selectable ', fakeAsync(() => {
        const expectedOutput = 'Michigan, Tennessee, Illinois';
        const fixture = TestBed.createComponent(IgxComboSampleComponent);
        fixture.detectChanges();
        const combo = fixture.componentInstance.combo;
        const input = fixture.debugElement.query(By.css('input[name=\'comboInput\']'));
        const inputElement = input.nativeElement;
        let checkbox_1: HTMLElement;
        let checkbox_2: HTMLElement;
        let checkbox_3: HTMLElement;
        let dropdownItem_1;
        let dropdownItem_2;
        let dropdownItem_3;
        combo.dropdown.toggle();
        tick();
        fixture.whenStable().then(() => {
            fixture.detectChanges();
            const dropdownList = fixture.debugElement.query(By.css('.' + CSS_CLASS_DROPDOWNLIST)).nativeElement;
            const dropdownItems = dropdownList.querySelectorAll('.' + CSS_CLASS_DROPDOWNLISTITEM);
            const item_1 = dropdownItems[3];
            dropdownItem_1 = combo.data[9];
            checkbox_1 = item_1.querySelector('.' + CSS_CLASS_CHECKBOX) as HTMLElement;
            checkbox_1.click();
            fixture.detectChanges();
            expect(checkbox_1.classList.contains(CSS_CLASS_CHECKED)).toBeTruthy();
            expect(combo.isItemSelected(dropdownItem_1)).toBeTruthy();
            expect(combo.selectedItems()[0]).toEqual(dropdownItem_1);

            const item_2 = dropdownItems[7];
            dropdownItem_2 = combo.data[33];
            checkbox_2 = item_2.querySelector('.' + CSS_CLASS_CHECKBOX) as HTMLElement;
            checkbox_2.click();
            fixture.detectChanges();
            expect(checkbox_2.classList.contains(CSS_CLASS_CHECKED)).toBeTruthy();
            expect(combo.isItemSelected(dropdownItem_2)).toBeTruthy();
            expect(combo.selectedItems()[1]).toEqual(dropdownItem_2);

            const item_3 = dropdownItems[1];
            dropdownItem_3 = combo.data[12];
            checkbox_3 = item_3.querySelector('.' + CSS_CLASS_CHECKBOX) as HTMLElement;
            checkbox_3.click();
            fixture.detectChanges();
            expect(checkbox_3.classList.contains(CSS_CLASS_CHECKED)).toBeTruthy();
            expect(combo.isItemSelected(dropdownItem_3)).toBeTruthy();
            expect(combo.selectedItems()[2]).toEqual(dropdownItem_3);
            return fixture.whenStable();
        }).then(() => {
            expect(inputElement.value).toEqual(expectedOutput);
        });
    }));

    it('Grouped item headings should not be selectable ', fakeAsync(() => {
        const fixture = TestBed.createComponent(IgxComboSampleComponent);
        fixture.detectChanges();
        const combo = fixture.componentInstance.combo;
        const input = fixture.debugElement.query(By.css('input[name=\'comboInput\']'));
        const inputElement = input.nativeElement;
        combo.dropdown.toggle();
        tick();
        fixture.whenStable().then(() => {
            fixture.detectChanges();
            const dropdownList = fixture.debugElement.query(By.css('.igx-display-container')).nativeElement;
            const dropdownHeaders = dropdownList.querySelectorAll('.' + CSS_CLASS_HEADERITEM);
            dropdownHeaders.forEach(el => {
                const item = el as IgxComboItemComponent;
                combo.dropdown.selectItem(item);
                fixture.detectChanges();
                expect(combo.isItemSelected(item)).toBeFalsy();
                expect(combo.selectedItems().length).toEqual(0);
            });
            // TO DO
            // Scroll all headers down
            return fixture.whenStable();
        }).then(() => {
            expect(inputElement.value).toEqual('');
        });
    }));

    it('Selecting items using the "selectItem" method should add the items to the previously selected items', fakeAsync(() => {
        let expectedOutput = 'Paris, Oslo, Sofia, Madrid';
        const fixture = TestBed.createComponent(IgxComboTestComponent);
        fixture.detectChanges();
        const combo = fixture.componentInstance.combo;
        const input = fixture.debugElement.query(By.css('input[name=\'comboInput\']'));
        const inputElement = input.nativeElement;
        let checkbox_1: HTMLElement;
        let checkbox_2: HTMLElement;
        let checkbox_3: HTMLElement;
        combo.dropdown.toggle();
        tick();
        fixture.whenStable().then(() => {
            fixture.detectChanges();
            const dropdownList = fixture.debugElement.query(By.css('.' + CSS_CLASS_DROPDOWNLIST)).nativeElement;
            const dropdownItems = dropdownList.querySelectorAll('.' + CSS_CLASS_DROPDOWNLISTITEM);
            const item_1 = dropdownItems[3];
            checkbox_1 = item_1.querySelector('.' + CSS_CLASS_CHECKBOX) as HTMLElement;
            checkbox_1.click();
            fixture.detectChanges();
            expect(combo.selectedItems()[0]).toEqual('Paris');

            const item_2 = dropdownItems[7];
            checkbox_2 = item_2.querySelector('.' + CSS_CLASS_CHECKBOX) as HTMLElement;
            checkbox_2.click();
            fixture.detectChanges();
            expect(combo.selectedItems()[1]).toEqual('Oslo');

            const item_3 = dropdownItems[1];
            checkbox_3 = item_3.querySelector('.' + CSS_CLASS_CHECKBOX) as HTMLElement;
            checkbox_3.click();
            fixture.detectChanges();
            expect(combo.selectedItems()[2]).toEqual('Sofia');

            const item_4 = combo.dropdown.items[10] as IgxComboItemComponent;
            combo.dropdown.selectItem(item_4);
            fixture.detectChanges();
            return fixture.whenStable();
        }).then(() => {
            expect(combo.selectedItems()[3]).toEqual('Madrid');
            // expect(checkbox_4.classList.contains(CSS_CLASS_CHECKED)).toBeTruthy();
            expect(combo.isItemSelected(combo.data[10])).toBeTruthy();
            expect(inputElement.value).toEqual(expectedOutput);

            const item_5 = combo.dropdown.items[9] as IgxComboItemComponent;
            combo.dropdown.selectItem(item_5);
            fixture.detectChanges();
            return fixture.whenStable();
        }).then(() => {
            expectedOutput += ', Rome';
            expect(combo.selectedItems()[4]).toEqual('Rome');
            // expect(checkbox_5.classList.contains(CSS_CLASS_CHECKED)).toBeTruthy();
            expect(combo.isItemSelected(combo.data[9])).toBeTruthy();
            expect(inputElement.value).toEqual(expectedOutput);
        });
    }));
    // Filtering
    xit('The textbox input is placed correctly', fakeAsync(() => {
        const fixture = TestBed.createComponent(IgxComboTestComponent);
        fixture.detectChanges();
        const dropdownList = fixture.debugElement.query(By.css('.' + CSS_CLASS_DROPDOWNLIST)).nativeElement;
        const searchInput = fixture.debugElement.query(By.css('.' + CSS_CLASS_SEARCH));
        expect(searchInput).toBeNull();
        const combo = fixture.componentInstance.combo;
        combo.dropdown.toggle();
        tick();
        fixture.whenStable().then(() => {
            fixture.detectChanges();
            const searchInputElement: HTMLElement = fixture.debugElement.query(By.css('.' + CSS_CLASS_SEARCH)).nativeElement;
            expect(searchInputElement).toBeDefined();
            expect(searchInputElement.parentNode).toEqual(dropdownList);
            expect(searchInputElement.classList.contains(CSS_CLASS_SEARCH)).toBeTruthy();
            expect(searchInputElement.classList.contains(CSS_CLASS_INPUTGROUP)).toBeTruthy();
            //  expect(searchInputElement.style.width).toEqual(dropdownList.style.width);
            //  expect(searchInputElement.style.top).toEqual(dropdownList.style.top);
            //  expect(searchInputElement.style.right).toEqual(dropdownList.style.right);
            //  expect(searchInputElement.style.height).toEqual(dropdownList.style.height);
        });
    }));
    it('Typing in the textbox input filters the dropdown items', fakeAsync(() => {
        const expectedValues = ['Paris', 'Prague', 'Padua', 'Palermo', 'Palma de Mallorca'];
        let searchInputElement;
        let dropdownList;
        let dropdownItems;
        const fixture = TestBed.createComponent(IgxComboTestComponent);
        fixture.detectChanges();
        const combo = fixture.componentInstance.combo;
        combo.dropdown.toggle();
        tick();
        fixture.whenStable().then(() => {
            fixture.detectChanges();
            searchInputElement = fixture.debugElement.query(By.css('input[name=\'searchInput\']')).nativeElement;
            searchInputElement.value = 'P';
            searchInputElement.dispatchEvent(new Event('input'));
            return fixture.whenStable();
        }).then(() => {
            fixture.detectChanges();
            dropdownList = fixture.debugElement.query(By.css('.' + CSS_CLASS_CONTAINER)).nativeElement;
            dropdownItems = dropdownList.querySelectorAll('.' + CSS_CLASS_DROPDOWNLISTITEM);
            expect(dropdownItems.length).toEqual(5);
            checkFilteredItems(dropdownItems);
            searchInputElement.value = 'Pa';
            searchInputElement.dispatchEvent(new Event('input'));
            return fixture.whenStable();
        }).then(() => {
            fixture.detectChanges();
            dropdownItems = dropdownList.querySelectorAll('.' + CSS_CLASS_DROPDOWNLISTITEM);
            expect(dropdownItems.length).toEqual(4);
            expectedValues.splice(1, 1);
            checkFilteredItems(dropdownItems);
            searchInputElement.value = 'Pal';
            searchInputElement.dispatchEvent(new Event('input'));
            return fixture.whenStable();
        }).then(() => {
            fixture.detectChanges();
            dropdownItems = dropdownList.querySelectorAll('.' + CSS_CLASS_DROPDOWNLISTITEM);
            expect(dropdownItems.length).toEqual(2);
            expectedValues.splice(0, 1);
            expectedValues.splice(0, 1);
            checkFilteredItems(dropdownItems);
            searchInputElement.value = 'Pala';
            searchInputElement.dispatchEvent(new Event('input'));
            return fixture.whenStable();
        }).then(() => {
            fixture.detectChanges();
            dropdownItems = dropdownList.querySelectorAll('.' + CSS_CLASS_DROPDOWNLISTITEM);
            expect(dropdownItems.length).toEqual(0);
        });

        const checkFilteredItems = function (listItems: HTMLElement[]) {
            listItems.forEach(function (el) {
                const itemText: string = el.textContent.trim();
                expect(expectedValues).toContain(itemText);
            });
        };
    }));
    it('Should display empty list when the search query does not match any item', fakeAsync(() => {
        let searchInputElement;
        let dropdownList: HTMLElement;
        let dropDownContainer: HTMLElement;
        let listItems;
        const fixture = TestBed.createComponent(IgxComboTestComponent);
        fixture.detectChanges();
        const combo = fixture.componentInstance.combo;
        combo.dropdown.toggle();
        tick();
        fixture.whenStable().then(() => {
            fixture.detectChanges();
            searchInputElement = fixture.debugElement.query(By.css('input[name=\'searchInput\']')).nativeElement;
            searchInputElement.value = 'P';
            searchInputElement.dispatchEvent(new Event('input'));
            return fixture.whenStable();
        }).then(() => {
            fixture.detectChanges();
            dropdownList = fixture.debugElement.query(By.css('.' + CSS_CLASS_DROPDOWNLIST)).nativeElement;
            dropDownContainer = fixture.debugElement.query(By.css('.' + CSS_CLASS_CONTAINER)).nativeElement;
            listItems = dropDownContainer.querySelectorAll('.' + CSS_CLASS_DROPDOWNLISTITEM);
            expect(listItems.length).toEqual(5);
            expect(dropdownList.childElementCount).toEqual(2);
            searchInputElement.value = 'Pat';
            searchInputElement.dispatchEvent(new Event('input'));
            return fixture.whenStable();
        }).then(() => {
            fixture.detectChanges();
            listItems = dropDownContainer.querySelectorAll('.' + CSS_CLASS_DROPDOWNLISTITEM);
            expect(listItems.length).toEqual(0);
            expect(dropdownList.childElementCount).toEqual(3);
            const dropdownItem = dropdownList.lastElementChild as HTMLElement;
            expect(dropdownItem.className).toEqual(CSS_CLASS_DROPDOWNLISTITEM);
            const spanElement = dropdownList.querySelector('.igx-drop-down__item > span:first-of-type');
            expect(spanElement.textContent).toEqual('The list is empty');
        });
    }));
    it('Typing in the textbox should fire onSearchInput event', fakeAsync(() => {
        let searchInputElement;
        let timesFired = 1;
        const fixture = TestBed.createComponent(IgxComboTestComponent);
        fixture.detectChanges();
        const combo = fixture.componentInstance.combo;
        spyOn(combo.onSearchInput, 'emit').and.callThrough();
        combo.dropdown.toggle();
        tick();
        fixture.whenStable().then(() => {
            fixture.detectChanges();
            searchInputElement = fixture.debugElement.query(By.css('input[name=\'searchInput\']')).nativeElement;
            searchInputElement.value = 'P';
            searchInputElement.dispatchEvent(new Event('input'));
            return fixture.whenStable();
        }).then(() => {
            fixture.detectChanges();
            expect(combo.onSearchInput.emit).toHaveBeenCalledTimes(timesFired);
            searchInputElement.value = 'Pa';
            searchInputElement.dispatchEvent(new Event('input'));
            timesFired++;
            return fixture.whenStable();
        }).then(() => {
            fixture.detectChanges();
            expect(combo.onSearchInput.emit).toHaveBeenCalledTimes(timesFired);
            searchInputElement.value = 'Pal';
            searchInputElement.dispatchEvent(new Event('input'));
            timesFired++;
            return fixture.whenStable();
        }).then(() => {
            fixture.detectChanges();
            expect(combo.onSearchInput.emit).toHaveBeenCalledTimes(timesFired);
            searchInputElement.value = 'Pala';
            searchInputElement.dispatchEvent(new Event('input'));
            timesFired++;
            return fixture.whenStable();
        }).then(() => {
            fixture.detectChanges();
            expect(combo.onSearchInput.emit).toHaveBeenCalledTimes(timesFired);
        });
    }));
    it('Clearing the filter textbox should restore the initial combo dropdown list', fakeAsync(() => {
        let searchInputElement;
        let dropdownList;
        let dropdownItems;
        const fixture = TestBed.createComponent(IgxComboTestComponent);
        fixture.detectChanges();
        const combo = fixture.componentInstance.combo;
        combo.dropdown.toggle();
        tick();
        fixture.whenStable().then(() => {
            fixture.detectChanges();
            searchInputElement = fixture.debugElement.query(By.css('input[name=\'searchInput\']')).nativeElement;
            searchInputElement.value = 'P';
            searchInputElement.dispatchEvent(new Event('input'));
            return fixture.whenStable();
        }).then(() => {
            fixture.detectChanges();
            dropdownList = fixture.debugElement.query(By.css('.' + CSS_CLASS_CONTAINER)).nativeElement;
            dropdownItems = dropdownList.querySelectorAll('.' + CSS_CLASS_DROPDOWNLISTITEM);
            expect(dropdownItems.length).toEqual(5);
            expect(combo.filteredData.length).toEqual(5);
            searchInputElement.value = 'Pa';
            searchInputElement.dispatchEvent(new Event('input'));
            return fixture.whenStable();
        }).then(() => {
            fixture.detectChanges();
            dropdownItems = dropdownList.querySelectorAll('.' + CSS_CLASS_DROPDOWNLISTITEM);
            expect(dropdownItems.length).toEqual(4);
            expect(combo.filteredData.length).toEqual(4);
            searchInputElement.value = 'P';
            searchInputElement.dispatchEvent(new Event('input'));
            return fixture.whenStable();
        }).then(() => {
            fixture.detectChanges();
            dropdownItems = dropdownList.querySelectorAll('.' + CSS_CLASS_DROPDOWNLISTITEM);
            expect(dropdownItems.length).toEqual(5);
            expect(combo.filteredData.length).toEqual(5);
            searchInputElement.value = '';
            searchInputElement.dispatchEvent(new Event('input'));
            return fixture.whenStable();
        }).then(() => {
            fixture.detectChanges();
            dropdownItems = dropdownList.querySelectorAll('.' + CSS_CLASS_DROPDOWNLISTITEM);
            expect(dropdownItems.length).toEqual(10);
            expect(combo.filteredData.length).toEqual(combo.data.length);
            combo.filteredData.forEach(function (item) {
                expect(combo.data).toContain(item);
            });
        });
    }));
    it('Escape key should clear the textbox input and close the dropdown list', fakeAsync(() => {
        let searchInputElement;
        let dropdownList;
        let dropdownItems;
        const fixture = TestBed.createComponent(IgxComboTestComponent);
        fixture.detectChanges();
        const combo = fixture.componentInstance.combo;
        combo.dropdown.toggle();
        tick();
        fixture.whenStable().then(() => {
            fixture.detectChanges();
            searchInputElement = fixture.debugElement.query(By.css('input[name=\'searchInput\']')).nativeElement;
            searchInputElement.value = 'P';
            searchInputElement.dispatchEvent(new Event('input'));
            return fixture.whenStable();
        }).then(() => {
            fixture.detectChanges();
            dropdownList = fixture.debugElement.query(By.css('.' + CSS_CLASS_CONTAINER)).nativeElement;
            dropdownItems = dropdownList.querySelectorAll('.' + CSS_CLASS_DROPDOWNLISTITEM);
            expect(dropdownItems.length).toEqual(5);
            const event = new KeyboardEvent('keyup', { 'key': 'Escape' });
            searchInputElement.dispatchEvent(event);
            return fixture.whenStable();
        }).then(() => {
            fixture.detectChanges();
            expect(combo.dropdown.collapsed).toBeTruthy();
            expect(searchInputElement.textContent).toEqual('');
        });
    }));
    it('When no results are filtered for a group, the group header should not be visible', fakeAsync(() => {
        let searchInputElement;
        let dropdownList;
        const fixture = TestBed.createComponent(IgxComboInputTestComponent);
        fixture.detectChanges();
        const combo = fixture.componentInstance.combo;
        // const nonFilteredItems = combo.data.filter(function (item) {
        //     return item.field.toLowerCase().trim().includes('mi');
        // });
        const filteredItems: { [index: string]: any; } = combo.data.reduce(function (filteredArray, item) {
            if (item.field.toLowerCase().trim().includes('mi')) {
                (filteredArray[item['region']] = filteredArray[item['region']] || []).push(item);
            }
            return filteredArray;
        }, {});
        combo.dropdown.toggle();
        tick();
        fixture.whenStable().then(() => {
            fixture.detectChanges();
            searchInputElement = fixture.debugElement.query(By.css('input[name=\'searchInput\']')).nativeElement;
            searchInputElement.value = 'Mi';
            searchInputElement.dispatchEvent(new Event('input'));
            return fixture.whenStable();
        }).then(() => {
            fixture.detectChanges();
            dropdownList = fixture.debugElement.query(By.css('.' + CSS_CLASS_CONTAINER)).nativeElement;
            const listHeaders: NodeListOf<HTMLElement> = dropdownList.querySelectorAll('.' + CSS_CLASS_HEADERITEM);
            expect(listHeaders.length).toEqual(Object.keys(filteredItems).length);
            const headers = Array.prototype.map.call(listHeaders, function (item) {
                return item.textContent.trim();
            });
            Object.keys(filteredItems).forEach(key => {
                expect(headers).toContain(key);
            });
        });
    }));
    // Templates
    it('Combo header template rendering', fakeAsync(() => {
        const fixture = TestBed.createComponent(IgxComboSampleComponent);
        fixture.detectChanges();
        const combo = fixture.componentInstance.combo;
        let headerElement = fixture.debugElement.query(By.css('.' + CSS_CLASS_HEADER));
        expect(headerElement).toBeNull();
        combo.dropdown.toggle();
        tick();
        fixture.whenStable().then(() => {
            fixture.detectChanges();
            expect(combo.dropdownHeader).toBeDefined();
            const dropdownList: HTMLElement = fixture.debugElement.query(By.css('.' + CSS_CLASS_DROPDOWNLIST)).nativeElement;
            headerElement = fixture.debugElement.query(By.css('.' + CSS_CLASS_FOOTER));
            expect(headerElement).not.toBeNull();
            const headerHTMLElement = fixture.debugElement.query(By.css('.' + CSS_CLASS_HEADER)).nativeElement;
            expect(headerHTMLElement.parentNode).toEqual(dropdownList);
            expect(headerHTMLElement.textContent).toEqual('This is a header');
        });
    }));
    it('Combo footer template rendering', fakeAsync(() => {
        const fixture = TestBed.createComponent(IgxComboSampleComponent);
        fixture.detectChanges();
        const combo = fixture.componentInstance.combo;
        let footerElement = fixture.debugElement.query(By.css('.' + CSS_CLASS_FOOTER));
        expect(footerElement).toBeNull();
        combo.dropdown.toggle();
        tick();
        fixture.whenStable().then(() => {
            fixture.detectChanges();
            expect(combo.dropdownFooter).toBeDefined();
            const dropdownList: HTMLElement = fixture.debugElement.query(By.css('.' + CSS_CLASS_DROPDOWNLIST)).nativeElement;
            footerElement = fixture.debugElement.query(By.css('.' + CSS_CLASS_FOOTER));
            expect(footerElement).not.toBeNull();
            const footerHTMLElement = fixture.debugElement.query(By.css('.' + CSS_CLASS_FOOTER)).nativeElement;
            expect(footerHTMLElement.parentNode).toEqual(dropdownList);
            expect(footerHTMLElement.textContent).toEqual('This is a footer');
        });
    }));

    // Grouping
    it('Combo should group items correctly', () => {
        const fix = TestBed.createComponent(IgxComboInputTestComponent);
        fix.detectChanges();
        const combo = fix.componentInstance.combo;
        combo.dropdown.toggle();
        fix.whenStable().then(() => {
            fix.detectChanges();
            expect(combo.groupKey).toEqual('region');
            expect(combo.dropdown.items[0].itemData.field === combo.data[0].field).toBeFalsy();
            expect(combo.sortingExpressions[0]).toEqual({
                fieldName: 'region',
                dir: SortingDirection.Asc,
                ignoreCase: true
            });
            const listItems = fix.debugElement.queryAll(By.css('.igx-drop-down__item'));
            const listHeaders = fix.debugElement.queryAll(By.css('.igx-drop-down__header'));
            expect(listItems.length).toBeGreaterThan(0);
            expect(listHeaders.length).toBeGreaterThan(0);
            expect(listHeaders[0].nativeElement.innerHTML).toContain('East North Central');
        });
    });

    it('Should sort items correctly', () => {
        const fix = TestBed.createComponent(IgxComboInputTestComponent);
        fix.detectChanges();
        const combo = fix.componentInstance.combo;
        combo.dropdown.toggle();
        fix.whenStable().then(() => {
            fix.detectChanges();
            expect(combo.groupKey).toEqual('region');
            expect(combo.dropdown.items[0].itemData.field === combo.data[0].field).toBeFalsy();
            expect(combo.sortingExpressions.length).toEqual(1);
            expect(combo.sortingExpressions[0]).toEqual({
                fieldName: 'region',
                dir: SortingDirection.Asc,
                ignoreCase: true
            });
            combo.groupKey = '';

            fix.detectChanges();
            expect(combo.groupKey).toEqual('');
            expect(combo.sortingExpressions.length).toEqual(0);
            expect(combo.sortingExpressions[0]).toBeUndefined();
            return fix.whenStable();
        }).then(() => {
            fix.detectChanges();
            expect(combo.dropdown.items[0].itemData).toEqual(combo.data[0]);
        });
    });

    // Custom values
    xit('Custom values - combo should display info icon when typing in the input', () => {
        // TO DO
    });
    xit('Custom values - Enter key adds the new item in the dropdown list', () => {
        // Not applicable
    });

    it('Existing values - clear button dismisses the input text', fakeAsync(() => {
        const fix = TestBed.createComponent(IgxComboSampleComponent);
        fix.detectChanges();
        const component = fix.componentInstance;
        const combo = fix.componentInstance.combo;
        combo.toggle();
        tick();
        fix.detectChanges();
        expect(combo.selectedItems()).toEqual([]);
        expect(combo.value).toEqual('');
        expect(combo.comboInput.nativeElement.value).toEqual('');
        const triggerSelectionSpy = spyOn<any>(combo, 'triggerSelectionChange').and.callThrough();
        const valueSetterSpy = spyOnProperty<any>(combo, 'value', 'set').and.callThrough();
        combo.selectItems([component.items[0], component.items[1]]);
        tick();
        fix.whenStable().then(() => {
            tick();
            fix.detectChanges();
            return fix.whenStable();
        }).then(() => {
            expect(valueSetterSpy).toHaveBeenCalled();
            expect(triggerSelectionSpy).toHaveBeenCalled();
            expect(combo.comboInput.nativeElement.value).toEqual(component.items[0].field + ', ' + component.items[1].field);
            expect(combo.value).toEqual(component.items[0].field + ', ' + component.items[1].field);
            expect(combo.selectedItems()).toEqual([component.items[0], component.items[1]]);
            fix.debugElement.query(By.css('.clearButton')).nativeElement.click();
            return fix.whenStable();
        }).then(() => {
            fix.detectChanges();
            return fix.whenStable();
        }).then(() => {
            expect(combo.comboInput.nativeElement.value).toEqual('');
            expect(combo.value).toEqual('');
            expect(combo.selectedItems()).toEqual([]);
        });
    }));

    it('Custom values - clear button dismisses the input text', fakeAsync(() => {
        const fix = TestBed.createComponent(IgxComboSampleComponent);
        fix.detectChanges();
        const combo = fix.componentInstance.combo;
        combo.toggle();
        tick();
        fix.detectChanges();
        expect(combo.selectedItems()).toEqual([]);
        expect(combo.value).toEqual('');
        expect(combo.comboInput.nativeElement.value).toEqual('');
        combo.searchValue = 'New ';
        const mockEvent = jasmine.createSpyObj('event', ['stopPropagation', 'preventDefaults']);
        tick();
        fix.whenStable().then(() => {
            fix.detectChanges();
            return fix.whenStable();
        }).then(() => {
            expect(combo.isAddButtonVisible()).toEqual(true);
            const addItemButton = fix.debugElement.query(By.css('.igx-combo__add'));
            expect(addItemButton.nativeElement).toBeDefined();
            addItemButton.nativeElement.click(mockEvent);
            return fix.whenStable();
        }).then(() => {
            fix.detectChanges();
            return fix.whenStable();
        }).then(() => {
            expect(combo.selectedItems()).toEqual([{ field: 'New' }]);
            expect(combo.comboInput.nativeElement.value).toEqual('New');
            fix.debugElement.query(By.css('.clearButton')).nativeElement.click(mockEvent);
            return fix.whenStable();
        }).then(() => {
            fix.detectChanges();
            return fix.whenStable();
        }).then(() => {
            expect(combo.selectedItems()).toEqual([]);
            expect(combo.comboInput.nativeElement.value).toEqual('');
        });
    }));

    xit('Custom values - typing a value that matches an item from the list selects it', () => {
        // Not applicable
    });
    it('Custom values - typing a value that matches an already selected item should remove the ADD ITEM button', fakeAsync(() => {
        const fix = TestBed.createComponent(IgxComboSampleComponent);
        fix.detectChanges();
        let addItem;
        const combo = fix.componentInstance.combo;
        combo.dropdown.toggle();
        tick();
        fix.whenStable().then(() => {
            fix.detectChanges();
            addItem = fix.debugElement.query(By.css('.igx-combo__add'));
            expect(addItem).toEqual(null);
            expect(combo.children.length).toBeTruthy();
            combo.searchInput.nativeElement.value = 'New';
            combo.searchInput.nativeElement.dispatchEvent(new Event('input', {}));
            tick();
            return fix.whenStable();
        }).then(() => {
            fix.detectChanges();
            expect(combo.searchValue).toEqual('New');
            addItem = fix.debugElement.query(By.css('.igx-combo__add'));
            expect(addItem === null).toBeFalsy();
            expect(combo.children.length).toBeTruthy();

            combo.searchInput.nativeElement.value = 'New York';
            combo.searchInput.nativeElement.dispatchEvent(new Event('input', {}));
            tick();
            return fix.whenStable();
        }).then(() => {
            fix.detectChanges();
            expect(combo.searchValue).toEqual('New York');
            return fix.whenStable();
        }).then(() => {
            fix.detectChanges();
            addItem = fix.debugElement.query(By.css('.igx-combo__add'));
            expect(addItem).toEqual(null);
            expect(combo.children.length).toBeTruthy();
        });
    }));
    // Form control
    it('Should properly initialize when used as a form control', () => {
        const fix = TestBed.createComponent(IgxComboFormComponent);
        fix.detectChanges();
        const combo = fix.componentInstance.combo;
        expect(combo).toBeDefined();
        const comboFormReference = fix.componentInstance.reactiveForm.controls.townCombo;
        expect(comboFormReference).toBeDefined();
        expect(combo.selectedItems()).toEqual(comboFormReference.value);
        expect(combo.selectedItems().length).toEqual(1);
        expect(combo.selectedItems()[0].field).toEqual('Connecticut');
    });

    it('Can be enabled/disabled when used as a form control', () => {
        const fix = TestBed.createComponent(IgxComboFormComponent);
        fix.detectChanges();
        const combo = fix.componentInstance.combo;
        expect(combo).toBeDefined();
        const form = fix.componentInstance.reactiveForm;
        const comboFormReference = form.controls.townCombo;
        expect(comboFormReference).toBeDefined();
        expect(combo.disabled).toBeFalsy();
        expect(comboFormReference.disabled).toBeFalsy();
        spyOn(combo, 'onInputClick');
        spyOn(combo, 'setDisabledState').and.callThrough();
        const mockClick = jasmine.createSpyObj('event', ['stopPropagation', 'preventDefault']);
        combo.comboInput.nativeElement.click();
        fix.detectChanges();
        expect(combo.onInputClick).toHaveBeenCalledTimes(1);

        form.disable();

        // Disabling the form disables all of the controls in it
        fix.detectChanges();
        expect(comboFormReference.disabled).toBeTruthy();
        expect(combo.disabled).toBeTruthy();
        expect(combo.setDisabledState).toHaveBeenCalledTimes(1);

        // Disabled form controls don't handle click events
        combo.comboInput.nativeElement.click();
        fix.detectChanges();
        expect(combo.onInputClick).toHaveBeenCalledTimes(1);

        // Can enabling the form re-enables all of the controls in it

        form.enable();
        fix.detectChanges();
        expect(comboFormReference.disabled).toBeFalsy();
        expect(combo.disabled).toBeFalsy();
    });

    it('Should change value when addressed as a form control', () => {
        const fix = TestBed.createComponent(IgxComboFormComponent);
        fix.detectChanges();
        const combo = fix.componentInstance.combo;
        expect(combo).toBeDefined();
        const form = fix.componentInstance.reactiveForm;
        const comboFormReference = form.controls.townCombo;
        expect(comboFormReference).toBeDefined();
        expect(combo.selectedItems()).toEqual(comboFormReference.value);

        // Form -> Combo
        comboFormReference.setValue([{ field: 'Missouri', region: 'West North Central' }]);
        fix.detectChanges();
        expect(combo.selectedItems()).toEqual([{ field: 'Missouri', region: 'West North Central' }]);

        // Combo -> Form
        combo.selectItems([{ field: 'South Carolina', region: 'South Atlantic' }], true);
        fix.detectChanges();
        expect(comboFormReference.value).toEqual([{ field: 'South Carolina', region: 'South Atlantic' }]);
    });

    it('Should properly submit values when used as a form control', () => {
        const fix = TestBed.createComponent(IgxComboFormComponent);
        fix.detectChanges();
        const combo = fix.componentInstance.combo;
        expect(combo).toBeDefined();
        const form = fix.componentInstance.reactiveForm;
        const comboFormReference = form.controls.townCombo;
        expect(comboFormReference).toBeDefined();
        expect(combo.selectedItems()).toEqual(comboFormReference.value);
        expect(form.status).toEqual('INVALID');
        form.controls.password.setValue('TEST');
        form.controls.firstName.setValue('TEST');

        spyOn(console, 'log');
        fix.detectChanges();
        expect(form.status).toEqual('VALID');
        fix.debugElement.query(By.css('button')).nativeElement.click();
        expect(console.log).toHaveBeenCalledTimes(2);
    });
});

@Component({
    template: `
    <igx-combo #combo
        [data]='citiesData'
        [placeholder]="'Location'"
        [filterable]='true' [width]="'400px'"
    >
    </igx-combo>
`
})
class IgxComboTestComponent {
    @ViewChild('combo', { read: IgxComboComponent })
    public combo: IgxComboComponent;

    public citiesData: string[] = [
        'New York',
        'Sofia',
        'Istanbul',
        'Paris',
        'Hamburg',
        'Berlin',
        'London',
        'Oslo',
        'Los Angeles',
        'Rome',
        'Madrid',
        'Ottawa',
        'Prague',
        'Padua',
        'Palermo',
        'Palma de Mallorca'];

}

@Component({
    template: `
    <igx-combo #combo
        [data]='data'
        [placeholder]="'Location'"
        [filterable]='true' [width]="'100px'"
    >
    </igx-combo>
`
})
class IgxComboScrollTestComponent {
    @ViewChild('combo', { read: IgxComboComponent })
    public combo: IgxComboComponent;

    public data: string[] = [
        'Item 1',
        'Item 2',
        'Item 3'];

}

@Component({
    template: `
        <igx-combo #combo [placeholder]="'Location'" [data]='items'
        [filterable]='true' [valueKey]="'field'" [groupKey]="'region'" [width]="'400px'" [allowCustomValues]="true">
            <ng-template #dropdownItemTemplate let-display let-key="valueKey">
                <div class="state-card--simple">
                    <span class="small-red-circle"></span>
                    <div class="display-value--main">State: {{display[key]}}</div>
                    <div class="display-value--sub">Region: {{display.region}}</div>
                </div>
            </ng-template>
            <ng-template #dropdownHeader>
                <div class="header-class">This is a header</div>
            </ng-template>
            <ng-template #dropdownFooter>
                <div class="footer-class">This is a footer</div>
            </ng-template>
        </igx-combo>
`
})
class IgxComboSampleComponent {

    @ViewChild('combo', { read: IgxComboComponent })
    public combo: IgxComboComponent;

    public items = [];
    public initData = [];

    constructor() {

        const division = {
            'New England 01': ['Connecticut', 'Maine', 'Massachusetts'],
            'New England 02': ['New Hampshire', 'Rhode Island', 'Vermont'],
            'Mid-Atlantic': ['New Jersey', 'New York', 'Pennsylvania'],
            'East North Central 02': ['Michigan', 'Ohio', 'Wisconsin'],
            'East North Central 01': ['Illinois', 'Indiana'],
            'West North Central 01': ['Missouri', 'Nebraska', 'North Dakota', 'South Dakota'],
            'West North Central 02': ['Iowa', 'Kansas', 'Minnesota'],
            'South Atlantic 01': ['Delaware', 'Florida', 'Georgia', 'Maryland'],
            'South Atlantic 02': ['North Carolina', 'South Carolina', 'Virginia'],
            'South Atlantic 03': ['District of Columbia', 'West Virginia'],
            'East South Central 01': ['Alabama', 'Kentucky'],
            'East South Central 02': ['Mississippi', 'Tennessee'],
            'West South Central': ['Arkansas', 'Louisiana', 'Oklahome', 'Texas'],
            'Mountain': ['Arizona', 'Colorado', 'Idaho', 'Montana', 'Nevada', 'New Mexico', 'Utah', 'Wyoming'],
            'Pacific 01': ['Alaska', 'California'],
            'Pacific 02': ['Hawaii', 'Oregon', 'Washington']
        };
        const keys = Object.keys(division);
        for (const key of keys) {
            division[key].map((e) => {
                this.items.push({
                    field: e,
                    region: key.substring(0, key.length - 3)
                });
            });
        }

        this.initData = this.items;
    }

    onSelection(ev) {
    }
}

@Component({
    template: `
        <p>Change data to:</p>
        <label id="mockID">Combo Label</label>
        <igx-combo #combo [placeholder]="'Location'" [data]='items' [height]="'400px'" [dropDownHeight]='400'
        [dropDownItemHeight]='40' [filterable]='true' [valueKey]="'field'" [groupKey]="'region'" [width]="'400px'"
        [ariaLabelledBy]="'mockID'">
        </igx-combo>
`
})
class IgxComboInputTestComponent {

    @ViewChild('combo', { read: IgxComboComponent })
    public combo: IgxComboComponent;

    public items = [];
    public initData = [];

    constructor() {

        const division = {
            'New England 01': ['Connecticut', 'Maine', 'Massachusetts'],
            'New England 02': ['New Hampshire', 'Rhode Island', 'Vermont'],
            'Mid-Atlantic': ['New Jersey', 'New York', 'Pennsylvania'],
            'East North Central 02': ['Michigan', 'Ohio', 'Wisconsin'],
            'East North Central 01': ['Illinois', 'Indiana'],
            'West North Central 01': ['Missouri', 'Nebraska', 'North Dakota', 'South Dakota'],
            'West North Central 02': ['Iowa', 'Kansas', 'Minnesota'],
            'South Atlantic 01': ['Delaware', 'Florida', 'Georgia', 'Maryland'],
            'South Atlantic 02': ['North Carolina', 'South Carolina', 'Virginia', 'District of Columbia', 'West Virginia'],
            'South Atlantic 03': ['District of Columbia', 'West Virginia'],
            'East South Central 01': ['Alabama', 'Kentucky'],
            'East South Central 02': ['Mississippi', 'Tennessee'],
            'West South Central': ['Arkansas', 'Louisiana', 'Oklahome', 'Texas'],
            'Mountain': ['Arizona', 'Colorado', 'Idaho', 'Montana', 'Nevada', 'New Mexico', 'Utah', 'Wyoming'],
            'Pacific 01': ['Alaska', 'California'],
            'Pacific 02': ['Hawaii', 'Oregon', 'Washington']
        };
        const keys = Object.keys(division);
        for (const key of keys) {
            division[key].map((e) => {
                this.items.push({
                    field: e,
                    region: key.substring(0, key.length - 3)
                });
            });
        }
        this.initData = this.items;
    }
}

@Component({
    template: `
        <form [formGroup]="reactiveForm" (ngSubmit)="onSubmitReactive()">
            <p>
                <label>First Name:</label>
                <input type="text" formControlName="firstName">
            </p>
            <p>
                <label>Password:</label>
                <input type="password" formControlName="password">
            </p>
            <p>
                <igx-combo #comboReactive formControlName="townCombo"
                    class="input-container" [filterable]="true"  placeholder="Location(s)"  [width]="'100%'"
                    [data]="items" [textKey]="'field'" [valueKey]="'field'" [groupKey]="'region'"></igx-combo>
            </p>
            <p>
                <button type="submit" [disabled]="!reactiveForm.valid">Submit</button>
            </p>
        </form>
`
})

class IgxComboFormComponent {
    @ViewChild('comboReactive', { read: IgxComboComponent })
    public combo: IgxComboComponent;
    public items = [];

    get valuesTemplate() {
        return this.combo.selectedItems();
    }
    set valuesTemplate(values: Array<any>) {
        this.combo.selectItems(values);
    }

    reactiveForm: FormGroup;

    constructor(fb: FormBuilder) {

        const division = {
            'New England 01': ['Connecticut', 'Maine', 'Massachusetts'],
            'New England 02': ['New Hampshire', 'Rhode Island', 'Vermont'],
            'Mid-Atlantic': ['New Jersey', 'New York', 'Pennsylvania'],
            'East North Central 02': ['Michigan', 'Ohio', 'Wisconsin'],
            'East North Central 01': ['Illinois', 'Indiana'],
            'West North Central 01': ['Missouri', 'Nebraska', 'North Dakota', 'South Dakota'],
            'West North Central 02': ['Iowa', 'Kansas', 'Minnesota'],
            'South Atlantic 01': ['Delaware', 'Florida', 'Georgia', 'Maryland'],
            'South Atlantic 02': ['North Carolina', 'South Carolina', 'Virginia', 'District of Columbia', 'West Virginia'],
            'South Atlantic 03': ['District of Columbia', 'West Virginia'],
            'East South Central 01': ['Alabama', 'Kentucky'],
            'East South Central 02': ['Mississippi', 'Tennessee'],
            'West South Central': ['Arkansas', 'Louisiana', 'Oklahome', 'Texas'],
            'Mountain': ['Arizona', 'Colorado', 'Idaho', 'Montana', 'Nevada', 'New Mexico', 'Utah', 'Wyoming'],
            'Pacific 01': ['Alaska', 'California'],
            'Pacific 02': ['Hawaii', 'Oregon', 'Washington']
        };
        const keys = Object.keys(division);
        for (const key of keys) {
            division[key].map((e) => {
                this.items.push({
                    field: e,
                    region: key.substring(0, key.length - 3)
                });
            });
        }

        this.reactiveForm = fb.group({
            'firstName': new FormControl('', Validators.required),
            'password': ['', Validators.required],
            'townCombo': [[this.items[0]], Validators.required]
        });

    }
    onSubmitReactive() {
        console.log('model-based form submitted');
        console.log(this.reactiveForm);
    }

    onSubmitTemplateBased() {
        console.log('template-driven form submitted');
        console.log(this.reactiveForm);
    }
}

@Injectable()
export class LocalService {
    public getData() {
        const fakeData = Observable.create(obs => {
            setTimeout(() => {
                obs.next(this.generateData());
                obs.complete();
            }, 3000);
        });
        return fakeData;
    }

    private generateData() {
        const dummyData = [];
        for (let i = 1; i <= 20; i++) {
            dummyData.push({ id: i, product: 'Product ' + i });
        }
        return dummyData;
    }
}

@Component({
    template: `
        <label id="mockID">Combo Label</label>
        <igx-combo #combo [placeholder]="'Products'" [data]='items' [height]="'400px'" [dropDownHeight]='400'
        [dropDownItemHeight]='40' [valueKey]="'product'" [width]="'400px'"
        [ariaLabelledBy]="'mockID'">
        </igx-combo>
`,
    providers: [LocalService]
})
export class IgxComboBindingTestComponent {

    @ViewChild('combo', { read: IgxComboComponent })
    public combo: IgxComboComponent;

    public items = [];
    constructor(private localService: LocalService) {
        this.localService.getData().subscribe(
            (data) => {
                this.items = data;
            }
        );
    }
}

@Component({
    template: `
        <label id="mockID">Combo Label</label>
        <igx-combo #combo [height]="'400px'" [dropDownHeight]='400'
        [dropDownItemHeight]='40' [width]="'400px'">
        </igx-combo>
`
})
export class IgxComboEmptyTestComponent {

    @ViewChild('combo', { read: IgxComboComponent })
    public combo: IgxComboComponent;
}
<|MERGE_RESOLUTION|>--- conflicted
+++ resolved
@@ -1,11 +1,6 @@
 import { element } from 'protractor';
-<<<<<<< HEAD
 import { Component, ContentChildren, DebugElement, Directive, ElementRef, Injectable, OnInit, ViewChild, QueryList } from '@angular/core';
 import { async, inject, TestBed, ComponentFixture, tick, fakeAsync, flushMicrotasks } from '@angular/core/testing';
-=======
-import { Component, ViewChild } from '@angular/core';
-import { async, TestBed, ComponentFixture, tick, fakeAsync } from '@angular/core/testing';
->>>>>>> 9eeaa79a
 import { By } from '@angular/platform-browser';
 import { NoopAnimationsModule } from '@angular/platform-browser/animations';
 import { IgxSelectionAPIService } from '../core/selection';
@@ -15,15 +10,10 @@
     IgxDropDownBase, IgxDropDownItemNavigationDirective, Navigate
 } from '../drop-down/drop-down.component';
 import { IgxComboItemComponent } from './combo-item.component';
-<<<<<<< HEAD
-import { IgxComboComponent, IgxComboModule, IgxComboDropDownComponent } from './combo.component';
-import { FormGroup, FormControl, Validators, FormBuilder, FormsModule, ReactiveFormsModule } from '@angular/forms';
-import { BehaviorSubject, Observable } from 'rxjs';
-=======
 import { IgxComboComponent, IgxComboModule } from './combo.component';
 import { IgxComboDropDownComponent } from './combo-dropdown.component';
 import { FormGroup, FormControl, Validators, FormBuilder, ReactiveFormsModule } from '@angular/forms';
->>>>>>> 9eeaa79a
+import { BehaviorSubject, Observable } from 'rxjs';
 
 const CSS_CLASS_DROPDOWNLIST = 'igx-drop-down__list';
 const CSS_CLASS_CONTENT = 'igx-combo__content';
