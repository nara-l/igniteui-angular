--- conflicted
+++ resolved
@@ -43,2921 +43,2745 @@
 const CSS_CLASS_FOOTER = 'footer-class';
 
 function typeInInput(inputElement: any, inputValue: string) {
-    inputElement.value = inputValue;
-    inputElement.dispatchEvent(new Event('input'));
+	inputElement.value = inputValue;
+	inputElement.dispatchEvent(new Event('input'));
 }
 
-describe('igxCombo', () => {
-    beforeEach(async(() => {
-        TestBed.resetTestingModule();
-        TestBed.configureTestingModule({
-            declarations: [
-                IgxComboTestComponent,
-                IgxComboSampleComponent,
-                IgxComboInputTestComponent,
-                IgxComboScrollTestComponent,
-                IgxComboBindingTestComponent,
-                IgxComboRemoteDataComponent,
-                IgxComboEmptyTestComponent,
-                IgxComboInContainerTestComponent,
-                IgxComboInContainerFixedWidthComponent,
-                IgxComboFormComponent
-            ],
-            imports: [
-                IgxComboModule,
-                NoopAnimationsModule,
-                IgxToggleModule,
-                ReactiveFormsModule
-            ]
-        }).compileComponents();
-    }));
-
-    describe('General tests: ', () => {
-        it('Should initialize the combo component properly', fakeAsync(() => {
-            const fixture: ComponentFixture<IgxComboSampleComponent> = TestBed.createComponent(IgxComboSampleComponent);
-            fixture.detectChanges();
-            const combo = fixture.componentInstance.combo;
-            const comboButton = fixture.debugElement.query(By.css('button'));
-            expect(fixture.componentInstance).toBeDefined();
-            expect(combo).toBeDefined();
-            expect(combo.dropdown.collapsed).toBeDefined();
-            expect(combo.data).toBeDefined();
-            expect(combo.dropdown.collapsed).toBeTruthy();
-            expect(combo.searchInput).toBeDefined();
-            expect(comboButton).toBeDefined();
-            expect(combo.placeholder).toBeDefined();
-            combo.dropdown.toggle();
-            tick();
-            fixture.detectChanges();
-            expect(combo.dropdown.collapsed).toEqual(false);
-            expect(combo.searchInput).toBeDefined();
-        }));
-        it('Should properly return the context (this)', () => {
-            const fixture = TestBed.createComponent(IgxComboSampleComponent);
-            fixture.detectChanges();
-            const combo = fixture.componentInstance.combo;
-            expect(combo.context.$implicit).toEqual(combo);
-        });
-        it('Should properly accept input properties', () => {
-            const fixture = TestBed.createComponent(IgxComboInputTestComponent);
-            fixture.detectChanges();
-            const combo = fixture.componentInstance.combo;
-            expect(combo.width).toEqual('400px');
-            expect(combo.placeholder).toEqual('Location');
-            expect(combo.searchPlaceholder).toEqual('Enter a Search Term'); // Default;
-            expect(combo.filterable).toEqual(true);
-            expect(combo.height).toEqual('400px');
-            expect(combo.itemsMaxHeight).toEqual(400);
-            expect(combo.itemsWidth).toEqual('399px');
-            expect(combo.itemHeight).toEqual(40);
-            expect(combo.groupKey).toEqual('region');
-            expect(combo.valueKey).toEqual('field');
-            expect(combo.data).toBeDefined();
-            combo.width = '500px';
-            expect(combo.width).toEqual('500px');
-            combo.placeholder = 'Destination';
-            expect(combo.placeholder).toEqual('Destination');
-            combo.searchPlaceholder = 'Filter';
-            expect(combo.searchPlaceholder).toEqual('Filter');
-            combo.filterable = false;
-            expect(combo.filterable).toEqual(false);
-            combo.height = '500px';
-            expect(combo.height).toEqual('500px');
-            combo.itemsMaxHeight = 500;
-            expect(combo.itemsMaxHeight).toEqual(500);
-            combo.itemHeight = 50;
-            expect(combo.itemHeight).toEqual(50);
-            combo.groupKey = 'field';
-            expect(combo.groupKey).toEqual('field');
-            combo.valueKey = 'region';
-            expect(combo.valueKey).toEqual('region');
-            combo.data = [{
-                field: 1,
-                region: 'A'
-            }, {
-                field: 2,
-                region: 'B'
-            }, {
-                field: 3,
-                region: 'C'
-            }];
-            expect(combo.data).toBeDefined();
-            expect(combo.data.length).toEqual(3);
-            combo.data = [];
-            fixture.detectChanges();
-            expect(combo.data).toBeDefined();
-            expect(combo.data.length).toEqual(0);
-        });
-        it('Combo`s input textbox should be read-only', fakeAsync(() => {
-            const inputText = 'text';
-            const fixture = TestBed.createComponent(IgxComboTestComponent);
-            fixture.detectChanges();
-            const comboElement = fixture.debugElement.query(By.css('input[name=\'comboInput\']'));
-            const inputElement = comboElement.nativeElement;
-            expect(comboElement.attributes['readonly']).toBeDefined();
-            typeInInput(inputElement, inputText);
-            fixture.detectChanges();
-            tick();
-            fixture.detectChanges();
-            expect(inputElement.value).toEqual('');
-        }));
-        it('Should properly handle getItemDataByValueKey calls', () => {
-            const fix = TestBed.createComponent(IgxComboSampleComponent);
-            fix.detectChanges();
-            const combo = fix.componentInstance.combo;
-            expect(combo.getItemDataByValueKey('Connecticut')).toEqual({ field: 'Connecticut', region: 'New England' });
-            expect(combo.getItemDataByValueKey('')).toEqual(undefined);
-            expect(combo.getItemDataByValueKey(null)).toEqual(undefined);
-            expect(combo.getItemDataByValueKey(undefined)).toEqual(undefined);
-            expect(combo.getItemDataByValueKey({ field: 'Connecticut', region: 'New England' })).toEqual(undefined);
-            expect(combo.getItemDataByValueKey(1)).toEqual(undefined);
-        });
-        it('Should properly get/set displayKey', () => {
-            const fix = TestBed.createComponent(IgxComboSampleComponent);
-            fix.detectChanges();
-            const combo = fix.componentInstance.combo;
-            expect(combo.displayKey).toEqual(combo.valueKey);
-            combo.displayKey = 'region';
-            expect(combo.displayKey).toEqual('region');
-            expect(combo.displayKey === combo.valueKey).toBeFalsy();
-        });
-    });
-
-    describe('Template tests: ', () => {
-        it('Should properly initialize templates', () => {
-            const fixture = TestBed.createComponent(IgxComboSampleComponent);
-            fixture.detectChanges();
-            const combo = fixture.componentInstance.combo;
-            expect(combo).toBeDefined();
-            expect(combo.footerTemplate).toBeDefined();
-            expect(combo.headerTemplate).toBeDefined();
-            expect(combo.itemTemplate).toBeDefined();
-            expect(combo.addItemTemplate).toBeUndefined();
-            expect(combo.headerItemTemplate).toBeUndefined();
-        });
-        it('Should properly render header template', fakeAsync(() => {
-            const fixture = TestBed.createComponent(IgxComboSampleComponent);
-            fixture.detectChanges();
-            const combo = fixture.componentInstance.combo;
-            let headerElement = fixture.debugElement.query(By.css('.' + CSS_CLASS_HEADER));
-            expect(headerElement).toBeNull();
-            combo.dropdown.toggle();
-            tick();
-            fixture.detectChanges();
-            expect(combo.headerTemplate).toBeDefined();
-            const dropdownList: HTMLElement = fixture.debugElement.query(By.css('.' + CSS_CLASS_DROPDOWNLIST)).nativeElement;
-            headerElement = fixture.debugElement.query(By.css('.' + CSS_CLASS_FOOTER));
-            expect(headerElement).not.toBeNull();
-            const headerHTMLElement = fixture.debugElement.query(By.css('.' + CSS_CLASS_HEADER)).nativeElement;
-            expect(headerHTMLElement.parentNode).toEqual(dropdownList);
-            expect(headerHTMLElement.textContent).toEqual('This is a header');
-        }));
-        it('Should properly render footer template', fakeAsync(() => {
-            const fixture = TestBed.createComponent(IgxComboSampleComponent);
-            fixture.detectChanges();
-            const combo = fixture.componentInstance.combo;
-            let footerElement = fixture.debugElement.query(By.css('.' + CSS_CLASS_FOOTER));
-            expect(footerElement).toBeNull();
-            combo.dropdown.toggle();
-            tick();
-            fixture.detectChanges();
-            expect(combo.footerTemplate).toBeDefined();
-            const dropdownList: HTMLElement = fixture.debugElement.query(By.css('.' + CSS_CLASS_DROPDOWNLIST)).nativeElement;
-            footerElement = fixture.debugElement.query(By.css('.' + CSS_CLASS_FOOTER));
-            expect(footerElement).not.toBeNull();
-            const footerHTMLElement = fixture.debugElement.query(By.css('.' + CSS_CLASS_FOOTER)).nativeElement;
-            expect(footerHTMLElement.parentNode).toEqual(dropdownList);
-            expect(footerHTMLElement.textContent).toEqual('This is a footer');
-        }));
-    });
-
-    describe('Dropdown tests: ', () => {
-        it('Should properly call dropdown methods', () => {
-            const fixture = TestBed.createComponent(IgxComboSampleComponent);
-            fixture.detectChanges();
-            const combo = fixture.componentInstance.combo;
-            expect(combo).toBeDefined();
-            spyOn(combo.dropdown, 'close');
-            spyOn(combo.dropdown, 'open');
-            spyOn(combo.dropdown, 'toggle');
-            spyOnProperty(combo.dropdown, 'collapsed', 'get').and.callFake(() => 'fake');
-            combo.open();
-            combo.close();
-            combo.toggle();
-            expect(combo.dropdown.close).toHaveBeenCalledTimes(1);
-            expect(combo.dropdown.open).toHaveBeenCalledTimes(1);
-            expect(combo.dropdown.toggle).toHaveBeenCalledTimes(1);
-        });
-        it('Should properly call dropdown navigatePrev method', fakeAsync(() => {
-            const fix = TestBed.createComponent(IgxComboSampleComponent);
-            fix.detectChanges();
-            const combo = fix.componentInstance.combo;
-            const dropdown = combo.dropdown;
-            expect(combo).toBeDefined();
-            expect(dropdown).toBeDefined();
-            expect(dropdown.focusedItem).toBeFalsy();
-            expect(dropdown.verticalScrollContainer).toBeDefined();
-            const mockObj = jasmine.createSpyObj('nativeElement', ['focus']);
-            const mockSearchInput = spyOnProperty(combo, 'searchInput', 'get').and.returnValue({ nativeElement: mockObj });
-            const mockFn = () => dropdown.navigatePrev();
-            expect(mockFn).toThrow();
-            expect(dropdown.focusedItem).toEqual(null);
-            expect(combo.collapsed).toBeTruthy();
-            combo.toggle();
-            tick();
-            fix.detectChanges();
-            expect(mockObj.focus).toHaveBeenCalledTimes(1);
-            expect(combo.collapsed).toBeFalsy();
-            combo.handleKeyUp({ key: 'ArrowDown' });
-            fix.detectChanges();
-            expect(dropdown.focusedItem).toBeTruthy();
-            expect(dropdown.focusedItem.index).toEqual(0);
-            expect(dropdown.verticalScrollContainer.state.startIndex).toEqual(0);
-            spyOn(dropdown, 'onBlur').and.callThrough();
-            dropdown.navigatePrev();
-            tick();
-            fix.detectChanges();
-            expect(mockObj.focus).toHaveBeenCalledTimes(2);
-            combo.handleKeyUp({ key: 'ArrowDown' });
-            fix.detectChanges();
-            expect(dropdown.focusedItem).toBeTruthy();
-            expect(dropdown.focusedItem.index).toEqual(0);
-            dropdown.navigateNext();
-            tick();
-            fix.detectChanges();
-            expect(dropdown.focusedItem).toBeTruthy();
-            expect(dropdown.focusedItem.index).toEqual(1);
-            expect(dropdown.verticalScrollContainer.state.startIndex).toEqual(0);
-            spyOn(IgxDropDownBase.prototype, 'navigatePrev').and.callThrough();
-            dropdown.navigatePrev();
-            tick();
-            expect(dropdown.focusedItem).toBeTruthy();
-            expect(dropdown.focusedItem.index).toEqual(0);
-            expect(dropdown.verticalScrollContainer.state.startIndex).toEqual(0);
-            expect(IgxDropDownBase.prototype.navigatePrev).toHaveBeenCalledTimes(1);
-        }));
-        it('Should properly call dropdown navigateNext with virutal items', fakeAsync(() => {
-            const fix = TestBed.createComponent(IgxComboSampleComponent);
-            fix.detectChanges();
-            const combo = fix.componentInstance.combo;
-            const dropdown = combo.dropdown;
-            expect(combo).toBeDefined();
-            expect(dropdown).toBeDefined();
-            expect(dropdown.focusedItem).toBeFalsy();
-            expect(dropdown.verticalScrollContainer).toBeDefined();
-            const mockClick = jasmine.createSpyObj('event', ['preventDefault', 'stopPropagation']);
-            const mockObj = jasmine.createSpyObj('nativeElement', ['focus']);
-            const mockSearchInput = spyOnProperty(combo, 'searchInput', 'get').and.returnValue({ nativeElement: mockObj });
-            const mockFn = () => dropdown.navigatePrev();
-            const virtualMock = spyOn<any>(dropdown, 'navigateVirtualItem').and.callThrough();
-            expect(mockFn).toThrow();
-            expect(dropdown.focusedItem).toEqual(null);
-            expect(combo.collapsed).toBeTruthy();
-            combo.toggle();
-            tick();
-            fix.detectChanges();
-            expect(mockObj.focus).toHaveBeenCalledTimes(1);
-            expect(combo.collapsed).toBeFalsy();
-            dropdown.verticalScrollContainer.scrollTo(51);
-            tick();
-            fix.detectChanges();
-            const lastItem = fix.debugElement.queryAll(By.css('.' + CSS_CLASS_DROPDOWNLISTITEM))[8].componentInstance;
-            expect(lastItem).toBeDefined();
-            lastItem.clicked(mockClick);
-            fix.detectChanges();
-            expect(dropdown.focusedItem).toEqual(lastItem);
-            const mockFunc = () => dropdown.navigateItem(lastItem.index + 1);
-            expect(mockFunc).toThrow();
-            dropdown.navigateItem(-1);
-            fix.detectChanges();
-            expect(virtualMock).toHaveBeenCalledTimes(1);
-            lastItem.clicked(mockClick);
-            fix.detectChanges();
-            expect(dropdown.focusedItem).toEqual(lastItem);
-            dropdown.navigateItem(-1, Navigate.Down);
-            fix.detectChanges();
-            expect(virtualMock).toHaveBeenCalledTimes(2);
-            combo.searchValue = 'New';
-            tick();
-            lastItem.clicked(mockClick);
-            fix.detectChanges();
-            expect(dropdown.focusedItem).toEqual(lastItem);
-            fix.detectChanges();
-            expect(combo.customValueFlag && combo.searchValue !== '').toBeTruthy();
-            dropdown.navigateItem(-1, Navigate.Down);
-            expect(virtualMock).toHaveBeenCalledTimes(3);
-            lastItem.itemData = dropdown.verticalScrollContainer.igxForOf[dropdown.verticalScrollContainer.igxForOf.length - 1];
-            lastItem.clicked(mockClick);
-            fix.detectChanges();
-            expect(dropdown.focusedItem).toEqual(lastItem);
-            dropdown.navigateItem(-1, Navigate.Down);
-            expect(virtualMock).toHaveBeenCalledTimes(3);
-
-            // TEST move from first item
-            dropdown.verticalScrollContainer.scrollTo(0);
-            tick();
-            fix.detectChanges();
-            const firstItem = fix.debugElement.queryAll(By.css('.' + CSS_CLASS_DROPDOWNLISTITEM))[0].componentInstance;
-            firstItem.clicked(mockClick);
-            fix.detectChanges();
-            expect(dropdown.focusedItem).toEqual(firstItem);
-            expect(dropdown.focusedItem.index).toEqual(0);
-            // spyOnProperty(dropdown, 'focusedItem', 'get').and.returnValue(firstItem);
-            dropdown.navigateItem(-1);
-            fix.detectChanges();
-            expect(virtualMock).toHaveBeenCalledTimes(4);
-            spyOn(dropdown, 'onBlur').and.callThrough();
-            dropdown.navigateItem(-1, Navigate.Up);
-            tick();
-            fix.detectChanges();
-            expect(virtualMock).toHaveBeenCalledTimes(5);
-        }));
-        it('Should call toggle properly', fakeAsync(() => {
-            const fixture = TestBed.createComponent(IgxComboSampleComponent);
-            fixture.detectChanges();
-            const combo = fixture.componentInstance.combo;
-            spyOn(combo.dropdown, 'open').and.callThrough();
-            spyOn(combo.dropdown, 'close').and.callThrough();
-            spyOn(combo.dropdown, 'onToggleOpening').and.callThrough();
-            spyOn(combo.dropdown, 'onToggleOpened').and.callThrough();
-            spyOn(combo.dropdown, 'onToggleClosing').and.callThrough();
-            spyOn(combo.dropdown, 'onToggleClosed').and.callThrough();
-            spyOn<any>(combo, 'cdr').and.callThrough();
-            expect(combo.dropdown.collapsed).toEqual(true);
-            combo.dropdown.toggle();
-            tick();
-            fixture.detectChanges();
-            expect(combo.dropdown.open).toHaveBeenCalledTimes(1);
-            expect(combo.dropdown.onToggleOpening).toHaveBeenCalledTimes(1);
-            expect(combo.dropdown.onToggleOpened).toHaveBeenCalledTimes(1);
-            expect(combo.dropdown.collapsed).toEqual(false);
-            fixture.detectChanges();
-            combo.dropdown.toggle();
-            tick();
-            fixture.detectChanges();
-            expect(combo.dropdown.close).toHaveBeenCalledTimes(1);
-            expect(combo.dropdown.onToggleClosed).toHaveBeenCalledTimes(1);
-            expect(combo.dropdown.onToggleClosing).toHaveBeenCalledTimes(1);
-            expect(combo.dropdown.collapsed).toEqual(true);
-        }));
-        it('IgxComboDropDown onFocus and onBlur event', fakeAsync(() => {
-            const fix = TestBed.createComponent(IgxComboSampleComponent);
-            fix.detectChanges();
-            const dropdown = fix.componentInstance.combo.dropdown;
-            expect(dropdown.focusedItem).toEqual(null);
-            expect(dropdown.items.length).toEqual(9);
-            dropdown.toggle();
-            tick();
-            fix.detectChanges();
-            expect(dropdown.items).toBeDefined();
-            expect(dropdown.items.length).toBeTruthy();
-            dropdown.onFocus();
-            expect(dropdown.focusedItem).toEqual(dropdown.items[0]);
-            expect(dropdown.focusedItem.isFocused).toEqual(true);
-            dropdown.onFocus();
-            dropdown.onBlur();
-            expect(dropdown.focusedItem).toEqual(null);
-            dropdown.onBlur();
-        }));
-        it('IgxComboDropDown focusedItem getter/setter', () => {
-            const fix = TestBed.createComponent(IgxComboSampleComponent);
-            fix.detectChanges();
-            const dropdown = fix.componentInstance.combo.dropdown;
-            expect(dropdown.focusedItem).toEqual(null);
-            dropdown.toggle();
-            fix.detectChanges();
-            expect(dropdown.focusedItem).toEqual(null);
-            dropdown.onFocus();
-            expect(dropdown.focusedItem).toEqual(dropdown.items[0]);
-        });
-        it('Should properly handle dropdown.focusItem', fakeAsync(() => {
-            const fix = TestBed.createComponent(IgxComboSampleComponent);
-            fix.detectChanges();
-            const combo = fix.componentInstance.combo;
-            const dropdown = combo.dropdown;
-            combo.toggle();
-            tick();
-            fix.detectChanges();
-            const virtualSpy = spyOn<any>(dropdown, 'navigateVirtualItem');
-            spyOn(IgxComboDropDownComponent.prototype, 'navigateItem').and.callThrough();
-            dropdown.navigateItem(0);
-            fix.detectChanges();
-            expect(IgxComboDropDownComponent.prototype.navigateItem).toHaveBeenCalledTimes(1);
-            dropdown.navigateItem(-1);
-            expect(IgxComboDropDownComponent.prototype.navigateItem).toHaveBeenCalledTimes(2);
-            expect(virtualSpy).toHaveBeenCalled();
-        }));
-        it('Should handle handleKeyDown calls', () => {
-            const fix = TestBed.createComponent(IgxComboSampleComponent);
-            fix.detectChanges();
-            const combo = fix.componentInstance.combo;
-            spyOn(combo, 'selectAllItems');
-            spyOn(combo, 'toggle');
-            spyOn(combo.dropdown, 'onFocus').and.callThrough();
-            combo.handleKeyUp({ key: 'A' });
-            combo.handleKeyUp({});
-            expect(combo.selectAllItems).toHaveBeenCalledTimes(0);
-            expect(combo.dropdown.onFocus).toHaveBeenCalledTimes(0);
-            combo.handleKeyUp({ key: 'Enter' });
-            expect(combo.selectAllItems).toHaveBeenCalledTimes(0);
-            spyOnProperty(combo, 'filteredData', 'get').and.returnValue([1]);
-            combo.handleKeyUp({ key: 'Enter' });
-            expect(combo.selectAllItems).toHaveBeenCalledTimes(0);
-            combo.handleKeyUp({ key: 'ArrowDown' });
-            expect(combo.selectAllItems).toHaveBeenCalledTimes(0);
-            expect(combo.dropdown.onFocus).toHaveBeenCalledTimes(1);
-            combo.handleKeyUp({ key: 'Escape' });
-            expect(combo.toggle).toHaveBeenCalledTimes(1);
-        });
-        it('Should properly close on click outside of the combo dropdown', fakeAsync(() => {
-            const fix = TestBed.createComponent(IgxComboSampleComponent);
-            fix.detectChanges();
-            const combo = fix.componentInstance.combo;
-            expect(combo).toBeDefined();
-            combo.toggle();
-            tick();
-            expect(combo.collapsed).toEqual(false);
-            document.documentElement.dispatchEvent(new Event('click'));
-            tick();
-            expect(combo.collapsed).toEqual(true);
-        }));
-        it('Should restore position of dropdown scroll after opening', fakeAsync(() => {
-            const fix = TestBed.createComponent(IgxComboSampleComponent);
-            fix.detectChanges();
-            const combo = fix.componentInstance.combo;
-            expect(combo).toBeDefined();
-            spyOn(combo.dropdown, 'onToggleOpening').and.callThrough();
-            spyOn(combo.dropdown, 'onToggleOpened').and.callThrough();
-            spyOn(combo.dropdown, 'onToggleClosing').and.callThrough();
-            spyOn(combo.dropdown, 'onToggleClosed').and.callThrough();
-            combo.toggle();
-            tick();
-            expect(combo.collapsed).toEqual(false);
-            expect(combo.dropdown.onToggleOpening).toHaveBeenCalledTimes(1);
-            expect(combo.dropdown.onToggleOpened).toHaveBeenCalledTimes(1);
-            let vContainerScrollHeight = combo.dropdown.verticalScrollContainer.getVerticalScroll().scrollHeight;
-            expect(combo.dropdown.verticalScrollContainer.getVerticalScroll().scrollTop).toEqual(0);
-            expect(vContainerScrollHeight).toBeGreaterThan(combo.itemHeight);
-            combo.dropdown.verticalScrollContainer.getVerticalScroll().scrollTop = Math.floor(vContainerScrollHeight / 2);
-            tick(1000);
-            expect(combo.dropdown.verticalScrollContainer.getVerticalScroll().scrollTop).toBeGreaterThan(0);
-            document.documentElement.dispatchEvent(new Event('click'));
-            tick(500);
-            expect(combo.collapsed).toEqual(true);
-            expect(combo.dropdown.onToggleClosing).toHaveBeenCalledTimes(1);
-            expect(combo.dropdown.onToggleClosed).toHaveBeenCalledTimes(1);
-            combo.toggle();
-            tick(500);
-            expect(combo.collapsed).toEqual(false);
-            expect(combo.dropdown.onToggleOpening).toHaveBeenCalledTimes(2);
-            expect(combo.dropdown.onToggleOpened).toHaveBeenCalledTimes(2);
-            vContainerScrollHeight = combo.dropdown.verticalScrollContainer.getVerticalScroll().scrollHeight;
-            expect(combo.dropdown.verticalScrollContainer.getVerticalScroll().scrollTop).toEqual(vContainerScrollHeight / 2);
-        }));
-        it('Dropdown button should open/close dropdown list', fakeAsync(() => {
-            const fixture = TestBed.createComponent(IgxComboTestComponent);
-            fixture.detectChanges();
-            const combo = fixture.componentInstance.combo;
-            const comboButton = fixture.debugElement.query(By.css('.' + CSS_CLASS_DROPDOWNBUTTON)).nativeElement;
-            comboButton.click();
-            tick();
-            fixture.detectChanges();
-            expect(combo.dropdown.collapsed).toEqual(false);
-            const searchInputElement = fixture.debugElement.query(By.css('input[name=\'searchInput\']')).nativeElement;
-            expect(searchInputElement).toBeDefined();
-            const dropdownList = fixture.debugElement.query(By.css('.' + CSS_CLASS_DROPDOWNLIST)).nativeElement;
-            expect(dropdownList.classList.contains(CSS_CLASS_TOGGLE)).toBeTruthy();
-            const dropdownItems = dropdownList.querySelectorAll('.' + CSS_CLASS_DROPDOWNLISTITEM);
-            expect(dropdownItems.length).toEqual(11);
-            comboButton.click();
-            tick();
-            fixture.detectChanges();
-            expect(combo.dropdown.collapsed).toEqual(true);
-            expect(dropdownList.classList.contains(CSS_CLASS_TOGGLE + '--hidden')).toBeTruthy();
-            expect(dropdownList.children.length).toEqual(0);
-        }));
-        it('Should focus search input after dropdown has been opened', fakeAsync(() => {
-            let isFocused = false;
-            const fixture = TestBed.createComponent(IgxComboTestComponent);
-            fixture.detectChanges();
-            const comboButton = fixture.debugElement.query(By.css('.' + CSS_CLASS_DROPDOWNBUTTON)).nativeElement;
-            comboButton.click();
-            tick();
-            fixture.detectChanges();
-            const searchInputElement: HTMLElement = fixture.debugElement.query(By.css('input[name=\'searchInput\']')).nativeElement;
-            isFocused = (document.activeElement === searchInputElement);
-            expect(isFocused).toEqual(true);
-        }));
-        it('Should open/close dropdown list with down/up keys', fakeAsync(() => {
-            const fix = TestBed.createComponent(IgxComboTestComponent);
-            fix.detectChanges();
-            const combo = fix.componentInstance.combo;
-            const comboInput = combo.comboInput.nativeElement as HTMLElement;
-            expect(comboInput).toBeDefined();
-            spyOn(combo, 'onArrowDown').and.callThrough();
-            spyOn(combo, 'onArrowUp').and.callThrough();
-            spyOn(combo.dropdown, 'toggle').and.callThrough();
-            spyOn(combo.dropdown, 'open').and.callThrough();
-            spyOn(combo.dropdown, 'close').and.callThrough();
-            combo.onArrowDown(new KeyboardEvent('keydown', { altKey: false, key: 'ArrowDown' }));
-            tick();
-            fix.detectChanges();
-            expect(combo.dropdown.toggle).toHaveBeenCalledTimes(1);
-            expect(combo.dropdown.open).toHaveBeenCalledTimes(1);
-            combo.onArrowDown(new KeyboardEvent('keydown', { altKey: true, key: 'ArrowDown' }));
-
-            fix.detectChanges();
-            expect(combo.dropdown.toggle).toHaveBeenCalledTimes(1);
-            expect(combo.dropdown.collapsed).toEqual(false);
-            expect(combo.dropdown.open).toHaveBeenCalledTimes(1);
-            combo.onArrowUp(new KeyboardEvent('keydown', { altKey: false, key: 'ArrowUp' }));
-
-            fix.detectChanges();
-            expect(combo.dropdown.toggle).toHaveBeenCalledTimes(2);
-            expect(combo.dropdown.close).toHaveBeenCalledTimes(1);
-            combo.onArrowUp(new KeyboardEvent('keydown', { altKey: true, key: 'ArrowUp' }));
-
-            fix.detectChanges();
-            expect(combo.dropdown.toggle).toHaveBeenCalledTimes(3);
-            expect(combo.dropdown.close).toHaveBeenCalledTimes(2);
-        }));
-        it('Should fire dropdown opening/closing events when dropdown button has been clicked', fakeAsync(() => {
-            const fixture = TestBed.createComponent(IgxComboTestComponent);
-            fixture.detectChanges();
-            const combo = fixture.componentInstance.combo;
-            const dropdown = combo.dropdown;
-            spyOn(combo.onOpened, 'emit').and.callThrough();
-            spyOn(combo.onOpening, 'emit').and.callThrough();
-            spyOn(combo.onClosed, 'emit').and.callThrough();
-            spyOn(combo.onClosing, 'emit').and.callThrough();
-            spyOn(combo, 'onInputClick').and.callThrough();
-            const comboButton = fixture.debugElement.query(By.css('.' + CSS_CLASS_DROPDOWNBUTTON)).nativeElement;
-            expect(comboButton).toBeDefined();
-            comboButton.click();
-            tick();
-            fixture.detectChanges();
-            expect(dropdown.collapsed).toEqual(false);
-            expect(combo.onInputClick).toHaveBeenCalledTimes(1);
-            expect(combo.onOpened.emit).toHaveBeenCalledTimes(1);
-            expect(combo.onOpening.emit).toHaveBeenCalledTimes(1);
-            expect(combo.onClosing.emit).toHaveBeenCalledTimes(0);
-            expect(combo.onClosed.emit).toHaveBeenCalledTimes(0);
-            comboButton.click();
-            tick();
-            fixture.detectChanges();
-            expect(combo.onInputClick).toHaveBeenCalledTimes(2);
-            expect(combo.onClosed.emit).toHaveBeenCalledTimes(1);
-            expect(combo.onClosing.emit).toHaveBeenCalledTimes(1);
-        }));
-        it('Should select/focus dropdown list items with space/up and down arrow keys', fakeAsync(() => {
-            let selectedItemsCount = 0;
-            const arrowDownEvent = new KeyboardEvent('keydown', { key: 'ArrowDown' });
-            const arrowUpEvent = new KeyboardEvent('keydown', { key: 'ArrowUp' });
-            const spaceEvent = new KeyboardEvent('keydown', { key: 'Space' });
-
-            const fixture = TestBed.createComponent(IgxComboTestComponent);
-            fixture.detectChanges();
-            const combo = fixture.componentInstance.combo;
-            combo.dropdown.toggle();
-            tick();
-            fixture.detectChanges();
-
-            const dropdownList = fixture.debugElement.query(By.css('.' + CSS_CLASS_DROPDOWNLIST)).nativeElement;
-            const dropdownItems = dropdownList.querySelectorAll('.' + CSS_CLASS_DROPDOWNLISTITEM);
-            const dropdownContent = fixture.debugElement.query(By.css('.' + CSS_CLASS_CONTENT)).nativeElement;
-            let focusedItems = dropdownList.querySelectorAll('.' + CSS_CLASS_FOCUSED);
-            let selectedItems = dropdownList.querySelectorAll('.' + CSS_CLASS_SELECTED);
-            expect(focusedItems.length).toEqual(0);
-            expect(selectedItems.length).toEqual(0);
-
-            const focusAndVerifyItem = function (event: KeyboardEvent, itemIndex: number) {
-                dropdownContent.dispatchEvent(event);
-                fixture.detectChanges();
-                focusedItems = dropdownList.querySelectorAll('.' + CSS_CLASS_FOCUSED);
-                expect(focusedItems.length).toEqual(1);
-                expect(focusedItems[0]).toEqual(dropdownItems[itemIndex]);
-            };
-
-            const selectAndVerifyItem = function (itemIndex: number) {
-                dropdownContent.dispatchEvent(spaceEvent);
-                fixture.detectChanges();
-                selectedItems = dropdownList.querySelectorAll('.' + CSS_CLASS_SELECTED);
-                expect(selectedItems.length).toEqual(selectedItemsCount);
-                expect(selectedItems).toContain(dropdownItems[itemIndex]);
-            };
-
-            focusAndVerifyItem(arrowDownEvent, 0);
-            selectedItemsCount++;
-            selectAndVerifyItem(0);
-
-            for (let index = 1; index < 7; index++) {
-                focusAndVerifyItem(arrowDownEvent, index);
-            }
-            selectedItemsCount++;
-            selectAndVerifyItem(6);
-
-            for (let index = 5; index > 3; index--) {
-                focusAndVerifyItem(arrowUpEvent, index);
-            }
-            selectedItemsCount++;
-            selectAndVerifyItem(4);
-        }));
-        it('Should properly close on click outside of the combo dropdown', fakeAsync(() => {
-            const fix = TestBed.createComponent(IgxComboSampleComponent);
-            fix.detectChanges();
-            const combo = fix.componentInstance.combo;
-            expect(combo).toBeDefined();
-            combo.toggle();
-            tick();
-            expect(combo.collapsed).toEqual(false);
-            document.documentElement.dispatchEvent(new Event('click'));
-            tick();
-            expect(combo.collapsed).toEqual(true);
-        }));
-        it('Should scroll up to the first item in the dropdown list with HOME key', async(() => {
-            let scrollbar: HTMLElement;
-            let dropdownContainer: HTMLElement;
-            let firstVisibleItem: Element;
-            let lastVisibleItem: Element;
-            const homeEvent = new KeyboardEvent('keydown', { key: 'Home' });
-            const endEvent = new KeyboardEvent('keydown', { key: 'End' });
-            const fixture = TestBed.createComponent(IgxComboTestComponent);
-            fixture.detectChanges();
-            const combo = fixture.componentInstance.combo;
-            const comboButton = fixture.debugElement.query(By.css('.' + CSS_CLASS_DROPDOWNBUTTON)).nativeElement;
-            comboButton.click();
-            fixture.whenStable().then(() => {
-                fixture.detectChanges();
-                const dropdownContent = fixture.debugElement.query(By.css('.' + CSS_CLASS_CONTENT)).nativeElement;
-                scrollbar = fixture.debugElement.query(By.css('.' + CSS_CLASS_SCROLLBAR_VERTICAL)).nativeElement as HTMLElement;
-                expect(scrollbar.scrollTop).toEqual(0);
-                dropdownContent.dispatchEvent(endEvent);
-                setTimeout(() => {
-                    fixture.detectChanges();
-                    expect(scrollbar.scrollHeight - scrollbar.scrollTop).toEqual(scrollbar.clientHeight);
-                    dropdownContainer = fixture.debugElement.query(By.css('.' + CSS_CLASS_CONTAINER)).nativeElement;
-                    firstVisibleItem = dropdownContainer.querySelector('.' + CSS_CLASS_DROPDOWNLISTITEM + ':first-child');
-                    lastVisibleItem = dropdownContainer.querySelector('.' + CSS_CLASS_DROPDOWNLISTITEM + ':last-child');
-                    expect(firstVisibleItem.textContent.trim()).toEqual(combo.data[combo.data.length - 10]);
-                    expect(lastVisibleItem.textContent.trim()).toEqual(combo.data[combo.data.length - 1]);
-                    dropdownContent.dispatchEvent(homeEvent);
-                    setTimeout(() => {
-                        fixture.detectChanges();
-                        expect(scrollbar.scrollTop).toEqual(0);
-                        dropdownContainer = fixture.debugElement.query(By.css('.' + CSS_CLASS_CONTAINER)).nativeElement;
-                        firstVisibleItem = dropdownContainer.querySelector('.' + CSS_CLASS_DROPDOWNLISTITEM + ':first-child');
-                        lastVisibleItem = dropdownContainer.querySelector('.' + CSS_CLASS_DROPDOWNLISTITEM + ':last-child');
-                        expect(firstVisibleItem.textContent.trim()).toEqual(combo.data[0]);
-                        expect(lastVisibleItem.textContent.trim()).toEqual(combo.data[10]);
-                        combo.dropdown.verticalScrollContainer.scrollTo(6);
-                        setTimeout(function () {
-                            fixture.detectChanges();
-                            dropdownContainer = fixture.debugElement.query(By.css('.' + CSS_CLASS_CONTAINER)).nativeElement;
-                            firstVisibleItem = dropdownContainer.querySelector('.' + CSS_CLASS_DROPDOWNLISTITEM + ':first-child');
-                            expect(firstVisibleItem.textContent.trim()).toEqual(combo.data[6]);
-                            dropdownContent.dispatchEvent(homeEvent);
-                            setTimeout(function () {
-                                fixture.detectChanges();
-                                dropdownContainer = fixture.debugElement.query(By.css('.' + CSS_CLASS_CONTAINER)).nativeElement;
-                                firstVisibleItem = dropdownContainer.querySelector('.' + CSS_CLASS_DROPDOWNLISTITEM + ':first-child');
-                                lastVisibleItem = dropdownContainer.querySelector('.' + CSS_CLASS_DROPDOWNLISTITEM + ':last-child');
-                                expect(firstVisibleItem.textContent.trim()).toEqual(combo.data[0]);
-                                expect(lastVisibleItem.textContent.trim()).toEqual(combo.data[10]);
-                                expect(scrollbar.scrollTop).toEqual(0);
-                            }, 20);
-                        }, 20);
-                    }, 20);
-                }, 20);
-            });
-        }));
-        it('Should scroll down to the last item in the dropdown list with END key', (done) => {
-            let dropdownContainer: HTMLElement;
-            let firstVisibleItem: Element;
-            let lastVisibleItem: Element;
-            const endEvent = new KeyboardEvent('keydown', { key: 'End' });
-            const fixture = TestBed.createComponent(IgxComboTestComponent);
-            fixture.detectChanges();
-            const combo = fixture.componentInstance.combo;
-            combo.toggle();
-            setTimeout(() => {
-                fixture.detectChanges();
-                const dropdownContent = fixture.debugElement.query(By.css('.' + CSS_CLASS_CONTENT)).nativeElement;
-                const scrollbar = fixture.debugElement.query(By.css('.' + CSS_CLASS_SCROLLBAR_VERTICAL)).nativeElement as HTMLElement;
-                expect(scrollbar.scrollTop).toEqual(0);
-                dropdownContent.dispatchEvent(endEvent);
-                setTimeout(() => {
-                    fixture.detectChanges();
-                    setTimeout(function () {
-                        fixture.detectChanges();
-                        expect(scrollbar.scrollHeight - scrollbar.scrollTop).toEqual(scrollbar.clientHeight);
-                        dropdownContainer = fixture.debugElement.query(By.css('.' + CSS_CLASS_CONTAINER)).nativeElement;
-                        firstVisibleItem = dropdownContainer.querySelector('.' + CSS_CLASS_DROPDOWNLISTITEM + ':first-child');
-                        lastVisibleItem = dropdownContainer.querySelector('.' + CSS_CLASS_DROPDOWNLISTITEM + ':last-child');
-                        expect(firstVisibleItem.textContent.trim()).toEqual(combo.data[combo.data.length - 10]);
-                        expect(lastVisibleItem.textContent.trim()).toEqual(combo.data[combo.data.length - 1]);
-                        combo.dropdown.verticalScrollContainer.scrollTo(3);
-                        setTimeout(function () {
-                            fixture.detectChanges();
-                            dropdownContainer = fixture.debugElement.query(By.css('.' + CSS_CLASS_CONTAINER)).nativeElement;
-                            firstVisibleItem = dropdownContainer.querySelector('.' + CSS_CLASS_DROPDOWNLISTITEM + ':first-child');
-                            expect(firstVisibleItem.textContent.trim()).toEqual(combo.data[3]);
-                            dropdownContent.dispatchEvent(endEvent);
-                            setTimeout(function () {
-                                fixture.detectChanges();
-                                dropdownContainer = fixture.debugElement.query(By.css('.' + CSS_CLASS_CONTAINER)).nativeElement;
-                                firstVisibleItem = dropdownContainer.querySelector('.' + CSS_CLASS_DROPDOWNLISTITEM + ':first-child');
-                                lastVisibleItem = dropdownContainer.querySelector('.' + CSS_CLASS_DROPDOWNLISTITEM + ':last-child');
-                                expect(firstVisibleItem.textContent.trim()).toEqual(combo.data[combo.data.length - 10]);
-                                expect(lastVisibleItem.textContent.trim()).toEqual(combo.data[combo.data.length - 1]);
-                                expect(scrollbar.scrollHeight - scrollbar.scrollTop).toEqual(scrollbar.clientHeight);
-                                done();
-                            }, 20);
-                        }, 20);
-                    }, 20);
-                }, 20);
-            }, 10);
-        });
-    });
-
-    describe('Selection tests: ', () => {
-        function getCheckbox(dropdownElement: any, itemIndex: number): HTMLElement {
-            const dropdownItems = dropdownElement.querySelectorAll('.' + CSS_CLASS_DROPDOWNLISTITEM);
-            const checkbox = dropdownItems[itemIndex].querySelector('.' + CSS_CLASS_CHECKBOX) as HTMLElement;
-            return checkbox;
-        }
-        function clickItemCheckbox(dropdownElement: any, itemIndex: number) {
-            const dropdownItems = dropdownElement.querySelectorAll('.' + CSS_CLASS_DROPDOWNLISTITEM);
-            const checkbox = dropdownItems[itemIndex].querySelector('.' + CSS_CLASS_CHECKBOX) as HTMLElement;
-            checkbox.click();
-        }
-        function verifyItemIsSelected(
-            combo: IgxComboComponent,
-            itemIndex: number,
-            selectedItemIndex: number,
-            checkbox?: HTMLElement) {
-            if (checkbox != null) {
-                expect(checkbox.classList.contains(CSS_CLASS_CHECKED)).toBeTruthy();
-            }
-            expect(combo.isItemSelected(combo.data[itemIndex])).toBeTruthy();
-            expect(combo.selectedItems()[selectedItemIndex]).toEqual(combo.data[itemIndex]);
-        }
-        function verifyItemIsUnselected(
-            dropdownElement: any,
-            combo: IgxComboComponent,
-            itemIndex: number) {
-            const checkbox = getCheckbox(dropdownElement, itemIndex);
-            expect(checkbox.classList.contains(CSS_CLASS_CHECKED)).toBeFalsy();
-            expect(combo.isItemSelected(combo.data[itemIndex])).toBeFalsy();
-        }
-        it('Should properly return the selected value(s)', () => {
-            const fixture = TestBed.createComponent(IgxComboSampleComponent);
-            fixture.detectChanges();
-            const combo = fixture.componentInstance.combo;
-            expect(combo).toBeDefined();
-            expect(combo.values).toEqual([]);
-            combo.valueKey = undefined;
-            expect(combo.values).toEqual([]);
-        });
-        it('Should properly call "writeValue" method', () => {
-            const fixture = TestBed.createComponent(IgxComboSampleComponent);
-            fixture.detectChanges();
-            const combo = fixture.componentInstance.combo;
-            spyOn(combo, 'selectItems');
-            combo.writeValue(['EXAMPLE']);
-            fixture.detectChanges();
-            expect(combo.selectItems).toHaveBeenCalledTimes(1);
-            // Calling "SelectItems" through the writeValue accessor should clear the previous values;
-            expect(combo.selectItems).toHaveBeenCalledWith(['EXAMPLE'], true);
-        });
-        it(`Should properly select/deselect items`, fakeAsync(() => {
-            const fix = TestBed.createComponent(IgxComboSampleComponent);
-            fix.detectChanges();
-            const combo = fix.componentInstance.combo;
-            expect(combo.dropdown.items).toBeDefined();
-            // items are only accessible when the combo dropdown is opened;
-            let targetItem: IgxComboItemComponent;
-            spyOn(combo, 'setSelectedItem').and.callThrough();
-            spyOn(combo.dropdown, 'navigateItem').and.callThrough();
-            spyOn<any>(combo, 'triggerSelectionChange').and.callThrough();
-            spyOn(combo.dropdown, 'selectedItem').and.callThrough();
-            spyOn(combo.onSelectionChange, 'emit');
-            combo.dropdown.toggle();
-            tick();
-            fix.detectChanges();
-            expect(combo.dropdown.collapsed).toEqual(false);
-            expect(combo.dropdown.items.length).toEqual(9); // Virtualization
-            targetItem = combo.dropdown.items[5] as IgxComboItemComponent;
-            expect(targetItem).toBeDefined();
-            expect(targetItem.index).toEqual(5);
-            combo.dropdown.selectItem(targetItem);
-
-            fix.detectChanges();
-            expect(combo.dropdown.selectedItem).toEqual([targetItem.itemID]);
-            expect(combo.setSelectedItem).toHaveBeenCalledTimes(1);
-            expect(combo.setSelectedItem).toHaveBeenCalledWith(targetItem.itemID, true);
-            expect(combo.onSelectionChange.emit).toHaveBeenCalledTimes(1);
-            expect(combo.onSelectionChange.emit).toHaveBeenCalledWith({ oldSelection: [], newSelection: [targetItem.itemID] });
-
-            combo.dropdown.selectItem(targetItem);
-            expect(combo.dropdown.selectedItem).toEqual([]);
-            expect(combo.setSelectedItem).toHaveBeenCalledTimes(2);
-            expect(combo.setSelectedItem).toHaveBeenCalledWith(targetItem.itemID, true);
-            expect(combo.onSelectionChange.emit).toHaveBeenCalledTimes(2);
-            expect(combo.onSelectionChange.emit).toHaveBeenCalledWith({ oldSelection: [targetItem.itemID], newSelection: [] });
-
-            spyOn(combo, 'addItemToCollection');
-            combo.dropdown.selectItem({ itemData: 'ADD ITEM' } as IgxComboItemComponent, new Event('click'));
-            fix.detectChanges();
-            expect(combo.addItemToCollection).toHaveBeenCalledTimes(1);
-        }));
-        it(`Should properly select/deselect items using public methods selectItems and deselectItems`, fakeAsync(() => {
-            const fix = TestBed.createComponent(IgxComboSampleComponent);
-            fix.detectChanges();
-            const combo = fix.componentInstance.combo;
-            spyOn(combo.onSelectionChange, 'emit');
-            let oldSelection = [];
-            let newSelection = [combo.data[1], combo.data[5], combo.data[6]];
-
-            combo.dropdown.toggle();
-            tick();
-            fix.detectChanges();
-            combo.selectItems(newSelection);
-            fix.detectChanges();
-            expect(combo.selectedItems().length).toEqual(newSelection.length);
-            expect(combo.onSelectionChange.emit).toHaveBeenCalledTimes(1);
-            expect(combo.onSelectionChange.emit).toHaveBeenCalledWith({ oldSelection: oldSelection, newSelection: newSelection });
-
-            let newItem = combo.data[3];
-            combo.selectItems([newItem]);
-            oldSelection = [...newSelection];
-            newSelection.push(newItem);
-            fix.detectChanges();
-            expect(combo.selectedItems().length).toEqual(newSelection.length);
-            expect(combo.onSelectionChange.emit).toHaveBeenCalledTimes(2);
-            expect(combo.onSelectionChange.emit).toHaveBeenCalledWith({ oldSelection: oldSelection, newSelection: newSelection });
-
-            oldSelection = [...newSelection];
-            newSelection = [combo.data[0]];
-            combo.selectItems(newSelection, true);
-            fix.detectChanges();
-            expect(combo.selectedItems().length).toEqual(newSelection.length);
-            expect(combo.onSelectionChange.emit).toHaveBeenCalledTimes(3);
-            expect(combo.onSelectionChange.emit).toHaveBeenCalledWith({ oldSelection: oldSelection, newSelection: newSelection });
-
-            oldSelection = [...newSelection];
-            newSelection = [];
-            newItem = combo.data[0];
-            combo.deselectItems([newItem]);
-            fix.detectChanges();
-            expect(combo.selectedItems().length).toEqual(newSelection.length);
-            expect(combo.selectedItems().length).toEqual(0);
-            expect(combo.onSelectionChange.emit).toHaveBeenCalledTimes(4);
-            expect(combo.onSelectionChange.emit).toHaveBeenCalledWith({ oldSelection: oldSelection, newSelection: newSelection });
-        }));
-        it('Should properly select/deselect ALL items', fakeAsync(() => {
-            const fix = TestBed.createComponent(IgxComboSampleComponent);
-            fix.detectChanges();
-            const combo = fix.componentInstance.combo;
-            expect(combo.dropdown.items).toBeDefined();
-            // items are only accessible when the combo dropdown is opened;
-            spyOn(combo, 'selectAllItems').and.callThrough();
-            spyOn(combo, 'deselectAllItems').and.callThrough();
-            spyOn(combo, 'handleSelectAll').and.callThrough();
-            spyOn<any>(combo, 'triggerSelectionChange').and.callThrough();
-            spyOn(combo.onSelectionChange, 'emit');
-            combo.dropdown.toggle();
-            tick();
-            fix.detectChanges();
-            expect(combo.dropdown.collapsed).toEqual(false);
-            expect(combo.dropdown.items.length).toEqual(9); // Virtualization
-            combo.handleSelectAll({ checked: true });
-
-            fix.detectChanges();
-            expect(combo.selectAllItems).toHaveBeenCalledTimes(1);
-            expect(combo.deselectAllItems).toHaveBeenCalledTimes(0);
-            expect(combo.onSelectionChange.emit).toHaveBeenCalledTimes(1);
-
-            combo.handleSelectAll({ checked: false });
-
-            fix.detectChanges();
-            expect(combo.selectAllItems).toHaveBeenCalledTimes(1);
-            expect(combo.deselectAllItems).toHaveBeenCalledTimes(1);
-            expect(combo.onSelectionChange.emit).toHaveBeenCalledTimes(2);
-        }));
-        it('Should handle setSelectedItem properly', () => {
-            const fix = TestBed.createComponent(IgxComboSampleComponent);
-            fix.detectChanges();
-            const combo = fix.componentInstance.combo;
-            const dropdown = combo.dropdown;
-            spyOn(dropdown, 'setSelectedItem').and.callThrough();
-            spyOn(combo, 'getItemDataByValueKey').and.callThrough();
-            spyOn(combo.onSelectionChange, 'emit').and.callThrough();
-            combo.setSelectedItem(null);
-            expect(combo.selectedItems()).toEqual([]);
-            dropdown.setSelectedItem(null);
-            expect(combo.selectedItems()).toEqual([]);
-            dropdown.setSelectedItem(undefined);
-            expect(combo.selectedItems()).toEqual([]);
-            combo.setSelectedItem(undefined);
-            expect(combo.selectedItems()).toEqual([]);
-            dropdown.setSelectedItem({ field: 'Connecticut', region: 'New England' });
-            expect(combo.selectedItems()).toEqual([{ field: 'Connecticut', region: 'New England' }]);
-            combo.deselectAllItems();
-            expect(combo.selectedItems()).toEqual([]);
-            combo.setSelectedItem({ field: 'Connecticut', region: 'New England' });
-            expect(combo.selectedItems()).toEqual([{ field: 'Connecticut', region: 'New England' }]);
-            combo.deselectAllItems();
-            expect(combo.selectedItems()).toEqual([]);
-            dropdown.setSelectedItem('Connecticut');
-            expect(combo.selectedItems()).toEqual([{ field: 'Connecticut', region: 'New England' }]);
-            combo.deselectAllItems();
-            expect(combo.selectedItems()).toEqual([]);
-            dropdown.setSelectedItem('Connecticut', false);
-            expect(combo.selectedItems()).toEqual([]);
-            combo.deselectAllItems();
-            expect(combo.selectedItems()).toEqual([]);
-            dropdown.setSelectedItem({ field: 'Connecticut', region: 'New England' }, true);
-            expect(combo.selectedItems()).toEqual([{ field: 'Connecticut', region: 'New England' }]);
-            spyOn(combo, 'setSelectedItem').and.callThrough();
-            const selectionSpy = spyOn<any>(combo, 'triggerSelectionChange').and.callThrough();
-            dropdown.setSelectedItem(combo.selectedItems()[0], false);
-            expect(combo.setSelectedItem).toHaveBeenCalledWith({ field: 'Connecticut', region: 'New England' }, false);
-            expect(selectionSpy.calls.mostRecent().args).toEqual([[]]);
-            expect(combo.selectedItems()).toEqual([]);
-            combo.setSelectedItem('Connecticut', true);
-            expect(combo.selectedItems()).toEqual([{ field: 'Connecticut', region: 'New England' }]);
-            expect(combo.selectedItems()[0]).toEqual({ field: 'Connecticut', region: 'New England' });
-            combo.setSelectedItem('Connecticut', false);
-            expect(combo.selectedItems()).toEqual([]);
-            combo.setSelectedItem('Connecticut', false);
-            expect(combo.selectedItems()).toEqual([]);
-            expect(combo.getItemDataByValueKey).toHaveBeenCalledTimes(5);
-            expect(combo.onSelectionChange.emit).toHaveBeenCalledTimes(13);
-        });
-        it('Should properly return the selected item(s)', () => {
-            const fix = TestBed.createComponent(IgxComboSampleComponent);
-            fix.detectChanges();
-            const combo = fix.componentInstance.combo;
-            expect(combo.selectedItems()).toEqual([]);
-            expect(combo.dropdown.selectedItem).toEqual([]);
-            combo.setSelectedItem('Connecticut');
-            fix.detectChanges();
-            expect(combo.dropdown.selectedItem).toEqual([{ field: 'Connecticut', region: 'New England' }]);
-            expect(combo.dropdown.selectedItem[0]).toEqual(combo.data[0]);
-        });
-        it('Should append selected items to the input separated by comma', fakeAsync(() => {
-            let expectedOutput: string;
-            const fixture = TestBed.createComponent(IgxComboTestComponent);
-            fixture.detectChanges();
-            const combo = fixture.componentInstance.combo;
-            const dropdown = combo.dropdown;
-            const input = fixture.debugElement.query(By.css('input[name=\'comboInput\']'));
-            const inputElement = input.nativeElement;
-            const comboButton = fixture.debugElement.query(By.css('.' + CSS_CLASS_DROPDOWNBUTTON)).nativeElement;
-
-            comboButton.click();
-            fixture.detectChanges();
-            const dropdownList = fixture.debugElement.query(By.css('.' + CSS_CLASS_DROPDOWNLIST)).nativeElement;
-
-            const verifySelectedItem = function (itemIndex: number) {
-                clickItemCheckbox(dropdownList, itemIndex);
-                fixture.detectChanges();
-                tick();
-                fixture.detectChanges();
-                expect(inputElement.value).toEqual(expectedOutput);
-            };
-
-            expectedOutput = dropdown.items[3].itemData;
-            verifySelectedItem(3);
-            expectedOutput += ', ' + dropdown.items[7].itemData;
-            verifySelectedItem(7);
-            expectedOutput += ', ' + dropdown.items[1].itemData;
-            verifySelectedItem(1);
-            expectedOutput = dropdown.items[3].itemData + ', ' + dropdown.items[1].itemData;
-            verifySelectedItem(7);
-        }));
-        it('Should append selected items to the input in their selection order', (done) => {
-            const event = new KeyboardEvent('keydown', { key: 'End' });
-            const fixture = TestBed.createComponent(IgxComboTestComponent);
-            fixture.detectChanges();
-            const combo = fixture.componentInstance.combo;
-            const expectedOutput = combo.data[3] + ', ' + combo.data[7] + ', ' + combo.data[1] + ', ' + combo.data[11];
-            const comboButton = fixture.debugElement.query(By.css('.' + CSS_CLASS_DROPDOWNBUTTON)).nativeElement;
-            comboButton.click();
-            fixture.detectChanges();
-            const dropdownContent = fixture.debugElement.query(By.css('.' + CSS_CLASS_CONTENT)).nativeElement;
-            const dropdownList = fixture.debugElement.query(By.css('.' + CSS_CLASS_DROPDOWNLIST)).nativeElement;
-
-            clickItemCheckbox(dropdownList, 3);
-            fixture.detectChanges();
-            clickItemCheckbox(dropdownList, 7);
-            fixture.detectChanges();
-            clickItemCheckbox(dropdownList, 1);
-            fixture.detectChanges();
-            dropdownContent.dispatchEvent(event);
-            setTimeout(function () {
-                fixture.detectChanges();
-                clickItemCheckbox(dropdownList, 5);
-                fixture.detectChanges();
-                setTimeout(function () {
-                    fixture.detectChanges();
-                    const input = fixture.debugElement.query(By.css('input[name=\'comboInput\']'));
-                    expect(input.nativeElement.value).toEqual(expectedOutput);
-                    done();
-                }, 20);
-            }, 20);
-        });
-        it('Should remove deselected items from the input', fakeAsync(() => {
-            const fixture = TestBed.createComponent(IgxComboTestComponent);
-            fixture.detectChanges();
-            const combo = fixture.componentInstance.combo;
-            const dropdown = combo.dropdown;
-            const input = fixture.debugElement.query(By.css('input[name=\'comboInput\']'));
-            const inputElement = input.nativeElement;
-            combo.dropdown.toggle();
-            tick();
-            fixture.detectChanges();
-            const dropdownList = fixture.debugElement.query(By.css('.' + CSS_CLASS_DROPDOWNLIST)).nativeElement;
-
-            clickItemCheckbox(dropdownList, 3);
-            fixture.detectChanges();
-            tick();
-            clickItemCheckbox(dropdownList, 7);
-            fixture.detectChanges();
-            tick();
-            clickItemCheckbox(dropdownList, 1);
-            fixture.detectChanges();
-            tick();
-            expect(inputElement.value).toEqual(
-                dropdown.items[3].itemData + ', ' +
-                dropdown.items[7].itemData + ', ' +
-                dropdown.items[1].itemData);
-
-            clickItemCheckbox(dropdownList, 7);
-            fixture.detectChanges();
-            tick();
-            expect(inputElement.value).toEqual(
-                dropdown.items[3].itemData + ', ' +
-                dropdown.items[1].itemData);
-
-            clickItemCheckbox(dropdownList, 8);
-            fixture.detectChanges();
-            tick();
-            expect(inputElement.value).toEqual(
-                dropdown.items[3].itemData + ', ' +
-                dropdown.items[1].itemData + ', ' +
-                dropdown.items[8].itemData);
-
-            clickItemCheckbox(dropdownList, 1);
-            fixture.detectChanges();
-            tick();
-            expect(inputElement.value).toEqual(
-                dropdown.items[3].itemData + ', ' +
-                dropdown.items[8].itemData);
-
-            clickItemCheckbox(dropdownList, 3);
-            fixture.detectChanges();
-            tick();
-            expect(inputElement.value).toEqual(dropdown.items[8].itemData);
-
-            clickItemCheckbox(dropdownList, 8);
-            fixture.detectChanges();
-            tick();
-            expect(inputElement.value).toEqual('');
-        }));
-        it('Clear button should dismiss all selected items', fakeAsync(() => {
-            const fixture = TestBed.createComponent(IgxComboTestComponent);
-            fixture.detectChanges();
-            const combo = fixture.componentInstance.combo;
-            const inputElement = fixture.debugElement.query(By.css('input[name=\'comboInput\']')).nativeElement;
-            combo.dropdown.toggle();
-            tick();
-            fixture.detectChanges();
-            const dropdownList = fixture.debugElement.query(By.css('.' + CSS_CLASS_DROPDOWNLIST)).nativeElement;
-            let selectedItemIndex = -1;
-
-            const verifySelectedItem = function (itemIndex: number) {
-                clickItemCheckbox(dropdownList, itemIndex);
-                fixture.detectChanges();
-                const checkbox = getCheckbox(dropdownList, itemIndex);
-                verifyItemIsSelected(combo, itemIndex, ++selectedItemIndex, checkbox);
-            };
-
-            verifySelectedItem(3);
-            verifySelectedItem(7);
-            verifySelectedItem(1);
-
-            tick();
-            fixture.detectChanges();
-            expect(inputElement.value).toEqual(combo.data[3] + ', ' + combo.data[7] + ', ' + combo.data[1]);
-
-            fixture.debugElement.query(By.css('.' + CSS_CLASS_CLEARBUTTON)).nativeElement.click();
-            fixture.detectChanges();
-            tick();
-            fixture.detectChanges();
-            expect(inputElement.value).toEqual('');
-            verifyItemIsUnselected(dropdownList, combo, 3);
-            verifyItemIsUnselected(dropdownList, combo, 7);
-            verifyItemIsUnselected(dropdownList, combo, 1);
-            expect(combo.selectedItems().length).toEqual(0);
-        }));
-        it('Should show/hide clear button after selecting/deselecting items', fakeAsync(() => {
-            const fixture = TestBed.createComponent(IgxComboTestComponent);
-            fixture.detectChanges();
-            const combo = fixture.componentInstance.combo;
-            // This is a workaround for issue github.com/angular/angular/issues/14235
-            // Expecting existing DebugElement toBeFalsy creates circular reference in Jasmine
-            expect(fixture.debugElement.queryAll(By.css('.' + CSS_CLASS_CLEARBUTTON)).length).toBeFalsy();
-
-            // Open dropdown and select an item
-            combo.dropdown.toggle();
-            tick();
-            fixture.detectChanges();
-            const dropdownList = fixture.debugElement.query(By.css('.' + CSS_CLASS_DROPDOWNLIST)).nativeElement;
-            clickItemCheckbox(dropdownList, 8);
-            fixture.detectChanges();
-            expect(fixture.debugElement.queryAll(By.css('.' + CSS_CLASS_CLEARBUTTON)).length).toEqual(1);
-
-            // Close dropdown
-            combo.dropdown.toggle();
-            tick();
-            fixture.detectChanges();
-            expect(fixture.debugElement.queryAll(By.css('.' + CSS_CLASS_CLEARBUTTON)).length).toEqual(1);
-
-            // Open dropdown and deselect an item
-            combo.dropdown.toggle();
-            tick();
-            fixture.detectChanges();
-            clickItemCheckbox(dropdownList, 8);
-            fixture.detectChanges();
-            expect(fixture.debugElement.queryAll(By.css('.' + CSS_CLASS_CLEARBUTTON)).length).toBeFalsy();
-
-            // Select some items from the dropdown
-            clickItemCheckbox(dropdownList, 7);
-            fixture.detectChanges();
-            expect(fixture.debugElement.queryAll(By.css('.' + CSS_CLASS_CLEARBUTTON)).length).toEqual(1);
-            clickItemCheckbox(dropdownList, 0);
-            fixture.detectChanges();
-            expect(fixture.debugElement.queryAll(By.css('.' + CSS_CLASS_CLEARBUTTON)).length).toEqual(1);
-
-            // Clear selected items
-            fixture.debugElement.query(By.css('.' + CSS_CLASS_CLEARBUTTON)).nativeElement.click();
-            fixture.detectChanges();
-            tick();
-            fixture.detectChanges();
-            expect(fixture.debugElement.queryAll(By.css('.' + CSS_CLASS_CLEARBUTTON)).length).toBeFalsy();
-
-            // Close dropdown
-            combo.dropdown.toggle();
-            tick();
-            fixture.detectChanges();
-            expect(fixture.debugElement.queryAll(By.css('.' + CSS_CLASS_CLEARBUTTON)).length).toBeFalsy();
-        }));
-        it('Should select/deselect item by clicking its checkbox', fakeAsync(() => {
-            const fixture = TestBed.createComponent(IgxComboTestComponent);
-            fixture.detectChanges();
-            const combo = fixture.componentInstance.combo;
-            const dropdown = combo.dropdown;
-            combo.dropdown.toggle();
-            tick();
-            fixture.detectChanges();
-            const dropdownList = fixture.debugElement.query(By.css('.' + CSS_CLASS_DROPDOWNLIST)).nativeElement;
-            let selectedItemIndex = 0;
-
-            const verifySelectedItem = function (itemIndex: number) {
-                clickItemCheckbox(dropdownList, itemIndex);
-                fixture.detectChanges();
-                const checkbox = getCheckbox(dropdownList, itemIndex);
-                verifyItemIsSelected(combo, itemIndex, selectedItemIndex, checkbox);
-            };
-
-            verifySelectedItem(3);
-            selectedItemIndex++;
-            verifySelectedItem(7);
-            selectedItemIndex++;
-            verifySelectedItem(1);
-
-            // Deselect first item
-            clickItemCheckbox(dropdownList, 3);
-            fixture.detectChanges();
-            const deselectedItemCheckbox = getCheckbox(dropdownList, 3);
-            expect(deselectedItemCheckbox.classList.contains(CSS_CLASS_CHECKED)).toBeFalsy();
-            expect(combo.isItemSelected(combo.data[3])).toBeFalsy();
-            expect(combo.selectedItems()[0]).toEqual(dropdown.items[7].itemData);
-            expect(combo.selectedItems()[1]).toEqual(dropdown.items[1].itemData);
-        }));
-        it('Should trigger onSelectionChange event when selecting/deselecting item', fakeAsync(() => {
-            const fixture = TestBed.createComponent(IgxComboTestComponent);
-            fixture.detectChanges();
-            const combo = fixture.componentInstance.combo;
-            const dropdown = combo.dropdown;
-            const eventParams = {
-                oldSelection: [],
-                newSelection: []
-            };
-            let timesFired = 1;
-            spyOn(combo.onSelectionChange, 'emit').and.callThrough();
-            combo.dropdown.toggle();
-            tick();
-            fixture.detectChanges();
-            const dropdownList = fixture.debugElement.query(By.css('.' + CSS_CLASS_DROPDOWNLIST)).nativeElement;
-            const verifyOnSelectionChangeEventIsFired = function (itemIndex: number) {
-                clickItemCheckbox(dropdownList, itemIndex);
-                fixture.detectChanges();
-                expect(combo.onSelectionChange.emit).toHaveBeenCalledTimes(timesFired);
-                expect(combo.onSelectionChange.emit).toHaveBeenCalledWith(eventParams);
-            };
-
-            eventParams.newSelection.push(dropdown.items[3].itemData);
-            verifyOnSelectionChangeEventIsFired(3);
-            timesFired++;
-
-            eventParams.oldSelection.push(dropdown.items[3].itemData);
-            eventParams.newSelection.push(dropdown.items[7].itemData);
-            verifyOnSelectionChangeEventIsFired(7);
-            timesFired++;
-
-            eventParams.oldSelection.push(dropdown.items[7].itemData);
-            eventParams.newSelection.push(dropdown.items[1].itemData);
-            verifyOnSelectionChangeEventIsFired(1);
-            timesFired++;
-
-            // Deselecting an item
-            eventParams.oldSelection.push(dropdown.items[1].itemData);
-            eventParams.newSelection = eventParams.newSelection.filter(item => item !== dropdown.items[7].itemData);
-            verifyOnSelectionChangeEventIsFired(7);
-            timesFired++;
-
-            eventParams.oldSelection = eventParams.oldSelection.filter(item => item !== dropdown.items[7].itemData);
-            eventParams.newSelection = eventParams.newSelection.filter(item => item !== dropdown.items[1].itemData);
-            verifyOnSelectionChangeEventIsFired(1);
-        }));
-        it('Should be able to select item when in grouped state', fakeAsync(() => {
-            const fixture = TestBed.createComponent(IgxComboSampleComponent);
-            fixture.detectChanges();
-            const combo = fixture.componentInstance.combo;
-            combo.dropdown.toggle();
-            tick();
-            fixture.detectChanges();
-            const dropdown = fixture.debugElement.query(By.css('.' + CSS_CLASS_DROPDOWNLIST)).nativeElement;
-            let selectedItemIndex = -1;
-
-            const verifySelectedItem = function (dropdownItemIndex: number, dataItemIndex: number) {
-                clickItemCheckbox(dropdown, dropdownItemIndex);
-                fixture.detectChanges();
-                const checkbox = getCheckbox(dropdown, dropdownItemIndex);
-                verifyItemIsSelected(combo, dataItemIndex, ++selectedItemIndex, checkbox);
-            };
-
-            verifySelectedItem(3, 9);
-            verifySelectedItem(7, 33);
-            verifySelectedItem(1, 12);
-            tick();
-            fixture.detectChanges();
-            const expectedOutput = combo.data[9].field + ', ' + combo.data[33].field + ', ' + combo.data[12].field;
-            const inputElement = fixture.debugElement.query(By.css('input[name=\'comboInput\']')).nativeElement;
-            expect(inputElement.value).toEqual(expectedOutput);
-        }));
-        it('Should not be able to select group header when in grouped state', async(() => {
-            const fixture = TestBed.createComponent(IgxComboSampleComponent);
-            fixture.detectChanges();
-            let scrollIndex = 0;
-            const combo = fixture.componentInstance.combo;
-            const input = fixture.debugElement.query(By.css('input[name=\'comboInput\']'));
-            const inputElement = input.nativeElement;
-            const dropdownButton = fixture.debugElement.query(By.css('.' + CSS_CLASS_DROPDOWNBUTTON)).nativeElement;
-            dropdownButton.click();
-            fixture.whenStable().then(() => {
-                fixture.detectChanges();
-                selectGroupHeaders();
-                expect(inputElement.value).toEqual('');
-            });
-
-            const selectGroupHeaders = function () {
-                setTimeout(function () {
-                    fixture.detectChanges();
-                    const dropdownList = fixture.debugElement.query(By.css('.' + CSS_CLASS_CONTAINER)).nativeElement;
-                    const dropdownHeaders = dropdownList.querySelectorAll('.' + CSS_CLASS_HEADERITEM);
-                    dropdownHeaders.forEach(el => {
-                        const item = el as IgxComboItemComponent;
-                        combo.dropdown.selectItem(item);
-                        fixture.detectChanges();
-                        expect(combo.isItemSelected(item)).toBeFalsy();
-                        expect(combo.selectedItems().length).toEqual(0);
-                    });
-                    scrollIndex += 10;
-                    combo.dropdown.verticalScrollContainer.scrollTo(scrollIndex);
-                    if (scrollIndex < combo.data.length) {
-                        selectGroupHeaders();
-                    }
-                }, 20);
-            };
-        }));
-        it('Selecting items using the "selectItem" method should add the items to the previously selected items', fakeAsync(() => {
-            const fixture = TestBed.createComponent(IgxComboTestComponent);
-            fixture.detectChanges();
-            const combo = fixture.componentInstance.combo;
-            const inputElement = fixture.debugElement.query(By.css('input[name=\'comboInput\']')).nativeElement;
-            combo.dropdown.toggle();
-            tick();
-            fixture.detectChanges();
-            const dropdownList = fixture.debugElement.query(By.css('.' + CSS_CLASS_DROPDOWNLIST)).nativeElement;
-            let selectedItemIndex = 0;
-
-            clickItemCheckbox(dropdownList, 3);
-            fixture.detectChanges();
-            expect(combo.selectedItems()[selectedItemIndex]).toEqual(combo.data[3]);
-            clickItemCheckbox(dropdownList, 7);
-            fixture.detectChanges();
-            expect(combo.selectedItems()[++selectedItemIndex]).toEqual(combo.data[7]);
-            clickItemCheckbox(dropdownList, 1);
-            fixture.detectChanges();
-            expect(combo.selectedItems()[++selectedItemIndex]).toEqual(combo.data[1]);
-
-            let targetItem = combo.dropdown.items[10] as IgxComboItemComponent;
-            combo.dropdown.selectItem(targetItem);
-            fixture.detectChanges();
-            tick();
-            fixture.detectChanges();
-            verifyItemIsSelected(combo, 10, ++selectedItemIndex);
-            let expectedOutput = combo.data[3] + ', ' + combo.data[7] + ', ' + combo.data[1] + ', ' + combo.data[10];
-            expect(inputElement.value).toEqual(expectedOutput);
-
-            targetItem = combo.dropdown.items[9] as IgxComboItemComponent;
-            combo.dropdown.selectItem(targetItem);
-            fixture.detectChanges();
-            tick();
-            fixture.detectChanges();
-            verifyItemIsSelected(combo, 9, ++selectedItemIndex);
-            expectedOutput += ', ' + combo.data[9];
-            expect(inputElement.value).toEqual(expectedOutput);
-        }));
-    });
-
-    describe('Rendering tests: ', () => {
-        it('Should apply all appropriate classes on combo initialization', () => {
-            const defaultComboWidth = '100%';
-            const defaultComboDDWidth = '100%';
-            const fix = TestBed.createComponent(IgxComboScrollTestComponent);
-            fix.detectChanges();
-
-            const comboWrapper = fix.nativeElement.querySelector(CSS_CLASS_COMBO);
-            expect(comboWrapper).not.toBeNull();
-            expect(comboWrapper.style.width).toEqual(defaultComboWidth);
-            expect(comboWrapper.attributes.getNamedItem('ng-reflect-placeholder').nodeValue).toEqual('Items');
-            expect(comboWrapper.attributes.getNamedItem('ng-reflect-data').nodeValue).toEqual('Item 1,Item 2,Item 3');
-            expect(comboWrapper.attributes.getNamedItem('ng-reflect-filterable')).toBeTruthy();
-            expect(comboWrapper.childElementCount).toEqual(1);
-
-            const comboElement = comboWrapper.children[0];
-            expect(comboElement.attributes.getNamedItem('class').nodeValue).toEqual(CSS_CLASS_COMBO);
-            expect(comboElement.attributes.getNamedItem('role').nodeValue).toEqual('combobox');
-            expect(comboElement.style.width).toEqual(defaultComboWidth);
-            expect(comboElement.attributes.getNamedItem('aria-haspopup').nodeValue).toEqual('listbox');
-            expect(comboElement.attributes.getNamedItem('aria-expanded').nodeValue).toEqual('false');
-            expect(comboElement.attributes.getNamedItem('aria-owns').nodeValue).toEqual(fix.componentInstance.combo.dropdown.id);
-            expect(comboElement.childElementCount).toEqual(2);
-
-            const inputGroupElement = comboElement.children[0];
-            expect(inputGroupElement.attributes.getNamedItem('ng-reflect-type').nodeValue).toEqual('box');
-            expect(inputGroupElement.classList.contains(CSS_CLASS_INPUTGROUP)).toBeTruthy();
-            expect(inputGroupElement.classList.contains('igx-input-group--box')).toBeTruthy();
-            expect(inputGroupElement.classList.contains('igx-input-group--placeholder')).toBeTruthy();
-            expect(inputGroupElement.childElementCount).toEqual(1);
-
-            const inputGroupWrapper = inputGroupElement.children[0];
-            expect(inputGroupWrapper.classList.contains(CSS_CLASS_INPUTGROUP_WRAPPER)).toBeTruthy();
-            expect(inputGroupWrapper.childElementCount).toEqual(2);
-
-            const inputGroupBundle = inputGroupWrapper.children[0];
-            expect(inputGroupBundle.classList.contains(CSS_CLASS_INPUTGROUP_BUNDLE)).toBeTruthy();
-            expect(inputGroupBundle.childElementCount).toEqual(2);
-
-            const mainInputGroupBundle = inputGroupBundle.children[0];
-            expect(mainInputGroupBundle.classList.contains(CSS_CLASS_INPUTGROUP_MAINBUNDLE)).toBeTruthy();
-            expect(mainInputGroupBundle.childElementCount).toEqual(1);
-
-            const inputElement = mainInputGroupBundle.children[0];
-            expect(inputElement.classList.contains('igx-input-group__input')).toBeTruthy();
-            expect(inputElement.classList.contains('ng-untouched')).toBeTruthy();
-            expect(inputElement.classList.contains('ng-pristine')).toBeTruthy();
-            expect(inputElement.classList.contains('ng-valid')).toBeTruthy();
-            expect(inputElement.attributes.getNamedItem('type').nodeValue).toEqual('text');
-
-            const dropDownButton = inputGroupBundle.children[1];
-            expect(dropDownButton.classList.contains(CSS_CLASS_DROPDOWNBUTTON)).toBeTruthy();
-            expect(dropDownButton.classList.contains(CSS_CLASS_INPUTGROUP_BUNDLESUFFIX)).toBeTruthy();
-            expect(dropDownButton.childElementCount).toEqual(1);
-
-            const inputGroupBorder = inputGroupWrapper.children[1];
-            expect(inputGroupBorder.classList.contains(CSS_CLASS_INPUTGROUP_BORDER)).toBeTruthy();
-            expect(inputGroupBorder.childElementCount).toEqual(0);
-
-            const dropDownWrapper = comboElement.children[1];
-            expect(dropDownWrapper.classList.contains(CSS_CLASS_COMBO_DROPDOWN)).toBeTruthy();
-            expect(dropDownWrapper.attributes.getNamedItem('ng-reflect-width').nodeValue).toEqual(defaultComboDDWidth);
-            expect(dropDownWrapper.childElementCount).toEqual(1);
-
-            const dropDownElement = dropDownWrapper.children[0];
-            expect(dropDownElement.classList.contains(CSS_CLASS_DROPDOWN)).toBeTruthy();
-            expect(dropDownElement.childElementCount).toEqual(1);
-
-            const dropDownList = dropDownElement.children[0];
-            expect(dropDownList.classList.contains(CSS_CLASS_DROPDOWNLIST)).toBeTruthy();
-            expect(dropDownList.classList.contains('igx-toggle--hidden')).toBeTruthy();
-            expect(dropDownList.style.width).toEqual(defaultComboDDWidth);
-            expect(dropDownList.childElementCount).toEqual(0);
-        });
-        it('Should render aria attribute properly', fakeAsync(() => {
-            const fix = TestBed.createComponent(IgxComboSampleComponent);
-            fix.detectChanges();
-            const combo = fix.componentInstance.combo;
-            const comboContainer = fix.nativeElement.querySelector('.igx-combo');
-            expect(comboContainer.getAttribute('aria-expanded')).toMatch('false');
-            combo.open();
-            tick();
-            fix.detectChanges();
-            expect(comboContainer.getAttribute('aria-expanded')).toMatch('true');
-            combo.close();
-            tick();
-            fix.detectChanges();
-            expect(comboContainer.getAttribute('aria-expanded')).toMatch('false');
-        }));
-        it('Should render placeholder values for inputs properly', fakeAsync(() => {
-            const fix = TestBed.createComponent(IgxComboSampleComponent);
-            fix.detectChanges();
-            const combo = fix.componentInstance.combo;
-            combo.toggle();
-            tick();
-            fix.detectChanges();
-            expect(combo.collapsed).toBeFalsy();
-            expect(combo.placeholder).toEqual('Location');
-            expect(combo.comboInput.nativeElement.placeholder).toEqual('Location');
-
-            expect(combo.searchPlaceholder).toEqual('Enter a Search Term');
-            expect(combo.searchInput.nativeElement.placeholder).toEqual('Enter a Search Term');
-
-            combo.searchPlaceholder = 'Filter';
-            fix.detectChanges();
-            tick();
-            fix.detectChanges();
-            expect(combo.searchPlaceholder).toEqual('Filter');
-            expect(combo.searchInput.nativeElement.placeholder).toEqual('Filter');
-
-            combo.placeholder = 'States';
-            fix.detectChanges();
-            tick();
-            expect(combo.placeholder).toEqual('States');
-            expect(combo.comboInput.nativeElement.placeholder).toEqual('States');
-        }));
-        it('Should render dropdown list and item height properly', fakeAsync(() => {
-            const fix = TestBed.createComponent(IgxComboSampleComponent);
-            fix.detectChanges();
-            const combo = fix.componentInstance.combo;
-            combo.toggle();
-            tick();
-            fix.detectChanges();
-            expect(combo.collapsed).toBeFalsy();
-            // NOTE: Minimum itemHeight is 2 rem, per Material Design Guidelines
-            expect(combo.itemHeight).toEqual(32); // Default value for itemHeight
-            expect(combo.itemsMaxHeight).toEqual(320); // Default value for itemsMaxHeight
-            const dropdownItems = fix.debugElement.queryAll(By.css('.' + CSS_CLASS_DROPDOWNLISTITEM));
-            const dropdownList = fix.debugElement.query(By.css('.' + CSS_CLASS_CONTENT));
-            expect(dropdownList.nativeElement.clientHeight).toEqual(320);
-            expect(dropdownItems[0].nativeElement.clientHeight).toEqual(32);
-
-            combo.itemHeight = 47;
-            tick();
-            fix.detectChanges();
-            expect(combo.itemHeight).toEqual(47);
-            expect(combo.itemsMaxHeight).toEqual(320);
-            expect(dropdownList.nativeElement.clientHeight).toEqual(320);
-            expect(dropdownItems[0].nativeElement.clientHeight).toEqual(47);
-
-            combo.itemsMaxHeight = 438;
-            tick();
-            fix.detectChanges();
-            expect(combo.itemHeight).toEqual(47);
-            expect(combo.itemsMaxHeight).toEqual(438);
-            expect(dropdownList.nativeElement.clientHeight).toEqual(438);
-            expect(dropdownItems[0].nativeElement.clientHeight).toEqual(47);
-
-            combo.itemsMaxHeight = 1171;
-            tick();
-            fix.detectChanges();
-            expect(combo.itemHeight).toEqual(47);
-            expect(combo.itemsMaxHeight).toEqual(1171);
-            expect(dropdownList.nativeElement.clientHeight).toEqual(1171);
-            expect(dropdownItems[0].nativeElement.clientHeight).toEqual(47);
-
-            combo.itemHeight = 83;
-            tick();
-            fix.detectChanges();
-            expect(combo.itemHeight).toEqual(83);
-            expect(combo.itemsMaxHeight).toEqual(1171);
-            expect(dropdownList.nativeElement.clientHeight).toEqual(1171);
-            expect(dropdownItems[0].nativeElement.clientHeight).toEqual(83);
-        }));
-        it('Should render grouped items properly', async(() => {
-            let dropdownContainer;
-            let dropdownItems;
-            let scrollIndex = 0;
-            const fix = TestBed.createComponent(IgxComboSampleComponent);
-            fix.detectChanges();
-            const combo = fix.componentInstance.combo;
-            const headers: Array<string> = Array.from(new Set(combo.data.map(item => item.region)));
-            const dropDownButton = fix.debugElement.query(By.css('.' + CSS_CLASS_DROPDOWNBUTTON)).nativeElement;
-            dropDownButton.click();
-            fix.whenStable().then(() => {
-                fix.detectChanges();
-                checkGroupedItemsClass();
-            });
-            const checkGroupedItemsClass = function () {
-                setTimeout(function () {
-                    fix.detectChanges();
-                    dropdownContainer = fix.debugElement.query(By.css('.' + CSS_CLASS_CONTAINER)).nativeElement;
-                    dropdownItems = dropdownContainer.children;
-                    Array.from(dropdownItems).forEach(function (item) {
-                        const itemElement = item as HTMLElement;
-                        const itemText = itemElement.innerText.toString();
-                        const expectedClass: string = headers.includes(itemText) ? CSS_CLASS_HEADERITEM : CSS_CLASS_DROPDOWNLISTITEM;
-                        expect(itemElement.classList.contains(expectedClass)).toBeTruthy();
-                    });
-                    scrollIndex += 10;
-                    combo.dropdown.verticalScrollContainer.scrollTo(scrollIndex);
-                    if (scrollIndex < combo.data.length) {
-                        checkGroupedItemsClass();
-                    }
-                }, 20);
-            };
-        }));
-        it('Should render selected items properly', fakeAsync(() => {
-            let selectedItem: HTMLElement;
-            let itemCheckbox: HTMLElement;
-            const fixture = TestBed.createComponent(IgxComboTestComponent);
-            fixture.detectChanges();
-            const dropDownButton = fixture.debugElement.query(By.css('.' + CSS_CLASS_DROPDOWNBUTTON)).nativeElement;
-            dropDownButton.click();
-            tick();
-            fixture.detectChanges();
-            const dropdownList = fixture.debugElement.query(By.css('.' + CSS_CLASS_DROPDOWNLIST)).nativeElement;
-            const dropdownItems = dropdownList.querySelectorAll('.' + CSS_CLASS_DROPDOWNLISTITEM);
-            selectedItem = dropdownItems[4];
-            expect(selectedItem.classList.contains(CSS_CLASS_SELECTED)).toBeFalsy();
-            itemCheckbox = selectedItem.querySelector('.' + CSS_CLASS_CHECKBOX);
-            expect(itemCheckbox.classList.contains(CSS_CLASS_CHECK_GENERAL));
-            itemCheckbox.click();
-            fixture.detectChanges();
-            expect(selectedItem.classList.contains(CSS_CLASS_SELECTED)).toBeTruthy();
-            selectedItem = dropdownItems[8];
-            expect(selectedItem.classList.contains(CSS_CLASS_SELECTED)).toBeFalsy();
-            itemCheckbox = selectedItem.querySelector('.' + CSS_CLASS_CHECKBOX);
-            itemCheckbox.click();
-            fixture.detectChanges();
-            expect(selectedItem.classList.contains(CSS_CLASS_SELECTED)).toBeTruthy();
-            selectedItem = dropdownItems[0];
-            expect(selectedItem.classList.contains(CSS_CLASS_SELECTED)).toBeFalsy();
-            itemCheckbox = selectedItem.querySelector('.' + CSS_CLASS_CHECKBOX);
-            itemCheckbox.click();
-            fixture.detectChanges();
-            expect(selectedItem.classList.contains(CSS_CLASS_SELECTED)).toBeTruthy();
-        }));
-        it('Should render focused items properly', fakeAsync(() => {
-            const fixture = TestBed.createComponent(IgxComboTestComponent);
-            fixture.detectChanges();
-            const combo = fixture.componentInstance.combo;
-            const dropdown = combo.dropdown;
-            combo.toggle();
-            tick();
-            fixture.detectChanges();
-            dropdown.navigateItem(2);
-            fixture.detectChanges();
-
-            const dropdownList = fixture.debugElement.query(By.css('.' + CSS_CLASS_DROPDOWNLIST)).nativeElement;
-            const dropdownItems = dropdownList.querySelectorAll('.' + CSS_CLASS_DROPDOWNLISTITEM);
-            const focusedItem_1 = dropdownItems[2];
-            expect(focusedItem_1.classList.contains(CSS_CLASS_FOCUSED)).toBeTruthy();
-
-            // Change focus
-            dropdown.navigateItem(5);
-            fixture.detectChanges();
-            const focusedItem_2 = dropdownItems[5];
-            expect(focusedItem_2.classList.contains(CSS_CLASS_FOCUSED)).toBeTruthy();
-            expect(focusedItem_1.classList.contains(CSS_CLASS_FOCUSED)).toBeFalsy();
-        }));
-        it('Should render properly focused items when grouped', fakeAsync(() => {
-            const fixture = TestBed.createComponent(IgxComboSampleComponent);
-            fixture.detectChanges();
-            const combo = fixture.componentInstance.combo;
-            const dropdown = combo.dropdown;
-            combo.toggle();
-            tick();
-            fixture.detectChanges();
-
-            dropdown.navigateItem(2);
-            fixture.detectChanges();
-
-            const dropdownList = fixture.debugElement.query(By.css('.' + CSS_CLASS_DROPDOWNLIST)).nativeElement;
-            const dropdownItems = dropdownList.querySelectorAll('.' + CSS_CLASS_DROPDOWNLISTITEM);
-            const focusedItem_1 = dropdownItems[2];
-            expect(focusedItem_1.classList.contains(CSS_CLASS_FOCUSED)).toBeTruthy();
-
-            // Change focus
-            dropdown.navigateItem(6);
-            fixture.detectChanges();
-            const focusedItem_2 = dropdownItems[6];
-            expect(focusedItem_2.classList.contains(CSS_CLASS_FOCUSED)).toBeTruthy();
-            expect(focusedItem_1.classList.contains(CSS_CLASS_FOCUSED)).toBeFalsy();
-        }));
-        it('Should adjust combo width to the container element width when set to 100%', fakeAsync(() => {
-            const fixture = TestBed.createComponent(IgxComboInContainerTestComponent);
-            fixture.detectChanges();
-
-            const containerWidth = 400;
-            const containerElement = fixture.debugElement.query(By.css('.comboContainer')).nativeElement;
-            const combo = fixture.componentInstance.combo;
-            const comboWrapper = fixture.debugElement.query(By.css(CSS_CLASS_COMBO)).nativeElement;
-            let containerElementWidth = containerElement.getBoundingClientRect().width;
-            let wrapperWidth = comboWrapper.getBoundingClientRect().width;
-            expect(containerElementWidth).toEqual(containerWidth);
-            expect(containerElementWidth).toEqual(wrapperWidth);
-
-            combo.toggle();
-            tick();
-            fixture.detectChanges();
-
-            const inputElement = fixture.debugElement.query(By.css('.' + CSS_CLASS_INPUTGROUP_WRAPPER)).nativeElement;
-            const dropDownElement = fixture.debugElement.query(By.css('.' + CSS_CLASS_DROPDOWNLIST)).nativeElement;
-            containerElementWidth = containerElement.getBoundingClientRect().width;
-            wrapperWidth = comboWrapper.getBoundingClientRect().width;
-            const inputWidth = inputElement.getBoundingClientRect().width;
-            const dropDownWidth = dropDownElement.getBoundingClientRect().width;
-            expect(containerElementWidth).toEqual(wrapperWidth);
-            expect(dropDownWidth).toEqual(containerElementWidth);
-            expect(inputWidth).toEqual(containerElementWidth);
-        }));
-        it('Should render combo width properly when placed in container', fakeAsync(() => {
-            const fixture = TestBed.createComponent(IgxComboInContainerFixedWidthComponent);
-            fixture.detectChanges();
-            let comboWidth = '300px';
-            const containerWidth = '500px';
-
-            const combo = fixture.componentInstance.combo;
-            const containerElement = fixture.debugElement.query(By.css('.comboContainer')).nativeElement;
-            let comboWrapper = fixture.debugElement.query(By.css(CSS_CLASS_COMBO)).nativeElement;
-            let containerElementWidth = containerElement.style.width;
-            let wrapperWidth = comboWrapper.style.width;
-            expect(containerElementWidth).toEqual(containerWidth);
-            expect(wrapperWidth).toEqual(comboWidth);
-
-            combo.toggle();
-            tick();
-            fixture.detectChanges();
-
-            let inputElement = fixture.debugElement.query(By.css('.' + CSS_CLASS_INPUTGROUP_WRAPPER)).nativeElement;
-            let dropDownElement = fixture.debugElement.query(By.css('.' + CSS_CLASS_DROPDOWNLIST)).nativeElement;
-            containerElementWidth = containerElement.style.width;
-            wrapperWidth = comboWrapper.style.width;
-            let inputWidth = inputElement.getBoundingClientRect().width + 'px';
-            let dropDownWidth = dropDownElement.getBoundingClientRect().width + 'px';
-            expect(containerElementWidth).toEqual(containerWidth);
-            expect(wrapperWidth).toEqual(comboWidth);
-            expect(dropDownWidth).toEqual(comboWidth);
-            expect(inputWidth).toEqual(comboWidth);
-
-            combo.toggle();
-            tick();
-            fixture.detectChanges();
-
-            comboWidth = '700px';
-            combo.width = comboWidth;
-            fixture.detectChanges();
-
-            combo.toggle();
-            tick();
-            fixture.detectChanges();
-
-            comboWrapper = fixture.debugElement.query(By.css(CSS_CLASS_COMBO)).nativeElement;
-            inputElement = fixture.debugElement.query(By.css('.' + CSS_CLASS_INPUTGROUP_WRAPPER)).nativeElement;
-            dropDownElement = fixture.debugElement.query(By.css('.' + CSS_CLASS_DROPDOWNLIST)).nativeElement;
-            containerElementWidth = containerElement.style.width;
-            wrapperWidth = comboWrapper.style.width;
-            inputWidth = inputElement.getBoundingClientRect().width + 'px';
-            dropDownWidth = dropDownElement.getBoundingClientRect().width + 'px';
-            expect(containerElementWidth).toEqual(containerWidth);
-            expect(wrapperWidth).toEqual(comboWidth);
-            expect(dropDownWidth).toEqual(comboWidth);
-            expect(inputWidth).toEqual(comboWidth);
-        }));
-    });
-
-    describe('Virtualization tests: ', () => {
-        it('Should properly return a reference to the VirtScrollContainer', () => {
-            const fix = TestBed.createComponent(IgxComboSampleComponent);
-            fix.detectChanges();
-            const combo = fix.componentInstance.combo;
-            expect(combo.dropdown.element).toBeDefined();
-            const mockScroll = spyOnProperty<any>(combo.dropdown, 'scrollContainer', 'get').and.callThrough();
-            function mockFunc() {
-                return mockScroll();
-            }
-            expect(mockFunc).toThrow();
-            combo.dropdown.toggle();
-            fix.detectChanges();
-            expect(combo.dropdown.element).toBeDefined();
-            expect(mockFunc).toBeDefined();
-        });
-        it('Vertical scrollbar should not be visible when the items fit inside the container', fakeAsync(() => {
-            const fixture = TestBed.createComponent(IgxComboScrollTestComponent);
-            fixture.detectChanges();
-            const dropdown = fixture.componentInstance.combo.dropdown;
-            dropdown.toggle();
-            tick();
-            fixture.detectChanges();
-            const scrollbarContainer = fixture.debugElement
-                .query(By.css('.' + CSS_CLASS_SCROLLBAR_VERTICAL))
-                .nativeElement as HTMLElement;
-            const hasScrollbar = scrollbarContainer.scrollHeight > scrollbarContainer.clientHeight;
-            expect(hasScrollbar).toBeFalsy();
-        }));
-        it('Vertical scrollbar should be visible when the items does not fit inside the container', fakeAsync(() => {
-            const fixture = TestBed.createComponent(IgxComboTestComponent);
-            fixture.detectChanges();
-            const dropdown = fixture.componentInstance.combo.dropdown;
-            dropdown.toggle();
-            tick();
-            fixture.detectChanges();
-            const scrollbarContainer = fixture.debugElement
-                .query(By.css('.' + CSS_CLASS_SCROLLBAR_VERTICAL))
-                .nativeElement as HTMLElement;
-            const hasScrollbar = scrollbarContainer.scrollHeight > scrollbarContainer.clientHeight;
-            expect(hasScrollbar).toBeTruthy();
-        }));
-        it('Should restore position of dropdown scroll after opening', fakeAsync(() => {
-            const fix = TestBed.createComponent(IgxComboSampleComponent);
-            fix.detectChanges();
-            const combo = fix.componentInstance.combo;
-            expect(combo).toBeDefined();
-            spyOn(combo.dropdown, 'onToggleOpening').and.callThrough();
-            spyOn(combo.dropdown, 'onToggleOpened').and.callThrough();
-            spyOn(combo.dropdown, 'onToggleClosing').and.callThrough();
-            spyOn(combo.dropdown, 'onToggleClosed').and.callThrough();
-            combo.toggle();
-            tick();
-            expect(combo.collapsed).toEqual(false);
-            expect(combo.dropdown.onToggleOpening).toHaveBeenCalledTimes(1);
-            expect(combo.dropdown.onToggleOpened).toHaveBeenCalledTimes(1);
-            let vContainerScrollHeight = combo.dropdown.verticalScrollContainer.getVerticalScroll().scrollHeight;
-            expect(combo.dropdown.verticalScrollContainer.getVerticalScroll().scrollTop).toEqual(0);
-            expect(vContainerScrollHeight).toBeGreaterThan(combo.itemHeight);
-            combo.dropdown.verticalScrollContainer.getVerticalScroll().scrollTop = Math.floor(vContainerScrollHeight / 2);
-            tick(1000);
-            expect(combo.dropdown.verticalScrollContainer.getVerticalScroll().scrollTop).toBeGreaterThan(0);
-            document.documentElement.dispatchEvent(new Event('click'));
-            tick(500);
-            expect(combo.collapsed).toEqual(true);
-            expect(combo.dropdown.onToggleClosing).toHaveBeenCalledTimes(1);
-            expect(combo.dropdown.onToggleClosed).toHaveBeenCalledTimes(1);
-            combo.toggle();
-            tick(500);
-            expect(combo.collapsed).toEqual(false);
-            expect(combo.dropdown.onToggleOpening).toHaveBeenCalledTimes(2);
-            expect(combo.dropdown.onToggleOpened).toHaveBeenCalledTimes(2);
-            vContainerScrollHeight = combo.dropdown.verticalScrollContainer.getVerticalScroll().scrollHeight;
-            expect(combo.dropdown.verticalScrollContainer.getVerticalScroll().scrollTop).toEqual(vContainerScrollHeight / 2);
-        }));
-    });
-
-    describe('Binding tests: ', () => {
-        it('Should bind combo data to array of primitive data', () => {
-            const fixture = TestBed.createComponent(IgxComboTestComponent);
-            fixture.detectChanges();
-            const data = [...fixture.componentInstance.citiesData];
-            const combo = fixture.componentInstance.combo;
-            const comboData = combo.data;
-            expect(comboData).toEqual(data);
-        });
-        it('Should bind combo data to array of objects', () => {
-            const fixture = TestBed.createComponent(IgxComboSampleComponent);
-            fixture.detectChanges();
-            const data = [...fixture.componentInstance.items];
-            const combo = fixture.componentInstance.combo;
-            const comboData = combo.data;
-            expect(comboData).toEqual(data);
-        });
-        it('Should bind combo data to remote service data', (done) => {
-            let productIndex = 0;
-            const fixture = TestBed.createComponent(IgxComboRemoteDataComponent);
-            fixture.detectChanges();
-            const combo = fixture.componentInstance.instance;
-
-            const verifyComboData = function () {
-                for (let itemIndex = 0; itemIndex < 10; itemIndex++) {
-                    expect(combo.data[itemIndex].id).toEqual(productIndex);
-                    expect(combo.data[itemIndex].product).toEqual('Product ' + productIndex);
-                    const dropdownList = fixture.debugElement.query(By.css('.' + CSS_CLASS_DROPDOWNLIST)).nativeElement;
-                    const dropdownItems = dropdownList.querySelectorAll('.' + CSS_CLASS_DROPDOWNLISTITEM);
-                    expect(dropdownItems[itemIndex].innerText.trim()).toEqual('Product ' + productIndex);
-                    productIndex++;
-                }
-            };
-            const scrollDownAndVerifyComboData = function () {
-                setTimeout(() => {
-                    combo.dropdown.verticalScrollContainer.scrollTo(productIndex);
-                    fixture.detectChanges();
-                    fixture.componentInstance.cdr.detectChanges();
-                    setTimeout(() => {
-                        verifyComboData();
-                        if (productIndex <= 990) {
-                            scrollDownAndVerifyComboData();
-                        } else {
-                            done();
-                        }
-                    }, 10);
-                }, 5);
-            };
-            combo.toggle();
-            fixture.detectChanges();
-            verifyComboData();
-            scrollDownAndVerifyComboData();
-        });
-        it('Should bind combo data to remote service data and display items properly', (done) => {
-            const fixture = TestBed.createComponent(IgxComboRemoteDataComponent);
-            fixture.detectChanges();
-            const combo = fixture.componentInstance.instance;
-            let selectedItem, itemCheckbox, dropdownList, dropdownItems;
-
-            combo.toggle();
-            fixture.detectChanges();
-
-            dropdownList = fixture.debugElement.query(By.css('.' + CSS_CLASS_DROPDOWNLIST)).nativeElement;
-            dropdownItems = dropdownList.querySelectorAll('.' + CSS_CLASS_DROPDOWNLISTITEM);
-            selectedItem = dropdownItems[0];
-            itemCheckbox = selectedItem.querySelector('.' + CSS_CLASS_CHECKBOX);
-            itemCheckbox.click();
-            fixture.detectChanges();
-
-            expect(selectedItem.classList.contains(CSS_CLASS_SELECTED)).toBeTruthy();
-            combo.toggle();
-            fixture.detectChanges();
-            combo.toggle();
-            fixture.detectChanges();
-
-            expect(selectedItem.classList.contains(CSS_CLASS_SELECTED)).toBeTruthy();
-            selectedItem = dropdownItems[1];
-            itemCheckbox = selectedItem.querySelector('.' + CSS_CLASS_CHECKBOX);
-            itemCheckbox.click();
-            fixture.detectChanges();
-            selectedItem = dropdownItems[2];
-            itemCheckbox = selectedItem.querySelector('.' + CSS_CLASS_CHECKBOX);
-            itemCheckbox.click();
-            fixture.detectChanges();
-
-            let selItems = combo.selectedItems();
-            const dataItems = combo.data;
-            expect(selItems.length).toEqual(3);
-            expect(selItems[0][combo.valueKey]).toEqual(dataItems[0][combo.valueKey]);
-            expect(selItems[1][combo.valueKey]).toEqual(dataItems[1][combo.valueKey]);
-            expect(selItems[2][combo.valueKey]).toEqual(dataItems[2][combo.valueKey]);
-
-            setTimeout(() => {
-                combo.dropdown.verticalScrollContainer.scrollTo(20);
-                fixture.detectChanges();
-                setTimeout(() => {
-                    combo.dropdown.verticalScrollContainer.scrollTo(0);
-                    fixture.detectChanges();
-                    expect(selItems.length).toEqual(3);
-                    expect(selItems[0][combo.valueKey]).toEqual(dataItems[0][combo.valueKey]);
-                    expect(selItems[1][combo.valueKey]).toEqual(dataItems[1][combo.valueKey]);
-                    expect(selItems[2][combo.valueKey]).toEqual(dataItems[2][combo.valueKey]);
-                    setTimeout(() => {
-                        selectedItem = dropdownItems[0];
-                        itemCheckbox = selectedItem.querySelector('.' + CSS_CLASS_CHECKBOX);
-                        itemCheckbox.click();
-                        fixture.detectChanges();
-                        selItems = combo.selectedItems();
-                        expect(selItems.length).toEqual(2);
-                        expect(selItems[0][combo.valueKey]).toEqual(dataItems[1][combo.valueKey]);
-                        expect(selItems[1][combo.valueKey]).toEqual(dataItems[2][combo.valueKey]);
-
-                        selectedItem = dropdownItems[2];
-                        itemCheckbox = selectedItem.querySelector('.' + CSS_CLASS_CHECKBOX);
-                        itemCheckbox.click();
-                        fixture.detectChanges();
-                        selItems = combo.selectedItems();
-                        expect(selItems.length).toEqual(1);
-                        expect(selItems[0][combo.valueKey]).toEqual(dataItems[1][combo.valueKey]);
-
-                        combo.selectItems([dataItems[0]]);
-                        fixture.detectChanges();
-                        selItems = combo.selectedItems();
-                        expect(selItems.length).toEqual(2);
-                        expect(selItems[0][combo.valueKey]).toEqual(dataItems[1][combo.valueKey]);
-                        expect(selItems[1][combo.valueKey]).toEqual(dataItems[0][combo.valueKey]);
-
-                        combo.close();
-                        fixture.detectChanges();
-                        selItems = combo.selectedItems();
-                        expect(selItems.length).toEqual(2);
-                        expect(selItems[0][combo.valueKey]).toEqual(dataItems[1][combo.valueKey]);
-                        expect(selItems[1][combo.valueKey]).toEqual(dataItems[0][combo.valueKey]);
-
-                        done();
-                    }, 200);
-                }, 20);
-            }, 10);
-        });
-        it('Should render empty template when combo data source is not set', fakeAsync(() => {
-            const fixture = TestBed.createComponent(IgxComboEmptyTestComponent);
-            fixture.detectChanges();
-            const combo = fixture.componentInstance.combo;
-            combo.dropdown.toggle();
-            tick();
-            fixture.detectChanges();
-            const dropdownList = fixture.debugElement.query(By.css('.' + CSS_CLASS_DROPDOWNLIST)).nativeElement;
-            const dropdownItemsContainer = fixture.debugElement.query(By.css('.' + CSS_CLASS_CONTENT)).nativeElement;
-            const dropDownContainer = fixture.debugElement.query(By.css('.' + CSS_CLASS_CONTAINER)).nativeElement;
-            const listItems = dropDownContainer.querySelectorAll('.' + CSS_CLASS_DROPDOWNLISTITEM);
-            expect(listItems.length).toEqual(0);
-            expect(dropdownList.childElementCount).toEqual(3);
-            // Expect no items to be rendered in the virtual container
-            expect(dropdownItemsContainer.children[0].childElementCount).toEqual(0);
-            // Expect the list child (NOT COMBO ITEM) to be a container with "The list is empty";
-            const dropdownItem = dropdownList.lastElementChild as HTMLElement;
-            expect(dropdownItem.firstElementChild.textContent).toEqual('The list is empty');
-        }));
-        it('Should bind combo data properly when changing data source runtime', () => {
-            const newData = ['Item 1', 'Item 2'];
-            const fixture = TestBed.createComponent(IgxComboTestComponent);
-            fixture.detectChanges();
-            const data = [...fixture.componentInstance.citiesData];
-            const combo = fixture.componentInstance.combo;
-            expect(combo.data).toEqual(data);
-            combo.data = newData;
-            fixture.detectChanges();
-            expect(combo.data).toEqual(newData);
-        });
-    });
-
-    describe('Grouping tests: ', () => {
-        it('Should group items correctly', fakeAsync(() => {
-            const fix = TestBed.createComponent(IgxComboInputTestComponent);
-            fix.detectChanges();
-            const combo = fix.componentInstance.combo;
-            combo.dropdown.toggle();
-            tick();
-            fix.detectChanges();
-            expect(combo.groupKey).toEqual('region');
-            expect(combo.dropdown.items[0].itemData.field === combo.data[0].field).toBeFalsy();
-            expect(combo.sortingExpressions[0]).toEqual({
-                fieldName: 'region',
-                dir: SortingDirection.Asc,
-                ignoreCase: true
-            });
-            const listItems = fix.debugElement.queryAll(By.css('.' + CSS_CLASS_DROPDOWNLISTITEM));
-            const listHeaders = fix.debugElement.queryAll(By.css('.' + CSS_CLASS_HEADERITEM));
-            expect(listItems.length).toBeGreaterThan(0);
-            expect(listHeaders.length).toBeGreaterThan(0);
-            expect(listHeaders[0].nativeElement.innerHTML).toContain('East North Central');
-        }));
-        it('Should sort items correctly', fakeAsync(() => {
-            const fix = TestBed.createComponent(IgxComboInputTestComponent);
-            fix.detectChanges();
-            const combo = fix.componentInstance.combo;
-            combo.dropdown.toggle();
-            tick();
-            fix.detectChanges();
-            expect(combo.groupKey).toEqual('region');
-            expect(combo.dropdown.items[0].itemData.field === combo.data[0].field).toBeFalsy();
-            expect(combo.sortingExpressions.length).toEqual(1);
-            expect(combo.sortingExpressions[0]).toEqual({
-                fieldName: 'region',
-                dir: SortingDirection.Asc,
-                ignoreCase: true
-            });
-            combo.groupKey = '';
-
-            fix.detectChanges();
-            expect(combo.groupKey).toEqual('');
-            expect(combo.sortingExpressions.length).toEqual(0);
-            expect(combo.sortingExpressions[0]).toBeUndefined();
-            fix.detectChanges();
-            expect(combo.dropdown.items[0].itemData).toEqual(combo.data[0]);
-        }));
-        it('Should properly handle click events on Disabled / Header items', fakeAsync(() => {
-            const fix = TestBed.createComponent(IgxComboSampleComponent);
-            fix.detectChanges();
-            const combo = fix.componentInstance.combo;
-            combo.toggle();
-            spyOn(combo.dropdown, 'selectItem').and.callThrough();
-            tick();
-            fix.detectChanges();
-            expect(combo.collapsed).toBeFalsy();
-            expect(combo.dropdown.headers).toBeDefined();
-            expect(combo.dropdown.headers.length).toEqual(2);
-            combo.dropdown.headers[0].clicked({});
-            fix.detectChanges();
-
-            const mockObj = jasmine.createSpyObj('nativeElement', ['focus']);
-            spyOnProperty(combo.dropdown, 'focusedItem', 'get').and.returnValue({ element: { nativeElement: mockObj } });
-            combo.dropdown.headers[0].clicked({});
-            fix.detectChanges();
-            expect(mockObj.focus).toHaveBeenCalled();
-
-            combo.dropdown.items[0].clicked({});
-            fix.detectChanges();
-            expect(document.activeElement).toEqual(combo.searchInput.nativeElement);
-        }));
-
-        it('Should properly add items to the defaultFallbackGroup', fakeAsync(() => {
-            const fix = TestBed.createComponent(IgxComboSampleComponent);
-            fix.detectChanges();
-            const combo = fix.componentInstance.combo;
-            combo.toggle();
-            tick();
-            const comboSearch = combo.searchInput.nativeElement;
-            const fallBackGroup = combo.defaultFallbackGroup;
-            const initialDataLength = combo.data.length + 0;
-            expect(combo.filteredData.filter((e) => e[combo.groupKey] === undefined)).toEqual([]);
-            combo.searchValue = 'My Custom Item 1';
-            tick();
-            combo.addItemToCollection();
-            tick();
-            combo.searchValue = 'My Custom Item 2';
-            combo.addItemToCollection();
-            tick();
-            combo.searchValue = 'My Custom Item 3';
-            combo.addItemToCollection();
-            tick();
-            combo.searchValue = 'My Custom Item';
-            comboSearch.value = 'My Custom Item';
-            comboSearch.dispatchEvent(new Event('input'));
-            fix.detectChanges();
-            tick();
-            expect(combo.data.length).toEqual(initialDataLength + 3);
-            expect(combo.dropdown.items.length).toEqual(4); // Add Item button is included
-            expect(combo.dropdown.headers.length).toEqual(1);
-            expect(combo.dropdown.headers[0].element.nativeElement.innerText).toEqual(fallBackGroup);
-        }));
-    });
-
-    describe('Filtering tests: ', () => {
-        it('Should properly get/set filteredData', fakeAsync(() => {
-            const fix = TestBed.createComponent(IgxComboSampleComponent);
-            fix.detectChanges();
-            const combo = fix.componentInstance.combo;
-            combo.toggle();
-            tick();
-            fix.detectChanges();
-            const initialData = [...combo.filteredData];
-            let firstFilter;
-            expect(combo.searchValue).toEqual('');
-            spyOn(combo, 'filter').and.callThrough();
-            combo.searchValue = 'New ';
-            combo.handleInputChange();
-            tick();
-            fix.detectChanges();
-            expect(combo.filter).toHaveBeenCalledTimes(1);
-            expect(combo.filteredData.length).toBeLessThan(initialData.length);
-            firstFilter = [...combo.filteredData];
-            combo.searchValue += '  ';
-            combo.handleInputChange();
-            tick();
-            fix.detectChanges();
-            expect(combo.filteredData.length).toBeLessThan(initialData.length);
-            expect(combo.filter).toHaveBeenCalledTimes(2);
-            combo.searchValue = '';
-            combo.handleInputChange();
-            tick();
-            fix.detectChanges();
-            expect(combo.filteredData.length).toEqual(initialData.length);
-            expect(combo.filteredData.length).toBeGreaterThan(firstFilter.length);
-            expect(combo.filter).toHaveBeenCalledTimes(3);
-            combo.filteringExpressions = [];
-            tick();
-            fix.detectChanges();
-            expect(combo.filteredData.length).toEqual(initialData.length);
-            expect(combo.filter).toHaveBeenCalledTimes(3);
-        }));
-        it('Should properly select/deselect filteredData', fakeAsync(() => {
-            const fix = TestBed.createComponent(IgxComboSampleComponent);
-            fix.detectChanges();
-            const combo = fix.componentInstance.combo;
-            combo.toggle();
-            tick();
-            fix.detectChanges();
-            const initialData = [...combo.filteredData];
-
-            expect(combo.searchValue).toEqual('');
-            spyOn(combo, 'filter').and.callThrough();
-            combo.searchValue = 'New ';
-            combo.handleInputChange();
-            tick();
-            fix.detectChanges();
-            expect(combo.filter).toHaveBeenCalledTimes(1);
-            expect(combo.filteredData.length).toBeLessThan(initialData.length);
-            expect(combo.filteredData.length).toEqual(4);
-
-            combo.selectAllItems();
-            fix.detectChanges();
-            expect(combo.selectedItems().length).toEqual(4);
-
-            combo.selectAllItems(true);
-            fix.detectChanges();
-            expect(combo.selectedItems().length).toEqual(51);
-
-            combo.deselectAllItems();
-            fix.detectChanges();
-            expect(combo.selectedItems().length).toEqual(47);
-
-            combo.deselectAllItems(true);
-            fix.detectChanges();
-            expect(combo.selectedItems().length).toEqual(0);
-        }));
-        it('Should properly sort filteredData', fakeAsync(() => {
-            const fix = TestBed.createComponent(IgxComboSampleComponent);
-            fix.detectChanges();
-            const combo = fix.componentInstance.combo;
-            spyOn(combo, 'sort').and.callThrough();
-            const clearSpy = spyOn<any>(combo, 'clearSorting').and.callThrough();
-            combo.toggle();
-            tick();
-            fix.detectChanges();
-            expect(combo.sort).toHaveBeenCalledTimes(0);
-            expect(combo.sortingExpressions.length).toEqual(1);
-            expect(combo.sortingExpressions[0].fieldName).toEqual('region');
-            expect(combo.groupKey).toEqual('region');
-            const initialFirstItem = '' + combo.filteredData[0].field;
-            combo.groupKey = '';
-            tick();
-            fix.detectChanges();
-            expect(combo.sort).toHaveBeenCalledTimes(1);
-            expect(combo.groupKey).toEqual('');
-            expect(combo.sortingExpressions.length).toEqual(0);
-            expect(combo.sortingExpressions[0]).toBeUndefined();
-            expect(combo.filteredData[0].field !== initialFirstItem).toBeTruthy();
-            expect(clearSpy).toHaveBeenCalledTimes(1);
-            combo.groupKey = null;
-            tick();
-            fix.detectChanges();
-            expect(combo.sort).toHaveBeenCalledTimes(2);
-            expect(combo.groupKey).toEqual(null);
-            expect(combo.sortingExpressions.length).toEqual(0);
-            expect(combo.sortingExpressions[0]).toBeUndefined();
-            expect(combo.filteredData[0].field !== initialFirstItem).toBeTruthy();
-            expect(clearSpy).toHaveBeenCalledTimes(2);
-        }));
-        it('Should properly handleInputChange', () => {
-            const fix = TestBed.createComponent(IgxComboSampleComponent);
-            fix.detectChanges();
-            const combo = fix.componentInstance.combo;
-            spyOn(combo, 'filter');
-            spyOn(combo.onSearchInput, 'emit');
-
-            combo.handleInputChange();
-
-            fix.detectChanges();
-            expect(combo.filter).toHaveBeenCalledTimes(1);
-            expect(combo.onSearchInput.emit).toHaveBeenCalledTimes(0);
-
-            combo.handleInputChange({ key: 'Fake' });
-
-            fix.detectChanges();
-            expect(combo.filter).toHaveBeenCalledTimes(2);
-            expect(combo.onSearchInput.emit).toHaveBeenCalledTimes(1);
-            expect(combo.onSearchInput.emit).toHaveBeenCalledWith({ key: 'Fake' });
-
-            combo.handleInputChange('');
-            fix.detectChanges();
-            expect(combo.filter).toHaveBeenCalledTimes(3);
-            expect(combo.onSearchInput.emit).toHaveBeenCalledTimes(2);
-            expect(combo.onSearchInput.emit).toHaveBeenCalledWith('');
-
-            combo.filterable = false;
-            fix.detectChanges();
-
-            combo.handleInputChange();
-            expect(combo.filter).toHaveBeenCalledTimes(3);
-            expect(combo.onSearchInput.emit).toHaveBeenCalledTimes(2);
-        });
-        it('Should properly handle addItemToCollection calls (Complex data)', fakeAsync(() => {
-            const fix = TestBed.createComponent(IgxComboSampleComponent);
-            fix.detectChanges();
-            const combo = fix.componentInstance.combo;
-            const initialData = [...combo.data];
-            expect(combo.searchValue).toEqual('');
-            combo.addItemToCollection();
-            fix.detectChanges();
-            expect(initialData).toEqual(combo.data);
-            expect(combo.data.length).toEqual(initialData.length);
-            combo.searchValue = 'myItem';
-            fix.detectChanges();
-            spyOn(combo.onAddition, 'emit').and.callThrough();
-            combo.addItemToCollection();
-            fix.detectChanges();
-            expect(initialData.length).toBeLessThan(combo.data.length);
-            expect(combo.data.length).toEqual(initialData.length + 1);
-            expect(combo.onAddition.emit).toHaveBeenCalledTimes(1);
-            expect(combo.data[combo.data.length - 1]).toEqual({
-                field: 'myItem',
-                region: 'Other'
-            });
-            combo.onAddition.subscribe((e) => {
-                e.addedItem.region = 'exampleRegion';
-            });
-            combo.searchValue = 'myItem2';
-            fix.detectChanges();
-            combo.addItemToCollection();
-            fix.detectChanges();
-            expect(initialData.length).toBeLessThan(combo.data.length);
-            expect(combo.data.length).toEqual(initialData.length + 2);
-            expect(combo.onAddition.emit).toHaveBeenCalledTimes(2);
-            expect(combo.data[combo.data.length - 1]).toEqual({
-                field: 'myItem2',
-                region: 'exampleRegion'
-            });
-            combo.toggle();
-            tick();
-            fix.detectChanges();
-            expect(combo.collapsed).toEqual(false);
-            expect(combo.searchInput).toBeDefined();
-            combo.searchValue = 'myItem3';
-            combo.addItemToCollection();
-            fix.detectChanges();
-            expect(initialData.length).toBeLessThan(combo.data.length);
-            expect(combo.data.length).toEqual(initialData.length + 3);
-            expect(combo.onAddition.emit).toHaveBeenCalledTimes(3);
-            expect(combo.data[combo.data.length - 1]).toEqual({
-                field: 'myItem3',
-                region: 'exampleRegion'
-            });
-        }));
-        it('Should properly handle addItemToCollection calls (Primitive data)', () => {
-            const fix = TestBed.createComponent(IgxComboTestComponent);
-            fix.detectChanges();
-            const combo = fix.componentInstance.combo;
-            const initialData = [...combo.data];
-            expect(combo.searchValue).toEqual('');
-            combo.addItemToCollection();
-            fix.detectChanges();
-            expect(initialData).toEqual(combo.data);
-            expect(combo.data.length).toEqual(initialData.length);
-            combo.searchValue = 'myItem';
-            fix.detectChanges();
-            spyOn(combo.onAddition, 'emit').and.callThrough();
-            combo.addItemToCollection();
-            fix.detectChanges();
-            expect(initialData.length).toBeLessThan(combo.data.length);
-            expect(combo.data.length).toEqual(initialData.length + 1);
-            expect(combo.onAddition.emit).toHaveBeenCalledTimes(1);
-            expect(combo.data[combo.data.length - 1]).toEqual('myItem');
-        });
-        it('Should filter the dropdown items when typing in the search input', fakeAsync(() => {
-            const expectedValues = ['Paris', 'Prague', 'Padua', 'Palermo', 'Palma de Mallorca'];
-            let searchInputElement;
-            let dropdownList;
-            let dropdownItems;
-            const fixture = TestBed.createComponent(IgxComboTestComponent);
-            fixture.detectChanges();
-
-            const checkFilteredItems = function (listItems: HTMLElement[]) {
-                listItems.forEach(function (el) {
-                    const itemText: string = el.textContent.trim();
-                    expect(expectedValues).toContain(itemText);
-                });
-            };
-
-            const combo = fixture.componentInstance.combo;
-            combo.dropdown.toggle();
-            tick();
-            fixture.detectChanges();
-            searchInputElement = fixture.debugElement.query(By.css('input[name=\'searchInput\']')).nativeElement;
-
-            const verifyFilteredItems = function (inputValue: string, expectedItemsNumber) {
-                typeInInput(searchInputElement, inputValue);
-                fixture.detectChanges();
-                dropdownList = fixture.debugElement.query(By.css('.' + CSS_CLASS_CONTAINER)).nativeElement;
-                dropdownItems = dropdownList.querySelectorAll('.' + CSS_CLASS_DROPDOWNLISTITEM);
-                expect(dropdownItems.length).toEqual(expectedItemsNumber);
-            };
-            verifyFilteredItems('P', 5);
-
-            verifyFilteredItems('Pa', 4);
-            expectedValues.splice(1, 1);
-            checkFilteredItems(dropdownItems);
-
-            verifyFilteredItems('Pal', 2);
-            expectedValues.splice(0, 1);
-            expectedValues.splice(0, 1);
-            checkFilteredItems(dropdownItems);
-
-            typeInInput(searchInputElement, 'Pala');
-            fixture.detectChanges();
-            dropdownItems = dropdownList.querySelectorAll('.' + CSS_CLASS_DROPDOWNLISTITEM);
-            expect(dropdownItems.length).toEqual(0);
-        }));
-        it('Should display empty list when the search query does not match any item', fakeAsync(() => {
-            let searchInputElement;
-            let dropdownList: HTMLElement;
-            let dropDownContainer: HTMLElement;
-            let listItems;
-            const fixture = TestBed.createComponent(IgxComboTestComponent);
-            fixture.detectChanges();
-            const combo = fixture.componentInstance.combo;
-            combo.toggle();
-            tick();
-            fixture.detectChanges();
-            searchInputElement = fixture.debugElement.query(By.css('input[name=\'searchInput\']')).nativeElement;
-            typeInInput(searchInputElement, 'P');
-            fixture.detectChanges();
-            dropdownList = fixture.debugElement.query(By.css('.' + CSS_CLASS_DROPDOWNLIST)).nativeElement;
-            dropDownContainer = fixture.debugElement.query(By.css('.' + CSS_CLASS_CONTAINER)).nativeElement;
-            listItems = dropDownContainer.querySelectorAll('.' + CSS_CLASS_DROPDOWNLISTITEM);
-            expect(listItems.length).toEqual(5);
-            expect(dropdownList.childElementCount).toEqual(2);
-
-            typeInInput(searchInputElement, 'Pat');
-            fixture.detectChanges();
-            listItems = dropDownContainer.querySelectorAll('.' + CSS_CLASS_DROPDOWNLISTITEM);
-            expect(listItems.length).toEqual(0);
-            expect(dropdownList.childElementCount).toEqual(3);
-            const dropdownItem = dropdownList.lastElementChild as HTMLElement;
-            expect(dropdownItem.firstElementChild.textContent).toEqual('The list is empty');
-        }));
-        it('Should fire onSearchInput event when typing in the search box ', fakeAsync(() => {
-            const event = new Event('input');
-            let searchInputElement;
-            let timesFired = 0;
-            const fixture = TestBed.createComponent(IgxComboTestComponent);
-            fixture.detectChanges();
-            const combo = fixture.componentInstance.combo;
-            spyOn(combo.onSearchInput, 'emit').and.callThrough();
-            combo.toggle();
-            tick();
-            fixture.detectChanges();
-            searchInputElement = fixture.debugElement.query(By.css('input[name=\'searchInput\']')).nativeElement;
-
-            const verifyOnSearchInputEventIsFired = function (inputValue: string) {
-                typeInInput(searchInputElement, inputValue);
-                fixture.detectChanges();
-                timesFired++;
-                expect(combo.onSearchInput.emit).toHaveBeenCalledTimes(timesFired);
-            };
-
-            verifyOnSearchInputEventIsFired('P');
-            verifyOnSearchInputEventIsFired('Pa');
-            verifyOnSearchInputEventIsFired('Pal');
-            verifyOnSearchInputEventIsFired('Pala');
-        }));
-        it('Should restore the initial combo dropdown list after clearing the search input', fakeAsync(() => {
-            let searchInputElement;
-            let dropdownList;
-            let dropdownItems;
-            const fixture = TestBed.createComponent(IgxComboTestComponent);
-            fixture.detectChanges();
-            const combo = fixture.componentInstance.combo;
-            combo.dropdown.toggle();
-            tick();
-            fixture.detectChanges();
-            searchInputElement = fixture.debugElement.query(By.css('input[name=\'searchInput\']')).nativeElement;
-
-            const verifyFilteredItems = function (inputValue: string,
-                expectedDropdownItemsNumber: number,
-                expectedFilteredItemsNumber: number) {
-                typeInInput(searchInputElement, inputValue);
-                fixture.detectChanges();
-                dropdownList = fixture.debugElement.query(By.css('.' + CSS_CLASS_CONTAINER)).nativeElement;
-                dropdownItems = dropdownList.querySelectorAll('.' + CSS_CLASS_DROPDOWNLISTITEM);
-                expect(dropdownItems.length).toEqual(expectedDropdownItemsNumber);
-                expect(combo.filteredData.length).toEqual(expectedFilteredItemsNumber);
-            };
-
-            verifyFilteredItems('P', 5, 5);
-            verifyFilteredItems('Pa', 4, 4);
-            verifyFilteredItems('P', 5, 5);
-            combo.filteredData.forEach(function (item) {
-                expect(combo.data).toContain(item);
-            });
-        }));
-        it('Should clear the search input and close the dropdown list on pressing ESC key', fakeAsync(() => {
-            let searchInputElement;
-            let dropdownList;
-            let dropdownItems;
-
-            const fixture = TestBed.createComponent(IgxComboTestComponent);
-            fixture.detectChanges();
-            const combo = fixture.componentInstance.combo;
-            combo.dropdown.toggle();
-            tick();
-            fixture.detectChanges();
-
-            searchInputElement = fixture.debugElement.query(By.css('input[name=\'searchInput\']')).nativeElement;
-            typeInInput(searchInputElement, 'P');
-            fixture.detectChanges();
-            dropdownList = fixture.debugElement.query(By.css('.' + CSS_CLASS_CONTAINER)).nativeElement;
-            dropdownItems = dropdownList.querySelectorAll('.' + CSS_CLASS_DROPDOWNLISTITEM);
-            expect(dropdownItems.length).toEqual(5);
-
-            const event = new KeyboardEvent('keyup', { 'key': 'Escape' });
-            searchInputElement.dispatchEvent(event);
-            tick();
-            fixture.detectChanges();
-            expect(combo.dropdown.collapsed).toBeTruthy();
-            expect(searchInputElement.textContent).toEqual('');
-        }));
-        it('Group header should not be visible when no results are filtered for a group', fakeAsync(() => {
-            let searchInputElement;
-            let dropdownList;
-            const fixture = TestBed.createComponent(IgxComboInputTestComponent);
-            fixture.detectChanges();
-            const combo = fixture.componentInstance.combo;
-            const filteredItems: { [index: string]: any; } = combo.data.reduce(function (filteredArray, item) {
-                if (item.field.toLowerCase().trim().includes('mi')) {
-                    (filteredArray[item['region']] = filteredArray[item['region']] || []).push(item);
-                }
-                return filteredArray;
-            }, {});
-            combo.dropdown.toggle();
-            tick();
-            fixture.detectChanges();
-            searchInputElement = fixture.debugElement.query(By.css('input[name=\'searchInput\']')).nativeElement;
-            typeInInput(searchInputElement, 'Mi');
-            fixture.detectChanges();
-            dropdownList = fixture.debugElement.query(By.css('.' + CSS_CLASS_CONTAINER)).nativeElement;
-            const listHeaders: NodeListOf<HTMLElement> = dropdownList.querySelectorAll('.' + CSS_CLASS_HEADERITEM);
-            expect(listHeaders.length).toEqual(Object.keys(filteredItems).length);
-            const headers = Array.prototype.map.call(listHeaders, function (item) {
-                return item.textContent.trim();
-            });
-            Object.keys(filteredItems).forEach(key => {
-                expect(headers).toContain(key);
-            });
-        }));
-        it('Existing values - clear button dismisses the input text', fakeAsync(() => {
-            const fix = TestBed.createComponent(IgxComboSampleComponent);
-            fix.detectChanges();
-            const component = fix.componentInstance;
-            const combo = fix.componentInstance.combo;
-            combo.toggle();
-            tick();
-            fix.detectChanges();
-            expect(combo.selectedItems()).toEqual([]);
-            expect(combo.value).toEqual('');
-            expect(combo.comboInput.nativeElement.value).toEqual('');
-
-            const triggerSelectionSpy = spyOn<any>(combo, 'triggerSelectionChange').and.callThrough();
-            const valueSetterSpy = spyOnProperty<any>(combo, 'value', 'set').and.callThrough();
-            combo.selectItems([component.items[0], component.items[1]]);
-            fix.detectChanges();
-            tick();
-            fix.detectChanges();
-            expect(valueSetterSpy).toHaveBeenCalled();
-            expect(triggerSelectionSpy).toHaveBeenCalled();
-            expect(combo.comboInput.nativeElement.value).toEqual(component.items[0].field + ', ' + component.items[1].field);
-            expect(combo.value).toEqual(component.items[0].field + ', ' + component.items[1].field);
-            expect(combo.selectedItems()).toEqual([component.items[0], component.items[1]]);
-
-            fix.debugElement.query(By.css('.' + CSS_CLASS_CLEARBUTTON)).nativeElement.click();
-            fix.detectChanges();
-            tick();
-            fix.detectChanges();
-            expect(combo.comboInput.nativeElement.value).toEqual('');
-            expect(combo.value).toEqual('');
-            expect(combo.selectedItems()).toEqual([]);
-        }));
-        it('Should dismiss the input text when clear button is being pressed and custom values are enabled', fakeAsync(() => {
-            const fix = TestBed.createComponent(IgxComboSampleComponent);
-            fix.detectChanges();
-            const combo = fix.componentInstance.combo;
-            combo.toggle();
-            tick();
-            fix.detectChanges();
-            expect(combo.selectedItems()).toEqual([]);
-            expect(combo.value).toEqual('');
-            expect(combo.comboInput.nativeElement.value).toEqual('');
-
-            combo.searchValue = 'New ';
-            const mockEvent = jasmine.createSpyObj('event', ['stopPropagation', 'preventDefaults']);
-            tick();
-            fix.detectChanges();
-            expect(combo.isAddButtonVisible()).toEqual(true);
-            const addItemButton = fix.debugElement.query(By.css('.igx-combo__add-item'));
-            expect(addItemButton.nativeElement).toBeDefined();
-
-            addItemButton.nativeElement.click(mockEvent);
-            fix.detectChanges();
-            tick();
-            fix.detectChanges();
-            expect(combo.selectedItems()).toEqual([{ field: 'New', region: 'Other' }]);
-            expect(combo.comboInput.nativeElement.value).toEqual('New');
-
-            fix.debugElement.query(By.css('.' + CSS_CLASS_CLEARBUTTON)).nativeElement.click(mockEvent);
-            fix.detectChanges();
-            tick();
-            fix.detectChanges();
-            expect(combo.selectedItems()).toEqual([]);
-            expect(combo.comboInput.nativeElement.value).toEqual('');
-        }));
-        it('Should remove ADD button when search value matches an already selected item and custom values are enabled ', fakeAsync(() => {
-            const fix = TestBed.createComponent(IgxComboSampleComponent);
-            fix.detectChanges();
-            let addItem;
-            const combo = fix.componentInstance.combo;
-            combo.dropdown.toggle();
-            tick();
-            fix.detectChanges();
-
-            addItem = fix.debugElement.query(By.css('.igx-combo__add'));
-            expect(addItem).toEqual(null);
-            expect(combo.children.length).toBeTruthy();
-            typeInInput(combo.searchInput.nativeElement, 'New');
-            tick();
-            fix.detectChanges();
-            expect(combo.searchValue).toEqual('New');
-            addItem = fix.debugElement.query(By.css('.igx-combo__add'));
-            expect(addItem === null).toBeFalsy();
-            expect(combo.children.length).toBeTruthy();
-
-            typeInInput(combo.searchInput.nativeElement, 'New York');
-            tick();
-            fix.detectChanges();
-            expect(combo.searchValue).toEqual('New York');
-            fix.detectChanges();
-            addItem = fix.debugElement.query(By.css('.igx-combo__add'));
-            expect(addItem).toEqual(null);
-            expect(combo.children.length).toBeTruthy();
-        }));
-        it(`Should handle enter keydown on "Add Item" properly`, async(() => {
-            const fixture = TestBed.createComponent(IgxComboSampleComponent);
-            fixture.detectChanges();
-            const combo = fixture.componentInstance.combo;
-            expect(combo).toBeDefined();
-            combo.toggle();
-            fixture.whenStable().then(() => {
-                fixture.detectChanges();
-                spyOnProperty(combo, 'searchValue', 'get').and.returnValue('My New Custom Item');
-                combo.handleInputChange();
-                return fixture.whenStable();
-            }).then(() => {
-                fixture.detectChanges();
-                expect(combo.collapsed).toBeFalsy();
-                expect(combo.value).toEqual('');
-                setTimeout(() => {
-                    expect(combo.isAddButtonVisible()).toBeTruthy();
-                    const dropdownHandler = document.getElementsByClassName('igx-combo__content')[0] as HTMLElement;
-                    combo.handleKeyUp(new KeyboardEvent('keyup', { key: 'ArrowDown' }));
-                    fixture.whenStable().then(() => {
-                        fixture.detectChanges();
-                        dropdownHandler.dispatchEvent(new KeyboardEvent('keydown', { key: 'Space' }));
-                        return fixture.whenStable();
-                    }).then(() => {
-                        fixture.detectChanges();
-                        expect(combo.collapsed).toBeFalsy();
-                        expect(combo.value).toEqual('');
-                        dropdownHandler.dispatchEvent(new KeyboardEvent('keydown', { key: 'Enter' }));
-                        return fixture.whenStable();
-                    }).then(() => {
-                        fixture.detectChanges();
-                        expect(combo.collapsed).toBeFalsy();
-                        expect(combo.value).toEqual('My New Custom Item');
-                    });
-                }, 500);
-            });
-        }));
-        it(`Should handle click on "Add Item" properly`, async(() => {
-            const fixture = TestBed.createComponent(IgxComboSampleComponent);
-            fixture.detectChanges();
-            const combo = fixture.componentInstance.combo;
-            expect(combo).toBeDefined();
-            combo.toggle();
-            fixture.whenStable().then(() => {
-                fixture.detectChanges();
-                spyOnProperty(combo, 'searchValue', 'get').and.returnValue('My New Custom Item');
-                combo.handleInputChange();
-                return fixture.whenStable();
-            }).then(() => {
-                fixture.detectChanges();
-                expect(combo.collapsed).toBeFalsy();
-                expect(combo.value).toEqual('');
-                setTimeout(() => {
-                    expect(combo.isAddButtonVisible()).toBeTruthy();
-                    const dropdownHandler = document.getElementsByClassName('igx-combo__content')[0] as HTMLElement;
-                    combo.handleKeyUp(new KeyboardEvent('keyup', { key: 'ArrowDown' }));
-                    fixture.whenStable().then(() => {
-                        fixture.detectChanges();
-                        dropdownHandler.dispatchEvent(new KeyboardEvent('keydown', { key: 'Space' }));
-                        return fixture.whenStable();
-                    }).then(() => {
-                        fixture.detectChanges();
-                        expect(combo.collapsed).toBeFalsy();
-                        expect(combo.value).toEqual('');
-                        combo.dropdown.focusedItem.element.nativeElement.click();
-                        return fixture.whenStable();
-                    }).then(() => {
-                        fixture.detectChanges();
-                        expect(combo.collapsed).toBeFalsy();
-                        expect(combo.value).toEqual('My New Custom Item');
-                    });
-                }, 500);
-            });
-        }));
-
-        it('Disable/Enable filtering at runtime', fakeAsync(() => {
-            const fix = TestBed.createComponent(IgxComboInputTestComponent);
-            fix.detectChanges();
-            const combo = fix.componentInstance.combo;
-
-            combo.dropdown.open(); // Open combo - all data items are in filteredData
-            tick();
-            fix.detectChanges();
-            expect(combo.dropdown.items.length).toBeGreaterThan(0);
-            combo.searchInput.nativeElement.value = 'Not-available item';
-            combo.searchInput.nativeElement.dispatchEvent(new Event('input', {}));
-            tick();
-            fix.detectChanges();
-            expect(combo.dropdown.items.length).toEqual(0); // No items are available because of filtering
-            combo.dropdown.close(); // Filter is cleared on close
-            tick();
-            fix.detectChanges();
-            combo.filterable = false; // Filtering is disabled
-            tick();
-            fix.detectChanges();
-            combo.dropdown.open(); // All items are visible since filtering is disabled
-            tick();
-            fix.detectChanges();
-            expect(combo.dropdown.items.length).toBeGreaterThan(0); // All items are visible since filtering is disabled
-            combo.searchInput.nativeElement.value = 'Not-available item';
-            combo.searchInput.nativeElement.dispatchEvent(new Event('input', {}));
-            tick();
-            fix.detectChanges();
-            expect(combo.dropdown.items.length).toBeGreaterThan(0); // All items are visible since filtering is disabled
-            combo.dropdown.close(); // Filter is cleared on close
-            tick();
-            fix.detectChanges();
-            tick();
-            combo.filterable = true; // Filtering is re-enabled
-            tick();
-            fix.detectChanges();
-            combo.dropdown.open(); // Filter is cleared on open
-            tick();
-            fix.detectChanges();
-            tick();
-            expect(combo.dropdown.items.length).toBeGreaterThan(0);
-        }));
-    });
-
-    describe('Form control tests: ', () => {
-        it('Should properly initialize when used as a form control', fakeAsync(() => {
-            const fix = TestBed.createComponent(IgxComboFormComponent);
-            fix.detectChanges();
-            const combo = fix.componentInstance.combo;
-            expect(combo).toBeDefined();
-            const comboFormReference = fix.componentInstance.reactiveForm.controls.townCombo;
-            expect(comboFormReference).toBeDefined();
-            expect(combo.selectedItems()).toEqual(comboFormReference.value);
-            expect(combo.selectedItems().length).toEqual(1);
-            expect(combo.selectedItems()[0].field).toEqual('Connecticut');
-            expect(combo.valid).toEqual(IgxComboState.INITIAL);
-            const clearButton = fix.debugElement.query(By.css('.' + CSS_CLASS_CLEARBUTTON)).nativeElement;
-            clearButton.click();
-            fix.detectChanges();
-            expect(combo.valid).toEqual(IgxComboState.INVALID);
-            combo.selectItems([combo.dropdown.items[0], combo.dropdown.items[1]]);
-            expect(combo.valid).toEqual(IgxComboState.VALID);
-        }));
-        it('Should be possible to be enabled/disabled when used as a form control', () => {
-            const fix = TestBed.createComponent(IgxComboFormComponent);
-            fix.detectChanges();
-            const combo = fix.componentInstance.combo;
-            expect(combo).toBeDefined();
-            const form = fix.componentInstance.reactiveForm;
-            const comboFormReference = form.controls.townCombo;
-            expect(comboFormReference).toBeDefined();
-            expect(combo.disabled).toBeFalsy();
-            expect(comboFormReference.disabled).toBeFalsy();
-            spyOn(combo, 'onInputClick');
-            spyOn(combo, 'setDisabledState').and.callThrough();
-            const mockClick = jasmine.createSpyObj('event', ['stopPropagation', 'preventDefault']);
-            combo.comboInput.nativeElement.click();
-            fix.detectChanges();
-            expect(combo.onInputClick).toHaveBeenCalledTimes(1);
-
-            form.disable();
-            // Disabling the form disables all of the controls in it
-            fix.detectChanges();
-            expect(comboFormReference.disabled).toBeTruthy();
-            expect(combo.disabled).toBeTruthy();
-            expect(combo.setDisabledState).toHaveBeenCalledTimes(1);
-
-            // Disabled form controls don't handle click events
-            combo.comboInput.nativeElement.click();
-            fix.detectChanges();
-            expect(combo.onInputClick).toHaveBeenCalledTimes(1);
-
-            // Can enabling the form re-enables all of the controls in it
-            form.enable();
-            fix.detectChanges();
-            expect(comboFormReference.disabled).toBeFalsy();
-            expect(combo.disabled).toBeFalsy();
-        });
-        it('Should change value when addressed as a form control', () => {
-            const fix = TestBed.createComponent(IgxComboFormComponent);
-            fix.detectChanges();
-            const combo = fix.componentInstance.combo;
-            expect(combo).toBeDefined();
-            const form = fix.componentInstance.reactiveForm;
-            const comboFormReference = form.controls.townCombo;
-            expect(comboFormReference).toBeDefined();
-            expect(combo.selectedItems()).toEqual(comboFormReference.value);
-
-            // Form -> Combo
-            comboFormReference.setValue([{ field: 'Missouri', region: 'West North Central' }]);
-            fix.detectChanges();
-            expect(combo.selectedItems()).toEqual([{ field: 'Missouri', region: 'West North Central' }]);
-
-            // Combo -> Form
-            combo.selectItems([{ field: 'South Carolina', region: 'South Atlantic' }], true);
-            fix.detectChanges();
-            expect(comboFormReference.value).toEqual([{ field: 'South Carolina', region: 'South Atlantic' }]);
-        });
-        it('Should properly submit values when used as a form control', () => {
-            const fix = TestBed.createComponent(IgxComboFormComponent);
-            fix.detectChanges();
-            const combo = fix.componentInstance.combo;
-            expect(combo).toBeDefined();
-            const form = fix.componentInstance.reactiveForm;
-            const comboFormReference = form.controls.townCombo;
-            expect(comboFormReference).toBeDefined();
-            expect(combo.selectedItems()).toEqual(comboFormReference.value);
-            expect(form.status).toEqual('INVALID');
-            form.controls.password.setValue('TEST');
-            form.controls.firstName.setValue('TEST');
-
-            spyOn(console, 'log');
-            fix.detectChanges();
-            expect(form.status).toEqual('VALID');
-            fix.debugElement.query(By.css('button')).nativeElement.click();
-        });
-    });
-<<<<<<< HEAD
-=======
-
-    it('Should properly close on click outside of the combo dropdown', fakeAsync(() => {
-        const fix = TestBed.createComponent(IgxComboSampleComponent);
-        fix.detectChanges();
-        const combo = fix.componentInstance.combo;
-        expect(combo).toBeDefined();
-        combo.toggle();
-        tick();
-        expect(combo.collapsed).toEqual(false);
-        document.documentElement.dispatchEvent(new Event('click'));
-        tick();
-        expect(combo.collapsed).toEqual(true);
-    }));
-
-    it('Should restore position of dropdown scroll after opening', fakeAsync(() => {
-        const fix = TestBed.createComponent(IgxComboSampleComponent);
-        fix.detectChanges();
-        const combo = fix.componentInstance.combo;
-        expect(combo).toBeDefined();
-        spyOn(combo.dropdown, 'onToggleOpening').and.callThrough();
-        spyOn(combo.dropdown, 'onToggleOpened').and.callThrough();
-        spyOn(combo.dropdown, 'onToggleClosing').and.callThrough();
-        spyOn(combo.dropdown, 'onToggleClosed').and.callThrough();
-        combo.toggle();
-        tick();
-        expect(combo.collapsed).toEqual(false);
-        expect(combo.dropdown.onToggleOpening).toHaveBeenCalledTimes(1);
-        expect(combo.dropdown.onToggleOpened).toHaveBeenCalledTimes(1);
-        let vContainerScrollHeight = combo.dropdown.verticalScrollContainer.getVerticalScroll().scrollHeight;
-        expect(combo.dropdown.verticalScrollContainer.getVerticalScroll().scrollTop).toEqual(0);
-        expect(vContainerScrollHeight).toBeGreaterThan(combo.itemHeight);
-        combo.dropdown.verticalScrollContainer.getVerticalScroll().scrollTop = Math.floor(vContainerScrollHeight / 2);
-        tick(1000);
-        expect(combo.dropdown.verticalScrollContainer.getVerticalScroll().scrollTop).toBeGreaterThan(0);
-        document.documentElement.dispatchEvent(new Event('click'));
-        tick(500);
-        expect(combo.collapsed).toEqual(true);
-        expect(combo.dropdown.onToggleClosing).toHaveBeenCalledTimes(1);
-        expect(combo.dropdown.onToggleClosed).toHaveBeenCalledTimes(1);
-        combo.toggle();
-        tick(500);
-        expect(combo.collapsed).toEqual(false);
-        expect(combo.dropdown.onToggleOpening).toHaveBeenCalledTimes(2);
-        expect(combo.dropdown.onToggleOpened).toHaveBeenCalledTimes(2);
-        vContainerScrollHeight = combo.dropdown.verticalScrollContainer.getVerticalScroll().scrollHeight;
-        expect(combo.dropdown.verticalScrollContainer.getVerticalScroll().scrollTop).toEqual(vContainerScrollHeight / 2);
-
-        combo.searchInput.nativeElement.value = 'c';
-        combo.searchInput.nativeElement.dispatchEvent(new Event('input', {}));
-        expect(combo.dropdown.verticalScrollContainer.getVerticalScroll().scrollTop).toEqual(0);
-    }));
-
-    it(`Should handle enter keydown on "Add Item" properly`, fakeAsync(() => {
-        const fixture = TestBed.createComponent(IgxComboSampleComponent);
-        fixture.detectChanges();
-        const combo = fixture.componentInstance.combo;
-        expect(combo).toBeDefined();
-        combo.toggle();
-
-        tick();
-        fixture.detectChanges();
-        spyOnProperty(combo, 'searchValue', 'get').and.returnValue('My New Custom Item');
-        combo.handleInputChange();
-
-        tick();
-        fixture.detectChanges();
-        expect(combo.collapsed).toBeFalsy();
-        expect(combo.value).toEqual('');
-
-        tick();
-        expect(combo.isAddButtonVisible()).toBeTruthy();
-        const dropdownHandler = document.getElementsByClassName('igx-combo__content')[0] as HTMLElement;
-        combo.handleKeyUp(new KeyboardEvent('keyup', { key: 'ArrowDown' }));
-
-        tick();
-        fixture.detectChanges();
-        dropdownHandler.dispatchEvent(new KeyboardEvent('keydown', { key: 'Space' }));
-
-        tick();
-        fixture.detectChanges();
-        // SPACE does not add item to collection
-        expect(combo.collapsed).toBeFalsy();
-        expect(combo.value).toEqual('');
-        dropdownHandler.dispatchEvent(new KeyboardEvent('keydown', { key: 'Enter' }));
-
-        tick();
-        fixture.detectChanges();
-        expect(combo.collapsed).toBeFalsy();
-        expect(combo.value).toEqual('My New Custom Item');
-    }));
-
-    it(`Should properly display "Add Item" button when filtering is off`, fakeAsync(() => {
-        const fixture = TestBed.createComponent(IgxComboInContainerTestComponent);
-        fixture.detectChanges();
-        const combo = fixture.componentInstance.combo;
-        combo.filterable = false;
-        tick();
-        expect(combo).toBeDefined();
-        expect(combo.filterable).toEqual(false);
-        expect(combo.isAddButtonVisible()).toEqual(false);
-        combo.toggle();
-        tick();
-        expect(combo.collapsed).toEqual(false);
-        const comboInput = combo.searchInput.nativeElement;
-        comboInput.value = combo.data[2];
-        comboInput.dispatchEvent(new Event('input'));
-        fixture.detectChanges();
-        tick();
-        expect(combo.isAddButtonVisible()).toEqual(false);
-        comboInput.value = combo.searchValue.substring(0, 2);
-        comboInput.dispatchEvent(new Event('input'));
-        fixture.detectChanges();
-        tick();
-        expect(combo.isAddButtonVisible()).toEqual(true);
-    }));
-
-    it(`Should handle click on "Add Item" properly`, fakeAsync(() => {
-        const fixture = TestBed.createComponent(IgxComboSampleComponent);
-        fixture.detectChanges();
-        const combo = fixture.componentInstance.combo;
-        expect(combo).toBeDefined();
-        combo.toggle();
-
-        tick();
-        fixture.detectChanges();
-        spyOnProperty(combo, 'searchValue', 'get').and.returnValue('My New Custom Item');
-        combo.handleInputChange();
-
-        tick();
-        fixture.detectChanges();
-        expect(combo.collapsed).toBeFalsy();
-        expect(combo.value).toEqual('');
-        expect(combo.isAddButtonVisible()).toBeTruthy();
-        const dropdownHandler = document.getElementsByClassName('igx-combo__content')[0] as HTMLElement;
-        combo.handleKeyUp(new KeyboardEvent('keyup', { key: 'ArrowDown' }));
-
-        tick();
-        fixture.detectChanges();
-        dropdownHandler.dispatchEvent(new KeyboardEvent('keydown', { key: 'Space' }));
-
-        tick();
-        fixture.detectChanges();
-        // SPACE does not add item to collection
-        expect(combo.collapsed).toBeFalsy();
-        expect(combo.value).toEqual('');
-        combo.dropdown.focusedItem.element.nativeElement.click();
-
-        tick();
-        fixture.detectChanges();
-        expect(combo.collapsed).toBeFalsy();
-        expect(combo.value).toEqual('My New Custom Item');
-    }));
->>>>>>> db6c8c2d
+fdescribe('igxCombo', () => {
+	beforeEach(async(() => {
+		TestBed.resetTestingModule();
+		TestBed.configureTestingModule({
+			declarations: [
+				IgxComboTestComponent,
+				IgxComboSampleComponent,
+				IgxComboInputTestComponent,
+				IgxComboScrollTestComponent,
+				IgxComboBindingTestComponent,
+				IgxComboRemoteDataComponent,
+				IgxComboEmptyTestComponent,
+				IgxComboInContainerTestComponent,
+				IgxComboInContainerFixedWidthComponent,
+				IgxComboFormComponent
+			],
+			imports: [
+				IgxComboModule,
+				NoopAnimationsModule,
+				IgxToggleModule,
+				ReactiveFormsModule
+			]
+		}).compileComponents();
+	}));
+
+	describe('General tests: ', () => {
+		it('Should initialize the combo component properly', fakeAsync(() => {
+			const fixture: ComponentFixture<IgxComboSampleComponent> = TestBed.createComponent(IgxComboSampleComponent);
+			fixture.detectChanges();
+			const combo = fixture.componentInstance.combo;
+			const comboButton = fixture.debugElement.query(By.css('button'));
+			expect(fixture.componentInstance).toBeDefined();
+			expect(combo).toBeDefined();
+			expect(combo.dropdown.collapsed).toBeDefined();
+			expect(combo.data).toBeDefined();
+			expect(combo.dropdown.collapsed).toBeTruthy();
+			expect(combo.searchInput).toBeDefined();
+			expect(comboButton).toBeDefined();
+			expect(combo.placeholder).toBeDefined();
+			combo.dropdown.toggle();
+			tick();
+			fixture.detectChanges();
+			expect(combo.dropdown.collapsed).toEqual(false);
+			expect(combo.searchInput).toBeDefined();
+		}));
+		it('Should properly return the context (this)', () => {
+			const fixture = TestBed.createComponent(IgxComboSampleComponent);
+			fixture.detectChanges();
+			const combo = fixture.componentInstance.combo;
+			expect(combo.context.$implicit).toEqual(combo);
+		});
+		it('Should properly accept input properties', () => {
+			const fixture = TestBed.createComponent(IgxComboInputTestComponent);
+			fixture.detectChanges();
+			const combo = fixture.componentInstance.combo;
+			expect(combo.width).toEqual('400px');
+			expect(combo.placeholder).toEqual('Location');
+			expect(combo.searchPlaceholder).toEqual('Enter a Search Term'); // Default;
+			expect(combo.filterable).toEqual(true);
+			expect(combo.height).toEqual('400px');
+			expect(combo.itemsMaxHeight).toEqual(400);
+			expect(combo.itemsWidth).toEqual('399px');
+			expect(combo.itemHeight).toEqual(40);
+			expect(combo.groupKey).toEqual('region');
+			expect(combo.valueKey).toEqual('field');
+			expect(combo.data).toBeDefined();
+			combo.width = '500px';
+			expect(combo.width).toEqual('500px');
+			combo.placeholder = 'Destination';
+			expect(combo.placeholder).toEqual('Destination');
+			combo.searchPlaceholder = 'Filter';
+			expect(combo.searchPlaceholder).toEqual('Filter');
+			combo.filterable = false;
+			expect(combo.filterable).toEqual(false);
+			combo.height = '500px';
+			expect(combo.height).toEqual('500px');
+			combo.itemsMaxHeight = 500;
+			expect(combo.itemsMaxHeight).toEqual(500);
+			combo.itemHeight = 50;
+			expect(combo.itemHeight).toEqual(50);
+			combo.groupKey = 'field';
+			expect(combo.groupKey).toEqual('field');
+			combo.valueKey = 'region';
+			expect(combo.valueKey).toEqual('region');
+			combo.data = [{
+				field: 1,
+				region: 'A'
+			}, {
+				field: 2,
+				region: 'B'
+			}, {
+				field: 3,
+				region: 'C'
+			}];
+			expect(combo.data).toBeDefined();
+			expect(combo.data.length).toEqual(3);
+			combo.data = [];
+			fixture.detectChanges();
+			expect(combo.data).toBeDefined();
+			expect(combo.data.length).toEqual(0);
+		});
+		it('Combo`s input textbox should be read-only', fakeAsync(() => {
+			const inputText = 'text';
+			const fixture = TestBed.createComponent(IgxComboTestComponent);
+			fixture.detectChanges();
+			const comboElement = fixture.debugElement.query(By.css('input[name=\'comboInput\']'));
+			const inputElement = comboElement.nativeElement;
+			expect(comboElement.attributes['readonly']).toBeDefined();
+			typeInInput(inputElement, inputText);
+			fixture.detectChanges();
+			tick();
+			fixture.detectChanges();
+			expect(inputElement.value).toEqual('');
+		}));
+		it('Should properly handle getItemDataByValueKey calls', () => {
+			const fix = TestBed.createComponent(IgxComboSampleComponent);
+			fix.detectChanges();
+			const combo = fix.componentInstance.combo;
+			expect(combo.getItemDataByValueKey('Connecticut')).toEqual({ field: 'Connecticut', region: 'New England' });
+			expect(combo.getItemDataByValueKey('')).toEqual(undefined);
+			expect(combo.getItemDataByValueKey(null)).toEqual(undefined);
+			expect(combo.getItemDataByValueKey(undefined)).toEqual(undefined);
+			expect(combo.getItemDataByValueKey({ field: 'Connecticut', region: 'New England' })).toEqual(undefined);
+			expect(combo.getItemDataByValueKey(1)).toEqual(undefined);
+		});
+		it('Should properly get/set displayKey', () => {
+			const fix = TestBed.createComponent(IgxComboSampleComponent);
+			fix.detectChanges();
+			const combo = fix.componentInstance.combo;
+			expect(combo.displayKey).toEqual(combo.valueKey);
+			combo.displayKey = 'region';
+			expect(combo.displayKey).toEqual('region');
+			expect(combo.displayKey === combo.valueKey).toBeFalsy();
+		});
+	});
+
+	describe('Template tests: ', () => {
+		it('Should properly initialize templates', () => {
+			const fixture = TestBed.createComponent(IgxComboSampleComponent);
+			fixture.detectChanges();
+			const combo = fixture.componentInstance.combo;
+			expect(combo).toBeDefined();
+			expect(combo.footerTemplate).toBeDefined();
+			expect(combo.headerTemplate).toBeDefined();
+			expect(combo.itemTemplate).toBeDefined();
+			expect(combo.addItemTemplate).toBeUndefined();
+			expect(combo.headerItemTemplate).toBeUndefined();
+		});
+		it('Should properly render header template', fakeAsync(() => {
+			const fixture = TestBed.createComponent(IgxComboSampleComponent);
+			fixture.detectChanges();
+			const combo = fixture.componentInstance.combo;
+			let headerElement = fixture.debugElement.query(By.css('.' + CSS_CLASS_HEADER));
+			expect(headerElement).toBeNull();
+			combo.dropdown.toggle();
+			tick();
+			fixture.detectChanges();
+			expect(combo.headerTemplate).toBeDefined();
+			const dropdownList: HTMLElement = fixture.debugElement.query(By.css('.' + CSS_CLASS_DROPDOWNLIST)).nativeElement;
+			headerElement = fixture.debugElement.query(By.css('.' + CSS_CLASS_FOOTER));
+			expect(headerElement).not.toBeNull();
+			const headerHTMLElement = fixture.debugElement.query(By.css('.' + CSS_CLASS_HEADER)).nativeElement;
+			expect(headerHTMLElement.parentNode).toEqual(dropdownList);
+			expect(headerHTMLElement.textContent).toEqual('This is a header');
+		}));
+		it('Should properly render footer template', fakeAsync(() => {
+			const fixture = TestBed.createComponent(IgxComboSampleComponent);
+			fixture.detectChanges();
+			const combo = fixture.componentInstance.combo;
+			let footerElement = fixture.debugElement.query(By.css('.' + CSS_CLASS_FOOTER));
+			expect(footerElement).toBeNull();
+			combo.dropdown.toggle();
+			tick();
+			fixture.detectChanges();
+			expect(combo.footerTemplate).toBeDefined();
+			const dropdownList: HTMLElement = fixture.debugElement.query(By.css('.' + CSS_CLASS_DROPDOWNLIST)).nativeElement;
+			footerElement = fixture.debugElement.query(By.css('.' + CSS_CLASS_FOOTER));
+			expect(footerElement).not.toBeNull();
+			const footerHTMLElement = fixture.debugElement.query(By.css('.' + CSS_CLASS_FOOTER)).nativeElement;
+			expect(footerHTMLElement.parentNode).toEqual(dropdownList);
+			expect(footerHTMLElement.textContent).toEqual('This is a footer');
+		}));
+	});
+
+	describe('Dropdown tests: ', () => {
+		it('Should properly call dropdown methods', () => {
+			const fixture = TestBed.createComponent(IgxComboSampleComponent);
+			fixture.detectChanges();
+			const combo = fixture.componentInstance.combo;
+			expect(combo).toBeDefined();
+			spyOn(combo.dropdown, 'close');
+			spyOn(combo.dropdown, 'open');
+			spyOn(combo.dropdown, 'toggle');
+			spyOnProperty(combo.dropdown, 'collapsed', 'get').and.callFake(() => 'fake');
+			combo.open();
+			combo.close();
+			combo.toggle();
+			expect(combo.dropdown.close).toHaveBeenCalledTimes(1);
+			expect(combo.dropdown.open).toHaveBeenCalledTimes(1);
+			expect(combo.dropdown.toggle).toHaveBeenCalledTimes(1);
+		});
+		it('Should properly call dropdown navigatePrev method', fakeAsync(() => {
+			const fix = TestBed.createComponent(IgxComboSampleComponent);
+			fix.detectChanges();
+			const combo = fix.componentInstance.combo;
+			const dropdown = combo.dropdown;
+			expect(combo).toBeDefined();
+			expect(dropdown).toBeDefined();
+			expect(dropdown.focusedItem).toBeFalsy();
+			expect(dropdown.verticalScrollContainer).toBeDefined();
+			const mockObj = jasmine.createSpyObj('nativeElement', ['focus']);
+			const mockSearchInput = spyOnProperty(combo, 'searchInput', 'get').and.returnValue({ nativeElement: mockObj });
+			const mockFn = () => dropdown.navigatePrev();
+			expect(mockFn).toThrow();
+			expect(dropdown.focusedItem).toEqual(null);
+			expect(combo.collapsed).toBeTruthy();
+			combo.toggle();
+			tick();
+			fix.detectChanges();
+			expect(mockObj.focus).toHaveBeenCalledTimes(1);
+			expect(combo.collapsed).toBeFalsy();
+			combo.handleKeyUp({ key: 'ArrowDown' });
+			fix.detectChanges();
+			expect(dropdown.focusedItem).toBeTruthy();
+			expect(dropdown.focusedItem.index).toEqual(0);
+			expect(dropdown.verticalScrollContainer.state.startIndex).toEqual(0);
+			spyOn(dropdown, 'onBlur').and.callThrough();
+			dropdown.navigatePrev();
+			tick();
+			fix.detectChanges();
+			expect(mockObj.focus).toHaveBeenCalledTimes(2);
+			combo.handleKeyUp({ key: 'ArrowDown' });
+			fix.detectChanges();
+			expect(dropdown.focusedItem).toBeTruthy();
+			expect(dropdown.focusedItem.index).toEqual(0);
+			dropdown.navigateNext();
+			tick();
+			fix.detectChanges();
+			expect(dropdown.focusedItem).toBeTruthy();
+			expect(dropdown.focusedItem.index).toEqual(1);
+			expect(dropdown.verticalScrollContainer.state.startIndex).toEqual(0);
+			spyOn(IgxDropDownBase.prototype, 'navigatePrev').and.callThrough();
+			dropdown.navigatePrev();
+			tick();
+			expect(dropdown.focusedItem).toBeTruthy();
+			expect(dropdown.focusedItem.index).toEqual(0);
+			expect(dropdown.verticalScrollContainer.state.startIndex).toEqual(0);
+			expect(IgxDropDownBase.prototype.navigatePrev).toHaveBeenCalledTimes(1);
+		}));
+		it('Should properly call dropdown navigateNext with virutal items', fakeAsync(() => {
+			const fix = TestBed.createComponent(IgxComboSampleComponent);
+			fix.detectChanges();
+			const combo = fix.componentInstance.combo;
+			const dropdown = combo.dropdown;
+			expect(combo).toBeDefined();
+			expect(dropdown).toBeDefined();
+			expect(dropdown.focusedItem).toBeFalsy();
+			expect(dropdown.verticalScrollContainer).toBeDefined();
+			const mockClick = jasmine.createSpyObj('event', ['preventDefault', 'stopPropagation']);
+			const mockObj = jasmine.createSpyObj('nativeElement', ['focus']);
+			const mockSearchInput = spyOnProperty(combo, 'searchInput', 'get').and.returnValue({ nativeElement: mockObj });
+			const mockFn = () => dropdown.navigatePrev();
+			const virtualMock = spyOn<any>(dropdown, 'navigateVirtualItem').and.callThrough();
+			expect(mockFn).toThrow();
+			expect(dropdown.focusedItem).toEqual(null);
+			expect(combo.collapsed).toBeTruthy();
+			combo.toggle();
+			tick();
+			fix.detectChanges();
+			expect(mockObj.focus).toHaveBeenCalledTimes(1);
+			expect(combo.collapsed).toBeFalsy();
+			dropdown.verticalScrollContainer.scrollTo(51);
+			tick();
+			fix.detectChanges();
+			const lastItem = fix.debugElement.queryAll(By.css('.' + CSS_CLASS_DROPDOWNLISTITEM))[8].componentInstance;
+			expect(lastItem).toBeDefined();
+			lastItem.clicked(mockClick);
+			fix.detectChanges();
+			expect(dropdown.focusedItem).toEqual(lastItem);
+			const mockFunc = () => dropdown.navigateItem(lastItem.index + 1);
+			expect(mockFunc).toThrow();
+			dropdown.navigateItem(-1);
+			fix.detectChanges();
+			expect(virtualMock).toHaveBeenCalledTimes(1);
+			lastItem.clicked(mockClick);
+			fix.detectChanges();
+			expect(dropdown.focusedItem).toEqual(lastItem);
+			dropdown.navigateItem(-1, Navigate.Down);
+			fix.detectChanges();
+			expect(virtualMock).toHaveBeenCalledTimes(2);
+			combo.searchValue = 'New';
+			tick();
+			lastItem.clicked(mockClick);
+			fix.detectChanges();
+			expect(dropdown.focusedItem).toEqual(lastItem);
+			fix.detectChanges();
+			expect(combo.customValueFlag && combo.searchValue !== '').toBeTruthy();
+			dropdown.navigateItem(-1, Navigate.Down);
+			expect(virtualMock).toHaveBeenCalledTimes(3);
+			lastItem.itemData = dropdown.verticalScrollContainer.igxForOf[dropdown.verticalScrollContainer.igxForOf.length - 1];
+			lastItem.clicked(mockClick);
+			fix.detectChanges();
+			expect(dropdown.focusedItem).toEqual(lastItem);
+			dropdown.navigateItem(-1, Navigate.Down);
+			expect(virtualMock).toHaveBeenCalledTimes(3);
+
+			// TEST move from first item
+			dropdown.verticalScrollContainer.scrollTo(0);
+			tick();
+			fix.detectChanges();
+			const firstItem = fix.debugElement.queryAll(By.css('.' + CSS_CLASS_DROPDOWNLISTITEM))[0].componentInstance;
+			firstItem.clicked(mockClick);
+			fix.detectChanges();
+			expect(dropdown.focusedItem).toEqual(firstItem);
+			expect(dropdown.focusedItem.index).toEqual(0);
+			// spyOnProperty(dropdown, 'focusedItem', 'get').and.returnValue(firstItem);
+			dropdown.navigateItem(-1);
+			fix.detectChanges();
+			expect(virtualMock).toHaveBeenCalledTimes(4);
+			spyOn(dropdown, 'onBlur').and.callThrough();
+			dropdown.navigateItem(-1, Navigate.Up);
+			tick();
+			fix.detectChanges();
+			expect(virtualMock).toHaveBeenCalledTimes(5);
+		}));
+		it('Should call toggle properly', fakeAsync(() => {
+			const fixture = TestBed.createComponent(IgxComboSampleComponent);
+			fixture.detectChanges();
+			const combo = fixture.componentInstance.combo;
+			spyOn(combo.dropdown, 'open').and.callThrough();
+			spyOn(combo.dropdown, 'close').and.callThrough();
+			spyOn(combo.dropdown, 'onToggleOpening').and.callThrough();
+			spyOn(combo.dropdown, 'onToggleOpened').and.callThrough();
+			spyOn(combo.dropdown, 'onToggleClosing').and.callThrough();
+			spyOn(combo.dropdown, 'onToggleClosed').and.callThrough();
+			spyOn<any>(combo, 'cdr').and.callThrough();
+			expect(combo.dropdown.collapsed).toEqual(true);
+			combo.dropdown.toggle();
+			tick();
+			fixture.detectChanges();
+			expect(combo.dropdown.open).toHaveBeenCalledTimes(1);
+			expect(combo.dropdown.onToggleOpening).toHaveBeenCalledTimes(1);
+			expect(combo.dropdown.onToggleOpened).toHaveBeenCalledTimes(1);
+			expect(combo.dropdown.collapsed).toEqual(false);
+			fixture.detectChanges();
+			combo.dropdown.toggle();
+			tick();
+			fixture.detectChanges();
+			expect(combo.dropdown.close).toHaveBeenCalledTimes(1);
+			expect(combo.dropdown.onToggleClosed).toHaveBeenCalledTimes(1);
+			expect(combo.dropdown.onToggleClosing).toHaveBeenCalledTimes(1);
+			expect(combo.dropdown.collapsed).toEqual(true);
+		}));
+		it('IgxComboDropDown onFocus and onBlur event', fakeAsync(() => {
+			const fix = TestBed.createComponent(IgxComboSampleComponent);
+			fix.detectChanges();
+			const dropdown = fix.componentInstance.combo.dropdown;
+			expect(dropdown.focusedItem).toEqual(null);
+			expect(dropdown.items.length).toEqual(9);
+			dropdown.toggle();
+			tick();
+			fix.detectChanges();
+			expect(dropdown.items).toBeDefined();
+			expect(dropdown.items.length).toBeTruthy();
+			dropdown.onFocus();
+			expect(dropdown.focusedItem).toEqual(dropdown.items[0]);
+			expect(dropdown.focusedItem.isFocused).toEqual(true);
+			dropdown.onFocus();
+			dropdown.onBlur();
+			expect(dropdown.focusedItem).toEqual(null);
+			dropdown.onBlur();
+		}));
+		it('IgxComboDropDown focusedItem getter/setter', () => {
+			const fix = TestBed.createComponent(IgxComboSampleComponent);
+			fix.detectChanges();
+			const dropdown = fix.componentInstance.combo.dropdown;
+			expect(dropdown.focusedItem).toEqual(null);
+			dropdown.toggle();
+			fix.detectChanges();
+			expect(dropdown.focusedItem).toEqual(null);
+			dropdown.onFocus();
+			expect(dropdown.focusedItem).toEqual(dropdown.items[0]);
+		});
+		it('Should properly handle dropdown.focusItem', fakeAsync(() => {
+			const fix = TestBed.createComponent(IgxComboSampleComponent);
+			fix.detectChanges();
+			const combo = fix.componentInstance.combo;
+			const dropdown = combo.dropdown;
+			combo.toggle();
+			tick();
+			fix.detectChanges();
+			const virtualSpy = spyOn<any>(dropdown, 'navigateVirtualItem');
+			spyOn(IgxComboDropDownComponent.prototype, 'navigateItem').and.callThrough();
+			dropdown.navigateItem(0);
+			fix.detectChanges();
+			expect(IgxComboDropDownComponent.prototype.navigateItem).toHaveBeenCalledTimes(1);
+			dropdown.navigateItem(-1);
+			expect(IgxComboDropDownComponent.prototype.navigateItem).toHaveBeenCalledTimes(2);
+			expect(virtualSpy).toHaveBeenCalled();
+		}));
+		it('Should handle handleKeyDown calls', () => {
+			const fix = TestBed.createComponent(IgxComboSampleComponent);
+			fix.detectChanges();
+			const combo = fix.componentInstance.combo;
+			spyOn(combo, 'selectAllItems');
+			spyOn(combo, 'toggle');
+			spyOn(combo.dropdown, 'onFocus').and.callThrough();
+			combo.handleKeyUp({ key: 'A' });
+			combo.handleKeyUp({});
+			expect(combo.selectAllItems).toHaveBeenCalledTimes(0);
+			expect(combo.dropdown.onFocus).toHaveBeenCalledTimes(0);
+			combo.handleKeyUp({ key: 'Enter' });
+			expect(combo.selectAllItems).toHaveBeenCalledTimes(0);
+			spyOnProperty(combo, 'filteredData', 'get').and.returnValue([1]);
+			combo.handleKeyUp({ key: 'Enter' });
+			expect(combo.selectAllItems).toHaveBeenCalledTimes(0);
+			combo.handleKeyUp({ key: 'ArrowDown' });
+			expect(combo.selectAllItems).toHaveBeenCalledTimes(0);
+			expect(combo.dropdown.onFocus).toHaveBeenCalledTimes(1);
+			combo.handleKeyUp({ key: 'Escape' });
+			expect(combo.toggle).toHaveBeenCalledTimes(1);
+		});
+		it('Dropdown button should open/close dropdown list', fakeAsync(() => {
+			const fixture = TestBed.createComponent(IgxComboTestComponent);
+			fixture.detectChanges();
+			const combo = fixture.componentInstance.combo;
+			const comboButton = fixture.debugElement.query(By.css('.' + CSS_CLASS_DROPDOWNBUTTON)).nativeElement;
+			comboButton.click();
+			tick();
+			fixture.detectChanges();
+			expect(combo.dropdown.collapsed).toEqual(false);
+			const searchInputElement = fixture.debugElement.query(By.css('input[name=\'searchInput\']')).nativeElement;
+			expect(searchInputElement).toBeDefined();
+			const dropdownList = fixture.debugElement.query(By.css('.' + CSS_CLASS_DROPDOWNLIST)).nativeElement;
+			expect(dropdownList.classList.contains(CSS_CLASS_TOGGLE)).toBeTruthy();
+			const dropdownItems = dropdownList.querySelectorAll('.' + CSS_CLASS_DROPDOWNLISTITEM);
+			expect(dropdownItems.length).toEqual(11);
+			comboButton.click();
+			tick();
+			fixture.detectChanges();
+			expect(combo.dropdown.collapsed).toEqual(true);
+			expect(dropdownList.classList.contains(CSS_CLASS_TOGGLE + '--hidden')).toBeTruthy();
+			expect(dropdownList.children.length).toEqual(0);
+		}));
+		it('Should focus search input after dropdown has been opened', fakeAsync(() => {
+			let isFocused = false;
+			const fixture = TestBed.createComponent(IgxComboTestComponent);
+			fixture.detectChanges();
+			const comboButton = fixture.debugElement.query(By.css('.' + CSS_CLASS_DROPDOWNBUTTON)).nativeElement;
+			comboButton.click();
+			tick();
+			fixture.detectChanges();
+			const searchInputElement: HTMLElement = fixture.debugElement.query(By.css('input[name=\'searchInput\']')).nativeElement;
+			isFocused = (document.activeElement === searchInputElement);
+			expect(isFocused).toEqual(true);
+		}));
+		it('Should open/close dropdown list with down/up keys', fakeAsync(() => {
+			const fix = TestBed.createComponent(IgxComboTestComponent);
+			fix.detectChanges();
+			const combo = fix.componentInstance.combo;
+			const comboInput = combo.comboInput.nativeElement as HTMLElement;
+			expect(comboInput).toBeDefined();
+			spyOn(combo, 'onArrowDown').and.callThrough();
+			spyOn(combo, 'onArrowUp').and.callThrough();
+			spyOn(combo.dropdown, 'toggle').and.callThrough();
+			spyOn(combo.dropdown, 'open').and.callThrough();
+			spyOn(combo.dropdown, 'close').and.callThrough();
+			combo.onArrowDown(new KeyboardEvent('keydown', { altKey: false, key: 'ArrowDown' }));
+			tick();
+			fix.detectChanges();
+			expect(combo.dropdown.toggle).toHaveBeenCalledTimes(1);
+			expect(combo.dropdown.open).toHaveBeenCalledTimes(1);
+			combo.onArrowDown(new KeyboardEvent('keydown', { altKey: true, key: 'ArrowDown' }));
+
+			fix.detectChanges();
+			expect(combo.dropdown.toggle).toHaveBeenCalledTimes(1);
+			expect(combo.dropdown.collapsed).toEqual(false);
+			expect(combo.dropdown.open).toHaveBeenCalledTimes(1);
+			combo.onArrowUp(new KeyboardEvent('keydown', { altKey: false, key: 'ArrowUp' }));
+
+			fix.detectChanges();
+			expect(combo.dropdown.toggle).toHaveBeenCalledTimes(2);
+			expect(combo.dropdown.close).toHaveBeenCalledTimes(1);
+			combo.onArrowUp(new KeyboardEvent('keydown', { altKey: true, key: 'ArrowUp' }));
+
+			fix.detectChanges();
+			expect(combo.dropdown.toggle).toHaveBeenCalledTimes(3);
+			expect(combo.dropdown.close).toHaveBeenCalledTimes(2);
+		}));
+		it('Should fire dropdown opening/closing events when dropdown button has been clicked', fakeAsync(() => {
+			const fixture = TestBed.createComponent(IgxComboTestComponent);
+			fixture.detectChanges();
+			const combo = fixture.componentInstance.combo;
+			const dropdown = combo.dropdown;
+			spyOn(combo.onOpened, 'emit').and.callThrough();
+			spyOn(combo.onOpening, 'emit').and.callThrough();
+			spyOn(combo.onClosed, 'emit').and.callThrough();
+			spyOn(combo.onClosing, 'emit').and.callThrough();
+			spyOn(combo, 'onInputClick').and.callThrough();
+			const comboButton = fixture.debugElement.query(By.css('.' + CSS_CLASS_DROPDOWNBUTTON)).nativeElement;
+			expect(comboButton).toBeDefined();
+			comboButton.click();
+			tick();
+			fixture.detectChanges();
+			expect(dropdown.collapsed).toEqual(false);
+			expect(combo.onInputClick).toHaveBeenCalledTimes(1);
+			expect(combo.onOpened.emit).toHaveBeenCalledTimes(1);
+			expect(combo.onOpening.emit).toHaveBeenCalledTimes(1);
+			expect(combo.onClosing.emit).toHaveBeenCalledTimes(0);
+			expect(combo.onClosed.emit).toHaveBeenCalledTimes(0);
+			comboButton.click();
+			tick();
+			fixture.detectChanges();
+			expect(combo.onInputClick).toHaveBeenCalledTimes(2);
+			expect(combo.onClosed.emit).toHaveBeenCalledTimes(1);
+			expect(combo.onClosing.emit).toHaveBeenCalledTimes(1);
+		}));
+		it('Should select/focus dropdown list items with space/up and down arrow keys', fakeAsync(() => {
+			let selectedItemsCount = 0;
+			const arrowDownEvent = new KeyboardEvent('keydown', { key: 'ArrowDown' });
+			const arrowUpEvent = new KeyboardEvent('keydown', { key: 'ArrowUp' });
+			const spaceEvent = new KeyboardEvent('keydown', { key: 'Space' });
+
+			const fixture = TestBed.createComponent(IgxComboTestComponent);
+			fixture.detectChanges();
+			const combo = fixture.componentInstance.combo;
+			combo.dropdown.toggle();
+			tick();
+			fixture.detectChanges();
+
+			const dropdownList = fixture.debugElement.query(By.css('.' + CSS_CLASS_DROPDOWNLIST)).nativeElement;
+			const dropdownItems = dropdownList.querySelectorAll('.' + CSS_CLASS_DROPDOWNLISTITEM);
+			const dropdownContent = fixture.debugElement.query(By.css('.' + CSS_CLASS_CONTENT)).nativeElement;
+			let focusedItems = dropdownList.querySelectorAll('.' + CSS_CLASS_FOCUSED);
+			let selectedItems = dropdownList.querySelectorAll('.' + CSS_CLASS_SELECTED);
+			expect(focusedItems.length).toEqual(0);
+			expect(selectedItems.length).toEqual(0);
+
+			const focusAndVerifyItem = function (event: KeyboardEvent, itemIndex: number) {
+				dropdownContent.dispatchEvent(event);
+				fixture.detectChanges();
+				focusedItems = dropdownList.querySelectorAll('.' + CSS_CLASS_FOCUSED);
+				expect(focusedItems.length).toEqual(1);
+				expect(focusedItems[0]).toEqual(dropdownItems[itemIndex]);
+			};
+
+			const selectAndVerifyItem = function (itemIndex: number) {
+				dropdownContent.dispatchEvent(spaceEvent);
+				fixture.detectChanges();
+				selectedItems = dropdownList.querySelectorAll('.' + CSS_CLASS_SELECTED);
+				expect(selectedItems.length).toEqual(selectedItemsCount);
+				expect(selectedItems).toContain(dropdownItems[itemIndex]);
+			};
+
+			focusAndVerifyItem(arrowDownEvent, 0);
+			selectedItemsCount++;
+			selectAndVerifyItem(0);
+
+			for (let index = 1; index < 7; index++) {
+				focusAndVerifyItem(arrowDownEvent, index);
+			}
+			selectedItemsCount++;
+			selectAndVerifyItem(6);
+
+			for (let index = 5; index > 3; index--) {
+				focusAndVerifyItem(arrowUpEvent, index);
+			}
+			selectedItemsCount++;
+			selectAndVerifyItem(4);
+		}));
+		it('Should properly close on click outside of the combo dropdown', fakeAsync(() => {
+			const fix = TestBed.createComponent(IgxComboSampleComponent);
+			fix.detectChanges();
+			const combo = fix.componentInstance.combo;
+			expect(combo).toBeDefined();
+			combo.toggle();
+			tick();
+			expect(combo.collapsed).toEqual(false);
+			document.documentElement.dispatchEvent(new Event('click'));
+			tick();
+			expect(combo.collapsed).toEqual(true);
+		}));
+		it('Should scroll up to the first item in the dropdown list with HOME key', async(() => {
+			let scrollbar: HTMLElement;
+			let dropdownContainer: HTMLElement;
+			let firstVisibleItem: Element;
+			let lastVisibleItem: Element;
+			const homeEvent = new KeyboardEvent('keydown', { key: 'Home' });
+			const endEvent = new KeyboardEvent('keydown', { key: 'End' });
+			const fixture = TestBed.createComponent(IgxComboTestComponent);
+			fixture.detectChanges();
+			const combo = fixture.componentInstance.combo;
+			const comboButton = fixture.debugElement.query(By.css('.' + CSS_CLASS_DROPDOWNBUTTON)).nativeElement;
+			comboButton.click();
+			fixture.whenStable().then(() => {
+				fixture.detectChanges();
+				const dropdownContent = fixture.debugElement.query(By.css('.' + CSS_CLASS_CONTENT)).nativeElement;
+				scrollbar = fixture.debugElement.query(By.css('.' + CSS_CLASS_SCROLLBAR_VERTICAL)).nativeElement as HTMLElement;
+				expect(scrollbar.scrollTop).toEqual(0);
+				dropdownContent.dispatchEvent(endEvent);
+				setTimeout(() => {
+					fixture.detectChanges();
+					expect(scrollbar.scrollHeight - scrollbar.scrollTop).toEqual(scrollbar.clientHeight);
+					dropdownContainer = fixture.debugElement.query(By.css('.' + CSS_CLASS_CONTAINER)).nativeElement;
+					firstVisibleItem = dropdownContainer.querySelector('.' + CSS_CLASS_DROPDOWNLISTITEM + ':first-child');
+					lastVisibleItem = dropdownContainer.querySelector('.' + CSS_CLASS_DROPDOWNLISTITEM + ':last-child');
+					expect(firstVisibleItem.textContent.trim()).toEqual(combo.data[combo.data.length - 10]);
+					expect(lastVisibleItem.textContent.trim()).toEqual(combo.data[combo.data.length - 1]);
+					dropdownContent.dispatchEvent(homeEvent);
+					setTimeout(() => {
+						fixture.detectChanges();
+						expect(scrollbar.scrollTop).toEqual(0);
+						dropdownContainer = fixture.debugElement.query(By.css('.' + CSS_CLASS_CONTAINER)).nativeElement;
+						firstVisibleItem = dropdownContainer.querySelector('.' + CSS_CLASS_DROPDOWNLISTITEM + ':first-child');
+						lastVisibleItem = dropdownContainer.querySelector('.' + CSS_CLASS_DROPDOWNLISTITEM + ':last-child');
+						expect(firstVisibleItem.textContent.trim()).toEqual(combo.data[0]);
+						expect(lastVisibleItem.textContent.trim()).toEqual(combo.data[10]);
+						combo.dropdown.verticalScrollContainer.scrollTo(6);
+						setTimeout(function () {
+							fixture.detectChanges();
+							dropdownContainer = fixture.debugElement.query(By.css('.' + CSS_CLASS_CONTAINER)).nativeElement;
+							firstVisibleItem = dropdownContainer.querySelector('.' + CSS_CLASS_DROPDOWNLISTITEM + ':first-child');
+							expect(firstVisibleItem.textContent.trim()).toEqual(combo.data[6]);
+							dropdownContent.dispatchEvent(homeEvent);
+							setTimeout(function () {
+								fixture.detectChanges();
+								dropdownContainer = fixture.debugElement.query(By.css('.' + CSS_CLASS_CONTAINER)).nativeElement;
+								firstVisibleItem = dropdownContainer.querySelector('.' + CSS_CLASS_DROPDOWNLISTITEM + ':first-child');
+								lastVisibleItem = dropdownContainer.querySelector('.' + CSS_CLASS_DROPDOWNLISTITEM + ':last-child');
+								expect(firstVisibleItem.textContent.trim()).toEqual(combo.data[0]);
+								expect(lastVisibleItem.textContent.trim()).toEqual(combo.data[10]);
+								expect(scrollbar.scrollTop).toEqual(0);
+							}, 20);
+						}, 20);
+					}, 20);
+				}, 20);
+			});
+		}));
+		it('Should scroll down to the last item in the dropdown list with END key', (done) => {
+			let dropdownContainer: HTMLElement;
+			let firstVisibleItem: Element;
+			let lastVisibleItem: Element;
+			const endEvent = new KeyboardEvent('keydown', { key: 'End' });
+			const fixture = TestBed.createComponent(IgxComboTestComponent);
+			fixture.detectChanges();
+			const combo = fixture.componentInstance.combo;
+			combo.toggle();
+			setTimeout(() => {
+				fixture.detectChanges();
+				const dropdownContent = fixture.debugElement.query(By.css('.' + CSS_CLASS_CONTENT)).nativeElement;
+				const scrollbar = fixture.debugElement.query(By.css('.' + CSS_CLASS_SCROLLBAR_VERTICAL)).nativeElement as HTMLElement;
+				expect(scrollbar.scrollTop).toEqual(0);
+				dropdownContent.dispatchEvent(endEvent);
+				setTimeout(() => {
+					fixture.detectChanges();
+					setTimeout(function () {
+						fixture.detectChanges();
+						expect(scrollbar.scrollHeight - scrollbar.scrollTop).toEqual(scrollbar.clientHeight);
+						dropdownContainer = fixture.debugElement.query(By.css('.' + CSS_CLASS_CONTAINER)).nativeElement;
+						firstVisibleItem = dropdownContainer.querySelector('.' + CSS_CLASS_DROPDOWNLISTITEM + ':first-child');
+						lastVisibleItem = dropdownContainer.querySelector('.' + CSS_CLASS_DROPDOWNLISTITEM + ':last-child');
+						expect(firstVisibleItem.textContent.trim()).toEqual(combo.data[combo.data.length - 10]);
+						expect(lastVisibleItem.textContent.trim()).toEqual(combo.data[combo.data.length - 1]);
+						combo.dropdown.verticalScrollContainer.scrollTo(3);
+						setTimeout(function () {
+							fixture.detectChanges();
+							dropdownContainer = fixture.debugElement.query(By.css('.' + CSS_CLASS_CONTAINER)).nativeElement;
+							firstVisibleItem = dropdownContainer.querySelector('.' + CSS_CLASS_DROPDOWNLISTITEM + ':first-child');
+							expect(firstVisibleItem.textContent.trim()).toEqual(combo.data[3]);
+							dropdownContent.dispatchEvent(endEvent);
+							setTimeout(function () {
+								fixture.detectChanges();
+								dropdownContainer = fixture.debugElement.query(By.css('.' + CSS_CLASS_CONTAINER)).nativeElement;
+								firstVisibleItem = dropdownContainer.querySelector('.' + CSS_CLASS_DROPDOWNLISTITEM + ':first-child');
+								lastVisibleItem = dropdownContainer.querySelector('.' + CSS_CLASS_DROPDOWNLISTITEM + ':last-child');
+								expect(firstVisibleItem.textContent.trim()).toEqual(combo.data[combo.data.length - 10]);
+								expect(lastVisibleItem.textContent.trim()).toEqual(combo.data[combo.data.length - 1]);
+								expect(scrollbar.scrollHeight - scrollbar.scrollTop).toEqual(scrollbar.clientHeight);
+								done();
+							}, 20);
+						}, 20);
+					}, 20);
+				}, 20);
+			}, 10);
+		});
+	});
+
+	describe('Selection tests: ', () => {
+		function getCheckbox(dropdownElement: any, itemIndex: number): HTMLElement {
+			const dropdownItems = dropdownElement.querySelectorAll('.' + CSS_CLASS_DROPDOWNLISTITEM);
+			const checkbox = dropdownItems[itemIndex].querySelector('.' + CSS_CLASS_CHECKBOX) as HTMLElement;
+			return checkbox;
+		}
+		function clickItemCheckbox(dropdownElement: any, itemIndex: number) {
+			const dropdownItems = dropdownElement.querySelectorAll('.' + CSS_CLASS_DROPDOWNLISTITEM);
+			const checkbox = dropdownItems[itemIndex].querySelector('.' + CSS_CLASS_CHECKBOX) as HTMLElement;
+			checkbox.click();
+		}
+		function verifyItemIsSelected(
+			combo: IgxComboComponent,
+			itemIndex: number,
+			selectedItemIndex: number,
+			checkbox?: HTMLElement) {
+			if (checkbox != null) {
+				expect(checkbox.classList.contains(CSS_CLASS_CHECKED)).toBeTruthy();
+			}
+			expect(combo.isItemSelected(combo.data[itemIndex])).toBeTruthy();
+			expect(combo.selectedItems()[selectedItemIndex]).toEqual(combo.data[itemIndex]);
+		}
+		function verifyItemIsUnselected(
+			dropdownElement: any,
+			combo: IgxComboComponent,
+			itemIndex: number) {
+			const checkbox = getCheckbox(dropdownElement, itemIndex);
+			expect(checkbox.classList.contains(CSS_CLASS_CHECKED)).toBeFalsy();
+			expect(combo.isItemSelected(combo.data[itemIndex])).toBeFalsy();
+		}
+		it('Should properly return the selected value(s)', () => {
+			const fixture = TestBed.createComponent(IgxComboSampleComponent);
+			fixture.detectChanges();
+			const combo = fixture.componentInstance.combo;
+			expect(combo).toBeDefined();
+			expect(combo.values).toEqual([]);
+			combo.valueKey = undefined;
+			expect(combo.values).toEqual([]);
+		});
+		it('Should properly call "writeValue" method', () => {
+			const fixture = TestBed.createComponent(IgxComboSampleComponent);
+			fixture.detectChanges();
+			const combo = fixture.componentInstance.combo;
+			spyOn(combo, 'selectItems');
+			combo.writeValue(['EXAMPLE']);
+			fixture.detectChanges();
+			expect(combo.selectItems).toHaveBeenCalledTimes(1);
+			// Calling "SelectItems" through the writeValue accessor should clear the previous values;
+			expect(combo.selectItems).toHaveBeenCalledWith(['EXAMPLE'], true);
+		});
+		it(`Should properly select/deselect items`, fakeAsync(() => {
+			const fix = TestBed.createComponent(IgxComboSampleComponent);
+			fix.detectChanges();
+			const combo = fix.componentInstance.combo;
+			expect(combo.dropdown.items).toBeDefined();
+			// items are only accessible when the combo dropdown is opened;
+			let targetItem: IgxComboItemComponent;
+			spyOn(combo, 'setSelectedItem').and.callThrough();
+			spyOn(combo.dropdown, 'navigateItem').and.callThrough();
+			spyOn<any>(combo, 'triggerSelectionChange').and.callThrough();
+			spyOn(combo.dropdown, 'selectedItem').and.callThrough();
+			spyOn(combo.onSelectionChange, 'emit');
+			combo.dropdown.toggle();
+			tick();
+			fix.detectChanges();
+			expect(combo.dropdown.collapsed).toEqual(false);
+			expect(combo.dropdown.items.length).toEqual(9); // Virtualization
+			targetItem = combo.dropdown.items[5] as IgxComboItemComponent;
+			expect(targetItem).toBeDefined();
+			expect(targetItem.index).toEqual(5);
+			combo.dropdown.selectItem(targetItem);
+
+			fix.detectChanges();
+			expect(combo.dropdown.selectedItem).toEqual([targetItem.itemID]);
+			expect(combo.setSelectedItem).toHaveBeenCalledTimes(1);
+			expect(combo.setSelectedItem).toHaveBeenCalledWith(targetItem.itemID, true);
+			expect(combo.onSelectionChange.emit).toHaveBeenCalledTimes(1);
+			expect(combo.onSelectionChange.emit).toHaveBeenCalledWith({ oldSelection: [], newSelection: [targetItem.itemID] });
+
+			combo.dropdown.selectItem(targetItem);
+			expect(combo.dropdown.selectedItem).toEqual([]);
+			expect(combo.setSelectedItem).toHaveBeenCalledTimes(2);
+			expect(combo.setSelectedItem).toHaveBeenCalledWith(targetItem.itemID, true);
+			expect(combo.onSelectionChange.emit).toHaveBeenCalledTimes(2);
+			expect(combo.onSelectionChange.emit).toHaveBeenCalledWith({ oldSelection: [targetItem.itemID], newSelection: [] });
+
+			spyOn(combo, 'addItemToCollection');
+			combo.dropdown.selectItem({ itemData: 'ADD ITEM' } as IgxComboItemComponent, new Event('click'));
+			fix.detectChanges();
+			expect(combo.addItemToCollection).toHaveBeenCalledTimes(1);
+		}));
+		it(`Should properly select/deselect items using public methods selectItems and deselectItems`, fakeAsync(() => {
+			const fix = TestBed.createComponent(IgxComboSampleComponent);
+			fix.detectChanges();
+			const combo = fix.componentInstance.combo;
+			spyOn(combo.onSelectionChange, 'emit');
+			let oldSelection = [];
+			let newSelection = [combo.data[1], combo.data[5], combo.data[6]];
+
+			combo.dropdown.toggle();
+			tick();
+			fix.detectChanges();
+			combo.selectItems(newSelection);
+			fix.detectChanges();
+			expect(combo.selectedItems().length).toEqual(newSelection.length);
+			expect(combo.onSelectionChange.emit).toHaveBeenCalledTimes(1);
+			expect(combo.onSelectionChange.emit).toHaveBeenCalledWith({ oldSelection: oldSelection, newSelection: newSelection });
+
+			let newItem = combo.data[3];
+			combo.selectItems([newItem]);
+			oldSelection = [...newSelection];
+			newSelection.push(newItem);
+			fix.detectChanges();
+			expect(combo.selectedItems().length).toEqual(newSelection.length);
+			expect(combo.onSelectionChange.emit).toHaveBeenCalledTimes(2);
+			expect(combo.onSelectionChange.emit).toHaveBeenCalledWith({ oldSelection: oldSelection, newSelection: newSelection });
+
+			oldSelection = [...newSelection];
+			newSelection = [combo.data[0]];
+			combo.selectItems(newSelection, true);
+			fix.detectChanges();
+			expect(combo.selectedItems().length).toEqual(newSelection.length);
+			expect(combo.onSelectionChange.emit).toHaveBeenCalledTimes(3);
+			expect(combo.onSelectionChange.emit).toHaveBeenCalledWith({ oldSelection: oldSelection, newSelection: newSelection });
+
+			oldSelection = [...newSelection];
+			newSelection = [];
+			newItem = combo.data[0];
+			combo.deselectItems([newItem]);
+			fix.detectChanges();
+			expect(combo.selectedItems().length).toEqual(newSelection.length);
+			expect(combo.selectedItems().length).toEqual(0);
+			expect(combo.onSelectionChange.emit).toHaveBeenCalledTimes(4);
+			expect(combo.onSelectionChange.emit).toHaveBeenCalledWith({ oldSelection: oldSelection, newSelection: newSelection });
+		}));
+		it('Should properly select/deselect ALL items', fakeAsync(() => {
+			const fix = TestBed.createComponent(IgxComboSampleComponent);
+			fix.detectChanges();
+			const combo = fix.componentInstance.combo;
+			expect(combo.dropdown.items).toBeDefined();
+			// items are only accessible when the combo dropdown is opened;
+			spyOn(combo, 'selectAllItems').and.callThrough();
+			spyOn(combo, 'deselectAllItems').and.callThrough();
+			spyOn(combo, 'handleSelectAll').and.callThrough();
+			spyOn<any>(combo, 'triggerSelectionChange').and.callThrough();
+			spyOn(combo.onSelectionChange, 'emit');
+			combo.dropdown.toggle();
+			tick();
+			fix.detectChanges();
+			expect(combo.dropdown.collapsed).toEqual(false);
+			expect(combo.dropdown.items.length).toEqual(9); // Virtualization
+			combo.handleSelectAll({ checked: true });
+
+			fix.detectChanges();
+			expect(combo.selectAllItems).toHaveBeenCalledTimes(1);
+			expect(combo.deselectAllItems).toHaveBeenCalledTimes(0);
+			expect(combo.onSelectionChange.emit).toHaveBeenCalledTimes(1);
+
+			combo.handleSelectAll({ checked: false });
+
+			fix.detectChanges();
+			expect(combo.selectAllItems).toHaveBeenCalledTimes(1);
+			expect(combo.deselectAllItems).toHaveBeenCalledTimes(1);
+			expect(combo.onSelectionChange.emit).toHaveBeenCalledTimes(2);
+		}));
+		it('Should handle setSelectedItem properly', () => {
+			const fix = TestBed.createComponent(IgxComboSampleComponent);
+			fix.detectChanges();
+			const combo = fix.componentInstance.combo;
+			const dropdown = combo.dropdown;
+			spyOn(dropdown, 'setSelectedItem').and.callThrough();
+			spyOn(combo, 'getItemDataByValueKey').and.callThrough();
+			spyOn(combo.onSelectionChange, 'emit').and.callThrough();
+			combo.setSelectedItem(null);
+			expect(combo.selectedItems()).toEqual([]);
+			dropdown.setSelectedItem(null);
+			expect(combo.selectedItems()).toEqual([]);
+			dropdown.setSelectedItem(undefined);
+			expect(combo.selectedItems()).toEqual([]);
+			combo.setSelectedItem(undefined);
+			expect(combo.selectedItems()).toEqual([]);
+			dropdown.setSelectedItem({ field: 'Connecticut', region: 'New England' });
+			expect(combo.selectedItems()).toEqual([{ field: 'Connecticut', region: 'New England' }]);
+			combo.deselectAllItems();
+			expect(combo.selectedItems()).toEqual([]);
+			combo.setSelectedItem({ field: 'Connecticut', region: 'New England' });
+			expect(combo.selectedItems()).toEqual([{ field: 'Connecticut', region: 'New England' }]);
+			combo.deselectAllItems();
+			expect(combo.selectedItems()).toEqual([]);
+			dropdown.setSelectedItem('Connecticut');
+			expect(combo.selectedItems()).toEqual([{ field: 'Connecticut', region: 'New England' }]);
+			combo.deselectAllItems();
+			expect(combo.selectedItems()).toEqual([]);
+			dropdown.setSelectedItem('Connecticut', false);
+			expect(combo.selectedItems()).toEqual([]);
+			combo.deselectAllItems();
+			expect(combo.selectedItems()).toEqual([]);
+			dropdown.setSelectedItem({ field: 'Connecticut', region: 'New England' }, true);
+			expect(combo.selectedItems()).toEqual([{ field: 'Connecticut', region: 'New England' }]);
+			spyOn(combo, 'setSelectedItem').and.callThrough();
+			const selectionSpy = spyOn<any>(combo, 'triggerSelectionChange').and.callThrough();
+			dropdown.setSelectedItem(combo.selectedItems()[0], false);
+			expect(combo.setSelectedItem).toHaveBeenCalledWith({ field: 'Connecticut', region: 'New England' }, false);
+			expect(selectionSpy.calls.mostRecent().args).toEqual([[]]);
+			expect(combo.selectedItems()).toEqual([]);
+			combo.setSelectedItem('Connecticut', true);
+			expect(combo.selectedItems()).toEqual([{ field: 'Connecticut', region: 'New England' }]);
+			expect(combo.selectedItems()[0]).toEqual({ field: 'Connecticut', region: 'New England' });
+			combo.setSelectedItem('Connecticut', false);
+			expect(combo.selectedItems()).toEqual([]);
+			combo.setSelectedItem('Connecticut', false);
+			expect(combo.selectedItems()).toEqual([]);
+			expect(combo.getItemDataByValueKey).toHaveBeenCalledTimes(5);
+			expect(combo.onSelectionChange.emit).toHaveBeenCalledTimes(13);
+		});
+		it('Should properly return the selected item(s)', () => {
+			const fix = TestBed.createComponent(IgxComboSampleComponent);
+			fix.detectChanges();
+			const combo = fix.componentInstance.combo;
+			expect(combo.selectedItems()).toEqual([]);
+			expect(combo.dropdown.selectedItem).toEqual([]);
+			combo.setSelectedItem('Connecticut');
+			fix.detectChanges();
+			expect(combo.dropdown.selectedItem).toEqual([{ field: 'Connecticut', region: 'New England' }]);
+			expect(combo.dropdown.selectedItem[0]).toEqual(combo.data[0]);
+		});
+		it('Should append selected items to the input separated by comma', fakeAsync(() => {
+			let expectedOutput: string;
+			const fixture = TestBed.createComponent(IgxComboTestComponent);
+			fixture.detectChanges();
+			const combo = fixture.componentInstance.combo;
+			const dropdown = combo.dropdown;
+			const input = fixture.debugElement.query(By.css('input[name=\'comboInput\']'));
+			const inputElement = input.nativeElement;
+			const comboButton = fixture.debugElement.query(By.css('.' + CSS_CLASS_DROPDOWNBUTTON)).nativeElement;
+
+			comboButton.click();
+			fixture.detectChanges();
+			const dropdownList = fixture.debugElement.query(By.css('.' + CSS_CLASS_DROPDOWNLIST)).nativeElement;
+
+			const verifySelectedItem = function (itemIndex: number) {
+				clickItemCheckbox(dropdownList, itemIndex);
+				fixture.detectChanges();
+				tick();
+				fixture.detectChanges();
+				expect(inputElement.value).toEqual(expectedOutput);
+			};
+
+			expectedOutput = dropdown.items[3].itemData;
+			verifySelectedItem(3);
+			expectedOutput += ', ' + dropdown.items[7].itemData;
+			verifySelectedItem(7);
+			expectedOutput += ', ' + dropdown.items[1].itemData;
+			verifySelectedItem(1);
+			expectedOutput = dropdown.items[3].itemData + ', ' + dropdown.items[1].itemData;
+			verifySelectedItem(7);
+		}));
+		it('Should append selected items to the input in their selection order', (done) => {
+			const event = new KeyboardEvent('keydown', { key: 'End' });
+			const fixture = TestBed.createComponent(IgxComboTestComponent);
+			fixture.detectChanges();
+			const combo = fixture.componentInstance.combo;
+			const expectedOutput = combo.data[3] + ', ' + combo.data[7] + ', ' + combo.data[1] + ', ' + combo.data[11];
+			const comboButton = fixture.debugElement.query(By.css('.' + CSS_CLASS_DROPDOWNBUTTON)).nativeElement;
+			comboButton.click();
+			fixture.detectChanges();
+			const dropdownContent = fixture.debugElement.query(By.css('.' + CSS_CLASS_CONTENT)).nativeElement;
+			const dropdownList = fixture.debugElement.query(By.css('.' + CSS_CLASS_DROPDOWNLIST)).nativeElement;
+
+			clickItemCheckbox(dropdownList, 3);
+			fixture.detectChanges();
+			clickItemCheckbox(dropdownList, 7);
+			fixture.detectChanges();
+			clickItemCheckbox(dropdownList, 1);
+			fixture.detectChanges();
+			dropdownContent.dispatchEvent(event);
+			setTimeout(function () {
+				fixture.detectChanges();
+				clickItemCheckbox(dropdownList, 5);
+				fixture.detectChanges();
+				setTimeout(function () {
+					fixture.detectChanges();
+					const input = fixture.debugElement.query(By.css('input[name=\'comboInput\']'));
+					expect(input.nativeElement.value).toEqual(expectedOutput);
+					done();
+				}, 20);
+			}, 20);
+		});
+		it('Should remove deselected items from the input', fakeAsync(() => {
+			const fixture = TestBed.createComponent(IgxComboTestComponent);
+			fixture.detectChanges();
+			const combo = fixture.componentInstance.combo;
+			const dropdown = combo.dropdown;
+			const input = fixture.debugElement.query(By.css('input[name=\'comboInput\']'));
+			const inputElement = input.nativeElement;
+			combo.dropdown.toggle();
+			tick();
+			fixture.detectChanges();
+			const dropdownList = fixture.debugElement.query(By.css('.' + CSS_CLASS_DROPDOWNLIST)).nativeElement;
+
+			clickItemCheckbox(dropdownList, 3);
+			fixture.detectChanges();
+			tick();
+			clickItemCheckbox(dropdownList, 7);
+			fixture.detectChanges();
+			tick();
+			clickItemCheckbox(dropdownList, 1);
+			fixture.detectChanges();
+			tick();
+			expect(inputElement.value).toEqual(
+				dropdown.items[3].itemData + ', ' +
+				dropdown.items[7].itemData + ', ' +
+				dropdown.items[1].itemData);
+
+			clickItemCheckbox(dropdownList, 7);
+			fixture.detectChanges();
+			tick();
+			expect(inputElement.value).toEqual(
+				dropdown.items[3].itemData + ', ' +
+				dropdown.items[1].itemData);
+
+			clickItemCheckbox(dropdownList, 8);
+			fixture.detectChanges();
+			tick();
+			expect(inputElement.value).toEqual(
+				dropdown.items[3].itemData + ', ' +
+				dropdown.items[1].itemData + ', ' +
+				dropdown.items[8].itemData);
+
+			clickItemCheckbox(dropdownList, 1);
+			fixture.detectChanges();
+			tick();
+			expect(inputElement.value).toEqual(
+				dropdown.items[3].itemData + ', ' +
+				dropdown.items[8].itemData);
+
+			clickItemCheckbox(dropdownList, 3);
+			fixture.detectChanges();
+			tick();
+			expect(inputElement.value).toEqual(dropdown.items[8].itemData);
+
+			clickItemCheckbox(dropdownList, 8);
+			fixture.detectChanges();
+			tick();
+			expect(inputElement.value).toEqual('');
+		}));
+		it('Clear button should dismiss all selected items', fakeAsync(() => {
+			const fixture = TestBed.createComponent(IgxComboTestComponent);
+			fixture.detectChanges();
+			const combo = fixture.componentInstance.combo;
+			const inputElement = fixture.debugElement.query(By.css('input[name=\'comboInput\']')).nativeElement;
+			combo.dropdown.toggle();
+			tick();
+			fixture.detectChanges();
+			const dropdownList = fixture.debugElement.query(By.css('.' + CSS_CLASS_DROPDOWNLIST)).nativeElement;
+			let selectedItemIndex = -1;
+
+			const verifySelectedItem = function (itemIndex: number) {
+				clickItemCheckbox(dropdownList, itemIndex);
+				fixture.detectChanges();
+				const checkbox = getCheckbox(dropdownList, itemIndex);
+				verifyItemIsSelected(combo, itemIndex, ++selectedItemIndex, checkbox);
+			};
+
+			verifySelectedItem(3);
+			verifySelectedItem(7);
+			verifySelectedItem(1);
+
+			tick();
+			fixture.detectChanges();
+			expect(inputElement.value).toEqual(combo.data[3] + ', ' + combo.data[7] + ', ' + combo.data[1]);
+
+			fixture.debugElement.query(By.css('.' + CSS_CLASS_CLEARBUTTON)).nativeElement.click();
+			fixture.detectChanges();
+			tick();
+			fixture.detectChanges();
+			expect(inputElement.value).toEqual('');
+			verifyItemIsUnselected(dropdownList, combo, 3);
+			verifyItemIsUnselected(dropdownList, combo, 7);
+			verifyItemIsUnselected(dropdownList, combo, 1);
+			expect(combo.selectedItems().length).toEqual(0);
+		}));
+		it('Should show/hide clear button after selecting/deselecting items', fakeAsync(() => {
+			const fixture = TestBed.createComponent(IgxComboTestComponent);
+			fixture.detectChanges();
+			const combo = fixture.componentInstance.combo;
+			// This is a workaround for issue github.com/angular/angular/issues/14235
+			// Expecting existing DebugElement toBeFalsy creates circular reference in Jasmine
+			expect(fixture.debugElement.queryAll(By.css('.' + CSS_CLASS_CLEARBUTTON)).length).toBeFalsy();
+
+			// Open dropdown and select an item
+			combo.dropdown.toggle();
+			tick();
+			fixture.detectChanges();
+			const dropdownList = fixture.debugElement.query(By.css('.' + CSS_CLASS_DROPDOWNLIST)).nativeElement;
+			clickItemCheckbox(dropdownList, 8);
+			fixture.detectChanges();
+			expect(fixture.debugElement.queryAll(By.css('.' + CSS_CLASS_CLEARBUTTON)).length).toEqual(1);
+
+			// Close dropdown
+			combo.dropdown.toggle();
+			tick();
+			fixture.detectChanges();
+			expect(fixture.debugElement.queryAll(By.css('.' + CSS_CLASS_CLEARBUTTON)).length).toEqual(1);
+
+			// Open dropdown and deselect an item
+			combo.dropdown.toggle();
+			tick();
+			fixture.detectChanges();
+			clickItemCheckbox(dropdownList, 8);
+			fixture.detectChanges();
+			expect(fixture.debugElement.queryAll(By.css('.' + CSS_CLASS_CLEARBUTTON)).length).toBeFalsy();
+
+			// Select some items from the dropdown
+			clickItemCheckbox(dropdownList, 7);
+			fixture.detectChanges();
+			expect(fixture.debugElement.queryAll(By.css('.' + CSS_CLASS_CLEARBUTTON)).length).toEqual(1);
+			clickItemCheckbox(dropdownList, 0);
+			fixture.detectChanges();
+			expect(fixture.debugElement.queryAll(By.css('.' + CSS_CLASS_CLEARBUTTON)).length).toEqual(1);
+
+			// Clear selected items
+			fixture.debugElement.query(By.css('.' + CSS_CLASS_CLEARBUTTON)).nativeElement.click();
+			fixture.detectChanges();
+			tick();
+			fixture.detectChanges();
+			expect(fixture.debugElement.queryAll(By.css('.' + CSS_CLASS_CLEARBUTTON)).length).toBeFalsy();
+
+			// Close dropdown
+			combo.dropdown.toggle();
+			tick();
+			fixture.detectChanges();
+			expect(fixture.debugElement.queryAll(By.css('.' + CSS_CLASS_CLEARBUTTON)).length).toBeFalsy();
+		}));
+		it('Should select/deselect item by clicking its checkbox', fakeAsync(() => {
+			const fixture = TestBed.createComponent(IgxComboTestComponent);
+			fixture.detectChanges();
+			const combo = fixture.componentInstance.combo;
+			const dropdown = combo.dropdown;
+			combo.dropdown.toggle();
+			tick();
+			fixture.detectChanges();
+			const dropdownList = fixture.debugElement.query(By.css('.' + CSS_CLASS_DROPDOWNLIST)).nativeElement;
+			let selectedItemIndex = 0;
+
+			const verifySelectedItem = function (itemIndex: number) {
+				clickItemCheckbox(dropdownList, itemIndex);
+				fixture.detectChanges();
+				const checkbox = getCheckbox(dropdownList, itemIndex);
+				verifyItemIsSelected(combo, itemIndex, selectedItemIndex, checkbox);
+			};
+
+			verifySelectedItem(3);
+			selectedItemIndex++;
+			verifySelectedItem(7);
+			selectedItemIndex++;
+			verifySelectedItem(1);
+
+			// Deselect first item
+			clickItemCheckbox(dropdownList, 3);
+			fixture.detectChanges();
+			const deselectedItemCheckbox = getCheckbox(dropdownList, 3);
+			expect(deselectedItemCheckbox.classList.contains(CSS_CLASS_CHECKED)).toBeFalsy();
+			expect(combo.isItemSelected(combo.data[3])).toBeFalsy();
+			expect(combo.selectedItems()[0]).toEqual(dropdown.items[7].itemData);
+			expect(combo.selectedItems()[1]).toEqual(dropdown.items[1].itemData);
+		}));
+		it('Should trigger onSelectionChange event when selecting/deselecting item', fakeAsync(() => {
+			const fixture = TestBed.createComponent(IgxComboTestComponent);
+			fixture.detectChanges();
+			const combo = fixture.componentInstance.combo;
+			const dropdown = combo.dropdown;
+			const eventParams = {
+				oldSelection: [],
+				newSelection: []
+			};
+			let timesFired = 1;
+			spyOn(combo.onSelectionChange, 'emit').and.callThrough();
+			combo.dropdown.toggle();
+			tick();
+			fixture.detectChanges();
+			const dropdownList = fixture.debugElement.query(By.css('.' + CSS_CLASS_DROPDOWNLIST)).nativeElement;
+			const verifyOnSelectionChangeEventIsFired = function (itemIndex: number) {
+				clickItemCheckbox(dropdownList, itemIndex);
+				fixture.detectChanges();
+				expect(combo.onSelectionChange.emit).toHaveBeenCalledTimes(timesFired);
+				expect(combo.onSelectionChange.emit).toHaveBeenCalledWith(eventParams);
+			};
+
+			eventParams.newSelection.push(dropdown.items[3].itemData);
+			verifyOnSelectionChangeEventIsFired(3);
+			timesFired++;
+
+			eventParams.oldSelection.push(dropdown.items[3].itemData);
+			eventParams.newSelection.push(dropdown.items[7].itemData);
+			verifyOnSelectionChangeEventIsFired(7);
+			timesFired++;
+
+			eventParams.oldSelection.push(dropdown.items[7].itemData);
+			eventParams.newSelection.push(dropdown.items[1].itemData);
+			verifyOnSelectionChangeEventIsFired(1);
+			timesFired++;
+
+			// Deselecting an item
+			eventParams.oldSelection.push(dropdown.items[1].itemData);
+			eventParams.newSelection = eventParams.newSelection.filter(item => item !== dropdown.items[7].itemData);
+			verifyOnSelectionChangeEventIsFired(7);
+			timesFired++;
+
+			eventParams.oldSelection = eventParams.oldSelection.filter(item => item !== dropdown.items[7].itemData);
+			eventParams.newSelection = eventParams.newSelection.filter(item => item !== dropdown.items[1].itemData);
+			verifyOnSelectionChangeEventIsFired(1);
+		}));
+		it('Should be able to select item when in grouped state', fakeAsync(() => {
+			const fixture = TestBed.createComponent(IgxComboSampleComponent);
+			fixture.detectChanges();
+			const combo = fixture.componentInstance.combo;
+			combo.dropdown.toggle();
+			tick();
+			fixture.detectChanges();
+			const dropdown = fixture.debugElement.query(By.css('.' + CSS_CLASS_DROPDOWNLIST)).nativeElement;
+			let selectedItemIndex = -1;
+
+			const verifySelectedItem = function (dropdownItemIndex: number, dataItemIndex: number) {
+				clickItemCheckbox(dropdown, dropdownItemIndex);
+				fixture.detectChanges();
+				const checkbox = getCheckbox(dropdown, dropdownItemIndex);
+				verifyItemIsSelected(combo, dataItemIndex, ++selectedItemIndex, checkbox);
+			};
+
+			verifySelectedItem(3, 9);
+			verifySelectedItem(7, 33);
+			verifySelectedItem(1, 12);
+			tick();
+			fixture.detectChanges();
+			const expectedOutput = combo.data[9].field + ', ' + combo.data[33].field + ', ' + combo.data[12].field;
+			const inputElement = fixture.debugElement.query(By.css('input[name=\'comboInput\']')).nativeElement;
+			expect(inputElement.value).toEqual(expectedOutput);
+		}));
+		it('Should not be able to select group header when in grouped state', async(() => {
+			const fixture = TestBed.createComponent(IgxComboSampleComponent);
+			fixture.detectChanges();
+			let scrollIndex = 0;
+			const combo = fixture.componentInstance.combo;
+			const input = fixture.debugElement.query(By.css('input[name=\'comboInput\']'));
+			const inputElement = input.nativeElement;
+			const dropdownButton = fixture.debugElement.query(By.css('.' + CSS_CLASS_DROPDOWNBUTTON)).nativeElement;
+			dropdownButton.click();
+			fixture.whenStable().then(() => {
+				fixture.detectChanges();
+				selectGroupHeaders();
+				expect(inputElement.value).toEqual('');
+			});
+
+			const selectGroupHeaders = function () {
+				setTimeout(function () {
+					fixture.detectChanges();
+					const dropdownList = fixture.debugElement.query(By.css('.' + CSS_CLASS_CONTAINER)).nativeElement;
+					const dropdownHeaders = dropdownList.querySelectorAll('.' + CSS_CLASS_HEADERITEM);
+					dropdownHeaders.forEach(el => {
+						const item = el as IgxComboItemComponent;
+						combo.dropdown.selectItem(item);
+						fixture.detectChanges();
+						expect(combo.isItemSelected(item)).toBeFalsy();
+						expect(combo.selectedItems().length).toEqual(0);
+					});
+					scrollIndex += 10;
+					combo.dropdown.verticalScrollContainer.scrollTo(scrollIndex);
+					if (scrollIndex < combo.data.length) {
+						selectGroupHeaders();
+					}
+				}, 20);
+			};
+		}));
+		it('Selecting items using the "selectItem" method should add the items to the previously selected items', fakeAsync(() => {
+			const fixture = TestBed.createComponent(IgxComboTestComponent);
+			fixture.detectChanges();
+			const combo = fixture.componentInstance.combo;
+			const inputElement = fixture.debugElement.query(By.css('input[name=\'comboInput\']')).nativeElement;
+			combo.dropdown.toggle();
+			tick();
+			fixture.detectChanges();
+			const dropdownList = fixture.debugElement.query(By.css('.' + CSS_CLASS_DROPDOWNLIST)).nativeElement;
+			let selectedItemIndex = 0;
+
+			clickItemCheckbox(dropdownList, 3);
+			fixture.detectChanges();
+			expect(combo.selectedItems()[selectedItemIndex]).toEqual(combo.data[3]);
+			clickItemCheckbox(dropdownList, 7);
+			fixture.detectChanges();
+			expect(combo.selectedItems()[++selectedItemIndex]).toEqual(combo.data[7]);
+			clickItemCheckbox(dropdownList, 1);
+			fixture.detectChanges();
+			expect(combo.selectedItems()[++selectedItemIndex]).toEqual(combo.data[1]);
+
+			let targetItem = combo.dropdown.items[10] as IgxComboItemComponent;
+			combo.dropdown.selectItem(targetItem);
+			fixture.detectChanges();
+			tick();
+			fixture.detectChanges();
+			verifyItemIsSelected(combo, 10, ++selectedItemIndex);
+			let expectedOutput = combo.data[3] + ', ' + combo.data[7] + ', ' + combo.data[1] + ', ' + combo.data[10];
+			expect(inputElement.value).toEqual(expectedOutput);
+
+			targetItem = combo.dropdown.items[9] as IgxComboItemComponent;
+			combo.dropdown.selectItem(targetItem);
+			fixture.detectChanges();
+			tick();
+			fixture.detectChanges();
+			verifyItemIsSelected(combo, 9, ++selectedItemIndex);
+			expectedOutput += ', ' + combo.data[9];
+			expect(inputElement.value).toEqual(expectedOutput);
+		}));
+	});
+
+	describe('Rendering tests: ', () => {
+		it('Should apply all appropriate classes on combo initialization', () => {
+			const defaultComboWidth = '100%';
+			const defaultComboDDWidth = '100%';
+			const fix = TestBed.createComponent(IgxComboScrollTestComponent);
+			fix.detectChanges();
+
+			const comboWrapper = fix.nativeElement.querySelector(CSS_CLASS_COMBO);
+			expect(comboWrapper).not.toBeNull();
+			expect(comboWrapper.style.width).toEqual(defaultComboWidth);
+			expect(comboWrapper.attributes.getNamedItem('ng-reflect-placeholder').nodeValue).toEqual('Items');
+			expect(comboWrapper.attributes.getNamedItem('ng-reflect-data').nodeValue).toEqual('Item 1,Item 2,Item 3');
+			expect(comboWrapper.attributes.getNamedItem('ng-reflect-filterable')).toBeTruthy();
+			expect(comboWrapper.childElementCount).toEqual(1);
+
+			const comboElement = comboWrapper.children[0];
+			expect(comboElement.attributes.getNamedItem('class').nodeValue).toEqual(CSS_CLASS_COMBO);
+			expect(comboElement.attributes.getNamedItem('role').nodeValue).toEqual('combobox');
+			expect(comboElement.style.width).toEqual(defaultComboWidth);
+			expect(comboElement.attributes.getNamedItem('aria-haspopup').nodeValue).toEqual('listbox');
+			expect(comboElement.attributes.getNamedItem('aria-expanded').nodeValue).toEqual('false');
+			expect(comboElement.attributes.getNamedItem('aria-owns').nodeValue).toEqual(fix.componentInstance.combo.dropdown.id);
+			expect(comboElement.childElementCount).toEqual(2);
+
+			const inputGroupElement = comboElement.children[0];
+			expect(inputGroupElement.attributes.getNamedItem('ng-reflect-type').nodeValue).toEqual('box');
+			expect(inputGroupElement.classList.contains(CSS_CLASS_INPUTGROUP)).toBeTruthy();
+			expect(inputGroupElement.classList.contains('igx-input-group--box')).toBeTruthy();
+			expect(inputGroupElement.classList.contains('igx-input-group--placeholder')).toBeTruthy();
+			expect(inputGroupElement.childElementCount).toEqual(1);
+
+			const inputGroupWrapper = inputGroupElement.children[0];
+			expect(inputGroupWrapper.classList.contains(CSS_CLASS_INPUTGROUP_WRAPPER)).toBeTruthy();
+			expect(inputGroupWrapper.childElementCount).toEqual(2);
+
+			const inputGroupBundle = inputGroupWrapper.children[0];
+			expect(inputGroupBundle.classList.contains(CSS_CLASS_INPUTGROUP_BUNDLE)).toBeTruthy();
+			expect(inputGroupBundle.childElementCount).toEqual(2);
+
+			const mainInputGroupBundle = inputGroupBundle.children[0];
+			expect(mainInputGroupBundle.classList.contains(CSS_CLASS_INPUTGROUP_MAINBUNDLE)).toBeTruthy();
+			expect(mainInputGroupBundle.childElementCount).toEqual(1);
+
+			const inputElement = mainInputGroupBundle.children[0];
+			expect(inputElement.classList.contains('igx-input-group__input')).toBeTruthy();
+			expect(inputElement.classList.contains('ng-untouched')).toBeTruthy();
+			expect(inputElement.classList.contains('ng-pristine')).toBeTruthy();
+			expect(inputElement.classList.contains('ng-valid')).toBeTruthy();
+			expect(inputElement.attributes.getNamedItem('type').nodeValue).toEqual('text');
+
+			const dropDownButton = inputGroupBundle.children[1];
+			expect(dropDownButton.classList.contains(CSS_CLASS_DROPDOWNBUTTON)).toBeTruthy();
+			expect(dropDownButton.classList.contains(CSS_CLASS_INPUTGROUP_BUNDLESUFFIX)).toBeTruthy();
+			expect(dropDownButton.childElementCount).toEqual(1);
+
+			const inputGroupBorder = inputGroupWrapper.children[1];
+			expect(inputGroupBorder.classList.contains(CSS_CLASS_INPUTGROUP_BORDER)).toBeTruthy();
+			expect(inputGroupBorder.childElementCount).toEqual(0);
+
+			const dropDownWrapper = comboElement.children[1];
+			expect(dropDownWrapper.classList.contains(CSS_CLASS_COMBO_DROPDOWN)).toBeTruthy();
+			expect(dropDownWrapper.attributes.getNamedItem('ng-reflect-width').nodeValue).toEqual(defaultComboDDWidth);
+			expect(dropDownWrapper.childElementCount).toEqual(1);
+
+			const dropDownElement = dropDownWrapper.children[0];
+			expect(dropDownElement.classList.contains(CSS_CLASS_DROPDOWN)).toBeTruthy();
+			expect(dropDownElement.childElementCount).toEqual(1);
+
+			const dropDownList = dropDownElement.children[0];
+			expect(dropDownList.classList.contains(CSS_CLASS_DROPDOWNLIST)).toBeTruthy();
+			expect(dropDownList.classList.contains('igx-toggle--hidden')).toBeTruthy();
+			expect(dropDownList.style.width).toEqual(defaultComboDDWidth);
+			expect(dropDownList.childElementCount).toEqual(0);
+		});
+		it('Should render aria attribute properly', fakeAsync(() => {
+			const fix = TestBed.createComponent(IgxComboSampleComponent);
+			fix.detectChanges();
+			const combo = fix.componentInstance.combo;
+			const comboContainer = fix.nativeElement.querySelector('.igx-combo');
+			expect(comboContainer.getAttribute('aria-expanded')).toMatch('false');
+			combo.open();
+			tick();
+			fix.detectChanges();
+			expect(comboContainer.getAttribute('aria-expanded')).toMatch('true');
+			combo.close();
+			tick();
+			fix.detectChanges();
+			expect(comboContainer.getAttribute('aria-expanded')).toMatch('false');
+		}));
+		it('Should render placeholder values for inputs properly', fakeAsync(() => {
+			const fix = TestBed.createComponent(IgxComboSampleComponent);
+			fix.detectChanges();
+			const combo = fix.componentInstance.combo;
+			combo.toggle();
+			tick();
+			fix.detectChanges();
+			expect(combo.collapsed).toBeFalsy();
+			expect(combo.placeholder).toEqual('Location');
+			expect(combo.comboInput.nativeElement.placeholder).toEqual('Location');
+
+			expect(combo.searchPlaceholder).toEqual('Enter a Search Term');
+			expect(combo.searchInput.nativeElement.placeholder).toEqual('Enter a Search Term');
+
+			combo.searchPlaceholder = 'Filter';
+			fix.detectChanges();
+			tick();
+			fix.detectChanges();
+			expect(combo.searchPlaceholder).toEqual('Filter');
+			expect(combo.searchInput.nativeElement.placeholder).toEqual('Filter');
+
+			combo.placeholder = 'States';
+			fix.detectChanges();
+			tick();
+			expect(combo.placeholder).toEqual('States');
+			expect(combo.comboInput.nativeElement.placeholder).toEqual('States');
+		}));
+		it('Should render dropdown list and item height properly', fakeAsync(() => {
+			const fix = TestBed.createComponent(IgxComboSampleComponent);
+			fix.detectChanges();
+			const combo = fix.componentInstance.combo;
+			combo.toggle();
+			tick();
+			fix.detectChanges();
+			expect(combo.collapsed).toBeFalsy();
+			// NOTE: Minimum itemHeight is 2 rem, per Material Design Guidelines
+			expect(combo.itemHeight).toEqual(32); // Default value for itemHeight
+			expect(combo.itemsMaxHeight).toEqual(320); // Default value for itemsMaxHeight
+			const dropdownItems = fix.debugElement.queryAll(By.css('.' + CSS_CLASS_DROPDOWNLISTITEM));
+			const dropdownList = fix.debugElement.query(By.css('.' + CSS_CLASS_CONTENT));
+			expect(dropdownList.nativeElement.clientHeight).toEqual(320);
+			expect(dropdownItems[0].nativeElement.clientHeight).toEqual(32);
+
+			combo.itemHeight = 47;
+			tick();
+			fix.detectChanges();
+			expect(combo.itemHeight).toEqual(47);
+			expect(combo.itemsMaxHeight).toEqual(320);
+			expect(dropdownList.nativeElement.clientHeight).toEqual(320);
+			expect(dropdownItems[0].nativeElement.clientHeight).toEqual(47);
+
+			combo.itemsMaxHeight = 438;
+			tick();
+			fix.detectChanges();
+			expect(combo.itemHeight).toEqual(47);
+			expect(combo.itemsMaxHeight).toEqual(438);
+			expect(dropdownList.nativeElement.clientHeight).toEqual(438);
+			expect(dropdownItems[0].nativeElement.clientHeight).toEqual(47);
+
+			combo.itemsMaxHeight = 1171;
+			tick();
+			fix.detectChanges();
+			expect(combo.itemHeight).toEqual(47);
+			expect(combo.itemsMaxHeight).toEqual(1171);
+			expect(dropdownList.nativeElement.clientHeight).toEqual(1171);
+			expect(dropdownItems[0].nativeElement.clientHeight).toEqual(47);
+
+			combo.itemHeight = 83;
+			tick();
+			fix.detectChanges();
+			expect(combo.itemHeight).toEqual(83);
+			expect(combo.itemsMaxHeight).toEqual(1171);
+			expect(dropdownList.nativeElement.clientHeight).toEqual(1171);
+			expect(dropdownItems[0].nativeElement.clientHeight).toEqual(83);
+		}));
+		it('Should render grouped items properly', async(() => {
+			let dropdownContainer;
+			let dropdownItems;
+			let scrollIndex = 0;
+			const fix = TestBed.createComponent(IgxComboSampleComponent);
+			fix.detectChanges();
+			const combo = fix.componentInstance.combo;
+			const headers: Array<string> = Array.from(new Set(combo.data.map(item => item.region)));
+			const dropDownButton = fix.debugElement.query(By.css('.' + CSS_CLASS_DROPDOWNBUTTON)).nativeElement;
+			dropDownButton.click();
+			fix.whenStable().then(() => {
+				fix.detectChanges();
+				checkGroupedItemsClass();
+			});
+			const checkGroupedItemsClass = function () {
+				setTimeout(function () {
+					fix.detectChanges();
+					dropdownContainer = fix.debugElement.query(By.css('.' + CSS_CLASS_CONTAINER)).nativeElement;
+					dropdownItems = dropdownContainer.children;
+					Array.from(dropdownItems).forEach(function (item) {
+						const itemElement = item as HTMLElement;
+						const itemText = itemElement.innerText.toString();
+						const expectedClass: string = headers.includes(itemText) ? CSS_CLASS_HEADERITEM : CSS_CLASS_DROPDOWNLISTITEM;
+						expect(itemElement.classList.contains(expectedClass)).toBeTruthy();
+					});
+					scrollIndex += 10;
+					combo.dropdown.verticalScrollContainer.scrollTo(scrollIndex);
+					if (scrollIndex < combo.data.length) {
+						checkGroupedItemsClass();
+					}
+				}, 20);
+			};
+		}));
+		it('Should render selected items properly', fakeAsync(() => {
+			let selectedItem: HTMLElement;
+			let itemCheckbox: HTMLElement;
+			const fixture = TestBed.createComponent(IgxComboTestComponent);
+			fixture.detectChanges();
+			const dropDownButton = fixture.debugElement.query(By.css('.' + CSS_CLASS_DROPDOWNBUTTON)).nativeElement;
+			dropDownButton.click();
+			tick();
+			fixture.detectChanges();
+			const dropdownList = fixture.debugElement.query(By.css('.' + CSS_CLASS_DROPDOWNLIST)).nativeElement;
+			const dropdownItems = dropdownList.querySelectorAll('.' + CSS_CLASS_DROPDOWNLISTITEM);
+			selectedItem = dropdownItems[4];
+			expect(selectedItem.classList.contains(CSS_CLASS_SELECTED)).toBeFalsy();
+			itemCheckbox = selectedItem.querySelector('.' + CSS_CLASS_CHECKBOX);
+			expect(itemCheckbox.classList.contains(CSS_CLASS_CHECK_GENERAL));
+			itemCheckbox.click();
+			fixture.detectChanges();
+			expect(selectedItem.classList.contains(CSS_CLASS_SELECTED)).toBeTruthy();
+			selectedItem = dropdownItems[8];
+			expect(selectedItem.classList.contains(CSS_CLASS_SELECTED)).toBeFalsy();
+			itemCheckbox = selectedItem.querySelector('.' + CSS_CLASS_CHECKBOX);
+			itemCheckbox.click();
+			fixture.detectChanges();
+			expect(selectedItem.classList.contains(CSS_CLASS_SELECTED)).toBeTruthy();
+			selectedItem = dropdownItems[0];
+			expect(selectedItem.classList.contains(CSS_CLASS_SELECTED)).toBeFalsy();
+			itemCheckbox = selectedItem.querySelector('.' + CSS_CLASS_CHECKBOX);
+			itemCheckbox.click();
+			fixture.detectChanges();
+			expect(selectedItem.classList.contains(CSS_CLASS_SELECTED)).toBeTruthy();
+		}));
+		it('Should render focused items properly', fakeAsync(() => {
+			const fixture = TestBed.createComponent(IgxComboTestComponent);
+			fixture.detectChanges();
+			const combo = fixture.componentInstance.combo;
+			const dropdown = combo.dropdown;
+			combo.toggle();
+			tick();
+			fixture.detectChanges();
+			dropdown.navigateItem(2);
+			fixture.detectChanges();
+
+			const dropdownList = fixture.debugElement.query(By.css('.' + CSS_CLASS_DROPDOWNLIST)).nativeElement;
+			const dropdownItems = dropdownList.querySelectorAll('.' + CSS_CLASS_DROPDOWNLISTITEM);
+			const focusedItem_1 = dropdownItems[2];
+			expect(focusedItem_1.classList.contains(CSS_CLASS_FOCUSED)).toBeTruthy();
+
+			// Change focus
+			dropdown.navigateItem(5);
+			fixture.detectChanges();
+			const focusedItem_2 = dropdownItems[5];
+			expect(focusedItem_2.classList.contains(CSS_CLASS_FOCUSED)).toBeTruthy();
+			expect(focusedItem_1.classList.contains(CSS_CLASS_FOCUSED)).toBeFalsy();
+		}));
+		it('Should render properly focused items when grouped', fakeAsync(() => {
+			const fixture = TestBed.createComponent(IgxComboSampleComponent);
+			fixture.detectChanges();
+			const combo = fixture.componentInstance.combo;
+			const dropdown = combo.dropdown;
+			combo.toggle();
+			tick();
+			fixture.detectChanges();
+
+			dropdown.navigateItem(2);
+			fixture.detectChanges();
+
+			const dropdownList = fixture.debugElement.query(By.css('.' + CSS_CLASS_DROPDOWNLIST)).nativeElement;
+			const dropdownItems = dropdownList.querySelectorAll('.' + CSS_CLASS_DROPDOWNLISTITEM);
+			const focusedItem_1 = dropdownItems[2];
+			expect(focusedItem_1.classList.contains(CSS_CLASS_FOCUSED)).toBeTruthy();
+
+			// Change focus
+			dropdown.navigateItem(6);
+			fixture.detectChanges();
+			const focusedItem_2 = dropdownItems[6];
+			expect(focusedItem_2.classList.contains(CSS_CLASS_FOCUSED)).toBeTruthy();
+			expect(focusedItem_1.classList.contains(CSS_CLASS_FOCUSED)).toBeFalsy();
+		}));
+		it('Should adjust combo width to the container element width when set to 100%', fakeAsync(() => {
+			const fixture = TestBed.createComponent(IgxComboInContainerTestComponent);
+			fixture.detectChanges();
+
+			const containerWidth = 400;
+			const containerElement = fixture.debugElement.query(By.css('.comboContainer')).nativeElement;
+			const combo = fixture.componentInstance.combo;
+			const comboWrapper = fixture.debugElement.query(By.css(CSS_CLASS_COMBO)).nativeElement;
+			let containerElementWidth = containerElement.getBoundingClientRect().width;
+			let wrapperWidth = comboWrapper.getBoundingClientRect().width;
+			expect(containerElementWidth).toEqual(containerWidth);
+			expect(containerElementWidth).toEqual(wrapperWidth);
+
+			combo.toggle();
+			tick();
+			fixture.detectChanges();
+
+			const inputElement = fixture.debugElement.query(By.css('.' + CSS_CLASS_INPUTGROUP_WRAPPER)).nativeElement;
+			const dropDownElement = fixture.debugElement.query(By.css('.' + CSS_CLASS_DROPDOWNLIST)).nativeElement;
+			containerElementWidth = containerElement.getBoundingClientRect().width;
+			wrapperWidth = comboWrapper.getBoundingClientRect().width;
+			const inputWidth = inputElement.getBoundingClientRect().width;
+			const dropDownWidth = dropDownElement.getBoundingClientRect().width;
+			expect(containerElementWidth).toEqual(wrapperWidth);
+			expect(dropDownWidth).toEqual(containerElementWidth);
+			expect(inputWidth).toEqual(containerElementWidth);
+		}));
+		it('Should render combo width properly when placed in container', fakeAsync(() => {
+			const fixture = TestBed.createComponent(IgxComboInContainerFixedWidthComponent);
+			fixture.detectChanges();
+			let comboWidth = '300px';
+			const containerWidth = '500px';
+
+			const combo = fixture.componentInstance.combo;
+			const containerElement = fixture.debugElement.query(By.css('.comboContainer')).nativeElement;
+			let comboWrapper = fixture.debugElement.query(By.css(CSS_CLASS_COMBO)).nativeElement;
+			let containerElementWidth = containerElement.style.width;
+			let wrapperWidth = comboWrapper.style.width;
+			expect(containerElementWidth).toEqual(containerWidth);
+			expect(wrapperWidth).toEqual(comboWidth);
+
+			combo.toggle();
+			tick();
+			fixture.detectChanges();
+
+			let inputElement = fixture.debugElement.query(By.css('.' + CSS_CLASS_INPUTGROUP_WRAPPER)).nativeElement;
+			let dropDownElement = fixture.debugElement.query(By.css('.' + CSS_CLASS_DROPDOWNLIST)).nativeElement;
+			containerElementWidth = containerElement.style.width;
+			wrapperWidth = comboWrapper.style.width;
+			let inputWidth = inputElement.getBoundingClientRect().width + 'px';
+			let dropDownWidth = dropDownElement.getBoundingClientRect().width + 'px';
+			expect(containerElementWidth).toEqual(containerWidth);
+			expect(wrapperWidth).toEqual(comboWidth);
+			expect(dropDownWidth).toEqual(comboWidth);
+			expect(inputWidth).toEqual(comboWidth);
+
+			combo.toggle();
+			tick();
+			fixture.detectChanges();
+
+			comboWidth = '700px';
+			combo.width = comboWidth;
+			fixture.detectChanges();
+
+			combo.toggle();
+			tick();
+			fixture.detectChanges();
+
+			comboWrapper = fixture.debugElement.query(By.css(CSS_CLASS_COMBO)).nativeElement;
+			inputElement = fixture.debugElement.query(By.css('.' + CSS_CLASS_INPUTGROUP_WRAPPER)).nativeElement;
+			dropDownElement = fixture.debugElement.query(By.css('.' + CSS_CLASS_DROPDOWNLIST)).nativeElement;
+			containerElementWidth = containerElement.style.width;
+			wrapperWidth = comboWrapper.style.width;
+			inputWidth = inputElement.getBoundingClientRect().width + 'px';
+			dropDownWidth = dropDownElement.getBoundingClientRect().width + 'px';
+			expect(containerElementWidth).toEqual(containerWidth);
+			expect(wrapperWidth).toEqual(comboWidth);
+			expect(dropDownWidth).toEqual(comboWidth);
+			expect(inputWidth).toEqual(comboWidth);
+		}));
+	});
+
+	describe('Virtualization tests: ', () => {
+		it('Should properly return a reference to the VirtScrollContainer', () => {
+			const fix = TestBed.createComponent(IgxComboSampleComponent);
+			fix.detectChanges();
+			const combo = fix.componentInstance.combo;
+			expect(combo.dropdown.element).toBeDefined();
+			const mockScroll = spyOnProperty<any>(combo.dropdown, 'scrollContainer', 'get').and.callThrough();
+			function mockFunc() {
+				return mockScroll();
+			}
+			expect(mockFunc).toThrow();
+			combo.dropdown.toggle();
+			fix.detectChanges();
+			expect(combo.dropdown.element).toBeDefined();
+			expect(mockFunc).toBeDefined();
+		});
+		it('Should restore position of dropdown scroll after opening', fakeAsync(() => {
+			const fix = TestBed.createComponent(IgxComboSampleComponent);
+			fix.detectChanges();
+			const combo = fix.componentInstance.combo;
+			expect(combo).toBeDefined();
+			spyOn(combo.dropdown, 'onToggleOpening').and.callThrough();
+			spyOn(combo.dropdown, 'onToggleOpened').and.callThrough();
+			spyOn(combo.dropdown, 'onToggleClosing').and.callThrough();
+			spyOn(combo.dropdown, 'onToggleClosed').and.callThrough();
+			combo.toggle();
+			tick();
+			expect(combo.collapsed).toEqual(false);
+			expect(combo.dropdown.onToggleOpening).toHaveBeenCalledTimes(1);
+			expect(combo.dropdown.onToggleOpened).toHaveBeenCalledTimes(1);
+			let vContainerScrollHeight = combo.dropdown.verticalScrollContainer.getVerticalScroll().scrollHeight;
+			expect(combo.dropdown.verticalScrollContainer.getVerticalScroll().scrollTop).toEqual(0);
+			expect(vContainerScrollHeight).toBeGreaterThan(combo.itemHeight);
+			combo.dropdown.verticalScrollContainer.getVerticalScroll().scrollTop = Math.floor(vContainerScrollHeight / 2);
+			tick(1000);
+			expect(combo.dropdown.verticalScrollContainer.getVerticalScroll().scrollTop).toBeGreaterThan(0);
+			document.documentElement.dispatchEvent(new Event('click'));
+			tick(500);
+			expect(combo.collapsed).toEqual(true);
+			expect(combo.dropdown.onToggleClosing).toHaveBeenCalledTimes(1);
+			expect(combo.dropdown.onToggleClosed).toHaveBeenCalledTimes(1);
+			combo.toggle();
+			tick(500);
+			expect(combo.collapsed).toEqual(false);
+			expect(combo.dropdown.onToggleOpening).toHaveBeenCalledTimes(2);
+			expect(combo.dropdown.onToggleOpened).toHaveBeenCalledTimes(2);
+			vContainerScrollHeight = combo.dropdown.verticalScrollContainer.getVerticalScroll().scrollHeight;
+			expect(combo.dropdown.verticalScrollContainer.getVerticalScroll().scrollTop).toEqual(vContainerScrollHeight / 2);
+		}));
+		it('Should not display vertical scrollbar when items fit into the container', fakeAsync(() => {
+			const fixture = TestBed.createComponent(IgxComboScrollTestComponent);
+			fixture.detectChanges();
+			const dropdown = fixture.componentInstance.combo.dropdown;
+			dropdown.toggle();
+			tick();
+			fixture.detectChanges();
+			const scrollbarContainer = fixture.debugElement
+				.query(By.css('.' + CSS_CLASS_SCROLLBAR_VERTICAL))
+				.nativeElement as HTMLElement;
+			const hasScrollbar = scrollbarContainer.scrollHeight > scrollbarContainer.clientHeight;
+			expect(hasScrollbar).toBeFalsy();
+		}));
+		it('Should display vertical scrollbar when items do not fit into the container', fakeAsync(() => {
+			const fixture = TestBed.createComponent(IgxComboTestComponent);
+			fixture.detectChanges();
+			const dropdown = fixture.componentInstance.combo.dropdown;
+			dropdown.toggle();
+			tick();
+			fixture.detectChanges();
+			const scrollbarContainer = fixture.debugElement
+				.query(By.css('.' + CSS_CLASS_SCROLLBAR_VERTICAL))
+				.nativeElement as HTMLElement;
+			const hasScrollbar = scrollbarContainer.scrollHeight > scrollbarContainer.clientHeight;
+			expect(hasScrollbar).toBeTruthy();
+		}));
+	});
+
+	describe('Binding tests: ', () => {
+		it('Should bind combo data to array of primitive data', () => {
+			const fixture = TestBed.createComponent(IgxComboTestComponent);
+			fixture.detectChanges();
+			const data = [...fixture.componentInstance.citiesData];
+			const combo = fixture.componentInstance.combo;
+			const comboData = combo.data;
+			expect(comboData).toEqual(data);
+		});
+		it('Should bind combo data to array of objects', () => {
+			const fixture = TestBed.createComponent(IgxComboSampleComponent);
+			fixture.detectChanges();
+			const data = [...fixture.componentInstance.items];
+			const combo = fixture.componentInstance.combo;
+			const comboData = combo.data;
+			expect(comboData).toEqual(data);
+		});
+		it('Should bind combo data to remote service data', (done) => {
+			let productIndex = 0;
+			const fixture = TestBed.createComponent(IgxComboRemoteDataComponent);
+			fixture.detectChanges();
+			const combo = fixture.componentInstance.instance;
+
+			const verifyComboData = function () {
+				for (let itemIndex = 0; itemIndex < 10; itemIndex++) {
+					expect(combo.data[itemIndex].id).toEqual(productIndex);
+					expect(combo.data[itemIndex].product).toEqual('Product ' + productIndex);
+					const dropdownList = fixture.debugElement.query(By.css('.' + CSS_CLASS_DROPDOWNLIST)).nativeElement;
+					const dropdownItems = dropdownList.querySelectorAll('.' + CSS_CLASS_DROPDOWNLISTITEM);
+					expect(dropdownItems[itemIndex].innerText.trim()).toEqual('Product ' + productIndex);
+					productIndex++;
+				}
+			};
+			const scrollDownAndVerifyComboData = function () {
+				setTimeout(() => {
+					combo.dropdown.verticalScrollContainer.scrollTo(productIndex);
+					fixture.detectChanges();
+					fixture.componentInstance.cdr.detectChanges();
+					setTimeout(() => {
+						verifyComboData();
+						if (productIndex <= combo.data.length - 10) {
+							scrollDownAndVerifyComboData();
+						} else {
+							done();
+						}
+					}, 10);
+				}, 5);
+			};
+			combo.toggle();
+			fixture.detectChanges();
+			verifyComboData();
+			scrollDownAndVerifyComboData();
+		});
+		it('Should bind combo data to remote service data and display items properly', (done) => {
+			const fixture = TestBed.createComponent(IgxComboRemoteDataComponent);
+			fixture.detectChanges();
+			const combo = fixture.componentInstance.instance;
+			let selectedItem, itemCheckbox, dropdownList, dropdownItems;
+
+			combo.toggle();
+			fixture.detectChanges();
+
+			dropdownList = fixture.debugElement.query(By.css('.' + CSS_CLASS_DROPDOWNLIST)).nativeElement;
+			dropdownItems = dropdownList.querySelectorAll('.' + CSS_CLASS_DROPDOWNLISTITEM);
+			selectedItem = dropdownItems[0];
+			itemCheckbox = selectedItem.querySelector('.' + CSS_CLASS_CHECKBOX);
+			itemCheckbox.click();
+			fixture.detectChanges();
+
+			expect(selectedItem.classList.contains(CSS_CLASS_SELECTED)).toBeTruthy();
+			combo.toggle();
+			fixture.detectChanges();
+			combo.toggle();
+			fixture.detectChanges();
+
+			expect(selectedItem.classList.contains(CSS_CLASS_SELECTED)).toBeTruthy();
+			selectedItem = dropdownItems[1];
+			itemCheckbox = selectedItem.querySelector('.' + CSS_CLASS_CHECKBOX);
+			itemCheckbox.click();
+			fixture.detectChanges();
+			selectedItem = dropdownItems[2];
+			itemCheckbox = selectedItem.querySelector('.' + CSS_CLASS_CHECKBOX);
+			itemCheckbox.click();
+			fixture.detectChanges();
+
+			let selItems = combo.selectedItems();
+			const dataItems = combo.data;
+			expect(selItems.length).toEqual(3);
+			expect(selItems[0][combo.valueKey]).toEqual(dataItems[0][combo.valueKey]);
+			expect(selItems[1][combo.valueKey]).toEqual(dataItems[1][combo.valueKey]);
+			expect(selItems[2][combo.valueKey]).toEqual(dataItems[2][combo.valueKey]);
+
+			setTimeout(() => {
+				combo.dropdown.verticalScrollContainer.scrollTo(20);
+				fixture.detectChanges();
+				setTimeout(() => {
+					combo.dropdown.verticalScrollContainer.scrollTo(0);
+					fixture.detectChanges();
+					expect(selItems.length).toEqual(3);
+					expect(selItems[0][combo.valueKey]).toEqual(dataItems[0][combo.valueKey]);
+					expect(selItems[1][combo.valueKey]).toEqual(dataItems[1][combo.valueKey]);
+					expect(selItems[2][combo.valueKey]).toEqual(dataItems[2][combo.valueKey]);
+					setTimeout(() => {
+						selectedItem = dropdownItems[0];
+						itemCheckbox = selectedItem.querySelector('.' + CSS_CLASS_CHECKBOX);
+						itemCheckbox.click();
+						fixture.detectChanges();
+						selItems = combo.selectedItems();
+						expect(selItems.length).toEqual(2);
+						expect(selItems[0][combo.valueKey]).toEqual(dataItems[1][combo.valueKey]);
+						expect(selItems[1][combo.valueKey]).toEqual(dataItems[2][combo.valueKey]);
+
+						selectedItem = dropdownItems[2];
+						itemCheckbox = selectedItem.querySelector('.' + CSS_CLASS_CHECKBOX);
+						itemCheckbox.click();
+						fixture.detectChanges();
+						selItems = combo.selectedItems();
+						expect(selItems.length).toEqual(1);
+						expect(selItems[0][combo.valueKey]).toEqual(dataItems[1][combo.valueKey]);
+
+						combo.selectItems([dataItems[0]]);
+						fixture.detectChanges();
+						selItems = combo.selectedItems();
+						expect(selItems.length).toEqual(2);
+						expect(selItems[0][combo.valueKey]).toEqual(dataItems[1][combo.valueKey]);
+						expect(selItems[1][combo.valueKey]).toEqual(dataItems[0][combo.valueKey]);
+
+						combo.close();
+						fixture.detectChanges();
+						selItems = combo.selectedItems();
+						expect(selItems.length).toEqual(2);
+						expect(selItems[0][combo.valueKey]).toEqual(dataItems[1][combo.valueKey]);
+						expect(selItems[1][combo.valueKey]).toEqual(dataItems[0][combo.valueKey]);
+
+						done();
+					}, 200);
+				}, 20);
+			}, 10);
+		});
+		it('Should render empty template when combo data source is not set', fakeAsync(() => {
+			const fixture = TestBed.createComponent(IgxComboEmptyTestComponent);
+			fixture.detectChanges();
+			const combo = fixture.componentInstance.combo;
+			combo.dropdown.toggle();
+			tick();
+			fixture.detectChanges();
+			const dropdownList = fixture.debugElement.query(By.css('.' + CSS_CLASS_DROPDOWNLIST)).nativeElement;
+			const dropdownItemsContainer = fixture.debugElement.query(By.css('.' + CSS_CLASS_CONTENT)).nativeElement;
+			const dropDownContainer = fixture.debugElement.query(By.css('.' + CSS_CLASS_CONTAINER)).nativeElement;
+			const listItems = dropDownContainer.querySelectorAll('.' + CSS_CLASS_DROPDOWNLISTITEM);
+			expect(listItems.length).toEqual(0);
+			expect(dropdownList.childElementCount).toEqual(3);
+			// Expect no items to be rendered in the virtual container
+			expect(dropdownItemsContainer.children[0].childElementCount).toEqual(0);
+			// Expect the list child (NOT COMBO ITEM) to be a container with "The list is empty";
+			const dropdownItem = dropdownList.lastElementChild as HTMLElement;
+			expect(dropdownItem.firstElementChild.textContent).toEqual('The list is empty');
+		}));
+		it('Should bind combo data properly when changing data source runtime', () => {
+			const newData = ['Item 1', 'Item 2'];
+			const fixture = TestBed.createComponent(IgxComboTestComponent);
+			fixture.detectChanges();
+			const data = [...fixture.componentInstance.citiesData];
+			const combo = fixture.componentInstance.combo;
+			expect(combo.data).toEqual(data);
+			combo.data = newData;
+			fixture.detectChanges();
+			expect(combo.data).toEqual(newData);
+		});
+	});
+
+	describe('Grouping tests: ', () => {
+		it('Should group items correctly', fakeAsync(() => {
+			const fix = TestBed.createComponent(IgxComboInputTestComponent);
+			fix.detectChanges();
+			const combo = fix.componentInstance.combo;
+			combo.dropdown.toggle();
+			tick();
+			fix.detectChanges();
+			expect(combo.groupKey).toEqual('region');
+			expect(combo.dropdown.items[0].itemData.field === combo.data[0].field).toBeFalsy();
+			expect(combo.sortingExpressions[0]).toEqual({
+				fieldName: 'region',
+				dir: SortingDirection.Asc,
+				ignoreCase: true
+			});
+			const listItems = fix.debugElement.queryAll(By.css('.' + CSS_CLASS_DROPDOWNLISTITEM));
+			const listHeaders = fix.debugElement.queryAll(By.css('.' + CSS_CLASS_HEADERITEM));
+			expect(listItems.length).toBeGreaterThan(0);
+			expect(listHeaders.length).toBeGreaterThan(0);
+			expect(listHeaders[0].nativeElement.innerHTML).toContain('East North Central');
+		}));
+		it('Should sort items correctly', fakeAsync(() => {
+			const fix = TestBed.createComponent(IgxComboInputTestComponent);
+			fix.detectChanges();
+			const combo = fix.componentInstance.combo;
+			combo.dropdown.toggle();
+			tick();
+			fix.detectChanges();
+			expect(combo.groupKey).toEqual('region');
+			expect(combo.dropdown.items[0].itemData.field === combo.data[0].field).toBeFalsy();
+			expect(combo.sortingExpressions.length).toEqual(1);
+			expect(combo.sortingExpressions[0]).toEqual({
+				fieldName: 'region',
+				dir: SortingDirection.Asc,
+				ignoreCase: true
+			});
+			combo.groupKey = '';
+
+			fix.detectChanges();
+			expect(combo.groupKey).toEqual('');
+			expect(combo.sortingExpressions.length).toEqual(0);
+			expect(combo.sortingExpressions[0]).toBeUndefined();
+			fix.detectChanges();
+			expect(combo.dropdown.items[0].itemData).toEqual(combo.data[0]);
+		}));
+		it('Should properly handle click events on Disabled / Header items', fakeAsync(() => {
+			const fix = TestBed.createComponent(IgxComboSampleComponent);
+			fix.detectChanges();
+			const combo = fix.componentInstance.combo;
+			combo.toggle();
+			spyOn(combo.dropdown, 'selectItem').and.callThrough();
+			tick();
+			fix.detectChanges();
+			expect(combo.collapsed).toBeFalsy();
+			expect(combo.dropdown.headers).toBeDefined();
+			expect(combo.dropdown.headers.length).toEqual(2);
+			combo.dropdown.headers[0].clicked({});
+			fix.detectChanges();
+
+			const mockObj = jasmine.createSpyObj('nativeElement', ['focus']);
+			spyOnProperty(combo.dropdown, 'focusedItem', 'get').and.returnValue({ element: { nativeElement: mockObj } });
+			combo.dropdown.headers[0].clicked({});
+			fix.detectChanges();
+			expect(mockObj.focus).toHaveBeenCalled();
+
+			combo.dropdown.items[0].clicked({});
+			fix.detectChanges();
+			expect(document.activeElement).toEqual(combo.searchInput.nativeElement);
+		}));
+
+		it('Should properly add items to the defaultFallbackGroup', fakeAsync(() => {
+			const fix = TestBed.createComponent(IgxComboSampleComponent);
+			fix.detectChanges();
+			const combo = fix.componentInstance.combo;
+			combo.toggle();
+			tick();
+			const comboSearch = combo.searchInput.nativeElement;
+			const fallBackGroup = combo.defaultFallbackGroup;
+			const initialDataLength = combo.data.length + 0;
+			expect(combo.filteredData.filter((e) => e[combo.groupKey] === undefined)).toEqual([]);
+			combo.searchValue = 'My Custom Item 1';
+			tick();
+			combo.addItemToCollection();
+			tick();
+			combo.searchValue = 'My Custom Item 2';
+			combo.addItemToCollection();
+			tick();
+			combo.searchValue = 'My Custom Item 3';
+			combo.addItemToCollection();
+			tick();
+			combo.searchValue = 'My Custom Item';
+			comboSearch.value = 'My Custom Item';
+			comboSearch.dispatchEvent(new Event('input'));
+			fix.detectChanges();
+			tick();
+			expect(combo.data.length).toEqual(initialDataLength + 3);
+			expect(combo.dropdown.items.length).toEqual(4); // Add Item button is included
+			expect(combo.dropdown.headers.length).toEqual(1);
+			expect(combo.dropdown.headers[0].element.nativeElement.innerText).toEqual(fallBackGroup);
+		}));
+	});
+
+	describe('Filtering tests: ', () => {
+		it('Should properly get/set filteredData', fakeAsync(() => {
+			const fix = TestBed.createComponent(IgxComboSampleComponent);
+			fix.detectChanges();
+			const combo = fix.componentInstance.combo;
+			combo.toggle();
+			tick();
+			fix.detectChanges();
+			const initialData = [...combo.filteredData];
+			let firstFilter;
+			expect(combo.searchValue).toEqual('');
+			spyOn(combo, 'filter').and.callThrough();
+			combo.searchValue = 'New ';
+			combo.handleInputChange();
+			tick();
+			fix.detectChanges();
+			expect(combo.filter).toHaveBeenCalledTimes(1);
+			expect(combo.filteredData.length).toBeLessThan(initialData.length);
+			firstFilter = [...combo.filteredData];
+			combo.searchValue += '  ';
+			combo.handleInputChange();
+			tick();
+			fix.detectChanges();
+			expect(combo.filteredData.length).toBeLessThan(initialData.length);
+			expect(combo.filter).toHaveBeenCalledTimes(2);
+			combo.searchValue = '';
+			combo.handleInputChange();
+			tick();
+			fix.detectChanges();
+			expect(combo.filteredData.length).toEqual(initialData.length);
+			expect(combo.filteredData.length).toBeGreaterThan(firstFilter.length);
+			expect(combo.filter).toHaveBeenCalledTimes(3);
+			combo.filteringExpressions = [];
+			tick();
+			fix.detectChanges();
+			expect(combo.filteredData.length).toEqual(initialData.length);
+			expect(combo.filter).toHaveBeenCalledTimes(3);
+		}));
+		it('Should properly select/deselect filteredData', fakeAsync(() => {
+			const fix = TestBed.createComponent(IgxComboSampleComponent);
+			fix.detectChanges();
+			const combo = fix.componentInstance.combo;
+			combo.toggle();
+			tick();
+			fix.detectChanges();
+			const initialData = [...combo.filteredData];
+
+			expect(combo.searchValue).toEqual('');
+			spyOn(combo, 'filter').and.callThrough();
+			combo.searchValue = 'New ';
+			combo.handleInputChange();
+			tick();
+			fix.detectChanges();
+			expect(combo.filter).toHaveBeenCalledTimes(1);
+			expect(combo.filteredData.length).toBeLessThan(initialData.length);
+			expect(combo.filteredData.length).toEqual(4);
+
+			combo.selectAllItems();
+			fix.detectChanges();
+			expect(combo.selectedItems().length).toEqual(4);
+
+			combo.selectAllItems(true);
+			fix.detectChanges();
+			expect(combo.selectedItems().length).toEqual(51);
+
+			combo.deselectAllItems();
+			fix.detectChanges();
+			expect(combo.selectedItems().length).toEqual(47);
+
+			combo.deselectAllItems(true);
+			fix.detectChanges();
+			expect(combo.selectedItems().length).toEqual(0);
+		}));
+		it('Should properly sort filteredData', fakeAsync(() => {
+			const fix = TestBed.createComponent(IgxComboSampleComponent);
+			fix.detectChanges();
+			const combo = fix.componentInstance.combo;
+			spyOn(combo, 'sort').and.callThrough();
+			const clearSpy = spyOn<any>(combo, 'clearSorting').and.callThrough();
+			combo.toggle();
+			tick();
+			fix.detectChanges();
+			expect(combo.sort).toHaveBeenCalledTimes(0);
+			expect(combo.sortingExpressions.length).toEqual(1);
+			expect(combo.sortingExpressions[0].fieldName).toEqual('region');
+			expect(combo.groupKey).toEqual('region');
+			const initialFirstItem = '' + combo.filteredData[0].field;
+			combo.groupKey = '';
+			tick();
+			fix.detectChanges();
+			expect(combo.sort).toHaveBeenCalledTimes(1);
+			expect(combo.groupKey).toEqual('');
+			expect(combo.sortingExpressions.length).toEqual(0);
+			expect(combo.sortingExpressions[0]).toBeUndefined();
+			expect(combo.filteredData[0].field !== initialFirstItem).toBeTruthy();
+			expect(clearSpy).toHaveBeenCalledTimes(1);
+			combo.groupKey = null;
+			tick();
+			fix.detectChanges();
+			expect(combo.sort).toHaveBeenCalledTimes(2);
+			expect(combo.groupKey).toEqual(null);
+			expect(combo.sortingExpressions.length).toEqual(0);
+			expect(combo.sortingExpressions[0]).toBeUndefined();
+			expect(combo.filteredData[0].field !== initialFirstItem).toBeTruthy();
+			expect(clearSpy).toHaveBeenCalledTimes(2);
+		}));
+		it('Should properly handleInputChange', () => {
+			const fix = TestBed.createComponent(IgxComboSampleComponent);
+			fix.detectChanges();
+			const combo = fix.componentInstance.combo;
+			spyOn(combo, 'filter');
+			spyOn(combo.onSearchInput, 'emit');
+
+			combo.handleInputChange();
+
+			fix.detectChanges();
+			expect(combo.filter).toHaveBeenCalledTimes(1);
+			expect(combo.onSearchInput.emit).toHaveBeenCalledTimes(0);
+
+			combo.handleInputChange({ key: 'Fake' });
+
+			fix.detectChanges();
+			expect(combo.filter).toHaveBeenCalledTimes(2);
+			expect(combo.onSearchInput.emit).toHaveBeenCalledTimes(1);
+			expect(combo.onSearchInput.emit).toHaveBeenCalledWith({ key: 'Fake' });
+
+			combo.handleInputChange('');
+			fix.detectChanges();
+			expect(combo.filter).toHaveBeenCalledTimes(3);
+			expect(combo.onSearchInput.emit).toHaveBeenCalledTimes(2);
+			expect(combo.onSearchInput.emit).toHaveBeenCalledWith('');
+
+			combo.filterable = false;
+			fix.detectChanges();
+
+			combo.handleInputChange();
+			expect(combo.filter).toHaveBeenCalledTimes(3);
+			expect(combo.onSearchInput.emit).toHaveBeenCalledTimes(2);
+		});
+		it('Should properly handle addItemToCollection calls (Complex data)', fakeAsync(() => {
+			const fix = TestBed.createComponent(IgxComboSampleComponent);
+			fix.detectChanges();
+			const combo = fix.componentInstance.combo;
+			const initialData = [...combo.data];
+			expect(combo.searchValue).toEqual('');
+			combo.addItemToCollection();
+			fix.detectChanges();
+			expect(initialData).toEqual(combo.data);
+			expect(combo.data.length).toEqual(initialData.length);
+			combo.searchValue = 'myItem';
+			fix.detectChanges();
+			spyOn(combo.onAddition, 'emit').and.callThrough();
+			combo.addItemToCollection();
+			fix.detectChanges();
+			expect(initialData.length).toBeLessThan(combo.data.length);
+			expect(combo.data.length).toEqual(initialData.length + 1);
+			expect(combo.onAddition.emit).toHaveBeenCalledTimes(1);
+			expect(combo.data[combo.data.length - 1]).toEqual({
+				field: 'myItem',
+				region: 'Other'
+			});
+			combo.onAddition.subscribe((e) => {
+				e.addedItem.region = 'exampleRegion';
+			});
+			combo.searchValue = 'myItem2';
+			fix.detectChanges();
+			combo.addItemToCollection();
+			fix.detectChanges();
+			expect(initialData.length).toBeLessThan(combo.data.length);
+			expect(combo.data.length).toEqual(initialData.length + 2);
+			expect(combo.onAddition.emit).toHaveBeenCalledTimes(2);
+			expect(combo.data[combo.data.length - 1]).toEqual({
+				field: 'myItem2',
+				region: 'exampleRegion'
+			});
+			combo.toggle();
+			tick();
+			fix.detectChanges();
+			expect(combo.collapsed).toEqual(false);
+			expect(combo.searchInput).toBeDefined();
+			combo.searchValue = 'myItem3';
+			combo.addItemToCollection();
+			fix.detectChanges();
+			expect(initialData.length).toBeLessThan(combo.data.length);
+			expect(combo.data.length).toEqual(initialData.length + 3);
+			expect(combo.onAddition.emit).toHaveBeenCalledTimes(3);
+			expect(combo.data[combo.data.length - 1]).toEqual({
+				field: 'myItem3',
+				region: 'exampleRegion'
+			});
+		}));
+		it('Should properly handle addItemToCollection calls (Primitive data)', () => {
+			const fix = TestBed.createComponent(IgxComboTestComponent);
+			fix.detectChanges();
+			const combo = fix.componentInstance.combo;
+			const initialData = [...combo.data];
+			expect(combo.searchValue).toEqual('');
+			combo.addItemToCollection();
+			fix.detectChanges();
+			expect(initialData).toEqual(combo.data);
+			expect(combo.data.length).toEqual(initialData.length);
+			combo.searchValue = 'myItem';
+			fix.detectChanges();
+			spyOn(combo.onAddition, 'emit').and.callThrough();
+			combo.addItemToCollection();
+			fix.detectChanges();
+			expect(initialData.length).toBeLessThan(combo.data.length);
+			expect(combo.data.length).toEqual(initialData.length + 1);
+			expect(combo.onAddition.emit).toHaveBeenCalledTimes(1);
+			expect(combo.data[combo.data.length - 1]).toEqual('myItem');
+		});
+		it('Should filter the dropdown items when typing in the search input', fakeAsync(() => {
+			let searchInputElement;
+			let dropdownList;
+			let dropdownItems;
+			const fixture = TestBed.createComponent(IgxComboTestComponent);
+			fixture.detectChanges();
+
+			const checkFilteredItems = function (listItems: HTMLElement[]) {
+				listItems.forEach(function (el) {
+					const itemText: string = el.textContent.trim();
+					expect(expectedValues).toContain(itemText);
+				});
+			};
+
+			const combo = fixture.componentInstance.combo;
+			const expectedValues = combo.data.filter(data => data.includes('P'));
+			combo.dropdown.toggle();
+			tick();
+			fixture.detectChanges();
+			searchInputElement = fixture.debugElement.query(By.css('input[name=\'searchInput\']')).nativeElement;
+
+			const verifyFilteredItems = function (inputValue: string, expectedItemsNumber) {
+				typeInInput(searchInputElement, inputValue);
+				fixture.detectChanges();
+				dropdownList = fixture.debugElement.query(By.css('.' + CSS_CLASS_CONTAINER)).nativeElement;
+				dropdownItems = dropdownList.querySelectorAll('.' + CSS_CLASS_DROPDOWNLISTITEM);
+				expect(dropdownItems.length).toEqual(expectedItemsNumber);
+			};
+			verifyFilteredItems('P', 5);
+
+			verifyFilteredItems('Pa', 4);
+			expectedValues.splice(1, 1);
+			checkFilteredItems(dropdownItems);
+
+			verifyFilteredItems('Pal', 2);
+			expectedValues.splice(0, 1);
+			expectedValues.splice(0, 1);
+			checkFilteredItems(dropdownItems);
+
+			typeInInput(searchInputElement, 'Pala');
+			fixture.detectChanges();
+			dropdownItems = dropdownList.querySelectorAll('.' + CSS_CLASS_DROPDOWNLISTITEM);
+			expect(dropdownItems.length).toEqual(0);
+		}));
+		it('Should display empty list when the search query does not match any item', fakeAsync(() => {
+			let searchInputElement;
+			let dropdownList: HTMLElement;
+			let dropDownContainer: HTMLElement;
+			let listItems;
+			const fixture = TestBed.createComponent(IgxComboTestComponent);
+			fixture.detectChanges();
+			const combo = fixture.componentInstance.combo;
+			combo.toggle();
+			tick();
+			fixture.detectChanges();
+			searchInputElement = fixture.debugElement.query(By.css('input[name=\'searchInput\']')).nativeElement;
+			typeInInput(searchInputElement, 'P');
+			fixture.detectChanges();
+			dropdownList = fixture.debugElement.query(By.css('.' + CSS_CLASS_DROPDOWNLIST)).nativeElement;
+			dropDownContainer = fixture.debugElement.query(By.css('.' + CSS_CLASS_CONTAINER)).nativeElement;
+			listItems = dropDownContainer.querySelectorAll('.' + CSS_CLASS_DROPDOWNLISTITEM);
+			expect(listItems.length).toEqual(5);
+			expect(dropdownList.childElementCount).toEqual(2);
+
+			typeInInput(searchInputElement, 'Pat');
+			fixture.detectChanges();
+			listItems = dropDownContainer.querySelectorAll('.' + CSS_CLASS_DROPDOWNLISTITEM);
+			expect(listItems.length).toEqual(0);
+			expect(dropdownList.childElementCount).toEqual(3);
+			const dropdownItem = dropdownList.lastElementChild as HTMLElement;
+			expect(dropdownItem.firstElementChild.textContent).toEqual('The list is empty');
+		}));
+		it('Should fire onSearchInput event when typing in the search box ', fakeAsync(() => {
+			const event = new Event('input');
+			let searchInputElement;
+			let timesFired = 0;
+			const fixture = TestBed.createComponent(IgxComboTestComponent);
+			fixture.detectChanges();
+			const combo = fixture.componentInstance.combo;
+			spyOn(combo.onSearchInput, 'emit').and.callThrough();
+			combo.toggle();
+			tick();
+			fixture.detectChanges();
+			searchInputElement = fixture.debugElement.query(By.css('input[name=\'searchInput\']')).nativeElement;
+
+			const verifyOnSearchInputEventIsFired = function (inputValue: string) {
+				typeInInput(searchInputElement, inputValue);
+				fixture.detectChanges();
+				timesFired++;
+				expect(combo.onSearchInput.emit).toHaveBeenCalledTimes(timesFired);
+			};
+
+			verifyOnSearchInputEventIsFired('P');
+			verifyOnSearchInputEventIsFired('Pa');
+			verifyOnSearchInputEventIsFired('Pal');
+			verifyOnSearchInputEventIsFired('Pala');
+		}));
+		it('Should restore the initial combo dropdown list after clearing the search input', fakeAsync(() => {
+			let searchInputElement;
+			let dropdownList;
+			let dropdownItems;
+			const fixture = TestBed.createComponent(IgxComboTestComponent);
+			fixture.detectChanges();
+			const combo = fixture.componentInstance.combo;
+			combo.dropdown.toggle();
+			tick();
+			fixture.detectChanges();
+			searchInputElement = fixture.debugElement.query(By.css('input[name=\'searchInput\']')).nativeElement;
+
+			const verifyFilteredItems = function (inputValue: string,
+				expectedDropdownItemsNumber: number,
+				expectedFilteredItemsNumber: number) {
+				typeInInput(searchInputElement, inputValue);
+				fixture.detectChanges();
+				dropdownList = fixture.debugElement.query(By.css('.' + CSS_CLASS_CONTAINER)).nativeElement;
+				dropdownItems = dropdownList.querySelectorAll('.' + CSS_CLASS_DROPDOWNLISTITEM);
+				expect(dropdownItems.length).toEqual(expectedDropdownItemsNumber);
+				expect(combo.filteredData.length).toEqual(expectedFilteredItemsNumber);
+			};
+
+			verifyFilteredItems('P', 5, 5);
+			verifyFilteredItems('Pa', 4, 4);
+			verifyFilteredItems('P', 5, 5);
+			combo.filteredData.forEach(function (item) {
+				expect(combo.data).toContain(item);
+			});
+		}));
+		it('Should clear the search input and close the dropdown list on pressing ESC key', fakeAsync(() => {
+			let searchInputElement;
+			let dropdownList;
+			let dropdownItems;
+
+			const fixture = TestBed.createComponent(IgxComboTestComponent);
+			fixture.detectChanges();
+			const combo = fixture.componentInstance.combo;
+			combo.dropdown.toggle();
+			tick();
+			fixture.detectChanges();
+
+			searchInputElement = fixture.debugElement.query(By.css('input[name=\'searchInput\']')).nativeElement;
+			typeInInput(searchInputElement, 'P');
+			fixture.detectChanges();
+			dropdownList = fixture.debugElement.query(By.css('.' + CSS_CLASS_CONTAINER)).nativeElement;
+			dropdownItems = dropdownList.querySelectorAll('.' + CSS_CLASS_DROPDOWNLISTITEM);
+			expect(dropdownItems.length).toEqual(5);
+
+			const event = new KeyboardEvent('keyup', { 'key': 'Escape' });
+			searchInputElement.dispatchEvent(event);
+			tick();
+			fixture.detectChanges();
+			expect(combo.dropdown.collapsed).toBeTruthy();
+			expect(searchInputElement.textContent).toEqual('');
+		}));
+		it('Group header should not be visible when no results are filtered for a group', fakeAsync(() => {
+			let searchInputElement;
+			let dropdownList;
+			const fixture = TestBed.createComponent(IgxComboInputTestComponent);
+			fixture.detectChanges();
+			const combo = fixture.componentInstance.combo;
+			const filteredItems: { [index: string]: any; } = combo.data.reduce(function (filteredArray, item) {
+				if (item.field.toLowerCase().trim().includes('mi')) {
+					(filteredArray[item['region']] = filteredArray[item['region']] || []).push(item);
+				}
+				return filteredArray;
+			}, {});
+			combo.dropdown.toggle();
+			tick();
+			fixture.detectChanges();
+			searchInputElement = fixture.debugElement.query(By.css('input[name=\'searchInput\']')).nativeElement;
+			typeInInput(searchInputElement, 'Mi');
+			fixture.detectChanges();
+			dropdownList = fixture.debugElement.query(By.css('.' + CSS_CLASS_CONTAINER)).nativeElement;
+			const listHeaders: NodeListOf<HTMLElement> = dropdownList.querySelectorAll('.' + CSS_CLASS_HEADERITEM);
+			expect(listHeaders.length).toEqual(Object.keys(filteredItems).length);
+			const headers = Array.prototype.map.call(listHeaders, function (item) {
+				return item.textContent.trim();
+			});
+			Object.keys(filteredItems).forEach(key => {
+				expect(headers).toContain(key);
+			});
+		}));
+		it('Existing values - clear button dismisses the input text', fakeAsync(() => {
+			const fix = TestBed.createComponent(IgxComboSampleComponent);
+			fix.detectChanges();
+			const component = fix.componentInstance;
+			const combo = fix.componentInstance.combo;
+			combo.toggle();
+			tick();
+			fix.detectChanges();
+			expect(combo.selectedItems()).toEqual([]);
+			expect(combo.value).toEqual('');
+			expect(combo.comboInput.nativeElement.value).toEqual('');
+
+			const triggerSelectionSpy = spyOn<any>(combo, 'triggerSelectionChange').and.callThrough();
+			const valueSetterSpy = spyOnProperty<any>(combo, 'value', 'set').and.callThrough();
+			combo.selectItems([component.items[0], component.items[1]]);
+			fix.detectChanges();
+			tick();
+			fix.detectChanges();
+			expect(valueSetterSpy).toHaveBeenCalled();
+			expect(triggerSelectionSpy).toHaveBeenCalled();
+			expect(combo.comboInput.nativeElement.value).toEqual(component.items[0].field + ', ' + component.items[1].field);
+			expect(combo.value).toEqual(component.items[0].field + ', ' + component.items[1].field);
+			expect(combo.selectedItems()).toEqual([component.items[0], component.items[1]]);
+
+			fix.debugElement.query(By.css('.' + CSS_CLASS_CLEARBUTTON)).nativeElement.click();
+			fix.detectChanges();
+			tick();
+			fix.detectChanges();
+			expect(combo.comboInput.nativeElement.value).toEqual('');
+			expect(combo.value).toEqual('');
+			expect(combo.selectedItems()).toEqual([]);
+		}));
+		it('Should dismiss the input text when clear button is being pressed and custom values are enabled', fakeAsync(() => {
+			const fix = TestBed.createComponent(IgxComboSampleComponent);
+			fix.detectChanges();
+			const combo = fix.componentInstance.combo;
+			combo.toggle();
+			tick();
+			fix.detectChanges();
+			expect(combo.selectedItems()).toEqual([]);
+			expect(combo.value).toEqual('');
+			expect(combo.comboInput.nativeElement.value).toEqual('');
+
+			combo.searchValue = 'New ';
+			const mockEvent = jasmine.createSpyObj('event', ['stopPropagation', 'preventDefaults']);
+			tick();
+			fix.detectChanges();
+			expect(combo.isAddButtonVisible()).toEqual(true);
+			const addItemButton = fix.debugElement.query(By.css('.igx-combo__add-item'));
+			expect(addItemButton.nativeElement).toBeDefined();
+
+			addItemButton.nativeElement.click(mockEvent);
+			fix.detectChanges();
+			tick();
+			fix.detectChanges();
+			expect(combo.selectedItems()).toEqual([{ field: 'New', region: 'Other' }]);
+			expect(combo.comboInput.nativeElement.value).toEqual('New');
+
+			fix.debugElement.query(By.css('.' + CSS_CLASS_CLEARBUTTON)).nativeElement.click(mockEvent);
+			fix.detectChanges();
+			tick();
+			fix.detectChanges();
+			expect(combo.selectedItems()).toEqual([]);
+			expect(combo.comboInput.nativeElement.value).toEqual('');
+		}));
+		it('Should remove ADD button when search value matches an already selected item and custom values are enabled ', fakeAsync(() => {
+			const fix = TestBed.createComponent(IgxComboSampleComponent);
+			fix.detectChanges();
+			let addItem;
+			const combo = fix.componentInstance.combo;
+			combo.dropdown.toggle();
+			tick();
+			fix.detectChanges();
+
+			addItem = fix.debugElement.query(By.css('.igx-combo__add'));
+			expect(addItem).toEqual(null);
+			expect(combo.children.length).toBeTruthy();
+			typeInInput(combo.searchInput.nativeElement, 'New');
+			tick();
+			fix.detectChanges();
+			expect(combo.searchValue).toEqual('New');
+			addItem = fix.debugElement.query(By.css('.igx-combo__add'));
+			expect(addItem === null).toBeFalsy();
+			expect(combo.children.length).toBeTruthy();
+
+			typeInInput(combo.searchInput.nativeElement, 'New York');
+			tick();
+			fix.detectChanges();
+			expect(combo.searchValue).toEqual('New York');
+			fix.detectChanges();
+			addItem = fix.debugElement.query(By.css('.igx-combo__add'));
+			expect(addItem).toEqual(null);
+			expect(combo.children.length).toBeTruthy();
+		}));
+		it(`Should handle enter keydown on "Add Item" properly`, fakeAsync(() => {
+			const fixture = TestBed.createComponent(IgxComboSampleComponent);
+			fixture.detectChanges();
+			const combo = fixture.componentInstance.combo;
+			expect(combo).toBeDefined();
+			combo.toggle();
+	
+			tick();
+			fixture.detectChanges();
+			spyOnProperty(combo, 'searchValue', 'get').and.returnValue('My New Custom Item');
+			combo.handleInputChange();
+	
+			tick();
+			fixture.detectChanges();
+			expect(combo.collapsed).toBeFalsy();
+			expect(combo.value).toEqual('');
+	
+			tick();
+			expect(combo.isAddButtonVisible()).toBeTruthy();
+			const dropdownHandler = document.getElementsByClassName('igx-combo__content')[0] as HTMLElement;
+			combo.handleKeyUp(new KeyboardEvent('keyup', { key: 'ArrowDown' }));
+	
+			tick();
+			fixture.detectChanges();
+			dropdownHandler.dispatchEvent(new KeyboardEvent('keydown', { key: 'Space' }));
+	
+			tick();
+			fixture.detectChanges();
+			// SPACE does not add item to collection
+			expect(combo.collapsed).toBeFalsy();
+			expect(combo.value).toEqual('');
+			dropdownHandler.dispatchEvent(new KeyboardEvent('keydown', { key: 'Enter' }));
+	
+			tick();
+			fixture.detectChanges();
+			expect(combo.collapsed).toBeFalsy();
+			expect(combo.value).toEqual('My New Custom Item');
+		}));
+		it(`Should handle click on "Add Item" properly`, fakeAsync(() => {
+			const fixture = TestBed.createComponent(IgxComboSampleComponent);
+			fixture.detectChanges();
+			const combo = fixture.componentInstance.combo;
+			expect(combo).toBeDefined();
+			combo.toggle();
+
+			tick();
+			fixture.detectChanges();
+			spyOnProperty(combo, 'searchValue', 'get').and.returnValue('My New Custom Item');
+			combo.handleInputChange();
+
+			tick();
+			fixture.detectChanges();
+			expect(combo.collapsed).toBeFalsy();
+			expect(combo.value).toEqual('');
+			expect(combo.isAddButtonVisible()).toBeTruthy();
+			const dropdownHandler = document.getElementsByClassName('igx-combo__content')[0] as HTMLElement;
+			combo.handleKeyUp(new KeyboardEvent('keyup', { key: 'ArrowDown' }));
+
+			tick();
+			fixture.detectChanges();
+			dropdownHandler.dispatchEvent(new KeyboardEvent('keydown', { key: 'Space' }));
+
+			tick();
+			fixture.detectChanges();
+			// SPACE does not add item to collection
+			expect(combo.collapsed).toBeFalsy();
+			expect(combo.value).toEqual('');
+			combo.dropdown.focusedItem.element.nativeElement.click();
+
+			tick();
+			fixture.detectChanges();
+			expect(combo.collapsed).toBeFalsy();
+			expect(combo.value).toEqual('My New Custom Item');
+		}));
+
+		it('Disable/Enable filtering at runtime', fakeAsync(() => {
+			const fix = TestBed.createComponent(IgxComboInputTestComponent);
+			fix.detectChanges();
+			const combo = fix.componentInstance.combo;
+
+			combo.dropdown.open(); // Open combo - all data items are in filteredData
+			tick();
+			fix.detectChanges();
+			expect(combo.dropdown.items.length).toBeGreaterThan(0);
+			combo.searchInput.nativeElement.value = 'Not-available item';
+			combo.searchInput.nativeElement.dispatchEvent(new Event('input', {}));
+			tick();
+			fix.detectChanges();
+			expect(combo.dropdown.items.length).toEqual(0); // No items are available because of filtering
+			combo.dropdown.close(); // Filter is cleared on close
+			tick();
+			fix.detectChanges();
+			combo.filterable = false; // Filtering is disabled
+			tick();
+			fix.detectChanges();
+			combo.dropdown.open(); // All items are visible since filtering is disabled
+			tick();
+			fix.detectChanges();
+			expect(combo.dropdown.items.length).toBeGreaterThan(0); // All items are visible since filtering is disabled
+			combo.searchInput.nativeElement.value = 'Not-available item';
+			combo.searchInput.nativeElement.dispatchEvent(new Event('input', {}));
+			tick();
+			fix.detectChanges();
+			expect(combo.dropdown.items.length).toBeGreaterThan(0); // All items are visible since filtering is disabled
+			combo.dropdown.close(); // Filter is cleared on close
+			tick();
+			fix.detectChanges();
+			tick();
+			combo.filterable = true; // Filtering is re-enabled
+			tick();
+			fix.detectChanges();
+			combo.dropdown.open(); // Filter is cleared on open
+			tick();
+			fix.detectChanges();
+			tick();
+			expect(combo.dropdown.items.length).toBeGreaterThan(0);
+		}));
+		it(`Should properly display "Add Item" button when filtering is off`, fakeAsync(() => {
+			const fixture = TestBed.createComponent(IgxComboInContainerTestComponent);
+			fixture.detectChanges();
+			const combo = fixture.componentInstance.combo;
+			combo.filterable = false;
+			tick();
+			expect(combo).toBeDefined();
+			expect(combo.filterable).toEqual(false);
+			expect(combo.isAddButtonVisible()).toEqual(false);
+			combo.toggle();
+			tick();
+			expect(combo.collapsed).toEqual(false);
+			const comboInput = combo.searchInput.nativeElement;
+			comboInput.value = combo.data[2];
+			comboInput.dispatchEvent(new Event('input'));
+			fixture.detectChanges();
+			tick();
+			expect(combo.isAddButtonVisible()).toEqual(false);
+			comboInput.value = combo.searchValue.substring(0, 2);
+			comboInput.dispatchEvent(new Event('input'));
+			fixture.detectChanges();
+			tick();
+			expect(combo.isAddButtonVisible()).toEqual(true);
+		}));
+	});
+
+	describe('Form control tests: ', () => {
+		it('Should properly initialize when used as a form control', fakeAsync(() => {
+			const fix = TestBed.createComponent(IgxComboFormComponent);
+			fix.detectChanges();
+			const combo = fix.componentInstance.combo;
+			expect(combo).toBeDefined();
+			const comboFormReference = fix.componentInstance.reactiveForm.controls.townCombo;
+			expect(comboFormReference).toBeDefined();
+			expect(combo.selectedItems()).toEqual(comboFormReference.value);
+			expect(combo.selectedItems().length).toEqual(1);
+			expect(combo.selectedItems()[0].field).toEqual('Connecticut');
+			expect(combo.valid).toEqual(IgxComboState.INITIAL);
+			const clearButton = fix.debugElement.query(By.css('.' + CSS_CLASS_CLEARBUTTON)).nativeElement;
+			clearButton.click();
+			fix.detectChanges();
+			expect(combo.valid).toEqual(IgxComboState.INVALID);
+			combo.selectItems([combo.dropdown.items[0], combo.dropdown.items[1]]);
+			expect(combo.valid).toEqual(IgxComboState.VALID);
+		}));
+		it('Should be possible to be enabled/disabled when used as a form control', () => {
+			const fix = TestBed.createComponent(IgxComboFormComponent);
+			fix.detectChanges();
+			const combo = fix.componentInstance.combo;
+			expect(combo).toBeDefined();
+			const form = fix.componentInstance.reactiveForm;
+			const comboFormReference = form.controls.townCombo;
+			expect(comboFormReference).toBeDefined();
+			expect(combo.disabled).toBeFalsy();
+			expect(comboFormReference.disabled).toBeFalsy();
+			spyOn(combo, 'onInputClick');
+			spyOn(combo, 'setDisabledState').and.callThrough();
+			const mockClick = jasmine.createSpyObj('event', ['stopPropagation', 'preventDefault']);
+			combo.comboInput.nativeElement.click();
+			fix.detectChanges();
+			expect(combo.onInputClick).toHaveBeenCalledTimes(1);
+
+			form.disable();
+			// Disabling the form disables all of the controls in it
+			fix.detectChanges();
+			expect(comboFormReference.disabled).toBeTruthy();
+			expect(combo.disabled).toBeTruthy();
+			expect(combo.setDisabledState).toHaveBeenCalledTimes(1);
+
+			// Disabled form controls don't handle click events
+			combo.comboInput.nativeElement.click();
+			fix.detectChanges();
+			expect(combo.onInputClick).toHaveBeenCalledTimes(1);
+
+			// Can enabling the form re-enables all of the controls in it
+			form.enable();
+			fix.detectChanges();
+			expect(comboFormReference.disabled).toBeFalsy();
+			expect(combo.disabled).toBeFalsy();
+		});
+		it('Should change value when addressed as a form control', () => {
+			const fix = TestBed.createComponent(IgxComboFormComponent);
+			fix.detectChanges();
+			const combo = fix.componentInstance.combo;
+			expect(combo).toBeDefined();
+			const form = fix.componentInstance.reactiveForm;
+			const comboFormReference = form.controls.townCombo;
+			expect(comboFormReference).toBeDefined();
+			expect(combo.selectedItems()).toEqual(comboFormReference.value);
+
+			// Form -> Combo
+			comboFormReference.setValue([{ field: 'Missouri', region: 'West North Central' }]);
+			fix.detectChanges();
+			expect(combo.selectedItems()).toEqual([{ field: 'Missouri', region: 'West North Central' }]);
+
+			// Combo -> Form
+			combo.selectItems([{ field: 'South Carolina', region: 'South Atlantic' }], true);
+			fix.detectChanges();
+			expect(comboFormReference.value).toEqual([{ field: 'South Carolina', region: 'South Atlantic' }]);
+		});
+		it('Should properly submit values when used as a form control', () => {
+			const fix = TestBed.createComponent(IgxComboFormComponent);
+			fix.detectChanges();
+			const combo = fix.componentInstance.combo;
+			expect(combo).toBeDefined();
+			const form = fix.componentInstance.reactiveForm;
+			const comboFormReference = form.controls.townCombo;
+			expect(comboFormReference).toBeDefined();
+			expect(combo.selectedItems()).toEqual(comboFormReference.value);
+			expect(form.status).toEqual('INVALID');
+			form.controls.password.setValue('TEST');
+			form.controls.firstName.setValue('TEST');
+
+			spyOn(console, 'log');
+			fix.detectChanges();
+			expect(form.status).toEqual('VALID');
+			fix.debugElement.query(By.css('button')).nativeElement.click();
+		});
+	});
 });
 
 @Component({
-    template: `
+	template: `
     <igx-combo #combo
         [data]='citiesData'
         [placeholder]="'Location'"
@@ -2967,31 +2791,31 @@
 `
 })
 class IgxComboTestComponent {
-    @ViewChild('combo', { read: IgxComboComponent })
-    public combo: IgxComboComponent;
-
-    public citiesData: string[] = [
-        'New York',
-        'Sofia',
-        'Istanbul',
-        'Paris',
-        'Hamburg',
-        'Berlin',
-        'London',
-        'Oslo',
-        'Los Angeles',
-        'Rome',
-        'Madrid',
-        'Ottawa',
-        'Prague',
-        'Padua',
-        'Palermo',
-        'Palma de Mallorca'];
+	@ViewChild('combo', { read: IgxComboComponent })
+	public combo: IgxComboComponent;
+
+	public citiesData: string[] = [
+		'New York',
+		'Sofia',
+		'Istanbul',
+		'Paris',
+		'Hamburg',
+		'Berlin',
+		'London',
+		'Oslo',
+		'Los Angeles',
+		'Rome',
+		'Madrid',
+		'Ottawa',
+		'Prague',
+		'Padua',
+		'Palermo',
+		'Palma de Mallorca'];
 
 }
 
 @Component({
-    template: `
+	template: `
     <igx-combo #combo
         [data]='data'
         [placeholder]="'Items'"
@@ -3001,18 +2825,18 @@
 `
 })
 class IgxComboScrollTestComponent {
-    @ViewChild('combo', { read: IgxComboComponent })
-    public combo: IgxComboComponent;
-
-    public data: string[] = [
-        'Item 1',
-        'Item 2',
-        'Item 3'];
+	@ViewChild('combo', { read: IgxComboComponent })
+	public combo: IgxComboComponent;
+
+	public data: string[] = [
+		'Item 1',
+		'Item 2',
+		'Item 3'];
 
 }
 
 @Component({
-    template: `
+	template: `
         <igx-combo #combo [placeholder]="'Location'" [data]='items'
         [filterable]='true' [valueKey]="'field'" [groupKey]="'region'" [width]="'400px'" [allowCustomValues]="true">
             <ng-template #itemTemplate let-display let-key="valueKey">
@@ -3033,51 +2857,51 @@
 })
 class IgxComboSampleComponent {
 
-    @ViewChild('combo', { read: IgxComboComponent })
-    public combo: IgxComboComponent;
-
-    public items = [];
-    public initData = [];
-
-    constructor() {
-
-        const division = {
-            'New England 01': ['Connecticut', 'Maine', 'Massachusetts'],
-            'New England 02': ['New Hampshire', 'Rhode Island', 'Vermont'],
-            'Mid-Atlantic': ['New Jersey', 'New York', 'Pennsylvania'],
-            'East North Central 02': ['Michigan', 'Ohio', 'Wisconsin'],
-            'East North Central 01': ['Illinois', 'Indiana'],
-            'West North Central 01': ['Missouri', 'Nebraska', 'North Dakota', 'South Dakota'],
-            'West North Central 02': ['Iowa', 'Kansas', 'Minnesota'],
-            'South Atlantic 01': ['Delaware', 'Florida', 'Georgia', 'Maryland'],
-            'South Atlantic 02': ['North Carolina', 'South Carolina', 'Virginia'],
-            'South Atlantic 03': ['District of Columbia', 'West Virginia'],
-            'East South Central 01': ['Alabama', 'Kentucky'],
-            'East South Central 02': ['Mississippi', 'Tennessee'],
-            'West South Central': ['Arkansas', 'Louisiana', 'Oklahome', 'Texas'],
-            'Mountain': ['Arizona', 'Colorado', 'Idaho', 'Montana', 'Nevada', 'New Mexico', 'Utah', 'Wyoming'],
-            'Pacific 01': ['Alaska', 'California'],
-            'Pacific 02': ['Hawaii', 'Oregon', 'Washington']
-        };
-        const keys = Object.keys(division);
-        for (const key of keys) {
-            division[key].map((e) => {
-                this.items.push({
-                    field: e,
-                    region: key.substring(0, key.length - 3)
-                });
-            });
-        }
-
-        this.initData = this.items;
-    }
-
-    onSelectionChange(ev) {
-    }
+	@ViewChild('combo', { read: IgxComboComponent })
+	public combo: IgxComboComponent;
+
+	public items = [];
+	public initData = [];
+
+	constructor() {
+
+		const division = {
+			'New England 01': ['Connecticut', 'Maine', 'Massachusetts'],
+			'New England 02': ['New Hampshire', 'Rhode Island', 'Vermont'],
+			'Mid-Atlantic': ['New Jersey', 'New York', 'Pennsylvania'],
+			'East North Central 02': ['Michigan', 'Ohio', 'Wisconsin'],
+			'East North Central 01': ['Illinois', 'Indiana'],
+			'West North Central 01': ['Missouri', 'Nebraska', 'North Dakota', 'South Dakota'],
+			'West North Central 02': ['Iowa', 'Kansas', 'Minnesota'],
+			'South Atlantic 01': ['Delaware', 'Florida', 'Georgia', 'Maryland'],
+			'South Atlantic 02': ['North Carolina', 'South Carolina', 'Virginia'],
+			'South Atlantic 03': ['District of Columbia', 'West Virginia'],
+			'East South Central 01': ['Alabama', 'Kentucky'],
+			'East South Central 02': ['Mississippi', 'Tennessee'],
+			'West South Central': ['Arkansas', 'Louisiana', 'Oklahome', 'Texas'],
+			'Mountain': ['Arizona', 'Colorado', 'Idaho', 'Montana', 'Nevada', 'New Mexico', 'Utah', 'Wyoming'],
+			'Pacific 01': ['Alaska', 'California'],
+			'Pacific 02': ['Hawaii', 'Oregon', 'Washington']
+		};
+		const keys = Object.keys(division);
+		for (const key of keys) {
+			division[key].map((e) => {
+				this.items.push({
+					field: e,
+					region: key.substring(0, key.length - 3)
+				});
+			});
+		}
+
+		this.initData = this.items;
+	}
+
+	onSelectionChange(ev) {
+	}
 }
 
 @Component({
-    template: `
+	template: `
         <p>Change data to:</p>
         <label id="mockID">Combo Label</label>
         <igx-combo #combo [placeholder]="'Location'" [data]='items' [height]="'400px'"
@@ -3089,47 +2913,47 @@
 })
 class IgxComboInputTestComponent {
 
-    @ViewChild('combo', { read: IgxComboComponent })
-    public combo: IgxComboComponent;
-
-    public items = [];
-    public initData = [];
-
-    constructor() {
-
-        const division = {
-            'New England 01': ['Connecticut', 'Maine', 'Massachusetts'],
-            'New England 02': ['New Hampshire', 'Rhode Island', 'Vermont'],
-            'Mid-Atlantic': ['New Jersey', 'New York', 'Pennsylvania'],
-            'East North Central 02': ['Michigan', 'Ohio', 'Wisconsin'],
-            'East North Central 01': ['Illinois', 'Indiana'],
-            'West North Central 01': ['Missouri', 'Nebraska', 'North Dakota', 'South Dakota'],
-            'West North Central 02': ['Iowa', 'Kansas', 'Minnesota'],
-            'South Atlantic 01': ['Delaware', 'Florida', 'Georgia', 'Maryland'],
-            'South Atlantic 02': ['North Carolina', 'South Carolina', 'Virginia', 'District of Columbia', 'West Virginia'],
-            'South Atlantic 03': ['District of Columbia', 'West Virginia'],
-            'East South Central 01': ['Alabama', 'Kentucky'],
-            'East South Central 02': ['Mississippi', 'Tennessee'],
-            'West South Central': ['Arkansas', 'Louisiana', 'Oklahome', 'Texas'],
-            'Mountain': ['Arizona', 'Colorado', 'Idaho', 'Montana', 'Nevada', 'New Mexico', 'Utah', 'Wyoming'],
-            'Pacific 01': ['Alaska', 'California'],
-            'Pacific 02': ['Hawaii', 'Oregon', 'Washington']
-        };
-        const keys = Object.keys(division);
-        for (const key of keys) {
-            division[key].map((e) => {
-                this.items.push({
-                    field: e,
-                    region: key.substring(0, key.length - 3)
-                });
-            });
-        }
-        this.initData = this.items;
-    }
+	@ViewChild('combo', { read: IgxComboComponent })
+	public combo: IgxComboComponent;
+
+	public items = [];
+	public initData = [];
+
+	constructor() {
+
+		const division = {
+			'New England 01': ['Connecticut', 'Maine', 'Massachusetts'],
+			'New England 02': ['New Hampshire', 'Rhode Island', 'Vermont'],
+			'Mid-Atlantic': ['New Jersey', 'New York', 'Pennsylvania'],
+			'East North Central 02': ['Michigan', 'Ohio', 'Wisconsin'],
+			'East North Central 01': ['Illinois', 'Indiana'],
+			'West North Central 01': ['Missouri', 'Nebraska', 'North Dakota', 'South Dakota'],
+			'West North Central 02': ['Iowa', 'Kansas', 'Minnesota'],
+			'South Atlantic 01': ['Delaware', 'Florida', 'Georgia', 'Maryland'],
+			'South Atlantic 02': ['North Carolina', 'South Carolina', 'Virginia', 'District of Columbia', 'West Virginia'],
+			'South Atlantic 03': ['District of Columbia', 'West Virginia'],
+			'East South Central 01': ['Alabama', 'Kentucky'],
+			'East South Central 02': ['Mississippi', 'Tennessee'],
+			'West South Central': ['Arkansas', 'Louisiana', 'Oklahome', 'Texas'],
+			'Mountain': ['Arizona', 'Colorado', 'Idaho', 'Montana', 'Nevada', 'New Mexico', 'Utah', 'Wyoming'],
+			'Pacific 01': ['Alaska', 'California'],
+			'Pacific 02': ['Hawaii', 'Oregon', 'Washington']
+		};
+		const keys = Object.keys(division);
+		for (const key of keys) {
+			division[key].map((e) => {
+				this.items.push({
+					field: e,
+					region: key.substring(0, key.length - 3)
+				});
+			});
+		}
+		this.initData = this.items;
+	}
 }
 
 @Component({
-    template: `
+	template: `
         <form [formGroup]="reactiveForm" (ngSubmit)="onSubmitReactive()">
             <p>
                 <label>First Name:</label>
@@ -3152,109 +2976,109 @@
 })
 
 class IgxComboFormComponent {
-    @ViewChild('comboReactive', { read: IgxComboComponent })
-    public combo: IgxComboComponent;
-    public items = [];
-
-    get valuesTemplate() {
-        return this.combo.selectedItems();
-    }
-    set valuesTemplate(values: Array<any>) {
-        this.combo.selectItems(values);
-    }
-
-    reactiveForm: FormGroup;
-
-    constructor(fb: FormBuilder) {
-
-        const division = {
-            'New England 01': ['Connecticut', 'Maine', 'Massachusetts'],
-            'New England 02': ['New Hampshire', 'Rhode Island', 'Vermont'],
-            'Mid-Atlantic': ['New Jersey', 'New York', 'Pennsylvania'],
-            'East North Central 02': ['Michigan', 'Ohio', 'Wisconsin'],
-            'East North Central 01': ['Illinois', 'Indiana'],
-            'West North Central 01': ['Missouri', 'Nebraska', 'North Dakota', 'South Dakota'],
-            'West North Central 02': ['Iowa', 'Kansas', 'Minnesota'],
-            'South Atlantic 01': ['Delaware', 'Florida', 'Georgia', 'Maryland'],
-            'South Atlantic 02': ['North Carolina', 'South Carolina', 'Virginia', 'District of Columbia', 'West Virginia'],
-            'South Atlantic 03': ['District of Columbia', 'West Virginia'],
-            'East South Central 01': ['Alabama', 'Kentucky'],
-            'East South Central 02': ['Mississippi', 'Tennessee'],
-            'West South Central': ['Arkansas', 'Louisiana', 'Oklahome', 'Texas'],
-            'Mountain': ['Arizona', 'Colorado', 'Idaho', 'Montana', 'Nevada', 'New Mexico', 'Utah', 'Wyoming'],
-            'Pacific 01': ['Alaska', 'California'],
-            'Pacific 02': ['Hawaii', 'Oregon', 'Washington']
-        };
-        const keys = Object.keys(division);
-        for (const key of keys) {
-            division[key].map((e) => {
-                this.items.push({
-                    field: e,
-                    region: key.substring(0, key.length - 3)
-                });
-            });
-        }
-
-        this.reactiveForm = fb.group({
-            'firstName': new FormControl('', Validators.required),
-            'password': ['', Validators.required],
-            'townCombo': [[this.items[0]], Validators.required]
-        });
-
-    }
-    onSubmitReactive() { }
-
-    onSubmitTemplateBased() { }
+	@ViewChild('comboReactive', { read: IgxComboComponent })
+	public combo: IgxComboComponent;
+	public items = [];
+
+	get valuesTemplate() {
+		return this.combo.selectedItems();
+	}
+	set valuesTemplate(values: Array<any>) {
+		this.combo.selectItems(values);
+	}
+
+	reactiveForm: FormGroup;
+
+	constructor(fb: FormBuilder) {
+
+		const division = {
+			'New England 01': ['Connecticut', 'Maine', 'Massachusetts'],
+			'New England 02': ['New Hampshire', 'Rhode Island', 'Vermont'],
+			'Mid-Atlantic': ['New Jersey', 'New York', 'Pennsylvania'],
+			'East North Central 02': ['Michigan', 'Ohio', 'Wisconsin'],
+			'East North Central 01': ['Illinois', 'Indiana'],
+			'West North Central 01': ['Missouri', 'Nebraska', 'North Dakota', 'South Dakota'],
+			'West North Central 02': ['Iowa', 'Kansas', 'Minnesota'],
+			'South Atlantic 01': ['Delaware', 'Florida', 'Georgia', 'Maryland'],
+			'South Atlantic 02': ['North Carolina', 'South Carolina', 'Virginia', 'District of Columbia', 'West Virginia'],
+			'South Atlantic 03': ['District of Columbia', 'West Virginia'],
+			'East South Central 01': ['Alabama', 'Kentucky'],
+			'East South Central 02': ['Mississippi', 'Tennessee'],
+			'West South Central': ['Arkansas', 'Louisiana', 'Oklahome', 'Texas'],
+			'Mountain': ['Arizona', 'Colorado', 'Idaho', 'Montana', 'Nevada', 'New Mexico', 'Utah', 'Wyoming'],
+			'Pacific 01': ['Alaska', 'California'],
+			'Pacific 02': ['Hawaii', 'Oregon', 'Washington']
+		};
+		const keys = Object.keys(division);
+		for (const key of keys) {
+			division[key].map((e) => {
+				this.items.push({
+					field: e,
+					region: key.substring(0, key.length - 3)
+				});
+			});
+		}
+
+		this.reactiveForm = fb.group({
+			'firstName': new FormControl('', Validators.required),
+			'password': ['', Validators.required],
+			'townCombo': [[this.items[0]], Validators.required]
+		});
+
+	}
+	onSubmitReactive() { }
+
+	onSubmitTemplateBased() { }
 }
 
 @Injectable()
 export class LocalService {
-    public getData() {
-        const fakeData = Observable.create(obs => {
-            setTimeout(() => {
-                obs.next(this.generateData());
-                obs.complete();
-            }, 3000);
-        });
-        return fakeData;
-    }
-
-    private generateData() {
-        const dummyData = [];
-        for (let i = 1; i <= 20; i++) {
-            dummyData.push({ id: i, product: 'Product ' + i });
-        }
-        return dummyData;
-    }
+	public getData() {
+		const fakeData = Observable.create(obs => {
+			setTimeout(() => {
+				obs.next(this.generateData());
+				obs.complete();
+			}, 3000);
+		});
+		return fakeData;
+	}
+
+	private generateData() {
+		const dummyData = [];
+		for (let i = 1; i <= 20; i++) {
+			dummyData.push({ id: i, product: 'Product ' + i });
+		}
+		return dummyData;
+	}
 }
 
 @Component({
-    template: `
+	template: `
         <label id="mockID">Combo Label</label>
         <igx-combo #combo [placeholder]="'Products'" [data]='items' [height]="'400px'" [itemsMaxHeight]='400'
         [itemHeight]='40' [valueKey]="'id'" [displayKey]="'product'" [width]="'400px'"
         [ariaLabelledBy]="'mockID'">
         </igx-combo>
 `,
-    providers: [LocalService]
+	providers: [LocalService]
 })
 export class IgxComboBindingTestComponent {
 
-    @ViewChild('combo', { read: IgxComboComponent })
-    public combo: IgxComboComponent;
-
-    public items = [];
-    constructor(private localService: LocalService) {
-        this.localService.getData().subscribe(
-            (data) => {
-                this.items = data;
-            }
-        );
-    }
+	@ViewChild('combo', { read: IgxComboComponent })
+	public combo: IgxComboComponent;
+
+	public items = [];
+	constructor(private localService: LocalService) {
+		this.localService.getData().subscribe(
+			(data) => {
+				this.items = data;
+			}
+		);
+	}
 }
 
 @Component({
-    template: `
+	template: `
         <label id="mockID">Combo Label</label>
         <igx-combo #combo class="input-container" width="300px" [itemsMaxHeight]="250"
             [data]="rData | async" [valueKey]="'ID'" [displayKey]="'ProductName'"
@@ -3262,50 +3086,50 @@
             placeholder="Location(s)" searchPlaceholder="Search..." [filterable]="false">
         </igx-combo>
 `,
-    providers: [RemoteService, HttpClient]
+	providers: [RemoteService, HttpClient]
 })
 export class IgxComboRemoteBindingTestComponent implements OnInit, AfterViewInit {
 
-    @ViewChild('combo', { read: IgxComboComponent })
-    public combo: IgxComboComponent;
-    public rData: any;
-    public prevRequest: any;
-
-    constructor(private remoteService: RemoteService, public cdr: ChangeDetectorRef) {
-
-    }
-
-    public ngOnInit() {
-        this.rData = this.remoteService.remoteData;
-    }
-
-    public ngAfterViewInit() {
-        this.remoteService.getData(this.combo.virtualizationState, null, (data) => {
-            this.combo.totalItemCount = data.Count;
-            this.cdr.detectChanges();
-        });
-    }
-
-    public dataLoading(evt) {
-        if (this.prevRequest) {
-            this.prevRequest.unsubscribe();
-        }
-
-        this.prevRequest = this.remoteService.getData(this.combo.virtualizationState, null, () => {
-            this.cdr.detectChanges();
-            this.combo.triggerCheck();
-        });
-    }
-
-    public searchInput(searchText) {
-        this.remoteService.getData(this.combo.virtualizationState, searchText, (data) => {
-            this.combo.totalItemCount = searchText ? data.Results.length : data.Count;
-        });
-    }
+	@ViewChild('combo', { read: IgxComboComponent })
+	public combo: IgxComboComponent;
+	public rData: any;
+	public prevRequest: any;
+
+	constructor(private remoteService: RemoteService, public cdr: ChangeDetectorRef) {
+
+	}
+
+	public ngOnInit() {
+		this.rData = this.remoteService.remoteData;
+	}
+
+	public ngAfterViewInit() {
+		this.remoteService.getData(this.combo.virtualizationState, null, (data) => {
+			this.combo.totalItemCount = data.Count;
+			this.cdr.detectChanges();
+		});
+	}
+
+	public dataLoading(evt) {
+		if (this.prevRequest) {
+			this.prevRequest.unsubscribe();
+		}
+
+		this.prevRequest = this.remoteService.getData(this.combo.virtualizationState, null, () => {
+			this.cdr.detectChanges();
+			this.combo.triggerCheck();
+		});
+	}
+
+	public searchInput(searchText) {
+		this.remoteService.getData(this.combo.virtualizationState, searchText, (data) => {
+			this.combo.totalItemCount = searchText ? data.Results.length : data.Count;
+		});
+	}
 }
 
 @Component({
-    template: `
+	template: `
         <label id="mockID">Combo Label</label>
         <igx-combo #combo [height]="'400px'" [itemsMaxHeight]='400'
         [itemHeight]='40' [width]="'400px'">
@@ -3314,12 +3138,12 @@
 })
 export class IgxComboEmptyTestComponent {
 
-    @ViewChild('combo', { read: IgxComboComponent })
-    public combo: IgxComboComponent;
+	@ViewChild('combo', { read: IgxComboComponent })
+	public combo: IgxComboComponent;
 }
 
 @Component({
-    template: `
+	template: `
     <div class="comboContainer" [style.width]="'400px'">
     <igx-combo #combo placeholder="Location(s)"
     [data]="citiesData"
@@ -3331,31 +3155,31 @@
 `
 })
 class IgxComboInContainerTestComponent {
-    @ViewChild('combo', { read: IgxComboComponent })
-    public combo: IgxComboComponent;
-
-    public citiesData: string[] = [
-        'New York',
-        'Sofia',
-        'Istanbul',
-        'Paris',
-        'Hamburg',
-        'Berlin',
-        'London',
-        'Oslo',
-        'Los Angeles',
-        'Rome',
-        'Madrid',
-        'Ottawa',
-        'Prague',
-        'Padua',
-        'Palermo',
-        'Palma de Mallorca'];
+	@ViewChild('combo', { read: IgxComboComponent })
+	public combo: IgxComboComponent;
+
+	public citiesData: string[] = [
+		'New York',
+		'Sofia',
+		'Istanbul',
+		'Paris',
+		'Hamburg',
+		'Berlin',
+		'London',
+		'Oslo',
+		'Los Angeles',
+		'Rome',
+		'Madrid',
+		'Ottawa',
+		'Prague',
+		'Padua',
+		'Palermo',
+		'Palma de Mallorca'];
 
 }
 
 @Component({
-    template: `
+	template: `
     <div class="comboContainer" [style.width]="'500px'">
     <igx-combo #combo placeholder="Location(s)"
     [data]="citiesData"
@@ -3366,68 +3190,68 @@
 `
 })
 class IgxComboInContainerFixedWidthComponent {
-    @ViewChild('combo', { read: IgxComboComponent })
-    public combo: IgxComboComponent;
-
-    public citiesData: string[] = [
-        'New York',
-        'Sofia',
-        'Istanbul',
-        'Paris',
-        'Hamburg',
-        'Berlin',
-        'London',
-        'Oslo',
-        'Los Angeles',
-        'Rome',
-        'Madrid',
-        'Ottawa',
-        'Prague',
-        'Padua',
-        'Palermo',
-        'Palma de Mallorca'];
+	@ViewChild('combo', { read: IgxComboComponent })
+	public combo: IgxComboComponent;
+
+	public citiesData: string[] = [
+		'New York',
+		'Sofia',
+		'Istanbul',
+		'Paris',
+		'Hamburg',
+		'Berlin',
+		'London',
+		'Oslo',
+		'Los Angeles',
+		'Rome',
+		'Madrid',
+		'Ottawa',
+		'Prague',
+		'Padua',
+		'Palermo',
+		'Palma de Mallorca'];
 
 }
 
 @Injectable()
 export class RemoteDataService {
-    public records: Observable<any[]>;
-    private _records: BehaviorSubject<any[]>;
-    private dataStore: any[];
-    private initialData: any[];
-
-    constructor() {
-        this.dataStore = [];
-        this._records = new BehaviorSubject([]);
-        this.records = this._records.asObservable();
-        this.initialData = this.generateInitialData(0, 1000);
-    }
-
-    public getData(data?: IForOfState, cb?: (any) => void): any {
-        const size = data.chunkSize === 0 ? 10 : data.chunkSize;
-        this.dataStore = this.generateData(data.startIndex, data.startIndex + size);
-        this._records.next(this.dataStore);
-        const count = 1000;
-        if (cb) {
-            cb(count);
-        }
-    }
-
-    public generateData(start, end) {
-        return this.initialData.slice(start, end);
-    }
-
-    public generateInitialData(start, end) {
-        const data = [];
-        for (let i = start; i < end; i++) {
-            data.push({ id: i, product: 'Product ' + i });
-        }
-        return data;
-    }
+	public records: Observable<any[]>;
+	private _records: BehaviorSubject<any[]>;
+	private dataStore: any[];
+	private initialData: any[];
+
+	constructor() {
+		this.dataStore = [];
+		this._records = new BehaviorSubject([]);
+		this.records = this._records.asObservable();
+		this.initialData = this.generateInitialData(0, 1000);
+	}
+
+	public getData(data?: IForOfState, cb?: (any) => void): any {
+		const size = data.chunkSize === 0 ? 10 : data.chunkSize;
+		this.dataStore = this.generateData(data.startIndex, data.startIndex + size);
+		this._records.next(this.dataStore);
+		const count = 1000;
+		if (cb) {
+			cb(count);
+		}
+	}
+
+	public generateData(start, end) {
+		return this.initialData.slice(start, end);
+	}
+
+	public generateInitialData(start, end) {
+		const data = [];
+		for (let i = start; i < end; i++) {
+			data.push({ id: i, product: 'Product ' + i });
+		}
+		return data;
+	}
 }
 
 @Component({
-    template: `
+	template: `
     <label id="mockID">Combo Label</label>
     <igx-combo #combo [placeholder]="'Products'" [data]="data | async" (onDataPreLoad)="dataLoading($event)"
     [height]="'400px'" [itemsMaxHeight]='400'
@@ -3435,32 +3259,32 @@
     [ariaLabelledBy]="'mockID'">
     </igx-combo>
     `,
-    providers: [RemoteDataService]
+	providers: [RemoteDataService]
 })
 export class IgxComboRemoteDataComponent implements OnInit, AfterViewInit, OnDestroy {
-    public data;
-    @ViewChild('combo', { read: IgxComboComponent })
-    public instance: IgxComboComponent;
-    constructor(private remoteDataService: RemoteDataService, public cdr: ChangeDetectorRef) { }
-    public ngOnInit(): void {
-        this.data = this.remoteDataService.records;
-    }
-
-    public ngAfterViewInit() {
-        this.remoteDataService.getData(this.instance.virtualizationState, (count) => {
-            this.instance.totalItemCount = count;
-            this.cdr.detectChanges();
-        });
-    }
-
-    dataLoading(evt) {
-        this.remoteDataService.getData(evt, () => {
-            this.cdr.detectChanges();
-        });
-    }
-
-    ngOnDestroy() {
-        this.cdr.detach();
-    }
+	public data;
+	@ViewChild('combo', { read: IgxComboComponent })
+	public instance: IgxComboComponent;
+	constructor(private remoteDataService: RemoteDataService, public cdr: ChangeDetectorRef) { }
+	public ngOnInit(): void {
+		this.data = this.remoteDataService.records;
+	}
+
+	public ngAfterViewInit() {
+		this.remoteDataService.getData(this.instance.virtualizationState, (count) => {
+			this.instance.totalItemCount = count;
+			this.cdr.detectChanges();
+		});
+	}
+
+	dataLoading(evt) {
+		this.remoteDataService.getData(evt, () => {
+			this.cdr.detectChanges();
+		});
+	}
+
+	ngOnDestroy() {
+		this.cdr.detach();
+	}
 }
 
