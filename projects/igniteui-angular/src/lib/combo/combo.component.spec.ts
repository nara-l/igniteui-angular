--- conflicted
+++ resolved
@@ -28,31 +28,6 @@
 const CSS_CLASS_HEADER = 'igx-drop-down__header';
 const CSS_CLASS_SCROLLBAR = 'igx-vhelper__placeholder-content';
 
-<<<<<<< HEAD
-const employeeData = [
-    { ID: 1, Name: 'Casey Houston', JobTitle: 'Vice President', HireDate: '2017-06-19T11:43:07.714Z' },
-    { ID: 2, Name: 'Gilberto Todd', JobTitle: 'Director', HireDate: '2015-12-18T11:23:17.714Z' },
-    { ID: 3, Name: 'Tanya Bennett', JobTitle: 'Director', HireDate: '2005-11-18T11:23:17.714Z' },
-    { ID: 4, Name: 'Jack Simon', JobTitle: 'Software Developer', HireDate: '2008-12-18T11:23:17.714Z' },
-    { ID: 5, Name: 'Celia Martinez', JobTitle: 'Senior Software Developer', HireDate: '2007-12-19T11:23:17.714Z' },
-    { ID: 6, Name: 'Erma Walsh', JobTitle: 'CEO', HireDate: '2016-12-18T11:23:17.714Z' },
-    { ID: 7, Name: 'Debra Morton', JobTitle: 'Associate Software Developer', HireDate: '2005-11-19T11:23:17.714Z' },
-    { ID: 8, Name: 'Erika Wells', JobTitle: 'Software Development Team Lead', HireDate: '2005-10-14T11:23:17.714Z' },
-    { ID: 9, Name: 'Leslie Hansen', JobTitle: 'Associate Software Developer', HireDate: '2013-10-10T11:23:17.714Z' },
-    { ID: 10, Name: 'Eduardo Ramirez', JobTitle: 'Manager', HireDate: '2011-11-28T11:23:17.714Z' }
-];
-
-function wrapPromise(callback, resolve, time) {
-    return new Promise((res, rej) => {
-        return setTimeout(() => {
-            callback();
-            return res(resolve);
-        }, time);
-    });
-}
-
-=======
->>>>>>> b40581ca
 fdescribe('Combo', () => {
     beforeEach(async(() => {
         TestBed.resetTestingModule();
@@ -1924,18 +1899,13 @@
             expect(dropdownItems.length).toEqual(0);
         });
 
-<<<<<<< HEAD
-        const checkFilteredItems = function (listItems: any) {
-=======
         const checkFilteredItems = function(listItems: HTMLElement[]) {
->>>>>>> b40581ca
             listItems.forEach(function (el) {
                 const itemText: string = el.textContent.trim();
                 expect(expectedValues).toContain(itemText);
             });
         };
     }));
-<<<<<<< HEAD
     it('Typing in the textbox should fire onSearchInput event', fakeAsync(() => {
         let searchInputElement;
         let timesFired = 1;
@@ -2094,34 +2064,6 @@
             });
         });
     }));
-=======
-    it('Typing in the textbox should fire onSearchInput event', () => {
-        // TO DO
-    });
-    it('Clearing the filter textbox should restore the initial combo dropdown list', () => {
-        // TO DO
-    });
-    xit('Enter key should select and append the closest suggestion item from the filtered items list', () => {
-        // Not applicable
-    });
-    it('Escape key should clear the textbox input and close the dropdown list', () => {
-        // TO DO
-    });
-    xit('When no results are filtered, the "Select All" checkbox should not be visible', () => {
-        // Not applicable
-    });
-    xit('After adding a custom value, the "Select All" checkbox should appear checked', () => {
-        // Not applicable
-    });
-    it('When no results are filtered for a group, the group header should not be visible', () => {
-        // TO DO
-    });
-
-    xit('The SPACE key is not allowed inside the filtering box', () => {
-        // TO DO
-    });
-
->>>>>>> b40581ca
     // Templates
     it('Combo header template', () => {
         // TO DO
