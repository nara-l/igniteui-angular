--- conflicted
+++ resolved
@@ -806,7 +806,6 @@
                     expect(lastVisibleItem.classList.contains(CSS_CLASS_FOCUSED)).toBeFalsy();
 
                     dropdownContent.dispatchEvent(endEvent);
-<<<<<<< HEAD
                     setTimeout(() => {
                         fixture.detectChanges();
                         lastVisibleItem = dropdownContainer.querySelector('.' + CSS_CLASS_DROPDOWNLISTITEM + ':last-child');
@@ -816,17 +815,6 @@
                         expect(lastVisibleItem.classList.contains(CSS_CLASS_FOCUSED)).toBeTruthy();
                         done();
                     }, 20);
-=======
-                    fixture.detectChanges();
-                    lastVisibleItem = dropdownContainer.querySelector('.' + CSS_CLASS_DROPDOWNLISTITEM + ':last-child');
-
-                    // Scroll has not changed
-
-                    expect(scrollbar.scrollHeight - scrollbar.scrollTop).toEqual(scrollbar.clientHeight);
-                    // Last item is focused again
-                    expect(lastVisibleItem.classList.contains(CSS_CLASS_FOCUSED)).toBeTruthy();
-                    done();
->>>>>>> e047f381
                 });
             });
         });
