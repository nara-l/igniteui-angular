import { CommonModule } from '@angular/common';
import {
    AfterViewInit, ChangeDetectorRef, Component, ContentChild,
    ContentChildren, ElementRef, EventEmitter, forwardRef,
    HostBinding, HostListener, Inject, Input, NgModule, OnDestroy, OnInit, Output, QueryList, TemplateRef, ViewChild, ViewChildren
} from '@angular/core';
import { FormsModule, ReactiveFormsModule, NG_VALUE_ACCESSOR, ControlValueAccessor } from '@angular/forms';
import { take } from 'rxjs/operators';
import { IgxCheckboxComponent, IgxCheckboxModule } from '../checkbox/checkbox.component';
import { IToggleView } from '../core/navigation';
import { IgxSelectionAPIService } from '../core/selection';
import { cloneArray } from '../core/utils';
import { BOOLEAN_FILTERS, STRING_FILTERS } from '../data-operations/filtering-condition';
import { FilteringLogic, IFilteringExpression } from '../data-operations/filtering-expression.interface';
import { ISortingExpression, SortingDirection } from '../data-operations/sorting-expression.interface';
import { IgxForOfDirective, IgxForOfModule } from '../directives/for-of/for_of.directive';
import { IForOfState } from '../directives/for-of/IForOfState';
import { IgxRippleModule } from '../directives/ripple/ripple.directive';
import { IgxToggleModule } from '../directives/toggle/toggle.directive';
import { IgxDropDownItemBase } from '../drop-down/drop-down-item.component';
import { IgxDropDownBase, IgxDropDownComponent, IgxDropDownModule, Navigate } from '../drop-down/drop-down.component';
import { IgxIconModule } from '../icon/index';
import { IgxInputGroupModule } from '../input-group/input-group.component';
import { IgxComboItemComponent } from './combo-item.component';
import { IgxComboFilterConditionPipe, IgxComboFilteringPipe, IgxComboGroupingPipe, IgxComboSortingPipe } from './combo.pipes';

export enum DataTypes {
    EMPTY = 'empty',
    PRIMITIVE = 'primitive',
    COMPLEX = 'complex',
    PRIMARYKEY = 'valueKey'
}

export interface IComboDropDownOpenEventArgs {
    event?: Event;
}

export interface IComboDropDownClosedEventArgs {
    event?: Event;
}

export interface IComboSelectionChangeEventArgs {
    oldSelection: any[];
    newSelection: any[];
    event?: Event;
}

export interface IComboItemAdditionEvent {
    oldCollection: any[];
    addedItem: any;
    newCollection: any[];
}
let currentItem = 0;
const noop = () => {};
@Component({
    selector: 'igx-combo-drop-down',
    templateUrl: '../drop-down/drop-down.component.html'
})
export class IgxComboDropDownComponent extends IgxDropDownBase {
    private _isFocused = false;
    constructor(
        protected elementRef: ElementRef,
        protected cdr: ChangeDetectorRef,
        protected selectionAPI: IgxSelectionAPIService,
        @Inject(forwardRef(() => IgxComboComponent))
        public parentElement: IgxComboComponent) {
        super(elementRef, cdr, selectionAPI);
        this.allowItemsFocus = false;
    }

    protected get scrollContainer() {
        return this.verticalScrollContainer.dc.location.nativeElement;
    }

    @ContentChild(forwardRef(() => IgxForOfDirective), { read: IgxForOfDirective })
    public verticalScrollContainer: IgxForOfDirective<any>;

    @ContentChildren(forwardRef(() => IgxComboItemComponent))
    protected children: QueryList<IgxDropDownItemBase>;

    get focusedItem(): IgxDropDownItemBase {
        return this._focusedItem;
    }

    @HostListener('focus')
    onFocus() {
        this._isFocused = true;
        this._focusedItem = this._focusedItem ? this._focusedItem : this.items[0];
        if (this._focusedItem) {
            this._focusedItem.isFocused = true;
        }
    }

    @HostListener('blur')
    onBlur() {
        this._isFocused = false;
        if (this._focusedItem) {
            this._focusedItem.isFocused = false;
            this._focusedItem = null;
        }
    }

    public get selectedItem(): any[] {
        return this.selectionAPI.get_selection(this.parentElement.id) || [];
    }

    navigatePrev() {
        if (this._focusedItem.index === 0 && this.verticalScrollContainer.state.startIndex === 0) {
            this.parentElement.searchInput.nativeElement.focus();
        } else {
            super.navigatePrev();
        }
    }

    setSelectedItem(itemID: any, select = true) {
        this.parentElement.setSelectedItem(itemID, select);
    }

    selectItem(item?: IgxComboItemComponent) {
        if (item && item.itemData === undefined) {
            this.parentElement.addItemToCollection();
        } else {
            this.setSelectedItem(item ? item.itemID : this._focusedItem.itemID);
            if (item) {
                this._focusedItem = item;
            }
        }
    }

    focusItem(newIndex: number, direction?: number) {
        // Virtual scrolling holds one hidden loaded element at the bottom of the drop down list.
        // At the top there isn't such a hidden element.
        // That's why we hold the first or the one before the last list item as focused, during keyboard navigation.
        // This means that if we want to focus next element, it's the last hidden element when scrolling down
        // and when scrolling up it is not loaded at all.
        // It's more special case when srcolling down and the hidden element is group header,
        // which is not part of the this.items collection.
        // In that case the real item is not hidden, but not loaded at all by the virtualization,
        // and this is the same case as normal scroll up.
        if (newIndex === -1 || newIndex === this.items.length - 1) {
            this.focusVirtualItem(direction);
        } else {
            super.focusItem(newIndex);
        }
    }

    private focusVirtualItem(direction: Navigate) {
        const vContainer = this.verticalScrollContainer;
        let state = vContainer.state;
        const isScrollUp = direction === Navigate.Up;
        let newScrollStartIndex = isScrollUp ? state.startIndex - 1 : state.startIndex + 1;
        let data = vContainer.igxForOf;

        // Following the big comment above, when the new item is group header, then we need to load 2 elements at once.
        if (data[newScrollStartIndex].isHeader && direction === Navigate.Up ||
            data[newScrollStartIndex + state.chunkSize - 2].isHeader && direction === Navigate.Down) {
            newScrollStartIndex = isScrollUp ? newScrollStartIndex - 1 : newScrollStartIndex + 1;
        }
        vContainer.scrollTo(newScrollStartIndex);
        this.subscribeNext(vContainer, () => {
            state = vContainer.state;
            data = vContainer.igxForOf;

            // Because we are sure that if we scroll up then the top element is not a header, then we focus the first one.
            // When we scroll down, if the newly loaded element that is hidden is group header,
            // then we focus the last item from the this.items array.
            // This is because the this.items doens't contains the group headers, while there are rendered in the combo drop down.
            // If the newly loaded element that is hidden isn't a header, this means that the first visible item, the one that needs focus,
            // should be either the one that is before the last item (this.items).
            const isBottomHiddenHeader = data[state.startIndex + state.chunkSize - 1].isHeader;
            const index = isScrollUp ? 0 : isBottomHiddenHeader ? this.items.length - 1 : this.items.length - 2;

            const oldItem = this._focusedItem;
            if (oldItem) {
                oldItem.isFocused = false;
            }
            const newItem = this.items[index];
            newItem.isFocused = true;
            this._focusedItem = newItem;
        });
    }

    private subscribeNext(virtualContainer: any, callback: (elem?) => void) {
        virtualContainer.onChunkLoad.pipe(take(1)).subscribe({
            next: (e: any) => {
                callback(e);
            }
        });
    }

    onToggleOpening() {
        this.parentElement.searchValue = '';
        this.parentElement.handleInputChange();
        this.onOpening.emit();
    }

    onToggleOpened() {
        this.parentElement.triggerCheck();
        this.parentElement.searchInput.nativeElement.focus();
        this.onOpened.emit();
    }

    onToggleClosed() {
        this.parentElement.comboInput.nativeElement.focus();
        this.onClosed.emit();
    }
}
@Component({
    providers: [{ provide: NG_VALUE_ACCESSOR, useExisting: IgxComboComponent, multi: true }],
    selector: 'igx-combo',
    templateUrl: 'combo.component.html'
})
export class IgxComboComponent implements AfterViewInit, OnDestroy, ControlValueAccessor {
    public id = '';
    public customValueFlag = true;
    protected _filteringLogic = FilteringLogic.Or;
    protected _filteringExpressions = [];
    protected _sortingExpressions = [];
<<<<<<< HEAD
    protected _groupKey: string | number;
    protected _textKey = '';
=======
    protected _groupKey: string | number = '';
    public customValueFlag = true;
>>>>>>> ebe4f59a
    private _dataType = '';
    private _data: any[] = [];
    private _filteredData = [];
<<<<<<< HEAD
    private _searchInput: ElementRef;
    private _comboInput: ElementRef;
    private _onChangeCallback: (_: any) => void = noop;
=======
    protected _textKey: string | number = '';
    private _searchInput: ElementRef = null;
    public id = '';
    private _comboInput: ElementRef = null;
>>>>>>> ebe4f59a

    private _value = '';
    private _searchValue = '';

    constructor(
        protected elementRef: ElementRef,
        protected cdr: ChangeDetectorRef,
        protected selectionAPI: IgxSelectionAPIService) {
    }
    @ViewChild(IgxComboDropDownComponent, { read: IgxComboDropDownComponent })
    public dropdown: IgxComboDropDownComponent;

    @ViewChild('selectAllCheckbox', { read: IgxCheckboxComponent })
    public selectAllCheckbox: IgxCheckboxComponent;

    get searchInput() {
        return this._searchInput;
    }

    @ViewChild('searchInput')
    set searchInput(content: ElementRef) {
        this._searchInput = content;
    }

    get comboInput() {
        return this._comboInput;
    }

    @ViewChild('comboInput')
    set comboInput(content: ElementRef) {
        this._comboInput = content;
    }

    @ViewChild('primitive', { read: TemplateRef })
    protected primitiveTemplate: TemplateRef<any>;

    @ViewChild('complex', { read: TemplateRef })
    protected complexTemplate: TemplateRef<any>;

    @ViewChild('empty', { read: TemplateRef })
    protected emptyTemplate: TemplateRef<any>;

    @ContentChild('dropdownHeader', { read: TemplateRef })
    public dropdownHeader: TemplateRef<any>;

    @ContentChild('dropdownFooter', { read: TemplateRef })
    public dropdownFooter: TemplateRef<any>;

    @ContentChild('dropdownItemTemplate', { read: TemplateRef })
    public dropdownItemTemplate: TemplateRef<any>;

    @ContentChild('addItemTemplate', { read: TemplateRef })
    public addItemTemplate: TemplateRef<any>;

    @ContentChild('headerItemTemplate', { read: TemplateRef })
    public headerItemTemplate: TemplateRef<any>;

    @Output()
    public onAddition = new EventEmitter();

    @HostBinding('style.width')
    @Input()
    public width = '250px';

    @Input()
    public height = '400px';

    @Input()
    public listHeight = 320;

    @Input()
    public listItemHeight = 32;

    @Input()
    public set groupKey(val: string | number) {
        if (this._groupKey !== undefined) {
            this.clearSorting(this._groupKey);
        }
        this._groupKey = val;
        this.sort(this._groupKey);
    }

    public get groupKey(): string | number {
        return this._groupKey;
    }

    @Input()
    public placeholder = '';

    @Input()
    public defaultFallbackGroup = 'Other';

    @Input()
    public valueKey: string | number = '';

    @Input()
    public set data(val: any[]) {
        this._data = val;
    }

    public get data(): any[] {
        return this._data;
    }

    @Input()
    public filteringLogic = FilteringLogic.Or;

    @Input()
    set textKey(val: string | number) {
        this._textKey = val;
    }

    get textKey() {
        return this._textKey ? this._textKey : this.valueKey;
    }

    @Input()
    public filterable = true;

    @Output()
    public onSelection = new EventEmitter<IComboSelectionChangeEventArgs>();

    @HostListener('keydown.ArrowDown', ['$event'])
    @HostListener('keydown.Alt.ArrowDown', ['$event'])
    onArrowDown(evt) {
        evt.preventDefault();
        evt.stopPropagation();
        if (this.dropdown.collapsed) {
            this.dropdown.toggle();
        }
    }

    @HostListener('keydown.ArrowUp', ['$event'])
    @HostListener('keydown.Alt.ArrowUp', ['$event'])
    onArrowUp(evt) {
        evt.preventDefault();
        evt.stopPropagation();
        if (!this.dropdown.collapsed) {
            this.dropdown.toggle();
        }
    }

    onInputClick(evt) {
        evt.stopPropagation();
        evt.preventDefault();
        this.dropdown.toggle();
    }

    onInputFocus(evt) {
        if (this.dropdown.collapsed) {
            return;
        }
        evt.preventDefault();
        evt.stopPropagation();
        this.dropdown.toggle();
    }

    public get filteringExpressions() {
        return this._filteringExpressions;
    }

    public set filteringExpressions(value) {
        this._filteringExpressions = cloneArray(value);
        this.cdr.markForCheck();
    }

    public get sortingExpressions() {
        return this._sortingExpressions;
    }

    public set sortingExpressions(value) {
        this._sortingExpressions = cloneArray(value);
        this.cdr.markForCheck();
    }

    public get selectedItems() {
        return this.dropdown.selectedItem;
    }
    protected clearSorting(field?: string | number) {
        if (field === undefined || field === null) {
            this.sortingExpressions = [];
            return;
        }
        const currentState = cloneArray(this.sortingExpressions);
        const index = currentState.findIndex((expr) => expr.fieldName === field);
        if (index > -1) {
            currentState.splice(index, 1);
            this.sortingExpressions = currentState;
        }
    }

    get value(): string {
        return this._value;
    }

    set value(val) {
        this._value = val;
    }

    get searchValue() {
        return this._searchValue;
    }

    set searchValue(val: string) {
        this._searchValue = val;
    }

    public get filteredData(): any[] {
        return this._filteredData;
    }

    public set filteredData(val: any[]) {
        this._filteredData = this.groupKey ? (val || []).filter((e) => e.isHeader !== true) : val;
        // this.checkMatch();
    }

    public handleKeyDown(evt) {
        if (evt.key === 'ArrowDown' || evt.key === 'Down') {
            this.dropdown.element.focus();
        } else if (evt.key === 'Escape' || evt.key === 'Esc') {
            this.dropdown.toggle();
        }
    }

    private checkMatch() {
        this.customValueFlag = this.textKey || this.textKey === 0 ?
            !this.filteredData
            .some((e) => (e[this.textKey]).toString().toLowerCase() === this.searchValue.trim().toLowerCase()) :
            !this.filteredData
            .some((e) => e.toString().toLowerCase() === this.searchValue.trim().toLowerCase());
    }

    public handleInputChange() {
        if (this.filterable) {
            this.filter(this.searchValue, STRING_FILTERS.contains,
                true, this.dataType === DataTypes.PRIMITIVE ? undefined : this.textKey);
            this.isHeaderChecked();
        }
        this.checkMatch();
        this.cdr.detectChanges();
    }

    public sort(fieldName: string | number, dir: SortingDirection = SortingDirection.Asc, ignoreCase: boolean = true): void {
        if (!fieldName && fieldName !== 0) {
            return;
        }
        const sortingState = cloneArray(this.sortingExpressions, true);

        this.prepare_sorting_expression(sortingState, fieldName, dir, ignoreCase);
        this.sortingExpressions = sortingState;
    }

    public getItemDataByValueKey(val: any): any {
        if (!val && val !== 0) {
            return undefined;
        }
        return this.valueKey === 0 || this.valueKey ?
            this.data.filter((e) => e[this.valueKey] === val)[0] :
            this.data.filter((e) => e === val);
    }

    protected prepare_sorting_expression(state, fieldName, dir, ignoreCase) {

        if (dir === SortingDirection.None) {
            state.splice(state.findIndex((expr) => expr.fieldName === fieldName), 1);
            return;
        }

        const expression = state.find((expr) => expr.fieldName === fieldName);

        if (!expression) {
            state.push({ fieldName, dir, ignoreCase });
        } else {
            Object.assign(expression, { fieldName, dir, ignoreCase });
        }
    }

    public get dataType(): string {
        if (this.valueKey) {
            return DataTypes.COMPLEX;
        }
        return DataTypes.PRIMITIVE;
    }

    private changeSelectedItem(newItem: any, select?: boolean) {
        if (!newItem && newItem !== 0) {
            return;
        }
        const newSelection = select ?
            this.selectionAPI.select_item(this.id, newItem) :
            this.selectionAPI.deselect_item(this.id, newItem);
        this.triggerSelectionChange(newSelection);
    }

    public setSelectedItem(itemID: any, select = true) {
        if (itemID === undefined || itemID === null) {
            return;
        }
        const newItem = this.dropdown.items.find((item) => item.itemID === itemID);
        if (newItem) {
            if (newItem.isDisabled || newItem.isHeader) {
                return;
            }
            if (!newItem.isSelected) {
                this.changeSelectedItem(itemID, true);
            } else {
                this.changeSelectedItem(itemID, false);
            }
        } else {
            const target = typeof itemID === 'object' ? itemID : this.getItemDataByValueKey(itemID);
            if (target) {
                this.changeSelectedItem(target, select);
            }
        }
    }

    public isItemSelected(item) {
        return this.selectionAPI.is_item_selected(this.id, item);
    }

    private isHeaderChecked() {
        if (!this.selectAllCheckbox) {
            return false;
        }
        const selectedItems = this.dropdown.selectedItem;
        if (this.filteredData.length > 0 && selectedItems.length > 0) {
            const compareData = this.filteredData;
            if (selectedItems.length >= this.filteredData.length) {
                let areAllSelected = true;
                let indeterminateFlag = false;
                for (const item of compareData) {
                    if (areAllSelected && !indeterminateFlag) {
                        indeterminateFlag = selectedItems.indexOf(item) > -1;
                    }
                    if (areAllSelected && indeterminateFlag) {
                        if (selectedItems.indexOf(item) < 0) {
                            areAllSelected = false;
                            this.selectAllCheckbox.indeterminate = indeterminateFlag;
                            this.selectAllCheckbox.checked = false;
                            return;
                        }
                    }
                }
                this.selectAllCheckbox.indeterminate = false;
                this.selectAllCheckbox.checked = true;
                return;
            } else if (selectedItems.length < this.filteredData.length) {
                for (const item of selectedItems) {
                    if (compareData.indexOf(item) > -1) {
                        this.selectAllCheckbox.indeterminate = true;
                        return;
                    }
                }
                this.selectAllCheckbox.checked = false;
                this.selectAllCheckbox.indeterminate = false;
                return;
            }
        }
        this.selectAllCheckbox.indeterminate = false;
        this.selectAllCheckbox.checked = false;
    }

    public selectAllItems() {
        const allVisible = this.selectionAPI.get_all_ids(this.filteredData);
        const newSelection = this.selectionAPI.select_items(this.id, allVisible);
        this.triggerSelectionChange(newSelection);
    }

    public deselectAllItems() {
        const newSelection = this.filteredData.length === this.data.length ?
            [] :
            this.selectionAPI.deselect_items(this.id, this.selectionAPI.get_all_ids(this.filteredData));
        this.triggerSelectionChange(newSelection);
    }

    protected triggerSelectionChange(newSelection) {
        const oldSelection = this.dropdown.selectedItem;
        if (oldSelection !== newSelection) {
            const args: IComboSelectionChangeEventArgs = { oldSelection, newSelection };
            this.onSelection.emit(args);
            this.selectionAPI.set_selection(this.id, newSelection);
            this.value = this._dataType !== DataTypes.PRIMITIVE ?
                newSelection.map((e) => e[this.textKey]).join(', ') :
                newSelection.join(', ');
            this.isHeaderChecked();
            this._onChangeCallback(this.value);
        }
    }

    public triggerCheck() {
        this.cdr.detectChanges();
    }

    public handleSelectAll(evt) {
        if (evt.checked) {
            this.selectAllItems();
        } else {
            this.deselectAllItems();
        }
    }

    public addItemToCollection() {
        if (!this.searchValue) {
            return false;
        }
        const addedItem = this.textKey ? {
            [this.valueKey]: this.searchValue,
            [this.textKey]: this.searchValue
        } : this.searchValue;
        const oldCollection = this.data;
        const newCollection = [...this.data];
        newCollection.push(addedItem);
        const args: IComboItemAdditionEvent = {
            oldCollection, addedItem, newCollection
        };
        this.onAddition.emit(args);
        this.data.push(addedItem);
        this.changeSelectedItem(addedItem, true);
        this.checkMatch();
        this.handleInputChange();
    }

    protected prepare_filtering_expression(searchVal, condition, ignoreCase, fieldName?) {
        const newArray = [...this.filteringExpressions];
        const expression = newArray.find((expr) => expr.fieldName === fieldName);
        const newExpression = { fieldName, searchVal, condition, ignoreCase };
        if (!expression) {
            newArray.push(newExpression);
        } else {
            Object.assign(expression, newExpression);
        }
        if (this.groupKey) {
            const expression2 = newArray.find((expr) => expr.fieldName === 'isHeader');
            const headerExpression = { fieldName: 'isHeader', searchVale: '', condition: BOOLEAN_FILTERS.true, ignoreCase: true };
            if (!expression2) {
                newArray.push(headerExpression);
            } else {
                Object.assign(expression2, headerExpression);
            }
        }
        this.filteringExpressions = newArray;
    }

    public filter(term, condition, ignoreCase, valueKey?) {
        this.prepare_filtering_expression(term, condition, ignoreCase, valueKey);
    }

    public ngAfterViewInit() {
        this.selectionAPI.set_selection(this.id, []);
        this.filteredData = [...this.data];
        this.id += currentItem++;
    }

    ngOnDestroy() { }

    public writeValue(value: any): void {
        this.value = value;
    }

    public registerOnChange(fn: any): void {
        this._onChangeCallback = fn;
    }

    public registerOnTouched(fn: any): void { }
    public setDisabledState(isDisabled: boolean): void { }

    public get template(): TemplateRef<any> {
        this._dataType = this.dataType;
        if (!this.filteredData || !this.filteredData.length) {
            return this.emptyTemplate;
        }
        if (this.dropdownItemTemplate) {
            return this.dropdownItemTemplate;
        }
        if (this._dataType === DataTypes.COMPLEX) {
            return this.complexTemplate;
        }
        return this.primitiveTemplate;
    }

    public get context(): any {
        return {
            $implicit: this
        };
    }
}

@NgModule({
    declarations: [IgxComboComponent, IgxComboItemComponent, IgxComboFilterConditionPipe, IgxComboGroupingPipe,
        IgxComboFilteringPipe, IgxComboSortingPipe, IgxComboDropDownComponent],
    exports: [IgxComboComponent, IgxComboItemComponent, IgxComboDropDownComponent],
    imports: [IgxRippleModule, CommonModule, IgxInputGroupModule, FormsModule, ReactiveFormsModule,
        IgxForOfModule, IgxToggleModule, IgxCheckboxModule, IgxDropDownModule, IgxIconModule],
    providers: [IgxSelectionAPIService]
})
export class IgxComboModule { }<|MERGE_RESOLUTION|>--- conflicted
+++ resolved
@@ -216,26 +216,14 @@
     protected _filteringLogic = FilteringLogic.Or;
     protected _filteringExpressions = [];
     protected _sortingExpressions = [];
-<<<<<<< HEAD
-    protected _groupKey: string | number;
-    protected _textKey = '';
-=======
     protected _groupKey: string | number = '';
-    public customValueFlag = true;
->>>>>>> ebe4f59a
+    protected _textKey: string | number = '';
     private _dataType = '';
     private _data: any[] = [];
     private _filteredData = [];
-<<<<<<< HEAD
-    private _searchInput: ElementRef;
-    private _comboInput: ElementRef;
+    private _searchInput: ElementRef = null;
+    private _comboInput: ElementRef = null;
     private _onChangeCallback: (_: any) => void = noop;
-=======
-    protected _textKey: string | number = '';
-    private _searchInput: ElementRef = null;
-    public id = '';
-    private _comboInput: ElementRef = null;
->>>>>>> ebe4f59a
 
     private _value = '';
     private _searchValue = '';
