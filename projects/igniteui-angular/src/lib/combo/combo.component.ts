--- conflicted
+++ resolved
@@ -354,12 +354,12 @@
     @Input()
     public dropDownWidth = this.width;
 
+    /**
+     * Gets/sets a property by which the items from the collection should be grouped
+     */
     @Input()
     public dropDownItemHeight = 32;
 
-    /**
-     * Gets/sets a property by which the items from the collection should be grouped
-     */
     @Input()
     public set groupKey(val: string | number) {
         if (this._groupKey !== undefined) {
@@ -436,7 +436,7 @@
     }
 
     public get values(): any[] {
-        return this.valueKey !== undefined ? this.selectedItems.map((e) => e[this.valueKey]) : [];
+        return this.valueKey !== undefined ? this.selectedItems().map((e) => e[this.valueKey]) : [];
     }
 
     public get filteringExpressions() {
@@ -644,38 +644,6 @@
         this.selectAllCheckbox.checked = false;
     }
 
-<<<<<<< HEAD
-=======
-    public toggle() {
-        this.dropdown.toggle();
-    }
-
-    public open() {
-        this.dropdown.open();
-    }
-
-    public close() {
-        this.dropdown.close();
-    }
-
-    public get collapsed() {
-        return this.dropdown.collapsed;
-    }
-
-    public selectAllItems() {
-        const allVisible = this.selectionAPI.get_all_ids(this.filteredData);
-        const newSelection = this.selectionAPI.select_items(this.id, allVisible);
-        this.triggerSelectionChange(newSelection);
-    }
-
-    public deselectAllItems() {
-        const newSelection = this.filteredData.length === this.data.length ?
-            [] :
-            this.selectionAPI.deselect_items(this.id, this.selectionAPI.get_all_ids(this.filteredData));
-        this.triggerSelectionChange(newSelection);
-    }
-
->>>>>>> 4afa431f
     protected triggerSelectionChange(newSelection) {
         const oldSelection = this.dropdown.selectedItem;
         if (oldSelection !== newSelection) {
@@ -787,6 +755,22 @@
         };
     }
 
+    public toggle() {
+        this.dropdown.toggle();
+    }
+
+    public open() {
+        this.dropdown.open();
+    }
+
+    public close() {
+        this.dropdown.close();
+    }
+
+    public get collapsed() {
+        return this.dropdown.collapsed;
+    }
+
     public selectedItems() {
         return this.dropdown.selectedItem;
     }
