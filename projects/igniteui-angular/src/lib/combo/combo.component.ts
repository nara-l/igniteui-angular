import { CommonModule } from '@angular/common';
import {
    AfterViewInit, ChangeDetectorRef, Component, ContentChild,
    ContentChildren, ElementRef, EventEmitter, forwardRef,
    HostBinding, HostListener, Inject, Input, NgModule, OnInit, Output, QueryList, TemplateRef, ViewChild, ViewChildren
} from '@angular/core';
import { FormsModule, ReactiveFormsModule, NG_VALUE_ACCESSOR, ControlValueAccessor } from '@angular/forms';
import { take } from 'rxjs/operators';
import { IgxCheckboxComponent, IgxCheckboxModule } from '../checkbox/checkbox.component';
import { IToggleView } from '../core/navigation';
import { IgxSelectionAPIService } from '../core/selection';
import { cloneArray } from '../core/utils';
import { IgxStringFilteringOperand, IgxBooleanFilteringOperand } from '../data-operations/filtering-condition';
import { FilteringLogic, IFilteringExpression } from '../data-operations/filtering-expression.interface';
import { ISortingExpression, SortingDirection } from '../data-operations/sorting-expression.interface';
import { IgxForOfDirective, IgxForOfModule } from '../directives/for-of/for_of.directive';
import { IForOfState } from '../directives/for-of/IForOfState';
import { IgxRippleModule } from '../directives/ripple/ripple.directive';
import { IgxToggleModule } from '../directives/toggle/toggle.directive';
import { IgxDropDownItemBase } from '../drop-down/drop-down-item.component';
import { IgxDropDownBase, IgxDropDownComponent, IgxDropDownModule, Navigate } from '../drop-down/drop-down.component';
import { IgxIconModule } from '../icon/index';
import { IgxInputGroupModule } from '../input-group/input-group.component';
import { IgxComboItemComponent } from './combo-item.component';
import { IgxComboFilterConditionPipe, IgxComboFilteringPipe, IgxComboGroupingPipe, IgxComboSortingPipe } from './combo.pipes';

export enum DataTypes {
    EMPTY = 'empty',
    PRIMITIVE = 'primitive',
    COMPLEX = 'complex',
    PRIMARYKEY = 'valueKey'
}

export interface IComboDropDownOpenEventArgs {
    event?: Event;
}

export interface IComboDropDownClosedEventArgs {
    event?: Event;
}

export interface IComboSelectionChangeEventArgs {
    oldSelection: any[];
    newSelection: any[];
    event?: Event;
}

export interface IComboItemAdditionEvent {
    oldCollection: any[];
    addedItem: any;
    newCollection: any[];
}
let currentItem = 0;
const noop = () => { };
@Component({
    selector: 'igx-combo-drop-down',
    templateUrl: '../drop-down/drop-down.component.html'
})
export class IgxComboDropDownComponent extends IgxDropDownBase {
    private _isFocused = false;
    private _children: QueryList<IgxDropDownItemBase>;
    constructor(
        protected elementRef: ElementRef,
        protected cdr: ChangeDetectorRef,
        protected selectionAPI: IgxSelectionAPIService,
        @Inject(forwardRef(() => IgxComboComponent))
        public parentElement: IgxComboComponent) {
        super(elementRef, cdr, selectionAPI);
        this.allowItemsFocus = false;
    }

    /**
     * @hidden
     */
    protected get scrollContainer() {
        return this.verticalScrollContainer.dc.location.nativeElement;
    }

    /**
     * Event emitter overrides
     * 
     * @hidden
     */
    public onOpened = this.parentElement.onOpened;

    /**
     * @hidden
     */
    public onOpening = this.parentElement.onOpening;

    /**
     * @hidden
     */
    public onClosing = this.parentElement.onClosing;

    /**
     * @hidden
     */
    public onClosed = this.parentElement.onClosed;

    /**
     * @hidden
     */
    @ContentChild(forwardRef(() => IgxForOfDirective), { read: IgxForOfDirective })
    public verticalScrollContainer: IgxForOfDirective<any>;

    /**
     * @hidden
     */
    protected get children(): QueryList<IgxDropDownItemBase> {
        return this.parentElement.children;
    }

<<<<<<< HEAD
    /**
     * @hidden
     */
    protected set children(val:  QueryList<IgxDropDownItemBase>) {
=======
    protected set children(val: QueryList<IgxDropDownItemBase>) {
>>>>>>> 3741d3a0
        this._children = val;
    }

    /**
     * @hidden
     */
    onFocus() {
        this._isFocused = true;
        this._focusedItem = this._focusedItem ? this._focusedItem : this.items.length ? this.items[0] : this.children.first;
        if (this._focusedItem) {
            this._focusedItem.isFocused = true;
        }
    }

    /**
     * @hidden
     */
    onBlur(evt?) {
        this._isFocused = false;
        if (this._focusedItem) {
            this._focusedItem.isFocused = false;
            this._focusedItem = null;
        }
    }

    /**
     * @hidden
     */
    public get selectedItem(): any[] {
        return this.selectionAPI.get_selection(this.parentElement.id) || [];
    }

    /**
     * @hidden
     */
    navigatePrev() {
        if (this._focusedItem.index === 0 && this.verticalScrollContainer.state.startIndex === 0) {
            this.parentElement.searchInput.nativeElement.focus();
        } else {
            super.navigatePrev();
        }
    }

<<<<<<< HEAD
    /**
     * @hidden
     */
=======
    navigateFirst() {
        const vContainer = this.verticalScrollContainer;
        vContainer.scrollTo(0);
        this.subscribeNext(vContainer, () => {
            this.focusItem(0);
        });
    }

    navigateLast() {
        const vContainer = this.verticalScrollContainer;
        vContainer.scrollTo(vContainer.igxForOf.length);
        this.subscribeNext(vContainer, () => {
            this.focusItem(this.items.length - 1);
        });
    }

>>>>>>> 3741d3a0
    setSelectedItem(itemID: any, select = true) {
        this.parentElement.setSelectedItem(itemID, select);
    }

    /**
     * @hidden
     */
    selectItem(item: IgxComboItemComponent) {
        if (item.itemData === 'ADD ITEM') {
            this.parentElement.addItemToCollection();
        } else {
            this.setSelectedItem(item.itemID);
            this._focusedItem = item;
        }
    }

<<<<<<< HEAD
    /**
     * @hidden
     */
    focusItem(newIndex: number, direction?: number) {
=======
    navigateItem(newIndex: number, direction?: number) {
>>>>>>> 3741d3a0
        // Virtual scrolling holds one hidden loaded element at the bottom of the drop down list.
        // At the top there isn't such a hidden element.
        // That's why we hold the first or the one before the last list item as focused, during keyboard navigation.
        // This means that if we want to focus next element, it's the last hidden element when scrolling down
        // and when scrolling up it is not loaded at all.
        // It's more special case when srcolling down and the hidden element is group header,
        // which is not part of the this.items collection.
        // In that case the real item is not hidden, but not loaded at all by the virtualization,
        // and this is the same case as normal scroll up.
        const mod = this.parentElement.customValueFlag && this.parentElement.searchValue !== '';
        if (direction) {
            if (direction === Navigate.Down
                && this.focusedItem.itemData === this.verticalScrollContainer.igxForOf[this.verticalScrollContainer.igxForOf.length - 1]
                && mod) {
                    if (this.focusedItem) {
                        this.focusedItem.isFocused = false;
                    }
                    this.focusedItem = this.children.last;
                    this.focusedItem.isFocused = true;
                    return;
                }
        }
        if (newIndex === -1 || newIndex === this.items.length - 1) {
            this.navigateVirtualItem(direction, mod ? 1 : 0);
        } else {
            super.navigateItem(newIndex);
        }
    }

    private navigateVirtualItem(direction: Navigate, mod?: number) {
        const vContainer = this.verticalScrollContainer;
        let state = vContainer.state;
        const isScrollUp = direction === Navigate.Up;
        let newScrollStartIndex = isScrollUp ? state.startIndex - 1 : state.startIndex + 1;
        if (newScrollStartIndex < 0) {
            newScrollStartIndex = 0;
        }
        let data = vContainer.igxForOf;

        if (data.length === 0) {
            const newItem = this.children.first;
            if (!newItem) { return; }
            newItem.isFocused = true;
            this._focusedItem = newItem;
            return;
        }
        // Following the big comment above, when the new item is group header, then we need to load 2 elements at once.
        if (data[newScrollStartIndex].isHeader && direction === Navigate.Up ||
            data[newScrollStartIndex + state.chunkSize - 2].isHeader && direction === Navigate.Down) {
            newScrollStartIndex = isScrollUp ? newScrollStartIndex - 1 : newScrollStartIndex + 1;
            // newScrollStartIndex = mod && direction === Navigate.Down ? newScrollStartIndex + 1 : newScrollStartIndex;
            if (newScrollStartIndex < 0) { // If the next item loaded is a header and is also the very first item in the list.
                vContainer.scrollTo(0); // Scrolls to the beginning of the list and switches focus to the searchInput
                this.subscribeNext(vContainer, () => {
                    this.parentElement.searchInput.nativeElement.focus();
                    this.focusedItem.isFocused = false;
                    this.focusedItem = null;
                });
                return;
            }
        }
        vContainer.scrollTo(newScrollStartIndex);
        this.subscribeNext(vContainer, () => {
            state = vContainer.state;
            data = vContainer.igxForOf;

            // Because we are sure that if we scroll up then the top element is not a header, then we focus the first one.
            // When we scroll down, if the newly loaded element that is hidden is group header,
            // then we focus the last item from the this.items array.
            // This is because the this.items doens't contains the group headers, while there are rendered in the combo drop down.
            // If the newly loaded element that is hidden isn't a header, this means that the first visible item, the one that needs focus,
            // should be either the one that is before the last item (this.items).
            const isBottomHiddenHeader = data[state.startIndex + state.chunkSize - 1].isHeader;
            const index = isScrollUp ? 0 : isBottomHiddenHeader ? this.items.length - 1 - mod : this.items.length - 2 - mod;

            this.focusItem(index);
        });
    }

    private subscribeNext(virtualContainer: any, callback: (elem?) => void) {
        virtualContainer.onChunkLoad.pipe(take(1)).subscribe({
            next: (e: any) => {
                callback(e);
            }
        });
    }

<<<<<<< HEAD
    /**
     * @hidden
     */
=======
    private focusItem(visibleIndex: number) {
        const oldItem = this._focusedItem;
        if (oldItem) {
            oldItem.isFocused = false;
        }
        const newItem = this.items[visibleIndex];
        newItem.isFocused = true;
        this._focusedItem = newItem;
    }

>>>>>>> 3741d3a0
    onToggleOpening() {
        this.parentElement.searchValue = '';
        this.parentElement.handleInputChange();
        this.onOpening.emit();
    }

    /**
     * @hidden
     */
    onToggleOpened() {
        this.parentElement.triggerCheck();
        this.parentElement.searchInput.nativeElement.focus();
        this.onOpened.emit();
    }

    /**
     * @hidden
     */
    onToggleClosed() {
        this.parentElement.comboInput.nativeElement.focus();
        this.onClosed.emit();
    }
}
@Component({
    providers: [{ provide: NG_VALUE_ACCESSOR, useExisting: IgxComboComponent, multi: true }],
    selector: 'igx-combo',
    templateUrl: 'combo.component.html'
})
<<<<<<< HEAD
export class IgxComboComponent implements AfterViewInit, ControlValueAccessor {
    /**
     * @hidden
     */
=======
export class IgxComboComponent implements AfterViewInit, ControlValueAccessor, OnInit {
>>>>>>> 3741d3a0
    public id = '';
    /**
     * @hidden
     */
    public customValueFlag = true;
    /**
     * @hidden
     */
    protected stringFilters = IgxStringFilteringOperand;
    /**
     * @hidden
     */
    protected boolenFilters = IgxBooleanFilteringOperand;
    /**
     * @hidden
     */
    protected _filteringLogic = FilteringLogic.Or;
    /**
     * @hidden
     */
    protected _filteringExpressions = [];
    /**
     * @hidden
     */
    protected _sortingExpressions = [];
    /**
     * @hidden
     */
    protected _groupKey: string | number = '';
    /**
     * @hidden
     */
    protected _textKey: string | number = '';
    private _dataType = '';
    // private _data: any[] = [];
    private _filteredData = [];
    private _children: QueryList<IgxDropDownItemBase>;
    private _dropdownContainer: ElementRef = null;
    private _searchInput: ElementRef<HTMLInputElement> = null;
    private _comboInput: ElementRef = null;
    private _onChangeCallback: (_: any) => void = noop;

    private _value = '';
    private _searchValue = '';

    constructor(
        protected elementRef: ElementRef,
        protected cdr: ChangeDetectorRef,
        protected selectionAPI: IgxSelectionAPIService) {
    }
    /**
     * @hidden
     */
    @ViewChild(IgxComboDropDownComponent, { read: IgxComboDropDownComponent })
    public dropdown: IgxComboDropDownComponent;

    /**
     * @hidden
     */
    @ViewChild('selectAllCheckbox', { read: IgxCheckboxComponent })
    public selectAllCheckbox: IgxCheckboxComponent;

    /**
     * @hidden
     */
    get searchInput() {
        return this._searchInput;
    }

    /**
     * @hidden
     */
    @ViewChild('searchInput')
    set searchInput(content: ElementRef<HTMLInputElement>) {
        this._searchInput = content;
    }

    /**
     * @hidden
     */
    get comboInput() {
        return this._comboInput;
    }

    /**
     * @hidden
     */
    @ViewChild('comboInput')
    set comboInput(content: ElementRef) {
        this._comboInput = content;
    }

    /**
     * @hidden
     */
    @ViewChild('primitive', { read: TemplateRef })
    protected primitiveTemplate: TemplateRef<any>;

    /**
     * @hidden
     */
    @ViewChild('complex', { read: TemplateRef })
    protected complexTemplate: TemplateRef<any>;

    /**
     * @hidden
     */
    @ViewChild('empty', { read: TemplateRef })
    protected emptyTemplate: TemplateRef<any>;

    /**
     * @hidden
     */
    @ContentChild('dropdownHeader', { read: TemplateRef })
    public dropdownHeader: TemplateRef<any>;

    /**
     * @hidden
     */
    @ContentChild('dropdownFooter', { read: TemplateRef })
    public dropdownFooter: TemplateRef<any>;

    /**
     * @hidden
     */
    @ContentChild('dropdownItemTemplate', { read: TemplateRef })
    public dropdownItemTemplate: TemplateRef<any>;

    /**
     * @hidden
     */
    @ContentChild('addItemTemplate', { read: TemplateRef })
    public addItemTemplate: TemplateRef<any>;

    /**
     * @hidden
     */
    @ContentChild('headerItemTemplate', { read: TemplateRef })
    public headerItemTemplate: TemplateRef<any>;

    /**
     * @hidden
     */
    public get children(): QueryList<IgxDropDownItemBase> {
        return this._children;
    }

    /**
     * @hidden
     */
    @ViewChild('dropdownItemContainer')
    protected set dropdownContainer(val: ElementRef) {
        this._dropdownContainer = val;
    }

    /**
     * @hidden
     */
    protected get dropdownContainer(): ElementRef {
        return this._dropdownContainer;
    }
<<<<<<< HEAD
    /**
     * @hidden
     */
    @ViewChildren(IgxComboItemComponent, {read: IgxComboItemComponent})
=======
    @ViewChildren(IgxComboItemComponent, { read: IgxComboItemComponent })
>>>>>>> 3741d3a0
    public set children(list: QueryList<IgxDropDownItemBase>) {
        this._children = list;
    }

    /**
     * Emitted when item selection is changing, before the selection completes
     *
     * ```html
     * <igx-combo (onSelection)='handleSelection()'></igx-combo>
     * ```
     */
    @Output()
    public onSelection = new EventEmitter<IComboSelectionChangeEventArgs>();

    /**
     * Emitted before the dropdown is opened
     *
     * ```html
     * <igx-combo onOpening='handleOpening()'></igx-combo>
     * ```
     */
    @Output()
    public onOpening = new EventEmitter();

    /**
     * Emitted after the dropdown is opened
     *
     * ```html
     * <igx-combo (onOpened)='handleOpened()'></igx-combo>
     * ```
     */
    @Output()
    public onOpened = new EventEmitter();

    /**
     * Emitted before the dropdown is closed
     * 
     * ```html
     * <igx-combo (onClosing)='handleClosing()'></igx-combo>
     * ```
     */
    @Output()
    public onClosing = new EventEmitter();

    /**
     * Emitted after the dropdown is closed
     *
     * ```html
     * <igx-combo (onClosed)='handleClosed()'></igx-combo>
     * ```
     */
    @Output()
    public onClosed = new EventEmitter();

    /**
     * Emitted when an item is being added to the data collection
     *
     * ```html
     * <igx-combo (onAddition)='handleAdditionEvent()'></igx-combo>
     * ```
     */
    @Output()
    public onAddition = new EventEmitter();

    /**
     * Emitted when an the search input's input event is triggered
     *
     * ```html
     * <igx-combo (onSearchInput)='handleSearchInputEvent()'></igx-combo>
     * ```
     */
    @Output()
    public onSearchInput = new EventEmitter();

    /**
     * Sets the style width of the element
     *
     * ```typescript
     * // get
     * let myComboWidth = this.combo.width;
     * ```
     * 
     * ```html
     * <!--set-->
     * <igx-combo [width]='250px'></igx-combo>
     * ``` 
     */
    @HostBinding('style.width')
    @Input()
    public width = '250px';

    /**
     * Sets the style height of the element
     * 
     * ```typescript
     * // get
     * let myComboHeight = this.combo.height;
     * ```
     *
     * ```html
     * <!--set-->
     * <igx-combo [height]='400px'></igx-combo>
     * ```
     */
    @Input()
    public height = '400px';

    /**
     * Controls whether custom values can be added to the collection 
     *
     * ```typescript
     * // get
     * let comboAllowsCustomValues = this.combo.allowCustomValues;
     * ```
     * 
     * ```html
     * <!--set-->
     * <igx-combo [allowCustomValues]='true'></igx-combo>
     * ```
     */
    @Input()
    public allowCustomValues = false;

    /**
     * Configures the drop down list height
<<<<<<< HEAD
     * 
     * ```typescript
     * // get
     * let myComboDropDownHeight = this.combo.dropDownHeight;
     * ```
     *
     * ```html
     * <!--set-->
     * <igx-combo [dropDownHeight]='320'></igx-combo>
     * ```
     */
=======
    */
>>>>>>> 3741d3a0
    @Input()
    public dropDownHeight = 320;

    /**
     * Configures the drop down list item height
     *
     * ```typescript
     * // get
     * let myComboDropDownWidth = this.combo.dropDownWidth;
     * ```
     * 
     * ```html
     * <!--set-->
     * <igx-combo [dropDownWidth] = '80'></igx-combo>
     * ```
     */
    @Input()
    public dropDownWidth = this.width;

    /**
     * Gets/sets a property by which the items from the collection should be grouped
     *
     * ```typescript
     * // get
     * let myComboDropDownItemHeight = this.combo.dropDownItemHeight;
     * ```
     * 
     * ```html
     * <!--set-->
     * <igx-combo [dropDownItemHeight]='32'></igx-combo>
     * ```
     */
    @Input()
    public dropDownItemHeight = 32;

    /**
     * Combo item group
     *
     * ```html
     * <!--set-->
     * <igx-combo [groupKey]='newGroupKey'></igx-combo>
     * ```
     */
    @Input()
    public set groupKey(val: string | number) {
        this.clearSorting(this._groupKey);
        this._groupKey = val;
        this.sort(this._groupKey);
    }
    /**
     * Combo item group
     * 
     * ```typescript
     * // get
     * let currentGroupKey = this.combo.groupKey;
     * ``` 
     */
    public get groupKey(): string | number {
        return this._groupKey;
    }

    /**
     * Defines the placeholder value for the combo value field
     *
     * ```typescript
     * // get
     * let myComboPlaceholder = this.combo.placeholder;
     * ```
     * 
     * ```html
     * <!--set-->
     * <igx-combo [placeholder]='newPlaceHolder'></igx-combo>
     * ```
     */
    @Input()
    public placeholder = '';

    /**
     * @hidden
     */
    @Input()
    public defaultFallbackGroup = 'Other';

    /**
     * Combo value data source propery.
     * 
     * ```typescript
     * // get
     * let myComboValueKey = this.combo.valueKey;
     * ```
     * 
     * ```html
     * <!--set-->
     * <igx-combo [valueKey]='myKey'></igx-combo>
     * ```
     */
    @Input()
    public valueKey: string | number = '';

    /**
     * Combo data source.
     * 
     * ```html
     * <!--set-->
     * <igx-combo [data]='items'></igx-combo>
     * ```
     */
    @Input()
<<<<<<< HEAD
    public set data(val: any[]) {
        this._data = val;
    }
    /**
     * Combo data source.
     * 
     * ```typescript
     * // get
     * let componentData = this.combo.data;
     * ```
     */
    public get data(): any[] {
        return this._data;
    }
=======
    public data = [];
    // public set data(val: any[]) {
    //     this._data = val || [];
    // }

    // public get data(): any[] {
    //     return this._data;
    // }
>>>>>>> 3741d3a0

    /**
     * @hidden
     */
    @Input()
    public filteringLogic = FilteringLogic.Or;

    /**
     * @hidden
     */
    @Input()
    set textKey(val: string | number) {
        this._textKey = val;
    }

    /**
     * @hidden
     */
    get textKey() {
        return this._textKey ? this._textKey : this.valueKey;
    }

    /**
     * @hidden
     */
    @Input()
    public filterable = true;

<<<<<<< HEAD
    /**
     * @hidden
     */
=======
    @Input()
    public ariaLabelledBy: string;

    @Input()
    public disabled = false;

>>>>>>> 3741d3a0
    @HostListener('keydown.ArrowDown', ['$event'])
    @HostListener('keydown.Alt.ArrowDown', ['$event'])
    onArrowDown(evt) {
        evt.preventDefault();
        evt.stopPropagation();
        if (this.dropdown.collapsed) {
            this.dropdown.toggle();
        }
    }

    /**
     * @hidden
     */
    @HostListener('keydown.ArrowUp', ['$event'])
    @HostListener('keydown.Alt.ArrowUp', ['$event'])
    onArrowUp(evt) {
        evt.preventDefault();
        evt.stopPropagation();
        if (!this.dropdown.collapsed) {
            this.dropdown.toggle();
        }
    }

    /**
     * @hidden
     */
    onInputClick(evt) {
        evt.stopPropagation();
        evt.preventDefault();
        this.dropdown.toggle();
    }

    /**
     * @hidden
     */
    public get values(): any[] {
        return this.valueKey !== undefined ? this.selectedItems().map((e) => e[this.valueKey]) : [];
    }

    /**
     * @hidden
     */
    public get filteringExpressions() {
        return this._filteringExpressions;
    }

    /**
     * @hidden
     */
    public set filteringExpressions(value) {
        this._filteringExpressions = cloneArray(value);
        this.cdr.markForCheck();
    }

    /**
     * @hidden
     */
    public get sortingExpressions() {
        return this._sortingExpressions;
    }

    /**
     * @hidden
     */
    public set sortingExpressions(value) {
        this._sortingExpressions = cloneArray(value);
        this.cdr.markForCheck();
    }

    /**
     * @hidden
     */
    protected clearSorting(field?: string | number) {
        if (field === undefined || field === null) {
            this.sortingExpressions = [];
            return;
        }
        const currentState = cloneArray(this.sortingExpressions);
        const index = currentState.findIndex((expr) => expr.fieldName === field);
        if (index > -1) {
            currentState.splice(index, 1);
            this.sortingExpressions = currentState;
        }
    }

    /**
     * Combo value
     * 
     * ```typescript
     * // get
     * let comboValue = this.combo.value;
     * ```
     */
    get value(): string {
        return this._value;
    }
    /**
     * Combo value
     * 
     * ```html
     * <!--set-->
     * <igx-combo [value]='newValue'></igx-combo>
     * ```
     */
    set value(val) {
        this._value = val;
    }

    /**
     * @hidden
     */
    get searchValue() {
        return this._searchValue;
    }

    /**
     * @hidden
     */
    set searchValue(val: string) {
        this._searchValue = val;
    }

    /**
     * @hidden
     */
    public get filteredData(): any[] {
        return this._filteredData;
    }

    /**
     * @hidden
     */
    public set filteredData(val: any[]) {
        this._filteredData = this.groupKey ? (val || []).filter((e) => e.isHeader !== true) : val;
        this.checkMatch();
    }

    /**
     * @hidden
     */
    public handleKeyDown(evt) {
        if (evt.key === 'ArrowDown' || evt.key === 'Down') {
            this.dropdownContainer.nativeElement.focus();
            this.dropdown.onFocus();
            this.dropdown.focusedItem = this.dropdown.items[0];
        } else if (evt.key === 'Escape' || evt.key === 'Esc') {
            this.toggle();
        }
    }

    private checkMatch() {
        this.customValueFlag = this.textKey || this.textKey === 0 ?
            !this.filteredData
                .some((e) => (e[this.textKey]).toString().toLowerCase() === this.searchValue.trim().toLowerCase()) &&
                this.allowCustomValues :
            !this.filteredData
                .some((e) => e.toString().toLowerCase() === this.searchValue.trim().toLowerCase()) && this.allowCustomValues;
    }

    /**
     * @hidden
     */
    public handleInputChange(event?) {
        if (this.filterable) {
            this.filter(this.searchValue.trim(), IgxStringFilteringOperand.instance().condition('contains'),
                true, this.dataType === DataTypes.PRIMITIVE ? undefined : this.textKey);
            // this.isHeaderChecked();
        }
        if (event) {
            this.onSearchInput.emit(event);
        }
    }

    /**
     * @hidden
     */
    public sort(fieldName: string | number, dir: SortingDirection = SortingDirection.Asc, ignoreCase: boolean = true): void {
        if (!fieldName && fieldName !== 0) {
            return;
        }
        const sortingState = cloneArray(this.sortingExpressions, true);

        this.prepare_sorting_expression(sortingState, fieldName, dir, ignoreCase);
        this.sortingExpressions = sortingState;
    }

    /**
     * @hidden
     */
    public getItemDataByValueKey(val: any): any {
        if (!val && val !== 0) {
            return undefined;
        }
        return this.valueKey === 0 || this.valueKey ?
            this.data.filter((e) => e[this.valueKey] === val)[0] :
            this.data.filter((e) => e === val);
    }

    /**
     * @hidden
     */
    protected prepare_sorting_expression(state, fieldName, dir, ignoreCase) {

        if (dir === SortingDirection.None) {
            state.splice(state.findIndex((expr) => expr.fieldName === fieldName), 1);
            return;
        }

        const expression = state.find((expr) => expr.fieldName === fieldName);

        if (!expression) {
            state.push({ fieldName, dir, ignoreCase });
        } else {
            Object.assign(expression, { fieldName, dir, ignoreCase });
        }
    }

    /**
     * @hidden
     */
    public get dataType(): string {
        if (this.valueKey) {
            return DataTypes.COMPLEX;
        }
        return DataTypes.PRIMITIVE;
    }

    private changeSelectedItem(newItem: any, select?: boolean) {
        if (!newItem && newItem !== 0) {
            return;
        }
        const newSelection = select ?
            this.selectionAPI.select_item(this.id, newItem) :
            this.selectionAPI.deselect_item(this.id, newItem);
        this.triggerSelectionChange(newSelection);
    }

    /**
     * @hidden
     */
    public setSelectedItem(itemID: any, select = true) {
        if (itemID === undefined || itemID === null) {
            return;
        }
        const newItem = this.dropdown.items.find((item) => item.itemID === itemID);
        if (newItem) {
            if (newItem.isDisabled || newItem.isHeader) {
                return;
            }
            if (!newItem.isSelected) {
                this.changeSelectedItem(itemID, true);
            } else {
                this.changeSelectedItem(itemID, false);
            }
        } else {
            const target = typeof itemID === 'object' ? itemID : this.getItemDataByValueKey(itemID);
            if (target) {
                this.changeSelectedItem(target, select);
            }
        }
    }
    
    /**
     * @hidden
     */
    public isItemSelected(item) {
        return this.selectionAPI.is_item_selected(this.id, item);
    }

    // private isHeaderChecked() {
    //     if (!this.selectAllCheckbox) {
    //         return false;
    //     }
    //     const selectedItems = this.dropdown.selectedItem;
    //     if (this.filteredData.length > 0 && selectedItems.length > 0) {
    //         const compareData = this.filteredData;
    //         if (selectedItems.length >= this.filteredData.length) {
    //             let areAllSelected = true;
    //             let indeterminateFlag = false;
    //             for (const item of compareData) {
    //                 if (areAllSelected && !indeterminateFlag) {
    //                     indeterminateFlag = selectedItems.indexOf(item) > -1;
    //                 }
    //                 if (areAllSelected && indeterminateFlag) {
    //                     if (selectedItems.indexOf(item) < 0) {
    //                         areAllSelected = false;
    //                         this.selectAllCheckbox.indeterminate = indeterminateFlag;
    //                         this.selectAllCheckbox.checked = false;
    //                         return;
    //                     }
    //                 }
    //             }
    //             this.selectAllCheckbox.indeterminate = false;
    //             this.selectAllCheckbox.checked = true;
    //             return;
    //         } else if (selectedItems.length < this.filteredData.length) {
    //             for (const item of selectedItems) {
    //                 if (compareData.indexOf(item) > -1) {
    //                     this.selectAllCheckbox.indeterminate = true;
    //                     return;
    //                 }
    //             }
    //             this.selectAllCheckbox.checked = false;
    //             this.selectAllCheckbox.indeterminate = false;
    //             return;
    //         }
    //     }
    //     this.selectAllCheckbox.indeterminate = false;
    //     this.selectAllCheckbox.checked = false;
    // }

    /**
     * @hidden
     */
    protected triggerSelectionChange(newSelection) {
        const oldSelection = this.dropdown.selectedItem;
        if (oldSelection !== newSelection) {
            const args: IComboSelectionChangeEventArgs = { oldSelection, newSelection };
            this.onSelection.emit(args);
            this.selectionAPI.set_selection(this.id, newSelection);
            this.value = this._dataType !== DataTypes.PRIMITIVE ?
                newSelection.map((e) => e[this.textKey]).join(', ') :
                newSelection.join(', ');
            // this.isHeaderChecked();
            this._onChangeCallback(newSelection);
        }
    }

    /**
     * @hidden
     */
    public triggerCheck() {
        this.cdr.detectChanges();
    }

    /**
     * @hidden
     */
    public handleSelectAll(evt) {
        if (evt.checked) {
            this.selectAllItems();
        } else {
            this.deselectAllItems();
        }
    }

    /**
     * @hidden
     */
    public addItemToCollection() {
        if (!this.searchValue) {
            return false;
        }
        const newValue = this.searchValue.trim();
        const addedItem = this.textKey ? {
            [this.valueKey]: newValue,
            [this.textKey]: newValue
        } : newValue;
        const oldCollection = this.data;
        const newCollection = [...this.data];
        newCollection.push(addedItem);
        const args: IComboItemAdditionEvent = {
            oldCollection, addedItem, newCollection
        };
        this.onAddition.emit(args);
        this.data.push(addedItem);
        this.changeSelectedItem(addedItem, true);
        this.customValueFlag = false;
        if (this.searchInput) {
            this.searchInput.nativeElement.focus();
        }
        this.handleInputChange();
    }

    /**
     * @hidden
     */
    protected prepare_filtering_expression(searchVal, condition, ignoreCase, fieldName?) {
        const newArray = [...this.filteringExpressions];
        const expression = newArray.find((expr) => expr.fieldName === fieldName);
        const newExpression = { fieldName, searchVal, condition, ignoreCase };
        if (!expression) {
            newArray.push(newExpression);
        } else {
            Object.assign(expression, newExpression);
        }
        if (this.groupKey) {
            const expression2 = newArray.find((expr) => expr.fieldName === 'isHeader');
            const headerExpression = {
                fieldName: 'isHeader', searchVale: '',
                condition: IgxBooleanFilteringOperand.instance().condition('true'), ignoreCase: true
            };
            if (!expression2) {
                newArray.push(headerExpression);
            } else {
                Object.assign(expression2, headerExpression);
            }
        }
        this.filteringExpressions = newArray;
    }

    /**
     * @hidden
     */
    public filter(term, condition, ignoreCase, valueKey?) {
        this.prepare_filtering_expression(term, condition, ignoreCase, valueKey);
    }

<<<<<<< HEAD
    /**
     * @hidden
     */
    public ngAfterViewInit() {
=======
    public ngOnInit() {
        this.id += currentItem++;
>>>>>>> 3741d3a0
        this.selectionAPI.set_selection(this.id, []);
    }

    public ngAfterViewInit() {
        this.filteredData = [...this.data];
        if (this.disabled) {
            this.setDisabledState(true);
        }
    }

    /**
     * @hidden
     */
    public writeValue(value: any): void {
        this.selectItems(value);
    }

    /**
     * @hidden
     */
    public registerOnChange(fn: any): void {
        this._onChangeCallback = fn;
    }

    /**
     * @hidden
     */
    public registerOnTouched(fn: any): void { }

    /**
     * @hidden
     */
    public setDisabledState(isDisabled: boolean): void { }

    /**
     * @hidden
     */
    public get template(): TemplateRef<any> {
        this._dataType = this.dataType;
        if (!this.filteredData || !this.filteredData.length) {
            return this.emptyTemplate;
        }
        if (this.dropdownItemTemplate) {
            return this.dropdownItemTemplate;
        }
        if (this._dataType === DataTypes.COMPLEX) {
            return this.complexTemplate;
        }
        return this.primitiveTemplate;
    }

    /**
     * @hidden
     */
    public get context(): any {
        return {
            $implicit: this
        };
    }

    /**
     * @hidden
     */
    public toggle() {
        this.dropdown.toggle();
    }

    /**
     * @hidden
     */
    public open() {
        this.dropdown.open();
    }

    /**
     * @hidden
     */
    public close() {
        this.dropdown.close();
    }

    /**
     * @hidden
     */
    public get collapsed() {
        return this.dropdown.collapsed;
    }

    /**
     * @hidden
     */
    public selectedItems() {
        return this.dropdown.selectedItem;
    }

    /**
     * @hidden
     */
    public selectItems(newItems: Array<any>, clearCurrentSelection?: boolean) {
        if (newItems) {
            const newSelection = clearCurrentSelection ? newItems : this.selectionAPI.select_items(this.id, newItems);
            this.triggerSelectionChange(newSelection);
        }
    }

    /**
     * @hidden
     */
    public deselectItems(newItems: Array<any>) {
        if (newItems) {
            const newSelection = this.selectionAPI.deselect_items(this.id, newItems);
            this.triggerSelectionChange(newSelection);
        }
    }

    /**
     * @hidden
     */
    public selectAllItems(ignoreFilter?: boolean) {
        const allVisible = this.selectionAPI.get_all_ids(ignoreFilter ? this.data : this.filteredData);
        const newSelection = this.selectionAPI.select_items(this.id, allVisible);
        this.triggerSelectionChange(newSelection);
    }

    /**
     * @hidden
     */
    public deselectAllItems(ignoreFilter?: boolean) {
        const newSelection = this.filteredData.length === this.data.length || ignoreFilter ?
            [] :
            this.selectionAPI.deselect_items(this.id, this.selectionAPI.get_all_ids(this.filteredData));
        this.triggerSelectionChange(newSelection);
    }
}

@NgModule({
    declarations: [IgxComboComponent, IgxComboItemComponent, IgxComboFilterConditionPipe, IgxComboGroupingPipe,
        IgxComboFilteringPipe, IgxComboSortingPipe, IgxComboDropDownComponent],
    exports: [IgxComboComponent, IgxComboItemComponent, IgxComboDropDownComponent],
    imports: [IgxRippleModule, CommonModule, IgxInputGroupModule, FormsModule, ReactiveFormsModule,
        IgxForOfModule, IgxToggleModule, IgxCheckboxModule, IgxDropDownModule, IgxIconModule],
    providers: [IgxSelectionAPIService]
})
export class IgxComboModule { }<|MERGE_RESOLUTION|>--- conflicted
+++ resolved
@@ -111,14 +111,7 @@
         return this.parentElement.children;
     }
 
-<<<<<<< HEAD
-    /**
-     * @hidden
-     */
-    protected set children(val:  QueryList<IgxDropDownItemBase>) {
-=======
     protected set children(val: QueryList<IgxDropDownItemBase>) {
->>>>>>> 3741d3a0
         this._children = val;
     }
 
@@ -162,11 +155,6 @@
         }
     }
 
-<<<<<<< HEAD
-    /**
-     * @hidden
-     */
-=======
     navigateFirst() {
         const vContainer = this.verticalScrollContainer;
         vContainer.scrollTo(0);
@@ -183,7 +171,6 @@
         });
     }
 
->>>>>>> 3741d3a0
     setSelectedItem(itemID: any, select = true) {
         this.parentElement.setSelectedItem(itemID, select);
     }
@@ -200,14 +187,7 @@
         }
     }
 
-<<<<<<< HEAD
-    /**
-     * @hidden
-     */
-    focusItem(newIndex: number, direction?: number) {
-=======
     navigateItem(newIndex: number, direction?: number) {
->>>>>>> 3741d3a0
         // Virtual scrolling holds one hidden loaded element at the bottom of the drop down list.
         // At the top there isn't such a hidden element.
         // That's why we hold the first or the one before the last list item as focused, during keyboard navigation.
@@ -295,11 +275,6 @@
         });
     }
 
-<<<<<<< HEAD
-    /**
-     * @hidden
-     */
-=======
     private focusItem(visibleIndex: number) {
         const oldItem = this._focusedItem;
         if (oldItem) {
@@ -310,7 +285,6 @@
         this._focusedItem = newItem;
     }
 
->>>>>>> 3741d3a0
     onToggleOpening() {
         this.parentElement.searchValue = '';
         this.parentElement.handleInputChange();
@@ -339,14 +313,7 @@
     selector: 'igx-combo',
     templateUrl: 'combo.component.html'
 })
-<<<<<<< HEAD
-export class IgxComboComponent implements AfterViewInit, ControlValueAccessor {
-    /**
-     * @hidden
-     */
-=======
 export class IgxComboComponent implements AfterViewInit, ControlValueAccessor, OnInit {
->>>>>>> 3741d3a0
     public id = '';
     /**
      * @hidden
@@ -508,14 +475,7 @@
     protected get dropdownContainer(): ElementRef {
         return this._dropdownContainer;
     }
-<<<<<<< HEAD
-    /**
-     * @hidden
-     */
-    @ViewChildren(IgxComboItemComponent, {read: IgxComboItemComponent})
-=======
     @ViewChildren(IgxComboItemComponent, { read: IgxComboItemComponent })
->>>>>>> 3741d3a0
     public set children(list: QueryList<IgxDropDownItemBase>) {
         this._children = list;
     }
@@ -641,7 +601,6 @@
 
     /**
      * Configures the drop down list height
-<<<<<<< HEAD
      * 
      * ```typescript
      * // get
@@ -653,9 +612,6 @@
      * <igx-combo [dropDownHeight]='320'></igx-combo>
      * ```
      */
-=======
-    */
->>>>>>> 3741d3a0
     @Input()
     public dropDownHeight = 320;
 
@@ -764,22 +720,6 @@
      * ```
      */
     @Input()
-<<<<<<< HEAD
-    public set data(val: any[]) {
-        this._data = val;
-    }
-    /**
-     * Combo data source.
-     * 
-     * ```typescript
-     * // get
-     * let componentData = this.combo.data;
-     * ```
-     */
-    public get data(): any[] {
-        return this._data;
-    }
-=======
     public data = [];
     // public set data(val: any[]) {
     //     this._data = val || [];
@@ -788,7 +728,6 @@
     // public get data(): any[] {
     //     return this._data;
     // }
->>>>>>> 3741d3a0
 
     /**
      * @hidden
@@ -817,18 +756,12 @@
     @Input()
     public filterable = true;
 
-<<<<<<< HEAD
-    /**
-     * @hidden
-     */
-=======
     @Input()
     public ariaLabelledBy: string;
 
     @Input()
     public disabled = false;
 
->>>>>>> 3741d3a0
     @HostListener('keydown.ArrowDown', ['$event'])
     @HostListener('keydown.Alt.ArrowDown', ['$event'])
     onArrowDown(evt) {
@@ -1237,15 +1170,8 @@
         this.prepare_filtering_expression(term, condition, ignoreCase, valueKey);
     }
 
-<<<<<<< HEAD
-    /**
-     * @hidden
-     */
-    public ngAfterViewInit() {
-=======
     public ngOnInit() {
         this.id += currentItem++;
->>>>>>> 3741d3a0
         this.selectionAPI.set_selection(this.id, []);
     }
 
