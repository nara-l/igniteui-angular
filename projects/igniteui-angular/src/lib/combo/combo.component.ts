import { ConnectedPositioningStrategy } from './../services/overlay/position/connected-positioning-strategy';
import { CommonModule } from '@angular/common';
import {
    AfterViewInit, ChangeDetectorRef, Component, ContentChild, ElementRef, EventEmitter, HostBinding, HostListener,
    Input, NgModule, OnInit, OnDestroy, Output, TemplateRef, ViewChild, Optional, Inject, forwardRef
} from '@angular/core';
import {
    IgxComboItemDirective,
    IgxComboEmptyDirective,
    IgxComboHeaderItemDirective,
    IgxComboHeaderDirective,
    IgxComboFooterDirective,
    IgxComboAddItemDirective,
    IgxComboToggleIconDirective,
    IgxComboClearIconDirective
} from './combo.directives';
import { FormsModule, ReactiveFormsModule, ControlValueAccessor, NG_VALUE_ACCESSOR, FormControl, NG_VALIDATORS } from '@angular/forms';
import { IgxCheckboxModule } from '../checkbox/checkbox.component';
import { IgxSelectionAPIService } from '../core/selection';
import { cloneArray, CancelableEventArgs, CancelableBrowserEventArgs } from '../core/utils';
import { IgxStringFilteringOperand, IgxBooleanFilteringOperand } from '../data-operations/filtering-condition';
import { FilteringLogic, IFilteringExpression } from '../data-operations/filtering-expression.interface';
import { SortingDirection, ISortingExpression } from '../data-operations/sorting-expression.interface';
import { IgxForOfModule, IForOfState, IgxForOfDirective } from '../directives/for-of/for_of.directive';
import { IgxIconModule } from '../icon/index';
import { IgxRippleModule } from '../directives/ripple/ripple.directive';
import { IgxToggleModule } from '../directives/toggle/toggle.directive';
import { IgxButtonModule } from '../directives/button/button.directive';
import { IgxDropDownModule } from '../drop-down/index';
import { IgxInputGroupModule } from '../input-group/input-group.component';
import { IgxComboItemComponent } from './combo-item.component';
import { IgxComboDropDownComponent } from './combo-dropdown.component';
import { IgxComboFilterConditionPipe, IgxComboFilteringPipe, IgxComboGroupingPipe, IgxComboSortingPipe } from './combo.pipes';
import { OverlaySettings, AbsoluteScrollStrategy } from '../services';
import { Subject } from 'rxjs';
import { DeprecateProperty } from '../core/deprecateDecorators';
import { DefaultSortingStrategy, ISortingStrategy } from '../data-operations/sorting-strategy';
import { DisplayDensityBase, DisplayDensityToken, IDisplayDensityOptions } from '../core/density';
import { IGX_COMBO_COMPONENT, IgxComboBase } from './combo.common';
import { IgxComboAddItemComponent } from './combo-add-item.component';
import { IgxComboAPIService } from './combo.api';
<<<<<<< HEAD
import { EditorProvider } from '../core/edit-provider';
=======
import { take } from 'rxjs/operators';
>>>>>>> 3bb621dd

/** Custom strategy to provide the combo with callback on initial positioning */
class ComboConnectedPositionStrategy extends ConnectedPositioningStrategy {
    private _callback: () => void;
    constructor(callback: () => void) {
        super();
        this._callback = callback;
    }

    position(contentElement, size, document?, initialCall?) {
        if (initialCall) {
            this._callback();
        }
        super.position(contentElement, size);
    }
}

/**
 * @hidden
 */
enum DataTypes {
    EMPTY = 'empty',
    PRIMITIVE = 'primitive',
    COMPLEX = 'complex',
    PRIMARYKEY = 'valueKey'
}

export enum IgxComboState {
    /**
     * Combo with initial state.
     */
    INITIAL,
    /**
     * Combo with valid state.
     */
    VALID,
    /**
     * Combo with invalid state.
     */
    INVALID
}

export interface IComboSelectionChangeEventArgs extends CancelableEventArgs {
    oldSelection: any[];
    newSelection: any[];
    event?: Event;
}

export interface IComboItemAdditionEvent {
    oldCollection: any[];
    addedItem: any;
    newCollection: any[];
}

let NEXT_ID = 0;
const noop = () => { };

@Component({
    selector: 'igx-combo',
    templateUrl: 'combo.component.html',
    providers: [{ provide: IGX_COMBO_COMPONENT, useExisting: IgxComboComponent }, IgxComboAPIService, {
        provide: NG_VALUE_ACCESSOR,
        useExisting: forwardRef(() => IgxComboComponent),
        multi: true
    }, {
        provide: NG_VALIDATORS,
        useExisting: forwardRef(() => IgxComboComponent),
        multi: true
    }]
})
export class IgxComboComponent extends DisplayDensityBase implements IgxComboBase, AfterViewInit, ControlValueAccessor, OnInit,
 OnDestroy, EditorProvider {
    /**
     * @hidden
     */
    public customValueFlag = true;
    /**
     * @hidden
     */
    public defaultFallbackGroup = 'Other';
    /**
     * @hidden
     */
    protected stringFilters = IgxStringFilteringOperand;
    /**
     * @hidden
     */
    protected boolenFilters = IgxBooleanFilteringOperand;
    /**
     * @hidden
     */
    protected _filteringLogic = FilteringLogic.Or;
    /**
     * @hidden
     */
    protected _filteringExpressions: IFilteringExpression[] = [];
    /**
     * @hidden
     */
    protected _sortingExpressions: ISortingExpression[] = [];
    /**
     * @hidden
     */
    protected _groupKey = '';
    /**
     * @hidden
     */
    protected _displayKey: string;
    private _dataType = '';
    private destroy$ = new Subject<any>();
    private _data = [];
    private _filteredData = [];
    private _positionCallback: () => void;
    private _onChangeCallback: (_: any) => void = noop;
    private overlaySettings: OverlaySettings = {
        scrollStrategy: new AbsoluteScrollStrategy(),
        modal: false,
        closeOnOutsideClick: true,
        excludePositionTarget: true
    };
    private _value = '';
    constructor(
        protected elementRef: ElementRef,
        protected cdr: ChangeDetectorRef,
        protected selection: IgxSelectionAPIService,
        protected comboAPI: IgxComboAPIService,
        @Optional() @Inject(DisplayDensityToken) protected _displayDensityOptions: IDisplayDensityOptions) {
        super(_displayDensityOptions);
        this.comboAPI.register(this);
    }

    /**
     * @hidden
     */
    @ViewChild(IgxComboDropDownComponent, { read: IgxComboDropDownComponent })
    public dropdown: IgxComboDropDownComponent;

    /**
     * @hidden
     */
    @ViewChild('searchInput')
    public searchInput: ElementRef<HTMLInputElement> = null;

    /**
     * @hidden
     */
    @ViewChild('comboInput')
    public comboInput: ElementRef<HTMLInputElement> = null;

    /**
     * @hidden
     */
    get displaySearchInput(): boolean {
        return this.filterable || this.allowCustomValues;
    }

    /**
     * The custom template, if any, that should be used when rendering ITEMS in the combo list
     *
     * ```typescript
     * // Set in typescript
     * const myCustomTemplate: TemplateRef<any> = myComponent.customTemplate;
     * myComponent.combo.itemTemplate = myCustomTemplate;
     * ```
     * ```html
     * <!-- Set in markup -->
     *  <igx-combo #combo>
     *      ...
     *      <ng-template igxComboItem>
     *          <div class="custom-item" let-item let-key="valueKey">
     *              <div class="custom-item__name">{{ item[key] }}</div>
     *              <div class="custom-item__cost">{{ item.cost }}</div>
     *          </div>
     *      </ng-template>
     *  </igx-combo>
     * ```
     */
    @ContentChild(IgxComboItemDirective, { read: TemplateRef })
    public itemTemplate: TemplateRef<any> = null;

    /**
     * The custom template, if any, that should be used when rendering the HEADER for the combo items list
     *
     * ```typescript
     * // Set in typescript
     * const myCustomTemplate: TemplateRef<any> = myComponent.customTemplate;
     * myComponent.combo.headerTemplate = myCustomTemplate;
     * ```
     * ```html
     * <!-- Set in markup -->
     *  <igx-combo #combo>
     *      ...
     *      <ng-template igxComboHeader>
     *          <div class="combo__header">
     *              This is a custom header
     *          </div>
     *      </ng-template>
     *  </igx-combo>
     * ```
     */
    @ContentChild(IgxComboHeaderDirective, { read: TemplateRef })
    public headerTemplate: TemplateRef<any> = null;

    /**
     * The custom template, if any, that should be used when rendering the FOOTER for the combo items list
     *
     * ```typescript
     * // Set in typescript
     * const myCustomTemplate: TemplateRef<any> = myComponent.customTemplate;
     * myComponent.combo.footerTemplate = myCustomTemplate;
     * ```
     * ```html
     * <!-- Set in markup -->
     *  <igx-combo #combo>
     *      ...
     *      <ng-template igxComboFooter>
     *          <div class="combo__footer">
     *              This is a custom footer
     *          </div>
     *      </ng-template>
     *  </igx-combo>
     * ```
     */
    @ContentChild(IgxComboFooterDirective, { read: TemplateRef })
    public footerTemplate: TemplateRef<any> = null;

    /**
     * The custom template, if any, that should be used when rendering HEADER ITEMS for groups in the combo list
     *
     * ```typescript
     * // Set in typescript
     * const myCustomTemplate: TemplateRef<any> = myComponent.customTemplate;
     * myComponent.combo.headerItemTemplate = myCustomTemplate;
     * ```
     * ```html
     * <!-- Set in markup -->
     *  <igx-combo #combo>
     *      ...
     *      <ng-template igxComboHeaderItem let-item let-key="groupKey">
     *          <div class="custom-item--group">Group header for {{ item[key] }}</div>
     *      </ng-template>
     *  </igx-combo>
     * ```
     */
    @ContentChild(IgxComboHeaderItemDirective, { read: TemplateRef })
    public headerItemTemplate: TemplateRef<any> = null;

    /**
     * The custom template, if any, that should be used when rendering the ADD BUTTON in the combo drop down
     *
     * ```typescript
     * // Set in typescript
     * const myCustomTemplate: TemplateRef<any> = myComponent.customTemplate;
     * myComponent.combo.addItemTemplate = myCustomTemplate;
     * ```
     * ```html
     * <!-- Set in markup -->
     *  <igx-combo #combo>
     *      ...
     *      <ng-template igxComboAddItem>
     *          <button class="combo__add-button">
     *              Click to add item
     *          </button>
     *      </ng-template>
     *  </igx-combo>
     * ```
     */
    @ContentChild(IgxComboAddItemDirective, { read: TemplateRef })
    public addItemTemplate: TemplateRef<any> = null;

    /**
     * The custom template, if any, that should be used when rendering the ADD BUTTON in the combo drop down
     *
     * ```typescript
     * // Set in typescript
     * const myCustomTemplate: TemplateRef<any> = myComponent.customTemplate;
     * myComponent.combo.emptyTemplate = myCustomTemplate;
     * ```
     * ```html
     * <!-- Set in markup -->
     *  <igx-combo #combo>
     *      ...
     *      <ng-template igxComboEmpty>
     *          <div class="combo--emtpy">
     *              There are no items to display
     *          </div>
     *      </ng-template>
     *  </igx-combo>
     * ```
     */
    @ContentChild(IgxComboEmptyDirective, { read: TemplateRef })
    public emptyTemplate: TemplateRef<any> = null;

    /**
     * The custom template, if any, that should be used when rendering the combo TOGGLE(open/close) button
     *
     * ```typescript
     * // Set in typescript
     * const myCustomTemplate: TemplateRef<any> = myComponent.customTemplate;
     * myComponent.combo.toggleIconTemplate = myCustomTemplate;
     * ```
     * ```html
     * <!-- Set in markup -->
     *  <igx-combo #combo>
     *      ...
     *      <ng-template igxComboToggleIcon let-collapsed>
     *          <igx-icon>{{ collapsed ? 'remove_circle' : 'remove_circle_outline'}}</igx-icon>
     *      </ng-template>
     *  </igx-combo>
     * ```
     */
    @ContentChild(IgxComboToggleIconDirective, { read: TemplateRef })
    public toggleIconTemplate: TemplateRef<any> = null;

    /**
     * The custom template, if any, that should be used when rendering the combo CLEAR button
     *
     * ```typescript
     * // Set in typescript
     * const myCustomTemplate: TemplateRef<any> = myComponent.customTemplate;
     * myComponent.combo.clearIconTemplate = myCustomTemplate;
     * ```
     * ```html
     * <!-- Set in markup -->
     *  <igx-combo #combo>
     *      ...
     *      <ng-template igxComboClearIcon>
     *          <igx-icon>clear</igx-icon>
     *      </ng-template>
     *  </igx-combo>
     * ```
     */
    @ContentChild(IgxComboClearIconDirective, { read: TemplateRef })
    public clearIconTemplate: TemplateRef<any> = null;

    /**
     * @hidden
     */
    @ViewChild('primitive', { read: TemplateRef })
    protected primitiveTemplate: TemplateRef<any>;

    /**
     * @hidden
     */
    @ViewChild('complex', { read: TemplateRef })
    protected complexTemplate: TemplateRef<any>;

    /**
     * @hidden @internal
     */
    @ViewChild(IgxForOfDirective)
    public virtualScrollContainer: IgxForOfDirective<any>;

    /**
     * @hidden
     */
    @DeprecateProperty(`Setting combo item template with '#emptyTemplate' is deprecated.\n` +
        `Use \`igxComboEmpty\` directive instead.`)
    @ContentChild('emptyTemplate', { read: TemplateRef })
    private set oldEmptyTemplate(template: TemplateRef<any>) {
        if (template) {
            this.emptyTemplate = template;
        }
    }

    /**
     * @hidden
     */
    @DeprecateProperty(`Setting combo item template with '#headerTemplate' is deprecated.\n` +
        `Use \`igxComboHeader\` directive instead.`)
    @ContentChild('headerTemplate', { read: TemplateRef })
    private set oldHeaderTemplate(template: TemplateRef<any>) {
        if (template) {
            this.headerTemplate = template;
        }
    }

    /**
     * @hidden
     */
    @DeprecateProperty(`Setting combo item template with '#footerTemplate' is deprecated.\n` +
        `Use \`igxComboFooter\` directive instead.`)
    @ContentChild('footerTemplate', { read: TemplateRef })
    private set oldFooterTemplate(template: TemplateRef<any>) {
        if (template) {
            this.footerTemplate = template;
        }
    }

    /**
     * @hidden
     */
    @DeprecateProperty(`Setting combo item template with '#itemTemplate' is deprecated.\n` +
        `Use \`igxComboItem\` directive instead.`)
    @ContentChild('itemTemplate', { read: TemplateRef })
    private set oldItemTemplate(template: TemplateRef<any>) {
        if (template) {
            this.itemTemplate = template;
        }
    }

    /**
     * @hidden
     */
    @DeprecateProperty(`Setting combo item template with '#addItemTemplate' is deprecated.\n` +
        `Use \`igxComboAddItem\` directive instead.`)
    @ContentChild('addItemTemplate', { read: TemplateRef })
    private set oldAddItemTemplate(template: TemplateRef<any>) {
        if (template) {
            this.addItemTemplate = template;
        }
    }

    /**
     * @hidden
     */
    @DeprecateProperty(`Setting combo item template with '#headerItemTemplate' is deprecated.\n` +
        `Use \`igxComboHeaderItem\` directive instead.`)
    @ContentChild('headerItemTemplate', { read: TemplateRef })
    private set oldHeaderItemTemplate(template: TemplateRef<any>) {
        if (template) {
            this.headerItemTemplate = template;
        }
    }

    /**
     * @hidden
     */
    @ViewChild('dropdownItemContainer')
    protected dropdownContainer: ElementRef = null;

    /**
     * Emitted when item selection is changing, before the selection completes
     *
     * ```html
     * <igx-combo (onSelectionChange)='handleSelection()'></igx-combo>
     * ```
     */
    @Output()
    public onSelectionChange = new EventEmitter<IComboSelectionChangeEventArgs>();

    /**
     * Emitted before the dropdown is opened
     *
     * ```html
     * <igx-combo onOpening='handleOpening($event)'></igx-combo>
     * ```
     */
    @Output()
    public onOpening = new EventEmitter<CancelableEventArgs>();

    /**
     * Emitted after the dropdown is opened
     *
     * ```html
     * <igx-combo (onOpened)='handleOpened()'></igx-combo>
     * ```
     */
    @Output()
    public onOpened = new EventEmitter<void>();

    /**
     * Emitted before the dropdown is closed
     *
     * ```html
     * <igx-combo (onClosing)='handleClosing($event)'></igx-combo>
     * ```
     */
    @Output()
    public onClosing = new EventEmitter<CancelableBrowserEventArgs>();

    /**
     * Emitted after the dropdown is closed
     *
     * ```html
     * <igx-combo (onClosed)='handleClosed()'></igx-combo>
     * ```
     */
    @Output()
    public onClosed = new EventEmitter<void>();

    /**
     * Emitted when an item is being added to the data collection
     *
     * ```html
     * <igx-combo (onAddition)='handleAdditionEvent()'></igx-combo>
     * ```
     */
    @Output()
    public onAddition = new EventEmitter<IComboItemAdditionEvent>();

    /**
     * Emitted when the value of the search input changes (e.g. typing, pasting, clear, etc.)
     *
     * ```html
     * <igx-combo (onSearchInput)='handleSearchInputEvent()'></igx-combo>
     * ```
     */
    @Output()
    public onSearchInput = new EventEmitter();

    /**
     * Emitted when new chunk of data is loaded from the virtualization
     *
     * ```html
     * <igx-combo (onDataPreLoad)='handleDataPreloadEvent()'></igx-combo>
     * ```
     */
    @Output()
    public onDataPreLoad = new EventEmitter<any>();

    /**
     * Gets/gets combo id.
     *
     * ```typescript
     * // get
     * let id = this.combo.id;
     * ```
     *
     * ```html
     * <!--set-->
     * <igx-combo [id]='combo1'></igx-combo>
     * ```
    */
    @HostBinding('attr.id')
    @Input()
    public id = `igx-combo-${NEXT_ID++}`;

    /**
     * Sets the style width of the element
     *
     * ```typescript
     * // get
     * let myComboWidth = this.combo.width;
     * ```
     *
     * ```html
     * <!--set-->
     * <igx-combo [width]='250px'></igx-combo>
     * ```
     */
    @HostBinding('style.width')
    @Input()
    public width = '100%';

    /**
     * @hidden
     */
    @HostBinding('class.igx-input-group--valid')
    public get validClass(): boolean {
        return this.valid === IgxComboState.VALID;
    }

    /**
     * @hidden
     */
    @HostBinding('class.igx-input-group--invalid')
    public get invalidClass(): boolean {
        return this.valid === IgxComboState.INVALID;
    }

    /**
     * @hidden
     */
    @HostBinding('class.igx-combo')
    public cssClass = 'igx-combo'; // Independant of display density, at the time being

    /**
     * @hidden
     */
    @HostBinding(`attr.role`)
    public role = 'combobox';

    /**
     * @hidden
     */
    @HostBinding('attr.aria-expanded')
    public get ariaExpanded(): boolean {
        return !this.dropdown.collapsed;
    }

    /**
     * @hidden
     */
    @HostBinding('attr.aria-haspopup')
    public get hasPopUp() {
        return 'listbox';
    }

    /**
     * @hidden
     */
    @HostBinding('attr.aria-owns')
    public get ariaOwns() {
        return this.dropdown.id;
    }

    /**
     * Controls whether custom values can be added to the collection
     *
     * ```typescript
     * // get
     * let comboAllowsCustomValues = this.combo.allowCustomValues;
     * ```
     *
     * ```html
     * <!--set-->
     * <igx-combo [allowCustomValues]='true'></igx-combo>
     * ```
     */
    @Input()
    public allowCustomValues = false;

    /**
     * Configures the drop down list height
     *
     * ```typescript
     * // get
     * let myComboItemsMaxHeight = this.combo.itemsMaxHeight;
     * ```
     *
     * ```html
     * <!--set-->
     * <igx-combo [itemsMaxHeight]='320'></igx-combo>
     * ```
    */
    @Input()
    public itemsMaxHeight = 480;

    /**
     * Configures the drop down list width
     *
     * ```typescript
     * // get
     * let myComboItemsWidth = this.combo.itemsWidth;
     * ```
     *
     * ```html
     * <!--set-->
     * <igx-combo [itemsWidth] = '"180px"'></igx-combo>
     * ```
     */
    @Input()
    public itemsWidth: string;

    /**
     * Configures the drop down list item height
     *
     * ```typescript
     * // get
     * let myComboItemHeight = this.combo.itemHeight;
     * ```
     *
     * ```html
     * <!--set-->
     * <igx-combo [itemHeight]='32'></igx-combo>
     * ```
     */
    @Input()
    public itemHeight = 48;

    /**
     * @hidden
     */
    public filteringLogic = FilteringLogic.Or;

    /**
     * Defines the placeholder value for the combo value field
     *
     * ```typescript
     * // get
     * let myComboPlaceholder = this.combo.placeholder;
     * ```
     *
     * ```html
     * <!--set-->
     * <igx-combo [placeholder]='newPlaceHolder'></igx-combo>
     * ```
     */
    @Input()
    public placeholder = '';

    /**
     * @hidden
     */
    public get inputEmpty(): boolean {
        return !this.value && !this.placeholder;
    }

    /**
     * Defines the placeholder value for the combo dropdown search field
     *
     * ```typescript
     * // get
     * let myComboSearchPlaceholder = this.combo.searchPlaceholder;
     * ```
     *
     * ```html
     * <!--set-->
     * <igx-combo [searchPlaceholder]='newPlaceHolder'></igx-combo>
     * ```
     */
    @Input()
    public searchPlaceholder = 'Enter a Search Term';

    /**
     * Combo data source.
     *
     * ```html
     * <!--set-->
     * <igx-combo [data]='items'></igx-combo>
     * ```
     */
    @Input()
    get data(): any[] {
        return this._data;
    }
    set data(val: any[]) {
        this._data = (val) ? val : [];
    }

    /**
     * Combo value data source propery.
     *
     * ```typescript
     * // get
     * let myComboValueKey = this.combo.valueKey;
     * ```
     *
     * ```html
     * <!--set-->
     * <igx-combo [valueKey]='myKey'></igx-combo>
     * ```
     */
    @Input()
    public valueKey: string;

    @Input()
    set displayKey(val: string) {
        this._displayKey = val;
    }

    /**
     * Combo text data source propery.
     *
     * ```typescript
     * // get
     * let myComboDisplayKey = this.combo.displayKey;
     *
     * // set
     * this.combo.displayKey = 'val';
     *
     * ```
     *
     * ```html
     * <!--set-->
     * <igx-combo [displayKey]='mydisplayKey'></igx-combo>
     * ```
     */
    get displayKey() {
        return this._displayKey ? this._displayKey : this.valueKey;
    }

    /**
     * The item property by which items should be grouped inside the items list. Not usable if data is not of type Object[].
     *
     * ```html
     * <!--set-->
     * <igx-combo [groupKey]='newGroupKey'></igx-combo>
     * ```
     */
    @Input()
    public set groupKey(val: string) {
        this.clearSorting(this._groupKey);
        this._groupKey = val;
        this.sort(this._groupKey);
    }

    /**
     * The item property by which items should be grouped inside the items list. Not usable if data is not of type Object[].
     *
     * ```typescript
     * // get
     * let currentGroupKey = this.combo.groupKey;
     * ```
     */
    public get groupKey(): string {
        return this._groupKey;
    }

    /**
     * An @Input property that enabled/disables filtering in the list. The default is `true`.
     * ```html
     *<igx-combo [filterable]="'false'">
     * ```
     */
    @Input()
    public filterable = true;

    /**
     * An @Input property that set aria-labelledby attribute
     * ```html
     *<igx-combo [ariaLabelledBy]="'label1'">
     * ```
     */
    @Input()
    @HostBinding('attr.aria-labelledby')
    public ariaLabelledBy: string;

    /**
     * An @Input property that enabled/disables combo. The default is `false`.
     * ```html
     *<igx-combo [disabled]="'true'">
     * ```
     */
    @Input()
    public disabled = false;

    /**
     * An @Input property that sets how the combo will be styled.
     * The allowed values are `line`, `box`, `border` and `search`. The default is `box`.
     * ```html
     *<igx-combo [type]="'line'">
     * ```
     */
    @Input()
    public type = 'box';

    /**
     * Gets/Sets if control is valid, when used in a form
     *
     * ```typescript
     * // get
     * let valid = this.combo.valid;
     * ```
     * ```typescript
     * // set
     * this.combo.valid = IgxComboState.INVALID;
     * ```
    */
    public valid: IgxComboState = IgxComboState.INITIAL;

    /**
     * @hidden
     */
    public searchValue = '';

    /**
     * @hidden
     */
    @HostListener('keydown.ArrowDown', ['$event'])
    @HostListener('keydown.Alt.ArrowDown', ['$event'])
    onArrowDown(event: Event) {
        event.preventDefault();
        event.stopPropagation();
        this.open();
    }

    /**
     * @hidden
     */
    onInputClick(event: Event) {
        event.stopPropagation();
        event.preventDefault();
        this.toggle();
    }

    /**
     * Defines the current state of the virtualized data. It contains `startIndex` and `chunkSize`
     *
     * ```typescript
     * // get
     * let state = this.combo.virtualizationState;
     * ```
    */
    get virtualizationState(): IForOfState {
        return this.dropdown.verticalScrollContainer.state;
    }
    /**
     * Sets the current state of the virtualized data.
     *
     * ```typescript
     * // set
     * this.combo.virtualizationState(state);
     * ```
     */
    set virtualizationState(state: IForOfState) {
        this.dropdown.verticalScrollContainer.state = state;
    }

    /**
     * Gets total count of the virtual data items, when using remote service.
     *
     * ```typescript
     * // get
     * let count = this.combo.totalItemCount;
     * ```
    */
    get totalItemCount(): number {
        return this.dropdown.verticalScrollContainer.totalItemCount;
    }
    /**
     * Sets total count of the virtual data items, when using remote service.
     *
     * ```typescript
     * // set
     * this.combo.totalItemCount(remoteService.count);
     * ```
     */
    set totalItemCount(count: number) {
        this.dropdown.verticalScrollContainer.totalItemCount = count;
        this.cdr.detectChanges();
    }

    /**
     * @hidden
     */
    public get values(): any[] {
        return this.valueKey !== undefined ? this.selectedItems().map((e) => e[this.valueKey]) : [];
    }

    /**
     * @hidden
     */
    public get filteringExpressions(): IFilteringExpression[] {
        return this.filterable ? this._filteringExpressions : [];
    }

    /**
     * @hidden
     */
    public set filteringExpressions(value: IFilteringExpression[]) {
        this._filteringExpressions = value;
        this.cdr.markForCheck();
    }

    /**
     * @hidden
     */
    public get sortingExpressions(): ISortingExpression[] {
        return this._sortingExpressions;
    }

    /**
     * @hidden
     */
    public set sortingExpressions(value: ISortingExpression[]) {
        this._sortingExpressions = value;
        this.cdr.markForCheck();
    }

    /**
     * @hidden
     */
    protected clearSorting(field?: string | number) {
        if (field === undefined || field === null) {
            this.sortingExpressions = [];
            return;
        }
        const currentState = cloneArray(this.sortingExpressions);
        const index = currentState.findIndex((expr) => expr.fieldName === field);
        if (index > -1) {
            currentState.splice(index, 1);
            this.sortingExpressions = currentState;
        }
    }

    /**
     * The text displayed in the combo input
     *
     * ```typescript
     * // get
     * let comboValue = this.combo.value;
     * ```
     */
    get value(): string {
        return this._value;
    }

    /**
     * @hidden
     */
    public get filteredData(): any[] {
        return this.filterable ? this._filteredData : this.data;
    }

    /**
     * @hidden
     */
    public set filteredData(val: any[]) {
        this._filteredData = this.groupKey ? (val || []).filter((e) => e.isHeader !== true) : val;
        this.checkMatch();
    }

    /**
     * @hidden
     */
    public handleKeyUp(event: KeyboardEvent): void {
        if (event.key === 'ArrowDown' || event.key === 'Down') {
            this.dropdown.focusedItem = this.dropdown.items[0];
            this.dropdownContainer.nativeElement.focus();
        } else if (event.key === 'Escape' || event.key === 'Esc') {
            this.toggle();
        }
    }

    /**
     * @hidden
     */
    public handleKeyDown(event: KeyboardEvent) {
        if (event.key === 'ArrowUp' || event.key === 'Up') {
            event.preventDefault();
            event.stopPropagation();
            this.close();
        }
    }

    private checkMatch(): void {
        const displayKey = this.displayKey;
        const matchFn = (e) => {
            const value = displayKey ? e[displayKey] : e;
            return value.toString().toLowerCase() === this.searchValue.trim().toLowerCase();
        };
        const itemMatch = this.filteredData.some(matchFn);
        this.customValueFlag = this.allowCustomValues && !itemMatch;
    }

    /**
     * @hidden
     */
    public handleInputChange(event?: string) {
        let cdrFlag = false;
        const vContainer = this.dropdown.verticalScrollContainer;
        if (event !== undefined) {
            // Do not scroll if not scrollable
            if (vContainer.isScrollable()) {
                vContainer.scrollTo(0);
            } else {
                cdrFlag = true;
            }
            this.onSearchInput.emit(event);
        }
        if (this.filterable) {
            this.filter();
            // If there was no scroll before filtering, check if there is after and detect changes
            if (cdrFlag) {
                vContainer.onChunkLoad.pipe(take(1)).subscribe(() => {
                    if (vContainer.isScrollable()) {
                        this.cdr.detectChanges();
                    }
                });
            }
        } else {
            this.checkMatch();
        }
    }

    /**
     * @hidden
     */
    public sort(fieldName: string, dir: SortingDirection = SortingDirection.Asc, ignoreCase: boolean = true,
        strategy: ISortingStrategy = DefaultSortingStrategy.instance()): void {
        if (!fieldName) {
            return;
        }
        const sortingState = cloneArray(this.sortingExpressions, true);

        this.prepare_sorting_expression(sortingState, fieldName, dir, ignoreCase, strategy);
        this.sortingExpressions = sortingState;
    }

    /**
     * @hidden
     */
    public getValueByValueKey(val: any): any {
        if (!val && val !== 0) {
            return undefined;
        }
        return this.valueKey ?
            this.data.filter((e) => e[this.valueKey] === val)[0] :
            this.data.filter((e) => e === val);
    }

    /**
     * @hidden
     */
    protected prepare_sorting_expression(state: ISortingExpression[], fieldName: string, dir: SortingDirection, ignoreCase: boolean,
        strategy: ISortingStrategy) {

        if (dir === SortingDirection.None) {
            state.splice(state.findIndex((expr) => expr.fieldName === fieldName), 1);
            return;
        }

        const expression = state.find((expr) => expr.fieldName === fieldName);

        if (!expression) {
            state.push({ fieldName, dir, ignoreCase, strategy });
        } else {
            Object.assign(expression, { fieldName, dir, ignoreCase });
        }
    }

    /**
     * @hidden
     */
    public get dataType(): string {
        if (this.valueKey) {
            return DataTypes.COMPLEX;
        }
        return DataTypes.PRIMITIVE;
    }

    /**
     * @hidden
     */
    public get isRemote() {
        return this.totalItemCount > 0 &&
            this.valueKey &&
            this.dataType === DataTypes.COMPLEX;
    }

    /**
     * If the data source is remote, returns JSON.stringify(itemID)
     * @hidden
     * @internal
     */
    private _stringifyItemID(itemID: any) {
        return this.isRemote && typeof itemID === 'object' ? JSON.stringify(itemID) : itemID;
    }

    private _parseItemID(itemID) {
        return this.isRemote && typeof itemID === 'string' ? JSON.parse(itemID) : itemID;
    }

    /**
     * Returns if the specified itemID is selected
     * @hidden
     * @internal
     */
    public isItemSelected(item: any): boolean {
        return this.selection.is_item_selected(this.id, this._stringifyItemID(item));
    }

    /**
     * @hidden
     */
    public triggerCheck() {
        this.cdr.detectChanges();
    }

    /**
     * @hidden
     */
    public isAddButtonVisible(): boolean {
        // This should always return a boolean value. If this.searchValue was '', it returns '' instead of false;
        return this.searchValue !== '' && this.customValueFlag;
    }

    /**
     * @hidden
     */
    public handleSelectAll(evt) {
        if (evt.checked) {
            this.selectAllItems();
        } else {
            this.deselectAllItems();
        }
    }

    /**
     * @hidden
     */
    public addItemToCollection() {
        if (!this.searchValue) {
            return;
        }
        const newValue = this.searchValue.trim();
        const addedItem = this.displayKey ? {
            [this.valueKey]: newValue,
            [this.displayKey]: newValue
        } : newValue;
        if (this.groupKey) {
            Object.assign(addedItem, { [this.groupKey]: this.defaultFallbackGroup });
        }
        const oldCollection = this.data;
        const newCollection = [...this.data];
        newCollection.push(addedItem);
        const args: IComboItemAdditionEvent = {
            oldCollection, addedItem, newCollection
        };
        this.onAddition.emit(args);
        this.data.push(addedItem);
        // If you mutate the array, no pipe is invoked and the display isn't updated;
        // if you replace the array, the pipe executes and the display is updated.
        this.data = cloneArray(this.data);
        this.selectItems([addedItem], false);
        this.customValueFlag = false;
        this.searchInput.nativeElement.focus();
        this.dropdown.focusedItem = null;
        this.handleInputChange();
    }

    /**
     * @hidden
     */
    public focusSearchInput(opening?: boolean): void {
        if (this.displaySearchInput && this.searchInput) {
            this.searchInput.nativeElement.focus();
        } else {
            if (opening) {
                this.dropdownContainer.nativeElement.focus();
            } else {
                this.comboInput.nativeElement.focus();
                this.toggle();
            }
        }
    }


    /**
     * @hidden
     */
    protected prepare_filtering_expression(searchVal, condition, ignoreCase, fieldName?) {
        const newArray = [...this.filteringExpressions];
        const expression = newArray.find((expr) => expr.fieldName === fieldName);
        const newExpression = { fieldName, searchVal, condition, ignoreCase };
        if (!expression) {
            newArray.push(newExpression);
        } else {
            Object.assign(expression, newExpression);
        }
        if (this.groupKey) {
            const expression2 = newArray.find((expr) => expr.fieldName === 'isHeader');
            const headerExpression = {
                fieldName: 'isHeader', searchVale: '',
                condition: IgxBooleanFilteringOperand.instance().condition('true'), ignoreCase: true
            };
            if (!expression2) {
                newArray.push(headerExpression);
            } else {
                Object.assign(expression2, headerExpression);
            }
        }
        this.filteringExpressions = newArray;
    }

    /**
     * @hidden
     */
    protected onStatusChanged(formControl: FormControl): boolean {
        if ((formControl.touched || formControl.dirty) &&
            (formControl.validator || formControl.asyncValidator)) {
            this.valid = this.value ? IgxComboState.VALID : IgxComboState.INVALID;
            return !this.value;
        }
        return null;
    }

    /**
     * @hidden
     */
    public filter() {
        this.prepare_filtering_expression(this.searchValue.trim(), IgxStringFilteringOperand.instance().condition('contains'),
            true, this.dataType === DataTypes.PRIMITIVE ? undefined : this.displayKey);
    }

    /**
     * @hidden
     */
    public ngOnInit() {
        this._positionCallback = () => this.dropdown.updateScrollPosition();
        this.overlaySettings.positionStrategy = new ComboConnectedPositionStrategy(this._positionCallback);
        this.overlaySettings.positionStrategy.settings.target = this.elementRef.nativeElement;
        this.selection.set(this.id, new Set());
    }

    /**
     * @hidden
     */
    public ngAfterViewInit() {
        this.filteredData = [...this.data];
    }

    /**
     * @hidden
     */
    public ngOnDestroy() {
        this.destroy$.complete();
        this.comboAPI.clear();
        this.selection.clear(this.id);
    }

    /**
     * @hidden
     */
    public dataLoading(event) {
        this.onDataPreLoad.emit(event);
    }

    /**
     * @hidden
     */
    public writeValue(value: any): void {
        // selectItems can handle Array<any>, no valueKey is needed;
        this.selectItems(value, true);
        this.cdr.markForCheck();
    }

    /**
     * @hidden
     */
    public registerOnChange(fn: any): void {
        this._onChangeCallback = fn;
    }

    /**
     * @hidden
     */
    public registerOnTouched(fn: any): void { }

    /**
     * @hidden
     */
    public setDisabledState(isDisabled: boolean): void {
        this.disabled = isDisabled;
    }

    /**
     * @hidden
     */
    public getEditElement(): HTMLElement {
        return this.comboInput.nativeElement;
    }

    /**
     * @hidden
     */
    public validate(c: FormControl) {
        return this.onStatusChanged(c);
    }

    /**
     * @hidden
     */
    public get template(): TemplateRef<any> {
        this._dataType = this.dataType;
        if (this.itemTemplate) {
            return this.itemTemplate;
        }
        if (this._dataType === DataTypes.COMPLEX) {
            return this.complexTemplate;
        }
        return this.primitiveTemplate;
    }

    /**
     * @hidden
     */
    public get context(): any {
        return {
            $implicit: this
        };
    }

    /**
     * @hidden
     */
    public handleClearItems(event: Event): void {
        this.deselectAllItems(true, event);
        event.stopPropagation();
    }

    /**
     * A method that opens/closes the combo.
     *
     *```html
     *<button (click)="combo.toggle()>Toggle Combo</button>
     *<igx-combo #combo></igx-combo>
     *```
     */
    public toggle(): void {
        this.dropdown.toggle(this.overlaySettings);
    }

    /**
     * A method that opens the combo.
     *
     *```html
     *<button (click)="combo.open()>Open Combo</button>
     *<igx-combo #combo></igx-combo>
     *```
     */
    public open(): void {
        this.dropdown.open(this.overlaySettings);
    }

    /**
     * A method that closes the combo.
     *
     *```html
     *<button (click)="combo.close()>Close Combo</button>
     *<igx-combo #combo></igx-combo>
     *```
     */
    public close(): void {
        this.dropdown.close();
    }

    /**
     * Gets drop down state.
     *
     * ```typescript
     * let state = this.combo.collapsed;
     * ```
    */
    public get collapsed(): boolean {
        return this.dropdown.collapsed;
    }

    /**
     * Get current selection state
     * @returns Array of selected items
     * ```typescript
     * let selectedItems = this.combo.selectedItems();
     * ```
     */
    public selectedItems() {
        const items = Array.from(this.selection.get(this.id));
        return this.isRemote ? items.map(item => this._parseItemID(item)) : items;
    }

    /**
     * Select defined items
     * @param newItems new items to be selected
     * @param clearCurrentSelection if true clear previous selected items
     * ```typescript
     * this.combo.selectItems(["New York", "New Jersey"]);
     * ```
     */
    public selectItems(newItems: Array<any>, clearCurrentSelection?: boolean, event?: Event) {
        if (newItems) {
            const newSelection = this.selection.add_items(this.id, newItems, clearCurrentSelection);
            this.setSelection(newSelection, event);
        }
    }

    /**
     * Deselect defined items
     * @param items items to deselected
     * ```typescript
     * this.combo.deselectItems(["New York", "New Jersey"]);
     * ```
     */
    public deselectItems(items: Array<any>, event?: Event) {
        if (items) {
            const newSelection = this.selection.delete_items(this.id, items);
            this.setSelection(newSelection, event);
        }
    }

    /**
     * Select all (filtered) items
     * @param ignoreFilter if set to true, selects all items, otherwise selects only the filtered ones.
     * ```typescript
     * this.combo.selectAllItems();
     * ```
     */
    public selectAllItems(ignoreFilter?: boolean, event?: Event) {
        const allVisible = this.selection.get_all_ids(ignoreFilter ? this.data : this.filteredData);
        const newSelection = this.selection.add_items(this.id, allVisible);
        this.setSelection(newSelection, event);
    }

    /**
     * Deselect all (filtered) items
     * @param ignoreFilter if set to true, deselects all items, otherwise deselects only the filtered ones.
     * ```typescript
     * this.combo.deselectAllItems();
     * ```
     */
    public deselectAllItems(ignoreFilter?: boolean, event?: Event): void {
        let newSelection = this.selection.get_empty();
        if (this.filteredData.length !== this.data.length && !ignoreFilter) {
            newSelection = this.selection.delete_items(this.id, this.selection.get_all_ids(this.filteredData));
        }
        this.setSelection(newSelection, event);
    }

    /**
     * Selects/Deselects an item using it's valueKey value
     * @param itemID the valueKey of the specified item
     * @param select If the item should be selected (true) or deselcted (false)
     *
     * ```typescript
     * items: { field: string, region: string}[] = data;
     * this.combo.setSelectedItem('Connecticut', true);
     * // combo.valueKey === 'field'
     * // items[n] === { field: 'Connecticut', state: 'New England'}
     * ```
     */
    public setSelectedItem(itemID: any, select = true, event?: Event): void {
        if (itemID === null || itemID === undefined) {
            return;
        }
        const itemValue = this.getValueByValueKey(itemID);
        if (itemValue !== null && itemValue !== undefined) {
            if (select) {
                this.selectItems([itemValue], false, event);
            } else {
                this.deselectItems([itemValue], event);
            }
        }
    }

    protected setSelection(newSelection: Set<any>, event?: Event): void {
        const oldSelectionEmit = Array.from(this.selection.get(this.id) || []);
        const newSelectionEmit = Array.from(newSelection || []);
        const args: IComboSelectionChangeEventArgs = {
            newSelection: newSelectionEmit,
            oldSelection: oldSelectionEmit,
            event,
            cancel: false
        };
        this.onSelectionChange.emit(args);
        if (!args.cancel) {
            this.selection.select_items(this.id, args.newSelection, true);
            this._value = this.dataType !== DataTypes.PRIMITIVE ?
                args.newSelection.map((id) => this._parseItemID(id)[this.displayKey]).join(', ') :
                args.newSelection.join(', ');
            this._onChangeCallback(args.newSelection);
        }
    }
    /**
     * Event handlers
     * @hidden
     * @internal
     */
    public handleOpening(event: CancelableEventArgs) {
        this.onOpening.emit(event);
        if (event.cancel) {
            return;
        }
        this.handleInputChange();
    }

    /**
     * @hidden
     */
    public handleOpened() {
        this.triggerCheck();
        this.focusSearchInput(true);
        this.onOpened.emit();
    }

    /**
     * @hidden
     */
    public handleClosing(event) {
        this.onClosing.emit(event);
        if (event.cancel) {
            return;
        }
        this.searchValue = '';
    }

    /**
     * @hidden
     */
    public handleClosed() {
        this.comboInput.nativeElement.focus();
        this.onClosed.emit();
    }
}

/**
 * @hidden
 */
@NgModule({
    declarations: [IgxComboComponent, IgxComboItemComponent, IgxComboFilterConditionPipe, IgxComboGroupingPipe,
        IgxComboFilteringPipe, IgxComboSortingPipe, IgxComboDropDownComponent, IgxComboAddItemComponent,
        IgxComboItemDirective,
        IgxComboEmptyDirective,
        IgxComboHeaderItemDirective,
        IgxComboHeaderDirective,
        IgxComboFooterDirective,
        IgxComboAddItemDirective,
        IgxComboToggleIconDirective,
        IgxComboClearIconDirective],
    exports: [IgxComboComponent, IgxComboItemComponent, IgxComboDropDownComponent, IgxComboAddItemComponent,
        IgxComboItemDirective,
        IgxComboEmptyDirective,
        IgxComboHeaderItemDirective,
        IgxComboHeaderDirective,
        IgxComboFooterDirective,
        IgxComboAddItemDirective,
        IgxComboToggleIconDirective,
        IgxComboClearIconDirective],
    imports: [IgxRippleModule, CommonModule, IgxInputGroupModule, FormsModule, ReactiveFormsModule,
        IgxForOfModule, IgxToggleModule, IgxCheckboxModule, IgxDropDownModule, IgxButtonModule, IgxIconModule],
    providers: [IgxSelectionAPIService]
})
export class IgxComboModule { }<|MERGE_RESOLUTION|>--- conflicted
+++ resolved
@@ -39,11 +39,8 @@
 import { IGX_COMBO_COMPONENT, IgxComboBase } from './combo.common';
 import { IgxComboAddItemComponent } from './combo-add-item.component';
 import { IgxComboAPIService } from './combo.api';
-<<<<<<< HEAD
 import { EditorProvider } from '../core/edit-provider';
-=======
 import { take } from 'rxjs/operators';
->>>>>>> 3bb621dd
 
 /** Custom strategy to provide the combo with callback on initial positioning */
 class ComboConnectedPositionStrategy extends ConnectedPositioningStrategy {
