--- conflicted
+++ resolved
@@ -77,7 +77,7 @@
     }
 
     /**
-     * Event emitter overrides
+     *  Event emitter overrides
      *
      * @hidden
      */
@@ -338,20 +338,15 @@
      * @hidden
      */
     protected _sortingExpressions = [];
-<<<<<<< HEAD
-    protected _isDisabled = false;
-=======
-    /**
-     * @hidden
-     */
->>>>>>> 5e23a7c8
+    /**
+     * @hidden
+     */
     protected _groupKey: string | number = '';
     /**
      * @hidden
      */
     protected _textKey: string | number = '';
     private _dataType = '';
-    // private _data: any[] = [];
     private _filteredData = [];
     private _children: QueryList<IgxDropDownItemBase>;
     private _dropdownContainer: ElementRef = null;
@@ -367,15 +362,9 @@
         protected cdr: ChangeDetectorRef,
         protected selectionAPI: IgxSelectionAPIService) {
     }
-<<<<<<< HEAD
-    @ViewChild(IgxInputGroupComponent, {read: IgxInputGroupComponent})
-    public comboInputGroup: IgxInputGroupComponent;
-
-=======
-    /**
-     * @hidden
-     */
->>>>>>> 5e23a7c8
+    /**
+     * @hidden
+     */
     @ViewChild(IgxComboDropDownComponent, { read: IgxComboDropDownComponent })
     public dropdown: IgxComboDropDownComponent;
 
@@ -466,13 +455,6 @@
     /**
      * @hidden
      */
-    public get children(): QueryList<IgxDropDownItemBase> {
-        return this._children;
-    }
-
-    /**
-     * @hidden
-     */
     @ViewChild('dropdownItemContainer')
     protected set dropdownContainer(val: ElementRef) {
         this._dropdownContainer = val;
@@ -484,12 +466,23 @@
     protected get dropdownContainer(): ElementRef {
         return this._dropdownContainer;
     }
+
+    /**
+     * @hidden
+     */
     @ViewChildren(IgxComboItemComponent, { read: IgxComboItemComponent })
     public set children(list: QueryList<IgxDropDownItemBase>) {
         this._children = list;
     }
 
     /**
+     * @hidden
+     */
+    public get children(): QueryList<IgxDropDownItemBase> {
+        return this._children;
+    }
+
+    /**
      * Emitted when item selection is changing, before the selection completes
      *
      * ```html
@@ -620,7 +613,7 @@
      * <!--set-->
      * <igx-combo [dropDownHeight]='320'></igx-combo>
      * ```
-     */
+    */
     @Input()
     public dropDownHeight = 320;
 
@@ -730,13 +723,6 @@
      */
     @Input()
     public data = [];
-    // public set data(val: any[]) {
-    //     this._data = val || [];
-    // }
-
-    // public get data(): any[] {
-    //     return this._data;
-    // }
 
     /**
      * @hidden
@@ -1106,16 +1092,13 @@
         this.cdr.detectChanges();
     }
 
-<<<<<<< HEAD
     public isAddButtonVisible(): boolean {
         return this.searchValue && this.customValueFlag;
     }
 
-=======
-    /**
-     * @hidden
-     */
->>>>>>> 5e23a7c8
+    /**
+     * @hidden
+     */
     public handleSelectAll(evt) {
         if (evt.checked) {
             this.selectAllItems();
@@ -1214,20 +1197,13 @@
      */
     public registerOnTouched(fn: any): void { }
 
-<<<<<<< HEAD
+    /**
+     * @hidden
+     */
     public setDisabledState(isDisabled: boolean): void {
         this.disabled = true;
     }
-=======
-    /**
-     * @hidden
-     */
-    public setDisabledState(isDisabled: boolean): void { }
->>>>>>> 5e23a7c8
-
-    /**
-     * @hidden
-     */
+
     public get template(): TemplateRef<any> {
         this._dataType = this.dataType;
         if (!this.filteredData || !this.filteredData.length) {
