export interface IGridResourceStrings {
    igx_grid_groupByArea_message?: string;
    igx_grid_emptyFilteredGrid_message?: string;
    igx_grid_emptyGrid_message?: string;
    igx_grid_filter?: string;
    igx_grid_filter_row_close?: string;
    igx_grid_filter_row_reset?: string;
    igx_grid_filter_row_placeholder?: string;
    igx_grid_filter_row_boolean_placeholder?: string;
    igx_grid_filter_row_date_placeholder?: string;
    igx_grid_filter_operator_and?: string;
    igx_grid_complex_filter?: string;
    igx_grid_filter_operator_or?: string;
    igx_grid_filter_contains?: string;
    igx_grid_filter_doesNotContain?: string;
    igx_grid_filter_startsWith?: string;
    igx_grid_filter_endsWith?: string;
    igx_grid_filter_equals?: string;
    igx_grid_filter_doesNotEqual?: string;
    igx_grid_filter_empty?: string;
    igx_grid_filter_notEmpty?: string;
    igx_grid_filter_null?: string;
    igx_grid_filter_notNull?: string;
    igx_grid_filter_before?: string;
    igx_grid_filter_after?: string;
    igx_grid_filter_today?: string;
    igx_grid_filter_yesterday?: string;
    igx_grid_filter_thisMonth?: string;
    igx_grid_filter_lastMonth?: string;
    igx_grid_filter_nextMonth?: string;
    igx_grid_filter_thisYear?: string;
    igx_grid_filter_lastYear?: string;
    igx_grid_filter_nextYear?: string;
    igx_grid_filter_greaterThan?: string;
    igx_grid_filter_lessThan?: string;
    igx_grid_filter_greaterThanOrEqualTo?: string;
    igx_grid_filter_lessThanOrEqualTo?: string;
    igx_grid_filter_true?: string;
    igx_grid_filter_false?: string;
    igx_grid_filter_all?: string;
    igx_grid_filter_condition_placeholder?: string;
    igx_grid_summary_count?: string;
    igx_grid_summary_min?: string;
    igx_grid_summary_max?: string;
    igx_grid_summary_sum?: string;
    igx_grid_summary_average?: string;
    igx_grid_summary_earliest?: string;
    igx_grid_summary_latest?: string;
    igx_grid_excel_filter_moving_left?: string;
    igx_grid_excel_filter_moving_left_short?: string;
    igx_grid_excel_filter_moving_right?: string;
    igx_grid_excel_filter_moving_right_short?: string;
    igx_grid_excel_filter_moving_header?: string;
    igx_grid_excel_filter_sorting_asc?: string;
    igx_grid_excel_filter_sorting_asc_short?: string;
    igx_grid_excel_filter_sorting_desc?: string;
    igx_grid_excel_filter_sorting_desc_short?: string;
    igx_grid_excel_filter_sorting_header?: string;
    igx_grid_excel_filter_clear?: string;
    igx_grid_excel_custom_dialog_add?: string;
    igx_grid_excel_custom_dialog_clear?: string;
    igx_grid_excel_custom_dialog_header?: string;
    igx_grid_excel_cancel?: string;
    igx_grid_excel_apply?: string;
    igx_grid_excel_search_placeholder?: string;
    igx_grid_excel_select_all?: string;
    igx_grid_excel_blanks?: string;
    igx_grid_excel_hide?: string;
    igx_grid_excel_show?: string;
    igx_grid_excel_pin?: string;
    igx_grid_excel_unpin?: string;
    igx_grid_excel_select?: string;
    igx_grid_excel_text_filter?: string;
    igx_grid_excel_number_filter?: string;
    igx_grid_excel_date_filter?: string;
    igx_grid_excel_boolean_filter?: string;
    igx_grid_excel_custom_filter?: string;
    igx_grid_advanced_filter_title?: string;
    igx_grid_advanced_filter_and_group?: string;
    igx_grid_advanced_filter_or_group?: string;
    igx_grid_advanced_filter_end_group?: string;
    igx_grid_advanced_filter_create_and_group?: string;
    igx_grid_advanced_filter_create_or_group?: string;
    igx_grid_advanced_filter_and_label?: string;
    igx_grid_advanced_filter_or_label?: string;
    igx_grid_advanced_filter_add_condition?: string;
    igx_grid_advanced_filter_ungroup?: string;
    igx_grid_advanced_filter_delete?: string;
    igx_grid_advanced_filter_delete_filters?: string;
    igx_grid_advanced_filter_initial_text?: string;
    igx_grid_advanced_filter_column_placeholder?: string;
    igx_grid_advanced_filter_value_placeholder?: string;
    igx_grid_watermark_placeholder?: string;
    igx_grid_pinned_row_indicator?: string;
}

export const GridResourceStringsEN: IGridResourceStrings = {
    igx_grid_groupByArea_message: 'Drag a column header and drop it here to group by that column.',
    igx_grid_emptyFilteredGrid_message: 'No records found.',
    igx_grid_emptyGrid_message: 'Grid has no data.',
    igx_grid_filter: 'Filter',
    igx_grid_filter_row_close: 'Close',
    igx_grid_filter_row_reset: 'Reset',
    igx_grid_filter_row_placeholder: 'Add filter value',
    igx_grid_filter_row_boolean_placeholder: 'All',
    igx_grid_filter_row_date_placeholder: 'Pick up date',
    igx_grid_filter_operator_and: 'And',
    igx_grid_filter_operator_or: 'Or',
    igx_grid_complex_filter: 'Complex Filter',
    igx_grid_filter_contains: 'Contains',
    igx_grid_filter_doesNotContain: 'Does Not Contain',
    igx_grid_filter_startsWith: 'Starts With',
    igx_grid_filter_endsWith: 'Ends With',
    igx_grid_filter_equals: 'Equals',
    igx_grid_filter_doesNotEqual: 'Does Not Equal',
    igx_grid_filter_empty: 'Empty',
    igx_grid_filter_notEmpty: 'Not Empty',
    igx_grid_filter_null: 'Null',
    igx_grid_filter_notNull: 'Not Null',
    igx_grid_filter_before: 'Before',
    igx_grid_filter_after: 'After',
    igx_grid_filter_today: 'Today',
    igx_grid_filter_yesterday: 'Yesterday',
    igx_grid_filter_thisMonth: 'This Month',
    igx_grid_filter_lastMonth: 'Last Month',
    igx_grid_filter_nextMonth: 'Next Month',
    igx_grid_filter_thisYear: 'This Year',
    igx_grid_filter_lastYear: 'Last Year',
    igx_grid_filter_nextYear: 'Next Year',
    igx_grid_filter_greaterThan: 'Greater Than',
    igx_grid_filter_lessThan: 'Less Than',
    igx_grid_filter_greaterThanOrEqualTo: 'Greater Than Or Equal To',
    igx_grid_filter_lessThanOrEqualTo: 'Less Than Or Equal To',
    igx_grid_filter_true: 'True',
    igx_grid_filter_false: 'False',
    igx_grid_filter_all: 'All',
    igx_grid_filter_condition_placeholder: 'Select filter',
    igx_grid_summary_count: 'Count',
    igx_grid_summary_min: 'Min',
    igx_grid_summary_max: 'Max',
    igx_grid_summary_sum: 'Sum',
    igx_grid_summary_average: 'Avg',
    igx_grid_summary_earliest: 'Earliest',
    igx_grid_summary_latest: 'Latest',
    igx_grid_excel_filter_moving_left: 'move left',
    igx_grid_excel_filter_moving_left_short: 'left',
    igx_grid_excel_filter_moving_right: 'move right',
    igx_grid_excel_filter_moving_right_short: 'right',
    igx_grid_excel_filter_moving_header: 'move',
    igx_grid_excel_filter_sorting_asc: 'ascending',
    igx_grid_excel_filter_sorting_asc_short: 'asc',
    igx_grid_excel_filter_sorting_desc: 'descending',
    igx_grid_excel_filter_sorting_desc_short: 'desc',
    igx_grid_excel_filter_sorting_header: 'sort',
    igx_grid_excel_filter_clear: 'Clear column filters',
    igx_grid_excel_custom_dialog_add: 'add filter',
    igx_grid_excel_custom_dialog_clear: 'Clear filter',
    igx_grid_excel_custom_dialog_header: 'Custom auto-filter on column: ',
    igx_grid_excel_cancel: 'cancel',
    igx_grid_excel_apply: 'apply',
    igx_grid_excel_search_placeholder: 'Search',
    igx_grid_excel_select_all: 'Select All',
    igx_grid_excel_blanks: '(Blanks)',
    igx_grid_excel_hide: 'Hide column',
    igx_grid_excel_show: 'Show column',
    igx_grid_excel_pin: 'Pin column',
    igx_grid_excel_unpin: 'Unpin column',
    igx_grid_excel_select: 'Select column',
    igx_grid_excel_text_filter: 'Text filter',
    igx_grid_excel_number_filter: 'Number filter',
    igx_grid_excel_date_filter: 'Date filter',
    igx_grid_excel_boolean_filter: 'Boolean filter',
    igx_grid_excel_custom_filter: 'Custom filter...',
    igx_grid_advanced_filter_title: 'Advanced Filtering',
    igx_grid_advanced_filter_and_group: '"And" Group',
    igx_grid_advanced_filter_or_group: '"Or" Group',
    igx_grid_advanced_filter_end_group: 'End Group',
    igx_grid_advanced_filter_create_and_group: 'Create "And" Group',
    igx_grid_advanced_filter_create_or_group: 'Create "Or" Group',
    igx_grid_advanced_filter_and_label: 'and',
    igx_grid_advanced_filter_or_label: 'or',
    igx_grid_advanced_filter_add_condition: 'Condition',
    igx_grid_advanced_filter_ungroup: 'Ungroup',
    igx_grid_advanced_filter_delete: 'Delete',
    igx_grid_advanced_filter_delete_filters: 'Delete filters',
    igx_grid_advanced_filter_initial_text: 'Start with creating a group of conditions linked with "And" or "Or"',
    igx_grid_advanced_filter_column_placeholder: 'Select column',
    igx_grid_advanced_filter_value_placeholder: 'Value',
<<<<<<< HEAD
    igx_grid_watermark_placeholder: 'Text Message',
    igx_grid_pinned_row_indicator: 'Pinned'
=======
    igx_grid_watermark_placeholder: 'Trial version of Ignite UI for Angular'
>>>>>>> d01147e2
};<|MERGE_RESOLUTION|>--- conflicted
+++ resolved
@@ -186,10 +186,6 @@
     igx_grid_advanced_filter_initial_text: 'Start with creating a group of conditions linked with "And" or "Or"',
     igx_grid_advanced_filter_column_placeholder: 'Select column',
     igx_grid_advanced_filter_value_placeholder: 'Value',
-<<<<<<< HEAD
-    igx_grid_watermark_placeholder: 'Text Message',
-    igx_grid_pinned_row_indicator: 'Pinned'
-=======
+    igx_grid_pinned_row_indicator: 'Pinned',
     igx_grid_watermark_placeholder: 'Trial version of Ignite UI for Angular'
->>>>>>> d01147e2
 };