--- conflicted
+++ resolved
@@ -6,41 +6,4 @@
     @include m(hidden) {
         @extend %igx-toggle--hidden !optional;
     }
-<<<<<<< HEAD
-}
-
-@include b(igx-overlay) {
-    @include e(wrapper) {
-        top: 0;
-        left: 0;
-        right: 0;
-        bottom: 0;
-        display: flex;
-        position: fixed;
-        pointer-events: none;
-        background-color: transparent;
-        transition: background-color 1s ease;
-    }
-
-    @include e(wrapper, $m: modal) {
-        top: 0;
-        left: 0;
-        right: 0;
-        bottom: 0;
-        display: flex;
-        position: fixed;
-        pointer-events: all;
-        background-color: rgba(50, 50, 50, .3);
-    }
-
-    @include e(content) {
-        position: fixed;
-    }
-
-    @include e(content, $m: no-modal) {
-        position: fixed;
-        pointer-events: all;
-    }
-=======
->>>>>>> 5cefc099
 }