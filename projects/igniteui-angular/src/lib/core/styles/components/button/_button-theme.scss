--- conflicted
+++ resolved
@@ -10,11 +10,8 @@
 /// Does ___not___ apply for disabled state colors.
 /// @param {Map} $palette [$default-palette] - The palette used as basis for the component theme.
 /// @param {Map} $schema [$light-schema] - The schema used as basis for styling the component.
-<<<<<<< HEAD
-=======
 /// @param {Map} $elevations [$elevations] - The elevations (shadows) map to be used.
 /// @param {String} $button-roundness [4px]- The edge roundness (border-radius) for flat and raised buttons.
->>>>>>> 8eb7be39
 ///
 /// @param {Color} $flat-background [null] - The background color of a flat button.
 /// @param {Color} $flat-text-color [null] - The idle text color of a flat button.
@@ -70,7 +67,6 @@
 ///   );
 ///   // Pass the theme to the igx-button component mixin
 ///   @include igx-button($my-button-theme);
-
 @function igx-button-theme(
     $palette: $default-palette,
     $schema: $light-schema,
@@ -123,7 +119,6 @@
     $name: 'igx-button';
     $button-schema: map-get($schema, $name);
     $theme: apply-palette($button-schema, $palette);
-<<<<<<< HEAD
 
     $flat-border-radius: round-borders($flat-border-radius, 0, 20px);
     $raised-border-radius: round-borders($raised-border-radius, 0, 20px);
@@ -147,8 +142,6 @@
         if($icon-border-radius, $icon-border-radius, map-get($button-schema, 'icon-border-radius')), 0, 20px
     );
 
-=======
->>>>>>> 8eb7be39
 
     @if not($flat-text-color) and $flat-background {
         $flat-text-color: text-contrast($flat-background);
@@ -371,12 +364,8 @@
     %igx-button--raised {
         color: --var($theme, 'raised-text-color');
         background: --var($theme, 'raised-background');
-<<<<<<< HEAD
-        box-shadow: $button-raised-shadow;
+        box-shadow: --var($theme, 'raised-resting-shadow');
         border-radius: --var($theme, 'raised-border-radius');
-=======
-        box-shadow: --var($theme, 'raised-resting-shadow');
->>>>>>> 8eb7be39
 
         &:focus,
         &:hover {
@@ -415,12 +404,8 @@
         height: $button-floating-height;
         color: --var($theme, 'fab-text-color');
         background: --var($theme, 'fab-background');
-<<<<<<< HEAD
-        box-shadow: $button-floating-shadow;
+        box-shadow: --var($theme, 'fab-resting-shadow');
         border-radius: --var($theme, 'fab-border-radius');
-=======
-        box-shadow: --var($theme, 'fab-resting-shadow');
->>>>>>> 8eb7be39
 
         &:hover {
             color: --var($theme, 'fab-hover-text-color');
