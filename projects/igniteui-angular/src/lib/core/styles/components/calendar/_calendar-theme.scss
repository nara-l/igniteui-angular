////
/// @group themes
/// @access public
/// @author <a href="https://github.com/simeonoff" target="_blank">Simeon Simeonoff</a>
/// @author <a href="https://github.com/desig9stein" target="_blank">Marin Popov</a>
////

/// If only header background color is specified, that color will be
/// used as the leading color for all accented elements, such as:
/// - current date color
/// - selected date background
/// - picker elements hover colors
/// - year/month hover/selected colors
/// If only background colors are specified, text/icon colors
/// will be assigned automatically to a contrasting color.
/// @param {Map} $palette [$default-palette] - The palette used as basis for styling the component.
/// @param {Map} $schema [$light-schema] - The schema used as basis for styling the component.
/// @param {Color} $content-background [null] - The main content background color.
/// @param {Color} $content-text-color [null] - The main content text color.
///
/// @param {Color} $header-background [null] - The header background color.
/// @param {Color} $header-text-color [null] - The header text color.
///
/// @param {Color} $picker-arrow-color [null] - The idle picker arrow color.
/// @param {Color} $picker-arrow-hover-color [null] - The picker hover arrow color.
///
/// @param {Color} $picker-text-color [null]- The idle picker month/year color.
/// @param {Color} $picker-text-hover-color [null]-  The hover picker month/year color.
///
/// @param {Color} $inactive-text-color [null] - The text color for weekday labels and other month dates.
/// @param {Color} $weekend-text-color [null] - The text color for weekend days.
///
/// @param {Color} $year-current-text-color [null] - The text color for the current/selected year.
/// @param {Color} $month-current-text-color [null]- The text color for the current/selected month.
///
/// @param {Color} $year-hover-text-color [null] - The year hover text color.
/// @param {Color} $month-hover-text-color [null] - The month hover text color.
/// @param {Color} $month-hover-background [null] - The month hover background color.
///
/// @param {Color} $date-selected-background [null] - The background color for the selected date.
/// @param {Color} $date-selected-text-color [null] - The text color for the selected date.
///
/// @param {Color} $date-current-text-color [null] - The text color for the current date.
/// @param {Color} $date-current-bg-color [null] - The background color for the current date.
/// @param {Color} $date-hover-background [null] - The hover date background color.
///
/// @param {Color} $date-special-background [null] - The background color used for special dates.
/// @param {Color} $date-special-text-color [null] - The text color used for special dates.
///
/// @param {Color} $date-disabled-text-color [null] - The text color for disabled dates.
/// @param {Color} $date-disabled-background [null] - The background color for disabled dates in a range.
///
/// @param {border-radius} $border-radius [null] - The border radius used for the outline of the calendar.
/// @param {border-radius} $date-border-radius [null] - The border radius used for the outline outline of the date.
/// @param {border-radius} $month-border-radius [null] - The border radius used for the outline outline of the month.
///
/// @requires $default-palette
/// @requires $light-schema
/// @requires apply-palette
/// @requires text-contrast
/// @requires round-borders
/// @requires extend
///
/// @example scss Change the header and content background colors
///   $my-calendar-theme: igx-calendar-theme(
///     $header-background: purple,
///     $content-background: black
///   );
///   // Pass the theme to the igx-calendar component mixin
///   @include igx-calendar($my-calendar-theme);
@function igx-calendar-theme(
    $palette: $default-palette,
    $schema: $light-schema,

    $content-background: null,
    $content-text-color: null,

    $border-radius: null,
    $date-border-radius: null,
    $month-border-radius: null,

    $header-background: null,
    $header-text-color: null,

    $picker-arrow-color: null,
    $picker-arrow-hover-color: null,

    $picker-text-color: null,
    $picker-text-hover-color: null,

    $inactive-text-color: null,
    $weekend-text-color: null,

    $year-current-text-color: null,
    $month-current-text-color: null,

    $year-hover-text-color: null,
    $month-hover-text-color: null,
    $month-hover-background: null,

    $date-selected-background: null,
    $date-selected-text-color: null,

    $date-current-text-color: null,
    $date-current-bg-color: null,
    $date-hover-background: null,

    $date-special-background: null,
    $date-special-text-color: null,

    $date-disabled-text-color: null,
    $date-disabled-background: null,
) {
    $name: 'igx-calendar';
    $calendar-schema: map-get($schema, $name);
    $theme: apply-palette($calendar-schema, $palette);

    $border-radius: round-borders(
        if($border-radius, $border-radius, map-get($calendar-schema, 'border-radius')), 0, 20px
    );

    $date-border-radius: round-borders(
        if($date-border-radius, $date-border-radius, map-get($calendar-schema, 'date-border-radius')), 0, 20px
    );

    $month-border-radius: round-borders(
        if($month-border-radius, $month-border-radius, map-get($calendar-schema, 'month-border-radius')), 0, 20px
    );

    @if not($content-text-color) and $content-background {
        @if type-of($content-background) == 'color' {
            $content-text-color: text-contrast($content-background);
        }
    }

    @if not($weekend-text-color) and $content-background {
        @if type-of($content-background) == 'color' {
            $weekend-text-color: rgba($content-text-color, .7);
        }
    }

    @if not($inactive-text-color) and $content-background {
        @if type-of($content-background) == 'color' {
            $inactive-text-color: rgba($content-text-color, .5);
        }
    }

    @if not($picker-arrow-color) and $content-background {
        $picker-arrow-color: $content-text-color;
    }

    @if not($picker-arrow-hover-color) and $header-background {
        @if type-of($header-background) == 'color' {
            $picker-arrow-hover-color: $header-background;
        }
    }

    @if not($picker-text-color) and $content-background {
        $picker-text-color: $content-text-color;
    }

    @if not($picker-text-hover-color) and $header-background {
        $picker-text-hover-color: $header-background;
    }

    @if not($header-text-color) and $header-background {
        $header-text-color: text-contrast($header-background);
    }

    @if not($date-selected-background) and $header-background {
        $date-selected-background: $header-background;
    }

    @if not($date-selected-text-color) and $date-selected-background {
        $date-selected-text-color: $content-background;
    }

    @if not($date-hover-background) and $content-background {
        @if type-of($content-background) == 'color' {
            $date-hover-background: rgba(text-contrast($content-background), .12);
        }
    }

    @if not($date-current-bg-color) and $header-background {
        $date-current-bg-color: $header-background;
    }

    @if not($date-current-text-color) and $date-current-bg-color {
        $date-current-text-color: $date-current-bg-color;
    }

    @if not($date-special-background) and $content-background {
        @if type-of($content-background) == 'color' {
            $date-special-background: rgba(text-contrast($content-background), .04);
        }
    }

    @if not($date-special-text-color) and $date-special-background {
        $date-special-text-color: text-contrast($date-special-background);
    }

    @if not($year-hover-text-color) and $header-background {
        $year-hover-text-color: $header-background;
    }

    @if not($month-hover-text-color) and $month-hover-background {
        @if type-of($month-hover-text-color) == 'color' {
            $month-hover-text-color: text-contrast($month-hover-background);
        }
    }

    @if not($year-current-text-color) and $header-background {
        $year-current-text-color: $header-background;
    }

    @if not($month-current-text-color) and $header-background {
        @if $header-background == 'color' {
            $month-current-text-color: $header-background;
        }
    }

    @if not($date-disabled-text-color) and $date-disabled-background {
        $date-disabled-color: rgba(text-contrast($date-disabled-background), .38);
    }

    @return extend($theme, (
        name: $name,
        palette: $palette,
        content-background: $content-background,
        content-text-color: $content-text-color,

        header-background: $header-background,
        header-text-color: $header-text-color,

        border-radius: $border-radius,
        date-border-radius: $date-border-radius,
        month-border-radius: $month-border-radius,

        picker-arrow-color: $picker-arrow-color,
        picker-arrow-hover-color: $picker-arrow-hover-color,

        picker-text-color: $picker-text-color,
        picker-text-hover-color: $picker-text-hover-color,

        weekend-text-color: $weekend-text-color,
        inactive-text-color: $inactive-text-color,

        year-current-text-color: $year-current-text-color,
        month-current-text-color: $month-current-text-color,

        year-hover-text-color: $year-hover-text-color,
        month-hover-text-color: $month-hover-text-color,
        month-hover-background: $month-hover-background,

        date-selected-background: $date-selected-background,
        date-selected-text-color: $date-selected-text-color,

        date-current-text-color: $date-current-text-color,
        date-current-bg-color: $date-current-bg-color,
        date-hover-background: $date-hover-background,

        date-special-text-color: $date-special-text-color,
        date-special-background: $date-special-background,

        date-disabled-text-color: $date-disabled-text-color,
        date-disabled-background: $date-disabled-background,
    ));
}

/// @param {Map} $theme - The theme used to style the component.
/// @requires {function} text-contrast
/// @requires {mixin} igx-root-css-vars
/// @requires em
/// @requires rem
/// @requires {mixin} ellipsis
/// @requires --var
@mixin igx-calendar($theme) {
    @include igx-root-css-vars($theme);

    $cal-header-year-margin: 0;
    $cal-header-date-margin: 0;
    $cal-header-padding: em(16px);

    $cal-picker-padding: em(16px);

    $cal-value-w: em(40px);
    $cal-value-h: $cal-value-w;
    $cal-value-br: $cal-value-w / 2;
    $cal-value-fw: 600;

    $cal-value-month-margin: 0 em(12px);
    $cal-value-month-height: em(91px);

    $cal-row-padding: 0;
    $cal-row-margin: em(2px) 0;
    $selected-hover-color: text-contrast(map-get($theme, 'date-selected-background'));

    $current-color-variant: map-get((
        material: --var($theme, 'date-selected-background'),
        fluent:--var($theme, 'date-current-bg-color')
    ), map-get($theme, variant));

    $current-text-color-variant: map-get((
        material: --var($theme, 'date-selected-text-color'),
        fluent:--var($theme, 'date-current-text-color')
    ), map-get($theme, variant));

    $left: if-ltr(left, right);
    $right: if-ltr(right, left);
    $before: if-ltr(before, after);
    $after: if-ltr(after, before);

    %cal-display {
        display: flex;
        flex-flow: column nowrap;
        width: 100%;
        background: --var($theme, 'content-background');
        overflow: hidden;
        outline: none;
        border-radius: --var($theme, 'border-radius');
    }

    %cal-display + %cal-display {
        margin-#{$left}: 1rem;
    }

    %cal-display--vertical {
        flex-flow: row nowrap;

        %cal-header-display {
            min-width: em(168px);
        }
    }

    %cal-header-display {
        background: --var($theme, 'header-background');
        color: --var($theme, 'header-text-color');
        padding: $cal-header-padding;
    }

    %cal-header-year {
        margin: $cal-header-year-margin;
        color: currentColor;
        opacity: .8;
    }

    %cal-header-date {
        display: flex;
        margin: $cal-header-date-margin;

        > span {
            @include ellipsis();
        }
    }

    %cal-header-date--vertical {
        flex-flow: column nowrap;
    }

    %cal-picker-display {
        display: flex;
        height: em(56px);
        justify-content: space-between;
        align-items: center;
        padding-bottom: $cal-picker-padding;
        position: relative;

        div {
            text-align: center;
        }
    }

    %cal-picker-dates {
        display: flex;
        justify-content: center;
    }

    %cal-picker-arrow {
        position: absolute;
        display: inline-flex;
        justify-content: center;
        color: --var($theme, 'picker-arrow-color');
        user-select: none;
        outline: none;
        cursor: pointer;
<<<<<<< HEAD
        height: 100%;
=======
        position: absolute;
        height: calc(100% - #{$cal-picker-padding});
>>>>>>> 5333084f
        align-items: center;
        top: 0;

        &:focus,
        &:hover {
            color: --var($theme, 'picker-arrow-hover-color');
        }

        @include if-rtl() {
            transform: scaleX(-1);
        }
    }

<<<<<<< HEAD
    %cal-picker-arrow__prev {
        #{$left}: 0;
    }

    %cal-picker-arrow__next {
        #{$right}: 0;
=======
    %cal-picker-prev {
        left: 0
    }

    %cal-picker-next {
        right: 0
>>>>>>> 5333084f
    }

    %cal-picker-date {
        color: --var($theme, 'picker-text-color');
        text-align: center;
        outline: none;
        padding: 0 rem(2px);

        &:hover,
        &:focus {
            color: --var($theme, 'picker-text-hover-color');
            cursor: pointer;
        }
    }

    %cal-body-display {
        flex: 1 1 auto;
        padding-top: $cal-picker-padding;
        padding-bottom: $cal-picker-padding;
        overflow: hidden;
    }

    %cal-row-display {
        display: flex;
        justify-content: space-between;
        margin: $cal-row-margin;
        padding: $cal-row-padding;

        %cal-value {
            &:first-of-type {
                padding-left: em(8px);
            }

            &:last-of-type {
                padding-right: em(8px);
            }
        }
    }

    %cal-row-display--wrap {
        flex-wrap: wrap;
    }

    %cal-column-display {
        display: flex;
        flex-flow: column nowrap;
        justify-content: space-between;
        align-items: center;
    }

    %cal-value {
        position: relative;
        display: flex;
        justify-content: center;
        align-items: center;
        flex-grow: 1;
        flex-basis: 14.28%;
        color: --var($theme, 'content-text-color');
        cursor: pointer;
        outline: none;
        // transition: background .15s ease-out;

        &:hover,
        &:focus {
            @extend %cal-value--hover;
        }
    }

    %cal-value-content {
        position: relative;
        width: $cal-value-w;
        height: $cal-value-h;
        min-width: 2ch;
        line-height: $cal-value-h;
        text-align: center;
        border-radius: --var($theme, 'date-border-radius');
        z-index: 0;
        // transition: background .15s ease-out;

        &::after {
            position: absolute; content: '';
            width: calc(100% - 4px);
            height: calc(100% - 4px);
            top: 2px;
            left: 2px;
            border-radius: inherit;
            z-index: -1;
        }
    }

    %cal-value--label {
        color: --var($theme, 'inactive-text-color');
        cursor: default;
        border-radius: 0;
        flex-basis: 14.28%;
        // 100 divided by the number of weekdays
    }

    %cal-value--weekend {
        color: --var($theme, 'weekend-text-color');
    }

    %cal-value--year {
        margin: 0;
        min-width: 8ch;
        line-height: rem(52px);
    }

    %cal-value--year-current {
        color: --var($theme, 'year-current-text-color');
    }

    %cal-value--year-hover {
        color: --var($theme, 'year-hover-text-color');
    }

    %cal-value--month-hover {
        color: --var($theme, 'month-hover-text-color');

        &::after {
            background: --var($theme, 'month-hover-background');
        }
    }

    %cal-value--month {
        position: relative;
        display: flex;
        margin: $cal-value-month-margin;
        flex: 1 0 25%;
        justify-content: center;
        align-items: center;
        height: $cal-value-month-height;
        z-index: 1;

        &::after {
            position: absolute;
            content: '';
            top: 50%;
            left: 0;
            right: 0;
            transform: translateY(-50%);
            height: 48px;
            background: transparent;
            border-radius: --var($theme, 'month-border-radius');
            transition: background-color .15s ease-out;
            z-index: -1;
        }
    }

    %cal-value--month-current {
        color: --var($theme, 'month-current-text-color') ;
    }

    %cal-value--inactive {
        cursor: pointer;
        color: --var($theme, 'inactive-text-color');
    }

    %cal-value--special {
        %cal-value-content {
            background: --var($theme, 'date-special-background');
            color: --var($theme, 'date-special-text-color');
            font-weight: 900;
        }
    }

    %cal-value--selected {
        position: relative;
        background: --var($theme, 'date-selected-background');

        %cal-value-content {
            color: --var($theme, 'date-selected-text-color');
            background: --var($theme, 'date-selected-background') ;
        }
    }

    %cal-value--current {
        %cal-value-content {
            color: --var($theme, 'date-current-text-color');
            font-weight: $cal-value-fw ;
            background: --var($theme, 'date-current-bg-color');

            &:hover {
                background: --var($theme, 'date-current-bg-color');
            }

            &:focus {
                background: --var($theme, 'date-current-bg-color');
            }
        }
    }

    %cal-value--current--selected {
        %cal-value-content {
            color: $current-text-color-variant;
            background: $current-color-variant;

            &:hover {
                background: $current-color-variant;
            }

            &:focus {
                background: $current-color-variant;
            }
        }
    }

    %cal-value--disabled {
        pointer-events: none;
        cursor: not-allowed;
        color: --var($theme, 'date-disabled-text-color');
    }

    %cal-value--hover {
        %cal-value-content::after {
            background: --var($theme, 'date-hover-background');
        }

        &%cal-value--selected %cal-value-content::after {
            background: rgba($selected-hover-color, .18);
        }
    }

    %cal-value--single {
        background: transparent;

        &::before,
        &::after {
            background: transparent;
        }
    }

    %cal-value--disabled-range {
        background: --var($theme, 'date-disabled-background') !important;

        %cal-value-content {
            color: --var($theme, 'date-disabled-text-color');
            background: transparent !important;
        }
    }

    %cal-value--hidden%cal-value--disabled-range {
        background: transparent !important;

        &::after,
        &::before {
            background: transparent !important;
        }
    }

    %cal-value--range%cal-value--inactive%cal-value--selected {
        background: transparent !important;

        %cal-value-content {
            color: --var($theme, 'date-disabled-text-color');
            background: transparent !important;
        }
    }

    %cal-value--range%cal-value--inactive%cal-value--selected%cal-value--single {
        background: transparent !important;

        %cal-value-content {
            color: --var($theme, 'date-selected-text-color');
            background: --var($theme, 'date-selected-background') !important;
        }
    }

    %cal-value--inactive%cal-value--selected%cal-value--first {
        &::after {
            background: transparent !important;
        }
    }

    %cal-value--inactive%cal-value--selected%cal-value--last {
        &::before {
            background: transparent !important;
        }
    }

    %cal-value--first {
        position: relative;
        background: transparent;
        z-index: 0;

        &::after {
            position: absolute;
            content: '';
            width: 50%;
            top: 0;
            #{$left}: 50%;
            bottom: 0;
            background: --var($theme, 'date-selected-background');
            z-index: -1;
        }
    }

    %cal-value--last {
        position: relative;
        background: transparent;
        z-index: 0;

        &::before {
            position: absolute;
            content: '';
            width: 50%;
            top: 0;
            #{$right}: 50%;
            bottom: 0;
            background: --var($theme, 'date-selected-background');
            z-index: -1;
        }
    }

    %cal-value--hidden {
        %cal-value-content {
            visibility: hidden;
        }
    }
}

/// Adds typography styles for the igx-calendar component.
/// Uses the 'h4', 'subtitle-1' and 'body-1'
/// category from the typographic scale.
/// @group typography
/// @param {Map} $type-scale - A typographic scale as produced by igx-type-scale.
/// @param {Map} $categories [(header-year: 'subtitle-1', header-date: 'h4', picker-date: 'subtitle-1', content: 'body-1')] - The categories from the typographic scale used for type styles.
/// @requires {mixin} igx-type-style
@mixin igx-calendar-typography($type-scale, $categories: (
    header-year: 'subtitle-1',
    header-date: 'h4',
    picker-date: 'subtitle-1',
    content: 'body-1')
) {
    $header-year: map-get($categories, 'header-year');
    $header-date: map-get($categories, 'header-date');
    $picker-date: map-get($categories, 'picker-date');
    $content: map-get($categories, 'content');

    %cal-header-year {
        @include igx-type-style($type-scale, $header-year) {
            margin: 0;
        }
    }

    %cal-header-date {
        @include igx-type-style($type-scale, $header-date) {
            line-height: rem(42px);
            margin: 0;
        }
    }

    %cal-picker-date {
        @include igx-type-style($type-scale, $picker-date) {
            margin: 0;
        }
    }

    %cal-value {
        @include igx-type-style($type-scale, $content) {
            margin: 0;
        }
    }

    %cal-value--year-current {
        @include igx-type-style($type-scale, $content) {
            font-size: rem(24px);
            margin: 0;
        }
    }
}<|MERGE_RESOLUTION|>--- conflicted
+++ resolved
@@ -383,12 +383,7 @@
         user-select: none;
         outline: none;
         cursor: pointer;
-<<<<<<< HEAD
-        height: 100%;
-=======
-        position: absolute;
         height: calc(100% - #{$cal-picker-padding});
->>>>>>> 5333084f
         align-items: center;
         top: 0;
 
@@ -402,21 +397,12 @@
         }
     }
 
-<<<<<<< HEAD
     %cal-picker-arrow__prev {
         #{$left}: 0;
     }
 
     %cal-picker-arrow__next {
         #{$right}: 0;
-=======
-    %cal-picker-prev {
-        left: 0
-    }
-
-    %cal-picker-next {
-        right: 0
->>>>>>> 5333084f
     }
 
     %cal-picker-date {
