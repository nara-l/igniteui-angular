--- conflicted
+++ resolved
@@ -395,13 +395,8 @@
 
     %igx-chip__remove {
         display: inline-flex;
-<<<<<<< HEAD
-        color: currentColor;
         margin-#{$right}: rem(4px);
-=======
         color: --var($theme, 'remove-icon-color', currentColor);
-        margin-right: rem(4px);
->>>>>>> 7c97928c
 
         &:empty {
             display: none;
