--- conflicted
+++ resolved
@@ -70,11 +70,7 @@
     $focus-selected-background: null,
     $focus-selected-border-color: null,
 
-<<<<<<< HEAD
-    $chip-ghost-shadow: null
-=======
     $ghost-shadow: null,
->>>>>>> 1ad1df36
 ) {
     $name: 'igx-chip';
     $chip-schema: map-get($schema, $name);
@@ -84,11 +80,6 @@
         if($border-radius, $border-radius, map-get($chip-schema, 'border-radius')), 0, 16px
     );
 
-    @if not($chip-ghost-shadow) {
-        $chip-ghost-elevation: map-get($chip-schema, 'chip-ghost-elevation');
-        $chip-ghost-shadow: igx-elevation($elevations, $chip-ghost-elevation);
-    }
-
     @if not($text-color) and $background {
         $text-color: text-contrast($background);
     }
@@ -191,7 +182,6 @@
         background: $background,
         border-color: $border-color,
         ghost-background: $ghost-background,
-        chip-ghost-shadow: $chip-ghost-shadow,
 
         hover-text-color: $hover-text-color,
         hover-background: $hover-background,
@@ -232,32 +222,32 @@
         cosy: rem(24px),
         compact: rem(18px)
     );
-    
+
     $chip-height-fluent: (
         comfortable: rem(26px),
         cosy: rem(24px),
         compact: rem(18px)
     );
-    
+
     $chip-height: map-get((
         material: $chip-height-material,
         fluent: $chip-height-fluent
     ), map-get($theme, variant));
-    
+
     $chip-padding: (
         comfortable: 0 rem(8px),
         cosy: 0 rem(4px),
         compact: 0 rem(2px)
     );
-    
+
     $item-padding: 4px;
     $chip-item-padding: 0 rem($item-padding);
-    
+
     $chip-avatar-inset: map-get((
         material: 0,
         fluent: -$item-padding
     ), map-get($theme, variant));
-    
+
     $chip-icon-size: (
         comfortable: rem(18px),
         cosy: rem(18px),
@@ -370,13 +360,13 @@
         + igx-prefix,
         + [igxPrefix] {
             margin-left: rem(4px);
-    
+
             &%igx-avatar-display {
                 max-height: 100%;
                 max-width: 100%;
                 margin-left: $chip-avatar-inset!important;
             }
-            
+
             [dir='rtl'] & {
                 margin-left: 0;
                 margin-right: rem(4px);
@@ -531,11 +521,7 @@
     %igx-chip__ghost {
         position: absolute;
         z-index: 10;
-<<<<<<< HEAD
-        box-shadow: --var($theme, 'chip-ghost-shadow');
-=======
         box-shadow: --var($theme, 'ghost-shadow');
->>>>>>> 1ad1df36
         overflow: hidden;
         background: --var($theme, 'ghost-background');
 
