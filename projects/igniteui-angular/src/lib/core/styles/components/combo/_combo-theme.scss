////
/// @group themes
/// @access public
/// @author <a href="https://github.com/desig9stein" target="_blank">Marin Popov</a>
/// @author <a href="https://github.com/simeonoff" target="_blank">Simeon Simeonoff</a>
////

///
<<<<<<< HEAD
/// @param {Color} $search-separator-border-color [null] - The combo search box separator color.
/// @param {Color} $search-background [null] - The combo search box background color.
/// @param {Color} $search-background [null] - The combo search box background color.
/// @param {Color} $search-background [null] - The combo search box background color.
=======
/// @param {Color} $search-separator-border-color [rgba(0, 0, 0, .12)] - The combo search box separator color.
/// @param {Color} $empty-list-placeholder-color [rgba(0, 0, 0, .26)] - The combo placeholder text color.
/// @param {Color} $empty-list-background [#fff] - The combo list background color.
>>>>>>> 3d856e95
///
/// @requires text-contrast
/// @requires igx-color
@function igx-combo-theme(
    $palette: $default-palette,
    $search-separator-border-color: null,
    $empty-list-placeholder-color: null,
    $empty-list-background: null
) {

    $default-theme: (
        name: 'igx-combo',
        search-separator-border-color: igx-color($palette, 'grays', 300),
        empty-list-placeholder-color: igx-color($palette, 'grays', 400),
        empty-list-background: #fff
    );

    @return extend($default-theme,
    (
<<<<<<< HEAD
        pallete: $palette,
=======
        palette: $palette,
>>>>>>> 3d856e95
        search-separator-border-color: $search-separator-border-color,
        empty-list-placeholder-color: $empty-list-placeholder-color,
        empty-list-background: $empty-list-background
    ));
}

/// @param {Map} $theme - The theme used to style the component.
/// @requires {mixin} igx-root-css-vars
/// @requires rem
/// @requires --var
@mixin igx-combo($theme) {
    @include igx-root-css-vars($theme);

    %igx-combo {
        position: relative;

        %igx-button--icon {
            width: rem(24px);
            height: rem(24px);
        }
    }

    %igx-combo__checkbox {
        margin-right: rem(8);
    }


    [dir='rtl'] {
        %igx-combo__checkbox {
            margin-right: 0;
            margin-left: rem(8);
        }
    }

    %igx-combo__drop-down {
        position: absolute;
        width: 100%;

        .igx-drop-down {
            width: 100%;
        }
    }

    %igx-combo__search {
        padding: rem(8px) rem(16px);
        margin: 0 !important;
        z-index: 26;
        border-bottom: 1px dashed --var($theme, 'search-separator-border-color');
    }

    %igx-combo__content {
        position: relative;
        overflow: hidden;

        &:focus {
            outline: transparent;
        }
    }

    %igx-combo__add {
        display: flex;
        flex-direction: column;
        justify-content: center;
        align-items: center;
        position: relative;
        padding: rem(16px);
        background-color: --var($theme, 'empty-list-background');
    }

    %igx-combo__empty {
        display: flex;
        justify-content: center;
        align-items: center;
        width: 100%;
        color: --var($theme, 'empty-list-placeholder-color');
        padding: 0 rem(24px);
        font-size: rem(13px);
    }


    // TODO: make this part better
    %igx-combo__add-item {
        &%igx-drop-down__item {
            width: auto !important;
            padding: 0 !important;

            &:hover {
                background: transparent!important;
            }
        }

        &%igx-drop-down__item--focused {
            &:focus {
                background: transparent!important;
            }
        }
    }
}<|MERGE_RESOLUTION|>--- conflicted
+++ resolved
@@ -6,16 +6,9 @@
 ////
 
 ///
-<<<<<<< HEAD
-/// @param {Color} $search-separator-border-color [null] - The combo search box separator color.
-/// @param {Color} $search-background [null] - The combo search box background color.
-/// @param {Color} $search-background [null] - The combo search box background color.
-/// @param {Color} $search-background [null] - The combo search box background color.
-=======
 /// @param {Color} $search-separator-border-color [rgba(0, 0, 0, .12)] - The combo search box separator color.
 /// @param {Color} $empty-list-placeholder-color [rgba(0, 0, 0, .26)] - The combo placeholder text color.
 /// @param {Color} $empty-list-background [#fff] - The combo list background color.
->>>>>>> 3d856e95
 ///
 /// @requires text-contrast
 /// @requires igx-color
@@ -35,11 +28,7 @@
 
     @return extend($default-theme,
     (
-<<<<<<< HEAD
-        pallete: $palette,
-=======
         palette: $palette,
->>>>>>> 3d856e95
         search-separator-border-color: $search-separator-border-color,
         empty-list-placeholder-color: $empty-list-placeholder-color,
         empty-list-background: $empty-list-background
