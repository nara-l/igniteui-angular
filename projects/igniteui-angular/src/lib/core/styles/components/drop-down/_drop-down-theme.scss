--- conflicted
+++ resolved
@@ -61,20 +61,12 @@
 
         selected-item-background: igx-color($palette, 'secondary', 500),
         selected-item-text-color: igx-contrast-color($palette, 'secondary', 500),
-
-<<<<<<< HEAD
+      
         selected-hover-item-background: igx-color($palette, 'secondary', 500),
         selected-hover-item-text-color: igx-contrast-color($palette, 'secondary', 500),
 
         selected-focus-item-background: igx-color($palette, 'secondary', 500),
         selected-focus-item-text-color: igx-contrast-color($palette, 'secondary', 500),
-=======
-        selected-hover-item-background: igx-color($palette, 'secondary', 600),
-        selected-hover-item-text-color: #fff,
-
-        selected-focus-item-background: igx-color($palette, 'secondary', 600),
-        selected-focus-item-text-color: #fff,
->>>>>>> 6abb9d11
 
         disabled-item-background: transparent,
         disabled-item-text-color: igx-color($palette, 'grays', 500)
