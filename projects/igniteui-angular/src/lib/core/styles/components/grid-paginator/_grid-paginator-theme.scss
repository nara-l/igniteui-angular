////
/// @group themes
/// @access public
/// @author <a href="https://github.com/desig9stein" target="_blank">Marin Popov</a>
/// @author <a href="https://github.com/simeonoff" target="_blank">Simeon Simeonoff</a>
////

/// Grid Paging Theme
/// @param {Map} $palette [$default-palette] - The palette used as basis for styling the component.
/// @param {Color} $text-color [currentColor] - The text color.
/// @param {Color} $background-color [rgba(0, 0, 0, .04)] - The background color of the paging panel.
/// @param {Color} $border-color [rgba(0, 0, 0, .26)] - The border color of the paging panel.
///
/// @requires $default-palette
/// @requires $light-schema
/// @requires apply-palette
/// @requires extend
///
/// @example scss Change the stripes color
///   $my-grid-paginator-theme: igx-grid-paginator-theme(
///     $stripes-color: orange
///   );
///   // Pass the theme to the igx-grid-paginator component mixin
///   @include igx-grid-paginator($my-grid-paginator-theme);
@function igx-grid-paginator-theme(
    $palette: $default-palette,
    $schema: $light-schema,

    $text-color: null,
    $background-color: null,
    $border-color: null
) {
    $name: 'igx-grid-paginator';
    $theme: apply-palette(map-get($schema, $name), $palette);

    @return extend($theme, (
        name: $name,
        palette: $palette,
        text-color: $text-color,
        background-color: $background-color,
        border-color: $border-color
    ));
}

/// @param {Map} $theme - The theme used to style the component.
/// @requires {mixin} igx-root-css-vars
/// @requires rem
/// @requires --var
@mixin igx-grid-paginator($theme) {
    @include igx-root-css-vars($theme);

    $left: if-ltr(left, right);
    $right: if-ltr(right, left);

    $paginator-padding: (
        comfortable: 0 rem(24px),
        cosy: 0 rem(16px),
        compact: 0 rem(12px)
    );

    $paginator-height: (
        comfortable: rem(56px),
        cosy: rem(48px),
        compact: rem(44px)
    );

    $left: if-ltr(left, right);
    $right: if-ltr(right, left);

    %igx-grid-paginator {
        display: flex;
        justify-content: space-between;
        align-items: center;
        color: --var($theme, 'text-color');
        background: --var($theme, 'background-color');
        grid-row: 7;
        font-size: 12px;
        border-top: 1px solid --var($theme, 'border-color');
        z-index: 1;
        padding: map-get($paginator-padding, 'comfortable');
        height: map-get($paginator-height, 'comfortable');
        width: 100%;

        &:empty {
            padding: 0;
        }
    }

    %igx-grid-paginator--cosy {
        padding: map-get($paginator-padding, 'cosy');
        height: map-get($paginator-height, 'cosy');
    }

    %igx-grid-paginator--compact {
        padding: map-get($paginator-padding, 'compact');
        height: map-get($paginator-height, 'compact');
    }


    %igx-grid-paginator__label {
        margin-#{$right}: 8px;
        @include ellipsis();
    }

    %igx-grid-paginator__select {
        display: flex;
        justify-content: flex-start;
        align-items: center;
        flex: 1;
    }

    %igx-grid-paginator__pager {
        display: flex;
        justify-content: flex-end;
        align-items: center;
        flex: 1;

        > * {
            margin-#{$left}: rem(8px);
<<<<<<< HEAD
=======
        }

        @include if-rtl() {
            igx-icon {
                transform: scaleX(-1);
            }
>>>>>>> 6a6a9938
        }
    }

    %igx-grid-paginator__select-input {
        display: flex;
        max-width: 90px;
        min-width: 80px;
    }
}<|MERGE_RESOLUTION|>--- conflicted
+++ resolved
@@ -48,9 +48,6 @@
 /// @requires --var
 @mixin igx-grid-paginator($theme) {
     @include igx-root-css-vars($theme);
-
-    $left: if-ltr(left, right);
-    $right: if-ltr(right, left);
 
     $paginator-padding: (
         comfortable: 0 rem(24px),
@@ -117,15 +114,12 @@
 
         > * {
             margin-#{$left}: rem(8px);
-<<<<<<< HEAD
-=======
         }
 
         @include if-rtl() {
             igx-icon {
                 transform: scaleX(-1);
             }
->>>>>>> 6a6a9938
         }
     }
 
