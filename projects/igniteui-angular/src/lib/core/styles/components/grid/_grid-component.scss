--- conflicted
+++ resolved
@@ -185,17 +185,10 @@
         @extend %grid__scroll-on-drag-right !optional;
     }
 
-<<<<<<< HEAD
-=======
     @include e(scroll-on-drag-pinned) {
         @extend %grid__scroll-on-drag-pinned !optional;
     }
 
-    @include e(drop-indicator-active) {
-        @extend %grid__drop-indicator-active !optional;
-    }
-
->>>>>>> f616154b
     @include e(drag-ghost-image) {
         @extend %grid__drag-ghost-image !optional;
     }
