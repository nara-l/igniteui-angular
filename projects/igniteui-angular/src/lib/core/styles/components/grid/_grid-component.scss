--- conflicted
+++ resolved
@@ -66,13 +66,12 @@
         @extend %grid-tbody-message !optional;
     }
 
-<<<<<<< HEAD
     @include e(loading) {
         @extend %igx-grid__loading !optional;
-=======
+    }
+
     @include e(tbody-scrollbar) {
         @extend %grid-tbody-scrollbar !optional;
->>>>>>> b1656724
     }
 
     @include e(scroll) {
