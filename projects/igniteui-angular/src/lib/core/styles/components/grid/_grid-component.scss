--- conflicted
+++ resolved
@@ -144,8 +144,7 @@
     @include e(cbx-selection) {
         @extend %grid__cbx-selection !optional;
     }
-
-<<<<<<< HEAD
+  
     // Groupby section
 
     @include e(group-label) {
@@ -190,7 +189,8 @@
 
     @include e(grouparea-placeholder) {
         @extend %igx-grid__grouparea-placeholder !optional;
-=======
+    }
+  
     @include m(cosy) {
         @extend %grid-display !optional;
 
@@ -213,6 +213,5 @@
         @include e(td) {
             @extend %grid-cell-display--compact !optional;
         }
->>>>>>> 985d3b1c
     }
 }