--- conflicted
+++ resolved
@@ -190,11 +190,10 @@
     @include e(grouparea-placeholder) {
         @extend %igx-grid__grouparea-placeholder !optional;
     }
-<<<<<<< HEAD
 
     @include e(chipDisabled) {
         @extend %grid__chipDisabled !optional;
-=======
+    }
   
     @include m(cosy) {
         @extend %grid-display !optional;
@@ -218,6 +217,5 @@
         @include e(td) {
             @extend %grid-cell-display--compact !optional;
         }
->>>>>>> cefdb94c
     }
 }