////
/// @group components
/// @author <a href="https://github.com/simeonoff" target="_blank">Simeon Simeonoff</a>
/// @requires {mixin} bem-block
/// @requires {mixin} bem-elem
/// @requires {mixin} bem-mod
////
@include b(igx-grid) {
    $this: bem--selector-to-string(&);
    @include register-component(str-slice($this, 2, -1));

    @extend %grid-display !optional;

    @include e(caption) {
        @extend %grid-caption !optional;
    }

    @include e(thead) {
        @extend %grid-thead !optional;

        igx-display-container {
            @extend %grid-display-container-thead !optional;
        }
    }

    @include e(tbody) {
        @extend %grid-tbody !optional;
    }

    @include e(tbody-message) {
        @extend %grid-tbody-message !optional;
    }

    @include e(scroll) {
        @extend %grid-scroll !optional;
    }

    @include e(scroll-start) {
        @extend %grid-scroll-start !optional;
    }

    @include e(scroll-main) {
        @extend %grid-scroll-main !optional;
    }

    @include e(tfoot) {
        @extend %grid-tfoot !optional;
    }

    @include e(tr) {
        @extend %grid-row !optional;

        igx-display-container {
            @extend %grid-display-container-tr !optional;
        }
    }

    @include e(summaries) {
        @extend %grid-summaries !optional;

        igx-display-container {
            @extend %grid-display-container-tr !optional;
        }
    }

    @include e(tr, $m: selected) {
        @extend %grid-row--selected !optional;
    }

    @include e(tr, $m: group) {
        @extend %grid-row--group !optional;
    }

    @include e(th) {
        @extend %grid-cell-display !optional;
        @extend %grid-cell-header !optional;
    }

    @include e(th, $m: number) {
        @extend %grid-cell-number !optional;
    }

    @include e(th, $m: pinned) {
        @extend %grid-cell--pinned !optional;
    }

    @include e(th, $m: pinned-last) {
        @extend %grid-cell--pinned-last !optional;
    }

    @include e(th, $m: fw) {
        @extend %grid-cell--fixed-width !optional;
    }

    @include e(th-title) {
        @extend %grid-cell-header-title !optional;
    }

    @include e(th-icons) {
        @extend %grid-cell-header-icons !optional;
    }

    @include e(th-resize-handle) {
        @extend %grid__resize-handle !optional;
    }

    @include e(th-resize-line) {
        @extend %grid__resize-line !optional;
    }

    @include e(td) {
        @extend %grid-cell-display !optional;
    }

    @include e(td, $m: selected) {
        @extend %grid-cell--selected !optional;
    }

    @include e(td, $m: editing) {
        @extend %grid-cell--editing !optional;
    }

    @include e(td, $m: number) {
        @extend %grid-cell-number !optional;
    }

    @include e(td, $m: pinned) {
        @extend %grid-cell--pinned !optional;
    }

    @include e(td, $m: pinned-last) {
        @extend %grid-cell--pinned !optional;
        @extend %grid-cell--pinned-last !optional;
    }

    @include e(td, $m: pinned-end) {
        @extend %grid-cell-pinned--end !optional;
    }

    @include e(td, $m: fw) {
        @extend %grid-cell--fixed-width !optional;
    }

    @include e(cbx-selection) {
        @extend %grid__cbx-selection !optional;
    }

    // Groupby section

    @include e(group-label) {
        @extend %grid__group-label !optional;
    }

    @include e(group-text) {
        @extend %grid__group-text !optional;
    }

    @include e(group-count) {
        @extend %grid__group-count !optional;
    }

    @include e(group-content) {
        @extend %grid__group-content !optional;
    }

    @include e(group-indentation) {
        @extend %grid__group-indentation !optional;
    }

    @include e(grouparea) {
        @extend %grid-grouparea !optional;
    }

    @include e(group-field) {
        @extend %grid__group-field !optional;
    }

    @include e(group-count) {
        @extend %grid__group-count !optional;
    }

    @include e(grouping-indicator) {
        @extend %igx-grid__grouping-indicator !optional;
    }

    @include e(group-indentation-header) {
        @extend %igx-grid__group-indentation-header !optional;
    }

    @include e(group-expand-btn) {
        @extend %igx-grid__group-expand-btn !optional;
    }

    @include e(group-icon) {
        @extend %igx-grid__group-icon !optional;
    }

    @include e(grouparea-placeholder) {
        @extend %igx-grid__grouparea-placeholder !optional;
    }

<<<<<<< HEAD
=======
    @for $i from 1 through 10 {
        @include e(group-indentation-level-#{$i}) {
            @extend %grid__group-indentation-level-#{$i} !optional;
        }
        @include e(group-indentation-padding-level-#{$i}) {
            @extend %grid__group-indentation-padding-level-#{$i} !optional;
        }
    }

>>>>>>> 0f355701
    @include m(cosy) {
        @extend %grid-display !optional;

        @include e(th) {
            @extend %grid-cell-header--cosy !optional;
        }

        @include e(td) {
            @extend %grid-cell-display--cosy !optional;
        }
    }

    @include m(compact) {
        @extend %grid-display !optional;

        @include e(th) {
            @extend %grid-cell-header--compact !optional;
        }

        @include e(td) {
            @extend %grid-cell-display--compact !optional;
        }
    }
}<|MERGE_RESOLUTION|>--- conflicted
+++ resolved
@@ -199,8 +199,6 @@
         @extend %igx-grid__grouparea-placeholder !optional;
     }
 
-<<<<<<< HEAD
-=======
     @for $i from 1 through 10 {
         @include e(group-indentation-level-#{$i}) {
             @extend %grid__group-indentation-level-#{$i} !optional;
@@ -210,7 +208,6 @@
         }
     }
 
->>>>>>> 0f355701
     @include m(cosy) {
         @extend %grid-display !optional;
 
