////
/// @group themes
/// @access public
/// @author <a href="https://github.com/simeonoff" target="_blank">Simeon Simeonoff</a>
/// @author <a href="https://github.com/desig9stein" target="_blank">Marin Popov</a>
////

/// @param {Map} $palette [$default-palette] - The palette used as basis for styling the component.
/// @param {Color} $header-background [null] - The table header background color.
/// @param {Color} $header-text-color [null] - The table header text color.
/// @param {Color} $ghost-header-text-color [null] - The dragged header text color.
/// @param {Color} $ghost-header-icon-color [null] - The dragged header icon color.
/// @param {Color} $ghost-header-background [null] - The dragged header background color.
/// @param {Color} $content-background [null] - The table body background color.
/// @param {Color} $content-text-color [null] - The table body text color.
/// @param {Color} $row-selected-background [null] - The selected row background color.
/// @param {Color} $row-selected-text-color [null] - The selected row text color.
/// @param {Color} $row-hover-background [null] - The hover row background color.
/// @param {Color} $row-border-color [null] - The row bottom border color.
/// @param {Color} $pinned-border-width [null] - The border width of the pinned border.
/// @param {Color} $pinned-border-style [null] - The CSS border style of the pinned border.
/// @param {Color} $pinned-border-color [null] - The color of the pinned border.
/// @param {Color} $cell-selected-background [null] - The selected cell background color.
/// @param {Color} $cell-selected-text-color [null] - The selected cell text color.
/// @param {Color} $resize-line-color [null] - The table header resize line color.
///
/// @param {Color} $grouparea-background [null] - The grid group area background color.
///
/// @param {Color} $group-row-background [null] - The grid group row background color.
/// @param {Color} $group-label-column-name-text [null] - The grid group row column name text color.
/// @param {Color} $group-label-icon [null] - The grid group row icon color.
/// @param {Color} $group-label-text [null] - The grid group row text color.
/// @param {Color} $expand-all-icon-color [null] - The grid header expand all group rows icon color.
/// @param {Color} $expand-all-icon-hover-color [null] - The grid header expand all group rows icon hover color.
/// @param {Color} $expand-icon-color [null] - The grid row expand icon color.
/// @param {Color} $expand-icon-hover-color [null] - The grid row expand icon hover color.
/// @param {Color} $group-count-background [null] - The grid group row cont badge background color.
/// @param {Color} $group-count-text-color [null] - The grid group row cont badge text color.
/// @param {Color} $drop-area-text-color [null] - The drop area text color.
/// @param {Color} $drop-area-icon-color [null] - The drop area icon color.
/// @param {Color} $drop-area-background [null] - The drop area background color.
/// @param {Color} $drop-area-on-drop-background [null] - The drop area background on drop color.
/// @param {Color} $grouping-indicator-hover-background [null] - grouping indicator hover background color.
/// @param {Color} $grouping-indicator-focus-background [null] - grouping indicator focus background color.
///
/// @requires igx-color
/// @requires igx-contrast-color
/// @requires text-contrast
/// @requires hexrgba
/// @requires extend
@function igx-grid-theme(
    $palette: $default-palette,

    $header-background: null,
    $header-text-color: null,

    $content-background: null,
    $content-text-color: null,

    $ghost-header-text-color: null,
    $ghost-header-icon-color: null,
    $ghost-header-background: null,

    $row-selected-background: null,
    $row-selected-text-color: null,
    $row-hover-background: null,
    $row-border-color: null,

    $pinned-border-width: null,
    $pinned-border-style: null,
    $pinned-border-color: null,

    $cell-selected-background: null,
    $cell-selected-text-color: null,
    $cell-editing-background: null,

    $resize-line-color: null,
    $drop-indicator-color: null,

    $grouparea-background: null,
    $group-row-background: null,
    $row-indentation-background: null,
    $group-label-column-name-text: null,
    $group-label-icon: null,
    $group-label-text: null,
    $expand-all-icon-color: null,
    $expand-all-icon-hover-color: null,
    $expand-icon-color: null,
    $expand-icon-hover-color: null,
    $group-count-background: null,
    $group-count-text-color: null,
    $drop-area-text-color: null,
    $drop-area-icon-color: null,
    $drop-area-background: null,
    $drop-area-on-drop-background: null,
    $grouping-indicator-hover-background: null,
    $grouping-indicator-focus-background: null
) {
    $default-theme: (
        name: 'igx-grid',

        header-background: hexrgba(igx-color($palette, 'grays', 100)),
        header-text-color: igx-color($palette, 'grays', 600),

        content-background: #fff,
        content-text-color: igx-color($palette, 'grays', 800),

        ghost-header-text-color: igx-color($palette, 'grays', 600),
        ghost-header-icon-color: igx-color($palette, 'grays'),
        ghost-header-background: #fff,

        row-selected-background: hexrgba(igx-color($palette, 'grays', 800)),
        row-selected-text-color: igx-contrast-color($palette, 'grays', 900),
        row-hover-background: darken(hexrgba(igx-color($palette, 'grays', 100)), 10%),
        row-border-color: igx-color($palette, 'grays', 300),

        pinned-border-width: 2px,
        pinned-border-style: solid,
        pinned-border-color: igx-color($palette, 'grays', 400),

        cell-selected-background: igx-color($palette, 'primary'),
        cell-selected-text-color: igx-contrast-color($palette, 'primary'),
        cell-editing-background: #fff,

        resize-line-color: igx-color($palette, 'secondary'),

        drop-indicator-color: igx-color($palette, 'secondary'),

        grouparea-background: hexrgba(igx-color($palette, 'grays', 100)),

        group-label-column-name-text: igx-color($palette, 'primary', 500),
        group-label-icon: igx-color($palette, 'primary', 500),
        group-label-text: igx-color($palette, 'grays', 800),
        expand-all-icon-color: igx-color($palette, 'grays', 600),
        expand-all-icon-hover-color: igx-color($palette, 'grays', 800),
        expand-icon-color: igx-color($palette, 'grays', 600),
        expand-icon-hover-color: igx-color($palette, 'primary'),
        group-count-background: igx-color($palette, 'grays', 200),
        group-count-text-color: igx-color($palette, 'grays', 600),
        drop-area-text-color: igx-color($palette, 'grays', 600),
        group-row-background: hexrgba(igx-color($palette, 'grays', 100)),
        row-indentation-background: hexrgba(igx-color($palette, 'grays', 100)),
        drop-area-icon-color: igx-color($palette, 'grays'),
        drop-area-background: igx-color($palette, grays, 100),
        drop-area-on-drop-background: igx-color($palette, grays, 200),
        grouping-indicator-hover-background: hexrgba(igx-color($palette, 'grays', 100)),
        grouping-indicator-focus-background: igx-color($palette, grays, 100)
    );

    @if not($ghost-header-icon-color) and $ghost-header-background {
        $ghost-header-icon-color: rgba(text-contrast($ghost-header-background), .07);
    }

    @if not($ghost-header-text-color) and $ghost-header-background {
        $ghost-header-text-color: text-contrast($ghost-header-background);
    }

    @if not($header-text-color) and $header-background {
        $header-text-color: text-contrast($header-background);
    }

    @if not($content-text-color) and $content-background {
        $content-text-color: text-contrast($content-background);
    }

    @if not($cell-selected-text-color) and $cell-selected-background {
        $cell-selected-text-color: text-contrast($cell-selected-background);
    }

    @if not($row-selected-text-color) and $row-selected-background {
        $row-selected-text-color: $row-selected-background;
    }

    @if not($row-hover-background) and $content-background {
        $row-hover-background: rgba(text-contrast($content-background), .08)
    }

    @if not($row-border-color) and $content-background {
        $row-border-color: rgba(text-contrast($content-background), .08)
    }

    @if not($pinned-border-color) and $content-background {
        $pinned-border-color: rgba(text-contrast($content-background), .08)
    }

    @if not($group-row-background) and $header-background {
        $group-row-background: $header-background
    }

    @if not($expand-icon-color) and $group-row-background {
        $expand-icon-color: text-contrast($group-row-background)
    }

    @if not($group-label-text) and $group-row-background {
        $group-label-text: text-contrast($group-row-background)
    }

    @if not($row-indentation-background) and $group-row-background {
        $row-indentation-background: $group-row-background
    }

    @if not($grouparea-background) and $header-background {
        $grouparea-background: $header-background
    }

    @if not($drop-area-text-color) and $drop-area-background {
        $drop-area-text-color: text-contrast($drop-area-background)
    }

    @return extend($default-theme, (
        palette: $palette,

        header-background: $header-background,
        header-text-color: $header-text-color,

        ghost-header-text-color: $ghost-header-text-color,
        ghost-header-icon-color: $ghost-header-icon-color,
        ghost-header-background: $ghost-header-background,

        content-background: $content-background,
        content-text-color: $content-text-color,

        row-selected-background: $row-selected-background,
        row-selected-text-color: $row-selected-text-color,
        row-hover-background: $row-hover-background,
        row-border-color: $row-border-color,

        pinned-border-width: $pinned-border-width,
        pinned-border-style: $pinned-border-style,
        pinned-border-color: $pinned-border-color,

        cell-selected-background: $cell-selected-background,
        cell-editing-background: $cell-editing-background,
        cell-selected-text-color: $cell-selected-text-color,

        resize-line-color: $resize-line-color,

        drop-indicator-color: $drop-indicator-color,

        grouparea-background: $grouparea-background,
        group-label-column-name-text: $group-label-column-name-text,
        group-label-icon: $group-label-icon,
        group-label-text: $group-label-text,
        expand-all-icon-color: $expand-all-icon-color,
        expand-all-icon-hover-color: $expand-all-icon-hover-color,
        expand-icon-color: $expand-icon-color,
        expand-icon-hover-color: $expand-icon-hover-color,
        group-count-background: $group-count-background,
        group-count-text-color: $group-count-text-color,
        drop-area-text-color: $drop-area-text-color,
        group-row-background: $group-row-background,
        row-indentation-background: $row-indentation-background,
        drop-area-icon-color: $drop-area-icon-color,
        drop-area-on-drop-background: $drop-area-on-drop-background,
        drop-area-background: $drop-area-background,
        grouping-indicator-hover-background: $grouping-indicator-hover-background,
        grouping-indicator-focus-background: $grouping-indicator-focus-background,
    ));
}

/// @param {Map} $theme - The theme used to style the component.
/// @requires {mixin} igx-root-css-vars
/// @requires {mixin} ellipsis
/// @requires igx-color
/// @requires igx-contrast-color
/// @requires igx-elevation
/// @requires $elevations
/// @requires rem
/// @requires --var
@mixin igx-grid($theme) {
    @include igx-root-css-vars($theme);

    $palette: map-get($theme, 'palette');
    // @debug $theme;

    $grid-br: 2px;
    $grid-shadow: igx-elevation($elevations, 2);

    $grid-caption-fs: rem(20px);
    $grid-caption-lh: rem(32px);
    $grid-caption-padding: rem(16px) rem(24px);

    $grid-head-fs: rem(12px);
    $grid-head-fw: 600;
    $transition: all 120ms $ease-in-out-cubic;

    // Cell
    // $grid-cell-padding: 0 rem(24px);
    // $grid-cell-padding--e: 0 rem(24px);
    $grid-cell-align-num: right;
    $grid-cell-fs: rem(13px);
    $grid-cell-lh: rem(16px);
    $grid-cell-pinned-style: 1px solid;
    $grid-cell-pinned-border-color: igx-color($palette, 'grays', 300);

    $cell-pin: (
        style: --var($theme, 'pinned-border-width') --var($theme, 'pinned-border-style'),
        color: --var($theme, 'pinned-border-color')
    );

    $grid-header-padding: (
        comfortable: 0 rem(24px),
        cosy: 0 rem(16px),
        compact: 0 rem(12px)
    );

    $grid-header-height: (
        comfortable: rem(50px),
        cosy: rem(40px),
        compact: rem(32px)
    );

    $drop-area-height: (
        comfortable: rem(32px),
        cosy: rem(24px),
        compact: rem(24px)
    );

    $drop-area-padding: (
        comfortable: 0 rem(16px),
        cosy: 0 rem(8px),
        compact: 0 rem(6px)
    );

    $grid-cell-padding: (
        comfortable: 0 rem(24px),
        cosy: 0 rem(16px),
        compact: 0 rem(12px)
    );

    $grouparea-padding: (
        comfortable: rem(16px) rem(24px),
        cosy: rem(8px) rem(16px),
        compact: rem(4px) rem(12px)
    );

    $grid-grouping-indicator-padding: (
        comfortable: rem(24px),
        cosy: rem(16px),
        compact: rem(12px)
    );

    $indicator-icon-width: rem(24px);
    $grouping-padding-right: rem(12px);

    %grid-display {
        display: grid;
        grid-template-rows: auto auto 1fr auto;
        grid-template-columns: 1fr;
        border-radius: $grid-br;
        box-shadow: $grid-shadow;
        outline-style: none;
        overflow: hidden;
    }

    %grid-caption {
        display: flex;
        align-items: center;
        font-size: $grid-caption-fs;
        line-height: $grid-caption-lh;
        padding: $grid-caption-padding;
        grid-row: 1;
    }

    %grid-thead,
    %grid-tfoot {
        position: relative;
        display: block;
        background: --var($theme, 'header-background');
        color: --var($theme, 'header-text-color');

        %grid-row {
            background: inherit;

            &:hover {
                background: inherit;
            }
        }
    }

    %grid-thead {
        grid-row: 2;
        border-bottom: 1px dotted igx-color($palette, 'grays', 400);
        z-index: 2;
        display: table;

        %grid__group-indentation {
            &::after {
                display: none;
            }
        }
    }

    %grid-thead-title {
        display: flex;
        align-items: center !important;
        border-bottom: 1px dotted igx-color($palette, 'grays', 400);
        height: map-get($grid-header-height, 'comfortable');
    }

    %grid-thead-title--pinned {
        border-right: map-get($cell-pin, 'style') map-get($cell-pin, 'color') !important;
    }

    %grid-thead-title--cosy {
        height: map-get($grid-header-height, 'cosy');
        padding: map-get($grid-cell-padding, 'cosy');
    }

    %grid-thead-title--compact {
        height: map-get($grid-header-height, 'compact');
        padding: map-get($grid-cell-padding, 'compact');
    }

    %grid-thead-group {
        display: flex;
        flex-flow: row nowrap;
    }

    %grid-tfoot {
        grid-row: 5;
        border-top: 1px dotted igx-color($palette, 'grays', 400);
    }

    %grid-display-container-thead {
        width: 100%;
        overflow: visible;
    }

    %grid-display-container-tr {
        width: 100%;
        overflow: visible;
    }

    %grid-tbody {
        position: relative;
        grid-row: 3;
        background: --var($theme, 'content-background');
        color: --var($theme, 'content-text-color');
        overflow: hidden;
        z-index: 1;
    }

    %grid-tbody-message {
        display: flex;
        justify-content: center;
        align-items: center;
        height: 100%;
        color: --var($theme, 'content-text-color');
    }

    %grid-scroll {
        display: flex;
        flex-flow: row nowrap;
        grid-row: 6;
        width: 100%;
        background: --var($theme, 'header-background');
    }

    %grid-scroll-start {
        background: igx-color($palette, 'grays', 200);
    }

    %grid-scroll-main {
        igx-display-container {
            height: 0;
        }

        igx-horizontal-virtual-helper {
            height: 100%;
        }
    }

    %grid-row {
        display: flex;
        background-color: --var($theme, 'content-background');
        border-bottom: 1px solid --var($theme, 'row-border-color');
        outline-style: none;

        &:last-of-type {
            border-bottom: 0;
        }

        &:hover {
            background-color: --var($theme, 'row-hover-background');
        }
    }

    %grid-row--selected {
        color: --var($theme, 'row-selected-text-color');
        background-color: --var($theme, 'row-selected-background');

        &:hover {
            background-color: --var($theme, 'row-selected-background');
        }
    }

    %grid-row--group {
        position: relative;
        background: --var($theme, 'header-background') !important;
    }

    %grid-cell-display {
        display: flex;
        flex: 1 1 0%;
        align-items: center;
        outline-style: none;
        padding: map-get($grid-cell-padding, 'comfortable');
        font-size: $grid-cell-fs;
        line-height: $grid-cell-lh;
        color: inherit;
        text-align: left;
        overflow: hidden;
        white-space: nowrap;
        text-overflow: ellipsis;
    }

    %grid-cell-display--cosy {
        padding: map-get($grid-cell-padding, 'cosy');
    }

    %grid-cell-display--compact {
        padding: map-get($grid-cell-padding, 'compact');
    }

    %grid-cell--fixed-width {
        flex-grow: 0;
    }

    %grid-cell--selected {
        color: --var($theme, 'cell-selected-text-color');
        background-color: --var($theme, 'cell-selected-background') !important;
        border-bottom: 0;
    }

    %grid-cell--editing {
        background-color: --var($theme, 'cell-editing-background') !important;
        border: 1px solid --var($theme, 'cell-selected-background');
        box-shadow: igx-elevation($elevations, 2);

        igx-input-group {
            width: 100%;
            margin-top: 0;
        }
    }

    %grid-cell--pinned {
        position: relative;
        background-color: inherit;
        z-index: 9999;
    }

    %grid-cell--pinned-last {
        border-right: map-get($cell-pin, 'style') map-get($cell-pin, 'color') !important;
    }

    %grid-cell-header {
        position: relative;
        flex-flow: row nowrap;
        justify-content: space-between;
        align-items: flex-end;
        font-size: $grid-head-fs;
        font-weight: $grid-head-fw;
        min-width: 0;
        padding: map-get($grid-header-padding, 'comfortable');
        border-right: 1px dotted igx-color($palette, 'grays', 400);
        overflow: visible;

        &:last-of-type {
            border-right: transparent;
        }
    }

    %grid-cell-header--cosy {
        padding: map-get($grid-header-padding, 'cosy');
        min-height: map-get($grid-header-height, 'cosy');
    }

    %grid-cell-header--compact {
        padding: map-get($grid-header-padding, 'compact');
        min-height: map-get($grid-header-height, 'compact');
    }

    %grid-cell-header-title {
        @include ellipsis();
        display: inline-flex;
        align-items: center;
        user-select: none;
        cursor: initial;
        flex-grow: 1; /* hey IE, the text should take most of the space */
        align-self: flex-end;
        line-height: map-get($grid-header-height, 'comfortable') / $grid-head-fs;
    }

    %grid-cell-header-icons {
        display: inline-flex;
        align-items: center;
        justify-content: flex-end;
        user-select: none;
        min-width: 39px; /* sort-icon width + filtering toggle icon width */
        height: map-get($grid-header-height, 'comfortable');
        align-self: flex-end;

        &:empty {
            min-width: 0;
        }

        .sort-icon {
            width: rem(15px);
            height: rem(15px);
            min-width: rem(15px); /* yeah IE, it really needs to be 15px wide... */
            font-size: rem(15px);
        }
    }

    %grid-cell-header-title--cosy,
    %grid-cell-header-icons--cosy {
        height: map-get($grid-header-height, 'cosy');
    }

    %grid-cell-header-title--compact,
    %grid-cell-header-icons--compact {
        height: map-get($grid-header-height, 'compact');
    }

    %grid-cell-number {
        text-align: $grid-cell-align-num;
        justify-content: flex-end;

        %grid-cell-header-icons {
            justify-content: flex-start;
            order: -1;

            .sort-icon {
                order: 1;
            }
        }
    }

    %grid__cbx-selection {
        padding: map-get($grid-header-padding, 'comfortable');
        display: flex;
        justify-content: center;
        align-items: center;
        z-index: 1;
        position: relative;
        background: inherit;
    }

    %grid__cbx-selection--cosy {
        padding: map-get($grid-header-padding, 'cosy');
    }

    %grid__cbx-selection--compact {
        padding: map-get($grid-header-padding, 'compact');
    }

    %grid__resize-handle {
        position: absolute;
        width: 4px;
        top: 0;
        right: -2px;
        height: 100%;
        z-index: 2;
    }

    %grid__resize-line {
        position: absolute;
        cursor: col-resize;
        width: 4px;
        background-color: --var($theme, 'resize-line-color');
        z-index: 2;

        &::before,
        &::after {
            position: absolute;
            content: '';
            height: 100%;
            width: 96px;
        }

        &::before {
            right: 100%;
        }

        &::after {
            left: 100%;
        }
    }

    %grid-summaries {
        display: flex;
        background: inherit;
    }


    // Column moving

    %igx-grid__th-drop-indicator-left {
        position: absolute;
        width: 1px;
        top: 0;
        left: -1px;
        height: 100%;
    }


    %igx-grid__th-drop-indicator-right {
        position: absolute;
        width: 1px;
        top: 0;
        right: -1px;
        height: 100%;
    }

    %igx-grid__th-drop-indicator--active {
        &%igx-grid__th-drop-indicator-left,
        &%igx-grid__th-drop-indicator-right {
            border-right: 1px dotted --var($theme, 'drop-indicator-color');
        }

        &::after,
        &::before {
            content: '';
            position: absolute;
            width: 0;
            height: 0;
            border-style: solid;
            left: -4.5px;
        }

        &::before {
            bottom: 0;
            border-width: 0 5px 5px;
            border-color: transparent transparent --var($theme, 'drop-indicator-color');
        }

        &::after {
            top: 0;
            border-width: 5px 5px 0;
            border-color: --var($theme, 'drop-indicator-color') transparent transparent;
        }
    }

    %grid__scroll-on-drag-left {
        position: absolute;
        width: 15px;
        top: 0;
        left: 0;
        height: 100%;
        z-index: 25;
    }

    %grid__scroll-on-drag-right {
        position: absolute;
        width: 15px;
        top: 0;
        right: 0;
        height: 100%;
        z-index: 25;
    }

    %grid__scroll-on-drag-pinned {
        position: absolute;
        width: 15px;
        height: 100%;
        top: 0;
        z-index: 25;
    }

    %grid__drag-ghost-image {
        background-color: --var($theme, 'ghost-header-background');
        color: --var($theme, 'ghost-header-text-color');
        position: absolute;
        z-index: 20;
<<<<<<< HEAD
=======
        align-items: center;
        height: map-get($grid-header-height, 'comfortable');
        min-height: map-get($grid-header-height, 'comfortable');
>>>>>>> a5c0349f
        top: -99999px;
        left: -99999px;
        overflow: visible;
        display: inline-flex;
        box-shadow: igx-elevation($elevations, 5);

        %grid-cell-header-title {
            min-width: calc(100% - 24px);
        }

        %grid-cell-header-icons {
            display: none;
        }
    }

    %grid__drag-ghost-image--cosy {
        height: map-get($grid-header-height, 'cosy');
        min-height: map-get($grid-header-height, 'cosy');
    }

    %grid__drag-ghost-image--compact {
        height: map-get($grid-header-height, 'compact');
        min-height: map-get($grid-header-height, 'compact');
    }

    %grid__drag-ghost-image-icon {
        color: --var($theme, 'ghost-header-icon-color');
        font-size: rem(24px);
<<<<<<< HEAD
        margin-right: rem(12px);
        padding-bottom: rem(12px);
    }

    %grid__drag-ghost-image-icon-group {
        color: --var($theme, 'ghost-header-icon-color');
        font-size: rem(24px);
        margin-right: rem(12px);
        padding-top: rem(12px);
        padding-left: rem(12px);
=======
        margin-right: rem(8);
        width: rem(24px);
>>>>>>> a5c0349f
    }

    %igx-grid__drag-col-header {
        background-color: lighten(--var($theme, 'header-background'), 10%);

        %grid-cell-header-title,
        %grid-cell-header-icons {
            opacity: .4;
        }
    }

    // Groupby section

    %igx-grid__group-row {
        background-color: --var($theme, 'group-row-background');
        display: flex;
        outline-style: none;
        min-height: map-get($grid-header-height, 'comfortable');
    }

    %igx-grid__group-row--cosy {
        min-height: map-get($grid-header-height, 'cosy');
    }

    %igx-grid__group-row--compact {
        min-height: map-get($grid-header-height, 'compact');
    }

    %igx-group-label {
        display: flex;
        align-items: center;
        justify-content: flex-start;
        line-height: rem(16px);

        > * {
            margin-right: rem(4px);

            &:last-child {
                margin-right: 0;
            }
        }
    }

    %igx-group-label__icon {
        user-select: none;

        &%igx-icon-display {
            color: --var($theme, 'group-label-icon');
            width: rem(16px);
            height: rem(16px);
            font-size: rem(16px);
        }
    }

    %igx-group-label__column-name {
        color: --var($theme, 'group-label-column-name-text');
        font-weight: 600;
        font-size: 12px;
    }

    %igx-group-label__count-badge {
        > div {
            background-color: --var($theme, 'group-count-background');
            color: --var($theme, 'group-count-text-color');
            font-size: $grid-head-fs;
        }
    }

    %igx-group-label__text {
        font-size: rem(13px);
        color: --var($theme, 'group-label-text')
    }

    [dir='rtl'] {
        %igx-grid__group-content {
            padding-left: map-get($grid-grouping-indicator-padding, 'comfortable');
        }

        %igx-grid__group-content--cosy {
            padding-left: map-get($grid-grouping-indicator-padding, 'cosy');
        }

        %igx-grid__group-content--compact{
            padding-left: map-get($grid-grouping-indicator-padding, 'compact');
        }

        %igx-group-label {
            > * {
                margin-left: rem(4px);

                &:last-child {
                    margin-left: 0;
                }
            }
        }
    }

    %igx-grid__group-content {
        display: flex;
        align-items: center;
        justify-content: flex-start;
        flex: 1 1 auto;
        padding-left: map-get($grid-grouping-indicator-padding, 'comfortable');
        border-bottom: 1px solid --var($theme, 'row-border-color');
        min-height: map-get($grid-header-height, 'comfortable');

        &:focus {
            outline: transparent;
        }
    }

    %igx-grid__group-content--cosy {
        padding-left: map-get($grid-grouping-indicator-padding, 'cosy');
        min-height: map-get($grid-header-height, 'cosy');
    }

    %igx-grid__group-content--compact{
        padding-left: map-get($grid-grouping-indicator-padding, 'compact');
        min-height: map-get($grid-header-height, 'compact');
    }

    %igx-grid__row-indentation {
        background: --var($theme, 'row-indentation-background');
        z-index: 9999;
        display: flex;
        justify-content: center;
        align-items: center;
        position: relative;
        padding-left: map-get($grid-grouping-indicator-padding, 'comfortable');
        padding-right: $grouping-padding-right;

        &::after {
            content: '';
            position: absolute;
            width: 100%;
            height: rem(1px);
            bottom: -1px;
            left: 0;
            background: --var($theme, 'row-indentation-background');
        }

        %igx-button--icon {
            width: rem(28px);
            height: rem(28px);
            color: --var($theme, 'expand-all-icon-color');
        }

        &:focus,
        &:hover {
            %igx-button--icon {
                color: --var($theme, 'expand-all-icon-hover-color');
            }
        }
    }

    %igx-grid__row-indentation--cosy {
        padding-left: map-get($grid-grouping-indicator-padding, 'cosy');
    }

    %igx-grid__row-indentation--compact {
        padding-left: map-get($grid-grouping-indicator-padding, 'compact');
    }

    %igx-grid__grouparea {
        grid-row: 1;
        border-bottom: 1px solid --var($theme, 'row-border-color');
        z-index: 2;
        background: --var($theme, 'grouparea-background');
        display: flex;
        align-items: center;
        justify-content: flex-start;
        padding: map-get($grouparea-padding, 'comfortable');
        flex-wrap: wrap;

        &:focus {
            outline: transparent;
        }
    }

    %igx-grid__grouparea--cosy {
        padding: map-get($grouparea-padding, 'cosy');
    }

    %igx-grid__grouparea--compact {
        padding: map-get($grouparea-padding, 'compact');
    }

    %igx-drop-area {
        min-width: rem(80px);
        display: flex;
        align-items: center;
        justify-content: flex-start;
        height: map-get($drop-area-height, 'comfortable');
        border-radius: map-get($drop-area-height, 'comfortable') / 2;
        padding: map-get($drop-area-padding, 'comfortable');
        margin: rem(4px);
        flex: 1 0 0%;
        transition: $transition;
        background: --var($theme, 'drop-area-background');

        %igx-drop-area__icon {
            color: --var($theme, 'drop-area-icon-color');
            width: rem(16px);
            height: rem(16px);
            font-size: rem(16px);
            margin-right: rem(8px);
        }
    }

    %igx-drop-area--hover {
        background: --var($theme, 'drop-area-on-drop-background');
    }

    %igx-drop-area--cosy {
        height: map-get($drop-area-height, 'cosy');
        border-radius: map-get($drop-area-height, 'cosy') / 2;
        padding: map-get($drop-area-padding, 'cosy');
    }

    %igx-drop-area--compact {
        height: map-get($drop-area-height, 'compact');
        border-radius: map-get($drop-area-height, 'compact') / 2;
        padding: map-get($drop-area-padding, 'compact');
    }


    %igx-drop-area__text {
        @include ellipsis();
        color: --var($theme, 'drop-area-text-color');
        font-size: rem(13px);
    }

    %igx-grid__grouping-indicator {
        display: flex;
        justify-content: center;
        align-items: center;
        cursor: pointer;
        padding-left: map-get($grid-grouping-indicator-padding, 'comfortable');
        padding-right: $grouping-padding-right;
        position: relative;
        min-height: map-get($grid-header-height, 'comfortable');
        background-color: --var($theme, 'group-row-background');

        %igx-icon-display {
            color: --var($theme, 'expand-icon-color');
            min-width: $indicator-icon-width;
        }

        &:hover,
        &:focus {
            outline: transparent;

            %igx-icon-display {
                color: --var($theme, 'expand-icon-hover-color');
            }
        }

        &:hover {
            background: --var($theme, 'grouping-indicator-hover-background');
        }

        &:focus {
            background: --var($theme, 'grouping-indicator-focus-background');
        }
    }

    %igx-grid__grouping-indicator--cosy {
        padding-left: map-get($grid-grouping-indicator-padding, 'cosy');
        min-height: map-get($grid-header-height, 'cosy');
    }

    %igx-grid__grouping-indicator--compact {
        padding-left: map-get($grid-grouping-indicator-padding, 'compact');
        min-height: map-get($grid-header-height, 'compact');
    }

    %igx-grid__header-indentation {
        position: relative;
        padding-right: $grouping-padding-right;
        background: --var($theme, 'header-background');
        z-index: 1;
    }

    %igx-grid__group-expand-btn {
        position: absolute;
        top: calc(50% - 18px);
        left: calc(#{map-get($grid-grouping-indicator-padding, 'comfortable')} - 6px);

        &%igx-button--icon {
            color: --var($theme, 'expand-all-icon-color');

            &:hover {
                color: --var($theme, 'expand-all-icon-hover-color');
            }
        }
    }

    %igx-grid__group-expand-btn--cosy {
        left: calc(#{map-get($grid-grouping-indicator-padding, 'cosy')} - 6px);
    }

    %igx-grid__group-expand-btn--compact {
        left: calc(#{map-get($grid-grouping-indicator-padding, 'compact')} - 6px);
    }

    @for $i from 1 through 10 {
        // COMFORTABLE
        %igx-grid__row-indentation--level-#{$i} {
            padding-left: calc(#{$i*map-get($grid-grouping-indicator-padding, 'comfortable')} + #{$indicator-icon-width});
        }

        %igx-grid__group-row--padding-level-#{$i} {
            padding-left: #{$i*map-get($grid-grouping-indicator-padding, 'comfortable')};
        }

        // COSY
        %igx-grid__row-indentation-cosy--level-#{$i} {
            padding-left: calc(#{$i*map-get($grid-grouping-indicator-padding, 'cosy')} + #{$indicator-icon-width});
        }

        %igx-grid__group-row-cosy--padding-level-#{$i} {
            padding-left: #{$i*map-get($grid-grouping-indicator-padding, 'cosy')};
        }

        // COMPACT
        %igx-grid__row-indentation-compact--level-#{$i} {
            padding-left: calc(#{$i*map-get($grid-grouping-indicator-padding, 'compact')} + #{$indicator-icon-width});
        }

        %igx-grid__group-row-compact--padding-level-#{$i} {
            padding-left: #{$i*map-get($grid-grouping-indicator-padding, 'compact')};
        }
    }
}

<|MERGE_RESOLUTION|>--- conflicted
+++ resolved
@@ -773,12 +773,9 @@
         color: --var($theme, 'ghost-header-text-color');
         position: absolute;
         z-index: 20;
-<<<<<<< HEAD
-=======
         align-items: center;
         height: map-get($grid-header-height, 'comfortable');
         min-height: map-get($grid-header-height, 'comfortable');
->>>>>>> a5c0349f
         top: -99999px;
         left: -99999px;
         overflow: visible;
@@ -807,7 +804,6 @@
     %grid__drag-ghost-image-icon {
         color: --var($theme, 'ghost-header-icon-color');
         font-size: rem(24px);
-<<<<<<< HEAD
         margin-right: rem(12px);
         padding-bottom: rem(12px);
     }
@@ -818,10 +814,8 @@
         margin-right: rem(12px);
         padding-top: rem(12px);
         padding-left: rem(12px);
-=======
         margin-right: rem(8);
         width: rem(24px);
->>>>>>> a5c0349f
     }
 
     %igx-grid__drag-col-header {
