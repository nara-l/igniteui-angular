--- conflicted
+++ resolved
@@ -708,17 +708,13 @@
     }
 
     %grid-row--mrl {
-<<<<<<< HEAD
         border-bottom: 1px solid transparent;
-=======
-        border-bottom: none !important;
 
         %grid__cbx-selection,
         %igx-grid__row-indentation,
         %igx-grid__drag-indicator {
             border-bottom: 1px solid --var($theme, 'row-border-color');
         }
->>>>>>> 4aa2d3f1
     }
 
     %grid-tbody {
