--- conflicted
+++ resolved
@@ -195,12 +195,8 @@
     $row-ghost-background: null,
     $row-drag-color: null,
     $drop-area-border-radius: null,
-<<<<<<< HEAD
-
-    $grid-border-color: null
-=======
+    $grid-border-color: null,
     $sortable-header-icon-hover-color: null
->>>>>>> 9831e6f0
 ) {
     $name: 'igx-grid';
     $grid-schema: map-get($schema, $name);
@@ -489,11 +485,8 @@
         row-ghost-background: $row-ghost-background,
         row-drag-color: $row-drag-color,
         drop-area-border-radius: $drop-area-border-radius,
-<<<<<<< HEAD
+        sortable-header-icon-hover-color: $sortable-header-icon-hover-color,
         grid-border-color: $grid-border-color,
-=======
-        sortable-header-icon-hover-color: $sortable-header-icon-hover-color
->>>>>>> 9831e6f0
     ));
 }
 
