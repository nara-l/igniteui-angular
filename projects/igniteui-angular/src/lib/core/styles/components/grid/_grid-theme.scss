////
/// @group themes
/// @access public
/// @author <a href="https://github.com/simeonoff" target="_blank">Simeon Simeonoff</a>
/// @author <a href="https://github.com/desig9stein" target="_blank">Marin Popov</a>
////

/// @param {Map} $palette [$default-palette] - The palette used as basis for styling the component.
/// @param {Color} $header-background [null] - The table header background color.
/// @param {Color} $header-text-color [null] - The table header text color.
/// @param {Color} $content-background [null] - The table body background color.
/// @param {Color} $content-text-color [null] - The table body text color.
/// @param {Color} $row-selected-background [null] - The selected row background color.
/// @param {Color} $row-selected-text-color [null] - The selected row text color.
/// @param {Color} $row-hover-background [null] - The hover row background color.
/// @param {Color} $row-border-color [null] - The row bottom border color.
/// @param {Color} $pinned-border-width [null] - The border width of the pinned border.
/// @param {Color} $pinned-border-style [null] - The CSS border style of the pinned border.
/// @param {Color} $pinned-border-color [null] - The color of the pinned border.
/// @param {Color} $cell-selected-background [null] - The selected cell background color.
/// @param {Color} $cell-selected-text-color [null] - The selected cell text color.
/// @param {Color} $resize-line-color [null] - The table header resize line color.
///
/// @requires igx-color
/// @requires igx-contrast-color
/// @requires text-contrast
/// @requires hexrgba
/// @requires extend
@function igx-grid-theme(
    $palette: $default-palette,

    $header-background: null,
    $header-text-color: null,

    $content-background: null,
    $content-text-color: null,

    $ghost-header-text-color: null,
    $ghost-header-icon-color: null,
    $ghost-header-background: null,

    $row-selected-background: null,
    $row-selected-text-color: null,
    $row-hover-background: null,
    $row-border-color: null,

    $pinned-border-width: null,
    $pinned-border-style: null,
    $pinned-border-color: null,

    $cell-selected-background: null,
    $cell-selected-text-color: null,
    $cell-editing-background: null,

    $resize-line-color: null,
    $drop-indicator-color: null
) {
    $default-theme: (
        name: 'igx-grid',

        header-background: hexrgba(igx-color($palette, 'grays', 100)),
        header-text-color: igx-color($palette, 'grays', 600),

        content-background: #fff,
        content-text-color: igx-color($palette, 'grays', 800),

        ghost-header-text-color: igx-color($palette, 'grays', 600),
        ghost-header-icon-color: igx-color($palette, 'secondary'),
        ghost-header-background: #fff,

        row-selected-background: hexrgba(igx-color($palette, 'grays', 800)),
        row-selected-text-color: igx-contrast-color($palette, 'grays', 900),
        row-hover-background: hexrgba(igx-color($palette, 'grays', 100)),
        row-border-color: igx-color($palette, 'grays', 300),

        pinned-border-width: 2px,
        pinned-border-style: solid,
        pinned-border-color: igx-color($palette, 'grays', 400),

        cell-selected-background: igx-color($palette, 'primary'),
        cell-selected-text-color: igx-contrast-color($palette, 'primary'),
        cell-editing-background: #fff,

        resize-line-color: igx-color($palette, 'secondary'),

        drop-indicator-color: igx-color($palette, 'secondary')
    );

    @if not($header-text-color) and $header-background {
        $header-text-color: text-contrast($header-background);
    }

    @if not($content-text-color) and $content-background {
        $content-text-color: text-contrast($content-background);
    }

    @if not($cell-selected-text-color) and $cell-selected-background {
        $cell-selected-text-color: text-contrast($cell-selected-background);
    }

    @if not($row-selected-text-color) and $row-selected-background {
        $row-selected-text-color: text-contrast($row-selected-background);
    }

    @if not($row-hover-background) and $content-background {
        $row-hover-background: rgba(text-contrast($content-background), .08)
    }

    @if not($row-border-color) and $content-background {
        $row-border-color: rgba(text-contrast($content-background), .08)
    }

    @if not($pinned-border-color) and $content-background {
        $pinned-border-color: rgba(text-contrast($content-background), .08)
    }

    @return extend($default-theme, (
        palette: $palette,

        header-background: $header-background,
        header-text-color: $header-text-color,

        ghost-header-text-color: $ghost-header-text-color,
        ghost-header-icon-color: $ghost-header-icon-color,
        ghost-header-background: $ghost-header-background,

        content-background: $content-background,
        content-text-color: $content-text-color,

        row-selected-background: $row-selected-background,
        row-selected-text-color: $row-selected-text-color,
        row-hover-background: $row-hover-background,
        row-border-color: $row-border-color,

        pinned-border-width: $pinned-border-width,
        pinned-border-style: $pinned-border-style,
        pinned-border-color: $pinned-border-color,

        cell-selected-background: $cell-selected-background,
        cell-editing-background: $cell-editing-background,
        cell-selected-text-color: $cell-selected-text-color,

        resize-line-color: $resize-line-color,

        drop-indicator-color: $drop-indicator-color
    ));
}

/// @param {Map} $theme - The theme used to style the component.
/// @requires {mixin} igx-root-css-vars
/// @requires {mixin} ellipsis
/// @requires igx-color
/// @requires igx-contrast-color
/// @requires igx-elevation
/// @requires $elevations
/// @requires rem
/// @requires var
@mixin igx-grid($theme) {
    @include igx-root-css-vars($theme);

    $palette: map-get($theme, 'palette');
    // @debug $theme;

    $grid-br: 2px;
    $grid-shadow: igx-elevation($elevations, 2);

    $grid-caption-fs: rem(20px);
    $grid-caption-lh: rem(32px);
    $grid-caption-padding: rem(16px) rem(24px);

    $grid-head-fs: rem(12px);
    $grid-head-fw: 600;

    // Cell
    // $grid-cell-padding: 0 rem(24px);
    // $grid-cell-padding--e: 0 rem(24px);
    $grid-cell-align-num: right;
    $grid-cell-fs: rem(13px);
    $grid-cell-lh: rem(16px);
    $grid-cell-pinned-style: 1px solid;
    $grid-cell-pinned-border-color: igx-color($palette, 'grays', 300);

    $cell-pin: (
        style: --var($theme, 'pinned-border-width') --var($theme, 'pinned-border-style'),
        color: --var($theme, 'pinned-border-color')
    );

    $grid-header-padding: (
        comfortable: 0 rem(24px),
        cosy: 0 rem(16px),
        compact: 0 rem(12px)
    );

    $grid-header-height: (
        comfortable: rem(50px),
        cosy: rem(40px),
        compact: rem(32px)
    );

    $grid-cell-padding: (
        comfortable: 0 rem(24px),
        cosy: 0 rem(16px),
        compact: 0 rem(12px)
    );

    %grid-display {
        display: grid;
        grid-template-rows: auto 1fr auto auto;
        grid-template-columns: 1fr;
        border-radius: $grid-br;
        box-shadow: $grid-shadow;
        outline-style: none;
        overflow: hidden;
    }

    %grid-caption {
        display: flex;
        align-items: center;
        font-size: $grid-caption-fs;
        line-height: $grid-caption-lh;
        padding: $grid-caption-padding;
    }

    %grid-thead,
    %grid-tfoot {
        position: relative;
        display: block;
        background: --var($theme, 'header-background');
        color: --var($theme, 'header-text-color');

        %grid-row {
            background: inherit;

            &:hover {
                background: inherit;
            }
        }
    }

    %grid-thead {
        grid-row: 1;
        border-bottom: 1px dotted igx-color($palette, 'grays', 400);
        z-index: 2;
    }

    %grid-tfoot {
        grid-row: 4;
        border-top: 1px dotted igx-color($palette, 'grays', 400);
    }

    %grid-display-container-thead {
        width: 100%;
        overflow: visible;
    }

    %grid-display-container-tr {
        width: 100%;
        overflow: visible;
    }

    %grid-tbody {
        position: relative;
        grid-row: 2;
        background: --var($theme, 'content-background');
        color: --var($theme, 'content-text-color');
        overflow: hidden;
        z-index: 1;
    }

    %grid-tbody-message {
        display: flex;
        justify-content: center;
        align-items: center;
        height: 100%;
        color: --var($theme, 'content-text-color');
    }

    %grid-scroll {
        display: flex;
        flex-flow: row nowrap;
        grid-row: 5;
        width: 100%;
        background: --var($theme, 'header-background');
    }

    %grid-scroll-start {
        background: igx-color($palette, 'grays', 200);
    }

    %grid-scroll-main {
        igx-display-container {
            height: 0;
        }
    }

    %grid-row {
        display: flex;
        background-color: --var($theme, 'content-background');
        border-bottom: 1px solid --var($theme, 'row-border-color');
        outline-style: none;

        &:last-of-type {
            border-bottom: 0;
        }

        &:hover {
            background-color: --var($theme, 'row-hover-background');
        }
    }

    %grid-row--selected {
        color: --var($theme, 'row-selected-text-color');
        background-color: --var($theme, 'row-selected-background');

        &:hover {
            background-color: --var($theme, 'row-selected-background');
        }
    }

    %grid-cell-display {
        display: flex;
        flex: 1 1 0%;
        align-items: center;
        outline-style: none;
        padding: map-get($grid-cell-padding, 'comfortable');
        font-size: $grid-cell-fs;
        line-height: $grid-cell-lh;
        color: inherit;
        text-align: left;
        overflow: hidden;
        white-space: nowrap;
        text-overflow: ellipsis;
    }

    %grid-cell-display--cosy {
        padding: map-get($grid-cell-padding, 'cosy');
    }

    %grid-cell-display--compact {
        padding: map-get($grid-cell-padding, 'compact');
    }

    %grid-cell--fixed-width {
        flex-grow: 0;
    }

    %grid-cell--selected {
        color: --var($theme, 'cell-selected-text-color');
        background-color: --var($theme, 'cell-selected-background') !important;
        border-bottom: 0;
    }

    %grid-cell--editing {
        background-color: --var($theme, 'cell-editing-background') !important;
        border: 1px solid --var($theme, 'cell-selected-background');
        box-shadow: igx-elevation($elevations, 2);

        igx-input-group {
            width: 100%;
            margin-top: 0;
        }
    }

    %grid-cell--pinned {
        position: relative;
        background-color: inherit;
        z-index: 9999;
    }

    %grid-cell--pinned-last {
        border-right: map-get($cell-pin, 'style') map-get($cell-pin, 'color') !important;
    }

    %grid-cell-header {
        position: relative;
        flex-flow: row nowrap;
        justify-content: space-between;
        font-size: $grid-head-fs;
        font-weight: $grid-head-fw;
        min-width: 0;
        min-height: map-get($grid-header-height, 'comfortable');
        padding: map-get($grid-header-padding, 'comfortable');
        border-right: 1px dotted igx-color($palette, 'grays', 400);
        overflow: visible;

        &:last-of-type {
            border-right: transparent;
        }
    }

    %grid-cell-header--cosy {
        padding: map-get($grid-header-padding, 'cosy');
        min-height: map-get($grid-header-height, 'cosy');
    }

    %grid-cell-header--compact {
        padding: map-get($grid-header-padding, 'compact');
        min-height: map-get($grid-header-height, 'compact');
    }

    %grid-cell-header-title {
        @include ellipsis();
        user-select: none;
        cursor: initial;
        flex-grow: 1; /* hey IE, the text should take most of the space */
    }

    %grid-cell-header-icons {
        display: flex;
        align-items: center;
        justify-content: flex-end;
        user-select: none;
        min-width: 39px; /* sort-icon width + filtering toggle icon width */
        height: 24px;

        &:empty {
            min-width: 0;
        }

        .sort-icon {
            width: rem(15px);
            height: rem(15px);
            min-width: rem(15px); /* yeah IE, it really needs to be 15px wide... */
            font-size: rem(15px);
        }
    }

    %grid-cell-number {
        text-align: $grid-cell-align-num;
        justify-content: flex-end;

        %grid-cell-header-icons {
            justify-content: flex-start;
            order: -1;

            .sort-icon {
                order: 1;
            }
        }
    }

    %grid__cbx-selection {
        padding: 0 rem(24px);
        display: flex;
        justify-content: center;
        align-items: center;
        z-index: 1;
        position: relative;
        background: inherit;
    }

    %grid__resize-handle {
        position: absolute;
        width: 4px;
        top: 0;
        right: -2px;
        height: 100%;
        z-index: 2;
    }

    %grid__resize-line {
        position: absolute;
        cursor: col-resize;
        width: 4px;
        background-color: --var($theme, 'resize-line-color');
        z-index: 2;

        &::before,
        &::after {
            position: absolute;
            content: '';
            height: 100%;
            width: 96px;
        }

        &::before {
            right: 100%;
        }

        &::after {
            left: 100%;
        }
    }

    %grid-summaries {
        display: flex;
        background: inherit;
    }


    // Column moving

    %igx-grid__th-drop-indicator-left {
        position: absolute;
        width: 1px;
        top: 0;
        left: -1px;
        height: 100%;
    }


    %igx-grid__th-drop-indicator-right {
        position: absolute;
        width: 1px;
        top: 0;
        right: -1px;
        height: 100%;
    }

    %igx-grid__th-drop-indicator--active {
        &::after,
        &::before {
            content: '';
            position: absolute;
            width: 0;
            height: 0;
            border-style: solid;
            right: -4.5px;
        }

        &::before {
            bottom: 0;
            border-width: 0 5px 5px;
            border-color: transparent transparent --var($theme, 'drop-indicator-color');
        }

        &::after {
            top: 0;
            border-width: 5px 5px 0;
            border-color: --var($theme, 'drop-indicator-color') transparent transparent;
        }
    }

    %grid__scroll-on-drag-left {
        position: absolute;
        width: 15px;
        top: 0;
        left: 0;
        height: 100%;
        z-index: 25;
    }

    %grid__scroll-on-drag-right {
        position: absolute;
        width: 15px;
        top: 0;
        right: 0;
        height: 100%;
        z-index: 25;
    }

<<<<<<< HEAD
    %grid__drag-ghost-image {
        background-color: --var($theme, 'ghost-header-background');
        color: --var($theme, 'ghost-header-text-color');
=======
    %grid__scroll-on-drag-pinned {
        position: absolute;
        width: 15px;
        height: 100%;
        top: 0;
        z-index: 25;
    }

    %grid__drop-indicator-active {
        background-color: #e41c77;
    }

    %grid__drag-ghost-image {
        border: 1px solid #e41c77;
        background-color: lightgray;
>>>>>>> f616154b
        position: absolute;
        z-index: 20;
        height: auto;
        top: -99999px;
        left: -99999px;
        overflow: visible;
        box-shadow: igx-elevation($elevations, 5);
    }

    %grid__drag-ghost-image-icon {
        color: #e41c77;
        font-size: 24px;
    }

    %grid__drag-col-header {
        background-color: #fff;
    }
}<|MERGE_RESOLUTION|>--- conflicted
+++ resolved
@@ -549,27 +549,17 @@
         z-index: 25;
     }
 
-<<<<<<< HEAD
+    %grid__scroll-on-drag-pinned {
+        position: absolute;
+        width: 15px;
+        height: 100%;
+        top: 0;
+        z-index: 25;
+    }
+
     %grid__drag-ghost-image {
         background-color: --var($theme, 'ghost-header-background');
         color: --var($theme, 'ghost-header-text-color');
-=======
-    %grid__scroll-on-drag-pinned {
-        position: absolute;
-        width: 15px;
-        height: 100%;
-        top: 0;
-        z-index: 25;
-    }
-
-    %grid__drop-indicator-active {
-        background-color: #e41c77;
-    }
-
-    %grid__drag-ghost-image {
-        border: 1px solid #e41c77;
-        background-color: lightgray;
->>>>>>> f616154b
         position: absolute;
         z-index: 20;
         height: auto;
