--- conflicted
+++ resolved
@@ -68,12 +68,8 @@
 /// @param {Color} $body-summaries-text-color [null] - The text color of the summary results located the body.
 /// @param {Color} $root-summaries-background [null] - The background color of the summary groups located the footer.
 /// @param {Color} $root-summaries-text-color [null] - The text color of the summary results located the footer.
-<<<<<<< HEAD
-
-=======
 /// @param {box-shadow} $grid-shadow [null] - The shadow of the grid.
 /// @param {box-shadow} $drag-shadow [null] - The shadow used for movable elements (ex. column headers).
->>>>>>> 8eb7be39
 ///
 /// @requires $default-palette
 /// @requires $light-schema
@@ -163,12 +159,9 @@
     $root-summaries-background: null,
     $root-summaries-text-color: null,
 
-<<<<<<< HEAD
-    $row-highlight: null
-=======
+    $row-highlight: null,
     $grid-shadow: null,
     $drag-shadow: null,
->>>>>>> 8eb7be39
 ) {
     $name: 'igx-grid';
     $grid-schema: map-get($schema, $name);
@@ -417,12 +410,9 @@
         root-summaries-text-color: $root-summaries-text-color,
         row-selected-cell-background: $row-selected-cell-background,
 
-<<<<<<< HEAD
-        row-highlight: $row-highlight
-=======
+        row-highlight: $row-highlight,
         grid-shadow: $grid-shadow,
         drag-shadow: $drag-shadow,
->>>>>>> 8eb7be39
     ));
 }
 
