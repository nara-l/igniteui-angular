--- conflicted
+++ resolved
@@ -427,12 +427,8 @@
     }
 
     %grid-thead {
-<<<<<<< HEAD
+        position: relative;
         grid-row: 3;
-=======
-        position: relative;
-        grid-row: 2;
->>>>>>> 4659687a
         border-bottom: 1px dotted igx-color($palette, 'grays', 400);
         z-index: 2;
 
@@ -1216,5 +1212,4 @@
             padding-left: #{$i*map-get($grid-grouping-indicator-padding, 'compact')};
         }
     }
-}
-
+}