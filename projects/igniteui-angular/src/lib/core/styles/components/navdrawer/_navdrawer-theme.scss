--- conflicted
+++ resolved
@@ -341,21 +341,15 @@
     $item: map-get($categories, 'item');
     $header: map-get($categories, 'header');
 
-<<<<<<< HEAD
-    %item {
-        @include igx-type-style($type-scale, $item) {
-            margin: 0;
-=======
     @include igx-scope('.igx-typography') {
         %item {
             @include igx-type-style($type-scale, $item);
->>>>>>> 76c6649c
-        }
-    }
-
-    %item--header {
-        @include igx-type-style($type-scale, $header) {
-            margin: 0;
+        }
+
+        %item--header {
+            @include igx-type-style($type-scale, $header) {
+                margin: 0;
+            }
         }
     }
 }