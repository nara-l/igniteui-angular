--- conflicted
+++ resolved
@@ -33,17 +33,15 @@
         @extend %overlay-content !optional;
         @extend %overlay-content--modal !optional;
     }
-<<<<<<< HEAD
 
     @include e(content, $m: elastic) {
         @extend %overlay-content !optional;
         @extend %overlay-content--elastic !optional;
-=======
+    }
 }
 
 @include b(igx-toggle) {
     @include m(hidden) {
         @extend %igx-toggle--hidden !optional;
->>>>>>> 2d69b6be
     }
 }