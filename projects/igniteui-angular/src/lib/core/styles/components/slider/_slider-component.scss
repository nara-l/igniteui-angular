--- conflicted
+++ resolved
@@ -34,8 +34,6 @@
         @extend %igx-slider__ticks--top !optional;
     }
 
-<<<<<<< HEAD
-=======
     @include e(tick-label, $m: hidden) {
         @extend %igx-slider__tick-label--hidden !optional;
     }
@@ -48,7 +46,6 @@
         @extend %igx-slider__tick-labels--bottom-top !optional;
     }
 
->>>>>>> c36b2576
     @include e(ticks-group) {
         @extend %igx-slider__ticks-group !optional;
     }
@@ -136,18 +133,12 @@
             @extend %igx-slider-track-fill--disabled !optional;
         }
 
-<<<<<<< HEAD
-        @include e(ticks) {
-            @extend %igx-slider__ticks !optional;
-            @extend %igx-slider__ticks--disabled !optional;
-=======
         @include e(ticks-tick) {
             @extend %igx-slider__tick--disabled !optional;
         }
 
         @include e(ticks-label) {
             @extend %igx-slider__ticks-labels--disabled !optional;
->>>>>>> c36b2576
         }
 
         @each $t in $thumbs {
