////
/// @group themes
/// @access public
/// @author <a href="https://github.com/simeonoff" target="_blank">Simeon Simeonoff</a>
/// @author <a href="https://github.com/desig9stein" target="_blank">Marin Popov</a>
////

/// @param {Map} $palette [$default-palette] - The palette used as basis for styling the component.
/// @param {Map} $schema [$light-schema] - The schema used as basis for styling the component.
///
/// @param {Color} $track-color [null] - The color of the track.
/// @param {Color} $thumb-color [null] - The color of the thumb.
/// @param {Color} $label-background-color [null] - The background color of the bubble label.
/// @param {Color} $label-text-color [null] - The text color of the bubble label.
///
/// @param {Color} $disabled-thumb-color [null] - The thumb color when its disabled.
/// @param {Color} $base-track-color [null] - The base background color of the track.
/// @param {Color} $disabled-base-track-color [null] - The base background color of the track when is disabled.
///
/// @requires $default-palette
/// @requires $light-schema
/// @requires apply-palette
/// @requires extend
/// @requires text-contrast
///
/// @example scss Set custom track and thumb on colors
///   $my-slider-theme: igx-slider-theme($thumb-on-color: black, $track-on-color: yellow);
///   // Pass the theme to the igx-slider component mixin
///   @include igx-slider($my-slider-theme);
@function igx-slider-theme(
    $palette: $default-palette,
    $schema: $light-schema,

    $track-color: null,
    $thumb-color: null,

    $label-background-color: null,
    $label-text-color: null,

    $disabled-thumb-color: null,
    $base-track-color: null,
    $disabled-base-track-color: null

) {
    $name: 'igx-slider';
    $theme: apply-palette(map-get($schema, $name), $palette);

    @if not($label-text-color) and $label-background-color {
        $label-text-color: text-contrast($label-background-color);
    }

    @return extend($theme, (
        name: $name,
        palette: $palette,
        track-color: $track-color,
        thumb-color: $thumb-color,
        label-background-color: $label-background-color,
        label-text-color: $label-text-color,
        disabled-thumb-color: $disabled-thumb-color,
        base-track-color: $base-track-color,
        disabled-base-track-color: $disabled-base-track-color
    ));
}

/// @param {Map} $theme - The theme used to style the component.
/// @requires {mixin} igx-root-css-vars
/// @requires rem
/// @requires --var
@mixin igx-slider($theme) {
    @include igx-root-css-vars($theme);

    // @debug $theme;

    $slider-height: 48px;
    $slider-track-height: 2px;

    // Slider Thumb
    $slider-thumb-width: 40px;
    $slider-thumb-height: $slider-thumb-width;
    $slider-thumb-radius: $slider-thumb-width / 2;

    // Slider Label
    $slider-label-width: 36px;
    $slider-label-height: $slider-label-width;
    $slider-label-radius: $slider-label-width / 2;
    $slider-label-font-size: rem(12px);
    $slider-label-font-weight: 600;
    $slider-label-padding: 0 rem(2px);

    %igx-slider-display {
        display: flex;
        position: relative;
        height: rem($slider-height);
        align-items: center;
    }

    %igx-slider-thumbs-container {
        position: absolute;
        width: 100%;
        height: 0;
        cursor: default;
        z-index: 1;
    }

    %igx-slider-track {
        position: absolute;
        width: 100%;
        height: rem($slider-track-height);
        background: --var($theme, 'base-track-color');
        transition: background .2s $ease-out-quad;
    }

    %igx-slider-track--disabled {
        background: --var($theme, 'disabled-base-track-color');
    }

    %igx-slider-track-ticks {
        position: absolute;
        width: 100%;
        height: rem($slider-track-height);
        background-size: 100% em($slider-track-height);
        opacity: .85;
        transition: opacity .2s $ease-out-quad;
        z-index: 1;
    }

    %igx-slider-track-ticks--disabled {
        visibility: hidden;
    }

    %igx-slider-track-fill {
        position: absolute;
        width: 100%;
        height: inherit;
        background: --var($theme, 'track-color');
        transform-origin: left center;
        transform: scaleX(0);
    }

    %igx-slider-track-fill--disabled {
        visibility: hidden;
    }

    %igx-thumb-display {
        position: absolute;
        display: flex;
        justify-content: center;
        align-items: center;
        flex-direction: column;
        outline: none;
        top: -#{rem($slider-thumb-radius) + rem($slider-label-height)};
        margin-left: -#{rem($slider-thumb-radius)};

        &:focus %igx-thumb-dot::after {
            opacity: .18;
            /* 32 / 40 */
            transform: scale(.8);
        }
    }

    %igx-thumb-label {
        position: relative;
        display: flex;
        align-items: center;
        justify-content: center;
        flex: 0 0 auto;
        pointer-events: none;
        min-width: rem($slider-label-width);
        height: rem($slider-label-height);
        padding: $slider-label-padding;
        border-radius: rem($slider-label-radius);
        margin: 0 auto;
        font-size: $slider-label-font-size;
        font-weight: $slider-label-font-weight;
        line-height: 1;
        color: --var($theme, 'label-text-color');
        background: --var($theme, 'label-background-color');
        opacity: 0;
        border-color: --var($theme, 'label-background-color') transparent transparent;
        transition: opacity .1s $ease-out-quad;
        z-index: -1;

        &::after {
            content: '';
            position: absolute;
            top: 0;
            left: 50%;
            margin-left: -#{$slider-label-radius};
            width: rem($slider-label-width);
            height: $slider-label-height;
            border-radius: 0 $slider-label-radius $slider-label-radius;
            background: inherit;
            transform: rotate(-135deg);
            z-index: -1;
        }

        &::before {
            content: '';
            position: absolute;
            top: rem(42px);
            left: calc(50% - 1px);
            border-left: 1px solid;
            border-right: 1px solid;
            border-top: rem(14px) solid;
            border-color: inherit;
        }
    }

    %igx-thumb-dot {
        position: relative;
        left: 0;
        padding: rem(20px);

        &:hover::after {
            opacity: .12;
            /* 32 / 40 */
            transform: scale(.8);
        }

        &::before {
            position: absolute;
            content: '';
            width: rem(12px);
            height: rem(12px);
            left: #{rem($slider-thumb-radius) - rem(6px)};
            top: #{rem($slider-thumb-radius) - rem(6px)};
            background: --var($theme, 'thumb-color');
            transform: rotate(45deg);
            transition: transform .1s $ease-out-quad, border-radius .1s $ease-out-quad;
            border-radius: rem($slider-thumb-radius);
        }

        &::after {
            position: absolute;
            content: '';
            width: rem($slider-thumb-width);
            height: rem($slider-thumb-height);
            background: --var($theme, 'thumb-color');
            top: 0;
            left: 0;
            opacity: 0;
            transform: scale(0);
            transform-origin: center center;
            transition: transform .1s $ease-out-quad, opacity .1s $ease-out-quad;
            border-radius: 50%;
        }
    }

    %igx-thumb-dot--disabled {
        &::before {
            background: --var($theme, 'disabled-thumb-color');
        }

        &::after {
<<<<<<< HEAD
            background: --var($theme, 'disabled-thumb-color');
=======
            transform: scale(0);
>>>>>>> 1317caf3
        }
    }

    %igx-thumb-dot--active {
        &::before {
            border-radius: 0 $slider-thumb-radius $slider-thumb-radius;
        }
<<<<<<< HEAD

=======
    }

    %igx-thumb-dot--pressed {
>>>>>>> 1317caf3
        &::after {
            opacity: .24 !important;
            /* 48 / 40 */
            transform: scale(1.2) !important;
        }
    }

    %igx-thumb-label--active {
        opacity: 1;
    }

    %igx-thumb--active {
        z-index: 1;
    }
}<|MERGE_RESOLUTION|>--- conflicted
+++ resolved
@@ -252,11 +252,7 @@
         }
 
         &::after {
-<<<<<<< HEAD
-            background: --var($theme, 'disabled-thumb-color');
-=======
             transform: scale(0);
->>>>>>> 1317caf3
         }
     }
 
@@ -264,13 +260,9 @@
         &::before {
             border-radius: 0 $slider-thumb-radius $slider-thumb-radius;
         }
-<<<<<<< HEAD
-
-=======
     }
 
     %igx-thumb-dot--pressed {
->>>>>>> 1317caf3
         &::after {
             opacity: .24 !important;
             /* 48 / 40 */
