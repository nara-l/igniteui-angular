--- conflicted
+++ resolved
@@ -279,11 +279,7 @@
         }
 
         @include if-rtl() {
-<<<<<<< HEAD
             transform: translateX(#{rem(-1 * $switch-off-offset)});
-=======
-            transform: translateX(-#{rem($switch-off-offset)});
->>>>>>> bc5a017a
         }
 
         &:hover {
