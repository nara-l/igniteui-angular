////
/// @group themes
/// @author <a href="https://github.com/simeonoff" target="_blank">Simeon Simeonoff</a>
////

// Import the core module first
@import 'core';

// Import all component mixins
@import '../components/action-strip/action-strip-theme';
@import '../components/avatar/avatar-theme';
@import '../components/badge/badge-theme';
@import '../components/bottom-nav/bottom-nav-theme';
@import '../components/button/button-theme';
@import '../components/button-group/button-group-theme';
@import '../components/banner/banner-theme';
@import '../components/calendar/calendar-theme';
@import '../components/card/card-theme';
@import '../components/carousel/carousel-theme';
@import '../components/charts/data-chart-theme';
<<<<<<< HEAD
@import '../components/charts/financial-chart-theme';
=======
@import '../components/charts/category-chart-theme';
@import '../components/charts/pie-chart-theme';
@import '../components/charts/shape-chart-theme';
>>>>>>> b0c6ebe3
@import '../components/checkbox/checkbox-theme';
@import '../components/chip/chip-theme';
@import '../components/column-hiding/column-hiding-theme';
@import '../components/combo/combo-theme';
@import '../components/date-picker/date-picker-theme';
@import '../components/date-range-picker/date-range-picker-theme';
@import '../components/dialog/dialog-theme';
@import '../components/divider/divider-theme';
@import '../components/drop-down/drop-down-theme';
@import '../components/expansion-panel/expansion-panel-theme';
@import '../components/grid/grid-theme';
@import '../components/grid-summary/grid-summary-theme';
@import '../components/paginator/paginator-theme';
@import '../components/grid-toolbar/grid-toolbar-theme';
@import '../components/highlight/highlight-theme';
@import '../components/overlay/overlay-theme';
@import '../components/toast/toast-theme';
@import '../components/tooltip/tooltip-theme';
@import '../components/tabs/tabs-theme';
@import '../components/scrollbar/scrollbar-theme';
@import '../components/switch/switch-theme';
@import '../components/snackbar/snackbar-theme';
@import '../components/slider/slider-theme';
@import '../components/splitter/splitter-theme';
@import '../components/ripple/ripple-theme';
@import '../components/radio/radio-theme';
@import '../components/progress/progress-theme';
@import '../components/navbar/navbar-theme';
@import '../components/navdrawer/navdrawer-theme';
@import '../components/list/list-theme';
@import '../components/input/input-group-theme';
@import '../components/icon/icon-theme';
@import '../components/time-picker/time-picker-theme';

/// Generates an Ignite UI for Angular global theme.
/// @param {Map} $palette - An igx-palette to be used by the global theme.
/// @param {Map} $schema [$light-schema] - The schema used as basis for styling the components.
/// @param {List} $exclude [( )] - A list of igx components to be excluded from the global theme styles.
/// @param {Boolean} $legacy-support [false] - If set to true, it turns on support for IE11, i.e. css variables are not used in the generated component themes.
/// @param {Boolean} $elevation [true] - Turns on/off elevations for all components in the theme.
/// @param {Number} $roundness [null] - Sets the global roundness factor (the value can be any decimal fraction between 0 and 1) for all components.
/// @requires {variable} $components
/// @requires {variable} $default-palette
/// @requires {function} is-component
/// @requires {mixin} igx-avatar
/// @requires {mixin} igx-badge
/// @requires {mixin} igx-button
/// @requires {mixin} igx-button-group
/// @requires {mixin} igx-calendar
/// @requires {mixin} igx-card
/// @requires {mixin} igx-carousel
/// @requires {mixin} igx-checkbox
/// @requires {mixin} igx-date-picker
/// @requires {mixin} igx-date-range-picker
/// @requires {mixin} igx-dialog
/// @requires {mixin} igx-drop-down
/// @requires {mixin} igx-expansion-panel
/// @requires {mixin} igx-grid
/// @requires {mixin} igx-grid-summary
/// @requires {mixin} igx-paginator
/// @requires {mixin} igx-icon
/// @requires {mixin} igx-input-group
/// @requires {mixin} igx-list
/// @requires {mixin} igx-navbar
/// @requires {mixin} igx-navdrawer
/// @requires {mixin} igx-progress-linear
/// @requires {mixin} igx-progress-circular
/// @requires {mixin} igx-radio
/// @requires {mixin} igx-ripple
/// @requires {mixin} igx-slider
/// @requires {mixin} igx-snackbar
/// @requires {mixin} igx-switch
/// @requires {mixin} igx-tabs
/// @requires {mixin} igx-bottom-nav
/// @requires {mixin} igx-toast
@mixin igx-theme(
    $palette,
    $schema: $light-schema,
    $exclude: (),
    $legacy-support: false,
    $roundness: null,
    $elevation: true,
) {
    // Stores all excluded component styles
    $excluded: ();

    $default-palette: $palette !global;
    $igx-legacy-support: $legacy-support !global;

    @if length($exclude) > 0 {
        $excluded: is-component($exclude);
    }

    @if length($excluded) > 0 {
        @warn unquote('You have excluded the following components from the theme: "#{$excluded}". You can now add your own themes for the excluded components.');
    }

    @if not(index($exclude, 'igx-ripple')) {
        @include igx-ripple(igx-ripple-theme($palette, $schema));
    }

    @if not(index($exclude, 'igx-avatar')) {
        @include igx-avatar(igx-avatar-theme($palette, $schema));
    }

    @if not(index($exclude, 'igx-action-strip')) {
        @include igx-action-strip(igx-action-strip-theme($palette, $schema));
    }

    @if not(index($exclude, 'igx-badge')) {
        @include igx-badge(igx-badge-theme(
            $palette,
            $schema,
            $border-radius: $roundness,
            $shadow: if($elevation == false, none, null),
        ));
    }

    @if not(index($exclude, 'igx-bottom-nav')) {
        @include igx-bottom-nav(igx-bottom-nav-theme(
            $palette,
            $schema,
            $shadow: if($elevation == false, none, null),
        ));
    }

    @if not(index($exclude, 'igx-button')) {
        @include igx-button(igx-button-theme(
            $palette,
            $schema,
            $flat-border-radius: $roundness,
            $raised-border-radius: $roundness,
            $outlined-border-radius: $roundness,
            $fab-border-radius: $roundness,
            $icon-border-radius: $roundness,
            $raised-resting-shadow: if($elevation == false, none, null),
            $raised-hover-shadow: if($elevation == false, none, null),
            $raised-focus-shadow: if($elevation == false, none, null),
            $fab-resting-shadow: if($elevation == false, none, null),
            $fab-hover-shadow: if($elevation == false, none, null),
            $fab-focus-shadow: if($elevation == false, none, null),
        ));
    }

    @if not(index($exclude, 'igx-button-group')) {
        @include igx-button-group(igx-button-group-theme(
            $palette,
            $schema,
            $border-radius: $roundness,
            $shadow: if($elevation == false, 'none', null),
        ));
    }

    @if not(index($exclude, 'igx-banner')) {
        @include igx-banner(igx-banner-theme(
            $palette,
            $schema,
        ));
    }

    @if not(index($exclude, 'igx-calendar')) {
        @include igx-calendar(igx-calendar-theme(
            $palette,
            $schema,
            $border-radius: $roundness,
            $date-border-radius: $roundness,
            $month-border-radius: $roundness,
        ));
    }

    @if not(index($exclude, 'igx-card')) {
        @include igx-card(igx-card-theme(
            $palette,
            $schema,
            $border-radius: $roundness,
            $resting-shadow: if($elevation == false, none, null),
            $hover-shadow: if($elevation == false, none, null),
        ));
    }

    @if not(index($exclude, 'igx-carousel')) {
        @include igx-carousel(igx-carousel-theme(
            $palette,
            $schema,
            $border-radius: $roundness,
            $button-shadow: if($elevation == false, none, null),
        ));
    }

    @if not(index($exclude, 'igx-splitter')) {
        @include igx-splitter(igx-splitter-theme(
            $palette,
            $schema,
            $border-radius: $roundness,
        ));
    }

    @if not(index($exclude, 'data-chart')) {
        @include igx-css-vars(igx-data-chart-theme(
            $palette,
            $schema,
        ));
    }

<<<<<<< HEAD
    @if not(index($exclude, 'financial-chart')) {
        @include igx-css-vars(igx-financial-chart-theme(
=======
    @if not(index($exclude, 'category-chart')) {
        @include igx-css-vars(igx-category-chart-theme(
            $palette,
            $schema,
        ));
    }

    @if not(index($exclude, 'pie-chart')) {
        @include igx-css-vars(igx-pie-chart-theme(
            $palette,
            $schema,
        ));
    }

    @if not(index($exclude, 'shape-chart')) {
        @include igx-css-vars(igx-shape-chart-theme(
>>>>>>> b0c6ebe3
            $palette,
            $schema,
        ));
    }

    @if not(index($exclude, 'igx-checkbox')) {
        @include igx-checkbox(igx-checkbox-theme(
            $palette,
            $schema,
            $border-radius: $roundness,
            $border-radius-ripple: $roundness,
        ));
    }

    @if not(index($exclude, 'igx-chip')) {
        @include igx-chip(igx-chip-theme(
            $palette,
            $schema,
            $border-radius: $roundness,
            $ghost-shadow: if($elevation == false, none, null),
        ));
    }

    @if not(index($exclude, 'igx-column-hiding')) {
        @include igx-column-hiding(igx-column-hiding-theme($palette, $schema));
    }

    @if not(index($exclude, 'igx-combo')) {
        @include igx-combo(igx-combo-theme($palette, $schema));
    }

    @if not(index($exclude, 'igx-date-picker')) {
        @include igx-date-picker(igx-calendar-theme(
            $palette,
            $schema,
            $border-radius: $roundness,
        ));
    }

    @if not(index($exclude, 'igx-date-range-picker')) {
        @include igx-date-range-picker(igx-date-range-picker-theme($palette, $schema));
    }

    @if not(index($exclude, 'igx-dialog')) {
        @include igx-dialog(igx-dialog-theme(
            $palette,
            $schema,
            $border-radius: $roundness,
            $shadow: if($elevation == false, none, null),
        ));
    }

    @if not(index($exclude, 'igx-divider')) {
        @include igx-divider(igx-divider-theme($palette, $schema));
    }

    @if not(index($exclude, 'igx-drop-down')) {
        @include igx-drop-down(igx-drop-down-theme(
            $palette,
            $schema,
            $border-radius: $roundness,
            $shadow: if($elevation == false, none, null),
        ));
    }

    @if not(index($exclude, 'igx-expansion-panel')) {
        @include igx-expansion-panel(igx-expansion-panel-theme(
            $palette,
            $schema,
            $border-radius: $roundness,
        ));
    }

    @if not(index($exclude, 'igx-grid')) {
        @include igx-grid(igx-grid-theme(
            $palette,
            $schema,
            $drop-area-border-radius: $roundness,
            $grid-shadow: if($elevation == false, none, null),
            $drag-shadow: if($elevation == false, none, null),
        ));
    }

    @if not(index($exclude, 'igx-grid-summary')) {
        @include igx-grid-summary(igx-grid-summary-theme($palette, $schema));
    }

    @if not(index($exclude, 'igx-grid-toolbar')) {
        @include igx-grid-toolbar(igx-grid-toolbar-theme($palette, $schema));
    }

    @if not(index($exclude, 'igx-highlight')) {
        @include igx-highlight(igx-highlight-theme($palette, $schema));
    }

    @if not(index($exclude, 'igx-icon')) {
        @include igx-icon(igx-icon-theme($palette, $schema));
    }

    @if not(index($exclude, 'igx-input-group')) {
        @include igx-input-group(igx-input-group-theme(
            $palette,
            $schema,
            $box-border-radius: $roundness,
            $border-border-radius: $roundness,
            $search-border-radius: $roundness,
            $search-resting-shadow: if($elevation == false, none, null),
            $search-hover-shadow: if($elevation == false, none, null),
            $search-disabled-shadow: if($elevation == false, none, null),
        ));
    }

    @if not(index($exclude, 'igx-list')) {
        @include igx-list(igx-list-theme(
            $palette,
            $schema,
            $border-radius: $roundness,
            $item-border-radius: $roundness,
        ));
    }

    @if not(index($exclude, 'igx-navbar')) {
        @include igx-navbar(igx-navbar-theme(
            $palette,
            $schema,
            $shadow: if($elevation == false, none, null),
        ));
    }

    @if not(index($exclude, 'igx-nav-drawer')) {
        @include igx-navdrawer(igx-navdrawer-theme(
            $palette,
            $schema,
            $border-radius: $roundness,
            $item-border-radius: $roundness,
            $shadow: if($elevation == false, none, null),
        ));
    }

    @if not(index($exclude, 'igx-overlay')) {
        @include igx-overlay(igx-overlay-theme($palette, $schema));
    }

    @if not(index($exclude, 'igx-paginator')) {
        @include igx-paginator(igx-paginator-theme($palette, $schema));
    }

    @if not(index($exclude, 'igx-circular-bar')) {
        @include igx-progress-circular(igx-progress-circular-theme($palette, $schema));
    }

    @if not(index($exclude, 'igx-linear-bar')) {
        @include igx-progress-linear(igx-progress-linear-theme($palette, $schema));
    }

    @if not(index($exclude, 'igx-radio')) {
        @include igx-radio(igx-radio-theme($palette, $schema));
    }

    @if not(index($exclude, 'igx-scrollbar')) {
        @include igx-scrollbar(igx-scrollbar-theme($palette, $schema));
    }

    @if not(index($exclude, 'igx-slider')) {
        @include igx-slider(igx-slider-theme($palette, $schema));
    }

    @if not(index($exclude, 'igx-snackbar')) {
        @include igx-snackbar(igx-snackbar-theme(
            $palette,
            $schema,
            $border-radius: $roundness,
            $shadow: if($elevation == false, none, null),
        ));
    }

    @if not(index($exclude, 'igx-switch')) {
        @include igx-switch(igx-switch-theme(
            $palette,
            $schema,
            $border-radius-track: $roundness,
            $border-radius-thumb: $roundness,
            $border-radius-ripple: $roundness,
            $resting-shadow: if($elevation == false, none, null),
            $hover-shadow: if($elevation == false, none, null),
            $disabled-shadow: if($elevation == false, none, null),
        ));
    }

    @if not(index($exclude, 'igx-tabs')) {
        @include igx-tabs(igx-tabs-theme(
            $palette,
            $schema,
            $disable-shadow: if($elevation == false, true, false),
        ));
    }

    @if not(index($exclude, 'igx-toast')) {
        @include igx-toast(igx-toast-theme(
            $palette,
            $schema,
            $border-radius: $roundness,
        ));
    }

    @if not(index($exclude, 'igx-tooltip')) {
        @include igx-tooltip(igx-tooltip-theme(
            $palette,
            $schema,
            $border-radius: $roundness,
        ));
    }

    @if not(index($exclude, 'igx-time-picker')) {
        @include igx-time-picker(igx-time-picker-theme(
            $palette,
            $schema,
            $border-radius: $roundness,
            $active-item-border-radius: $roundness,
            $modal-shadow: if($elevation == false, none, null),
            $dropdown-shadow: if($elevation == false, none, null),
        ));
    }
}

/// Creates a global theme that can be used with light backgrounds.
/// @param {Map} $palette - An igx-palette to be used by the global theme.
/// @param {List} $exclude [( )] - A list of igx components to be excluded from the global theme styles.
/// @param {Boolean} $legacy-support [false] - If set to true, it turns on support for IE11, i.e. css variables are not used in the generated component themes.
@mixin igx-light-theme(
    $palette,
    $exclude: (),
    $legacy-support: false,
    $roundness: null,
    $elevation: true,
) {
    $grays: igx-color($palette, 'grays');
    $surface: igx-color($palette, 'surface');

    $light-palette: igx-palette(
        $primary: igx-color($palette, 'primary'),
        $secondary: igx-color($palette, 'secondary'),
        $info: igx-color($palette, 'info'),
        $success: igx-color($palette, 'success'),
        $warn: igx-color($palette, 'warn'),
        $error: igx-color($palette, 'error'),
        $surface: if($surface != #fff, $surface, #fff),
        $grays: if($grays != rgba(0, 0, 0, .38), $grays, #000),
    );

    @include igx-theme(
        $palette: $light-palette,
        $schema: $light-schema,
        $legacy-support: $legacy-support,
        $exclude: $exclude,
        $roundness: $roundness,
        $elevation: $elevation,
    );
}

/// Creates a global theme that can be used with dark backgrounds.
/// @param {Map} $palette - An igx-palette to be used by the global theme.
/// @param {List} $exclude [( )] - A list of igx components to be excluded from the global theme styles.
/// @param {Boolean} $legacy-support [false] - If set to true, it turns on support for IE11, i.e. css variables are not used in the generated component themes.
@mixin igx-dark-theme(
    $palette,
    $exclude: (),
    $legacy-support: false,
    $roundness: null,
    $elevation: true,
) {
    $grays: igx-color($palette, 'grays');
    $surface: igx-color($palette, 'surface');

    $dark-palette: igx-palette(
        $primary: igx-color($palette, 'primary'),
        $secondary: igx-color($palette, 'secondary'),
        $info: igx-color($palette, 'info'),
        $success: igx-color($palette, 'success'),
        $warn: igx-color($palette, 'warn'),
        $error: igx-color($palette, 'error'),
        $surface: if($surface != #fff, $surface, #222),
        $grays: if($grays != rgba(0, 0, 0, .38), $grays, #fff),
    );

    @include igx-theme(
        $palette: $dark-palette,
        $schema: $dark-schema,
        $legacy-support: $legacy-support,
        $exclude: $exclude,
        $roundness: $roundness,
        $elevation: $elevation,
    );
}

/// Creates a global fluent theme that can be used with light backgrounds.
/// @param {Map} $palette - An igx-palette to be used by the global theme.
/// @param {List} $exclude [( )] - A list of igx components to be excluded from the global theme styles.
/// @param {Boolean} $legacy-support [false] - If set to true, it turns on support for IE11, i.e. css variables are not used in the generated component themes.
@mixin igx-fluent-theme(
    $palette,
    $exclude: (),
    $legacy-support: false,
    $roundness: null,
    $elevation: true,
) {
    $primary: igx-color($palette, 'primary');
    $secondary: igx-color($palette, 'secondary');
    $surface: igx-color($palette, 'surface');

    @include igx-typography(
        $font-family: "'Open Sans', Helvetica, Arial, sans-serif",
        $type-scale: $fluent-type-scale,
    );

    @include igx-theme(
        $palette: igx-palette(
            $primary,
            $secondary,
            $surface: if($surface != #fff, $surface, #fff),
            $grays: #000
        ),
        $schema: $light-fluent-schema,
        $legacy-support: $legacy-support,
        $exclude: $exclude,
        $roundness: $roundness,
        $elevation: $elevation,
    );
}

/// Creates a global fluent theme that can be used with dark backgrounds.
/// @param {Map} $palette - An igx-palette to be used by the global theme.
/// @param {List} $exclude [( )] - A list of igx components to be excluded from the global theme styles.
/// @param {Boolean} $legacy-support [false] - If set to true, it turns on support for IE11, i.e. css variables are not used in the generated component themes.
@mixin igx-fluent-dark-theme(
    $palette,
    $exclude: (),
    $legacy-support: false,
    $roundness: null,
    $elevation: true,
) {
    $primary: igx-color($palette, 'primary');
    $secondary: igx-color($palette, 'secondary');
    $surface: igx-color($palette, 'surface');

    @include igx-typography(
        $font-family: "'Open Sans', Helvetica, Arial, sans-serif",
        $type-scale: $fluent-type-scale
    );

    @include igx-theme(
        $palette: igx-palette(
            $primary,
            $secondary,
            $surface: if($surface != #fff, $surface, #222),
            $grays: #fff
        ),
        $schema: $dark-fluent-schema,
        $legacy-support: $legacy-support,
        $exclude: $exclude,
        $roundness: $roundness,
        $elevation: $elevation,
    );
}


/// Creates a global bootstrap-like theme that can be used with light backgrounds.
/// @param {Map} $palette - An igx-palette to be used by the global theme.
/// @param {List} $exclude [( )] - A list of igx components to be excluded from the global theme styles.
/// @param {Boolean} $legacy-support [false] - If set to true, it turns on support for IE11, i.e. css variables are not used in the generated component themes.
@mixin igx-bootstrap-theme(
    $palette,
    $exclude: (),
    $legacy-support: false,
    $roundness: null,
    $elevation: true,
) {
    $primary: igx-color($palette, 'primary');
    $secondary: igx-color($palette, 'secondary');
    $surface: igx-color($palette, 'surface');

    @include igx-typography(
        $font-family: '-apple-system, BlinkMacSystemFont, "Segoe UI", "Roboto", "Helvetica Neue", Arial, sans-serif, "Apple Color Emoji", "Segoe UI Emoji", "Segoe UI Symbol"',
        $type-scale: $bootstrap-type-scale
    );

    @include igx-calendar-typography($bootstrap-type-scale, $categories: (
        weekday-labels: 'calendar-labels',
        card-title: 'card-title',
    ));

    @include igx-card-typography($bootstrap-type-scale, $categories: (
        title: 'h5',
        subtitle: 'body-1',
        content: 'body-1'
    ));

    @include igx-dialog-typography($bootstrap-type-scale, $categories: (
        title: 'h5',
    ));

    @include igx-drop-down-typography($bootstrap-type-scale, $categories: (
        header: 'subtitle-1',
        item: 'subtitle-1',
        select-item: 'subtitle-1'
    ));

    @include igx-list-typography($bootstrap-type-scale, $categories: (
        item: 'body-2',
        title: 'body-1',
        subtitle: 'subtitle-1'
    ));

    @include igx-theme(
        $palette: igx-palette(
            $primary,
            $secondary,
            $surface: if($surface != #f8f9fa, $surface, #f8f9fa),
            $grays: #212529
        ),
        $schema: $light-bootstrap-schema,
        $legacy-support: $legacy-support,
        $exclude: $exclude,
        $roundness: $roundness,
        $elevation: $elevation,
    );
}

/// Creates a global bootstrap-like theme that can be used with dark backgrounds.
/// @param {Map} $palette - An igx-palette to be used by the global theme.
/// @param {List} $exclude [( )] - A list of igx components to be excluded from the global theme styles.
/// @param {Boolean} $legacy-support [false] - If set to true, it turns on support for IE11, i.e. css variables are not used in the generated component themes.
@mixin igx-bootstrap-dark-theme(
    $palette,
    $exclude: (),
    $legacy-support: false,
    $roundness: null,
    $elevation: true,
) {
    $primary: igx-color($palette, 'primary');
    $secondary: igx-color($palette, 'secondary');
    $surface: igx-color($palette, 'surface');

    @include igx-typography(
        $font-family: '-apple-system, BlinkMacSystemFont, "Segoe UI", "Roboto", "Helvetica Neue", Arial, sans-serif, "Apple Color Emoji", "Segoe UI Emoji", "Segoe UI Symbol"',
        $type-scale: $bootstrap-type-scale
    );

    @include igx-calendar-typography($bootstrap-type-scale, $categories: (
        weekday-labels: 'calendar-labels',
        card-title: 'card-title',
    ));

    @include igx-card-typography($bootstrap-type-scale, $categories: (
        title: 'h5',
        subtitle: 'body-1',
        content: 'body-1'
    ));

    @include igx-dialog-typography($bootstrap-type-scale, $categories: (
        title: 'h5',
    ));

    @include igx-drop-down-typography($bootstrap-type-scale, $categories: (
        header: 'subtitle-1',
        item: 'subtitle-1',
        select-item: 'subtitle-1'
    ));

    @include igx-theme(
        $palette: igx-palette(
            $primary,
            $secondary,
            $surface: if($surface != #f8f9fa, $surface, #222),
            $grays: #fff
        ),
        $schema: $dark-bootstrap-schema,
        $legacy-support: $legacy-support,
        $exclude: $exclude,
        $roundness: $roundness,
        $elevation: $elevation,
    );
}<|MERGE_RESOLUTION|>--- conflicted
+++ resolved
@@ -18,13 +18,10 @@
 @import '../components/card/card-theme';
 @import '../components/carousel/carousel-theme';
 @import '../components/charts/data-chart-theme';
-<<<<<<< HEAD
 @import '../components/charts/financial-chart-theme';
-=======
 @import '../components/charts/category-chart-theme';
 @import '../components/charts/pie-chart-theme';
 @import '../components/charts/shape-chart-theme';
->>>>>>> b0c6ebe3
 @import '../components/checkbox/checkbox-theme';
 @import '../components/chip/chip-theme';
 @import '../components/column-hiding/column-hiding-theme';
@@ -229,10 +226,13 @@
         ));
     }
 
-<<<<<<< HEAD
     @if not(index($exclude, 'financial-chart')) {
         @include igx-css-vars(igx-financial-chart-theme(
-=======
+            $palette,
+            $schema,
+        ));
+    }
+  
     @if not(index($exclude, 'category-chart')) {
         @include igx-css-vars(igx-category-chart-theme(
             $palette,
@@ -249,7 +249,6 @@
 
     @if not(index($exclude, 'shape-chart')) {
         @include igx-css-vars(igx-shape-chart-theme(
->>>>>>> b0c6ebe3
             $palette,
             $schema,
         ));
