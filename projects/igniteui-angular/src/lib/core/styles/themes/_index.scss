--- conflicted
+++ resolved
@@ -18,12 +18,9 @@
 @import '../components/card/card-theme';
 @import '../components/carousel/carousel-theme';
 @import '../components/charts/data-chart-theme';
-<<<<<<< HEAD
 @import '../components/charts/category-chart-theme';
-=======
 @import '../components/charts/pie-chart-theme';
 @import '../components/charts/shape-chart-theme';
->>>>>>> e22625d8
 @import '../components/checkbox/checkbox-theme';
 @import '../components/chip/chip-theme';
 @import '../components/column-hiding/column-hiding-theme';
@@ -228,10 +225,13 @@
         ));
     }
 
-<<<<<<< HEAD
     @if not(index($exclude, 'category-chart')) {
         @include igx-css-vars(igx-category-chart-theme(
-=======
+            $palette,
+            $schema,
+        ));
+    }
+
     @if not(index($exclude, 'pie-chart')) {
         @include igx-css-vars(igx-pie-chart-theme(
             $palette,
@@ -241,7 +241,6 @@
 
     @if not(index($exclude, 'shape-chart')) {
         @include igx-css-vars(igx-shape-chart-theme(
->>>>>>> e22625d8
             $palette,
             $schema,
         ));
