--- conflicted
+++ resolved
@@ -242,8 +242,6 @@
         ));
     }
 
-<<<<<<< HEAD
-=======
     @if not(index($exclude, 'graph-chart')) {
         @include igx-css-vars(igx-graph-chart-theme(
             $palette,
@@ -251,7 +249,6 @@
         ));
     }
 
->>>>>>> 238500a9
     @if not(index($exclude, 'category-chart')) {
         @include igx-css-vars(igx-category-chart-theme(
             $palette,
