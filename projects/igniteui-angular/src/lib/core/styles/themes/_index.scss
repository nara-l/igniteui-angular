////
/// @group themes
/// @author <a href="https://github.com/simeonoff" target="_blank">Simeon Simeonoff</a>
////

// Import the core module first
@import 'core';

// Import all component mixins
@import '../components/action-strip/action-strip-theme';
@import '../components/avatar/avatar-theme';
@import '../components/badge/badge-theme';
@import '../components/bottom-nav/bottom-nav-theme';
@import '../components/button/button-theme';
@import '../components/button-group/button-group-theme';
@import '../components/banner/banner-theme';
@import '../components/calendar/calendar-theme';
@import '../components/card/card-theme';
@import '../components/carousel/carousel-theme';
@import '../components/charts/data-chart-theme';
<<<<<<< HEAD
@import '../components/charts/gauge-chart-theme';
=======
@import '../components/charts/financial-chart-theme';
>>>>>>> a614560f
@import '../components/charts/category-chart-theme';
@import '../components/charts/pie-chart-theme';
@import '../components/charts/shape-chart-theme';
@import '../components/checkbox/checkbox-theme';
@import '../components/chip/chip-theme';
@import '../components/column-hiding/column-hiding-theme';
@import '../components/combo/combo-theme';
@import '../components/date-picker/date-picker-theme';
@import '../components/date-range-picker/date-range-picker-theme';
@import '../components/dialog/dialog-theme';
@import '../components/divider/divider-theme';
@import '../components/drop-down/drop-down-theme';
@import '../components/expansion-panel/expansion-panel-theme';
@import '../components/grid/grid-theme';
@import '../components/grid-summary/grid-summary-theme';
@import '../components/paginator/paginator-theme';
@import '../components/grid-toolbar/grid-toolbar-theme';
@import '../components/highlight/highlight-theme';
@import '../components/overlay/overlay-theme';
@import '../components/toast/toast-theme';
@import '../components/tooltip/tooltip-theme';
@import '../components/tabs/tabs-theme';
@import '../components/scrollbar/scrollbar-theme';
@import '../components/switch/switch-theme';
@import '../components/snackbar/snackbar-theme';
@import '../components/slider/slider-theme';
@import '../components/splitter/splitter-theme';
@import '../components/ripple/ripple-theme';
@import '../components/radio/radio-theme';
@import '../components/progress/progress-theme';
@import '../components/navbar/navbar-theme';
@import '../components/navdrawer/navdrawer-theme';
@import '../components/list/list-theme';
@import '../components/input/input-group-theme';
@import '../components/icon/icon-theme';
@import '../components/time-picker/time-picker-theme';

/// Generates an Ignite UI for Angular global theme.
/// @param {Map} $palette - An igx-palette to be used by the global theme.
/// @param {Map} $schema [$light-schema] - The schema used as basis for styling the components.
/// @param {List} $exclude [( )] - A list of igx components to be excluded from the global theme styles.
/// @param {Boolean} $legacy-support [false] - If set to true, it turns on support for IE11, i.e. css variables are not used in the generated component themes.
/// @param {Boolean} $elevation [true] - Turns on/off elevations for all components in the theme.
/// @param {Number} $roundness [null] - Sets the global roundness factor (the value can be any decimal fraction between 0 and 1) for all components.
/// @requires {variable} $components
/// @requires {variable} $default-palette
/// @requires {function} is-component
/// @requires {mixin} igx-avatar
/// @requires {mixin} igx-badge
/// @requires {mixin} igx-button
/// @requires {mixin} igx-button-group
/// @requires {mixin} igx-calendar
/// @requires {mixin} igx-card
/// @requires {mixin} igx-carousel
/// @requires {mixin} igx-checkbox
/// @requires {mixin} igx-date-picker
/// @requires {mixin} igx-date-range-picker
/// @requires {mixin} igx-dialog
/// @requires {mixin} igx-drop-down
/// @requires {mixin} igx-expansion-panel
/// @requires {mixin} igx-grid
/// @requires {mixin} igx-grid-summary
/// @requires {mixin} igx-paginator
/// @requires {mixin} igx-icon
/// @requires {mixin} igx-input-group
/// @requires {mixin} igx-list
/// @requires {mixin} igx-navbar
/// @requires {mixin} igx-navdrawer
/// @requires {mixin} igx-progress-linear
/// @requires {mixin} igx-progress-circular
/// @requires {mixin} igx-radio
/// @requires {mixin} igx-ripple
/// @requires {mixin} igx-slider
/// @requires {mixin} igx-snackbar
/// @requires {mixin} igx-switch
/// @requires {mixin} igx-tabs
/// @requires {mixin} igx-bottom-nav
/// @requires {mixin} igx-toast
@mixin igx-theme(
    $palette,
    $schema: $light-schema,
    $exclude: (),
    $legacy-support: false,
    $roundness: null,
    $elevation: true,
) {
    // Stores all excluded component styles
    $excluded: ();

    $default-palette: $palette !global;
    $igx-legacy-support: $legacy-support !global;

    @if length($exclude) > 0 {
        $excluded: is-component($exclude);
    }

    @if length($excluded) > 0 {
        @warn unquote('You have excluded the following components from the theme: "#{$excluded}". You can now add your own themes for the excluded components.');
    }

    @if not(index($exclude, 'igx-ripple')) {
        @include igx-ripple(igx-ripple-theme($palette, $schema));
    }

    @if not(index($exclude, 'igx-avatar')) {
        @include igx-avatar(igx-avatar-theme($palette, $schema));
    }

    @if not(index($exclude, 'igx-action-strip')) {
        @include igx-action-strip(igx-action-strip-theme($palette, $schema));
    }

    @if not(index($exclude, 'igx-badge')) {
        @include igx-badge(igx-badge-theme(
            $palette,
            $schema,
            $border-radius: $roundness,
            $shadow: if($elevation == false, none, null),
        ));
    }

    @if not(index($exclude, 'igx-bottom-nav')) {
        @include igx-bottom-nav(igx-bottom-nav-theme(
            $palette,
            $schema,
            $shadow: if($elevation == false, none, null),
        ));
    }

    @if not(index($exclude, 'igx-button')) {
        @include igx-button(igx-button-theme(
            $palette,
            $schema,
            $flat-border-radius: $roundness,
            $raised-border-radius: $roundness,
            $outlined-border-radius: $roundness,
            $fab-border-radius: $roundness,
            $icon-border-radius: $roundness,
            $raised-resting-shadow: if($elevation == false, none, null),
            $raised-hover-shadow: if($elevation == false, none, null),
            $raised-focus-shadow: if($elevation == false, none, null),
            $fab-resting-shadow: if($elevation == false, none, null),
            $fab-hover-shadow: if($elevation == false, none, null),
            $fab-focus-shadow: if($elevation == false, none, null),
        ));
    }

    @if not(index($exclude, 'igx-button-group')) {
        @include igx-button-group(igx-button-group-theme(
            $palette,
            $schema,
            $border-radius: $roundness,
            $shadow: if($elevation == false, 'none', null),
        ));
    }

    @if not(index($exclude, 'igx-banner')) {
        @include igx-banner(igx-banner-theme(
            $palette,
            $schema,
        ));
    }

    @if not(index($exclude, 'igx-calendar')) {
        @include igx-calendar(igx-calendar-theme(
            $palette,
            $schema,
            $border-radius: $roundness,
            $date-border-radius: $roundness,
            $month-border-radius: $roundness,
        ));
    }

    @if not(index($exclude, 'igx-card')) {
        @include igx-card(igx-card-theme(
            $palette,
            $schema,
            $border-radius: $roundness,
            $resting-shadow: if($elevation == false, none, null),
            $hover-shadow: if($elevation == false, none, null),
        ));
    }

    @if not(index($exclude, 'igx-carousel')) {
        @include igx-carousel(igx-carousel-theme(
            $palette,
            $schema,
            $border-radius: $roundness,
            $button-shadow: if($elevation == false, none, null),
        ));
    }

    @if not(index($exclude, 'igx-splitter')) {
        @include igx-splitter(igx-splitter-theme(
            $palette,
            $schema,
            $border-radius: $roundness,
        ));
    }

    @if not(index($exclude, 'data-chart')) {
        @include igx-css-vars(igx-data-chart-theme(
            $palette,
            $schema,
        ));
    }

<<<<<<< HEAD
    @if not(index($exclude, 'gauge-chart')) {
        @include igx-css-vars(igx-gauge-chart-theme(
=======
    @if not(index($exclude, 'financial-chart')) {
        @include igx-css-vars(igx-financial-chart-theme(
>>>>>>> a614560f
            $palette,
            $schema,
        ));
    }
<<<<<<< HEAD

=======
  
>>>>>>> a614560f
    @if not(index($exclude, 'category-chart')) {
        @include igx-css-vars(igx-category-chart-theme(
            $palette,
            $schema,
        ));
    }

    @if not(index($exclude, 'pie-chart')) {
        @include igx-css-vars(igx-pie-chart-theme(
            $palette,
            $schema,
        ));
    }

    @if not(index($exclude, 'shape-chart')) {
        @include igx-css-vars(igx-shape-chart-theme(
            $palette,
            $schema,
        ));
    }

    @if not(index($exclude, 'igx-checkbox')) {
        @include igx-checkbox(igx-checkbox-theme(
            $palette,
            $schema,
            $border-radius: $roundness,
            $border-radius-ripple: $roundness,
        ));
    }

    @if not(index($exclude, 'igx-chip')) {
        @include igx-chip(igx-chip-theme(
            $palette,
            $schema,
            $border-radius: $roundness,
            $ghost-shadow: if($elevation == false, none, null),
        ));
    }

    @if not(index($exclude, 'igx-column-hiding')) {
        @include igx-column-hiding(igx-column-hiding-theme($palette, $schema));
    }

    @if not(index($exclude, 'igx-combo')) {
        @include igx-combo(igx-combo-theme($palette, $schema));
    }

    @if not(index($exclude, 'igx-date-picker')) {
        @include igx-date-picker(igx-calendar-theme(
            $palette,
            $schema,
            $border-radius: $roundness,
        ));
    }

    @if not(index($exclude, 'igx-date-range-picker')) {
        @include igx-date-range-picker(igx-date-range-picker-theme($palette, $schema));
    }

    @if not(index($exclude, 'igx-dialog')) {
        @include igx-dialog(igx-dialog-theme(
            $palette,
            $schema,
            $border-radius: $roundness,
            $shadow: if($elevation == false, none, null),
        ));
    }

    @if not(index($exclude, 'igx-divider')) {
        @include igx-divider(igx-divider-theme($palette, $schema));
    }

    @if not(index($exclude, 'igx-drop-down')) {
        @include igx-drop-down(igx-drop-down-theme(
            $palette,
            $schema,
            $border-radius: $roundness,
            $shadow: if($elevation == false, none, null),
        ));
    }

    @if not(index($exclude, 'igx-expansion-panel')) {
        @include igx-expansion-panel(igx-expansion-panel-theme(
            $palette,
            $schema,
            $border-radius: $roundness,
        ));
    }

    @if not(index($exclude, 'igx-grid')) {
        @include igx-grid(igx-grid-theme(
            $palette,
            $schema,
            $drop-area-border-radius: $roundness,
            $grid-shadow: if($elevation == false, none, null),
            $drag-shadow: if($elevation == false, none, null),
        ));
    }

    @if not(index($exclude, 'igx-grid-summary')) {
        @include igx-grid-summary(igx-grid-summary-theme($palette, $schema));
    }

    @if not(index($exclude, 'igx-grid-toolbar')) {
        @include igx-grid-toolbar(igx-grid-toolbar-theme($palette, $schema));
    }

    @if not(index($exclude, 'igx-highlight')) {
        @include igx-highlight(igx-highlight-theme($palette, $schema));
    }

    @if not(index($exclude, 'igx-icon')) {
        @include igx-icon(igx-icon-theme($palette, $schema));
    }

    @if not(index($exclude, 'igx-input-group')) {
        @include igx-input-group(igx-input-group-theme(
            $palette,
            $schema,
            $box-border-radius: $roundness,
            $border-border-radius: $roundness,
            $search-border-radius: $roundness,
            $search-resting-shadow: if($elevation == false, none, null),
            $search-hover-shadow: if($elevation == false, none, null),
            $search-disabled-shadow: if($elevation == false, none, null),
        ));
    }

    @if not(index($exclude, 'igx-list')) {
        @include igx-list(igx-list-theme(
            $palette,
            $schema,
            $border-radius: $roundness,
            $item-border-radius: $roundness,
        ));
    }

    @if not(index($exclude, 'igx-navbar')) {
        @include igx-navbar(igx-navbar-theme(
            $palette,
            $schema,
            $shadow: if($elevation == false, none, null),
        ));
    }

    @if not(index($exclude, 'igx-nav-drawer')) {
        @include igx-navdrawer(igx-navdrawer-theme(
            $palette,
            $schema,
            $border-radius: $roundness,
            $item-border-radius: $roundness,
            $shadow: if($elevation == false, none, null),
        ));
    }

    @if not(index($exclude, 'igx-overlay')) {
        @include igx-overlay(igx-overlay-theme($palette, $schema));
    }

    @if not(index($exclude, 'igx-paginator')) {
        @include igx-paginator(igx-paginator-theme($palette, $schema));
    }

    @if not(index($exclude, 'igx-circular-bar')) {
        @include igx-progress-circular(igx-progress-circular-theme($palette, $schema));
    }

    @if not(index($exclude, 'igx-linear-bar')) {
        @include igx-progress-linear(igx-progress-linear-theme($palette, $schema));
    }

    @if not(index($exclude, 'igx-radio')) {
        @include igx-radio(igx-radio-theme($palette, $schema));
    }

    @if not(index($exclude, 'igx-scrollbar')) {
        @include igx-scrollbar(igx-scrollbar-theme($palette, $schema));
    }

    @if not(index($exclude, 'igx-slider')) {
        @include igx-slider(igx-slider-theme($palette, $schema));
    }

    @if not(index($exclude, 'igx-snackbar')) {
        @include igx-snackbar(igx-snackbar-theme(
            $palette,
            $schema,
            $border-radius: $roundness,
            $shadow: if($elevation == false, none, null),
        ));
    }

    @if not(index($exclude, 'igx-switch')) {
        @include igx-switch(igx-switch-theme(
            $palette,
            $schema,
            $border-radius-track: $roundness,
            $border-radius-thumb: $roundness,
            $border-radius-ripple: $roundness,
            $resting-shadow: if($elevation == false, none, null),
            $hover-shadow: if($elevation == false, none, null),
            $disabled-shadow: if($elevation == false, none, null),
        ));
    }

    @if not(index($exclude, 'igx-tabs')) {
        @include igx-tabs(igx-tabs-theme(
            $palette,
            $schema,
            $disable-shadow: if($elevation == false, true, false),
        ));
    }

    @if not(index($exclude, 'igx-toast')) {
        @include igx-toast(igx-toast-theme(
            $palette,
            $schema,
            $border-radius: $roundness,
        ));
    }

    @if not(index($exclude, 'igx-tooltip')) {
        @include igx-tooltip(igx-tooltip-theme(
            $palette,
            $schema,
            $border-radius: $roundness,
        ));
    }

    @if not(index($exclude, 'igx-time-picker')) {
        @include igx-time-picker(igx-time-picker-theme(
            $palette,
            $schema,
            $border-radius: $roundness,
            $active-item-border-radius: $roundness,
            $modal-shadow: if($elevation == false, none, null),
            $dropdown-shadow: if($elevation == false, none, null),
        ));
    }
}

/// Creates a global theme that can be used with light backgrounds.
/// @param {Map} $palette - An igx-palette to be used by the global theme.
/// @param {List} $exclude [( )] - A list of igx components to be excluded from the global theme styles.
/// @param {Boolean} $legacy-support [false] - If set to true, it turns on support for IE11, i.e. css variables are not used in the generated component themes.
@mixin igx-light-theme(
    $palette,
    $exclude: (),
    $legacy-support: false,
    $roundness: null,
    $elevation: true,
) {
    $grays: igx-color($palette, 'grays');
    $surface: igx-color($palette, 'surface');

    $light-palette: igx-palette(
        $primary: igx-color($palette, 'primary'),
        $secondary: igx-color($palette, 'secondary'),
        $info: igx-color($palette, 'info'),
        $success: igx-color($palette, 'success'),
        $warn: igx-color($palette, 'warn'),
        $error: igx-color($palette, 'error'),
        $surface: if($surface != #fff, $surface, #fff),
        $grays: if($grays != rgba(0, 0, 0, .38), $grays, #000),
    );

    @include igx-theme(
        $palette: $light-palette,
        $schema: $light-schema,
        $legacy-support: $legacy-support,
        $exclude: $exclude,
        $roundness: $roundness,
        $elevation: $elevation,
    );
}

/// Creates a global theme that can be used with dark backgrounds.
/// @param {Map} $palette - An igx-palette to be used by the global theme.
/// @param {List} $exclude [( )] - A list of igx components to be excluded from the global theme styles.
/// @param {Boolean} $legacy-support [false] - If set to true, it turns on support for IE11, i.e. css variables are not used in the generated component themes.
@mixin igx-dark-theme(
    $palette,
    $exclude: (),
    $legacy-support: false,
    $roundness: null,
    $elevation: true,
) {
    $grays: igx-color($palette, 'grays');
    $surface: igx-color($palette, 'surface');

    $dark-palette: igx-palette(
        $primary: igx-color($palette, 'primary'),
        $secondary: igx-color($palette, 'secondary'),
        $info: igx-color($palette, 'info'),
        $success: igx-color($palette, 'success'),
        $warn: igx-color($palette, 'warn'),
        $error: igx-color($palette, 'error'),
        $surface: if($surface != #fff, $surface, #222),
        $grays: if($grays != rgba(0, 0, 0, .38), $grays, #fff),
    );

    @include igx-theme(
        $palette: $dark-palette,
        $schema: $dark-schema,
        $legacy-support: $legacy-support,
        $exclude: $exclude,
        $roundness: $roundness,
        $elevation: $elevation,
    );
}

/// Creates a global fluent theme that can be used with light backgrounds.
/// @param {Map} $palette - An igx-palette to be used by the global theme.
/// @param {List} $exclude [( )] - A list of igx components to be excluded from the global theme styles.
/// @param {Boolean} $legacy-support [false] - If set to true, it turns on support for IE11, i.e. css variables are not used in the generated component themes.
@mixin igx-fluent-theme(
    $palette,
    $exclude: (),
    $legacy-support: false,
    $roundness: null,
    $elevation: true,
) {
    $primary: igx-color($palette, 'primary');
    $secondary: igx-color($palette, 'secondary');
    $surface: igx-color($palette, 'surface');

    @include igx-typography(
        $font-family: "'Open Sans', Helvetica, Arial, sans-serif",
        $type-scale: $fluent-type-scale,
    );

    @include igx-theme(
        $palette: igx-palette(
            $primary,
            $secondary,
            $surface: if($surface != #fff, $surface, #fff),
            $grays: #000
        ),
        $schema: $light-fluent-schema,
        $legacy-support: $legacy-support,
        $exclude: $exclude,
        $roundness: $roundness,
        $elevation: $elevation,
    );
}

/// Creates a global fluent theme that can be used with dark backgrounds.
/// @param {Map} $palette - An igx-palette to be used by the global theme.
/// @param {List} $exclude [( )] - A list of igx components to be excluded from the global theme styles.
/// @param {Boolean} $legacy-support [false] - If set to true, it turns on support for IE11, i.e. css variables are not used in the generated component themes.
@mixin igx-fluent-dark-theme(
    $palette,
    $exclude: (),
    $legacy-support: false,
    $roundness: null,
    $elevation: true,
) {
    $primary: igx-color($palette, 'primary');
    $secondary: igx-color($palette, 'secondary');
    $surface: igx-color($palette, 'surface');

    @include igx-typography(
        $font-family: "'Open Sans', Helvetica, Arial, sans-serif",
        $type-scale: $fluent-type-scale
    );

    @include igx-theme(
        $palette: igx-palette(
            $primary,
            $secondary,
            $surface: if($surface != #fff, $surface, #222),
            $grays: #fff
        ),
        $schema: $dark-fluent-schema,
        $legacy-support: $legacy-support,
        $exclude: $exclude,
        $roundness: $roundness,
        $elevation: $elevation,
    );
}


/// Creates a global bootstrap-like theme that can be used with light backgrounds.
/// @param {Map} $palette - An igx-palette to be used by the global theme.
/// @param {List} $exclude [( )] - A list of igx components to be excluded from the global theme styles.
/// @param {Boolean} $legacy-support [false] - If set to true, it turns on support for IE11, i.e. css variables are not used in the generated component themes.
@mixin igx-bootstrap-theme(
    $palette,
    $exclude: (),
    $legacy-support: false,
    $roundness: null,
    $elevation: true,
) {
    $primary: igx-color($palette, 'primary');
    $secondary: igx-color($palette, 'secondary');
    $surface: igx-color($palette, 'surface');

    @include igx-typography(
        $font-family: '-apple-system, BlinkMacSystemFont, "Segoe UI", "Roboto", "Helvetica Neue", Arial, sans-serif, "Apple Color Emoji", "Segoe UI Emoji", "Segoe UI Symbol"',
        $type-scale: $bootstrap-type-scale
    );

    @include igx-calendar-typography($bootstrap-type-scale, $categories: (
        weekday-labels: 'calendar-labels',
        card-title: 'card-title',
    ));

    @include igx-card-typography($bootstrap-type-scale, $categories: (
        title: 'h5',
        subtitle: 'body-1',
        content: 'body-1'
    ));

    @include igx-dialog-typography($bootstrap-type-scale, $categories: (
        title: 'h5',
    ));

    @include igx-drop-down-typography($bootstrap-type-scale, $categories: (
        header: 'subtitle-1',
        item: 'subtitle-1',
        select-item: 'subtitle-1'
    ));

    @include igx-list-typography($bootstrap-type-scale, $categories: (
        item: 'body-2',
        title: 'body-1',
        subtitle: 'subtitle-1'
    ));

    @include igx-theme(
        $palette: igx-palette(
            $primary,
            $secondary,
            $surface: if($surface != #f8f9fa, $surface, #f8f9fa),
            $grays: #212529
        ),
        $schema: $light-bootstrap-schema,
        $legacy-support: $legacy-support,
        $exclude: $exclude,
        $roundness: $roundness,
        $elevation: $elevation,
    );
}

/// Creates a global bootstrap-like theme that can be used with dark backgrounds.
/// @param {Map} $palette - An igx-palette to be used by the global theme.
/// @param {List} $exclude [( )] - A list of igx components to be excluded from the global theme styles.
/// @param {Boolean} $legacy-support [false] - If set to true, it turns on support for IE11, i.e. css variables are not used in the generated component themes.
@mixin igx-bootstrap-dark-theme(
    $palette,
    $exclude: (),
    $legacy-support: false,
    $roundness: null,
    $elevation: true,
) {
    $primary: igx-color($palette, 'primary');
    $secondary: igx-color($palette, 'secondary');
    $surface: igx-color($palette, 'surface');

    @include igx-typography(
        $font-family: '-apple-system, BlinkMacSystemFont, "Segoe UI", "Roboto", "Helvetica Neue", Arial, sans-serif, "Apple Color Emoji", "Segoe UI Emoji", "Segoe UI Symbol"',
        $type-scale: $bootstrap-type-scale
    );

    @include igx-calendar-typography($bootstrap-type-scale, $categories: (
        weekday-labels: 'calendar-labels',
        card-title: 'card-title',
    ));

    @include igx-card-typography($bootstrap-type-scale, $categories: (
        title: 'h5',
        subtitle: 'body-1',
        content: 'body-1'
    ));

    @include igx-dialog-typography($bootstrap-type-scale, $categories: (
        title: 'h5',
    ));

    @include igx-drop-down-typography($bootstrap-type-scale, $categories: (
        header: 'subtitle-1',
        item: 'subtitle-1',
        select-item: 'subtitle-1'
    ));

    @include igx-theme(
        $palette: igx-palette(
            $primary,
            $secondary,
            $surface: if($surface != #f8f9fa, $surface, #222),
            $grays: #fff
        ),
        $schema: $dark-bootstrap-schema,
        $legacy-support: $legacy-support,
        $exclude: $exclude,
        $roundness: $roundness,
        $elevation: $elevation,
    );
}<|MERGE_RESOLUTION|>--- conflicted
+++ resolved
@@ -18,11 +18,8 @@
 @import '../components/card/card-theme';
 @import '../components/carousel/carousel-theme';
 @import '../components/charts/data-chart-theme';
-<<<<<<< HEAD
 @import '../components/charts/gauge-chart-theme';
-=======
 @import '../components/charts/financial-chart-theme';
->>>>>>> a614560f
 @import '../components/charts/category-chart-theme';
 @import '../components/charts/pie-chart-theme';
 @import '../components/charts/shape-chart-theme';
@@ -230,22 +227,20 @@
         ));
     }
 
-<<<<<<< HEAD
     @if not(index($exclude, 'gauge-chart')) {
         @include igx-css-vars(igx-gauge-chart-theme(
-=======
+            $palette,
+            $schema,
+        ));
+    }
+
     @if not(index($exclude, 'financial-chart')) {
         @include igx-css-vars(igx-financial-chart-theme(
->>>>>>> a614560f
-            $palette,
-            $schema,
-        ));
-    }
-<<<<<<< HEAD
-
-=======
-  
->>>>>>> a614560f
+            $palette,
+            $schema,
+        ));
+    }
+
     @if not(index($exclude, 'category-chart')) {
         @include igx-css-vars(igx-category-chart-theme(
             $palette,
