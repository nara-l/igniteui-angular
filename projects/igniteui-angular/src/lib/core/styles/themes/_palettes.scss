--- conflicted
+++ resolved
@@ -145,7 +145,6 @@
     $secondary: #2b579a,
     $success: #107c10,
     $warn: #797673,
-<<<<<<< HEAD
     $error: #a80000,
 ) !default;
 
@@ -157,9 +156,6 @@
     (
         surface: (500: #222)
     )
-) !default;
-=======
-    $error: #a80000
 ) !default;
 
 /// Bootstrap palette
@@ -174,4 +170,3 @@
     $error: #dc3545,
     $surface: #f8f9fa
 ) !default;
->>>>>>> 6512523f
