@import '../index';

// Generate a palette
@include igx-core();
<<<<<<< HEAD
@include igx-theme($default-palette);


//$my-grid-theme: igx-grid-theme(
//    $header-background: #1e6280,
//    $grouparea-background: #1b5b76,
//    $group-label-column-name-text: #a0c3df,
//    $group-label-icon: #a0c3df,
//    $group-label-text: #fff,
//    $expand-all-icon-color: #a0c3df,
//    $expand-all-icon-hover-color: #b9e0ff,
//    $expand-icon-color: #a0c3df,
//    $expand-icon-hover-color: #b9e0ff,
//    $group-count-background: #1e6280,
//    $group-count-text-color: #fff,
//    $grouparea-placeholder-color: #fff,
//    $content-background: #247498,
//    $header-text-color: #fff
//);
//
//@include igx-grid($my-grid-theme);


$my-dd-theme: igx-drop-down-theme(
    $selected-item-background: igx-color($default-palette, 'primary', 100),
    $header-text-color: #09f,
    $selected-hover-item-background: igx-color($default-palette, 'primary', 200),
    $selected-focus-item-background: igx-color($default-palette, 'primary', 200)
);

$my-input-theme: igx-input-group-theme(
    $idle-bottom-line-color: transparent,
    $hover-bottom-line-color: transparent,
    $filled-bottom-line-color: #09f
);


.combo-sample {
    @include igx-drop-down($my-dd-theme);
}

.igx-combo__search {
    @include igx-input-group($my-input-theme);
}
=======
@include igx-theme($default-palette);
>>>>>>> 0b70db19
<|MERGE_RESOLUTION|>--- conflicted
+++ resolved
@@ -2,28 +2,7 @@
 
 // Generate a palette
 @include igx-core();
-<<<<<<< HEAD
 @include igx-theme($default-palette);
-
-
-//$my-grid-theme: igx-grid-theme(
-//    $header-background: #1e6280,
-//    $grouparea-background: #1b5b76,
-//    $group-label-column-name-text: #a0c3df,
-//    $group-label-icon: #a0c3df,
-//    $group-label-text: #fff,
-//    $expand-all-icon-color: #a0c3df,
-//    $expand-all-icon-hover-color: #b9e0ff,
-//    $expand-icon-color: #a0c3df,
-//    $expand-icon-hover-color: #b9e0ff,
-//    $group-count-background: #1e6280,
-//    $group-count-text-color: #fff,
-//    $grouparea-placeholder-color: #fff,
-//    $content-background: #247498,
-//    $header-text-color: #fff
-//);
-//
-//@include igx-grid($my-grid-theme);
 
 
 $my-dd-theme: igx-drop-down-theme(
@@ -46,7 +25,4 @@
 
 .igx-combo__search {
     @include igx-input-group($my-input-theme);
-}
-=======
-@include igx-theme($default-palette);
->>>>>>> 0b70db19
+}