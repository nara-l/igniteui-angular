@import '../light/carousel';
////
/// @group schemas
/// @access public
/// @author <a href="https://github.com/simeonoff" target="_blank">Simeon Simeonoff</a>
////

/// Generates the base dark carousel schema.
/// @type {Map}
/// @prop {Color} slide-background [#222] - The slide background color.
/// @prop {Color} button-background [#222] - The previous/next buttons idle background color.
/// @prop {Color} button-hover-background [#222] - The previous/next buttons hover background color.
/// @prop {Map} button-disabled-background [igx-color: ('grays', 100), hexrgba: (#222)] - The previous/next buttons disabled background color.
/// @prop {Map} button-disabled-arrow-color [igx-color: ('grays' 400), hexrgba: (#222)] - The previous/next buttons disabled color.
$_base-dark-carousel: (
    slide-background: #222,
    button-background: #222,
    button-hover-background: #222,
    button-disabled-background: (
        igx-color: ('grays', 100),
        hexrgba: (#222)
    ),
    button-disabled-arrow-color:  (
        igx-color: ('grays' 400),
        hexrgba: (#222)
    ),
);

/// Generates a dark carousel schema based on a mix of $_light-carousel and $_base-dark-carousel
/// @type {Map}
/// @requires {function} extend
/// @requires $_light-carousel
/// @requires $_base-dark-carousel
/// @see $default-palette
$_dark-carousel: extend($_light-carousel, $_base-dark-carousel);

/// Generates a dark fluent carousel schema based on a mix of $_fluent-carousel and $_base-dark-carousel
/// @type {Map}
/// @requires {function} extend
/// @requires $_fluent-carousel
/// @requires $_base-dark-carousel
$_dark-fluent-carousel: extend($_fluent-carousel, $_base-dark-carousel);

/// Generates a dark bootstrap carousel schema based on a mix of $_bootstrap-carousel and $_base-dark-carousel
/// @type {Map}
/// @requires {function} extend
/// @requires $_bootstrap-carousel
/// @requires $_base-dark-carousel
$_dark-bootstrap-carousel: extend($_bootstrap-carousel, $_base-dark-carousel);

/// Generates a dark indigo carousel schema based on a mix of $_indigo-carousel and $_base-dark-carousel
/// @type {Map}
/// @prop {Color} slide-background [#222] - The slide background color.
<<<<<<< HEAD
/// @prop {Color} button-background [igx-color: ('grays', 500)] - The previous/next buttons idle background color.
/// @prop {Color} button-hover-background [igx-color: ('grays', 300)] - The previous/next buttons hover background color.
/// @prop {Color} indicator-dot-color [igx-color: ('grays', 600)] - The idle indicator dot color.
/// @prop {Color} indicator-active-dot-color [igx-color: ('grays', 900)] - The active indicator dot color.
/// @requires {function} extend
=======
/// @prop {Map} button-background [igx-color: ('grays', 400)] - The previous/next buttons idle background color.
/// @prop {Map} button-hover-background [igx-color: ('grays', 200)] - The previous/next buttons hover background color.
/// @prop {Map} button-arrow-color [igx-color: ('grays', 800)] - The previous/next buttons idle arrow color.
/// @prop {Map} button-hover-arrow-color [igx-color: ('grays', 900)] - The previous/next buttons hover arrow color.
/// @prop {Map} indicator-dot-color [igx-color: ('grays', 600)] - The idle indicator dot color.
/// @prop {Map} indicator-active-dot-color [igx-color: ('grays', 900)] - The active indicator dot color.
/// @requires extend
>>>>>>> a39c745c
/// @requires $_indigo-carousel
/// @requires $_base-dark-carousel
$_dark-indigo-carousel: extend($_indigo-carousel, (
    slide-background: #222,

    button-background: (
        igx-color: ('grays' 400),
    ),

    button-hover-background: (
        igx-color: ('grays' 200),
    ),

    button-arrow-color: (
        igx-color: ('grays', 800)
    ),

    button-hover-arrow-color: (
        igx-color: ('grays', 900)
    ),

    indicator-dot-color: (
        igx-color: ('grays' 600),
    ),

    indicator-active-dot-color: (
        igx-color: ('grays' 900),
    ),
));
<|MERGE_RESOLUTION|>--- conflicted
+++ resolved
@@ -51,23 +51,14 @@
 /// Generates a dark indigo carousel schema based on a mix of $_indigo-carousel and $_base-dark-carousel
 /// @type {Map}
 /// @prop {Color} slide-background [#222] - The slide background color.
-<<<<<<< HEAD
-/// @prop {Color} button-background [igx-color: ('grays', 500)] - The previous/next buttons idle background color.
-/// @prop {Color} button-hover-background [igx-color: ('grays', 300)] - The previous/next buttons hover background color.
-/// @prop {Color} indicator-dot-color [igx-color: ('grays', 600)] - The idle indicator dot color.
-/// @prop {Color} indicator-active-dot-color [igx-color: ('grays', 900)] - The active indicator dot color.
-/// @requires {function} extend
-=======
 /// @prop {Map} button-background [igx-color: ('grays', 400)] - The previous/next buttons idle background color.
 /// @prop {Map} button-hover-background [igx-color: ('grays', 200)] - The previous/next buttons hover background color.
 /// @prop {Map} button-arrow-color [igx-color: ('grays', 800)] - The previous/next buttons idle arrow color.
 /// @prop {Map} button-hover-arrow-color [igx-color: ('grays', 900)] - The previous/next buttons hover arrow color.
 /// @prop {Map} indicator-dot-color [igx-color: ('grays', 600)] - The idle indicator dot color.
 /// @prop {Map} indicator-active-dot-color [igx-color: ('grays', 900)] - The active indicator dot color.
-/// @requires extend
->>>>>>> a39c745c
+/// @requires {function} extend
 /// @requires $_indigo-carousel
-/// @requires $_base-dark-carousel
 $_dark-indigo-carousel: extend($_indigo-carousel, (
     slide-background: #222,
 
