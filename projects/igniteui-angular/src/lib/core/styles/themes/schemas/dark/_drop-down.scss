--- conflicted
+++ resolved
@@ -48,11 +48,9 @@
 
 /// Generates a dark indigo drop-down schema.
 /// @type {Map}
-<<<<<<< HEAD
 /// @prop {Map} header-text-color [igx-contrast-color: 'surface'] - The drop-down header text color.
-/// @requires extend
+/// @requires {function} extend
 /// @requires $_indigo-drop-down
-/// @requires extend
 $_dark-indigo-drop-down: extend(
     $_indigo-drop-down,
     (
@@ -60,9 +58,4 @@
             igx-contrast-color: 'surface'
         ),
     )
-);
-=======
-/// @requires {function} extend
-/// @requires $_indigo-drop-down
-$_dark-indigo-drop-down: extend($_indigo-drop-down);
->>>>>>> 84536a67
+);