@import '../light/grid';
////
/// @group schemas
/// @access private
/// @author <a href="https://github.com/simeonoff" target="_blank">Simeon Simeonoff</a>
////

/// Generates the base dark grid schema.
/// @type {Map}
/// @prop {Map} header-background [igx-color: ('grays', 100), hexrgba: #222] - The table header background color.
/// @prop {Color} content-background [#222] - The table body background color.
/// @prop {Color} row-odd-background [#222] - The background color of odd rows.
/// @prop {Color} row-even-background [#222] - The background color of even rows.
/// @prop {Map} row-hover-background [igx-color: ('grays', 100), hexrgba: #222] - The hover row background color.
/// @prop {Color} row-hover-text-color [#fff] - The hover row text color.
/// @prop {Map} row-selected-background [igx-color: ('secondary', 500), rgba: .24, hexrgba: #222] - The selected row background color.
/// @prop {Map} row-selected-hover-background [igx-color: ('secondary', 'A700'), rgba: .24, hexrgba: #222] - The selected row background color on hover.
/// @prop {Color} row-selected-text-color [#fff] - The selected row text color.
/// @prop {Color} ghost-header-background [#222] - The dragged header background color.
/// @prop {Color} cell-editing-background [#222] - The background for the cell in editing mode.
/// @prop {Map} cell-selected-background [igx-color: ('grays', 200), hexrgba: #222] - The selected cell background color.
/// @prop {Map} cell-selected-text-color [#fff] - The selected cell text color.
/// @prop {Map} grouparea-background [igx-color: ('grays', 100), hexrgba: #222] - The grid group area background color.
/// @prop {Map} group-row-background [igx-color: ('grays', 100), hexrgba: #222] - The grid group row background color.
/// @prop {Map} group-row-selected-background [igx-color: ('grays', 200), hexrgba: #222] - The drop area background on drop color.
/// @prop {Color} filtering-header-background [#222] - The background color of the filtered column header.
/// @prop {Color} filtering-row-background [#222] - The background color of the filtering row.
/// @prop {Map} body-summaries-background [igx-color: ('grays', 300), hexrgba: #222] - The background color of the summary groups located the body.
/// @prop {Map} body-summaries-text-color [igx-color: ('grays', 100), hexrgba: #222, text-contrast: ()] - The text color of the summary groups located the body.
/// @prop {Map} root-summaries-background [igx-color: ('grays', 300), hexrgba: #222] - The background color of the summary groups located the footer.
/// @prop {Map} root-summaries-text-color [igx-color: ('grays', 300), hexrgba: #222, text-contrast: ()] - The text color of the summary groups located the footer.
/// @prop {Map} row-highlight [igx-color: ('secondary', 500)] - The highlight color of a row.
/// @prop {Map} row-ghost-background [igx-color: ('primary', 900)] - The dragged row background color.
$_base-dark-grid: (
    header-background: (
        igx-color: ('grays', 100),
        hexrgba: #222
    ),

    content-background: #222,

    row-odd-background: #222,

    row-even-background: #222,

    row-hover-background: (
        igx-color: ('grays', 100),
        hexrgba: #222
    ),

    row-hover-text-color: #fff,

    row-selected-background: (
        igx-color: ('secondary', 500),
        rgba: .24,
        hexrgba: #222
    ),

    row-selected-hover-background: (
        igx-color: ('secondary', 'A700'),
        rgba: .24,
        hexrgba: #222
    ),

    row-selected-text-color: #fff,

    ghost-header-background: #222,

    cell-editing-background: #222,

    cell-selected-background: (
        igx-color: ('grays', 200),
        hexrgba: #222
    ),

    grouparea-background: (
        igx-color: ('grays', 100),
        hexrgba: #222
    ),

    group-row-background: (
        igx-color: ('grays', 100),
        hexrgba: #222
    ),

    group-row-selected-background: (
        igx-color: ('grays', 200),
        hexrgba: #222
    ),

    filtering-header-background: #222,

    filtering-row-background: #222,

    cell-selected-text-color: #fff,

    body-summaries-background: (
        igx-color: ('grays', 300),
        hexrgba: #222
    ),

    body-summaries-text-color: (
        igx-color: ('grays', 100),
        hexrgba: #222,
        text-contrast: ()
    ),

    root-summaries-background: (
        igx-color: ('grays', 300),
        hexrgba: #222
    ),

    root-summaries-text-color: (
        igx-color: ('grays', 300),
        hexrgba: #222,
        text-contrast: ()
    ),

    row-highlight: (
        igx-color: ('secondary', 500)
    ),

    row-ghost-background: (
        igx-color: ('primary', 900)
    )
);

/// Generates a dark grid schema based on a mix of $_light-grid and $_base-dark-grid.
/// @type {Map}
/// @requires extend
/// @requires $_light-grid
/// @requires $_base-dark-grid
/// @see $default-palette
$_dark-grid: extend($_light-grid, $_base-dark-grid);


/// Generates a dark fluent grid schema based on a mix of $_fluent-grid and $_base-dark-grid.
<<<<<<< HEAD
/// @prop {Map} row-hover-background [igx-color: ('grays', 100), hexrgba: #222] - The hover row background color.
/// @prop {Map} row-selected-background [igx-color: ('grays', 200), hexrgba: #222] - The selected row background color.
/// @prop {Map} row-selected-hover-background [igx-color: ('grays', '300'), hexrgba: #222] - The selected row background color on hover.

=======
/// @type {Map}
///
/// @prop {Map} row-hover-background [igx-color: ('grays', 100), hexrgba: #222] - The hover row background color.
/// @prop {Map} row-selected-background [igx-color: ('grays', 200), hexrgba: #222] - The selected row background color.
/// @prop {Map} row-selected-hover-background [igx-color: ('grays', 300), hexrgba: #222] - The selected row background color on hover.
///
>>>>>>> d8f68294
/// @requires extend
/// @requires $_fluent-grid
/// @requires $_base-dark-grid
$_dark-fluent-grid: extend(
    $_fluent-grid,
    $_base-dark-grid,
    (
        row-hover-background: (
            igx-color: ('grays', 100),
            hexrgba: #222
        ),

        row-selected-background: (
            igx-color: ('grays', 200),
            hexrgba: #222
        ),

        row-selected-hover-background: (
            igx-color: ('grays', 300),
            hexrgba: #222
        ),
    )
);


/// Generates a dark bootstrap grid schema based on a mix of $_bootstrap-grid and $_base-dark-grid.
/// @type {Map}
///
/// @prop {Color} header-background [#222] - The table header background color.
/// @prop {Color} header-text-color [#fff] - The table header text color.
///
/// @requires {function} extend
/// @requires $_bootstrap-grid
/// @requires $_base-dark-grid
$_dark-bootstrap-grid: extend(
    $_bootstrap-grid,
    $_base-dark-grid,
    (
        header-background: #222,
        header-text-color: #fff,
    )
);<|MERGE_RESOLUTION|>--- conflicted
+++ resolved
@@ -135,19 +135,12 @@
 
 
 /// Generates a dark fluent grid schema based on a mix of $_fluent-grid and $_base-dark-grid.
-<<<<<<< HEAD
-/// @prop {Map} row-hover-background [igx-color: ('grays', 100), hexrgba: #222] - The hover row background color.
-/// @prop {Map} row-selected-background [igx-color: ('grays', 200), hexrgba: #222] - The selected row background color.
-/// @prop {Map} row-selected-hover-background [igx-color: ('grays', '300'), hexrgba: #222] - The selected row background color on hover.
-
-=======
 /// @type {Map}
 ///
 /// @prop {Map} row-hover-background [igx-color: ('grays', 100), hexrgba: #222] - The hover row background color.
 /// @prop {Map} row-selected-background [igx-color: ('grays', 200), hexrgba: #222] - The selected row background color.
 /// @prop {Map} row-selected-hover-background [igx-color: ('grays', 300), hexrgba: #222] - The selected row background color on hover.
 ///
->>>>>>> d8f68294
 /// @requires extend
 /// @requires $_fluent-grid
 /// @requires $_base-dark-grid
