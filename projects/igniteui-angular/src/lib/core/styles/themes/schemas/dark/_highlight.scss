--- conflicted
+++ resolved
@@ -7,11 +7,7 @@
 
 /// Generates a dark highlight schema.
 /// @type {Map}
-<<<<<<< HEAD
 /// @property {Map} resting-color [igx-color: ('grays', 300), hexrgba: #222, text-contrast: ()] - The icon color used for the highlight in its resting state.
-=======
-/// @property {Map} resting-color [igx-color: ('grays', 300), hexrgba: (#222), text-contrast: ()] - The icon color used for the highlight in its resting state.
->>>>>>> d8f68294
 /// @requires {function} extend
 /// @requires $_light-highlight
 /// @see $default-palette
@@ -25,11 +21,7 @@
 
 /// Generates a dark fluent highlight schema.
 /// @type {Map}
-<<<<<<< HEAD
 /// @property {Map} resting-color [igx-color: ('grays', 300), hexrgba: #222, text-contrast: ()] - The icon color used for the highlight in its resting state.
-=======
-/// @property {Map} resting-color [igx-color: ('grays', 300), hexrgba: (#222), text-contrast: ()] - The icon color used for the highlight in its resting state.
->>>>>>> d8f68294
 /// @requires {function} extend
 /// @requires $_fluent-highlight
 $_dark-fluent-highlight: extend($_fluent-highlight, (
