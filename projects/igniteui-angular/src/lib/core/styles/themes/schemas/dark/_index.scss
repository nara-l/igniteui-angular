--- conflicted
+++ resolved
@@ -448,15 +448,9 @@
 /// @property {map} igx-grid-summary [$_dark-bootstrap-grid-summary],
 /// @property {map} igx-grid-toolbar [$_dark-bootstrap-grid-toolbar],
 /// @property {map} igx-highlight [$_dark-bootstrap-highlight],
-<<<<<<< HEAD
-/// @property {map} igx-icon [$_dark-bootstrap-icon],
+/// @property {map} igx-icon [$_dark-indigo-icon],
 /// @property {map} igx-input-group [$_dark-indigo-input-group],
-/// @property {map} igx-list [$_dark-bootstrap-list],
-=======
-/// @property {map} igx-icon [$_dark-indigo-icon],
-/// @property {map} igx-input-group [$_dark-bootstrap-input-group],
 /// @property {map} igx-list [$_dark-indigo-list],
->>>>>>> 3b6e55bf
 /// @property {Map} geo-map [$_dark-bootstrap-geo-map]
 /// @property {map} igx-navbar [$_dark-indigo-navbar],
 /// @property {map} igx-navdrawer [$_dark-bootstrap-navdrawer],
@@ -511,15 +505,9 @@
     igx-grid-summary: $_dark-bootstrap-grid-summary,
     igx-grid-toolbar: $_dark-bootstrap-grid-toolbar,
     igx-highlight: $_dark-bootstrap-highlight,
-<<<<<<< HEAD
-    igx-icon: $_dark-bootstrap-icon,
+    igx-icon: $_dark-indigo-icon,
     igx-input-group: $_dark-indigo-input-group,
-    igx-list: $_dark-bootstrap-list,
-=======
-    igx-icon: $_dark-indigo-icon,
-    igx-input-group: $_dark-bootstrap-input-group,
     igx-list: $_dark-indigo-list,
->>>>>>> 3b6e55bf
     geo-map: $_dark-bootstrap-geo-map,
     igx-navbar: $_dark-indigo-navbar,
     igx-navdrawer: $_dark-bootstrap-navdrawer,
