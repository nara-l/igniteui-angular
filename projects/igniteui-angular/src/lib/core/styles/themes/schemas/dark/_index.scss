////
/// @group schemas
/// @access public
/// @author <a href="https://github.com/simeonoff" target="_blank">Simeon Simeonoff</a>
////
@import './action-strip';
@import './avatar';
@import './badge';
@import './banner';
@import './bottom-nav';
@import './button';
@import './button-group';
@import './calendar';
@import './card';
@import './carousel';
@import './category-chart';
@import './checkbox';
@import './chip';
@import './column-hiding';
@import './combo';
@import './dialog';
@import './data-chart';
@import './doughnut-chart';
@import './date-range-picker';
@import './divider';
@import './drop-down';
@import './expansion-panel';
@import './gauge';
@import './financial-chart';
@import './graph';
@import './funnel-chart';
@import './grid';
@import './grid-filtering';
@import './pagination';
@import './grid-summary';
@import './grid-toolbar';
@import './highlight';
@import './icon';
@import './input-group';
@import './list';
@import './geo-map';
@import './navbar';
@import './navdrawer';
@import './overlay';
@import './progress';
@import './pie-chart';
@import './radio';
@import './ripple';
@import './scrollbar';
@import './shape-chart';
@import './slider';
@import './snackbar';
@import './sparkline';
@import './splitter';
@import './switch';
@import './tabs';
@import './time-picker';
@import './toast';
@import './tooltip';
@import './watermark';

/// The default dark schema for all components.
/// @type {Map}
/// @property {Map} igx-avatar [$_dark-avatar]
/// @property {Map} igx-action-strip [$_dark-action-strip]
/// @property {Map} igx-badge [$_dark-badge]
/// @property {Map} igx-banner [$_dark-banner]
/// @property {Map} igx-bottom-nav [$_dark-bottom-nav]
/// @property {Map} igx-button [$_dark-button]
/// @property {Map} igx-button-group [$_dark-button-group]
/// @property {Map} igx-calendar [$_dark-calendar]
/// @property {Map} igx-card [$_dark-card]
/// @property {Map} igx-carousel [$_dark-carousel]
/// @property {Map} category-chart [$_dark-category-chart]
/// @property {Map} igx-checkbox [$_dark-checkbox]
/// @property {Map} igx-chip [$_dark-chip]
/// @property {Map} igx-column-hiding [$_dark-column-hiding]
/// @property {Map} igx-combo [$_dark-combo]
/// @property {Map} igx-dialog [$_dark-dialog]
/// @property {Map} data-chart [$_dark-data-chart]
/// @property {Map} doughnut-chart [$_dark-doughnut-chart]
/// @property {Map} igx-date-range-picker [$_dark-date-range-picker]
/// @property {Map} igx-divider [$_dark-divider]
/// @property {Map} igx-drop-down [$_dark-drop-down]
/// @property {Map} igx-expansion-panel [$_dark-expansion-panel]
/// @property {Map} linear-gauge [$_dark-linear-gauge]
/// @property {Map} radial-gauge [$_dark-radial-gauge]
/// @property {Map} financial-chart [$_dark-financial-chart]
/// @property {Map} bullet-graph [$_dark-graph]
/// @property {Map} igx-grid [$_dark-grid]
/// @property {Map} igx-grid-filtering [$_dark-grid-filtering]
/// @property {Map} igx-paginator [$_dark-pagination]
/// @property {Map} funnel-chart [$_dark-funnel-chart]
/// @property {Map} igx-grid-summary [$_dark-grid-summary]
/// @property {Map} igx-grid-toolbar [$_dark-grid-toolbar]
/// @property {Map} igx-highlight [$_dark-highlight]
/// @property {Map} igx-icon [$_dark-icon]
/// @property {Map} igx-input-group [$_dark-input-group]
/// @property {Map} igx-list [$_dark-list]
/// @property {Map} geo-map [$_dark-geo-map]
/// @property {Map} igx-navbar [$_dark-navbar]
/// @property {Map} igx-navdrawer [$_dark-navdrawer]
/// @property {Map} igx-overlay [$_dark-overlay]
/// @property {Map} igx-progress-linear [$_dark-progress-linear]
/// @property {Map} igx-progress-circular [$_dark-progress-circular]
/// @property {Map} pie-chart [$_dark-pie-chart]
/// @property {Map} igx-radio [$_dark-radio]
/// @property {Map} igx-ripple [$_dark-ripple]
/// @property {Map} igx-scrollbar [$_dark-scrollbar]
/// @property {Map} shape-chart [$_dark-shape-chart]
/// @property {Map} igx-slider [$_dark-slider]
/// @property {Map} igx-snackbar [$_dark-snackbar]
/// @property {Map} sparkline [$_dark-sparkline]
/// @property {Map} igx-splitter [$_dark-splitter]
/// @property {Map} igx-switch [$_dark-switch]
/// @property {Map} igx-tabs [$_dark-tabs]
/// @property {Map} igx-time-picker [$_dark-time-picker]
/// @property {Map} igx-toast [$_dark-toast]
/// @property {Map} igx-tooltip [$_dark-tooltip]
$dark-schema: (
    igx-avatar: $_dark-avatar,
    igx-action-strip: $_dark-action-strip,
    igx-badge: $_dark-badge,
    igx-banner: $_dark-banner,
    igx-bottom-nav: $_dark-bottom-nav,
    igx-button: $_dark-button,
    igx-button-group: $_dark-button-group,
    igx-calendar: $_dark-calendar,
    igx-card: $_dark-card,
    igx-carousel: $_dark-carousel,
    category-chart: $_dark-category-chart,
    igx-checkbox: $_dark-checkbox,
    igx-chip: $_dark-chip,
    igx-column-hiding: $_dark-column-hiding,
    igx-combo: $_dark-combo,
    igx-dialog: $_dark-dialog,
    data-chart: $_dark-data-chart,
    doughnut-chart: $_dark-doughnut-chart,
    igx-date-range: $_dark-date-range-picker,
    igx-divider: $_dark-divider,
    igx-drop-down: $_dark-drop-down,
    igx-expansion-panel: $_dark-expansion-panel,
    linear-gauge: $_dark-linear-gauge,
    radial-gauge: $_dark-radial-gauge,
    financial-chart: $_dark-financial-chart,
    bullet-graph: $_dark-graph,
    funnel-chart: $_dark-funnel-chart,
    igx-grid: $_dark-grid,
    igx-grid-filtering: $_dark-grid-filtering,
    igx-paginator: $_dark-pagination,
    igx-grid-summary: $_dark-grid-summary,
    igx-grid-toolbar: $_dark-grid-toolbar,
    igx-highlight: $_dark-highlight,
    igx-icon: $_dark-icon,
    igx-input-group: $_dark-input-group,
    igx-list: $_dark-list,
    geo-map: $_dark-geo-map,
    igx-navbar: $_dark-navbar,
    igx-navdrawer: $_dark-navdrawer,
    igx-overlay: $_dark-overlay,
    igx-linear-bar: $_dark-progress-linear,
    igx-circular-bar: $_dark-progress-circular,
    pie-chart: $_dark-pie-chart,
    igx-radio: $_dark-radio,
    igx-ripple: $_dark-ripple,
    igx-scrollbar: $_dark-scrollbar,
    shape-chart: $_dark-shape-chart,
    igx-slider: $_dark-slider,
    igx-snackbar: $_dark-snackbar,
    sparkline: $_dark-sparkline,
    igx-splitter: $_dark-splitter,
    igx-switch: $_dark-switch,
    igx-tabs: $_dark-tabs,
    igx-time-picker: $_dark-time-picker,
    igx-toast: $_dark-toast,
    igx-tooltip: $_dark-tooltip,
    igx-watermark: $_dark-watermark,
);

/// The default dark fluent schema for all components.
/// @type {Map}
/// @property {map} igx-avatar [$_dark-fluent-avatar],
/// @property {Map} igx-action-strip [$_dark-fluent-action-strip]
/// @property {map} igx-badge [$_dark-fluent-badge],
/// @property {map} igx-banner [$_dark-fluent-banner],
/// @property {map} igx-bottom-nav [$_dark-fluent-bottom-nav],
/// @property {map} igx-button [$_dark-fluent-button],
/// @property {map} igx-button-group [$_dark-fluent-button-group],
/// @property {map} igx-calendar [$_dark-fluent-calendar],
/// @property {map} igx-card [$_dark-fluent-card],
/// @property {map} igx-carousel [$_dark-fluent-carousel],
/// @property {map} category-chart [$_dark-fluent-category-chart]
/// @property {map} igx-checkbox [$_dark-fluent-checkbox],
/// @property {map} igx-chip [$_dark-fluent-chip],
/// @property {map} igx-column-hiding [$_dark-fluent-column-hiding],
/// @property {map} igx-combo [$_dark-fluent-combo],
/// @property {map} igx-dialog [$_dark-fluent-dialog],
/// @property {Map} data-chart [$_dark-fluent-data-chart]
/// @property {Map} doughnut-chart [$_dark-fluent-doughnut-chart]
/// @property {map} igx-date-range-picker [$_dark-fluent-date-range-picker],
/// @property {map} igx-divider [$_dark-fluent-divider],
/// @property {map} igx-drop-down [$_dark-fluent-drop-down],
/// @property {map} igx-expansion-panel [$_dark-fluent-expansion-panel],
/// @property {Map} linear-gauge [$_dark-fluent-linear-gauge]
/// @property {Map} radial-gauge [$_dark-fluent-radial-gauge]
/// @property {map} financial-chart [$_dark-fluent-financial-chart]
/// @property {map} bullet-graph [$_dark-fluent-graph],
/// @property {map} igx-grid [$_dark-fluent-grid],
/// @property {map} igx-grid-filtering [$_dark-fluent-grid-filtering],
/// @property {map} igx-paginator [$_dark-fluent-pagination],
/// @property {map} funnel-chart [$_dark-fluent-funnel-chart],
/// @property {map} igx-grid-summary [$_dark-fluent-grid-summary],
/// @property {map} igx-grid-toolbar [$_dark-fluent-grid-toolbar],
/// @property {map} igx-highlight [$_dark-fluent-highlight],
/// @property {map} igx-icon [$_dark-fluent-icon],
/// @property {map} igx-input-group [$_dark-fluent-input-group],
/// @property {map} igx-list [$_dark-fluent-list],
/// @property {Map} geo-map [$_dark-fluent-geo-map]
/// @property {map} igx-navbar [$_dark-fluent-navbar],
/// @property {map} igx-navdrawer [$_dark-fluent-navdrawer],
/// @property {map} igx-overlay [$_dark-fluent-overlay],
/// @property {map} igx-linear-bar [$_dark-fluent-progress-linear],
/// @property {map} igx-circular-bar [$_dark-fluent-progress-circular],
/// @property {Map} pie-chart [$_dark-fluent-pie-chart],
/// @property {map} igx-radio [$_dark-fluent-radio],
/// @property {map} igx-ripple [$_dark-fluent-ripple],
/// @property {map} igx-scrollbar [$_dark-fluent-scrollbar],
/// @property {map} shape-chart [$_dark-fluent-shape-chart],
/// @property {map} igx-slider [$_dark-fluent-slider],
/// @property {map} igx-snackbar [$_dark-fluent-snackbar],
/// @property {map} sparkline [$_dark-fluent-sparkline],
/// @property {map} igx-splitter [$_dark-fluent-splitter],
/// @property {map} igx-switch [$_dark-fluent-switch],
/// @property {map} igx-tabs [$_dark-fluent-tabs],
/// @property {map} igx-time-picker [$_dark-fluent-time-picker],
/// @property {map} igx-toast [$_dark-fluent-toast],
/// @property {map} igx-tooltip [$_dark-fluent-tooltip]
$dark-fluent-schema: (
    igx-avatar: $_dark-fluent-avatar,
    igx-action-strip: $_dark-fluent-action-strip,
    igx-badge: $_dark-fluent-badge,
    igx-banner: $_dark-fluent-banner,
    igx-bottom-nav: $_dark-fluent-bottom-nav,
    igx-button: $_dark-fluent-button,
    igx-button-group: $_dark-fluent-button-group,
    igx-calendar: $_dark-fluent-calendar,
    igx-card: $_dark-fluent-card,
    igx-carousel: $_dark-fluent-carousel,
    category-chart: $_dark-fluent-category-chart,
    igx-checkbox: $_dark-fluent-checkbox,
    igx-chip: $_dark-fluent-chip,
    igx-column-hiding: $_dark-fluent-column-hiding,
    igx-combo: $_dark-fluent-combo,
    igx-dialog: $_dark-fluent-dialog,
    data-chart: $_dark-fluent-data-chart,
    doughnut-chart: $_dark-fluent-doughnut-chart,
    igx-date-range: $_dark-fluent-date-range-picker,
    igx-divider: $_dark-fluent-divider,
    igx-drop-down: $_dark-fluent-drop-down,
    igx-expansion-panel: $_dark-fluent-expansion-panel,
    linear-gauge: $_dark-fluent-linear-gauge,
    radial-gauge: $_dark-fluent-radial-gauge,
    financial-chart: $_dark-fluent-financial-chart,
    bullet-graph: $_dark-fluent-graph,
    igx-grid: $_dark-fluent-grid,
    igx-grid-filtering: $_dark-fluent-grid-filtering,
    igx-paginator: $_dark-fluent-pagination,
    funnel-chart: $_dark-fluent-funnel-chart,
    igx-grid-summary: $_dark-fluent-grid-summary,
    igx-grid-toolbar: $_dark-fluent-grid-toolbar,
    igx-highlight: $_dark-fluent-highlight,
    igx-icon: $_dark-fluent-icon,
    igx-input-group: $_dark-fluent-input-group,
    igx-list: $_dark-fluent-list,
    geo-map: $_dark-fluent-geo-map,
    igx-navbar: $_dark-fluent-navbar,
    igx-navdrawer: $_dark-fluent-navdrawer,
    igx-overlay: $_dark-fluent-overlay,
    igx-linear-bar: $_dark-fluent-progress-linear,
    igx-circular-bar: $_dark-fluent-progress-circular,
    pie-chart: $_dark-fluent-pie-chart,
    igx-radio: $_dark-fluent-radio,
    igx-ripple: $_dark-fluent-ripple,
    igx-scrollbar: $_dark-fluent-scrollbar,
    shape-chart: $_dark-fluent-shape-chart,
    igx-slider: $_dark-fluent-slider,
    igx-snackbar: $_dark-fluent-snackbar,
    sparkline: $_dark-fluent-sparkline,
    igx-splitter: $_dark-fluent-splitter,
    igx-switch: $_dark-fluent-switch,
    igx-tabs: $_dark-fluent-tabs,
    igx-time-picker: $_dark-fluent-time-picker,
    igx-toast: $_dark-fluent-toast,
    igx-tooltip: $_dark-fluent-tooltip,
    igx-watermark: $_dark-fluent-watermark
);

/// The default dark bootstrap schema for all components.
/// @type {Map}
/// @property {map} igx-avatar [$_dark-bootstrap-avatar],
/// @property {Map} igx-action-strip [$_dark-bootstrap-action-strip]
/// @property {map} igx-badge [$_dark-bootstrap-badge],
/// @property {map} igx-banner [$_dark-bootstrap-banner],
/// @property {map} igx-bottom-nav [$_dark-bootstrap-bottom-nav],
/// @property {map} igx-button [$_dark-bootstrap-button],
/// @property {map} igx-button-group [$_dark-bootstrap-button-group],
/// @property {map} igx-calendar [$_dark-bootstrap-calendar],
/// @property {map} igx-card [$_dark-bootstrap-card],
/// @property {map} igx-carousel [$_dark-bootstrap-carousel],
/// @property {map} category-chart [$_dark-bootstrap-category-chart]
/// @property {map} igx-checkbox [$_dark-bootstrap-checkbox],
/// @property {map} igx-chip [$_dark-bootstrap-chip],
/// @property {map} igx-column-hiding [$_dark-bootstrap-column-hiding],
/// @property {map} igx-combo [$_dark-bootstrap-combo],
/// @property {map} igx-dialog [$_dark-bootstrap-dialog],
/// @property {Map} data-chart [$_dark-bootstrap-data-chart]
/// @property {Map} doughnut-chart [$_dark-bootstrap-doughnut-chart]
/// @property {map} igx-date-range-picker [$_dark-bootstrap-date-range-picker],
/// @property {map} igx-divider [$_dark-bootstrap-divider],
/// @property {map} igx-drop-down [$_dark-bootstrap-drop-down],
/// @property {map} igx-expansion-panel [$_dark-bootstrap-expansion-panel],
/// @property {Map} linear-gauge [$_dark-bootstrap-linear-gauge]
/// @property {Map} radial-gauge [$_dark-bootstrap-radial-gauge]
/// @property {map} financial-chart [$_dark-bootstrap-financial-chart]
/// @property {map} bullet-graph [$_dark-bootstrap-graph],
/// @property {map} igx-grid [$_dark-bootstrap-grid],
/// @property {map} igx-grid-filtering [$_dark-bootstrap-grid-filtering],
/// @property {map} igx-paginator [$_dark-bootstrap-pagination],
/// @property {map} funnel-chart [$_dark-bootstrap-funnel-chart],
/// @property {map} igx-grid-summary [$_dark-bootstrap-grid-summary],
/// @property {map} igx-grid-toolbar [$_dark-bootstrap-grid-toolbar],
/// @property {map} igx-highlight [$_dark-bootstrap-highlight],
/// @property {map} igx-icon [$_dark-bootstrap-icon],
/// @property {map} igx-input-group [$_dark-bootstrap-input-group],
/// @property {map} igx-list [$_dark-bootstrap-list],
/// @property {Map} geo-map [$_dark-bootstrap-geo-map]
/// @property {map} igx-navbar [$_dark-bootstrap-navbar],
/// @property {map} igx-navdrawer [$_dark-bootstrap-navdrawer],
/// @property {map} igx-overlay [$_dark-bootstrap-overlay],
/// @property {map} igx-linear-bar [$_dark-bootstrap-progress-linear],
/// @property {map} igx-circular-bar [$_dark-bootstrap-progress-circular],
/// @property {Map} pie-chart [$_dark-bootstrap-pie-chart],
/// @property {map} igx-radio [$_dark-bootstrap-radio],
/// @property {map} igx-ripple [$_dark-bootstrap-ripple],
/// @property {map} igx-scrollbar [$_dark-bootstrap-scrollbar],
/// @property {map} shape-chart [$_dark-bootstrap-shape-chart],
/// @property {map} igx-slider [$_dark-bootstrap-slider],
/// @property {map} igx-snackbar [$_dark-bootstrap-snackbar],
/// @property {map} sparkline [$_dark-bootstrap-sparkline],
/// @property {map} igx-splitter [$_dark-bootstrap-splitter],
/// @property {map} igx-switch [$_dark-bootstrap-switch],
/// @property {map} igx-tabs [$_dark-bootstrap-tabs],
/// @property {map} igx-time-picker [$_dark-bootstrap-time-picker],
/// @property {map} igx-toast [$_dark-bootstrap-toast],
/// @property {map} igx-tooltip [$_dark-bootstrap-tooltip]
$dark-bootstrap-schema: (
    igx-avatar: $_dark-bootstrap-avatar,
    igx-action-strip: $_dark-bootstrap-action-strip,
    igx-badge: $_dark-bootstrap-badge,
    igx-banner: $_dark-bootstrap-banner,
    igx-bottom-nav: $_dark-bootstrap-bottom-nav,
    igx-button: $_dark-bootstrap-button,
    igx-button-group: $_dark-bootstrap-button-group,
    igx-calendar: $_dark-bootstrap-calendar,
    igx-card: $_dark-bootstrap-card,
    igx-carousel: $_dark-bootstrap-carousel,
    category-chart: $_dark-bootstrap-category-chart,
    igx-checkbox: $_dark-bootstrap-checkbox,
    igx-chip: $_dark-bootstrap-chip,
    igx-column-hiding: $_dark-bootstrap-column-hiding,
    igx-combo: $_dark-bootstrap-combo,
    igx-dialog: $_dark-bootstrap-dialog,
    data-chart: $_dark-bootstrap-data-chart,
    doughnut-chart: $_dark-bootstrap-doughnut-chart,
    igx-date-range: $_dark-bootstrap-date-range-picker,
    igx-divider: $_dark-bootstrap-divider,
    igx-drop-down: $_dark-bootstrap-drop-down,
    igx-expansion-panel: $_dark-bootstrap-expansion-panel,
    linear-gauge: $_dark-bootstrap-linear-gauge,
    radial-gauge: $_dark-bootstrap-radial-gauge,
    financial-chart: $_dark-bootstrap-financial-chart,
    bullet-graph: $_dark-bootstrap-graph,
    igx-grid: $_dark-bootstrap-grid,
    igx-grid-filtering: $_dark-bootstrap-grid-filtering,
    igx-paginator: $_dark-bootstrap-pagination,
    funnel-chart: $_dark-bootstrap-funnel-chart,
    igx-grid-summary: $_dark-bootstrap-grid-summary,
    igx-grid-toolbar: $_dark-bootstrap-grid-toolbar,
    igx-highlight: $_dark-bootstrap-highlight,
    igx-icon: $_dark-bootstrap-icon,
    igx-input-group: $_dark-bootstrap-input-group,
    igx-list: $_dark-bootstrap-list,
    geo-map: $_dark-bootstrap-geo-map,
    igx-navbar: $_dark-bootstrap-navbar,
    igx-navdrawer: $_dark-bootstrap-navdrawer,
    igx-overlay: $_dark-bootstrap-overlay,
    igx-linear-bar: $_dark-bootstrap-progress-linear,
    igx-circular-bar: $_dark-bootstrap-progress-circular,
    pie-chart: $_dark-bootstrap-pie-chart,
    igx-radio: $_dark-bootstrap-radio,
    igx-ripple: $_dark-bootstrap-ripple,
    igx-scrollbar: $_dark-bootstrap-scrollbar,
    shape-chart: $_dark-bootstrap-shape-chart,
    igx-slider: $_dark-bootstrap-slider,
    igx-snackbar: $_dark-bootstrap-snackbar,
    sparkline: $_dark-bootstrap-sparkline,
    igx-splitter: $_dark-bootstrap-splitter,
    igx-switch: $_dark-bootstrap-switch,
    igx-tabs: $_dark-bootstrap-tabs,
    igx-time-picker: $_dark-bootstrap-time-picker,
    igx-toast: $_dark-bootstrap-toast,
    igx-tooltip: $_dark-bootstrap-tooltip,
    igx-watermark: $_dark-bootstrap-watermark
);

/// The default dark indigo schema for all components.
/// @type {Map}
/// @property {map} igx-avatar [$_dark-indigo-avatar],
/// @property {Map} igx-action-strip [$_dark-indigo-action-strip]
/// @property {map} igx-badge [$_dark-bootstrap-badge],
/// @property {map} igx-banner [$_dark-indigo-banner],
/// @property {map} igx-bottom-nav [$_dark-indigo-bottom-nav],
/// @property {map} igx-button [$_dark-bootstrap-button],
/// @property {map} igx-button-group [$_dark-bootstrap-button-group],
/// @property {map} igx-calendar [$_dark-indigo-calendar],
/// @property {map} igx-card [$_dark-indigo-card],
/// @property {map} igx-carousel [$_dark-indigo-carousel],
/// @property {map} category-chart [$_dark-bootstrap-category-chart]
/// @property {map} igx-checkbox [$_dark-indigo-checkbox],
/// @property {map} igx-chip [$_dark-bootstrap-chip],
/// @property {map} igx-column-hiding [$_dark-bootstrap-column-hiding],
/// @property {map} igx-combo [$_dark-indigo-combo],
/// @property {map} igx-dialog [$_dark-indigo-dialog],
/// @property {Map} data-chart [$_dark-bootstrap-data-chart]
/// @property {Map} doughnut-chart [$_dark-bootstrap-doughnut-chart]
/// @property {map} igx-date-range-picker [$_dark-bootstrap-date-range-picker],
/// @property {map} igx-divider [$_dark-indigo-divider],
/// @property {map} igx-drop-down [$_dark-bootstrap-drop-down],
/// @property {map} igx-expansion-panel [$_dark-bootstrap-expansion-panel],
/// @property {Map} linear-gauge [$_dark-bootstrap-linear-gauge]
/// @property {Map} radial-gauge [$_dark-bootstrap-radial-gauge]
/// @property {map} financial-chart [$_dark-bootstrap-financial-chart]
/// @property {map} bullet-graph [$_dark-bootstrap-graph],
/// @property {map} igx-grid [$_dark-bootstrap-grid],
/// @property {map} igx-grid-filtering [$_dark-bootstrap-grid-filtering],
/// @property {map} igx-paginator [$_dark-bootstrap-pagination],
/// @property {map} funnel-chart [$_dark-bootstrap-funnel-chart],
/// @property {map} igx-grid-summary [$_dark-bootstrap-grid-summary],
/// @property {map} igx-grid-toolbar [$_dark-bootstrap-grid-toolbar],
/// @property {map} igx-highlight [$_dark-bootstrap-highlight],
/// @property {map} igx-icon [$_dark-bootstrap-icon],
/// @property {map} igx-input-group [$_dark-bootstrap-input-group],
/// @property {map} igx-list [$_dark-indigo-list],
/// @property {Map} geo-map [$_dark-bootstrap-geo-map]
/// @property {map} igx-navbar [$_dark-indigo-navbar],
/// @property {map} igx-navdrawer [$_dark-bootstrap-navdrawer],
/// @property {map} igx-overlay [$_dark-bootstrap-overlay],
/// @property {map} igx-linear-bar [$_dark-indigo-progress-linear],
/// @property {map} igx-circular-bar [$_dark-indigo-progress-circular],
/// @property {Map} pie-chart [$_dark-bootstrap-pie-chart],
/// @property {map} igx-radio [$_dark-indigo-radio],
/// @property {map} igx-ripple [$_dark-bootstrap-ripple],
/// @property {map} igx-scrollbar [$_dark-bootstrap-scrollbar],
/// @property {map} shape-chart [$_dark-bootstrap-shape-chart],
/// @property {map} igx-slider [$_dark-bootstrap-slider],
/// @property {map} igx-snackbar [$_dark-indigo-snackbar],
/// @property {map} sparkline [$_dark-bootstrap-sparkline],
<<<<<<< HEAD
/// @property {map} igx-splitter [$_dark-bootstrap-splitter],
/// @property {map} igx-switch [$_dark-indigo-switch],
=======
/// @property {map} igx-splitter [$_dark-indigo-splitter],
/// @property {map} igx-switch [$_dark-bootstrap-switch],
>>>>>>> 3f22954d
/// @property {map} igx-tabs [$_dark-bootstrap-tabs],
/// @property {map} igx-time-picker [$_dark-bootstrap-time-picker],
/// @property {map} igx-toast [$_dark-bootstrap-toast],
/// @property {map} igx-tooltip [$_dark-bootstrap-tooltip]
$dark-indigo-schema: (
    igx-avatar: $_dark-indigo-avatar,
    igx-action-strip: $_dark-indigo-action-strip,
    igx-badge: $_dark-indigo-badge,
    igx-banner: $_dark-indigo-banner,
    igx-bottom-nav: $_dark-indigo-bottom-nav,
    igx-button: $_dark-indigo-button,
    igx-button-group: $_dark-bootstrap-button-group,
    igx-calendar: $_dark-indigo-calendar,
    igx-card: $_dark-indigo-card,
    igx-carousel: $_dark-indigo-carousel,
    category-chart: $_dark-bootstrap-category-chart,
    igx-checkbox: $_dark-indigo-checkbox,
    igx-chip: $_dark-bootstrap-chip,
    igx-column-hiding: $_dark-bootstrap-column-hiding,
    igx-combo: $_dark-indigo-combo,
    igx-dialog: $_dark-indigo-dialog,
    data-chart: $_dark-bootstrap-data-chart,
    doughnut-chart: $_dark-bootstrap-doughnut-chart,
    igx-date-range: $_dark-bootstrap-date-range-picker,
    igx-divider: $_dark-indigo-divider,
    igx-drop-down: $_dark-bootstrap-drop-down,
    igx-expansion-panel: $_dark-bootstrap-expansion-panel,
    linear-gauge: $_dark-bootstrap-linear-gauge,
    radial-gauge: $_dark-bootstrap-radial-gauge,
    financial-chart: $_dark-bootstrap-financial-chart,
    bullet-graph: $_dark-bootstrap-graph,
    igx-grid: $_dark-bootstrap-grid,
    igx-grid-filtering: $_dark-bootstrap-grid-filtering,
    igx-paginator: $_dark-bootstrap-pagination,
    funnel-chart: $_dark-bootstrap-funnel-chart,
    igx-grid-summary: $_dark-bootstrap-grid-summary,
    igx-grid-toolbar: $_dark-bootstrap-grid-toolbar,
    igx-highlight: $_dark-bootstrap-highlight,
    igx-icon: $_dark-bootstrap-icon,
    igx-input-group: $_dark-bootstrap-input-group,
    igx-list: $_dark-indigo-list,
    geo-map: $_dark-bootstrap-geo-map,
    igx-navbar: $_dark-indigo-navbar,
    igx-navdrawer: $_dark-bootstrap-navdrawer,
    igx-overlay: $_dark-bootstrap-overlay,
    igx-linear-bar: $_dark-indigo-progress-linear,
    igx-circular-bar: $_dark-indigo-progress-circular,
    pie-chart: $_dark-bootstrap-pie-chart,
    igx-radio: $_dark-indigo-radio,
    igx-ripple: $_dark-bootstrap-ripple,
    igx-scrollbar: $_dark-bootstrap-scrollbar,
    shape-chart: $_dark-bootstrap-shape-chart,
    igx-slider: $_dark-bootstrap-slider,
    igx-snackbar: $_dark-indigo-snackbar,
    sparkline: $_dark-bootstrap-sparkline,
<<<<<<< HEAD
    igx-splitter: $_dark-bootstrap-splitter,
    igx-switch: $_dark-indigo-switch,
=======
    igx-splitter: $_dark-indigo-splitter,
    igx-switch: $_dark-bootstrap-switch,
>>>>>>> 3f22954d
    igx-tabs: $_dark-bootstrap-tabs,
    igx-time-picker: $_dark-bootstrap-time-picker,
    igx-toast: $_dark-bootstrap-toast,
    igx-tooltip: $_dark-bootstrap-tooltip,
    igx-watermark: $_dark-bootstrap-watermark
);<|MERGE_RESOLUTION|>--- conflicted
+++ resolved
@@ -465,13 +465,8 @@
 /// @property {map} igx-slider [$_dark-bootstrap-slider],
 /// @property {map} igx-snackbar [$_dark-indigo-snackbar],
 /// @property {map} sparkline [$_dark-bootstrap-sparkline],
-<<<<<<< HEAD
-/// @property {map} igx-splitter [$_dark-bootstrap-splitter],
+/// @property {map} igx-splitter [$_dark-indigo-splitter],
 /// @property {map} igx-switch [$_dark-indigo-switch],
-=======
-/// @property {map} igx-splitter [$_dark-indigo-splitter],
-/// @property {map} igx-switch [$_dark-bootstrap-switch],
->>>>>>> 3f22954d
 /// @property {map} igx-tabs [$_dark-bootstrap-tabs],
 /// @property {map} igx-time-picker [$_dark-bootstrap-time-picker],
 /// @property {map} igx-toast [$_dark-bootstrap-toast],
@@ -527,13 +522,8 @@
     igx-slider: $_dark-bootstrap-slider,
     igx-snackbar: $_dark-indigo-snackbar,
     sparkline: $_dark-bootstrap-sparkline,
-<<<<<<< HEAD
-    igx-splitter: $_dark-bootstrap-splitter,
+    igx-splitter: $_dark-indigo-splitter,
     igx-switch: $_dark-indigo-switch,
-=======
-    igx-splitter: $_dark-indigo-splitter,
-    igx-switch: $_dark-bootstrap-switch,
->>>>>>> 3f22954d
     igx-tabs: $_dark-bootstrap-tabs,
     igx-time-picker: $_dark-bootstrap-time-picker,
     igx-toast: $_dark-bootstrap-toast,
