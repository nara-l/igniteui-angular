////
/// @group schemas
/// @access public
/// @author <a href="https://github.com/simeonoff" target="_blank">Simeon Simeonoff</a>
////
@import './action-strip';
@import './avatar';
@import './badge';
@import './banner';
@import './bottom-nav';
@import './button';
@import './button-group';
@import './calendar';
@import './card';
@import './carousel';
@import './category-chart';
@import './checkbox';
@import './chip';
@import './column-hiding';
@import './combo';
@import './dialog';
@import './data-chart';
@import './doughnut-chart';
@import './date-range-picker';
@import './divider';
@import './drop-down';
@import './expansion-panel';
@import './gauge';
@import './financial-chart';
@import './graph';
@import './funnel-chart';
@import './grid';
@import './grid-filtering';
@import './pagination';
@import './grid-summary';
@import './grid-toolbar';
@import './highlight';
@import './icon';
@import './input-group';
@import './list';
@import './geo-map';
@import './navbar';
@import './navdrawer';
@import './overlay';
@import './progress';
@import './pie-chart';
@import './radio';
@import './ripple';
@import './scrollbar';
@import './shape-chart';
@import './slider';
@import './snackbar';
@import './sparkline';
@import './splitter';
@import './switch';
@import './tabs';
@import './time-picker';
@import './toast';
@import './tooltip';
@import './watermark';

/// The default dark schema for all components.
/// @type {Map}
/// @property {Map} igx-avatar [$_dark-avatar]
/// @property {Map} igx-action-strip [$_dark-action-strip]
/// @property {Map} igx-badge [$_dark-badge]
/// @property {Map} igx-banner [$_dark-banner]
/// @property {Map} igx-bottom-nav [$_dark-bottom-nav]
/// @property {Map} igx-button [$_dark-button]
/// @property {Map} igx-button-group [$_dark-button-group]
/// @property {Map} igx-calendar [$_dark-calendar]
/// @property {Map} igx-card [$_dark-card]
/// @property {Map} igx-carousel [$_dark-carousel]
/// @property {Map} category-chart [$_dark-category-chart]
/// @property {Map} igx-checkbox [$_dark-checkbox]
/// @property {Map} igx-chip [$_dark-chip]
/// @property {Map} igx-column-hiding [$_dark-column-hiding]
/// @property {Map} igx-combo [$_dark-combo]
/// @property {Map} igx-dialog [$_dark-dialog]
/// @property {Map} data-chart [$_dark-data-chart]
/// @property {Map} doughnut-chart [$_dark-doughnut-chart]
/// @property {Map} igx-date-range-picker [$_dark-date-range-picker]
/// @property {Map} igx-divider [$_dark-divider]
/// @property {Map} igx-drop-down [$_dark-drop-down]
/// @property {Map} igx-expansion-panel [$_dark-expansion-panel]
/// @property {Map} linear-gauge [$_dark-linear-gauge]
/// @property {Map} radial-gauge [$_dark-radial-gauge]
/// @property {Map} financial-chart [$_dark-financial-chart]
/// @property {Map} bullet-graph [$_dark-graph]
/// @property {Map} igx-grid [$_dark-grid]
/// @property {Map} igx-grid-filtering [$_dark-grid-filtering]
/// @property {Map} igx-paginator [$_dark-pagination]
/// @property {Map} funnel-chart [$_dark-funnel-chart]
/// @property {Map} igx-grid-summary [$_dark-grid-summary]
/// @property {Map} igx-grid-toolbar [$_dark-grid-toolbar]
/// @property {Map} igx-highlight [$_dark-highlight]
/// @property {Map} igx-icon [$_dark-icon]
/// @property {Map} igx-input-group [$_dark-input-group]
/// @property {Map} igx-list [$_dark-list]
/// @property {Map} geo-map [$_dark-geo-map]
/// @property {Map} igx-navbar [$_dark-navbar]
/// @property {Map} igx-navdrawer [$_dark-navdrawer]
/// @property {Map} igx-overlay [$_dark-overlay]
/// @property {Map} igx-progress-linear [$_dark-progress-linear]
/// @property {Map} igx-progress-circular [$_dark-progress-circular]
/// @property {Map} pie-chart [$_dark-pie-chart]
/// @property {Map} igx-radio [$_dark-radio]
/// @property {Map} igx-ripple [$_dark-ripple]
/// @property {Map} igx-scrollbar [$_dark-scrollbar]
/// @property {Map} shape-chart [$_dark-shape-chart]
/// @property {Map} igx-slider [$_dark-slider]
/// @property {Map} igx-snackbar [$_dark-snackbar]
/// @property {Map} sparkline [$_dark-sparkline]
/// @property {Map} igx-splitter [$_dark-splitter]
/// @property {Map} igx-switch [$_dark-switch]
/// @property {Map} igx-tabs [$_dark-tabs]
/// @property {Map} igx-time-picker [$_dark-time-picker]
/// @property {Map} igx-toast [$_dark-toast]
/// @property {Map} igx-tooltip [$_dark-tooltip]
$dark-schema: (
    igx-avatar: $_dark-avatar,
    igx-action-strip: $_dark-action-strip,
    igx-badge: $_dark-badge,
    igx-banner: $_dark-banner,
    igx-bottom-nav: $_dark-bottom-nav,
    igx-button: $_dark-button,
    igx-button-group: $_dark-button-group,
    igx-calendar: $_dark-calendar,
    igx-card: $_dark-card,
    igx-carousel: $_dark-carousel,
    category-chart: $_dark-category-chart,
    igx-checkbox: $_dark-checkbox,
    igx-chip: $_dark-chip,
    igx-column-hiding: $_dark-column-hiding,
    igx-combo: $_dark-combo,
    igx-dialog: $_dark-dialog,
    data-chart: $_dark-data-chart,
    doughnut-chart: $_dark-doughnut-chart,
    igx-date-range: $_dark-date-range-picker,
    igx-divider: $_dark-divider,
    igx-drop-down: $_dark-drop-down,
    igx-expansion-panel: $_dark-expansion-panel,
    linear-gauge: $_dark-linear-gauge,
    radial-gauge: $_dark-radial-gauge,
    financial-chart: $_dark-financial-chart,
    bullet-graph: $_dark-graph,
    funnel-chart: $_dark-funnel-chart,
    igx-grid: $_dark-grid,
    igx-grid-filtering: $_dark-grid-filtering,
    igx-paginator: $_dark-pagination,
    igx-grid-summary: $_dark-grid-summary,
    igx-grid-toolbar: $_dark-grid-toolbar,
    igx-highlight: $_dark-highlight,
    igx-icon: $_dark-icon,
    igx-input-group: $_dark-input-group,
    igx-list: $_dark-list,
    geo-map: $_dark-geo-map,
    igx-navbar: $_dark-navbar,
    igx-navdrawer: $_dark-navdrawer,
    igx-overlay: $_dark-overlay,
    igx-linear-bar: $_dark-progress-linear,
    igx-circular-bar: $_dark-progress-circular,
    pie-chart: $_dark-pie-chart,
    igx-radio: $_dark-radio,
    igx-ripple: $_dark-ripple,
    igx-scrollbar: $_dark-scrollbar,
    shape-chart: $_dark-shape-chart,
    igx-slider: $_dark-slider,
    igx-snackbar: $_dark-snackbar,
    sparkline: $_dark-sparkline,
    igx-splitter: $_dark-splitter,
    igx-switch: $_dark-switch,
    igx-tabs: $_dark-tabs,
    igx-time-picker: $_dark-time-picker,
    igx-toast: $_dark-toast,
    igx-tooltip: $_dark-tooltip,
    igx-watermark: $_dark-watermark,
);

/// The default dark fluent schema for all components.
/// @type {Map}
/// @property {map} igx-avatar [$_dark-fluent-avatar],
/// @property {Map} igx-action-strip [$_dark-fluent-action-strip]
/// @property {map} igx-badge [$_dark-fluent-badge],
/// @property {map} igx-banner [$_dark-fluent-banner],
/// @property {map} igx-bottom-nav [$_dark-fluent-bottom-nav],
/// @property {map} igx-button [$_dark-fluent-button],
/// @property {map} igx-button-group [$_dark-fluent-button-group],
/// @property {map} igx-calendar [$_dark-fluent-calendar],
/// @property {map} igx-card [$_dark-fluent-card],
/// @property {map} igx-carousel [$_dark-fluent-carousel],
/// @property {map} category-chart [$_dark-fluent-category-chart]
/// @property {map} igx-checkbox [$_dark-fluent-checkbox],
/// @property {map} igx-chip [$_dark-fluent-chip],
/// @property {map} igx-column-hiding [$_dark-fluent-column-hiding],
/// @property {map} igx-combo [$_dark-fluent-combo],
/// @property {map} igx-dialog [$_dark-fluent-dialog],
/// @property {Map} data-chart [$_dark-fluent-data-chart]
/// @property {Map} doughnut-chart [$_dark-fluent-doughnut-chart]
/// @property {map} igx-date-range-picker [$_dark-fluent-date-range-picker],
/// @property {map} igx-divider [$_dark-fluent-divider],
/// @property {map} igx-drop-down [$_dark-fluent-drop-down],
/// @property {map} igx-expansion-panel [$_dark-fluent-expansion-panel],
/// @property {Map} linear-gauge [$_dark-fluent-linear-gauge]
/// @property {Map} radial-gauge [$_dark-fluent-radial-gauge]
/// @property {map} financial-chart [$_dark-fluent-financial-chart]
/// @property {map} bullet-graph [$_dark-fluent-graph],
/// @property {map} igx-grid [$_dark-fluent-grid],
/// @property {map} igx-grid-filtering [$_dark-fluent-grid-filtering],
/// @property {map} igx-paginator [$_dark-fluent-pagination],
/// @property {map} funnel-chart [$_dark-fluent-funnel-chart],
/// @property {map} igx-grid-summary [$_dark-fluent-grid-summary],
/// @property {map} igx-grid-toolbar [$_dark-fluent-grid-toolbar],
/// @property {map} igx-highlight [$_dark-fluent-highlight],
/// @property {map} igx-icon [$_dark-fluent-icon],
/// @property {map} igx-input-group [$_dark-fluent-input-group],
/// @property {map} igx-list [$_dark-fluent-list],
/// @property {Map} geo-map [$_dark-fluent-geo-map]
/// @property {map} igx-navbar [$_dark-fluent-navbar],
/// @property {map} igx-navdrawer [$_dark-fluent-navdrawer],
/// @property {map} igx-overlay [$_dark-fluent-overlay],
/// @property {map} igx-linear-bar [$_dark-fluent-progress-linear],
/// @property {map} igx-circular-bar [$_dark-fluent-progress-circular],
/// @property {Map} pie-chart [$_dark-fluent-pie-chart],
/// @property {map} igx-radio [$_dark-fluent-radio],
/// @property {map} igx-ripple [$_dark-fluent-ripple],
/// @property {map} igx-scrollbar [$_dark-fluent-scrollbar],
/// @property {map} shape-chart [$_dark-fluent-shape-chart],
/// @property {map} igx-slider [$_dark-fluent-slider],
/// @property {map} igx-snackbar [$_dark-fluent-snackbar],
/// @property {map} sparkline [$_dark-fluent-sparkline],
/// @property {map} igx-splitter [$_dark-fluent-splitter],
/// @property {map} igx-switch [$_dark-fluent-switch],
/// @property {map} igx-tabs [$_dark-fluent-tabs],
/// @property {map} igx-time-picker [$_dark-fluent-time-picker],
/// @property {map} igx-toast [$_dark-fluent-toast],
/// @property {map} igx-tooltip [$_dark-fluent-tooltip]
$dark-fluent-schema: (
    igx-avatar: $_dark-fluent-avatar,
    igx-action-strip: $_dark-fluent-action-strip,
    igx-badge: $_dark-fluent-badge,
    igx-banner: $_dark-fluent-banner,
    igx-bottom-nav: $_dark-fluent-bottom-nav,
    igx-button: $_dark-fluent-button,
    igx-button-group: $_dark-fluent-button-group,
    igx-calendar: $_dark-fluent-calendar,
    igx-card: $_dark-fluent-card,
    igx-carousel: $_dark-fluent-carousel,
    category-chart: $_dark-fluent-category-chart,
    igx-checkbox: $_dark-fluent-checkbox,
    igx-chip: $_dark-fluent-chip,
    igx-column-hiding: $_dark-fluent-column-hiding,
    igx-combo: $_dark-fluent-combo,
    igx-dialog: $_dark-fluent-dialog,
    data-chart: $_dark-fluent-data-chart,
    doughnut-chart: $_dark-fluent-doughnut-chart,
    igx-date-range: $_dark-fluent-date-range-picker,
    igx-divider: $_dark-fluent-divider,
    igx-drop-down: $_dark-fluent-drop-down,
    igx-expansion-panel: $_dark-fluent-expansion-panel,
    linear-gauge: $_dark-fluent-linear-gauge,
    radial-gauge: $_dark-fluent-radial-gauge,
    financial-chart: $_dark-fluent-financial-chart,
    bullet-graph: $_dark-fluent-graph,
    igx-grid: $_dark-fluent-grid,
    igx-grid-filtering: $_dark-fluent-grid-filtering,
    igx-paginator: $_dark-fluent-pagination,
    funnel-chart: $_dark-fluent-funnel-chart,
    igx-grid-summary: $_dark-fluent-grid-summary,
    igx-grid-toolbar: $_dark-fluent-grid-toolbar,
    igx-highlight: $_dark-fluent-highlight,
    igx-icon: $_dark-fluent-icon,
    igx-input-group: $_dark-fluent-input-group,
    igx-list: $_dark-fluent-list,
    geo-map: $_dark-fluent-geo-map,
    igx-navbar: $_dark-fluent-navbar,
    igx-navdrawer: $_dark-fluent-navdrawer,
    igx-overlay: $_dark-fluent-overlay,
    igx-linear-bar: $_dark-fluent-progress-linear,
    igx-circular-bar: $_dark-fluent-progress-circular,
    pie-chart: $_dark-fluent-pie-chart,
    igx-radio: $_dark-fluent-radio,
    igx-ripple: $_dark-fluent-ripple,
    igx-scrollbar: $_dark-fluent-scrollbar,
    shape-chart: $_dark-fluent-shape-chart,
    igx-slider: $_dark-fluent-slider,
    igx-snackbar: $_dark-fluent-snackbar,
    sparkline: $_dark-fluent-sparkline,
    igx-splitter: $_dark-fluent-splitter,
    igx-switch: $_dark-fluent-switch,
    igx-tabs: $_dark-fluent-tabs,
    igx-time-picker: $_dark-fluent-time-picker,
    igx-toast: $_dark-fluent-toast,
    igx-tooltip: $_dark-fluent-tooltip,
    igx-watermark: $_dark-fluent-watermark
);

/// The default dark bootstrap schema for all components.
/// @type {Map}
/// @property {map} igx-avatar [$_dark-bootstrap-avatar],
/// @property {Map} igx-action-strip [$_dark-bootstrap-action-strip]
/// @property {map} igx-badge [$_dark-bootstrap-badge],
/// @property {map} igx-banner [$_dark-bootstrap-banner],
/// @property {map} igx-bottom-nav [$_dark-bootstrap-bottom-nav],
/// @property {map} igx-button [$_dark-bootstrap-button],
/// @property {map} igx-button-group [$_dark-bootstrap-button-group],
/// @property {map} igx-calendar [$_dark-bootstrap-calendar],
/// @property {map} igx-card [$_dark-bootstrap-card],
/// @property {map} igx-carousel [$_dark-bootstrap-carousel],
/// @property {map} category-chart [$_dark-bootstrap-category-chart]
/// @property {map} igx-checkbox [$_dark-bootstrap-checkbox],
/// @property {map} igx-chip [$_dark-bootstrap-chip],
/// @property {map} igx-column-hiding [$_dark-bootstrap-column-hiding],
/// @property {map} igx-combo [$_dark-bootstrap-combo],
/// @property {map} igx-dialog [$_dark-bootstrap-dialog],
/// @property {Map} data-chart [$_dark-bootstrap-data-chart]
/// @property {Map} doughnut-chart [$_dark-bootstrap-doughnut-chart]
/// @property {map} igx-date-range-picker [$_dark-bootstrap-date-range-picker],
/// @property {map} igx-divider [$_dark-bootstrap-divider],
/// @property {map} igx-drop-down [$_dark-bootstrap-drop-down],
/// @property {map} igx-expansion-panel [$_dark-bootstrap-expansion-panel],
/// @property {Map} linear-gauge [$_dark-bootstrap-linear-gauge]
/// @property {Map} radial-gauge [$_dark-bootstrap-radial-gauge]
/// @property {map} financial-chart [$_dark-bootstrap-financial-chart]
/// @property {map} bullet-graph [$_dark-bootstrap-graph],
/// @property {map} igx-grid [$_dark-bootstrap-grid],
/// @property {map} igx-grid-filtering [$_dark-bootstrap-grid-filtering],
/// @property {map} igx-paginator [$_dark-bootstrap-pagination],
/// @property {map} funnel-chart [$_dark-bootstrap-funnel-chart],
/// @property {map} igx-grid-summary [$_dark-bootstrap-grid-summary],
/// @property {map} igx-grid-toolbar [$_dark-bootstrap-grid-toolbar],
/// @property {map} igx-highlight [$_dark-bootstrap-highlight],
/// @property {map} igx-icon [$_dark-bootstrap-icon],
/// @property {map} igx-input-group [$_dark-bootstrap-input-group],
/// @property {map} igx-list [$_dark-bootstrap-list],
/// @property {Map} geo-map [$_dark-bootstrap-geo-map]
/// @property {map} igx-navbar [$_dark-bootstrap-navbar],
/// @property {map} igx-navdrawer [$_dark-bootstrap-navdrawer],
/// @property {map} igx-overlay [$_dark-bootstrap-overlay],
/// @property {map} igx-linear-bar [$_dark-bootstrap-progress-linear],
/// @property {map} igx-circular-bar [$_dark-bootstrap-progress-circular],
/// @property {Map} pie-chart [$_dark-bootstrap-pie-chart],
/// @property {map} igx-radio [$_dark-bootstrap-radio],
/// @property {map} igx-ripple [$_dark-bootstrap-ripple],
/// @property {map} igx-scrollbar [$_dark-bootstrap-scrollbar],
/// @property {map} shape-chart [$_dark-bootstrap-shape-chart],
/// @property {map} igx-slider [$_dark-bootstrap-slider],
/// @property {map} igx-snackbar [$_dark-bootstrap-snackbar],
/// @property {map} sparkline [$_dark-bootstrap-sparkline],
/// @property {map} igx-splitter [$_dark-bootstrap-splitter],
/// @property {map} igx-switch [$_dark-bootstrap-switch],
/// @property {map} igx-tabs [$_dark-bootstrap-tabs],
/// @property {map} igx-time-picker [$_dark-bootstrap-time-picker],
/// @property {map} igx-toast [$_dark-bootstrap-toast],
/// @property {map} igx-tooltip [$_dark-bootstrap-tooltip]
$dark-bootstrap-schema: (
    igx-avatar: $_dark-bootstrap-avatar,
    igx-action-strip: $_dark-bootstrap-action-strip,
    igx-badge: $_dark-bootstrap-badge,
    igx-banner: $_dark-bootstrap-banner,
    igx-bottom-nav: $_dark-bootstrap-bottom-nav,
    igx-button: $_dark-bootstrap-button,
    igx-button-group: $_dark-bootstrap-button-group,
    igx-calendar: $_dark-bootstrap-calendar,
    igx-card: $_dark-bootstrap-card,
    igx-carousel: $_dark-bootstrap-carousel,
    category-chart: $_dark-bootstrap-category-chart,
    igx-checkbox: $_dark-bootstrap-checkbox,
    igx-chip: $_dark-bootstrap-chip,
    igx-column-hiding: $_dark-bootstrap-column-hiding,
    igx-combo: $_dark-bootstrap-combo,
    igx-dialog: $_dark-bootstrap-dialog,
    data-chart: $_dark-bootstrap-data-chart,
    doughnut-chart: $_dark-bootstrap-doughnut-chart,
    igx-date-range: $_dark-bootstrap-date-range-picker,
    igx-divider: $_dark-bootstrap-divider,
    igx-drop-down: $_dark-bootstrap-drop-down,
    igx-expansion-panel: $_dark-bootstrap-expansion-panel,
    linear-gauge: $_dark-bootstrap-linear-gauge,
    radial-gauge: $_dark-bootstrap-radial-gauge,
    financial-chart: $_dark-bootstrap-financial-chart,
    bullet-graph: $_dark-bootstrap-graph,
    igx-grid: $_dark-bootstrap-grid,
    igx-grid-filtering: $_dark-bootstrap-grid-filtering,
    igx-paginator: $_dark-bootstrap-pagination,
    funnel-chart: $_dark-bootstrap-funnel-chart,
    igx-grid-summary: $_dark-bootstrap-grid-summary,
    igx-grid-toolbar: $_dark-bootstrap-grid-toolbar,
    igx-highlight: $_dark-bootstrap-highlight,
    igx-icon: $_dark-bootstrap-icon,
    igx-input-group: $_dark-bootstrap-input-group,
    igx-list: $_dark-bootstrap-list,
    geo-map: $_dark-bootstrap-geo-map,
    igx-navbar: $_dark-bootstrap-navbar,
    igx-navdrawer: $_dark-bootstrap-navdrawer,
    igx-overlay: $_dark-bootstrap-overlay,
    igx-linear-bar: $_dark-bootstrap-progress-linear,
    igx-circular-bar: $_dark-bootstrap-progress-circular,
    pie-chart: $_dark-bootstrap-pie-chart,
    igx-radio: $_dark-bootstrap-radio,
    igx-ripple: $_dark-bootstrap-ripple,
    igx-scrollbar: $_dark-bootstrap-scrollbar,
    shape-chart: $_dark-bootstrap-shape-chart,
    igx-slider: $_dark-bootstrap-slider,
    igx-snackbar: $_dark-bootstrap-snackbar,
    sparkline: $_dark-bootstrap-sparkline,
    igx-splitter: $_dark-bootstrap-splitter,
    igx-switch: $_dark-bootstrap-switch,
    igx-tabs: $_dark-bootstrap-tabs,
    igx-time-picker: $_dark-bootstrap-time-picker,
    igx-toast: $_dark-bootstrap-toast,
    igx-tooltip: $_dark-bootstrap-tooltip,
    igx-watermark: $_dark-bootstrap-watermark
);

/// The default dark indigo schema for all components.
/// @type {Map}
/// @property {map} igx-avatar [$_dark-indigo-avatar],
/// @property {Map} igx-action-strip [$_dark-indigo-action-strip]
/// @property {map} igx-badge [$_dark-bootstrap-badge],
/// @property {map} igx-banner [$_dark-indigo-banner],
/// @property {map} igx-bottom-nav [$_dark-bootstrap-bottom-nav],
/// @property {map} igx-button [$_dark-bootstrap-button],
<<<<<<< HEAD
/// @property {map} igx-button-group [$_dark-indigo-button-group],
/// @property {map} igx-calendar [$_dark-bootstrap-calendar],
/// @property {map} igx-card [$_dark-bootstrap-card],
=======
/// @property {map} igx-button-group [$_dark-bootstrap-button-group],
/// @property {map} igx-calendar [$_dark-indigo-calendar],
/// @property {map} igx-card [$_dark-indigo-card],
>>>>>>> 0ada62f2
/// @property {map} igx-carousel [$_dark-bootstrap-carousel],
/// @property {map} category-chart [$_dark-bootstrap-category-chart]
/// @property {map} igx-checkbox [$_dark-bootstrap-checkbox],
/// @property {map} igx-chip [$_dark-bootstrap-chip],
/// @property {map} igx-column-hiding [$_dark-bootstrap-column-hiding],
/// @property {map} igx-combo [$_dark-indigo-combo],
/// @property {map} igx-dialog [$_dark-indigo-dialog],
/// @property {Map} data-chart [$_dark-bootstrap-data-chart]
/// @property {Map} doughnut-chart [$_dark-bootstrap-doughnut-chart]
/// @property {map} igx-date-range-picker [$_dark-bootstrap-date-range-picker],
/// @property {map} igx-divider [$_dark-bootstrap-divider],
/// @property {map} igx-drop-down [$_dark-bootstrap-drop-down],
/// @property {map} igx-expansion-panel [$_dark-bootstrap-expansion-panel],
/// @property {Map} linear-gauge [$_dark-bootstrap-linear-gauge]
/// @property {Map} radial-gauge [$_dark-bootstrap-radial-gauge]
/// @property {map} financial-chart [$_dark-bootstrap-financial-chart]
/// @property {map} bullet-graph [$_dark-bootstrap-graph],
/// @property {map} igx-grid [$_dark-bootstrap-grid],
/// @property {map} igx-grid-filtering [$_dark-bootstrap-grid-filtering],
/// @property {map} igx-paginator [$_dark-bootstrap-pagination],
/// @property {map} funnel-chart [$_dark-bootstrap-funnel-chart],
/// @property {map} igx-grid-summary [$_dark-bootstrap-grid-summary],
/// @property {map} igx-grid-toolbar [$_dark-bootstrap-grid-toolbar],
/// @property {map} igx-highlight [$_dark-bootstrap-highlight],
/// @property {map} igx-icon [$_dark-bootstrap-icon],
/// @property {map} igx-input-group [$_dark-bootstrap-input-group],
/// @property {map} igx-list [$_dark-bootstrap-list],
/// @property {Map} geo-map [$_dark-bootstrap-geo-map]
/// @property {map} igx-navbar [$_dark-indigo-navbar],
/// @property {map} igx-navdrawer [$_dark-bootstrap-navdrawer],
/// @property {map} igx-overlay [$_dark-bootstrap-overlay],
/// @property {map} igx-linear-bar [$_dark-bootstrap-progress-linear],
/// @property {map} igx-circular-bar [$_dark-bootstrap-progress-circular],
/// @property {Map} pie-chart [$_dark-bootstrap-pie-chart],
/// @property {map} igx-radio [$_dark-bootstrap-radio],
/// @property {map} igx-ripple [$_dark-bootstrap-ripple],
/// @property {map} igx-scrollbar [$_dark-bootstrap-scrollbar],
/// @property {map} shape-chart [$_dark-bootstrap-shape-chart],
/// @property {map} igx-slider [$_dark-bootstrap-slider],
/// @property {map} igx-snackbar [$_dark-bootstrap-snackbar],
/// @property {map} sparkline [$_dark-bootstrap-sparkline],
/// @property {map} igx-splitter [$_dark-bootstrap-splitter],
/// @property {map} igx-switch [$_dark-bootstrap-switch],
/// @property {map} igx-tabs [$_dark-bootstrap-tabs],
/// @property {map} igx-time-picker [$_dark-bootstrap-time-picker],
/// @property {map} igx-toast [$_dark-bootstrap-toast],
/// @property {map} igx-tooltip [$_dark-bootstrap-tooltip]
$dark-indigo-schema: (
    igx-avatar: $_dark-indigo-avatar,
    igx-action-strip: $_dark-indigo-action-strip,
    igx-badge: $_dark-indigo-badge,
    igx-banner: $_dark-indigo-banner,
    igx-bottom-nav: $_dark-bootstrap-bottom-nav,
    igx-button: $_dark-indigo-button,
<<<<<<< HEAD
    igx-button-group: $_dark-indigo-button-group,
    igx-calendar: $_dark-bootstrap-calendar,
    igx-card: $_dark-bootstrap-card,
=======
    igx-button-group: $_dark-bootstrap-button-group,
    igx-calendar: $_dark-indigo-calendar,
    igx-card: $_dark-indigo-card,
>>>>>>> 0ada62f2
    igx-carousel: $_dark-bootstrap-carousel,
    category-chart: $_dark-bootstrap-category-chart,
    igx-checkbox: $_dark-bootstrap-checkbox,
    igx-chip: $_dark-bootstrap-chip,
    igx-column-hiding: $_dark-bootstrap-column-hiding,
    igx-combo: $_dark-indigo-combo,
    igx-dialog: $_dark-indigo-dialog,
    data-chart: $_dark-bootstrap-data-chart,
    doughnut-chart: $_dark-bootstrap-doughnut-chart,
    igx-date-range: $_dark-bootstrap-date-range-picker,
    igx-divider: $_dark-bootstrap-divider,
    igx-drop-down: $_dark-bootstrap-drop-down,
    igx-expansion-panel: $_dark-bootstrap-expansion-panel,
    linear-gauge: $_dark-bootstrap-linear-gauge,
    radial-gauge: $_dark-bootstrap-radial-gauge,
    financial-chart: $_dark-bootstrap-financial-chart,
    bullet-graph: $_dark-bootstrap-graph,
    igx-grid: $_dark-bootstrap-grid,
    igx-grid-filtering: $_dark-bootstrap-grid-filtering,
    igx-paginator: $_dark-bootstrap-pagination,
    funnel-chart: $_dark-bootstrap-funnel-chart,
    igx-grid-summary: $_dark-bootstrap-grid-summary,
    igx-grid-toolbar: $_dark-bootstrap-grid-toolbar,
    igx-highlight: $_dark-bootstrap-highlight,
    igx-icon: $_dark-bootstrap-icon,
    igx-input-group: $_dark-bootstrap-input-group,
    igx-list: $_dark-bootstrap-list,
    geo-map: $_dark-bootstrap-geo-map,
    igx-navbar: $_dark-indigo-navbar,
    igx-navdrawer: $_dark-bootstrap-navdrawer,
    igx-overlay: $_dark-bootstrap-overlay,
    igx-linear-bar: $_dark-bootstrap-progress-linear,
    igx-circular-bar: $_dark-bootstrap-progress-circular,
    pie-chart: $_dark-bootstrap-pie-chart,
    igx-radio: $_dark-bootstrap-radio,
    igx-ripple: $_dark-bootstrap-ripple,
    igx-scrollbar: $_dark-bootstrap-scrollbar,
    shape-chart: $_dark-bootstrap-shape-chart,
    igx-slider: $_dark-bootstrap-slider,
    igx-snackbar: $_dark-bootstrap-snackbar,
    sparkline: $_dark-bootstrap-sparkline,
    igx-splitter: $_dark-bootstrap-splitter,
    igx-switch: $_dark-bootstrap-switch,
    igx-tabs: $_dark-bootstrap-tabs,
    igx-time-picker: $_dark-bootstrap-time-picker,
    igx-toast: $_dark-bootstrap-toast,
    igx-tooltip: $_dark-bootstrap-tooltip,
    igx-watermark: $_dark-bootstrap-watermark
);<|MERGE_RESOLUTION|>--- conflicted
+++ resolved
@@ -421,15 +421,9 @@
 /// @property {map} igx-banner [$_dark-indigo-banner],
 /// @property {map} igx-bottom-nav [$_dark-bootstrap-bottom-nav],
 /// @property {map} igx-button [$_dark-bootstrap-button],
-<<<<<<< HEAD
 /// @property {map} igx-button-group [$_dark-indigo-button-group],
-/// @property {map} igx-calendar [$_dark-bootstrap-calendar],
-/// @property {map} igx-card [$_dark-bootstrap-card],
-=======
-/// @property {map} igx-button-group [$_dark-bootstrap-button-group],
 /// @property {map} igx-calendar [$_dark-indigo-calendar],
 /// @property {map} igx-card [$_dark-indigo-card],
->>>>>>> 0ada62f2
 /// @property {map} igx-carousel [$_dark-bootstrap-carousel],
 /// @property {map} category-chart [$_dark-bootstrap-category-chart]
 /// @property {map} igx-checkbox [$_dark-bootstrap-checkbox],
@@ -484,15 +478,9 @@
     igx-banner: $_dark-indigo-banner,
     igx-bottom-nav: $_dark-bootstrap-bottom-nav,
     igx-button: $_dark-indigo-button,
-<<<<<<< HEAD
     igx-button-group: $_dark-indigo-button-group,
-    igx-calendar: $_dark-bootstrap-calendar,
-    igx-card: $_dark-bootstrap-card,
-=======
-    igx-button-group: $_dark-bootstrap-button-group,
     igx-calendar: $_dark-indigo-calendar,
     igx-card: $_dark-indigo-card,
->>>>>>> 0ada62f2
     igx-carousel: $_dark-bootstrap-carousel,
     category-chart: $_dark-bootstrap-category-chart,
     igx-checkbox: $_dark-bootstrap-checkbox,
