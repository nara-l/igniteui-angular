@import '../light/input-group';

////
/// @group schemas
/// @access public
/// @author <a href="https://github.com/desig9stein" target="_blank">Marin Popov</a>
////

/// Generates a base dark input-group schema.
/// @type {Map}
/// @prop {Color} search-background [#222] - The background color of an input group of type search.
$_base-dark-input-group: (
    search-background: #222
);

/// Generates a dark input-group schema based on a mix of $_light-input-group and $_base-dark-input-group..
/// @type {Map}
/// @requires {function} extend
/// @requires $_light-input-group
/// @requires $_base-dark-input-group
/// @see $default-palette
$_dark-input-group: extend($_light-input-group, $_base-dark-input-group);

/// Generates a dark fluent input-group schema based on a mix of $_fluent-input-group and $_base-dark-input-group.
/// @type {Map}
/// @prop {Map} input-prefix-background [igx-color: ('grays', 100), hexrgba: #222] - The background color of an input prefix of type line, box and border.
/// @prop {Map} input-suffix-background [igx-color: ('grays', 100), hexrgba: #222] - The background color of an input sufix of type line, box and border.
/// @requires {function} extend
/// @requires $_fluent-input-group
/// @requires $_base-dark-input-group
$_dark-fluent-input-group: extend(
    $_fluent-input-group,
    $_base-dark-input-group,
    (
        input-prefix-background: (
            igx-color: ('grays', 100),
            hexrgba: #222
        ),

        input-suffix-background: (
            igx-color: ('grays', 100),
            hexrgba: #222
        ),
    )
);

/// Generates a dark bootstrap input-group schema based on a mix of $_bootstrap-input-group and $_base-dark-input-group.
/// @type {Map}
/// @requires {function} extend
/// @requires $_bootstrap-input-group
/// @requires $_base-dark-input-group
$_dark-bootstrap-input-group: extend(
    $_bootstrap-input-group,
    $_base-dark-input-group
);

/// Generates an dark indigo input-group schema
/// @type {Map}
<<<<<<< HEAD
/// @prop {map} success-secondary-color [igx-color: ('success'), rgba: .7, hexrgba: #fff] - The success color used in the valid state.
/// @prop {map} warning-secondary-color [igx-color: ('warn'), rgba: .7, hexrgba: #fff] - The warning color used in the warning state.
/// @prop {map} error-secondary-color [igx-color: ('error'), rgba: .7, hexrgba: #fff] - The error color used in the error state.
/// @prop {map} $idle-secondary-color [igx-contrast-color: ('surface')] - The label color in the idle state.
/// @prop {map} $filled-secondary-color [igx-contrast-color: ('surface')] - The label color in the filled state.
/// @prop {map} $focused-secondary-color [igx-contrast-color: ('surface')] - The label color in the focused state.
=======
/// @prop {Map} success-secondary-color [igx-color: ('success'), rgba: .7, hexrgba: #fff] - The success color used in the valid state.
/// @prop {Map} warning-secondary-color [igx-color: ('warn'), rgba: .7, hexrgba: #fff] - The warning color used in the warning state.
/// @prop {Map} error-secondary-color [igx-color: ('error'), rgba: .7, hexrgba: #fff] - The error color used in the error state.
>>>>>>> 84536a67
/// @requires {function} extend
/// @requires $_indigo-input-group
/// @see $default-palette
$_dark-indigo-input-group: extend(
    $_indigo-input-group,
    (
        search-background: transparent,

        success-secondary-color: (
            igx-color: ('success'),
            rgba: .7,
            hexrgba: #fff
        ),

        warning-secondary-color: (
            igx-color: ('warn'),
            rgba: .7,
            hexrgba: #fff
        ),

        error-secondary-color: (
            igx-color: ('error'),
            rgba: .7,
            hexrgba: #fff
        ),

        idle-secondary-color: (
            igx-contrast-color: ('surface')
        ),

        filled-secondary-color: (
            igx-contrast-color: ('surface')
        ),

        focused-secondary-color: (
            igx-contrast-color: ('surface')
        )
    )
);<|MERGE_RESOLUTION|>--- conflicted
+++ resolved
@@ -56,18 +56,12 @@
 
 /// Generates an dark indigo input-group schema
 /// @type {Map}
-<<<<<<< HEAD
-/// @prop {map} success-secondary-color [igx-color: ('success'), rgba: .7, hexrgba: #fff] - The success color used in the valid state.
-/// @prop {map} warning-secondary-color [igx-color: ('warn'), rgba: .7, hexrgba: #fff] - The warning color used in the warning state.
-/// @prop {map} error-secondary-color [igx-color: ('error'), rgba: .7, hexrgba: #fff] - The error color used in the error state.
-/// @prop {map} $idle-secondary-color [igx-contrast-color: ('surface')] - The label color in the idle state.
-/// @prop {map} $filled-secondary-color [igx-contrast-color: ('surface')] - The label color in the filled state.
-/// @prop {map} $focused-secondary-color [igx-contrast-color: ('surface')] - The label color in the focused state.
-=======
 /// @prop {Map} success-secondary-color [igx-color: ('success'), rgba: .7, hexrgba: #fff] - The success color used in the valid state.
 /// @prop {Map} warning-secondary-color [igx-color: ('warn'), rgba: .7, hexrgba: #fff] - The warning color used in the warning state.
 /// @prop {Map} error-secondary-color [igx-color: ('error'), rgba: .7, hexrgba: #fff] - The error color used in the error state.
->>>>>>> 84536a67
+/// @prop {Map} $idle-secondary-color [igx-contrast-color: ('surface')] - The label color in the idle state.
+/// @prop {Map} $filled-secondary-color [igx-contrast-color: ('surface')] - The label color in the filled state.
+/// @prop {Map} $focused-secondary-color [igx-contrast-color: ('surface')] - The label color in the focused state.
 /// @requires {function} extend
 /// @requires $_indigo-input-group
 /// @see $default-palette
@@ -106,4 +100,4 @@
             igx-contrast-color: ('surface')
         )
     )
-);+);
