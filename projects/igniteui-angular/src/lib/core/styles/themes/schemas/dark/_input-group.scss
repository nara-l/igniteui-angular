@import '../light/input-group';

////
/// @group schemas
/// @access private
/// @author <a href="https://github.com/desig9stein" target="_blank">Marin Popov</a>
////

/// Generates a base dark input-group schema.
/// @type {Map}
/// @prop {Color} search-background [#222] - The background color of an input group of type search.
$_base-dark-input-group: (
    search-background: #222
);

/// Generates a dark input-group schema based on a mix of $_light-input-group and $_base-dark-input-group..
/// @type {Map}
/// @requires {function} extend
/// @requires $_light-input-group
/// @requires $_base-dark-input-group
/// @see $default-palette
$_dark-input-group: extend($_light-input-group, $_base-dark-input-group);

/// Generates a dark fluent input-group schema based on a mix of $_fluent-input-group and $_base-dark-input-group.
/// @type {Map}
<<<<<<< HEAD
/// @prop {Map} input-prefix-background [igx-color: ('grays', 100), hexrgba: #222] - The background color of an input prefix of type line, box and border.
/// @prop {Map} input-suffix-background [igx-color: ('grays', 100), hexrgba: #222] - The background color of an input sufix of type line, box and border.
=======
/// @prop {Color} input-prefix-background [igx-color: ('grays', 100), hexrgba: #222] - The background color of an input prefix of type line, box, border and fluent.
/// @prop {Color} input-suffix-background [igx-color: ('grays', 100), hexrgba: #222] - The background color of an input suffix of type line, box, border and fluent.
>>>>>>> d8f68294
/// @requires {function} extend
/// @requires $_fluent-input-group
/// @requires $_base-dark-input-group
$_dark-fluent-input-group: extend(
    $_fluent-input-group,
    $_base-dark-input-group,
    (
        input-prefix-background: (
            igx-color: ('grays', 100),
            hexrgba: #222
        ),

        input-suffix-background: (
            igx-color: ('grays', 100),
            hexrgba: #222
        ),
    )
);


/// Generates a dark bootstrap input-group schema based on a mix of $_bootstrap-input-group and $_base-dark-input-group.
/// @type {Map}
/// @requires {function} extend
/// @requires $_bootstrap-input-group
/// @requires $_base-dark-input-group
$_dark-bootstrap-input-group: extend(
    $_bootstrap-input-group,
    $_base-dark-input-group
);<|MERGE_RESOLUTION|>--- conflicted
+++ resolved
@@ -23,13 +23,8 @@
 
 /// Generates a dark fluent input-group schema based on a mix of $_fluent-input-group and $_base-dark-input-group.
 /// @type {Map}
-<<<<<<< HEAD
 /// @prop {Map} input-prefix-background [igx-color: ('grays', 100), hexrgba: #222] - The background color of an input prefix of type line, box and border.
 /// @prop {Map} input-suffix-background [igx-color: ('grays', 100), hexrgba: #222] - The background color of an input sufix of type line, box and border.
-=======
-/// @prop {Color} input-prefix-background [igx-color: ('grays', 100), hexrgba: #222] - The background color of an input prefix of type line, box, border and fluent.
-/// @prop {Color} input-suffix-background [igx-color: ('grays', 100), hexrgba: #222] - The background color of an input suffix of type line, box, border and fluent.
->>>>>>> d8f68294
 /// @requires {function} extend
 /// @requires $_fluent-input-group
 /// @requires $_base-dark-input-group
