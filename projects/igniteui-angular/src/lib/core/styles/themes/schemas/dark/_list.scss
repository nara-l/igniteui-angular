--- conflicted
+++ resolved
@@ -57,16 +57,9 @@
 
 /// Generates a dark indigo list schema
 /// @type {Map}
-<<<<<<< HEAD
-/// @property {Map} header-text-color [#fff] - The list header text color.
-/// @property {Map} item-background-hover [igx-color: ('primary', 500), rgba: .5] - The list item hover background.
-/// @property {Map} item-background-active [igx-color: ('primary', 500), rgba: .5] - The active list item background color.
-=======
 /// @property {Map} header-text-color [igx-contrast-color: 'surface'] - The list header text color.
 /// @property {Map} item-background-hover [igx-color: ('primary', 500), rgba: .5, to-opaque: (igx-color: 'surface')] - The list item hover background.
 /// @property {Map} item-background-active [igx-color: ('primary', 500), rgba: .5, to-opaque: (igx-color: 'surface')] - The active list item background color.
-
->>>>>>> 2822d813
 /// @requires {function} extend
 /// @requires $_indigo-list
 $_dark-indigo-list: extend(
