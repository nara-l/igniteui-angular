--- conflicted
+++ resolved
@@ -33,13 +33,8 @@
             igx-color: ('grays', 800)
         ),
 
-<<<<<<< HEAD
-    image-background: transparent
-),$_default-shape-avatar);
-
-$_fluent-avatar: extend((), $_light-avatar);
-=======
         image-background: transparent
     )
 );
->>>>>>> 0b6a0835
+
+$_fluent-avatar: extend($_light-avatar, ());