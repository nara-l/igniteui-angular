--- conflicted
+++ resolved
@@ -30,19 +30,10 @@
 
         border-color: #fff,
 
-<<<<<<< HEAD
-    background-color: (
-        igx-color: ('primary', 500)
-    ),
-
-    elevation: 1
-), $_default-shape-badge);
-
-$_fluent-badge: extend((), $_light-badge);
-=======
         background-color: (
             igx-color: ('primary', 500)
         )
     )
 );
->>>>>>> 0b6a0835
+
+$_fluent-badge: extend($_light-badge, ());