@import '../shape/banner';
////
/// @group schemas
/// @access private
/// @author <a href="https://github.com/desig9stein" target="_blank">Marin Popov</a>
////

/// Generates a light banner schema.
/// @type {Map}
/// @property {Map} banner-background [igx-color: 'surface']- The background color used banner background.
/// @property {Map} banner-message-color [igx-color: 'surface', text-contrast: (), rgba: .87]- The color used for banner label.
/// @property {Map} banner-border-color [igx-color: ('grays', 400)] - The border color used banner border.
/// @property {Map} banner-illustration-background [igx-color: ('grays', 100)] - The background color used for banner illustration.
/// @property {Map} banner-illustration-color [igx-color: 'surface', text-contrast: (), rgba: .87] - The color used banner illustration.
/// @see $default-palette

$_light-banner: extend(
    $_default-shape-banner,
    (
        banner-background: (
            igx-color: 'surface'
        ),

        banner-message-color: (
            igx-color: 'surface',
            text-contrast: (),
            rgba: .87
        ),

        banner-border-color: (
            igx-color: ('grays', 400)
        ),

        banner-illustration-color: (
            igx-color: 'surface',
            text-contrast: (),
            rgba: .87
        )
    )
<<<<<<< HEAD
),$_default-shape-banner);

$_fluent-banner: extend((), $_light-banner);
=======
);
>>>>>>> 0b6a0835
<|MERGE_RESOLUTION|>--- conflicted
+++ resolved
@@ -37,10 +37,6 @@
             rgba: .87
         )
     )
-<<<<<<< HEAD
-),$_default-shape-banner);
+);
 
-$_fluent-banner: extend((), $_light-banner);
-=======
-);
->>>>>>> 0b6a0835
+$_fluent-banner: extend($_light-banner, ());