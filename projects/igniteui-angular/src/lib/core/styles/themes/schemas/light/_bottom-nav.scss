@import '../shape/bottom-nav';
@import '../elevation/bottom-nav';

////
/// @group schemas
/// @access private
/// @author <a href="https://github.com/simeonoff" target="_blank">Simeon Simeonoff</a>
////

/// Generates a light bottom navigation scheme.
/// @type {Map}
/// @prop {Color} background [#fff] - The background color used for the toast.
/// @prop {Color} idle-item-color [igx-color: ('grays', 700)] - The text-color used for the idle color.
/// @prop {Color} active-item-color [igx-color: ('primary', 500)] - The text-color used for the active color.
/// @prop {number} elevation [8] - The elevation level of the bar.
/// @see $default-palette

$_light-bottom-nav: extend(
    $_default-shape-bottom-nav,
    $_default-elevation-bottom-nav,
    (
        background: #fff,

        idle-item-color: (
            igx-color: ('grays', 700)
        ),

<<<<<<< HEAD
    elevation: 8
), $_default-shape-bottom-nav);

$_fluent-bottom-nav: extend((), $_light-bottom-nav);
=======
        active-item-color: (
            igx-color: ('primary', 500)
        ),
    )
);
>>>>>>> 0b6a0835
<|MERGE_RESOLUTION|>--- conflicted
+++ resolved
@@ -25,15 +25,10 @@
             igx-color: ('grays', 700)
         ),
 
-<<<<<<< HEAD
-    elevation: 8
-), $_default-shape-bottom-nav);
-
-$_fluent-bottom-nav: extend((), $_light-bottom-nav);
-=======
         active-item-color: (
             igx-color: ('primary', 500)
         ),
     )
 );
->>>>>>> 0b6a0835
+
+$_fluent-bottom-nav: extend($_light-bottom-nav, ());