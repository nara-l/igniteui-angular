@import '../shape/calendar';

////
/// @group schemas
/// @access private
/// @author <a href="https://github.com/simeonoff" target="_blank">Simeon Simeonoff</a>
////

/// Generates a light calendar schema.
/// @type {Map}
/// @prop {Map} content-background [igx-color: 'surface'] - The main content background color.
/// @prop {Map} content-text-color [igx-color: 'surface', text-contrast: (), rgba: .87] - The main content text color.
///
/// @prop {Map} header-background [igx-color: ('secondary', 500)] - The header background color.
/// @prop {Map} header-text-color [igx-contrast-color: ('secondary', 500)] - The header text color.
///
/// @prop {Map} picker-arrow-color [igx-color: 'surface', text-contrast: (), rgba: .74] - The idle picker arrow color.
/// @prop {Map} picker-arrow-hover-color [igx-color: ('secondary', 500)] - The picker hover arrow color.
/// @prop {Map} picker-text-color [igx-color: 'surface', text-contrast: (), rgba: .74]- The idle picker month/year color.
/// @prop {Map} picker-text-hover-color [igx-color: ('secondary', 500)]-  The hover picker month/year color.
///
/// @prop {Map} inactive-text-color [igx-color: 'surface', text-contrast: (), rgba: .26] - The text color for previous and next month dates.
/// @prop {Map} label-color [igx-color: 'surface', text-contrast: (), rgba: .26] - The text color for weekday labels.
/// @prop {Map} weekend-text-color [igx-color: 'surface', text-contrast: (), rgba: .38] - The text color for weekend days.
///
/// @prop {Map} year-current-text-color [igx-color: ('secondary', 500)] - The text color for the current/selected year.
/// @prop {Map} year-hover-text-color [igx-color: ('secondary', 500)] - The year hover text color.
///
/// @prop {Map} month-current-text-color [igx-color: ('secondary', 500)]- The text color for the current/selected month.
/// @prop {Map} month-hover-text-color [igx-color: 'surface', text-contrast: ()] - The month hover text color.
/// @prop {Map} month-hover-background [igx-color: ('grays', 200)] - The month hover text color.
///
/// @prop {Map} date-selected-background [igx-color: ('secondary', 500)] - The background color for the selected date.
/// @prop {Map} date-selected-text-color [igx-contrast-color: ('secondary', 500)] - The text color for the selected date.
/// @prop {Map} date-current-text-color [igx-color: ('secondary', 500)] - The text color for the current date.
<<<<<<< HEAD
/// @prop {Map} date-current-bg-color [igx-color: (transparent)] - The background color for the current date.
/// @prop {Map} date-current-bg-hover-color [igx-color: ('secondary', 500)] - The hover background color for the current date.
/// @prop {Map} date-current-bg-focus-color [igx-color: ('secondary', 500)] - The focus background color for the current date.
=======
/// @prop {Color} date-current-bg-color [transparent] - The background color for the current date.
>>>>>>> d8f68294
/// @prop {Map} date-hover-background [igx-color: ('grays', 200)] - The hover date background color.

/// @prop {Map} date-special-background [igx-color: ('grays', 100)] - The background color used for special dates.
/// @prop {Map} date-special-text-color [igx-color: ('grays', 900)] - The text color used for special dates.
///
/// @prop {Map} date-disabled-text-color [igx-color: ('grays', 500), hexrgba: (), rgba: .6] - The text color for disabled dates.
/// @prop {Map} date-disabled-background [igx-color: ('grays', 100)] - The background color for disabled dates.
///
///
/// @prop {Color} picker-background-color [transparent] - The igx calendar picker background color.
/// @prop {Map} border-color [igx-color: ('grays', 300)] - The calendar border color.
///
/// @prop {Number} border-radius [.2] - The border radius fraction, between 0-1 to be used for calendar.
/// @prop {Number} date-border-radius [1] - The border radius fraction, between 0-1 to be used for calendar.
/// @prop {Number} month-border-radius [1] - The border radius fraction, between 0-1 to be used for calendar.
/// @requires {function} extend
/// @requires {map} $_default-shape-calendar
/// @see $default-palette
$_light-calendar: extend(
    $_default-shape-calendar,
    (
        variant: 'material',
        content-background: (
            igx-color: 'surface'
        ),

        picker-background-color: (
            igx-color: 'surface'
        ),

        border-color: (
            igx-color: ('grays', 300)
        ),

        content-text-color: (
            igx-color: 'surface',
            text-contrast: (),
            rgba: .87
        ),

        header-background: (
            igx-color: ('secondary', 500)
        ),

        header-text-color: (
            igx-contrast-color: ('secondary', 500)
        ),

        picker-arrow-color: (
            igx-color: 'surface',
            text-contrast: (),
            rgba: .74
        ),

        picker-arrow-hover-color: (
            igx-color: ('secondary', 500)
        ),

        picker-text-color: (
            igx-color: 'surface',
            text-contrast: (),
            rgba: .74
        ),

        picker-text-hover-color: (
            igx-color: ('secondary', 500)
        ),

        inactive-text-color: (
            igx-color: 'surface',
            text-contrast: (),
            rgba: .26
        ),

        label-color: (
            igx-color: 'surface',
            text-contrast: (),
            rgba: .26
        ),

        weekend-text-color: (
            igx-color: 'surface',
            text-contrast: (),
            rgba: .38
        ),

        year-current-text-color: (
            igx-color: ('secondary', 500)
        ),

        month-current-text-color: (
            igx-color: ('secondary', 500)
        ),

        year-hover-text-color: (
            igx-color: ('secondary', 500)
        ),

        month-hover-background: (
            igx-color: ('grays', 200)
        ),

        month-hover-text-color: (
            igx-color: 'surface',
            text-contrast: ()
        ),

        date-selected-background: (
            igx-color: ('secondary', 500)
        ),

        date-selected-text-color: (
            igx-contrast-color: ('secondary', 500)
        ),

        date-current-text-color: (
            igx-color: ('secondary', 500)
        ),

        date-current-bg-color: transparent,

        date-hover-background: (
            igx-color: ('grays', 200)
        ),

        date-special-background: (
            igx-color: ('grays', 100)
        ),

        date-special-text-color: (
            igx-color: ('grays', 900)
        ),

        date-disabled-text-color: (
            igx-color: ('grays', 500),
            hexrgba: (),
            rgba: .6
        ),

        date-disabled-background: (
            igx-color: ('grays', 100),
        ),
    )
);

/// Generates a fluent calendar schema.
/// @type {Map}
/// @prop {Color} date-current-text-color [#fff] - The text color for the current date.
/// @prop {Map} date-current-bg-color [igx-color: ('primary', 500)] - The background color for the current date.
/// @prop {map} date-selected-background [igx-color: ('primary', 100), rgba: .5, hexrgba: #fff] - The background color for the selected date.
/// @prop {Map} date-selected-text-color [igx-color: ('primary', 100)] - The text color for the selected date.
///
/// @prop {Number} border-radius [0%] - The border radius used for calendar.
/// @prop {Number} date-border-radius [0%] - The border radius used for calendar dates.
/// @prop {Number} month-border-radius [0%] - The border radius used for month picker month.
///
/// @requires {function} extend
/// @requires {map} $_light-calendar
/// @requires {map} $_fluent-shape-calendar
$_fluent-calendar: extend(
    $_light-calendar,
    $_fluent-shape-calendar,
    (
        variant: 'fluent',
        date-current-text-color: #fff,

        date-current-bg-color: (
            igx-color: ('primary', 500)
        ),

        date-selected-background: (
            igx-color: ('primary', 100),
            rgba: .5,
            hexrgba: #fff
        ),

        date-selected-text-color: (
            igx-contrast-color: ('primary', 100)
        ),
    )
);

/// Generates a bootstrap calendar schema.
/// @type {Map}
///
/// @prop {Map} year-hover-text-color [igx-color: ('primary', 500)] - The year hover text color.
/// @prop {Map} date-special-background [igx-color: ('warn'), rgba:.5] - The background color used for special dates.
///
/// @prop {Map} month-hover-text-color [igx-color: ('primary', 500)] - The month hover text color.
/// @prop {Map} month-hover-background [igx-color: ('grays', 100)] - The month hover text color.
///
/// @prop {Map} picker-text-hover-color [igx-color: ('primary', 500)]-  The hover picker month/year color.
/// @prop {Map} picker-arrow-color [igx-color: ('primary', 500)] - The idle picker arrow color.
/// @prop {Map} picker-arrow-hover-color [igx-color: ('primary', 800)] - The picker hover arrow color.
/// @prop {Color} picker-text-color [#000]- The idle picker month/year color.
///
/// @prop {Map} picker-background-color [igx-color: ('grays', 100)] - The igx calendar picker background color.
///
/// @prop {Map} year-current-text-color [igx-color: ('primary', 500)] - The text color for the current/selected year.
/// @prop {Map} month-current-text-color [igx-color: ('primary', 500)]- The text color for the current/selected month.
///
/// @prop {Map} label-color [igx-color: 'info', rgba: .5, hexrgba: #fff] - The text color for weekday labels.
/// @prop {Color} date-current-text-color [#fff] - The text color for the current date.
///
/// @prop {Map} date-hover-background [igx-color: ('primary', 500)] - The hover date background color.
/// @prop {Map} date-current-bg-color [igx-color: ('primary', 600)] - The background color for the current date.
/// @prop {Map} date-selected-background [igx-color: ('primary', 500), rgba: .8, hexrgba: #fff] - The background color for the selected date.
/// @prop {Color} date-selected-text-color [#fff] - The text color for the selected date.
/// @prop {Color} content-background [#fff] - The main content background color.
///
/// @prop {Number} border-radius [4px] - The border radius for calendar.
/// @prop {Number} date-border-radius [4px] - The border radius for calendar dates.
/// @prop {Number} month-border-radius [4px] - The border radius month picker month.
///
/// @requires {function} extend
/// @requires {map} $_light-calendar
$_bootstrap-calendar: extend(
    $_light-calendar,
    $_bootstrap-shape-calendar,
    (
        variant: 'bootstrap',

        picker-background-color: (
            igx-color: ('grays', 100)
        ),

        year-hover-text-color: (
            igx-color: ('primary', 500)
        ),

        date-special-background: (
            igx-color: ('warn'),
            rgba:.5
        ),

        month-hover-text-color: (
            igx-color: ('primary', 500)
        ),

        month-hover-background: (
            igx-color: ('grays', 100)
        ),

        picker-text-hover-color: (
            igx-color: ('primary', 500)
        ),

        picker-arrow-color: (
            igx-color: ('primary', 500)
        ),

        picker-arrow-hover-color: (
            igx-color: ('primary', 800)
        ),

        picker-text-color: #000,

        year-current-text-color: (
            igx-color: ('primary', 500)
        ),

        month-current-text-color: (
            igx-color: ('primary', 500)
        ),

        label-color: (
            igx-color: 'info',
            rgba: .5,
            hexrgba: #fff
        ),

        date-current-text-color: #fff,

        date-hover-background: (
            igx-color: ('primary', 500)
        ),

        date-current-bg-color: (
            igx-color: ('primary', 600)
        ),

        date-selected-background: (
            igx-color: ('primary', 500),
            rgba: .8,
            hexrgba: #fff
        ),

        date-selected-text-color: #fff,

        content-background: #fff,
    )
);
<|MERGE_RESOLUTION|>--- conflicted
+++ resolved
@@ -33,13 +33,9 @@
 /// @prop {Map} date-selected-background [igx-color: ('secondary', 500)] - The background color for the selected date.
 /// @prop {Map} date-selected-text-color [igx-contrast-color: ('secondary', 500)] - The text color for the selected date.
 /// @prop {Map} date-current-text-color [igx-color: ('secondary', 500)] - The text color for the current date.
-<<<<<<< HEAD
 /// @prop {Map} date-current-bg-color [igx-color: (transparent)] - The background color for the current date.
 /// @prop {Map} date-current-bg-hover-color [igx-color: ('secondary', 500)] - The hover background color for the current date.
 /// @prop {Map} date-current-bg-focus-color [igx-color: ('secondary', 500)] - The focus background color for the current date.
-=======
-/// @prop {Color} date-current-bg-color [transparent] - The background color for the current date.
->>>>>>> d8f68294
 /// @prop {Map} date-hover-background [igx-color: ('grays', 200)] - The hover date background color.
 
 /// @prop {Map} date-special-background [igx-color: ('grays', 100)] - The background color used for special dates.
