@import '../shape/calendar';

////
/// @group schemas
/// @access private
/// @author <a href="https://github.com/simeonoff" target="_blank">Simeon Simeonoff</a>
////

/// Generates a light calendar schema.
/// @type {Map}
/// @prop {Map} content-background [igx-color: 'surface'] - The main content background color.
/// @prop {Map} content-text-color [igx-color: 'surface', text-contrast: (), rgba: .87] - The main content text color.
/// @prop {Map} header-background [igx-color: ('secondary', 500)] - The header background color.
/// @prop {Map} header-text-color [igx-contrast-color: ('secondary', 500)] - The header text color.
/// @prop {Map} picker-arrow-color [igx-color: 'surface', text-contrast: (), rgba: .74] - The idle picker arrow color.
/// @prop {Map} picker-arrow-hover-color [igx-color: ('secondary', 500)] - The picker hover arrow color.
/// @prop {Map} picker-text-color [igx-color: 'surface', text-contrast: (), rgba: .74]- The idle picker month/year color.
/// @prop {Map} picker-text-hover-color [igx-color: ('secondary', 500)]-  The hover picker month/year color.
/// @prop {Map} inactive-text-color [igx-color: 'surface', text-contrast: (), rgba: .26] - The text color for weekday labels and other month dates.
/// @prop {Map} weekend-text-color [igx-color: 'surface', text-contrast: (), rgba: .38] - The text color for weekend days.
/// @prop {Map} year-current-text-color [igx-color: ('secondary', 500)] - The text color for the current/selected year.
/// @prop {Map} month-current-text-color [igx-color: ('secondary', 500)]- The text color for the current/selected month.
/// @prop {Map} year-hover-text-color [igx-color: ('secondary', 500)] - The year hover text color.
/// @prop {Map} month-hover-text-color [igx-color: 'surface', text-contrast: ()] - The month hover text color.
/// @prop {Map} month-hover-background [igx-color: ('grays', 200)] - The month hover text color.
/// @prop {Map} date-selected-background [igx-color: ('secondary', 500)] - The background color for the selected date.
/// @prop {Map} date-selected-text-color [igx-contrast-color: ('secondary', 500)] - The text color for the selected date.
/// @prop {Map} date-current-text-color [igx-color: ('secondary', 500)] - The text color for the current date.
/// @prop {Map} date-current-bg-color [igx-color: (transparent] - The background color for the current date.
/// @prop {Map} date-hover-background [igx-color: ('grays', 200)] - The hover date background color.
/// @prop {Map} date-special-background [igx-color: ('grays', 100)] - The background color used for special dates.
/// @prop {Map} date-special-text-color [igx-color: ('grays', 900)] - The text color used for special dates.
/// @prop {Map} date-disabled-text-color [igx-color: ('grays', 500), hexrgba: (), rgba: .6] - The text color for disabled dates.
/// @prop {Number} border-radius [1] - The border radius fraction, between 0-1 to be used for calendar.
/// @prop {Number} date-border-radius [1] - The border radius fraction, between 0-1 to be used for calendar.
/// @prop {Number} month-border-radius [1] - The border radius fraction, between 0-1 to be used for calendar.
/// @see $default-palette
<<<<<<< HEAD
$_light-calendar: extend((
    content-background: (
        igx-color: 'surface'
    ),

    content-text-color: (
        igx-color: 'surface',
        text-contrast: (),
        rgba: .87
    ),

    header-background: (
        igx-color: ('secondary', 500)
    ),

    header-text-color: (
        igx-contrast-color: ('secondary', 500)
    ),

    picker-arrow-color: (
        igx-color: 'surface',
        text-contrast: (),
        rgba: .74
    ),

    picker-arrow-hover-color: (
        igx-color: ('secondary', 500)
    ),

    picker-text-color: (
        igx-color: 'surface',
        text-contrast: (),
        rgba: .74
    ),

    picker-text-hover-color: (
        igx-color: ('secondary', 500)
    ),

    inactive-text-color: (
        igx-color: 'surface',
        text-contrast: (),
        rgba: .26
    ),

    weekend-text-color: (
        igx-color: 'surface',
        text-contrast: (),
        rgba: .38
    ),

    year-current-text-color: (
        igx-color: ('secondary', 500)
    ),

    month-current-text-color: (
        igx-color: ('secondary', 500)
    ),

    year-hover-text-color: (
        igx-color: ('secondary', 500)
    ),

    month-hover-background: (
        igx-color: ('grays', 200)
    ),

    month-hover-text-color: (
        igx-color: 'surface',
        text-contrast: ()
    ),

    date-selected-background: (
        igx-color: ('secondary', 500)
    ),

    date-selected-text-color: (
        igx-contrast-color: ('secondary', 500)
    ),

    date-current-text-color: (
        igx-color: ('secondary', 500)
    ),

    date-current-bg-color: transparent,
    date-current-bg-hover-color: transparent,
    date-current-bg-focus-color: transparent,

    date-hover-background: (
        igx-color: ('grays', 200)
    ),

    date-special-background: (
        igx-color: ('grays', 100)
    ),

    date-special-text-color: (
        igx-color: ('grays', 900)
    ),

    date-disabled-text-color: (
        igx-color: ('grays', 500),
        hexrgba: (),
        rgba: .6
    )
), $_default-shape-calendar);

$_fluent-calendar: extend-many($_light-calendar, (
    date-current-text-color: #fff,

    date-current-bg-color: (
        igx-color: ('primary', 500)
    ),

    date-selected-background: (
        igx-color: ('primary', 100)
    ),

    date-selected-text-color: (
        igx-contrast-color: ('primary', 100)
    ),
), $_fluent-shape-calendar);
=======
$_light-calendar: extend(
    $_default-shape-calendar,
    (
        content-background: (
            igx-color: 'surface'
        ),

        content-text-color: (
            igx-color: 'surface',
            text-contrast: (),
            rgba: .87
        ),

        header-background: (
            igx-color: ('secondary', 500)
        ),

        header-text-color: (
            igx-contrast-color: ('secondary', 500)
        ),

        picker-arrow-color: (
            igx-color: 'surface',
            text-contrast: (),
            rgba: .74
        ),

        picker-arrow-hover-color: (
            igx-color: ('secondary', 500)
        ),

        picker-text-color: (
            igx-color: 'surface',
            text-contrast: (),
            rgba: .74
        ),

        picker-text-hover-color: (
            igx-color: ('secondary', 500)
        ),

        inactive-text-color: (
            igx-color: 'surface',
            text-contrast: (),
            rgba: .26
        ),

        weekend-text-color: (
            igx-color: 'surface',
            text-contrast: (),
            rgba: .38
        ),

        year-current-text-color: (
            igx-color: ('secondary', 500)
        ),

        month-current-text-color: (
            igx-color: ('secondary', 500)
        ),

        year-hover-text-color: (
            igx-color: ('secondary', 500)
        ),

        month-hover-background: (
            igx-color: ('grays', 200)
        ),

        month-hover-text-color: (
            igx-color: 'surface',
            text-contrast: ()
        ),

        date-selected-background: (
            igx-color: ('secondary', 500)
        ),

        date-selected-text-color: (
            igx-contrast-color: ('secondary', 500)
        ),

        date-current-text-color: (
            igx-color: ('secondary', 500)
        ),

        date-hover-background: (
            igx-color: ('grays', 200)
        ),

        date-special-background: (
            igx-color: ('grays', 100)
        ),

        date-special-text-color: (
            igx-color: ('grays', 900)
        ),

        date-disabled-text-color: (
            igx-color: ('grays', 500),
            hexrgba: (),
            rgba: .6
        )
    )
);
>>>>>>> 0b6a0835
<|MERGE_RESOLUTION|>--- conflicted
+++ resolved
@@ -35,130 +35,6 @@
 /// @prop {Number} date-border-radius [1] - The border radius fraction, between 0-1 to be used for calendar.
 /// @prop {Number} month-border-radius [1] - The border radius fraction, between 0-1 to be used for calendar.
 /// @see $default-palette
-<<<<<<< HEAD
-$_light-calendar: extend((
-    content-background: (
-        igx-color: 'surface'
-    ),
-
-    content-text-color: (
-        igx-color: 'surface',
-        text-contrast: (),
-        rgba: .87
-    ),
-
-    header-background: (
-        igx-color: ('secondary', 500)
-    ),
-
-    header-text-color: (
-        igx-contrast-color: ('secondary', 500)
-    ),
-
-    picker-arrow-color: (
-        igx-color: 'surface',
-        text-contrast: (),
-        rgba: .74
-    ),
-
-    picker-arrow-hover-color: (
-        igx-color: ('secondary', 500)
-    ),
-
-    picker-text-color: (
-        igx-color: 'surface',
-        text-contrast: (),
-        rgba: .74
-    ),
-
-    picker-text-hover-color: (
-        igx-color: ('secondary', 500)
-    ),
-
-    inactive-text-color: (
-        igx-color: 'surface',
-        text-contrast: (),
-        rgba: .26
-    ),
-
-    weekend-text-color: (
-        igx-color: 'surface',
-        text-contrast: (),
-        rgba: .38
-    ),
-
-    year-current-text-color: (
-        igx-color: ('secondary', 500)
-    ),
-
-    month-current-text-color: (
-        igx-color: ('secondary', 500)
-    ),
-
-    year-hover-text-color: (
-        igx-color: ('secondary', 500)
-    ),
-
-    month-hover-background: (
-        igx-color: ('grays', 200)
-    ),
-
-    month-hover-text-color: (
-        igx-color: 'surface',
-        text-contrast: ()
-    ),
-
-    date-selected-background: (
-        igx-color: ('secondary', 500)
-    ),
-
-    date-selected-text-color: (
-        igx-contrast-color: ('secondary', 500)
-    ),
-
-    date-current-text-color: (
-        igx-color: ('secondary', 500)
-    ),
-
-    date-current-bg-color: transparent,
-    date-current-bg-hover-color: transparent,
-    date-current-bg-focus-color: transparent,
-
-    date-hover-background: (
-        igx-color: ('grays', 200)
-    ),
-
-    date-special-background: (
-        igx-color: ('grays', 100)
-    ),
-
-    date-special-text-color: (
-        igx-color: ('grays', 900)
-    ),
-
-    date-disabled-text-color: (
-        igx-color: ('grays', 500),
-        hexrgba: (),
-        rgba: .6
-    )
-), $_default-shape-calendar);
-
-$_fluent-calendar: extend-many($_light-calendar, (
-    date-current-text-color: #fff,
-
-    date-current-bg-color: (
-        igx-color: ('primary', 500)
-    ),
-
-    date-selected-background: (
-        igx-color: ('primary', 100)
-    ),
-
-    date-selected-text-color: (
-        igx-contrast-color: ('primary', 100)
-    ),
-), $_fluent-shape-calendar);
-=======
 $_light-calendar: extend(
     $_default-shape-calendar,
     (
@@ -245,6 +121,10 @@
             igx-color: ('secondary', 500)
         ),
 
+        date-current-bg-color: transparent,
+        date-current-bg-hover-color: transparent,
+        date-current-bg-focus-color: transparent,
+
         date-hover-background: (
             igx-color: ('grays', 200)
         ),
@@ -264,4 +144,19 @@
         )
     )
 );
->>>>>>> 0b6a0835
+
+$_fluent-calendar: extend($_light-calendar, (
+    date-current-text-color: #fff,
+
+    date-current-bg-color: (
+        igx-color: ('primary', 500)
+    ),
+
+    date-selected-background: (
+        igx-color: ('primary', 100)
+    ),
+
+    date-selected-text-color: (
+        igx-contrast-color: ('primary', 100)
+    ),
+), $_fluent-shape-calendar);