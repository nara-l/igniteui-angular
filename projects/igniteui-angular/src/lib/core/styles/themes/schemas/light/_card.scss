@import '../shape/card';
@import '../elevation/card';

////
/// @group schemas
/// @access private
/// @author <a href="https://github.com/simeonoff" target="_blank">Simeon Simeonoff</a>
////

/// Generates a light card schema.
/// @type {Map}
/// @prop {Map} background [igx-color: 'surface']- The card background color.
/// @prop {Map} header-text-color [igx-color: 'surface', text-contrast: (), rgba: .87] - The text color of the card title.
/// @prop {Map} subtitle-text-color [igx-color: 'surface', text-contrast: (), rgba: .6] - The text color of the card subtitle.
/// @prop {Map} content-text-color [igx-color: 'surface', text-contrast: (), rgba: .6] - The text color of the card content.
/// @prop {Map} actions-text-color [igx-color: 'surface', text-contrast: (), rgba: .6] - The text color of the card buttons.
/// @prop {Number} resting-elevation [2] - The elevation level, between 0-24, to be used for the resting state.
/// @prop {Number} hover-elevation [8] - The elevation level, between 0-24, to be used for the hover state.
/// @prop {Number} border-radius [.17] - The border radius fraction, between 0-1 to be used for card date.
/// @prop {Map} outline-color [igx-color: ('grays', 400)] - The outline color of an outlined type card.
/// @prop {color} card-border-color [transparent] - The border color of an card.
/// @see $default-palette
<<<<<<< HEAD
$_light-card: extend((
    background: (
        igx-color: 'surface'
    ),

    header-text-color: (
        igx-color: 'surface',
        text-contrast: (),
        rgba: .87
    ),

    subtitle-text-color: (
        igx-color: 'surface',
        text-contrast: (),
        rgba: .6
    ),

    content-text-color: (
        igx-color: 'surface',
        text-contrast: (),
        rgba: .6
    ),

    actions-text-color: (
        igx-color: 'surface',
        text-contrast: (),
        rgba: .6
    ),

    resting-elevation: 2,

    hover-elevation: 8,

    card-border-color: transparent,

    outline-color: (
        igx-color: ('grays', 400)
    )
), $_default-shape-card);

$_fluent-card: extend($_light-card, (
    resting-elevation: 0,
    hover-elevation: 0,

    card-border-color: (
        igx-color: ('grays', 200)
    ),

    outline-color: (
        igx-color: ('grays', 200)
    )
));
=======
$_light-card: extend(
    $_default-shape-card,
    $_default-elevation-card,
    (
        background: (
            igx-color: 'surface'
        ),

        header-text-color: (
            igx-color: 'surface',
            text-contrast: (),
            rgba: .87
        ),

        subtitle-text-color: (
            igx-color: 'surface',
            text-contrast: (),
            rgba: .6
        ),

        content-text-color: (
            igx-color: 'surface',
            text-contrast: (),
            rgba: .6
        ),

        actions-text-color: (
            igx-color: 'surface',
            text-contrast: (),
            rgba: .6
        ),

        outline-color: (
            igx-color: ('grays', 400)
        )
    )
);
>>>>>>> 0b6a0835
<|MERGE_RESOLUTION|>--- conflicted
+++ resolved
@@ -20,60 +20,6 @@
 /// @prop {Map} outline-color [igx-color: ('grays', 400)] - The outline color of an outlined type card.
 /// @prop {color} card-border-color [transparent] - The border color of an card.
 /// @see $default-palette
-<<<<<<< HEAD
-$_light-card: extend((
-    background: (
-        igx-color: 'surface'
-    ),
-
-    header-text-color: (
-        igx-color: 'surface',
-        text-contrast: (),
-        rgba: .87
-    ),
-
-    subtitle-text-color: (
-        igx-color: 'surface',
-        text-contrast: (),
-        rgba: .6
-    ),
-
-    content-text-color: (
-        igx-color: 'surface',
-        text-contrast: (),
-        rgba: .6
-    ),
-
-    actions-text-color: (
-        igx-color: 'surface',
-        text-contrast: (),
-        rgba: .6
-    ),
-
-    resting-elevation: 2,
-
-    hover-elevation: 8,
-
-    card-border-color: transparent,
-
-    outline-color: (
-        igx-color: ('grays', 400)
-    )
-), $_default-shape-card);
-
-$_fluent-card: extend($_light-card, (
-    resting-elevation: 0,
-    hover-elevation: 0,
-
-    card-border-color: (
-        igx-color: ('grays', 200)
-    ),
-
-    outline-color: (
-        igx-color: ('grays', 200)
-    )
-));
-=======
 $_light-card: extend(
     $_default-shape-card,
     $_default-elevation-card,
@@ -106,9 +52,20 @@
             rgba: .6
         ),
 
+        card-border-color: transparent,
+
         outline-color: (
             igx-color: ('grays', 400)
         )
     )
 );
->>>>>>> 0b6a0835
+
+$_fluent-card: extend($_light-card, (
+    card-border-color: (
+        igx-color: ('grays', 200)
+    ),
+
+    outline-color: (
+        igx-color: ('grays', 200)
+    )
+));