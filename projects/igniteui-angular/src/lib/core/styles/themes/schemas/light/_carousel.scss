@import '../shape/carousel';

////
/// @group schemas
/// @access private
/// @author <a href="https://github.com/simeonoff" target="_blank">Simeon Simeonoff</a>
////

/// Generates a light carousel schema.
/// @type {Map}
/// @prop {Color} button-background [#fff] - The previous/next buttons idle background color.
/// @prop {Color} button-hover-background [#fff] - The previous/next buttons hover background color.
/// @prop {Map} button-arrow-color [igx-color: ('grays', 700)] - The previous/next buttons idle arrow color.
/// @prop {Map} button-hover-arrow-color [igx-color: ('grays', 900)] - The previous/next buttons hover arrow color.
/// @prop {Color} indicator-dot-color [#fff] - The active indicator dot color.
/// @prop {Color} indicator-border-color [#fff] - The idle indicator border color.
/// @prop {Color} indicator-active-border-color [#fff] - The active indicator border color.
/// @prop {Number} border-radius [0] - The border radius fraction, between 0-1 to be used for carousel.
/// @see $default-palette
$_light-carousel: extend(
    $_default-shape-carousel,
    (
        button-background: #fff,
        button-hover-background: #fff,

        button-arrow-color: (
            igx-color: ('grays', 700)
        ),

        button-hover-arrow-color: (
            igx-color: ('grays', 900)
        ),

<<<<<<< HEAD
    indicator-dot-color: #fff,
    indicator-border-color: #fff,
    indicator-active-border-color: #fff
), $_default-shape-carousel);

$_fluent-carousel: extend((), $_light-carousel);
=======
        indicator-dot-color: #fff,
        indicator-border-color: #fff,
        indicator-active-border-color: #fff
    )
);
>>>>>>> 0b6a0835
<|MERGE_RESOLUTION|>--- conflicted
+++ resolved
@@ -31,17 +31,10 @@
             igx-color: ('grays', 900)
         ),
 
-<<<<<<< HEAD
-    indicator-dot-color: #fff,
-    indicator-border-color: #fff,
-    indicator-active-border-color: #fff
-), $_default-shape-carousel);
-
-$_fluent-carousel: extend((), $_light-carousel);
-=======
         indicator-dot-color: #fff,
         indicator-border-color: #fff,
         indicator-active-border-color: #fff
     )
 );
->>>>>>> 0b6a0835
+
+$_fluent-carousel: extend($_light-carousel, ());