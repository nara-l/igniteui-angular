--- conflicted
+++ resolved
@@ -16,17 +16,11 @@
 /// @prop {Number} border-radius [.2] - The border radius fraction, between 0-10 to be used for checkbox.
 /// @prop {Number} border-radius [1] - The border radius fraction, between 0-24 to be used for checkbox ripple.
 /// @see $default-palette
-<<<<<<< HEAD
-$_light-checkbox: extend((
-    variant: material,
-
-    tick-color: #fff,
-=======
 $_light-checkbox: extend(
     $_default-shape-checkbox,
     (
+        variant: material,
         tick-color: #fff,
->>>>>>> 0b6a0835
 
         label-color: (
             igx-color: ('grays', 900)
@@ -40,17 +34,17 @@
             igx-color: ('secondary', 500)
         ),
 
-<<<<<<< HEAD
-    disabled-color: (
-        igx-color: ('grays', 400)
-    ),
+        disabled-color: (
+            igx-color: ('grays', 400)
+        ),
 
-    disabled-color-label: (
-        igx-color: ('grays', 400)
+        disabled-color-label: (
+            igx-color: ('grays', 400)
+        )
     )
-), $_default-shape-checkbox);
+);
 
-$_fluent-checkbox: extend-many($_light-checkbox, (
+$_fluent-checkbox: extend($_light-checkbox, (
     variant: fluent,
 
     fill-color: (
@@ -68,11 +62,4 @@
     disabled-color-label:(
         igx-color: ('grays', 400)
     )
-), $_fluent-shape-checkbox);
-=======
-        disabled-color: (
-            igx-color: ('grays', 400)
-        )
-    )
-);
->>>>>>> 0b6a0835
+), $_fluent-shape-checkbox);