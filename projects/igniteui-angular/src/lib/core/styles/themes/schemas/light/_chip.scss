@import '../shape/chip';

////
/// @group schemas
/// @access private
/// @author <a href="https://github.com/simeonoff" target="_blank">Simeon Simeonoff</a>
////

/// Generates a light chip schema.
/// @type {Map}
/// @prop {Number} border-radius [1] - The border radius fraction, between 0-1 to be used for chip component.
/// @prop {Map} text-color [igx-color: ('grays', 700)] - The chip text color.
/// @prop {Map} background [igx-color: ('grays', 200)] - The chip background color.
/// @prop {Color} border-color [transparent] - The chip border color.
/// @prop {Map} ghost-background [igx-color: ('grays', 400), hexrgba: #fff)] - The chip ghost background color.
/// @prop {Map} hover-text-color [igx-color: ('grays', 700)] - The chip text hover color.
/// @prop {Map} hover-background [igx-color: ('grays', 300)] - The chip hover background color.
/// @prop {Color} hover-border-color [transparent] - The chip hover border color.
/// @prop {Map} selected-text-color [igx-color: ('grays', 700)] - The selected chip text color.
/// @prop {Map} selected-background [igx-color: ('grays', 300)] - The selected chip background color.
/// @prop {Color} selected-border-color [transparent] The selected chip border color.
/// @prop {Map} hover-selected-text-color [igx-color: ('grays', 700)] - The selected chip hover text color.
/// @prop {Map} hover-selected-background [igx-color: ('grays', 400)] - The selected chip hover background color.
/// @prop {Map} hover-selected-border-color [transparent] - The selected chip hover border color.
/// @prop {Map} focus-selected-text-color [igx-color: ('grays', 700)] - The selected chip text focus color.
/// @prop {Map} focus-selected-background [igx-color: ('grays', 400)] - The selected chip focus background color.
/// @prop {Map} focus-selected-border-color [transparent] - The selected chip focus border color.
/// @see $default-palette
$_light-chip: extend(
    $_default-shape-chip,
    (
        text-color: (
            igx-color: ('grays', 700)
        ),

        background: (
            igx-color: ('grays', 200)
        ),

        border-color: transparent,

        ghost-background: (
            igx-color: ('grays', 400),
            hexrgba: #fff
        ),

        hover-text-color: (
            igx-color: ('grays', 700)
        ),

        hover-background: (
            igx-color: ('grays', 300)
        ),

        hover-border-color: transparent,

        focus-text-color: (
            igx-color: ('grays', 700)
        ),

        focus-background: (
            igx-color: ('grays', 400)
        ),

        focus-border-color: transparent,

        selected-text-color: (
            igx-color: ('grays', 700)
        ),

        selected-background: (
            igx-color: ('grays', 300)
        ),

        selected-border-color: transparent,

        hover-selected-text-color: (
            igx-color: ('grays', 700)
        ),

        hover-selected-background: (
            igx-color: ('grays', 400)
        ),

        hover-selected-border-color: transparent,

        focus-selected-text-color: (
            igx-color: ('grays', 700)
        ),

        focus-selected-background: (
            igx-color: ('grays', 400)
        ),

<<<<<<< HEAD
    focus-selected-border-color: transparent
), $_default-shape-chip);

$_fluent-chip: extend-many($_light-chip, (
    background: transparent,
    hover-background: transparent,
    selected-background: transparent,
    hover-selected-background: transparent,
    focus-background: transparent,
    focus-selected-background: transparent,

    border-color: (
        igx-color: ('grays', 300)
    ),

    hover-border-color: (
        igx-color: ('grays', 600)
    ),

    focus-border-color: (
        igx-color: ('grays', 600)
    ),

    selected-border-color: (
        igx-color: ('primary', 500)
    ),

    hover-selected-border-color: (
        igx-color: ('primary', 500)
    ),

    focus-selected-border-color: (
        igx-color: ('primary', 500)
    )

), $_fluent-shape-chip);
=======
        focus-selected-border-color: transparent
    )
);
>>>>>>> 0b6a0835
<|MERGE_RESOLUTION|>--- conflicted
+++ resolved
@@ -92,11 +92,11 @@
             igx-color: ('grays', 400)
         ),
 
-<<<<<<< HEAD
-    focus-selected-border-color: transparent
-), $_default-shape-chip);
+        focus-selected-border-color: transparent
+    )
+);
 
-$_fluent-chip: extend-many($_light-chip, (
+$_fluent-chip: extend($_light-chip, (
     background: transparent,
     hover-background: transparent,
     selected-background: transparent,
@@ -129,8 +129,3 @@
     )
 
 ), $_fluent-shape-chip);
-=======
-        focus-selected-border-color: transparent
-    )
-);
->>>>>>> 0b6a0835
