--- conflicted
+++ resolved
@@ -29,18 +29,6 @@
             rgba: .87
         ),
 
-<<<<<<< HEAD
-    message-color: (
-        igx-color: 'surface',
-        text-contrast: (),
-        rgba: .6
-    ),
-
-    elevation: 24
-), $_default-shape-dialog);
-
-$_fluent-dialog: extend((), $_light-dialog);
-=======
         message-color: (
             igx-color: 'surface',
             text-contrast: (),
@@ -48,4 +36,5 @@
         ),
     )
 );
->>>>>>> 0b6a0835
+
+$_fluent-dialog: extend($_light-dialog, ());