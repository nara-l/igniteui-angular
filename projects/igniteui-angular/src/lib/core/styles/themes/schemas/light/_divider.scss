--- conflicted
+++ resolved
@@ -19,10 +19,6 @@
             igx-color: ('grays', 300)
         )
     )
-<<<<<<< HEAD
-), $_default-shape-divider);
+);
 
-$_fluent-divider: extend((), $_light-divider);
-=======
-);
->>>>>>> 0b6a0835
+$_fluent-divider: extend($_light-divider, ());