--- conflicted
+++ resolved
@@ -27,110 +27,6 @@
 /// @prop {Number} elevation [8] - The elevation level, between 0-24, to be used for the badge shadow.
 /// @prop {Number} border-radius [.2] - The border radius fraction, between 0-1 to be used for drop-down component.
 /// @see $default-palette
-<<<<<<< HEAD
-$_light-drop-down: extend((
-    background-color: (
-        igx-color: 'surface'
-    ),
-
-    header-text-color: (
-        igx-color: ('secondary', 500)
-    ),
-
-    item-text-color: (
-        igx-color: 'surface',
-        text-contrast: (),
-        rgba: .74
-    ),
-
-    hover-item-text-color: (
-        igx-color: 'surface',
-        text-contrast: (),
-        rgba: .74
-    ),
-
-    hover-item-background: (
-        igx-color: 'surface',
-        text-contrast: (),
-        rgba: .04
-    ),
-
-    focused-item-background: (
-        igx-color: 'surface',
-        text-contrast: (),
-        rgba: .04
-    ),
-
-    focused-item-text-color: (
-        igx-color: 'surface',
-        text-contrast: (),
-        rgba: .74
-    ),
-
-    selected-item-background: (
-        igx-color: ('secondary', 100)
-    ),
-
-    selected-item-text-color: (
-        igx-contrast-color: ('secondary', 100)
-    ),
-
-    selected-hover-item-background: (
-        igx-color: ('secondary', 200)
-    ),
-
-    selected-hover-item-text-color: (
-        igx-contrast-color: ('secondary', 200)
-    ),
-
-    selected-focus-item-background: (
-        igx-color: ('secondary', 200)
-    ),
-
-    selected-focus-item-text-color: (
-        igx-contrast-color: ('secondary', 200)
-    ),
-
-    disabled-item-background: transparent,
-
-    disabled-item-text-color: (
-        igx-color: 'surface',
-        text-contrast: (),
-        rgba: .38
-    ),
-
-    elevation: 8
-), $_default-shape-drop-down);
-
-$_fluent-drop-down: extend-many($_light-drop-down, (
-    selected-item-background: (
-        igx-color: ('grays', 200)
-    ),
-
-    selected-item-text-color: (
-        igx-contrast-color: ('grays', 200)
-    ),
-
-    selected-hover-item-background: (
-        igx-color: ('grays', 300)
-    ),
-
-    selected-hover-item-text-color: (
-        igx-contrast-color: ('grays', 300)
-    ),
-
-    selected-focus-item-background: (
-        igx-color: ('grays', 300)
-    ),
-
-    selected-focus-item-text-color: (
-        igx-contrast-color: ('grays', 300)
-    ),
-
-    elevation: 0
-
-), $_fluent-shape-drop-down);
-=======
 $_light-drop-down: extend(
     $_default-shape-drop-down,
     $_default-elevation-drop-down,
@@ -174,27 +70,27 @@
         ),
 
         selected-item-background: (
-            igx-color: ('secondary', 500)
+            igx-color: ('secondary', 100)
         ),
 
         selected-item-text-color: (
-            igx-contrast-color: ('secondary', 500)
+            igx-contrast-color: ('secondary', 100)
         ),
 
         selected-hover-item-background: (
-            igx-color: ('secondary', 300)
+            igx-color: ('secondary', 200)
         ),
 
         selected-hover-item-text-color: (
-            igx-contrast-color: ('secondary', 300)
+            igx-contrast-color: ('secondary', 200)
         ),
 
         selected-focus-item-background: (
-            igx-color: ('secondary', 300)
+            igx-color: ('secondary', 200)
         ),
 
         selected-focus-item-text-color: (
-            igx-contrast-color: ('secondary', 300)
+            igx-contrast-color: ('secondary', 200)
         ),
 
         disabled-item-background: transparent,
@@ -206,4 +102,29 @@
         ),
     )
 );
->>>>>>> 0b6a0835
+
+$_fluent-drop-down: extend($_light-drop-down, (
+    selected-item-background: (
+        igx-color: ('grays', 200)
+    ),
+
+    selected-item-text-color: (
+        igx-contrast-color: ('grays', 200)
+    ),
+
+    selected-hover-item-background: (
+        igx-color: ('grays', 300)
+    ),
+
+    selected-hover-item-text-color: (
+        igx-contrast-color: ('grays', 300)
+    ),
+
+    selected-focus-item-background: (
+        igx-color: ('grays', 300)
+    ),
+
+    selected-focus-item-text-color: (
+        igx-contrast-color: ('grays', 300)
+    ),
+), $_fluent-shape-drop-down);