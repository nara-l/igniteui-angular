@import '../shape/drop-down';
@import '../elevation/drop-down';

////
/// @group schemas
/// @access public
/// @author <a href="https://github.com/simeonoff" target="_blank">Simeon Simeonoff</a>
////

/// Generates a light drop-down schema.
/// @type {Map}
/// @prop {Map} background-color [igx-color: 'surface'] - The drop-down background color.
/// @prop {Map} header-text-color [igx-color: ('secondary', 500)] - The drop-down header text color.
/// @prop {Map} item-text-color [igx-color: 'surface', text-contrast: (), rgba: .74] - The drop-down text color.
/// @prop {Map} hover-item-text-color [igx-color: 'surface', text-contrast: (), rgba: .74] - The drop-down hover text color.
/// @prop {Map} hover-item-background [igx-color: 'surface', text-contrast: (), rgba: .04] - The drop-down hover item background color.
/// @prop {Map} focused-item-background [igx-color: 'surface', text-contrast: (), rgba: .04] - The drop-down focused item background color.
/// @prop {Map} focused-item-text-color [igx-color: 'surface', text-contrast: (), rgba: .74] - The drop-down focused item text color.
/// @prop {Map} selected-item-background [igx-color: ('secondary', 100)] - The drop-down selected item background color.
/// @prop {Map} selected-item-text-color [igx-contrast-color: ('secondary', 100)] - The drop-down selected item text color.
/// @prop {Map} selected-hover-item-background [igx-color: ('secondary', 200)] - The drop-down selected item hover background color.
/// @prop {Map} selected-hover-item-text-color [igx-contrast-color: ('secondary', 200)] - The drop-down selected item hover text color.
/// @prop {Map} selected-focus-item-background [igx-color: ('secondary', 200)] - The drop-down selected item focus background color.
/// @prop {Map} selected-focus-item-text-color [igx-contrast-color: ('secondary', 200)] - The drop-down selected item focus text color.
/// @prop {Color} disabled-item-background [transparent] - The drop-down disabled item background color.
/// @prop {Map} disabled-item-text-color [igx-color: 'surface', text-contrast: (), rgba: .38] - The drop-down disabled item text color.
/// @prop {Number} elevation [8] - The elevation level, between 0-24, to be used for the drop-down shadow.
<<<<<<< HEAD
/// @prop {Number} $border-width [0] - The border width used for drop-down component.
/// @prop {Map} $border-color [igx-color: ('grays', 300)] - The border color used for drop-down component.
=======
/// @prop {Number} border-width [0] - The border width used for drop-down component.
/// @prop {Map} border-color [igx-color: ('grays', 300)] - The border color used for drop-down component.
>>>>>>> fb1fa718
/// @prop {Number} border-radius [.2] - The border radius used for drop-down component. Can be a fraction between 0 and 1, pixels, or percent.
/// @prop {Number} item-border-radius [0] - The border radius used for the drop-down items. Can be a fraction between 0 and 1, pixels, or percent.
/// @requires {function} extend
/// @requires {Map} $_default-shape-drop-down
<<<<<<< HEAD
/// @requires {Map} $_default-elevation-drop-down
=======
>>>>>>> fb1fa718
/// @see $default-palette
$_light-drop-down: extend(
    $_default-shape-drop-down,
    $_default-elevation-drop-down,
    (
        background-color: (
            igx-color: 'surface'
        ),

        header-text-color: (
            igx-color: ('secondary', 500)
        ),

        item-text-color: (
            igx-color: 'surface',
            text-contrast: (),
            rgba: .74
        ),

        hover-item-text-color: (
            igx-color: 'surface',
            text-contrast: (),
            rgba: .74
        ),

        hover-item-background: (
            igx-color: 'surface',
            text-contrast: (),
            rgba: .04
        ),

        focused-item-background: (
            igx-color: 'surface',
            text-contrast: (),
            rgba: .04
        ),

        focused-item-text-color: (
            igx-color: 'surface',
            text-contrast: (),
            rgba: .74
        ),

        selected-item-background: (
            igx-color: ('secondary', 100),
        ),

        selected-item-text-color: (
            igx-contrast-color: ('secondary', 100)
        ),

        selected-hover-item-background: (
            igx-color: ('secondary', 200),
        ),

        selected-hover-item-text-color: (
            igx-contrast-color: ('secondary', 200)
        ),

        selected-focus-item-background: (
            igx-color: ('secondary', 200),
        ),

        selected-focus-item-text-color: (
            igx-contrast-color: ('secondary', 200)
        ),

        disabled-item-background: transparent,

        disabled-item-text-color: (
            igx-color: 'surface',
            text-contrast: (),
            rgba: .38
        ),

        border-color: (
            igx-color: ('grays', 300),
        ),

        border-width: 0
    )
);

/// Generates a fluent drop-down schema.
/// @type {Map}
/// @prop {Map} selected-item-background [igx-color: ('grays', 100)] - The drop-down selected item background color.
/// @prop {Map} selected-item-text-color [igx-contrast-color: ('grays', 100)] - The drop-down selected item text color.
/// @prop {Map} selected-hover-item-background [igx-color: ('grays', 200)] - The drop-down selected item hover background color.
/// @prop {Map} selected-hover-item-text-color [igx-contrast-color: ('grays', 200)] - The drop-down selected item hover text color.
/// @prop {Map} selected-focus-item-background [igx-color: ('grays', 200)] - The drop-down selected item focus background color.
/// @prop {Map} selected-focus-item-text-color [igx-contrast-color: ('grays', 200)] - The drop-down selected item focus text color.
/// @prop {Number} elevation [4] - The elevation level, between 0-24, to be used for the drop-down shadow.
/// @prop {Number} border-radius [2px] - The border radius used for drop-down component. Can be a fraction between 0 and 1, pixels, or percent.
/// @prop {Number} item-border-radius [0] - The border radius used for the drop-down items. Can be a fraction between 0 and 1, pixels, or percent.
/// @requires {function} extend
/// @requires {Map} $_light-drop-down
/// @requires {Map} $_fluent-shape-drop-down
<<<<<<< HEAD
/// @requires {Map} $_fluent-elevation-drop-down
=======
>>>>>>> fb1fa718
$_fluent-drop-down: extend(
    $_light-drop-down,
    $_fluent-shape-drop-down,
    $_fluent-elevation-drop-down,
    (
        selected-item-background: (
            igx-color: ('grays', 100)
        ),

        selected-item-text-color: (
            igx-contrast-color: ('grays', 100)
        ),

        selected-hover-item-background: (
            igx-color: ('grays', 200)
        ),

        selected-hover-item-text-color: (
            igx-contrast-color: ('grays', 200)
        ),

        selected-focus-item-background: (
            igx-color: ('grays', 200)
        ),

        selected-focus-item-text-color: (
            igx-contrast-color: ('grays', 200)
        ),
    )
);

/// Generates a bootstrap drop-down schema.
/// @type {Map}
/// @prop {Map} header-text-color [igx-color: ('primary', 500)] - The drop-down header text color.
/// @prop {Color} background-color [#fff] - The drop-down background color.
/// @prop {Color} item-text-color [#212529] - The drop-down text color.
/// @prop {Color} hover-item-text-color [#212529] - The drop-down hover text color.
/// @prop {Map} hover-item-background [igx-color: ('grays', 100)] - The drop-down hover item background color.
/// @prop {Map} focused-item-background [igx-color: ('primary', 500)] - The drop-down focused item background color.
/// @prop {Color} focused-item-text-color [#fff] - The drop-down focused item text color.
/// @prop {Map} selected-item-background [igx-color: ('primary', 500)] - The drop-down selected item background color.
/// @prop {Color} selected-item-text-color [#fff] - The drop-down selected item text color.
/// @prop {Map} selected-hover-item-background [igx-color: ('primary', 600)] - The drop-down selected item hover background color.
/// @prop {Color} selected-hover-item-text-color [#fff] - The drop-down selected item hover text color.
/// @prop {Map} selected-focus-item-background [igx-color: ('primary', 600)] - The drop-down selected item focus background color.
/// @prop {Color} selected-focus-item-text-color [#fff] - The drop-down selected item focus text color.
/// @prop {Number} elevation [0] - The elevation level, between 0-24, to be used for the drop-down shadow.
/// @prop {Number} border-radius [4px] - The border radius used for drop-down component. Can be a fraction between 0 and 1, pixels, or percent.
/// @prop {Number} item-border-radius [0] - The border radius used for the drop-down items. Can be a fraction between 0 and 1, pixels, or percent.
<<<<<<< HEAD
/// @prop {Number} $border-width [1px] - The border width used for drop-down component.
/// @requires {function} extend
/// @requires {Map} $_light-drop-down
/// @requires {Map} $_bootstrap-shape-drop-down
/// @requires {Map} $_bootstrap-elevation-drop-down
=======
/// @prop {Number} border-width [1px] - The border width used for drop-down component.
/// @requires {function} extend
/// @requires {Map} $_light-drop-down
/// @requires {Map} $_bootstrap-shape-drop-down
>>>>>>> fb1fa718
$_bootstrap-drop-down: extend(
    $_light-drop-down,
    $_bootstrap-shape-drop-down,
    $_bootstrap-elevation-drop-down,
    (
        header-text-color: (
            igx-color: ('grays', 700)
        ),

        background-color: #fff,


        hover-item-background: (
            igx-color: ('grays', 100)
        ),

        focused-item-background: (
            igx-color: ('primary', 500)
        ),

        focused-item-text-color: #fff,

        selected-item-background: (
            igx-color: ('primary', 500),
        ),

        selected-item-text-color: #fff,

        selected-hover-item-background: (
            igx-color: ('primary', 600),
        ),

        selected-hover-item-text-color: #fff,

        selected-focus-item-background: (
            igx-color: ('primary', 600),
        ),

        selected-focus-item-text-color: #fff,

        border-width: 1px,

        disabled-item-text-color: (
            igx-color: ('grays', 400)
        ),
    )
);

/// Generates an indigo drop-down schema.
/// @type {Map}
/// @prop {Map} header-text-color [igx-color: ('primary', 500)] - The drop-down header text color.
/// @prop {Color} item-text-color [igx-color: 'surface', text-contrast: (), rgba: .62] - The drop-down text color.
/// @prop {Color} hover-item-text-color [igx-color: 'surface', text-contrast: (), rgba: .87] - The drop-down hover text color.
/// @prop {Color} focused-item-text-color [igx-color: 'surface', text-contrast: (), rgba: .87] - The drop-down focused item text color.
/// @prop {Map} hover-item-background [igx-color: ('primary', 500), , rgba: .15] - The drop-down hover item background color.
/// @prop {Map} focused-item-background [igx-color: ('primary', 500), rgba: .15] - The drop-down focused item background color.
/// @prop {Map} selected-item-background [igx-color: ('primary', 500)] - The drop-down selected item background color.
/// @prop {Color} selected-item-text-color [#fff] - The drop-down selected item text color.
/// @prop {Map} selected-hover-item-background [igx-color: ('primary', 400)] - The drop-down selected item hover background color.
/// @prop {Color} selected-hover-item-text-color [#fff] - The drop-down selected item hover text color.
/// @prop {Map} selected-focus-item-background [igx-color: ('primary', 400)] - The drop-down selected item focus background color.
/// @prop {Color} selected-focus-item-text-color [#fff] - The drop-down selected item focus text color.
/// @prop {Map} disabled-item-text-color [igx-color: ('grays', 700), rgba: .4] - The drop-down disabled item text color.
/// @prop {Number} elevation [3] - The elevation level, between 0-24, to be used for the badge shadow.
/// @prop {Number} border-radius [2px] - The border radius used for drop-down component. Can be a fraction between 0 and 1, pixels, or percent.
/// @prop {Number} item-border-radius [2px] - The border radius used for the drop-down items. Can be a fraction between 0 and 1, pixels, or percent.
/// @requires {function} extend
/// @requires {Map} $_light-drop-down
/// @requires {Map} $_indigo-shape-drop-down
<<<<<<< HEAD
/// @requires {Map} $_indigo-elevation-drop-down
=======
>>>>>>> fb1fa718
$_indigo-drop-down: extend(
    $_light-drop-down,
    $_indigo-shape-drop-down,
    $_indigo-elevation-drop-down,
    (
        variant: 'indigo-design',

        header-text-color: (
            igx-color: ('primary', 500)
        ),

        item-text-color: (
            igx-color: 'surface',
            text-contrast: (),
            rgba: .62
        ),

        hover-item-text-color: (
            igx-color: 'surface',
            text-contrast: (),
            rgba: .87
        ),

        focused-item-text-color: (
            igx-color: 'surface',
            text-contrast: (),
            rgba: .87
        ),

        hover-item-background: (
            igx-color: ('primary', 500),
            rgba: .15
        ),

        focused-item-background: (
            igx-color: ('primary', 500),
            rgba: .15
        ),

        selected-item-background: (
            igx-color: ('primary', 500),
        ),

        selected-item-text-color: (
            igx-contrast-color: ('primary', 500),
        ),

        selected-hover-item-background: (
            igx-color: ('primary', 400),
        ),

        selected-hover-item-text-color: (
            igx-contrast-color: ('primary', 400),
        ),

        selected-focus-item-background: (
            igx-color: ('primary', 400),
        ),

        selected-focus-item-text-color: (
            igx-contrast-color: ('primary', 400),
        ),

        disabled-item-text-color: (
            igx-color: ('grays', 700),
            rgba: .4
        ),
    )
);
<|MERGE_RESOLUTION|>--- conflicted
+++ resolved
@@ -25,21 +25,13 @@
 /// @prop {Color} disabled-item-background [transparent] - The drop-down disabled item background color.
 /// @prop {Map} disabled-item-text-color [igx-color: 'surface', text-contrast: (), rgba: .38] - The drop-down disabled item text color.
 /// @prop {Number} elevation [8] - The elevation level, between 0-24, to be used for the drop-down shadow.
-<<<<<<< HEAD
-/// @prop {Number} $border-width [0] - The border width used for drop-down component.
-/// @prop {Map} $border-color [igx-color: ('grays', 300)] - The border color used for drop-down component.
-=======
 /// @prop {Number} border-width [0] - The border width used for drop-down component.
 /// @prop {Map} border-color [igx-color: ('grays', 300)] - The border color used for drop-down component.
->>>>>>> fb1fa718
 /// @prop {Number} border-radius [.2] - The border radius used for drop-down component. Can be a fraction between 0 and 1, pixels, or percent.
 /// @prop {Number} item-border-radius [0] - The border radius used for the drop-down items. Can be a fraction between 0 and 1, pixels, or percent.
 /// @requires {function} extend
 /// @requires {Map} $_default-shape-drop-down
-<<<<<<< HEAD
 /// @requires {Map} $_default-elevation-drop-down
-=======
->>>>>>> fb1fa718
 /// @see $default-palette
 $_light-drop-down: extend(
     $_default-shape-drop-down,
@@ -137,10 +129,7 @@
 /// @requires {function} extend
 /// @requires {Map} $_light-drop-down
 /// @requires {Map} $_fluent-shape-drop-down
-<<<<<<< HEAD
 /// @requires {Map} $_fluent-elevation-drop-down
-=======
->>>>>>> fb1fa718
 $_fluent-drop-down: extend(
     $_light-drop-down,
     $_fluent-shape-drop-down,
@@ -190,18 +179,11 @@
 /// @prop {Number} elevation [0] - The elevation level, between 0-24, to be used for the drop-down shadow.
 /// @prop {Number} border-radius [4px] - The border radius used for drop-down component. Can be a fraction between 0 and 1, pixels, or percent.
 /// @prop {Number} item-border-radius [0] - The border radius used for the drop-down items. Can be a fraction between 0 and 1, pixels, or percent.
-<<<<<<< HEAD
-/// @prop {Number} $border-width [1px] - The border width used for drop-down component.
+/// @prop {Number} border-width [1px] - The border width used for drop-down component.
 /// @requires {function} extend
 /// @requires {Map} $_light-drop-down
 /// @requires {Map} $_bootstrap-shape-drop-down
 /// @requires {Map} $_bootstrap-elevation-drop-down
-=======
-/// @prop {Number} border-width [1px] - The border width used for drop-down component.
-/// @requires {function} extend
-/// @requires {Map} $_light-drop-down
-/// @requires {Map} $_bootstrap-shape-drop-down
->>>>>>> fb1fa718
 $_bootstrap-drop-down: extend(
     $_light-drop-down,
     $_bootstrap-shape-drop-down,
@@ -271,10 +253,7 @@
 /// @requires {function} extend
 /// @requires {Map} $_light-drop-down
 /// @requires {Map} $_indigo-shape-drop-down
-<<<<<<< HEAD
 /// @requires {Map} $_indigo-elevation-drop-down
-=======
->>>>>>> fb1fa718
 $_indigo-drop-down: extend(
     $_light-drop-down,
     $_indigo-shape-drop-down,
