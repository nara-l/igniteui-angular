@import '../shape/drop-down';
@import '../elevation/drop-down';

////
/// @group schemas
/// @access private
/// @author <a href="https://github.com/simeonoff" target="_blank">Simeon Simeonoff</a>
////

/// Generates a light drop-down schema.
/// @type {Map}
/// @prop {Map} background-color [igx-color: 'surface'] - The drop-down background color.
/// @prop {Map} header-text-color [igx-color: ('secondary', 500)] - The drop-down header text color.
/// @prop {Map} item-text-color [igx-color: 'surface', text-contrast: (), rgba: .74] - The drop-down text color.
/// @prop {Map} hover-item-text-color [igx-color: 'surface', text-contrast: (), rgba: .74] - The drop-down hover text color.
/// @prop {Map} hover-item-background [igx-color: 'surface', text-contrast: (), rgba: .04] - The drop-down hover item background color.
/// @prop {Map} focused-item-background [igx-color: 'surface', text-contrast: (), rgba: .04] - The drop-down focused item background color.
/// @prop {Map} focused-item-text-color [igx-color: 'surface', text-contrast: (), rgba: .74] - The drop-down focused item text color.
/// @prop {Map} selected-item-background [igx-color: ('secondary', 100)] - The drop-down selected item background color.
/// @prop {Map} selected-item-text-color [igx-contrast-color: ('secondary', 100)] - The drop-down selected item text color.
/// @prop {Map} selected-hover-item-background [igx-color: ('secondary', 200)] - The drop-down selected item hover background color.
/// @prop {Map} selected-hover-item-text-color [igx-contrast-color: ('secondary', 200)] - The drop-down selected item hover text color.
/// @prop {Map} selected-focus-item-background [igx-color: ('secondary', 200)] - The drop-down selected item focus background color.
/// @prop {Map} selected-focus-item-text-color [igx-contrast-color: ('secondary', 200)] - The drop-down selected item focus text color.
/// @prop {Color} disabled-item-background [transparent] - The drop-down disabled item background color.
/// @prop {Map} disabled-item-text-color [igx-color: 'surface', text-contrast: (), rgba: .38] - The drop-down disabled item text color.
/// @prop {Number} elevation [8] - The elevation level, between 0-24, to be used for the badge shadow.
/// @prop {Number} border-radius [.2] - The border radius fraction, between 0-1 to be used for drop-down component.
/// @see $default-palette
<<<<<<< HEAD
$_light-drop-down: extend((
    background-color: (
        igx-color: 'surface'
    ),

    header-text-color: (
        igx-color: ('secondary', 500)
    ),

    item-text-color: (
        igx-color: 'surface',
        text-contrast: (),
        rgba: .74
    ),

    hover-item-text-color: (
        igx-color: 'surface',
        text-contrast: (),
        rgba: .74
    ),

    hover-item-background: (
        igx-color: 'surface',
        text-contrast: (),
        rgba: .04
    ),

    focused-item-background: (
        igx-color: 'surface',
        text-contrast: (),
        rgba: .04
    ),

    focused-item-text-color: (
        igx-color: 'surface',
        text-contrast: (),
        rgba: .74
    ),

    selected-item-background: (
        igx-color: ('secondary', 100),
    ),

    selected-item-text-color: (
        igx-contrast-color: ('secondary', 100)
    ),

    selected-hover-item-background: (
        igx-color: ('secondary', 200),
    ),

    selected-hover-item-text-color: (
        igx-contrast-color: ('secondary', 200)
    ),

    selected-focus-item-background: (
        igx-color: ('secondary', 200),
    ),

    selected-focus-item-text-color: (
        igx-contrast-color: ('secondary', 200)
    ),

    disabled-item-background: transparent,

    disabled-item-text-color: (
        igx-color: 'surface',
        text-contrast: (),
        rgba: .38
    ),

    elevation: 8
), $_default-shape-drop-down);
=======
$_light-drop-down: extend(
    $_default-shape-drop-down,
    $_default-elevation-drop-down,
    (
        background-color: (
            igx-color: 'surface'
        ),

        header-text-color: (
            igx-color: ('secondary', 500)
        ),

        item-text-color: (
            igx-color: 'surface',
            text-contrast: (),
            rgba: .74
        ),

        hover-item-text-color: (
            igx-color: 'surface',
            text-contrast: (),
            rgba: .74
        ),

        hover-item-background: (
            igx-color: 'surface',
            text-contrast: (),
            rgba: .04
        ),

        focused-item-background: (
            igx-color: 'surface',
            text-contrast: (),
            rgba: .04
        ),

        focused-item-text-color: (
            igx-color: 'surface',
            text-contrast: (),
            rgba: .74
        ),

        selected-item-background: (
            igx-color: ('secondary', 500)
        ),

        selected-item-text-color: (
            igx-contrast-color: ('secondary', 500)
        ),

        selected-hover-item-background: (
            igx-color: ('secondary', 300)
        ),

        selected-hover-item-text-color: (
            igx-contrast-color: ('secondary', 300)
        ),

        selected-focus-item-background: (
            igx-color: ('secondary', 300)
        ),

        selected-focus-item-text-color: (
            igx-contrast-color: ('secondary', 300)
        ),

        disabled-item-background: transparent,

        disabled-item-text-color: (
            igx-color: 'surface',
            text-contrast: (),
            rgba: .38
        ),
    )
);
>>>>>>> 1f0cc123
<|MERGE_RESOLUTION|>--- conflicted
+++ resolved
@@ -27,8 +27,10 @@
 /// @prop {Number} elevation [8] - The elevation level, between 0-24, to be used for the badge shadow.
 /// @prop {Number} border-radius [.2] - The border radius fraction, between 0-1 to be used for drop-down component.
 /// @see $default-palette
-<<<<<<< HEAD
-$_light-drop-down: extend((
+$_light-drop-down: extend(
+    $_default-shape-drop-down,
+    $_default-elevation-drop-down,
+    (
     background-color: (
         igx-color: 'surface'
     ),
@@ -98,83 +100,5 @@
         text-contrast: (),
         rgba: .38
     ),
-
-    elevation: 8
-), $_default-shape-drop-down);
-=======
-$_light-drop-down: extend(
-    $_default-shape-drop-down,
-    $_default-elevation-drop-down,
-    (
-        background-color: (
-            igx-color: 'surface'
-        ),
-
-        header-text-color: (
-            igx-color: ('secondary', 500)
-        ),
-
-        item-text-color: (
-            igx-color: 'surface',
-            text-contrast: (),
-            rgba: .74
-        ),
-
-        hover-item-text-color: (
-            igx-color: 'surface',
-            text-contrast: (),
-            rgba: .74
-        ),
-
-        hover-item-background: (
-            igx-color: 'surface',
-            text-contrast: (),
-            rgba: .04
-        ),
-
-        focused-item-background: (
-            igx-color: 'surface',
-            text-contrast: (),
-            rgba: .04
-        ),
-
-        focused-item-text-color: (
-            igx-color: 'surface',
-            text-contrast: (),
-            rgba: .74
-        ),
-
-        selected-item-background: (
-            igx-color: ('secondary', 500)
-        ),
-
-        selected-item-text-color: (
-            igx-contrast-color: ('secondary', 500)
-        ),
-
-        selected-hover-item-background: (
-            igx-color: ('secondary', 300)
-        ),
-
-        selected-hover-item-text-color: (
-            igx-contrast-color: ('secondary', 300)
-        ),
-
-        selected-focus-item-background: (
-            igx-color: ('secondary', 300)
-        ),
-
-        selected-focus-item-text-color: (
-            igx-contrast-color: ('secondary', 300)
-        ),
-
-        disabled-item-background: transparent,
-
-        disabled-item-text-color: (
-            igx-color: 'surface',
-            text-contrast: (),
-            rgba: .38
-        ),
     )
-);
->>>>>>> 1f0cc123
+);