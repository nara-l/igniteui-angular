@import '../shape/expansion-panel';

////
/// @group schemas
/// @access private
/// @author <a href="https://github.com/simeonoff" target="_blank">Simeon Simeonoff</a>
////

/// Generates a light expansion panel schema.
/// @type {Map}
/// @prop {Color} header-background [#fff] - The panel header background color.
/// @prop {Color} body-background [#fff] - The panel body background color.
/// @prop {Map} header-focus-background [igx-color: ('grays', 100)] - The panel header focus background color.
/// @prop {Map} header-title-color [igx-color: ('grays', 800)] - The panel header title text color.
/// @prop {Map} header-description-color [igx-color: ('grays', 600)] - The panel header description text color.
/// @prop {Map} header-icon-color [igx-color: ('grays', 800)] - The panel header icon color.
/// @prop {Map} body-color [igx-color: ('grays', 800)] - The panel body text color.
/// @prop {Map} disabled-color [igx-color: ('grays', 500)] - The panel disabled text color.
/// @prop {Number} border-radius [0] - The border radius fraction, between 0-1 to be used for expansion-panel.
/// @see $default-palette
$_light-expansion-panel: extend(
    $_default-shape-expansion-panel,
    (
        header-background: #fff,
        body-background: #fff,

        header-focus-background: (
            igx-color: ('grays', 100)
        ),

        header-title-color: (
            igx-color: ('grays', 800)
        ),

        header-description-color: (
            igx-color: ('grays', 600)
        ),

        header-icon-color: (
            igx-color: ('grays', 800)
        ),

        body-color: (
            igx-color: ('grays', 800)
        ),

        disabled-color: (
            igx-color: ('grays', 500)
        )
    )
<<<<<<< HEAD
), $_default-shape-expansion-panel);

$_fluent-expansion-panel: extend((), $_light-expansion-panel);
=======
);
>>>>>>> 0b6a0835
<|MERGE_RESOLUTION|>--- conflicted
+++ resolved
@@ -48,10 +48,6 @@
             igx-color: ('grays', 500)
         )
     )
-<<<<<<< HEAD
-), $_default-shape-expansion-panel);
+);
 
-$_fluent-expansion-panel: extend((), $_light-expansion-panel);
-=======
-);
->>>>>>> 0b6a0835
+$_fluent-expansion-panel: extend($_light-expansion-panel, ());