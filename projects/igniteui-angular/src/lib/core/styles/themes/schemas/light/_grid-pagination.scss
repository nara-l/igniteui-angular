@import '../shape/grid-pagination';

////
/// @group schemas
/// @access private
/// @author <a href="https://github.com/simeonoff" target="_blank">Simeon Simeonoff</a>
////

/// Generates a light avatar schema.
/// @type {Map}
/// @prop {Color} text-color [currentColor] - The text color.
/// @prop {Map} background-color [igx-color: ('grays', 100), hexrgba: #fff] - The background color of the paging panel.
/// @prop {Map} border-color [igx-color: ('grays', 400)] - The border color of the paging panel.
/// @see $default-palette
$_light-grid-pagination: extend(
    $_default-shape-grid-pagination,
    (
        text-color: currentColor,

        background-color: (
            igx-color: ('grays', 100),
            hexrgba: #fff
        ),

        border-color: (
            igx-color: ('grays', 400)
        )
    )
<<<<<<< HEAD
), $_default-shape-grid-pagination);

$_fluent-grid-pagination: extend((), $_light-grid-pagination);
=======
);
>>>>>>> 0b6a0835
<|MERGE_RESOLUTION|>--- conflicted
+++ resolved
@@ -26,10 +26,6 @@
             igx-color: ('grays', 400)
         )
     )
-<<<<<<< HEAD
-), $_default-shape-grid-pagination);
+);
 
-$_fluent-grid-pagination: extend((), $_light-grid-pagination);
-=======
-);
->>>>>>> 0b6a0835
+$_fluent-grid-pagination: extend($_light-grid-pagination, ());