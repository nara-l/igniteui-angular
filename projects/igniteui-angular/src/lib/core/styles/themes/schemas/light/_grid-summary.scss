@import '../shape/grid-summary';

////
/// @group schemas
/// @access private
/// @author <a href="https://github.com/desig9stein" target="_blank">Marin Popov</a>
////

/// Generates a light grid-summary schema.
/// @type {Map}
///
/// @property {Color} background-color [inherit] - The summaries background color is inherited form igx-grid__tfoot
/// @property {map} label-color [igx-color: ('primary', 500)] - The summaries label color.
/// @property {Color} result-color [currentColor] - The summaries value/result color.
/// @property {map} border-color [igx-color: ('grays', 400)] - The summaries border color.
/// @property {String} pinned-border-width [2px] - The border width of the summary panel.
/// @property {String} pinned-border-style [solid] - The border style of the summary panel.
/// @property {map} pinned-border-color [igx-color: ('grays', 400)] - The border color of the summary panel.
/// @property {map} label-hover-color [igx-color: ('primary', 700)] - The summaries hover label color.
///
/// @see $default-palette

$_light-grid-summary: extend(
    $_default-shape-grid-summary,
    (
        background-color: inherit,
        label-color: (
            igx-color: ('primary', 500)
        ),

        result-color: currentColor,
        border-color: (
            igx-color: ('grays', 400)
        ),

        pinned-border-width: 2px,
        pinned-border-style: solid,
        pinned-border-color: (
            igx-color: ('grays', 400)
        ),

        label-hover-color: (
            igx-color: ('primary', 700)
        )
    )
<<<<<<< HEAD
), $_default-shape-grid-summary);

$_fluent-grid-summary: extend((), $_light-grid-summary);
=======
);
>>>>>>> 0b6a0835
<|MERGE_RESOLUTION|>--- conflicted
+++ resolved
@@ -43,10 +43,6 @@
             igx-color: ('primary', 700)
         )
     )
-<<<<<<< HEAD
-), $_default-shape-grid-summary);
+);
 
-$_fluent-grid-summary: extend((), $_light-grid-summary);
-=======
-);
->>>>>>> 0b6a0835
+$_fluent-grid-summary: extend($_light-grid-summary, ());