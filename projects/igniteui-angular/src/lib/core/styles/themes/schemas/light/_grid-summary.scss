--- conflicted
+++ resolved
@@ -12,36 +12,15 @@
 /// @property {Color} background-color [inherit] - The summaries background color is inherited form igx-grid__tfoot.
 /// @property {Color} focus-background-color [igx-color] - The background color when a summary item is on focus.
 /// @property {map} label-color [igx-color: ('primary', 500)] - The summaries label color.
+/// @property {map} label-hover-color [igx-color: ('primary', 700)] - The summaries hover label color.
 /// @property {Color} result-color [currentColor] - The summaries value/result color.
 /// @property {map} border-color [igx-color: ('grays', 400)] - The summaries border color.
 /// @property {String} pinned-border-width [2px] - The border width of the summary panel.
 /// @property {String} pinned-border-style [solid] - The border style of the summary panel.
 /// @property {map} pinned-border-color [igx-color: ('grays', 400)] - The border color of the summary panel.
-/// @property {map} label-hover-color [igx-color: ('primary', 700)] - The summaries hover label color.
 ///
 /// @see $default-palette
 
-<<<<<<< HEAD
-$_light-grid-summary: (
-    background-color: inherit,
-    label-color: (
-        igx-color: ('primary', 500)
-    ),
-
-    result-color: currentColor,
-    border-color: (
-        igx-color: ('grays', 400)
-    ),
-
-    pinned-border-width: 2px,
-    pinned-border-style: solid,
-    pinned-border-color: (
-        igx-color: ('grays', 400)
-    ),
-
-    label-hover-color: (
-        igx-color: ('primary', 700)
-=======
 $_light-grid-summary: extend(
     $_default-shape-grid-summary,
     (
@@ -55,7 +34,12 @@
             igx-color: ('primary', 500)
         ),
 
+        label-hover-color: (
+            igx-color: ('primary', 700)
+        ),
+
         result-color: currentColor,
+
         border-color: (
             igx-color: ('grays', 400)
         ),
@@ -65,11 +49,6 @@
         pinned-border-color: (
             igx-color: ('grays', 400)
         ),
-
-        label-hover-color: (
-            igx-color: ('primary', 700)
-        )
->>>>>>> 39b94317
     )
 );
 
