--- conflicted
+++ resolved
@@ -21,25 +21,18 @@
 ///
 /// @see $default-palette
 
-<<<<<<< HEAD
-$_light-grid-summary: extend((
-    background-color: inherit,
-    focus-background-color: (
-        igx-color: ('grays', 100)
-    ),
-
-    label-color: (
-        igx-color: ('primary', 500)
-    ),
-=======
 $_light-grid-summary: extend(
     $_default-shape-grid-summary,
     (
         background-color: inherit,
+
+        focus-background-color: (
+            igx-color: ('grays', 100)
+        ),
+
         label-color: (
             igx-color: ('primary', 500)
         ),
->>>>>>> 76c6649c
 
         result-color: currentColor,
         border-color: (
