--- conflicted
+++ resolved
@@ -321,11 +321,7 @@
             igx-color: ('grays', 200)
         )
     )
-<<<<<<< HEAD
-), $_default-shape-grid);
-
-$_fluent-grid: extend((), $_light-grid);
-
-=======
 );
->>>>>>> 0b6a0835
+
+$_fluent-grid: extend($_light-grid, ());
+
