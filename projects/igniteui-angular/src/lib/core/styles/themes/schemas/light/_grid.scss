--- conflicted
+++ resolved
@@ -88,16 +88,10 @@
 /// @prop {Map} row-ghost-background [igx-color: ('primary', 50))] - The background color of the dragged row.
 /// @prop {number} grid-elevation [2] - The elevation level, between 0-24, to be used for the grid.
 /// @prop {number} drag-elevation [5] - The elevation level, between 0-24, to be used for movable elements (ex. column header).
-<<<<<<< HEAD
-/// @prop {Number} drop-area-border-radius [1] - The border radius fraction, between 0-1 to be used for card date.
-///
-/// @requires {function} extend
-=======
 /// @prop {Number} drop-area-border-radius [1] - The border radius used for drop-area. Can be a fraction between 0 and 1, pixels, or percent.
 ///
 /// @requires {function} extend
 /// @requires {Map} $_default-shape-grid
->>>>>>> fb1fa718
 /// @requires {Map} $_default-elevation-grid
 /// @see $default-palette
 $_light-grid: extend(
@@ -404,20 +398,13 @@
 /// @prop {Map} row-ghost-background [igx-color: 'surface'] - The background color of the dragged row.
 /// @prop {number} grid-elevation [0] - The elevation level, between 0-24, to be used for the grid.
 /// @prop {number} drag-elevation [1] - The elevation level, between 0-24, to be used for movable elements (ex. column header).
-<<<<<<< HEAD
-/// @prop {Number} drop-area-border-radius [2px] - The border radius fraction, between 0-1 to be used drop-area.
-=======
 /// @prop {Number} drop-area-border-radius [2px] - The border radius used for drop-area. Can be a fraction between 0 and 1, pixels, or percent.
->>>>>>> fb1fa718
 /// @prop {Map} filtering-background-or [igx-color: ('error'), rgba: .5] - The background color of advanced filtering "OR" condition.
 /// @prop {Map} filtering-background-or--focus [igx-color: ('error')] - The background color on focus/selected of advanced filtering "OR" condition.
 ///
 /// @requires {function} extend
 /// @requires {Map} $_light-grid
-<<<<<<< HEAD
-=======
 /// @requires {Map} $_fluent-shape-grid
->>>>>>> fb1fa718
 /// @requires {Map} $_fluent-elevation-grid
 $_fluent-grid: extend(
     $_light-grid,
