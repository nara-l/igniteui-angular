--- conflicted
+++ resolved
@@ -299,13 +299,8 @@
 );
 
 $light-indigo-schema: (
-<<<<<<< HEAD
     igx-avatar: $_indigo-avatar,
-    igx-action-strip: $_bootstrap-action-strip,
-=======
-    igx-avatar: $_bootstrap-avatar,
     igx-action-strip: $_indigo-action-strip,
->>>>>>> 3d668ba8
     igx-badge: $_bootstrap-badge,
     igx-banner: $_indigo-banner,
     igx-bottom-nav: $_bootstrap-bottom-nav,
