////
/// @group schemas
/// @access public
/// @author <a href="https://github.com/simeonoff" target="_blank">Simeon Simeonoff</a>
////

@import './avatar';
@import './action-strip';
@import './badge';
@import './banner';
@import './bottom-nav';
@import './button';
@import './button-group';
@import './calendar';
@import './card';
@import './carousel';
@import './category-chart';
@import './checkbox';
@import './chip';
@import './column-hiding';
@import './combo';
@import './dialog';
@import './data-chart';
@import './date-range-picker';
@import './divider';
@import './drop-down';
@import './expansion-panel';
<<<<<<< HEAD
@import './gauge-chart';
=======
@import './financial-chart';
>>>>>>> a614560f
@import './grid';
@import './grid-filtering';
@import './pagination';
@import './grid-summary';
@import './grid-toolbar';
@import './highlight';
@import './icon';
@import './input-group';
@import './list';
@import './navbar';
@import './navdrawer';
@import './overlay';
@import './pie-chart';
@import './progress';
@import './radio';
@import './ripple';
@import './scrollbar';
@import './shape-chart';
@import './slider';
@import './snackbar';
@import './splitter';
@import './switch';
@import './tabs';
@import './time-picker';
@import './toast';
@import './tooltip';
@import './watermark';

/// The default light schema for all components.
/// @type {Map}
/// @property {Map} igx-avatar [$_light-avatar]
/// @property {Map} igx-action-strip [$_light-action-strip]
/// @property {Map} igx-badge [$_light-badge]
/// @property {Map} igx-banner [$_light-banner]
/// @property {Map} igx-bottom-nav [$_light-bottom-nav]
/// @property {Map} igx-button [$_light-button]
/// @property {Map} igx-button-group [$_light-button-group]
/// @property {Map} igx-calendar [$_light-calendar]
/// @property {Map} igx-card [$_light-card]
/// @property {Map} igx-carousel [$_light-carousel]
/// @property {Map} category-chart [$_light-category-chart]
/// @property {Map} data-chart [$_light-data-chart]
/// @property {Map} igx-checkbox [$_light-checkbox]
/// @property {Map} igx-chip [$_light-chip]
/// @property {Map} igx-column-hiding [$_light-column-hiding]
/// @property {Map} igx-combo [$_light-combo]
/// @property {Map} igx-dialog [$_light-dialog]
/// @property {Map} igx-date-range-picker [$_light-date-range-picker ]
/// @property {Map} igx-divider [$_light-divider]
/// @property {Map} igx-drop-down [$_light-drop-down]
/// @property {Map} igx-expansion-panel [$_light-expansion-panel]
<<<<<<< HEAD
/// @property {Map} gauge-chart [$_light-gauge-chart]
=======
/// @property {Map} financial-chart [$_light-financial-chart]
>>>>>>> a614560f
/// @property {Map} igx-grid [$_light-grid]
/// @property {Map} igx-grid-filtering [$_light-grid-filtering]
/// @property {Map} igx-paginator [$_light-pagination]
/// @property {Map} igx-grid-summary [$_light-grid-summary]
/// @property {Map} igx-grid-toolbar [$_light-grid-toolbar]
/// @property {Map} igx-highlight [$_light-highlight]
/// @property {Map} igx-icon [$_light-icon]
/// @property {Map} igx-input-group [$_light-input-group]
/// @property {Map} igx-list [$_light-list]
/// @property {Map} igx-navbar [$_light-navbar]
/// @property {Map} igx-navdrawer [$_light-navdrawer]
/// @property {Map} igx-overlay [$_light-overlay]
/// @property {Map} pie-chart [$_light-pie-chart]
/// @property {Map} igx-progress-linear [$_light-progress-linear]
/// @property {Map} igx-progress-circular [$_light-progress-circular]
/// @property {Map} igx-radio [$_light-radio]
/// @property {Map} igx-ripple [$_light-ripple]
/// @property {Map} igx-scrollbar [$_light-scrollbar]
/// @property {Map} shape-chart [$_light-shape-chart]
/// @property {Map} igx-slider [$_light-slider]
/// @property {Map} igx-snackbar [$_light-snackbar]
/// @property {Map} igx-splitter [$_light-splitter]
/// @property {Map} igx-switch [$_light-switch]
/// @property {Map} igx-tabs [$_light-tabs]
/// @property {Map} igx-time-picker [$_light-time-picker]
/// @property {Map} igx-toast [$_light-toast]
/// @property {Map} igx-tooltip [$_light-tooltip]
$light-schema: (
    igx-avatar: $_light-avatar,
    igx-action-strip: $_light-action-strip,
    igx-badge: $_light-badge,
    igx-banner: $_light-banner,
    igx-bottom-nav: $_light-bottom-nav,
    igx-button: $_light-button,
    igx-button-group: $_light-button-group,
    igx-calendar: $_light-calendar,
    igx-card: $_light-card,
    igx-carousel: $_light-carousel,
    category-chart: $_light-category-chart,
    data-chart: $_light-data-chart,
    igx-checkbox: $_light-checkbox,
    igx-chip: $_light-chip,
    igx-column-hiding: $_light-column-hiding,
    igx-combo: $_light-combo,
    igx-dialog: $_light-dialog,
    igx-date-range: $_light-date-range-picker,
    igx-divider: $_light-divider,
    igx-drop-down: $_light-drop-down,
    igx-expansion-panel: $_light-expansion-panel,
<<<<<<< HEAD
    gauge-chart: $_light-gauge-chart,
=======
    financial-chart: $_light-financial-chart,
>>>>>>> a614560f
    igx-grid: $_light-grid,
    igx-grid-filtering: $_light-grid-filtering,
    igx-paginator: $_light-pagination,
    igx-grid-summary: $_light-grid-summary,
    igx-grid-toolbar: $_light-grid-toolbar,
    igx-highlight: $_light-highlight,
    igx-icon: $_light-icon,
    igx-input-group: $_light-input-group,
    igx-list: $_light-list,
    igx-navbar: $_light-navbar,
    igx-navdrawer: $_light-navdrawer,
    igx-overlay: $_light-overlay,
    igx-linear-bar: $_light-progress-linear,
    igx-circular-bar: $_light-progress-circular,
    pie-chart: $_light-pie-chart,
    igx-radio: $_light-radio,
    igx-ripple: $_light-ripple,
    shape-chart: $_light-shape-chart,
    igx-scrollbar: $_light-scrollbar,
    igx-slider: $_light-slider,
    igx-snackbar: $_light-snackbar,
    igx-splitter: $_light-splitter,
    igx-switch: $_light-switch,
    igx-tabs: $_light-tabs,
    igx-time-picker: $_light-time-picker,
    igx-toast: $_light-toast,
    igx-tooltip: $_light-tooltip,
    igx-watermark: $_light-watermark
);

$light-fluent-schema: (
    igx-avatar: $_fluent-avatar,
    igx-action-strip: $_fluent-action-strip,
    igx-badge: $_fluent-badge,
    igx-banner: $_fluent-banner,
    igx-bottom-nav: $_fluent-bottom-nav,
    igx-button: $_fluent-button,
    igx-button-group: $_fluent-button-group,
    igx-calendar: $_fluent-calendar,
    igx-card: $_fluent-card,
    igx-carousel: $_fluent-carousel,
    category-chart: $_fluent-category-chart,
    igx-checkbox: $_fluent-checkbox,
    igx-chip: $_fluent-chip,
    igx-column-hiding: $_fluent-column-hiding,
    igx-combo: $_fluent-combo,
    igx-dialog: $_fluent-dialog,
    data-chart: $_fluent-data-chart,
    igx-date-range: $_fluent-date-range-picker,
    igx-divider: $_fluent-divider,
    igx-drop-down: $_fluent-drop-down,
    igx-expansion-panel: $_fluent-expansion-panel,
<<<<<<< HEAD
    gauge-chart: $_fluent-gauge-chart,
=======
    financial-chart: $_fluent-financial-chart,
>>>>>>> a614560f
    igx-grid: $_fluent-grid,
    igx-grid-filtering: $_fluent-grid-filtering,
    igx-paginator: $_fluent-pagination,
    igx-grid-summary: $_fluent-grid-summary,
    igx-grid-toolbar: $_fluent-grid-toolbar,
    igx-highlight: $_fluent-highlight,
    igx-icon: $_fluent-icon,
    igx-input-group: $_fluent-input-group,
    igx-list: $_fluent-list,
    igx-navbar: $_fluent-navbar,
    igx-navdrawer: $_fluent-navdrawer,
    igx-overlay: $_fluent-overlay,
    igx-linear-bar: $_fluent-progress-linear,
    igx-circular-bar: $_fluent-progress-circular,
    pie-chart: $_fluent-pie-chart,
    igx-radio: $_fluent-radio,
    igx-ripple: $_fluent-ripple,
    shape-chart: $_fluent-shape-chart,
    igx-scrollbar: $_fluent-scrollbar,
    igx-slider: $_fluent-slider,
    igx-snackbar: $_fluent-snackbar,
    igx-splitter: $_fluent-splitter,
    igx-switch: $_fluent-switch,
    igx-tabs: $_fluent-tabs,
    igx-time-picker: $_fluent-time-picker,
    igx-toast: $_fluent-toast,
    igx-tooltip: $_fluent-tooltip,
    igx-watermark: $_fluent-watermark
);

$light-bootstrap-schema: (
    igx-avatar: $_bootstrap-avatar,
    igx-action-strip: $_bootstrap-action-strip,
    igx-badge: $_bootstrap-badge,
    igx-banner: $_bootstrap-banner,
    igx-bottom-nav: $_bootstrap-bottom-nav,
    igx-button: $_bootstrap-button,
    igx-button-group: $_bootstrap-button-group,
    igx-calendar: $_bootstrap-calendar,
    igx-card: $_bootstrap-card,
    igx-carousel: $_bootstrap-carousel,
    category-chart: $_bootstrap-category-chart,
    igx-checkbox: $_bootstrap-checkbox,
    igx-chip: $_bootstrap-chip,
    igx-column-hiding: $_bootstrap-column-hiding,
    igx-combo: $_bootstrap-combo,
    igx-dialog: $_bootstrap-dialog,
    data-chart: $_bootstrap-data-chart,
    igx-date-range: $_bootstrap-date-range-picker,
    igx-divider: $_bootstrap-divider,
    igx-drop-down: $_bootstrap-drop-down,
    igx-expansion-panel: $_bootstrap-expansion-panel,
<<<<<<< HEAD
    gauge-chart: $_bootstrap-gauge-chart,
=======
    financial-chart: $_bootstrap-financial-chart,
>>>>>>> a614560f
    igx-grid: $_bootstrap-grid,
    igx-grid-filtering: $_bootstrap-grid-filtering,
    igx-paginator: $_bootstrap-pagination,
    igx-grid-summary: $_bootstrap-grid-summary,
    igx-grid-toolbar: $_bootstrap-grid-toolbar,
    igx-highlight: $_bootstrap-highlight,
    igx-icon: $_bootstrap-icon,
    igx-input-group: $_bootstrap-input-group,
    igx-list: $_bootstrap-list,
    igx-navbar: $_bootstrap-navbar,
    igx-navdrawer: $_bootstrap-navdrawer,
    igx-overlay: $_bootstrap-overlay,
    igx-linear-bar: $_bootstrap-progress-linear,
    igx-circular-bar: $_bootstrap-progress-circular,
    pie-chart: $_bootstrap-pie-chart,
    igx-radio: $_bootstrap-radio,
    igx-ripple: $_bootstrap-ripple,
    shape-chart: $_bootstrap-shape-chart,
    igx-scrollbar: $_bootstrap-scrollbar,
    igx-slider: $_bootstrap-slider,
    igx-snackbar: $_bootstrap-snackbar,
    igx-splitter: $_bootstrap-splitter,
    igx-switch: $_bootstrap-switch,
    igx-tabs: $_bootstrap-tabs,
    igx-time-picker: $_bootstrap-time-picker,
    igx-toast: $_bootstrap-toast,
    igx-tooltip: $_bootstrap-tooltip,
    igx-watermark: $_bootstrap-watermark
);
<|MERGE_RESOLUTION|>--- conflicted
+++ resolved
@@ -25,11 +25,8 @@
 @import './divider';
 @import './drop-down';
 @import './expansion-panel';
-<<<<<<< HEAD
 @import './gauge-chart';
-=======
 @import './financial-chart';
->>>>>>> a614560f
 @import './grid';
 @import './grid-filtering';
 @import './pagination';
@@ -81,11 +78,8 @@
 /// @property {Map} igx-divider [$_light-divider]
 /// @property {Map} igx-drop-down [$_light-drop-down]
 /// @property {Map} igx-expansion-panel [$_light-expansion-panel]
-<<<<<<< HEAD
 /// @property {Map} gauge-chart [$_light-gauge-chart]
-=======
 /// @property {Map} financial-chart [$_light-financial-chart]
->>>>>>> a614560f
 /// @property {Map} igx-grid [$_light-grid]
 /// @property {Map} igx-grid-filtering [$_light-grid-filtering]
 /// @property {Map} igx-paginator [$_light-pagination]
@@ -135,11 +129,8 @@
     igx-divider: $_light-divider,
     igx-drop-down: $_light-drop-down,
     igx-expansion-panel: $_light-expansion-panel,
-<<<<<<< HEAD
     gauge-chart: $_light-gauge-chart,
-=======
     financial-chart: $_light-financial-chart,
->>>>>>> a614560f
     igx-grid: $_light-grid,
     igx-grid-filtering: $_light-grid-filtering,
     igx-paginator: $_light-pagination,
@@ -192,11 +183,8 @@
     igx-divider: $_fluent-divider,
     igx-drop-down: $_fluent-drop-down,
     igx-expansion-panel: $_fluent-expansion-panel,
-<<<<<<< HEAD
     gauge-chart: $_fluent-gauge-chart,
-=======
     financial-chart: $_fluent-financial-chart,
->>>>>>> a614560f
     igx-grid: $_fluent-grid,
     igx-grid-filtering: $_fluent-grid-filtering,
     igx-paginator: $_fluent-pagination,
@@ -249,11 +237,8 @@
     igx-divider: $_bootstrap-divider,
     igx-drop-down: $_bootstrap-drop-down,
     igx-expansion-panel: $_bootstrap-expansion-panel,
-<<<<<<< HEAD
     gauge-chart: $_bootstrap-gauge-chart,
-=======
     financial-chart: $_bootstrap-financial-chart,
->>>>>>> a614560f
     igx-grid: $_bootstrap-grid,
     igx-grid-filtering: $_bootstrap-grid-filtering,
     igx-paginator: $_bootstrap-pagination,
