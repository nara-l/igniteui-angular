////
/// @group schemas
/// @access public
/// @author <a href="https://github.com/simeonoff" target="_blank">Simeon Simeonoff</a>
////

@import './avatar';
@import './action-strip';
@import './badge';
@import './banner';
@import './bottom-nav';
@import './button';
@import './button-group';
@import './calendar';
@import './card';
@import './carousel';
@import './category-chart';
@import './checkbox';
@import './chip';
@import './column-hiding';
@import './combo';
@import './dialog';
@import './data-chart';
@import './doughnut-chart';
@import './funnel-chart';
@import './date-range-picker';
@import './divider';
@import './drop-down';
@import './expansion-panel';
@import './gauge';
@import './financial-chart';
@import './graph';
@import './grid';
@import './grid-filtering';
@import './pagination';
@import './grid-summary';
@import './grid-toolbar';
@import './highlight';
@import './icon';
@import './input-group';
@import './list';
@import './navbar';
@import './navdrawer';
@import './geo-map';
@import './overlay';
@import './pie-chart';
@import './progress';
@import './radio';
@import './ripple';
@import './scrollbar';
@import './shape-chart';
@import './slider';
@import './snackbar';
@import './sparkline';
@import './splitter';
@import './switch';
@import './tabs';
@import './time-picker';
@import './toast';
@import './tooltip';
@import './watermark';

/// The default light schema for all components.
/// @type {Map}
/// @property {Map} igx-avatar [$_light-avatar]
/// @property {Map} igx-action-strip [$_light-action-strip]
/// @property {Map} igx-badge [$_light-badge]
/// @property {Map} igx-banner [$_light-banner]
/// @property {Map} igx-bottom-nav [$_light-bottom-nav]
/// @property {Map} igx-button [$_light-button]
/// @property {Map} igx-button-group [$_light-button-group]
/// @property {Map} igx-calendar [$_light-calendar]
/// @property {Map} igx-card [$_light-card]
/// @property {Map} igx-carousel [$_light-carousel]
/// @property {Map} category-chart [$_light-category-chart]
/// @property {Map} data-chart [$_light-data-chart]
/// @property {Map} doughnut-chart [$_light-dough-chart]
/// @property {Map} funnel-chart [$_light-funnel-chart]
/// @property {Map} igx-checkbox [$_light-checkbox]
/// @property {Map} igx-chip [$_light-chip]
/// @property {Map} igx-column-hiding [$_light-column-hiding]
/// @property {Map} igx-combo [$_light-combo]
/// @property {Map} igx-dialog [$_light-dialog]
/// @property {Map} igx-date-range-picker [$_light-date-range-picker ]
/// @property {Map} igx-divider [$_light-divider]
/// @property {Map} igx-drop-down [$_light-drop-down]
/// @property {Map} igx-expansion-panel [$_light-expansion-panel]
/// @property {Map} linear-gauge [$_light-linear-gauge]
/// @property {Map} radial-gauge [$_light-radial-gauge]
/// @property {Map} financial-chart [$_light-financial-chart]
/// @property {Map} bullet-graph [$_light-graph]
/// @property {Map} igx-grid [$_light-grid]
/// @property {Map} igx-grid-filtering [$_light-grid-filtering]
/// @property {Map} igx-paginator [$_light-pagination]
/// @property {Map} igx-grid-summary [$_light-grid-summary]
/// @property {Map} igx-grid-toolbar [$_light-grid-toolbar]
/// @property {Map} igx-highlight [$_light-highlight]
/// @property {Map} igx-icon [$_light-icon]
/// @property {Map} igx-input-group [$_light-input-group]
/// @property {Map} igx-list [$_light-list]
/// @property {Map} geo-map [$_light-geo-map]
/// @property {Map} igx-navbar [$_light-navbar]
/// @property {Map} igx-navdrawer [$_light-navdrawer]
/// @property {Map} igx-overlay [$_light-overlay]
/// @property {Map} pie-chart [$_light-pie-chart]
/// @property {Map} igx-progress-linear [$_light-progress-linear]
/// @property {Map} igx-progress-circular [$_light-progress-circular]
/// @property {Map} igx-radio [$_light-radio]
/// @property {Map} igx-ripple [$_light-ripple]
/// @property {Map} igx-scrollbar [$_light-scrollbar]
/// @property {Map} shape-chart [$_light-shape-chart]
/// @property {Map} igx-slider [$_light-slider]
/// @property {Map} igx-snackbar [$_light-snackbar]
/// @property {Map} sparkline [$_light-sparkline]
/// @property {Map} igx-splitter [$_light-splitter]
/// @property {Map} igx-switch [$_light-switch]
/// @property {Map} igx-tabs [$_light-tabs]
/// @property {Map} igx-time-picker [$_light-time-picker]
/// @property {Map} igx-toast [$_light-toast]
/// @property {Map} igx-tooltip [$_light-tooltip]
$light-schema: (
    igx-avatar: $_light-avatar,
    igx-action-strip: $_light-action-strip,
    igx-badge: $_light-badge,
    igx-banner: $_light-banner,
    igx-bottom-nav: $_light-bottom-nav,
    igx-button: $_light-button,
    igx-button-group: $_light-button-group,
    igx-calendar: $_light-calendar,
    igx-card: $_light-card,
    igx-carousel: $_light-carousel,
    category-chart: $_light-category-chart,
    data-chart: $_light-data-chart,
    doughnut-chart: $_light-doughnut-chart,
    funnel-chart: $_light-funnel-chart,
    igx-checkbox: $_light-checkbox,
    igx-chip: $_light-chip,
    igx-column-hiding: $_light-column-hiding,
    igx-combo: $_light-combo,
    igx-dialog: $_light-dialog,
    igx-date-range: $_light-date-range-picker,
    igx-divider: $_light-divider,
    igx-drop-down: $_light-drop-down,
    igx-expansion-panel: $_light-expansion-panel,
    linear-gauge: $_light-linear-gauge,
    radial-gauge: $_light-radial-gauge,
    financial-chart: $_light-financial-chart,
    bullet-graph: $_light-graph,
    igx-grid: $_light-grid,
    igx-grid-filtering: $_light-grid-filtering,
    igx-paginator: $_light-pagination,
    igx-grid-summary: $_light-grid-summary,
    igx-grid-toolbar: $_light-grid-toolbar,
    igx-highlight: $_light-highlight,
    igx-icon: $_light-icon,
    igx-input-group: $_light-input-group,
    igx-list: $_light-list,
    geo-map: $_light-geo-map,
    igx-navbar: $_light-navbar,
    igx-navdrawer: $_light-navdrawer,
    igx-overlay: $_light-overlay,
    igx-linear-bar: $_light-progress-linear,
    igx-circular-bar: $_light-progress-circular,
    pie-chart: $_light-pie-chart,
    igx-radio: $_light-radio,
    igx-ripple: $_light-ripple,
    shape-chart: $_light-shape-chart,
    igx-scrollbar: $_light-scrollbar,
    igx-slider: $_light-slider,
    igx-snackbar: $_light-snackbar,
    sparkline: $_light-sparkline,
    igx-splitter: $_light-splitter,
    igx-switch: $_light-switch,
    igx-tabs: $_light-tabs,
    igx-time-picker: $_light-time-picker,
    igx-toast: $_light-toast,
    igx-tooltip: $_light-tooltip,
    igx-watermark: $_light-watermark
);

$light-fluent-schema: (
    igx-avatar: $_fluent-avatar,
    igx-action-strip: $_fluent-action-strip,
    igx-badge: $_fluent-badge,
    igx-banner: $_fluent-banner,
    igx-bottom-nav: $_fluent-bottom-nav,
    igx-button: $_fluent-button,
    igx-button-group: $_fluent-button-group,
    igx-calendar: $_fluent-calendar,
    igx-card: $_fluent-card,
    igx-carousel: $_fluent-carousel,
    category-chart: $_fluent-category-chart,
    igx-checkbox: $_fluent-checkbox,
    igx-chip: $_fluent-chip,
    igx-column-hiding: $_fluent-column-hiding,
    igx-combo: $_fluent-combo,
    igx-dialog: $_fluent-dialog,
    data-chart: $_fluent-data-chart,
    doughnut-chart: $_fluent-doughnut-chart,
    funnel-chart: $_fluent-funnel-chart,
    igx-date-range: $_fluent-date-range-picker,
    igx-divider: $_fluent-divider,
    igx-drop-down: $_fluent-drop-down,
    igx-expansion-panel: $_fluent-expansion-panel,
    linear-gauge: $_fluent-linear-gauge,
    radial-gauge: $_fluent-radial-gauge,
    financial-chart: $_fluent-financial-chart,
    bullet-graph: $_fluent-graph,
    igx-grid: $_fluent-grid,
    igx-grid-filtering: $_fluent-grid-filtering,
    igx-paginator: $_fluent-pagination,
    igx-grid-summary: $_fluent-grid-summary,
    igx-grid-toolbar: $_fluent-grid-toolbar,
    igx-highlight: $_fluent-highlight,
    igx-icon: $_fluent-icon,
    igx-input-group: $_fluent-input-group,
    igx-list: $_fluent-list,
    geo-map: $_fluent-geo-map,
    igx-navbar: $_fluent-navbar,
    igx-navdrawer: $_fluent-navdrawer,
    igx-overlay: $_fluent-overlay,
    igx-linear-bar: $_fluent-progress-linear,
    igx-circular-bar: $_fluent-progress-circular,
    pie-chart: $_fluent-pie-chart,
    igx-radio: $_fluent-radio,
    igx-ripple: $_fluent-ripple,
    shape-chart: $_fluent-shape-chart,
    igx-scrollbar: $_fluent-scrollbar,
    igx-slider: $_fluent-slider,
    igx-snackbar: $_fluent-snackbar,
    sparkline: $_fluent-sparkline,
    igx-splitter: $_fluent-splitter,
    igx-switch: $_fluent-switch,
    igx-tabs: $_fluent-tabs,
    igx-time-picker: $_fluent-time-picker,
    igx-toast: $_fluent-toast,
    igx-tooltip: $_fluent-tooltip,
    igx-watermark: $_fluent-watermark
);

$light-bootstrap-schema: (
    igx-avatar: $_bootstrap-avatar,
    igx-action-strip: $_bootstrap-action-strip,
    igx-badge: $_bootstrap-badge,
    igx-banner: $_bootstrap-banner,
    igx-bottom-nav: $_bootstrap-bottom-nav,
    igx-button: $_bootstrap-button,
    igx-button-group: $_bootstrap-button-group,
    igx-calendar: $_bootstrap-calendar,
    igx-card: $_bootstrap-card,
    igx-carousel: $_bootstrap-carousel,
    category-chart: $_bootstrap-category-chart,
    igx-checkbox: $_bootstrap-checkbox,
    igx-chip: $_bootstrap-chip,
    igx-column-hiding: $_bootstrap-column-hiding,
    igx-combo: $_bootstrap-combo,
    igx-dialog: $_bootstrap-dialog,
    data-chart: $_bootstrap-data-chart,
    doughnut-chart: $_bootstrap-doughnut-chart,
    funnel-chart: $_bootstrap-funnel-chart,
    igx-date-range: $_bootstrap-date-range-picker,
    igx-divider: $_bootstrap-divider,
    igx-drop-down: $_bootstrap-drop-down,
    igx-expansion-panel: $_bootstrap-expansion-panel,
    linear-gauge: $_bootstrap-linear-gauge,
    radial-gauge: $_bootstrap-radial-gauge,
    financial-chart: $_bootstrap-financial-chart,
    bullet-graph: $_bootstrap-graph,
    igx-grid: $_bootstrap-grid,
    igx-grid-filtering: $_bootstrap-grid-filtering,
    igx-paginator: $_bootstrap-pagination,
    igx-grid-summary: $_bootstrap-grid-summary,
    igx-grid-toolbar: $_bootstrap-grid-toolbar,
    igx-highlight: $_bootstrap-highlight,
    igx-icon: $_bootstrap-icon,
    igx-input-group: $_bootstrap-input-group,
    igx-list: $_bootstrap-list,
    geo-map: $_bootstrap-geo-map,
    igx-navbar: $_bootstrap-navbar,
    igx-navdrawer: $_bootstrap-navdrawer,
    igx-overlay: $_bootstrap-overlay,
    igx-linear-bar: $_bootstrap-progress-linear,
    igx-circular-bar: $_bootstrap-progress-circular,
    pie-chart: $_bootstrap-pie-chart,
    igx-radio: $_bootstrap-radio,
    igx-ripple: $_bootstrap-ripple,
    shape-chart: $_bootstrap-shape-chart,
    igx-scrollbar: $_bootstrap-scrollbar,
    igx-slider: $_bootstrap-slider,
    igx-snackbar: $_bootstrap-snackbar,
    sparkline: $_bootstrap-sparkline,
    igx-splitter: $_bootstrap-splitter,
    igx-switch: $_bootstrap-switch,
    igx-tabs: $_bootstrap-tabs,
    igx-time-picker: $_bootstrap-time-picker,
    igx-toast: $_bootstrap-toast,
    igx-tooltip: $_bootstrap-tooltip,
    igx-watermark: $_bootstrap-watermark
);

$light-indigo-schema: (
    igx-avatar: $_indigo-avatar,
    igx-action-strip: $_indigo-action-strip,
    igx-badge: $_indigo-badge,
    igx-banner: $_indigo-banner,
    igx-bottom-nav: $_indigo-bottom-nav,
    igx-button: $_indigo-button,
    igx-button-group: $_indigo-button-group,
    igx-calendar: $_indigo-calendar,
    igx-card: $_indigo-card,
    igx-carousel: $_indigo-carousel,
    category-chart: $_indigo-category-chart,
    igx-checkbox: $_indigo-checkbox,
    igx-chip: $_indigo-chip,
    igx-column-hiding: $_bootstrap-column-hiding,
    igx-combo: $_indigo-combo,
    igx-dialog: $_indigo-dialog,
    data-chart: $_indigo-data-chart,
    doughnut-chart: $_indigo-doughnut-chart,
    funnel-chart: $_indigo-funnel-chart,
    igx-date-range: $_bootstrap-date-range-picker,
    igx-drop-down: $_indigo-drop-down,
    igx-divider: $_indigo-divider,
    igx-expansion-panel: $_indigo-expansion-panel,
    linear-gauge: $_indigo-linear-gauge,
    radial-gauge: $_indigo-radial-gauge,
    financial-chart: $_indigo-financial-chart,
    bullet-graph: $_indigo-graph,
    igx-grid: $_bootstrap-grid,
    igx-grid-filtering: $_bootstrap-grid-filtering,
    igx-paginator: $_bootstrap-pagination,
    igx-grid-summary: $_bootstrap-grid-summary,
    igx-grid-toolbar: $_bootstrap-grid-toolbar,
    igx-highlight: $_indigo-highlight,
    igx-icon: $_indigo-icon,
    igx-input-group: $_indigo-input-group,
    igx-list: $_indigo-list,
    geo-map: $_indigo-geo-map,
    igx-navbar: $_indigo-navbar,
    igx-navdrawer: $_indigo-navdrawer,
    igx-overlay: $_indigo-overlay,
    igx-linear-bar: $_indigo-progress-linear,
    igx-circular-bar: $_indigo-progress-circular,
    pie-chart: $_indigo-pie-chart,
    igx-radio: $_indigo-radio,
<<<<<<< HEAD
    igx-ripple: $_bootstrap-ripple,
    shape-chart: $_indigo-shape-chart,
=======
    igx-ripple: $_indigo-ripple,
    shape-chart: $_bootstrap-shape-chart,
>>>>>>> d9c4c093
    igx-scrollbar: $_indigo-scrollbar,
    igx-slider: $_indigo-slider,
    igx-snackbar: $_indigo-snackbar,
    sparkline: $_indigo-sparkline,
    igx-splitter: $_indigo-splitter,
    igx-switch: $_indigo-switch,
    igx-tabs: $_indigo-tabs,
    igx-time-picker: $_indigo-time-picker,
    igx-toast: $_indigo-toast,
    igx-tooltip: $_indigo-tooltip,
    igx-watermark: $_indigo-watermark
);
<|MERGE_RESOLUTION|>--- conflicted
+++ resolved
@@ -343,13 +343,8 @@
     igx-circular-bar: $_indigo-progress-circular,
     pie-chart: $_indigo-pie-chart,
     igx-radio: $_indigo-radio,
-<<<<<<< HEAD
-    igx-ripple: $_bootstrap-ripple,
     shape-chart: $_indigo-shape-chart,
-=======
     igx-ripple: $_indigo-ripple,
-    shape-chart: $_bootstrap-shape-chart,
->>>>>>> d9c4c093
     igx-scrollbar: $_indigo-scrollbar,
     igx-slider: $_indigo-slider,
     igx-snackbar: $_indigo-snackbar,
