////
/// @group schemas
/// @access public
/// @author <a href="https://github.com/simeonoff" target="_blank">Simeon Simeonoff</a>
////

@import './avatar';
@import './action-strip';
@import './badge';
@import './banner';
@import './bottom-nav';
@import './button';
@import './button-group';
@import './calendar';
@import './card';
@import './carousel';
@import './category-chart';
@import './checkbox';
@import './chip';
@import './column-hiding';
@import './combo';
@import './dialog';
@import './data-chart';
@import './doughnut-chart';
@import './funnel-chart';
@import './date-range-picker';
@import './divider';
@import './drop-down';
@import './expansion-panel';
@import './gauge';
@import './financial-chart';
@import './graph';
@import './grid';
@import './grid-filtering';
@import './pagination';
@import './grid-summary';
@import './grid-toolbar';
@import './highlight';
@import './icon';
@import './input-group';
@import './list';
@import './navbar';
@import './navdrawer';
@import './geo-map';
@import './overlay';
@import './pie-chart';
@import './progress';
@import './radio';
@import './ripple';
@import './scrollbar';
@import './shape-chart';
@import './slider';
@import './snackbar';
@import './sparkline';
@import './splitter';
@import './switch';
@import './tabs';
@import './time-picker';
@import './toast';
@import './tooltip';
@import './watermark';

/// The default light schema for all components.
/// @type {Map}
/// @property {Map} igx-avatar [$_light-avatar]
/// @property {Map} igx-action-strip [$_light-action-strip]
/// @property {Map} igx-badge [$_light-badge]
/// @property {Map} igx-banner [$_light-banner]
/// @property {Map} igx-bottom-nav [$_light-bottom-nav]
/// @property {Map} igx-button [$_light-button]
/// @property {Map} igx-button-group [$_light-button-group]
/// @property {Map} igx-calendar [$_light-calendar]
/// @property {Map} igx-card [$_light-card]
/// @property {Map} igx-carousel [$_light-carousel]
/// @property {Map} category-chart [$_light-category-chart]
/// @property {Map} data-chart [$_light-data-chart]
/// @property {Map} doughnut-chart [$_light-dough-chart]
/// @property {Map} funnel-chart [$_light-funnel-chart]
/// @property {Map} igx-checkbox [$_light-checkbox]
/// @property {Map} igx-chip [$_light-chip]
/// @property {Map} igx-column-hiding [$_light-column-hiding]
/// @property {Map} igx-combo [$_light-combo]
/// @property {Map} igx-dialog [$_light-dialog]
/// @property {Map} igx-date-range-picker [$_light-date-range-picker ]
/// @property {Map} igx-divider [$_light-divider]
/// @property {Map} igx-drop-down [$_light-drop-down]
/// @property {Map} igx-expansion-panel [$_light-expansion-panel]
/// @property {Map} linear-gauge [$_light-linear-gauge]
/// @property {Map} radial-gauge [$_light-radial-gauge]
/// @property {Map} financial-chart [$_light-financial-chart]
/// @property {Map} bullet-graph [$_light-graph]
/// @property {Map} igx-grid [$_light-grid]
/// @property {Map} igx-grid-filtering [$_light-grid-filtering]
/// @property {Map} igx-paginator [$_light-pagination]
/// @property {Map} igx-grid-summary [$_light-grid-summary]
/// @property {Map} igx-grid-toolbar [$_light-grid-toolbar]
/// @property {Map} igx-highlight [$_light-highlight]
/// @property {Map} igx-icon [$_light-icon]
/// @property {Map} igx-input-group [$_light-input-group]
/// @property {Map} igx-list [$_light-list]
/// @property {Map} geo-map [$_light-geo-map]
/// @property {Map} igx-navbar [$_light-navbar]
/// @property {Map} igx-navdrawer [$_light-navdrawer]
/// @property {Map} igx-overlay [$_light-overlay]
/// @property {Map} pie-chart [$_light-pie-chart]
/// @property {Map} igx-progress-linear [$_light-progress-linear]
/// @property {Map} igx-progress-circular [$_light-progress-circular]
/// @property {Map} igx-radio [$_light-radio]
/// @property {Map} igx-ripple [$_light-ripple]
/// @property {Map} igx-scrollbar [$_light-scrollbar]
/// @property {Map} shape-chart [$_light-shape-chart]
/// @property {Map} igx-slider [$_light-slider]
/// @property {Map} igx-snackbar [$_light-snackbar]
/// @property {Map} sparkline [$_light-sparkline]
/// @property {Map} igx-splitter [$_light-splitter]
/// @property {Map} igx-switch [$_light-switch]
/// @property {Map} igx-tabs [$_light-tabs]
/// @property {Map} igx-time-picker [$_light-time-picker]
/// @property {Map} igx-toast [$_light-toast]
/// @property {Map} igx-tooltip [$_light-tooltip]
$light-schema: (
    igx-avatar: $_light-avatar,
    igx-action-strip: $_light-action-strip,
    igx-badge: $_light-badge,
    igx-banner: $_light-banner,
    igx-bottom-nav: $_light-bottom-nav,
    igx-button: $_light-button,
    igx-button-group: $_light-button-group,
    igx-calendar: $_light-calendar,
    igx-card: $_light-card,
    igx-carousel: $_light-carousel,
    category-chart: $_light-category-chart,
    data-chart: $_light-data-chart,
    doughnut-chart: $_light-doughnut-chart,
    funnel-chart: $_light-funnel-chart,
    igx-checkbox: $_light-checkbox,
    igx-chip: $_light-chip,
    igx-column-hiding: $_light-column-hiding,
    igx-combo: $_light-combo,
    igx-dialog: $_light-dialog,
    igx-date-range: $_light-date-range-picker,
    igx-divider: $_light-divider,
    igx-drop-down: $_light-drop-down,
    igx-expansion-panel: $_light-expansion-panel,
    linear-gauge: $_light-linear-gauge,
    radial-gauge: $_light-radial-gauge,
    financial-chart: $_light-financial-chart,
    bullet-graph: $_light-graph,
    igx-grid: $_light-grid,
    igx-grid-filtering: $_light-grid-filtering,
    igx-paginator: $_light-pagination,
    igx-grid-summary: $_light-grid-summary,
    igx-grid-toolbar: $_light-grid-toolbar,
    igx-highlight: $_light-highlight,
    igx-icon: $_light-icon,
    igx-input-group: $_light-input-group,
    igx-list: $_light-list,
    geo-map: $_light-geo-map,
    igx-navbar: $_light-navbar,
    igx-navdrawer: $_light-navdrawer,
    igx-overlay: $_light-overlay,
    igx-linear-bar: $_light-progress-linear,
    igx-circular-bar: $_light-progress-circular,
    pie-chart: $_light-pie-chart,
    igx-radio: $_light-radio,
    igx-ripple: $_light-ripple,
    shape-chart: $_light-shape-chart,
    igx-scrollbar: $_light-scrollbar,
    igx-slider: $_light-slider,
    igx-snackbar: $_light-snackbar,
    sparkline: $_light-sparkline,
    igx-splitter: $_light-splitter,
    igx-switch: $_light-switch,
    igx-tabs: $_light-tabs,
    igx-time-picker: $_light-time-picker,
    igx-toast: $_light-toast,
    igx-tooltip: $_light-tooltip,
    igx-watermark: $_light-watermark
);

$light-fluent-schema: (
    igx-avatar: $_fluent-avatar,
    igx-action-strip: $_fluent-action-strip,
    igx-badge: $_fluent-badge,
    igx-banner: $_fluent-banner,
    igx-bottom-nav: $_fluent-bottom-nav,
    igx-button: $_fluent-button,
    igx-button-group: $_fluent-button-group,
    igx-calendar: $_fluent-calendar,
    igx-card: $_fluent-card,
    igx-carousel: $_fluent-carousel,
    category-chart: $_fluent-category-chart,
    igx-checkbox: $_fluent-checkbox,
    igx-chip: $_fluent-chip,
    igx-column-hiding: $_fluent-column-hiding,
    igx-combo: $_fluent-combo,
    igx-dialog: $_fluent-dialog,
    data-chart: $_fluent-data-chart,
    doughnut-chart: $_fluent-doughnut-chart,
    funnel-chart: $_fluent-funnel-chart,
    igx-date-range: $_fluent-date-range-picker,
    igx-divider: $_fluent-divider,
    igx-drop-down: $_fluent-drop-down,
    igx-expansion-panel: $_fluent-expansion-panel,
    linear-gauge: $_fluent-linear-gauge,
    radial-gauge: $_fluent-radial-gauge,
    financial-chart: $_fluent-financial-chart,
    bullet-graph: $_fluent-graph,
    igx-grid: $_fluent-grid,
    igx-grid-filtering: $_fluent-grid-filtering,
    igx-paginator: $_fluent-pagination,
    igx-grid-summary: $_fluent-grid-summary,
    igx-grid-toolbar: $_fluent-grid-toolbar,
    igx-highlight: $_fluent-highlight,
    igx-icon: $_fluent-icon,
    igx-input-group: $_fluent-input-group,
    igx-list: $_fluent-list,
    geo-map: $_fluent-geo-map,
    igx-navbar: $_fluent-navbar,
    igx-navdrawer: $_fluent-navdrawer,
    igx-overlay: $_fluent-overlay,
    igx-linear-bar: $_fluent-progress-linear,
    igx-circular-bar: $_fluent-progress-circular,
    pie-chart: $_fluent-pie-chart,
    igx-radio: $_fluent-radio,
    igx-ripple: $_fluent-ripple,
    shape-chart: $_fluent-shape-chart,
    igx-scrollbar: $_fluent-scrollbar,
    igx-slider: $_fluent-slider,
    igx-snackbar: $_fluent-snackbar,
    sparkline: $_fluent-sparkline,
    igx-splitter: $_fluent-splitter,
    igx-switch: $_fluent-switch,
    igx-tabs: $_fluent-tabs,
    igx-time-picker: $_fluent-time-picker,
    igx-toast: $_fluent-toast,
    igx-tooltip: $_fluent-tooltip,
    igx-watermark: $_fluent-watermark
);

$light-bootstrap-schema: (
    igx-avatar: $_bootstrap-avatar,
    igx-action-strip: $_bootstrap-action-strip,
    igx-badge: $_bootstrap-badge,
    igx-banner: $_bootstrap-banner,
    igx-bottom-nav: $_bootstrap-bottom-nav,
    igx-button: $_bootstrap-button,
    igx-button-group: $_bootstrap-button-group,
    igx-calendar: $_bootstrap-calendar,
    igx-card: $_bootstrap-card,
    igx-carousel: $_bootstrap-carousel,
    category-chart: $_bootstrap-category-chart,
    igx-checkbox: $_bootstrap-checkbox,
    igx-chip: $_bootstrap-chip,
    igx-column-hiding: $_bootstrap-column-hiding,
    igx-combo: $_bootstrap-combo,
    igx-dialog: $_bootstrap-dialog,
    data-chart: $_bootstrap-data-chart,
    doughnut-chart: $_bootstrap-doughnut-chart,
    funnel-chart: $_bootstrap-funnel-chart,
    igx-date-range: $_bootstrap-date-range-picker,
    igx-divider: $_bootstrap-divider,
    igx-drop-down: $_bootstrap-drop-down,
    igx-expansion-panel: $_bootstrap-expansion-panel,
    linear-gauge: $_bootstrap-linear-gauge,
    radial-gauge: $_bootstrap-radial-gauge,
    financial-chart: $_bootstrap-financial-chart,
    bullet-graph: $_bootstrap-graph,
    igx-grid: $_bootstrap-grid,
    igx-grid-filtering: $_bootstrap-grid-filtering,
    igx-paginator: $_bootstrap-pagination,
    igx-grid-summary: $_bootstrap-grid-summary,
    igx-grid-toolbar: $_bootstrap-grid-toolbar,
    igx-highlight: $_bootstrap-highlight,
    igx-icon: $_bootstrap-icon,
    igx-input-group: $_bootstrap-input-group,
    igx-list: $_bootstrap-list,
    geo-map: $_bootstrap-geo-map,
    igx-navbar: $_bootstrap-navbar,
    igx-navdrawer: $_bootstrap-navdrawer,
    igx-overlay: $_bootstrap-overlay,
    igx-linear-bar: $_bootstrap-progress-linear,
    igx-circular-bar: $_bootstrap-progress-circular,
    pie-chart: $_bootstrap-pie-chart,
    igx-radio: $_bootstrap-radio,
    igx-ripple: $_bootstrap-ripple,
    shape-chart: $_bootstrap-shape-chart,
    igx-scrollbar: $_bootstrap-scrollbar,
    igx-slider: $_bootstrap-slider,
    igx-snackbar: $_bootstrap-snackbar,
    sparkline: $_bootstrap-sparkline,
    igx-splitter: $_bootstrap-splitter,
    igx-switch: $_bootstrap-switch,
    igx-tabs: $_bootstrap-tabs,
    igx-time-picker: $_bootstrap-time-picker,
    igx-toast: $_bootstrap-toast,
    igx-tooltip: $_bootstrap-tooltip,
    igx-watermark: $_bootstrap-watermark
);

$light-indigo-schema: (
    igx-avatar: $_indigo-avatar,
    igx-action-strip: $_indigo-action-strip,
    igx-badge: $_indigo-badge,
    igx-banner: $_indigo-banner,
    igx-bottom-nav: $_indigo-bottom-nav,
    igx-button: $_indigo-button,
    igx-button-group: $_indigo-button-group,
    igx-calendar: $_indigo-calendar,
    igx-card: $_indigo-card,
    igx-carousel: $_indigo-carousel,
    category-chart: $_bootstrap-category-chart,
    igx-checkbox: $_indigo-checkbox,
    igx-chip: $_bootstrap-chip,
    igx-column-hiding: $_bootstrap-column-hiding,
    igx-combo: $_indigo-combo,
    igx-dialog: $_indigo-dialog,
    data-chart: $_bootstrap-data-chart,
    doughnut-chart: $_bootstrap-doughnut-chart,
    funnel-chart: $_bootstrap-funnel-chart,
    igx-date-range: $_bootstrap-date-range-picker,
    igx-drop-down: $_indigo-drop-down,
    igx-divider: $_indigo-divider,
    igx-expansion-panel: $_bootstrap-expansion-panel,
    linear-gauge: $_bootstrap-linear-gauge,
    radial-gauge: $_bootstrap-radial-gauge,
    financial-chart: $_bootstrap-financial-chart,
    bullet-graph: $_bootstrap-graph,
    igx-grid: $_bootstrap-grid,
    igx-grid-filtering: $_bootstrap-grid-filtering,
    igx-paginator: $_bootstrap-pagination,
    igx-grid-summary: $_bootstrap-grid-summary,
    igx-grid-toolbar: $_bootstrap-grid-toolbar,
    igx-highlight: $_bootstrap-highlight,
    igx-icon: $_bootstrap-icon,
    igx-input-group: $_bootstrap-input-group,
    igx-list: $_indigo-list,
    geo-map: $_bootstrap-geo-map,
    igx-navbar: $_indigo-navbar,
    igx-navdrawer: $_bootstrap-navdrawer,
    igx-overlay: $_bootstrap-overlay,
    igx-linear-bar: $_indigo-progress-linear,
    igx-circular-bar: $_indigo-progress-circular,
    pie-chart: $_bootstrap-pie-chart,
    igx-radio: $_indigo-radio,
    igx-ripple: $_bootstrap-ripple,
    shape-chart: $_bootstrap-shape-chart,
    igx-scrollbar: $_bootstrap-scrollbar,
    igx-slider: $_bootstrap-slider,
    igx-snackbar: $_indigo-snackbar,
    sparkline: $_bootstrap-sparkline,
    igx-splitter: $_indigo-splitter,
    igx-switch: $_indigo-switch,
    igx-tabs: $_bootstrap-tabs,
    igx-time-picker: $_bootstrap-time-picker,
<<<<<<< HEAD
    igx-toast: $_bootstrap-toast,
    igx-tooltip: $_indigo-tooltip,
=======
    igx-toast: $_indigo-toast,
    igx-tooltip: $_bootstrap-tooltip,
>>>>>>> 8a2a7c51
    igx-watermark: $_bootstrap-watermark
);
<|MERGE_RESOLUTION|>--- conflicted
+++ resolved
@@ -353,12 +353,7 @@
     igx-switch: $_indigo-switch,
     igx-tabs: $_bootstrap-tabs,
     igx-time-picker: $_bootstrap-time-picker,
-<<<<<<< HEAD
-    igx-toast: $_bootstrap-toast,
+    igx-toast: $_indigo-toast,
     igx-tooltip: $_indigo-tooltip,
-=======
-    igx-toast: $_indigo-toast,
-    igx-tooltip: $_bootstrap-tooltip,
->>>>>>> 8a2a7c51
     igx-watermark: $_bootstrap-watermark
 );
