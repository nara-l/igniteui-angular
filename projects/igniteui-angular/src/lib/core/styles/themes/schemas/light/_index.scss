////
/// @group schemas
/// @access public
/// @author <a href="https://github.com/simeonoff" target="_blank">Simeon Simeonoff</a>
////

@import './avatar';
@import './action-strip';
@import './badge';
@import './banner';
@import './bottom-nav';
@import './button';
@import './button-group';
@import './calendar';
@import './card';
@import './carousel';
@import './category-chart';
@import './checkbox';
@import './chip';
@import './column-hiding';
@import './combo';
@import './dialog';
@import './data-chart';
@import './doughnut-chart';
@import './funnel-chart';
@import './date-range-picker';
@import './divider';
@import './drop-down';
@import './expansion-panel';
@import './gauge';
@import './financial-chart';
@import './graph';
@import './grid';
@import './grid-filtering';
@import './pagination';
@import './grid-summary';
@import './grid-toolbar';
@import './highlight';
@import './icon';
@import './input-group';
@import './list';
@import './navbar';
@import './navdrawer';
@import './geo-map';
@import './overlay';
@import './pie-chart';
@import './progress';
@import './radio';
@import './ripple';
@import './scrollbar';
@import './shape-chart';
@import './slider';
@import './snackbar';
@import './sparkline';
@import './splitter';
@import './switch';
@import './tabs';
@import './time-picker';
@import './toast';
@import './tooltip';
@import './watermark';

/// The default light schema for all components.
/// @type {Map}
/// @property {Map} igx-avatar [$_light-avatar]
/// @property {Map} igx-action-strip [$_light-action-strip]
/// @property {Map} igx-badge [$_light-badge]
/// @property {Map} igx-banner [$_light-banner]
/// @property {Map} igx-bottom-nav [$_light-bottom-nav]
/// @property {Map} igx-button [$_light-button]
/// @property {Map} igx-button-group [$_light-button-group]
/// @property {Map} igx-calendar [$_light-calendar]
/// @property {Map} igx-card [$_light-card]
/// @property {Map} igx-carousel [$_light-carousel]
/// @property {Map} category-chart [$_light-category-chart]
/// @property {Map} data-chart [$_light-data-chart]
/// @property {Map} doughnut-chart [$_light-dough-chart]
/// @property {Map} funnel-chart [$_light-funnel-chart]
/// @property {Map} igx-checkbox [$_light-checkbox]
/// @property {Map} igx-chip [$_light-chip]
/// @property {Map} igx-column-hiding [$_light-column-hiding]
/// @property {Map} igx-combo [$_light-combo]
/// @property {Map} igx-dialog [$_light-dialog]
/// @property {Map} igx-date-range-picker [$_light-date-range-picker ]
/// @property {Map} igx-divider [$_light-divider]
/// @property {Map} igx-drop-down [$_light-drop-down]
/// @property {Map} igx-expansion-panel [$_light-expansion-panel]
/// @property {Map} linear-gauge [$_light-linear-gauge]
/// @property {Map} radial-gauge [$_light-radial-gauge]
/// @property {Map} financial-chart [$_light-financial-chart]
/// @property {Map} bullet-graph [$_light-graph]
/// @property {Map} igx-grid [$_light-grid]
/// @property {Map} igx-grid-filtering [$_light-grid-filtering]
/// @property {Map} igx-paginator [$_light-pagination]
/// @property {Map} igx-grid-summary [$_light-grid-summary]
/// @property {Map} igx-grid-toolbar [$_light-grid-toolbar]
/// @property {Map} igx-highlight [$_light-highlight]
/// @property {Map} igx-icon [$_light-icon]
/// @property {Map} igx-input-group [$_light-input-group]
/// @property {Map} igx-list [$_light-list]
/// @property {Map} geo-map [$_light-geo-map]
/// @property {Map} igx-navbar [$_light-navbar]
/// @property {Map} igx-navdrawer [$_light-navdrawer]
/// @property {Map} igx-overlay [$_light-overlay]
/// @property {Map} pie-chart [$_light-pie-chart]
/// @property {Map} igx-progress-linear [$_light-progress-linear]
/// @property {Map} igx-progress-circular [$_light-progress-circular]
/// @property {Map} igx-radio [$_light-radio]
/// @property {Map} igx-ripple [$_light-ripple]
/// @property {Map} igx-scrollbar [$_light-scrollbar]
/// @property {Map} shape-chart [$_light-shape-chart]
/// @property {Map} igx-slider [$_light-slider]
/// @property {Map} igx-snackbar [$_light-snackbar]
/// @property {Map} sparkline [$_light-sparkline]
/// @property {Map} igx-splitter [$_light-splitter]
/// @property {Map} igx-switch [$_light-switch]
/// @property {Map} igx-tabs [$_light-tabs]
/// @property {Map} igx-time-picker [$_light-time-picker]
/// @property {Map} igx-toast [$_light-toast]
/// @property {Map} igx-tooltip [$_light-tooltip]
$light-schema: (
    igx-avatar: $_light-avatar,
    igx-action-strip: $_light-action-strip,
    igx-badge: $_light-badge,
    igx-banner: $_light-banner,
    igx-bottom-nav: $_light-bottom-nav,
    igx-button: $_light-button,
    igx-button-group: $_light-button-group,
    igx-calendar: $_light-calendar,
    igx-card: $_light-card,
    igx-carousel: $_light-carousel,
    category-chart: $_light-category-chart,
    data-chart: $_light-data-chart,
    doughnut-chart: $_light-doughnut-chart,
    funnel-chart: $_light-funnel-chart,
    igx-checkbox: $_light-checkbox,
    igx-chip: $_light-chip,
    igx-column-hiding: $_light-column-hiding,
    igx-combo: $_light-combo,
    igx-dialog: $_light-dialog,
    igx-date-range: $_light-date-range-picker,
    igx-divider: $_light-divider,
    igx-drop-down: $_light-drop-down,
    igx-expansion-panel: $_light-expansion-panel,
    linear-gauge: $_light-linear-gauge,
    radial-gauge: $_light-radial-gauge,
    financial-chart: $_light-financial-chart,
    bullet-graph: $_light-graph,
    igx-grid: $_light-grid,
    igx-grid-filtering: $_light-grid-filtering,
    igx-paginator: $_light-pagination,
    igx-grid-summary: $_light-grid-summary,
    igx-grid-toolbar: $_light-grid-toolbar,
    igx-highlight: $_light-highlight,
    igx-icon: $_light-icon,
    igx-input-group: $_light-input-group,
    igx-list: $_light-list,
    geo-map: $_light-geo-map,
    igx-navbar: $_light-navbar,
    igx-navdrawer: $_light-navdrawer,
    igx-overlay: $_light-overlay,
    igx-linear-bar: $_light-progress-linear,
    igx-circular-bar: $_light-progress-circular,
    pie-chart: $_light-pie-chart,
    igx-radio: $_light-radio,
    igx-ripple: $_light-ripple,
    shape-chart: $_light-shape-chart,
    igx-scrollbar: $_light-scrollbar,
    igx-slider: $_light-slider,
    igx-snackbar: $_light-snackbar,
    sparkline: $_light-sparkline,
    igx-splitter: $_light-splitter,
    igx-switch: $_light-switch,
    igx-tabs: $_light-tabs,
    igx-time-picker: $_light-time-picker,
    igx-toast: $_light-toast,
    igx-tooltip: $_light-tooltip,
    igx-watermark: $_light-watermark
);

$light-fluent-schema: (
    igx-avatar: $_fluent-avatar,
    igx-action-strip: $_fluent-action-strip,
    igx-badge: $_fluent-badge,
    igx-banner: $_fluent-banner,
    igx-bottom-nav: $_fluent-bottom-nav,
    igx-button: $_fluent-button,
    igx-button-group: $_fluent-button-group,
    igx-calendar: $_fluent-calendar,
    igx-card: $_fluent-card,
    igx-carousel: $_fluent-carousel,
    category-chart: $_fluent-category-chart,
    igx-checkbox: $_fluent-checkbox,
    igx-chip: $_fluent-chip,
    igx-column-hiding: $_fluent-column-hiding,
    igx-combo: $_fluent-combo,
    igx-dialog: $_fluent-dialog,
    data-chart: $_fluent-data-chart,
    doughnut-chart: $_fluent-doughnut-chart,
    funnel-chart: $_fluent-funnel-chart,
    igx-date-range: $_fluent-date-range-picker,
    igx-divider: $_fluent-divider,
    igx-drop-down: $_fluent-drop-down,
    igx-expansion-panel: $_fluent-expansion-panel,
    linear-gauge: $_fluent-linear-gauge,
    radial-gauge: $_fluent-radial-gauge,
    financial-chart: $_fluent-financial-chart,
    bullet-graph: $_fluent-graph,
    igx-grid: $_fluent-grid,
    igx-grid-filtering: $_fluent-grid-filtering,
    igx-paginator: $_fluent-pagination,
    igx-grid-summary: $_fluent-grid-summary,
    igx-grid-toolbar: $_fluent-grid-toolbar,
    igx-highlight: $_fluent-highlight,
    igx-icon: $_fluent-icon,
    igx-input-group: $_fluent-input-group,
    igx-list: $_fluent-list,
    geo-map: $_fluent-geo-map,
    igx-navbar: $_fluent-navbar,
    igx-navdrawer: $_fluent-navdrawer,
    igx-overlay: $_fluent-overlay,
    igx-linear-bar: $_fluent-progress-linear,
    igx-circular-bar: $_fluent-progress-circular,
    pie-chart: $_fluent-pie-chart,
    igx-radio: $_fluent-radio,
    igx-ripple: $_fluent-ripple,
    shape-chart: $_fluent-shape-chart,
    igx-scrollbar: $_fluent-scrollbar,
    igx-slider: $_fluent-slider,
    igx-snackbar: $_fluent-snackbar,
    sparkline: $_fluent-sparkline,
    igx-splitter: $_fluent-splitter,
    igx-switch: $_fluent-switch,
    igx-tabs: $_fluent-tabs,
    igx-time-picker: $_fluent-time-picker,
    igx-toast: $_fluent-toast,
    igx-tooltip: $_fluent-tooltip,
    igx-watermark: $_fluent-watermark
);

$light-bootstrap-schema: (
    igx-avatar: $_bootstrap-avatar,
    igx-action-strip: $_bootstrap-action-strip,
    igx-badge: $_bootstrap-badge,
    igx-banner: $_bootstrap-banner,
    igx-bottom-nav: $_bootstrap-bottom-nav,
    igx-button: $_bootstrap-button,
    igx-button-group: $_bootstrap-button-group,
    igx-calendar: $_bootstrap-calendar,
    igx-card: $_bootstrap-card,
    igx-carousel: $_bootstrap-carousel,
    category-chart: $_bootstrap-category-chart,
    igx-checkbox: $_bootstrap-checkbox,
    igx-chip: $_bootstrap-chip,
    igx-column-hiding: $_bootstrap-column-hiding,
    igx-combo: $_bootstrap-combo,
    igx-dialog: $_bootstrap-dialog,
    data-chart: $_bootstrap-data-chart,
    doughnut-chart: $_bootstrap-doughnut-chart,
    funnel-chart: $_bootstrap-funnel-chart,
    igx-date-range: $_bootstrap-date-range-picker,
    igx-divider: $_bootstrap-divider,
    igx-drop-down: $_bootstrap-drop-down,
    igx-expansion-panel: $_bootstrap-expansion-panel,
    linear-gauge: $_bootstrap-linear-gauge,
    radial-gauge: $_bootstrap-radial-gauge,
    financial-chart: $_bootstrap-financial-chart,
    bullet-graph: $_bootstrap-graph,
    igx-grid: $_bootstrap-grid,
    igx-grid-filtering: $_bootstrap-grid-filtering,
    igx-paginator: $_bootstrap-pagination,
    igx-grid-summary: $_bootstrap-grid-summary,
    igx-grid-toolbar: $_bootstrap-grid-toolbar,
    igx-highlight: $_bootstrap-highlight,
    igx-icon: $_bootstrap-icon,
    igx-input-group: $_bootstrap-input-group,
    igx-list: $_bootstrap-list,
    geo-map: $_bootstrap-geo-map,
    igx-navbar: $_bootstrap-navbar,
    igx-navdrawer: $_bootstrap-navdrawer,
    igx-overlay: $_bootstrap-overlay,
    igx-linear-bar: $_bootstrap-progress-linear,
    igx-circular-bar: $_bootstrap-progress-circular,
    pie-chart: $_bootstrap-pie-chart,
    igx-radio: $_bootstrap-radio,
    igx-ripple: $_bootstrap-ripple,
    shape-chart: $_bootstrap-shape-chart,
    igx-scrollbar: $_bootstrap-scrollbar,
    igx-slider: $_bootstrap-slider,
    igx-snackbar: $_bootstrap-snackbar,
    sparkline: $_bootstrap-sparkline,
    igx-splitter: $_bootstrap-splitter,
    igx-switch: $_bootstrap-switch,
    igx-tabs: $_bootstrap-tabs,
    igx-time-picker: $_bootstrap-time-picker,
    igx-toast: $_bootstrap-toast,
    igx-tooltip: $_bootstrap-tooltip,
    igx-watermark: $_bootstrap-watermark
);

$light-indigo-schema: (
    igx-avatar: $_indigo-avatar,
    igx-action-strip: $_indigo-action-strip,
    igx-badge: $_indigo-badge,
    igx-banner: $_indigo-banner,
    igx-bottom-nav: $_bootstrap-bottom-nav,
    igx-button: $_indigo-button,
<<<<<<< HEAD
    igx-button-group: $_indigo-button-group,
    igx-calendar: $_bootstrap-calendar,
    igx-card: $_bootstrap-card,
=======
    igx-button-group: $_bootstrap-button-group,
    igx-calendar: $_indigo-calendar,
    igx-card: $_indigo-card,
>>>>>>> 0ada62f2
    igx-carousel: $_bootstrap-carousel,
    category-chart: $_bootstrap-category-chart,
    igx-checkbox: $_bootstrap-checkbox,
    igx-chip: $_bootstrap-chip,
    igx-column-hiding: $_bootstrap-column-hiding,
    igx-combo: $_indigo-combo,
    igx-dialog: $_indigo-dialog,
    data-chart: $_bootstrap-data-chart,
    doughnut-chart: $_bootstrap-doughnut-chart,
    funnel-chart: $_bootstrap-funnel-chart,
    igx-date-range: $_bootstrap-date-range-picker,
    igx-divider: $_bootstrap-divider,
    igx-drop-down: $_bootstrap-drop-down,
    igx-expansion-panel: $_bootstrap-expansion-panel,
    linear-gauge: $_bootstrap-linear-gauge,
    radial-gauge: $_bootstrap-radial-gauge,
    financial-chart: $_bootstrap-financial-chart,
    bullet-graph: $_bootstrap-graph,
    igx-grid: $_bootstrap-grid,
    igx-grid-filtering: $_bootstrap-grid-filtering,
    igx-paginator: $_bootstrap-pagination,
    igx-grid-summary: $_bootstrap-grid-summary,
    igx-grid-toolbar: $_bootstrap-grid-toolbar,
    igx-highlight: $_bootstrap-highlight,
    igx-icon: $_bootstrap-icon,
    igx-input-group: $_bootstrap-input-group,
    igx-list: $_bootstrap-list,
    geo-map: $_bootstrap-geo-map,
    igx-navbar: $_indigo-navbar,
    igx-navdrawer: $_bootstrap-navdrawer,
    igx-overlay: $_bootstrap-overlay,
    igx-linear-bar: $_bootstrap-progress-linear,
    igx-circular-bar: $_bootstrap-progress-circular,
    pie-chart: $_bootstrap-pie-chart,
    igx-radio: $_bootstrap-radio,
    igx-ripple: $_bootstrap-ripple,
    shape-chart: $_bootstrap-shape-chart,
    igx-scrollbar: $_bootstrap-scrollbar,
    igx-slider: $_bootstrap-slider,
    igx-snackbar: $_bootstrap-snackbar,
    sparkline: $_bootstrap-sparkline,
    igx-splitter: $_bootstrap-splitter,
    igx-switch: $_bootstrap-switch,
    igx-tabs: $_bootstrap-tabs,
    igx-time-picker: $_bootstrap-time-picker,
    igx-toast: $_bootstrap-toast,
    igx-tooltip: $_bootstrap-tooltip,
    igx-watermark: $_bootstrap-watermark
);
<|MERGE_RESOLUTION|>--- conflicted
+++ resolved
@@ -305,15 +305,9 @@
     igx-banner: $_indigo-banner,
     igx-bottom-nav: $_bootstrap-bottom-nav,
     igx-button: $_indigo-button,
-<<<<<<< HEAD
     igx-button-group: $_indigo-button-group,
-    igx-calendar: $_bootstrap-calendar,
-    igx-card: $_bootstrap-card,
-=======
-    igx-button-group: $_bootstrap-button-group,
     igx-calendar: $_indigo-calendar,
     igx-card: $_indigo-card,
->>>>>>> 0ada62f2
     igx-carousel: $_bootstrap-carousel,
     category-chart: $_bootstrap-category-chart,
     igx-checkbox: $_bootstrap-checkbox,
