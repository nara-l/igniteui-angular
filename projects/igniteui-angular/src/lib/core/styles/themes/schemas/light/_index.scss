--- conflicted
+++ resolved
@@ -319,13 +319,8 @@
     doughnut-chart: $_bootstrap-doughnut-chart,
     funnel-chart: $_bootstrap-funnel-chart,
     igx-date-range: $_bootstrap-date-range-picker,
-<<<<<<< HEAD
-    igx-divider: $_bootstrap-divider,
     igx-drop-down: $_indigo-drop-down,
-=======
     igx-divider: $_indigo-divider,
-    igx-drop-down: $_bootstrap-drop-down,
->>>>>>> 798895ab
     igx-expansion-panel: $_bootstrap-expansion-panel,
     linear-gauge: $_bootstrap-linear-gauge,
     radial-gauge: $_bootstrap-radial-gauge,
