--- conflicted
+++ resolved
@@ -319,15 +319,9 @@
     doughnut-chart: $_bootstrap-doughnut-chart,
     funnel-chart: $_bootstrap-funnel-chart,
     igx-date-range: $_bootstrap-date-range-picker,
-<<<<<<< HEAD
-    igx-divider: $_bootstrap-divider,
-    igx-drop-down: $_bootstrap-drop-down,
-    igx-expansion-panel: $_indigo-expansion-panel,
-=======
     igx-drop-down: $_indigo-drop-down,
     igx-divider: $_indigo-divider,
-    igx-expansion-panel: $_bootstrap-expansion-panel,
->>>>>>> 1c93d4ef
+    igx-expansion-panel: $indigo-expansion-panel,
     linear-gauge: $_bootstrap-linear-gauge,
     radial-gauge: $_bootstrap-radial-gauge,
     financial-chart: $_bootstrap-financial-chart,
