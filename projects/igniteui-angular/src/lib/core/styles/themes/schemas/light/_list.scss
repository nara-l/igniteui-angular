@import '../shape/list';

////
/// @group schemas
/// @access private
/// @author <a href="https://github.com/desig9stein" target="_blank">Marin Popov</a>
////

/// Generates a light list schema.
/// @type {Map}
///
/// @property {Map} background [igx-color: 'surface'] - The list background color.
/// @property {Map} header-background [igx-color: 'surface'] - The list header background color.
/// @property {Color} header-text-color [igx-color: ('secondary', 500)] - The list header text color.
/// @property {Map} item-background [igx-color: 'surface'] - The list item background color.
/// @property {Map} item-text-color [igx-color: 'surface', text-contrast: (), rgba: .74] - The list item text color.
/// @property {Map} item-title-color [igx-color: 'surface', text-contrast: (), rgba: .74] - The list item title color.
/// @property {Map} item-subtitle-color [igx-color: ('grays', 700)] - The list item subtitle color.
/// @property {Map} item-background-hover [igx-color: 'surface', text-contrast: (), rgba: .1] - The list item hover background.
/// @property {Map} item-background-active [igx-color: 'surface' text-contrast: (), rgba: .1] - The active list item background color.
/// @property {Map} item-text-color-active [igx-color: 'surface', text-contrast: (), rgba: .74] - The active list item text color.
///
/// @prop {Number} border-radius [0] - The border radius fraction, between 0-1 to be used for list component.
/// @prop {Number} item-border-radius [0] - The border radius fraction, between 0-1 to be used for list item.
///
/// @see $default-palette

$_light-list: extend((
    background: (
        igx-color: 'surface'
    ),

    header-background: (
        igx-color: 'surface'
    ),

    header-text-color:  (
        igx-color: ('secondary', 500)
    ),

    item-background: (
        igx-color: 'surface'
    ),

    item-background-hover: (
        igx-color: 'surface',
        text-contrast: (),
        rgba: .1,
    ),

    item-background-active: (
        igx-color: 'surface',
        text-contrast: (),
        rgba: .1,
    ),

    item-text-color: (
        igx-color: 'surface',
        text-contrast: (),
        rgba: .74
    ),

    item-text-color-hover: (
        igx-color: 'surface',
        text-contrast: (),
        rgba: .74
    ),

    item-text-color-active: (
        igx-color: 'surface',
<<<<<<< HEAD
        text-contrast: ()
    )
), $_default-shape-list);
=======
        text-contrast: (),
        rgba: .74
    ),

    item-subtitle-color: (
        igx-color: ('grays', 700)
    ),

    item-subtitle-color-hover: (
        igx-color: ('grays', 700)
    ),

    item-subtitle-color-active: (
        igx-color: ('grays', 700)
    ),
);
>>>>>>> 340fb801
<|MERGE_RESOLUTION|>--- conflicted
+++ resolved
@@ -68,11 +68,6 @@
 
     item-text-color-active: (
         igx-color: 'surface',
-<<<<<<< HEAD
-        text-contrast: ()
-    )
-), $_default-shape-list);
-=======
         text-contrast: (),
         rgba: .74
     ),
@@ -88,5 +83,4 @@
     item-subtitle-color-active: (
         igx-color: ('grays', 700)
     ),
-);
->>>>>>> 340fb801
+), $_default-shape-list);