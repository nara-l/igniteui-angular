--- conflicted
+++ resolved
@@ -111,13 +111,8 @@
 
         item-thumbnail-color-hover: currentColor,
 
-<<<<<<< HEAD
-    item-thumbnail-color-active: currentColor
-), $_default-shape-list);
-
-$_fluent-list: extend((), $_light-list);
-=======
         item-thumbnail-color-active: currentColor
     )
 );
->>>>>>> 0b6a0835
+
+$_fluent-list: extend($_light-list, ());