@import '../shape/navbar';
@import '../elevation/navbar';

////
/// @group schemas
/// @access private
/// @author <a href="https://github.com/desig9stein" target="_blank">Marin Popov</a>
////

/// Generates a light navbar schema.
/// @type {Map}
///
/// @prop {map} $background [igx-color: ('primary', 500)] - The navbar background color.
/// @prop {map} $text-color [igx-contrast-color: ('primary', 500)] - The navbar text color.
/// @prop {map} $idle-icon-color [igx-contrast-color: ('primary', 500)] - The navbar idle icon color.
/// @prop {map} $hover-icon-color [igx-contrast-color: ('primary', 500)] - The navbar hover icon color.
/// @prop {Number} $elevation [4] - The navbar elevation shadow level.
///
/// @see $default-palette

$_light-navbar: extend(
    $_default-shape-navbar,
    $_default-elevation-navbar,
    (
        background: (
            igx-color: ('primary', 500)
        ),

        text-color: (
            igx-contrast-color: ('primary', 500)
        ),

        idle-icon-color: (
            igx-contrast-color: ('primary', 500)
        ),

        hover-icon-color: (
            igx-contrast-color: ('primary', 500)
        ),
    ),
<<<<<<< HEAD

    elevation: 4
), $_default-shape-navbar);

$_fluent-navbar: extend((), $_light-navbar);
=======
);
>>>>>>> 0b6a0835
<|MERGE_RESOLUTION|>--- conflicted
+++ resolved
@@ -37,13 +37,7 @@
         hover-icon-color: (
             igx-contrast-color: ('primary', 500)
         ),
-    ),
-<<<<<<< HEAD
+    )
+);
 
-    elevation: 4
-), $_default-shape-navbar);
-
-$_fluent-navbar: extend((), $_light-navbar);
-=======
-);
->>>>>>> 0b6a0835
+$_fluent-navbar: extend($_light-navbar, ());