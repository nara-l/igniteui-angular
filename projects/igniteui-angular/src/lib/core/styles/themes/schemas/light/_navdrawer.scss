@import '../shape/navdrawer';
@import '../elevation/navdrawer';

////
/// @group schemas
/// @access public
/// @author <a href="https://github.com/desig9stein" target="_blank">Marin Popov</a>
////

/// Generates a light navdrawer schema.
/// @type {Map}
///
/// @prop {Map} background [igx-color: 'surface'] - The navigation drawer background color.
/// @prop {Color} border-color [rgba(0, 0, 0, .14)] - The navigation drawer right border color.
/// @prop {Map} item-header-text-color [igx-color: 'surface', text-contrast: (), rgba: .87] - The header's idle text color.
/// @prop {Map} item-text-color [igx-color: 'surface', text-contrast: (), rgba: .54] - The item's idle text color.
/// @prop {Map} item-icon-color [igx-color: 'surface', text-contrast: (), rgba: .54] - The item's icon color.
/// @prop {Map} item-active-text-color [igx-color: ('primary', 500)] - The item's active text color.
/// @prop {Map} item-active-background [igx-color: ('primary', 500), rgba: .12] - The item's active background color.
/// @prop {Map} item-active-icon-color [igx-color: ('primary', 500)] - The item's icon active color.
/// @prop {Map} item-hover-background [ igx-color: 'surface', text-contrast: (), rgba: .08] - The item's hover background color.
/// @prop {Map} item-hover-text-color [igx-color: 'surface', text-contrast: (), rgba: .87] - The item's hover text color.
/// @prop {Map} item-hover-icon-color [igx-color: 'surface', text-contrast: (), rgba: .87] - The item's hover icon color.
/// @prop {Map} elevation [16] - The elevation level of the drawer, between 0 - 24.
/// @prop {Number} border-radius [0] - The border radius fraction, between 0 - 36 to be used for the navdrawer component.
/// @prop {Number} item-border-radius [.16667] - The border radius fraction, between 0 - 24 to be used for the navdrawer item.
///
/// @see $default-palette
$_light-navdrawer: extend(
    $_default-shape-navdrawer,
    $_default-elevation-navdrawer,
    (
        variant: 'material',

        background: (
            igx-color: 'surface'
        ),

        border-color: rgba(0, 0, 0, .14),

        item-header-text-color: (
            igx-color: 'surface',
            text-contrast: (),
            rgba: .87
        ),

        item-text-color: (
            igx-color: 'surface',
            text-contrast: (),
            rgba: .54
        ),

        item-icon-color: (
            igx-color: 'surface',
            text-contrast: (),
            rgba: .54
        ),

        item-active-text-color: (
            igx-color: ('primary', 500)
        ),

        item-active-background: (
            igx-color: ('primary', 500),
            rgba: .12
        ),

        item-hover-background: (
            igx-color: 'surface',
            text-contrast: (),
            rgba: .08
        ),

        item-hover-text-color: (
            igx-color: 'surface',
            text-contrast: (),
            rgba: .87
        ),

        item-active-icon-color: (
            igx-color: ('primary', 500)
        ),

        item-hover-icon-color: (
            igx-color: 'surface',
            text-contrast: (),
            rgba: .87
        ),
    )
);

/// Generates a fluent navdrawer schema.
/// @type {Map}
/// @requires {function} extend
/// @requires {Map} $_light-navdrawer
$_fluent-navdrawer: extend(
    $_light-navdrawer,
    (
        variant: 'fluent',
    )
);

/// Generates a bootstrap navdrawer schema.
/// @type {Map}
/// @requires {function} extend
/// @requires {Map} $_light-navdrawer
$_bootstrap-navdrawer: extend(
    $_light-navdrawer,
    (
        variant: 'bootstrap',
    )
);

/// Generates an indigo navdrawer schema.
/// @type {Map}
<<<<<<< HEAD
/// @prop {map} background [igx-color: ('grays', 700), hexrgba: #fff] - The navigation drawer background color.
/// @prop {map} item-header-text-color [igx-contrast-color: ('grays', 700)] - The header's idle text color.
/// @prop {map} item-text-color [igx-contrast-color: ('grays', 700), rgba: .8] - The item's idle text color.
/// @prop {map} item-icon-color [igx-contrast-color: ('grays', 700), rgba: .8] - The item's icon color.
/// @prop {map} item-active-text-color [igx-contrast-color: ('grays', 700)] - The item's active text color.
/// @prop {map} item-active-background [igx-contrast-color: ('grays', 700), rgba: .1] - The item's active background color.
/// @prop {map} item-active-icon-color [igx-contrast-color: ('grays', 700)] - The item's icon active color.
/// @prop {map} item-hover-background [transparent] - The item's hover background color.
/// @prop {map} item-hover-text-color [igx-contrast-color: ('grays', 700)] - The item's hover text color.
/// @prop {map} item-hover-icon-color [igx-contrast-color: ('grays', 700)] - The item's hover icon color.
/// @prop {map} elevation [0] - The elevation level of the drawer, between 0 - 24.
=======
/// @prop {Map} background [igx-color: ('grays', 700), hexrgba: #fff] - The navigation drawer background color.
/// @prop {Map} item-header-text-color [igx-contrast-color: ('grays', 700)] - The header's idle text color.
/// @prop {Map} item-text-color [igx-contrast-color: ('grays', 700), rgba: .8] - The item's idle text color.
/// @prop {Map} item-icon-color [igx-contrast-color: ('grays', 700), rgba: .8] - The item's icon color.
/// @prop {Map} item-active-text-color [igx-contrast-color: ('grays', 700)] - The item's active text color.
/// @prop {Map} item-active-background [igx-contrast-color: ('grays', 700), rgba: .2] - The item's active background color.
/// @prop {Map} item-active-icon-color [igx-contrast-color: ('grays', 700)] - The item's icon active color.
/// @prop {Map} item-hover-background [transparent] - The item's hover background color.
/// @prop {Map} item-hover-text-color [igx-contrast-color: ('grays', 700)] - The item's hover text color.
/// @prop {Map} item-hover-icon-color [igx-contrast-color: ('grays', 700)] - The item's hover icon color.
/// @prop {Map} elevation [0] - The elevation level of the drawer, between 0 - 24.
>>>>>>> 84536a67
/// @prop {Number} item-border-radius [1] - The border radius fraction, between 0 - 36 to be used for the navdrawer component.
/// @requires {function} extend
/// @requires {Map} $_light-navdrawer
$_indigo-navdrawer: extend(
    $_light-navdrawer,
    $_indigo-shape-navdrawer,
    $_indigo-elevation-navdrawer,
    (
        variant: 'indigo-design',

        background: (
            igx-color: ('grays', 700),
            hexrgba: #fff
        ),

        item-header-text-color: (
            igx-contrast-color: ('grays', 700)
        ),

        item-text-color: (
            igx-contrast-color: ('grays', 700),
            rgba: .8
        ),

        item-icon-color: (
            igx-contrast-color: ('grays', 700),
            rgba: .8
        ),

        item-active-background: (
            igx-contrast-color: ('grays', 700),
            rgba: .1
        ),

        item-active-text-color: (
            igx-contrast-color: ('grays', 700)
        ),

        item-active-icon-color: (
            igx-contrast-color: ('grays', 700)
        ),

        item-hover-background: transparent,

        item-hover-text-color: (
            igx-contrast-color: ('grays', 700)
        ),

        item-hover-icon-color: (
            igx-contrast-color: ('grays', 700)
        ),
    )
);<|MERGE_RESOLUTION|>--- conflicted
+++ resolved
@@ -113,31 +113,17 @@
 
 /// Generates an indigo navdrawer schema.
 /// @type {Map}
-<<<<<<< HEAD
-/// @prop {map} background [igx-color: ('grays', 700), hexrgba: #fff] - The navigation drawer background color.
-/// @prop {map} item-header-text-color [igx-contrast-color: ('grays', 700)] - The header's idle text color.
-/// @prop {map} item-text-color [igx-contrast-color: ('grays', 700), rgba: .8] - The item's idle text color.
-/// @prop {map} item-icon-color [igx-contrast-color: ('grays', 700), rgba: .8] - The item's icon color.
-/// @prop {map} item-active-text-color [igx-contrast-color: ('grays', 700)] - The item's active text color.
-/// @prop {map} item-active-background [igx-contrast-color: ('grays', 700), rgba: .1] - The item's active background color.
-/// @prop {map} item-active-icon-color [igx-contrast-color: ('grays', 700)] - The item's icon active color.
-/// @prop {map} item-hover-background [transparent] - The item's hover background color.
-/// @prop {map} item-hover-text-color [igx-contrast-color: ('grays', 700)] - The item's hover text color.
-/// @prop {map} item-hover-icon-color [igx-contrast-color: ('grays', 700)] - The item's hover icon color.
-/// @prop {map} elevation [0] - The elevation level of the drawer, between 0 - 24.
-=======
 /// @prop {Map} background [igx-color: ('grays', 700), hexrgba: #fff] - The navigation drawer background color.
 /// @prop {Map} item-header-text-color [igx-contrast-color: ('grays', 700)] - The header's idle text color.
 /// @prop {Map} item-text-color [igx-contrast-color: ('grays', 700), rgba: .8] - The item's idle text color.
 /// @prop {Map} item-icon-color [igx-contrast-color: ('grays', 700), rgba: .8] - The item's icon color.
 /// @prop {Map} item-active-text-color [igx-contrast-color: ('grays', 700)] - The item's active text color.
-/// @prop {Map} item-active-background [igx-contrast-color: ('grays', 700), rgba: .2] - The item's active background color.
+/// @prop {Map} item-active-background [igx-contrast-color: ('grays', 700), rgba: .1] - The item's active background color.
 /// @prop {Map} item-active-icon-color [igx-contrast-color: ('grays', 700)] - The item's icon active color.
 /// @prop {Map} item-hover-background [transparent] - The item's hover background color.
 /// @prop {Map} item-hover-text-color [igx-contrast-color: ('grays', 700)] - The item's hover text color.
 /// @prop {Map} item-hover-icon-color [igx-contrast-color: ('grays', 700)] - The item's hover icon color.
 /// @prop {Map} elevation [0] - The elevation level of the drawer, between 0 - 24.
->>>>>>> 84536a67
 /// @prop {Number} item-border-radius [1] - The border radius fraction, between 0 - 36 to be used for the navdrawer component.
 /// @requires {function} extend
 /// @requires {Map} $_light-navdrawer
