--- conflicted
+++ resolved
@@ -27,72 +27,6 @@
 ///
 /// @see $default-palette
 
-<<<<<<< HEAD
-$_light-navdrawer: extend((
-    background: (
-        igx-color: 'surface'
-    ),
-
-    border-color: rgba(0, 0, 0, .14),
-
-    border-radius: 0,
-
-    item-border-radius: .16667,
-
-    item-header-text-color: (
-        igx-color: 'surface',
-        text-contrast: (),
-        rgba: .87
-    ),
-
-    item-text-color: (
-        igx-color: 'surface',
-        text-contrast: (),
-        rgba: .54
-    ),
-
-    item-icon-color: (
-        igx-color: 'surface',
-        text-contrast: (),
-        rgba: .54
-    ),
-
-    item-active-text-color: (
-        igx-color: ('primary', 500)
-    ),
-
-    item-active-background: (
-        igx-color: ('primary', 500),
-        rgba: .12
-    ),
-
-    item-hover-background: (
-        igx-color: 'surface',
-        text-contrast: (),
-        rgba: .08
-    ),
-
-    item-hover-text-color: (
-        igx-color: 'surface',
-        text-contrast: (),
-        rgba: .87
-    ),
-
-    item-active-icon-color: (
-        igx-color: ('primary', 500)
-    ),
-
-    item-hover-icon-color: (
-        igx-color: 'surface',
-        text-contrast: (),
-        rgba: .87
-    ),
-
-    elevation: 16
-), $_default-shape-navdrawer);
-
-$_fluent-navdrawer: extend((), $_light-navdrawer);
-=======
 $_light-navdrawer: extend(
     $_default-shape-navdrawer,
     $_default-elevation-navdrawer,
@@ -157,4 +91,5 @@
         ),
     )
 );
->>>>>>> 0b6a0835
+
+$_fluent-navdrawer: extend($_light-navdrawer, ());