--- conflicted
+++ resolved
@@ -9,13 +9,8 @@
 /// Generates a light radio schema.
 /// @type {Map}
 ///
-<<<<<<< HEAD
 /// @property {Color} hover-color [transparent] - The text color used for the label text.
 /// @property {map} fill-hover-border-color [igx-color: ('secondary', 500)] - The text color used for the label text.
-=======
-/// @property {map} hover-color [igx-color: ('grays', 900)] - The text color used for the label text.
-/// @property {map} fill-hover-border-color [igx-color: ('grays', 900)] - The checked dot border color on hover.
->>>>>>> d8f68294
 /// @property {map} label-color [igx-color: ('grays', 900)] - The text color used for the label text.
 /// @property {map} empty-color [igx-color: ('grays', 600)] - The unchecked border color.
 /// @property {map} fill-color [igx-color: ('secondary', 500)] - The checked border and dot colors.
