--- conflicted
+++ resolved
@@ -16,30 +16,21 @@
 ///
 /// @see $default-palette
 
-<<<<<<< HEAD
-$_light-radio: extend((
-    variant: material,
-    name: 'igx-radio',
-
-    hover-color: transparent,
-
-    fill-hover-border-color:(
-        igx-color: ('secondary', 500)
-    ),
-
-    label-color: (
-        igx-color: ('grays', 900)
-    ),
-=======
 $_light-radio: extend(
     $_default-shape-radio,
     (
+        variant: material,
         name: 'igx-radio',
+
+        hover-color: transparent,
+
+        fill-hover-border-color:(
+            igx-color: ('secondary', 500)
+        ),
 
         label-color: (
             igx-color: ('grays', 900)
         ),
->>>>>>> 0b6a0835
 
         empty-color: (
             igx-color: ('grays', 600)
@@ -53,8 +44,7 @@
             igx-color: ('grays', 400)
         )
     )
-<<<<<<< HEAD
-), $_default-shape-radio);
+);
 
 $_fluent-radio: extend($_light-radio,(
     variant: fluent,
@@ -75,6 +65,3 @@
         igx-color: ('secondary', 600)
     ),
 ));
-=======
-);
->>>>>>> 0b6a0835
