@import '../shape/ripple';

////
/// @group schemas
/// @access private
/// @author <a href="https://github.com/desig9stein" target="_blank">Marin Popov</a>
////

/// Generates a light ripple schema.
/// @type {Map}
///
/// @property {map} color [igx-color: ('grays', 800)] - The color of the ripple.
///
/// @see $default-palette

<<<<<<< HEAD
$_light-ripple: extend((
    variant: material,

    color: (
        igx-color: ('grays', 800)
    )
), $_default-shape-ripple);

$_fluent-ripple: extend($_light-ripple,(
    variant: fluent
));
=======
$_light-ripple: extend(
    $_default-shape-ripple,
    (
        color: (
            igx-color: ('grays', 800)
        )
    )
);
>>>>>>> 0b6a0835
<|MERGE_RESOLUTION|>--- conflicted
+++ resolved
@@ -13,19 +13,6 @@
 ///
 /// @see $default-palette
 
-<<<<<<< HEAD
-$_light-ripple: extend((
-    variant: material,
-
-    color: (
-        igx-color: ('grays', 800)
-    )
-), $_default-shape-ripple);
-
-$_fluent-ripple: extend($_light-ripple,(
-    variant: fluent
-));
-=======
 $_light-ripple: extend(
     $_default-shape-ripple,
     (
@@ -34,4 +21,5 @@
         )
     )
 );
->>>>>>> 0b6a0835
+
+$_fluent-ripple: extend($_light-ripple, ());