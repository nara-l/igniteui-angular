--- conflicted
+++ resolved
@@ -19,54 +19,63 @@
 ///
 /// @see $default-palette
 
-<<<<<<< HEAD
-$_light-slider: extend((
-    variant: material,
+$_light-slider: extend(
+    $_default-shape-slider,
+    (
+        variant: 'material',
 
-    track-color: (
-        igx-color: ('secondary', 500)
-    ),
+        track-color: (
+            igx-color: ('secondary', 500)
+        ),
 
-    thumb-color: (
-        igx-color: ('secondary', 500)
-    ),
+        thumb-color: (
+            igx-color: ('secondary', 500)
+        ),
 
+        thumb-border-color: (
+            igx-color: ('secondary', 500)
+        ),
 
-    label-background-color: (
-        igx-color: ('secondary', 500),
-        hexrgba: ()
-    ),
+        label-background-color: (
+            igx-color: ('secondary', 500),
+            hexrgba: ()
+        ),
 
-    label-text-color: (
-        igx-contrast-color: ('secondary', 500)
-    ),
+        label-text-color: (
+            igx-contrast-color: ('secondary', 500)
+        ),
 
-    disabled-thumb-color: (
-        igx-color: ('grays', 400),
-        hexrgba: ()
-    ),
+        disabled-thumb-color: (
+            igx-color: ('grays', 400),
+            hexrgba: ()
+        ),
 
-    disabled-base-track-color: (
-        igx-color: ('grays', 400)
-    ),
+        disabled-base-track-color: (
+            igx-color: ('grays', 400)
+        ),
 
-    base-track-color: (
-        igx-color: ('secondary', 500),
-        rgba: .24
-    ),
+        thumb-disabled-border-color: (
+            igx-color: ('grays', 400)
+        ),
 
-    base-track-hover-color:  (
-        igx-color: ('secondary', 500),
-        rgba: .24
-    ),
+        base-track-color: (
+            igx-color: ('secondary', 500),
+            rgba: .24
+        ),
 
-    track-hover-color: (
-        igx-color: ('secondary', 500)
+        base-track-hover-color:  (
+            igx-color: ('secondary', 500),
+            rgba: .24
+        ),
+
+        track-hover-color: (
+            igx-color: ('secondary', 500)
+        )
     )
-), $_default-shape-slider);
+);
 
 $_fluent-slider: extend($_light-slider, (
-    variant: fluent,
+    variant: 'fluent',
 
     track-color: (
         igx-color: ('grays', 700)
@@ -98,41 +107,3 @@
         igx-color: ('grays', 700)
     ),
 ));
-=======
-$_light-slider: extend(
-    $_default-shape-slider,
-    (
-        track-color: (
-            igx-color: ('secondary', 500)
-        ),
-
-        thumb-color: (
-            igx-color: ('secondary', 500)
-        ),
-
-
-        label-background-color: (
-            igx-color: ('secondary', 500),
-            hexrgba: ()
-        ),
-
-        label-text-color: (
-            igx-contrast-color: ('secondary', 500)
-        ),
-
-        disabled-thumb-color: (
-            igx-color: ('grays', 400),
-            hexrgba: ()
-        ),
-
-        base-track-color: (
-            igx-color: ('secondary', 500),
-            rgba: .24
-        ),
-
-        disabled-base-track-color: (
-            igx-color: ('grays', 400)
-        )
-    )
-);
->>>>>>> 0b6a0835
