@import '../shape/slider';

////
/// @group schemas
/// @access private
/// @author <a href="https://github.com/desig9stein" target="_blank">Marin Popov</a>
////

/// Generates a light slider schema.
/// @type {Map}
///
/// @property {map} track-color [igx-color: ('secondary', 500)] - The color of the track.
/// @property {map} thumb-color [igx-color: ('secondary', 500)] - The color of the thumb.
/// @property {map} label-background-color [igx-color: ('secondary', 500)] - The background color of the bubble label.
/// @property {map} label-text-color [igx-contrast-color: ('secondary', 500)] - The text color of the bubble label.
/// @property {map} disabled-thumb-color [igx-color: ('grays', 400), hexrgba: ()] - The thumb color when its disabled.
/// @property {map} base-track-color [igx-color: ('grays', 500)] - The base background color of the track.
/// @property {map} disabled-base-track-color [igx-color: ('grays', 400)] - The base background color of the track when is disabled.
///
/// @see $default-palette

<<<<<<< HEAD
$_light-slider: extend(
    $_default-shape-slider,
    (
        track-color: (
            igx-color: ('secondary', 500)
        ),

        thumb-color: (
            igx-color: ('secondary', 500)
        ),


        label-background-color: (
            igx-color: ('secondary', 500)
        ),

        label-text-color: (
            igx-contrast-color: ('secondary', 500)
        ),

        disabled-thumb-color: (
            igx-color: ('grays', 400),
            hexrgba: ()
        ),

        base-track-color: (
            igx-color: ('grays', 500)
        ),

        disabled-base-track-color: (
            igx-color: ('grays', 400)
        )
=======
$_light-slider: extend((
    track-color: (
        igx-color: ('secondary', 500)
    ),

    thumb-color: (
        igx-color: ('secondary', 500)
    ),


    label-background-color: (
        igx-color: ('secondary', 500),
        hexrgba: ()
    ),

    label-text-color: (
        igx-contrast-color: ('secondary', 500)
    ),

    disabled-thumb-color: (
        igx-color: ('grays', 400),
        hexrgba: ()
    ),

    base-track-color: (
        igx-color: ('secondary', 500),
        rgba: .24
    ),

    disabled-base-track-color: (
        igx-color: ('grays', 400)
>>>>>>> 258aa9bc
    )
);<|MERGE_RESOLUTION|>--- conflicted
+++ resolved
@@ -19,7 +19,6 @@
 ///
 /// @see $default-palette
 
-<<<<<<< HEAD
 $_light-slider: extend(
     $_default-shape-slider,
     (
@@ -33,7 +32,8 @@
 
 
         label-background-color: (
-            igx-color: ('secondary', 500)
+            igx-color: ('secondary', 500),
+            hexrgba: ()
         ),
 
         label-text-color: (
@@ -46,44 +46,12 @@
         ),
 
         base-track-color: (
-            igx-color: ('grays', 500)
+            igx-color: ('secondary', 500),
+            rgba: .24
         ),
 
         disabled-base-track-color: (
             igx-color: ('grays', 400)
         )
-=======
-$_light-slider: extend((
-    track-color: (
-        igx-color: ('secondary', 500)
-    ),
-
-    thumb-color: (
-        igx-color: ('secondary', 500)
-    ),
-
-
-    label-background-color: (
-        igx-color: ('secondary', 500),
-        hexrgba: ()
-    ),
-
-    label-text-color: (
-        igx-contrast-color: ('secondary', 500)
-    ),
-
-    disabled-thumb-color: (
-        igx-color: ('grays', 400),
-        hexrgba: ()
-    ),
-
-    base-track-color: (
-        igx-color: ('secondary', 500),
-        rgba: .24
-    ),
-
-    disabled-base-track-color: (
-        igx-color: ('grays', 400)
->>>>>>> 258aa9bc
     )
 );