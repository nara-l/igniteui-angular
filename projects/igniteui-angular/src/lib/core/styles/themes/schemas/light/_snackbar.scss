--- conflicted
+++ resolved
@@ -14,15 +14,9 @@
 /// @property {number} elevation [4] - The elevation level (shadow) used in the snackbar.
 /// @prop {Number} border-radius [.17] - The border radius fraction, between 0-1 to be used for the snackbar component.
 /// @see $default-palette
-<<<<<<< HEAD
-$_light-snackbar: (
+$_light-snackbar: extend((
     border-radius: .17,
 
-
-=======
-
-$_light-snackbar: extend((
->>>>>>> ba6b888e
     background: (
         igx-color: ('grays', 900)
     ),
