--- conflicted
+++ resolved
@@ -13,14 +13,9 @@
 /// @property {Map} text-color [igx-contrast-color: ('grays', 900)] - The text color used in the snackbar.
 /// @property {Map} button-color [igx-color: ('secondary', 500)] - The button color used in the snackbar.
 /// @property {Number} elevation [4] - The elevation level, between 0-24, to be used in the snackbar.
-<<<<<<< HEAD
-/// @prop {Number} border-radius [.17] - The border radius fraction, between 0-1 to be used for the snackbar component.
-/// @requires {function} extend
-=======
 /// @prop {Number} border-radius [.17] - The border radius used for snackbar. Can be a fraction between 0 and 1, pixels, or percent.
 /// @requires {function} extend
 /// @requires {Map} $_default-shape-snackbar
->>>>>>> fb1fa718
 /// @requires {Map} $_default-elevation-snackbar
 /// @see $default-palette
 $_light-snackbar: extend(
@@ -55,16 +50,10 @@
 /// @property {Map} text-color [igx-contrast-color: ('surface')] - The text color used in the snackbar.
 /// @property {Map} button-color [igx-color: ('primary', 500)] - The button color used in the snackbar.
 /// @property {Number} elevation [10] - The elevation level, between 0-24, to be used in the snackbar.
-<<<<<<< HEAD
-/// @prop {Number} border-radius [.17] - The border radius fraction, between 0-1 to be used for the snackbar component.
-/// @requires {function} extend
-/// @requires $_light-snackbar
-=======
 /// @prop {Number} border-radius [.17] - The border radius used for snackbar. Can be a fraction between 0 and 1, pixels, or percent.
 /// @requires {function} extend
 /// @requires $_light-snackbar
 /// @requires {Map} $_bootstrap-shape-snackbar
->>>>>>> fb1fa718
 /// @requires {Map} $_bootstrap-elevation-snackbar
 $_bootstrap-snackbar: extend(
     $_light-snackbar,
