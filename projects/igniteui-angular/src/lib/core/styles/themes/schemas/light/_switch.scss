--- conflicted
+++ resolved
@@ -33,10 +33,7 @@
 /// @property {Color} border-on-hover-color [transparent] - The border color of the  on-switch.
 ///
 /// @requires {function} extend
-<<<<<<< HEAD
-=======
 /// @requires {Map} $_default-shape-switch
->>>>>>> fb1fa718
 /// @requires {Map} $_default-elevation-switch
 /// @see $default-palette
 $_light-switch: extend(
