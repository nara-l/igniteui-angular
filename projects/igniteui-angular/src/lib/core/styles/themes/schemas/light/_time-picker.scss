--- conflicted
+++ resolved
@@ -86,7 +86,6 @@
 /// @requires {function} extend
 /// @requires $_light-time-picker
 /// @requires $_fluent-shape-time-picker
-<<<<<<< HEAD
 $_fluent-time-picker: extend($_light-time-picker, $_fluent-shape-time-picker, (
     variant: 'fluent',
 ));
@@ -110,6 +109,3 @@
         igx-color: ('primary', 500)
     ),
 ));
-=======
-$_fluent-time-picker: extend($_light-time-picker, $_fluent-shape-time-picker);
->>>>>>> 0f027483
