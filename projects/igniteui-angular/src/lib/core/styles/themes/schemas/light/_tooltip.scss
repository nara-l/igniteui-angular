@import '../shape/tooltip';

////
/// @group schemas
/// @access private
/// @author <a href="https://github.com/desig9stein" target="_blank">Marin Popov</a>
////

/// Generates a light tooltip schema.
/// @type {Map}
///
/// @property {map} background [igx-color: ('grays', 700), hexrgba: (), rgba: .9] - The background color of the tooltip.
/// @property {map} text-color [igx-color: ('grays', 700), hexrgba: (), rgba: .9, text-contrast: ()] - The text color of the tooltip.
/// @prop {Number} border-radius [.1] - The border radius fraction, between 0-1 to be used for the tooltip component.
///
/// @see $default-palette

$_light-tooltip: extend(
    $_default-shape-tooltip,
    (
        background: (
            igx-color: ('grays', 700),
            hexrgba: (),
            rgba: .9
        ),

        text-color: (
            igx-color: ('grays', 700),
            hexrgba: (),
            rgba: .9,
            text-contrast: ()
        ),

<<<<<<< HEAD
    roundness: rem(4px)
), $_default-shape-tooltip);

$_fluent-tooltip: extend((), $_light-tooltip);
=======
        roundness: rem(4px)
    )
);
>>>>>>> 0b6a0835
<|MERGE_RESOLUTION|>--- conflicted
+++ resolved
@@ -31,13 +31,8 @@
             text-contrast: ()
         ),
 
-<<<<<<< HEAD
-    roundness: rem(4px)
-), $_default-shape-tooltip);
-
-$_fluent-tooltip: extend((), $_light-tooltip);
-=======
         roundness: rem(4px)
     )
 );
->>>>>>> 0b6a0835
+
+$_fluent-tooltip: extend($_light-tooltip, ());