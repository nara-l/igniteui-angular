--- conflicted
+++ resolved
@@ -1,12 +1,8 @@
-<<<<<<< HEAD
-// Default
-=======
 ////
 /// @group schemas
 /// @access private
 /// @author <a href="https://github.com/simeonoff" target="_blank">Simeon Simeonoff</a>
 ////
->>>>>>> 0b6a0835
 $_default-shape-button: (
     flat-border-radius: .2,
     raised-border-radius: .2,
@@ -31,7 +27,6 @@
     icon-border-radius: 0%,
 );
 
-// Fluent
 $_fluent-shape-button: (
     flat-border-radius: 0,
     raised-border-radius: 2px,
