////
/// @group schemas
/// @access public
/// @author <a href="https://github.com/simeonoff" target="_blank">Simeon Simeonoff</a>
////

/// @type Map
/// @prop {Number} drop-area-border-radius [1] - The border radius used for drop-area. Can be a fraction between 0 and 1, pixels, or percent.
$_default-shape-grid: (
    drop-area-border-radius: 1
);

$_round-shape-grid: ();

/// @type Map
/// @prop {Number} drop-area-border-radius [0] - The border radius used for drop-area. Can be a fraction between 0 and 1, pixels, or percent.
$_square-shape-grid: (
    drop-area-border-radius: 0
);

/// @type Map
/// @prop {Number} drop-area-border-radius [2px] - The border radius used for drop-area. Can be a fraction between 0 and 1, pixels, or percent.
$_fluent-shape-grid: (
    drop-area-border-radius: 2px
);

/// @type Map
<<<<<<< HEAD
/// @type Map
=======
>>>>>>> fb1fa718
/// @prop {Number} drop-area-border-radius [4px] - The border radius used for drop-area. Can be a fraction between 0 and 1, pixels, or percent.
$_bootstrap-shape-grid: (
    drop-area-border-radius: 4px
);<|MERGE_RESOLUTION|>--- conflicted
+++ resolved
@@ -25,10 +25,6 @@
 );
 
 /// @type Map
-<<<<<<< HEAD
-/// @type Map
-=======
->>>>>>> fb1fa718
 /// @prop {Number} drop-area-border-radius [4px] - The border radius used for drop-area. Can be a fraction between 0 and 1, pixels, or percent.
 $_bootstrap-shape-grid: (
     drop-area-border-radius: 4px
