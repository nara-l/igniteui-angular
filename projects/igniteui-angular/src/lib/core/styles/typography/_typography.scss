--- conflicted
+++ resolved
@@ -9,6 +9,7 @@
 @import '../components/button/button-theme';
 @import '../components/calendar/calendar-theme';
 @import '../components/card/card-theme';
+@import '../components/charts/category-chart-theme';
 @import '../components/charts/data-chart-theme';
 @import '../components/charts/financial-chart-theme';
 @import '../components/charts/funnel-chart-theme';
@@ -88,41 +89,6 @@
         }
     }
 
-<<<<<<< HEAD
-        // Call the individual component styles with the type scale
-        @include _excel-filtering-typography($type-scale);
-        @include igx-banner-typography($type-scale);
-        @include igx-bottom-nav-typography($type-scale);
-        @include igx-button-typography($type-scale);
-        @include igx-calendar-typography($type-scale);
-        @include igx-card-typography($type-scale);
-        @include igx-checkbox-typography($type-scale);
-        @include igx-chip-typography($type-scale);
-        @include igx-column-hiding-typography($type-scale);
-        @include igx-data-chart-typography($type-scale);
-        @include igx-date-range-typography($type-scale);
-        @include igx-dialog-typography($type-scale);
-        @include igx-dock-manager-typography();
-        @include igx-drop-down-typography($type-scale);
-        @include igx-expansion-panel-typography($type-scale);
-        @include igx-financial-chart-typography($type-scale);
-        @include igx-funnel-chart-typography($type-scale);
-        @include igx-gauge-typography();
-        @include igx-graph-typography();
-        @include igx-input-group-typography($type-scale);
-        @include igx-list-typography($type-scale);
-        @include igx-navbar-typography($type-scale);
-        @include igx-navdrawer-typography($type-scale);
-        @include igx-radio-typography($type-scale);
-        @include igx-shape-chart-typography($type-scale);
-        @include igx-slider-typography($type-scale);
-        @include igx-snackbar-typography($type-scale);
-        @include igx-switch-typography($type-scale);
-        @include igx-tabs-typography($type-scale);
-        @include igx-time-picker-typography($type-scale);
-        @include igx-toast-typography($type-scale);
-        @include igx-tooltip-typography($type-scale);
-=======
     // Call the individual component styles with the type scale
     @include _excel-filtering-typography($type-scale);
     @include igx-banner-typography($type-scale);
@@ -130,12 +96,13 @@
     @include igx-button-typography($type-scale);
     @include igx-calendar-typography($type-scale);
     @include igx-card-typography($type-scale);
-    @include igx-checkbox-typography($type-scale);
+    @include igx-category-chart-typography($type-scale);
     @include igx-chip-typography($type-scale);
     @include igx-column-hiding-typography($type-scale);
     @include igx-data-chart-typography($type-scale);
     @include igx-date-range-typography($type-scale);
     @include igx-dialog-typography($type-scale);
+    @include igx-dock-manager-typography();
     @include igx-drop-down-typography($type-scale);
     @include igx-expansion-panel-typography($type-scale);
     @include igx-financial-chart-typography($type-scale);
@@ -177,6 +144,5 @@
         }
     } @else {
         @include _igx-typography-styles($font-family, $type-scale);
->>>>>>> 6f32dc62
     }
 }
