////
/// @group typography
/// @access public
/// @author <a href="https://github.com/simeonoff" target="_blank">Simeon Simeonoff</a>
////

// Import the typography mixins from component themes
// with typography support.
@import '../components/bottom-nav/bottom-nav-theme';
@import '../components/button/button-theme';
@import '../components/calendar/calendar-theme';
@import '../components/card/card-theme';
@import '../components/checkbox/checkbox-theme';
@import '../components/chip/chip-theme';
@import '../components/column-hiding/column-hiding-theme';
@import '../components/dialog/dialog-theme';
@import '../components/drop-down/drop-down-theme';
@import '../components/date-range-picker/date-range-picker-theme';
@import '../components/expansion-panel/expansion-panel-theme';
@import '../components/grid/excel-filtering-theme';
@import '../components/input/input-group-theme';
@import '../components/navbar/navbar-theme';
@import '../components/navdrawer/navdrawer-theme';
@import '../components/list/list-theme';
@import '../components/radio/radio-theme';
@import '../components/snackbar/snackbar-theme';
@import '../components/slider/slider-theme';
@import '../components/switch/switch-theme';
@import '../components/tabs/tabs-theme';
@import '../components/time-picker/time-picker-theme';
@import '../components/toast/toast-theme';
@import '../components/tooltip/tooltip-theme';
@import '../components/charts/data-chart-theme';
<<<<<<< HEAD
@import '../components/charts/financial-chart-theme';
=======
@import '../components/charts/shape-chart-theme';
>>>>>>> b0c6ebe3

/// Adds typography styles for h1-h6, paragraph and creates
/// custom typography class selectors. The produces styles
/// are based on the passed type scale. If omitted the
/// default-type-scale will be used.
/// @param {String} $font-family ["'Titillium Web', sans-serif"] - The font family to be used across all typographic elements.
/// @param {Map} $type-scale [$default-type-scale] - A type scale map as produced by igx-type-scale.
@mixin igx-typography(
    $font-family: "'Titillium Web', sans-serif",
    $type-scale: $default-type-scale,
) {
    // Maps type scale typographic categories
    // to native elements.
    $category-element-map: (
        h1: 'h1',
        h2: 'h2',
        h3: 'h3',
        h4: 'h4',
        h5: 'h5',
        h6: 'h6',
        body-1: 'p'
    );

    $this: bem--selector-to-string(&);
    $scope: if(is-root(), 'igx-typography', #{str-slice($this, 2, -1)});

    // Use the BEM notation to create a link
    // between the igx-typography class selector
    // and all typographic elements.
    @include b($scope) {
        font-family: unquote($font-family);
        font-size: $browser-context;
        line-height: $browser-line-height;
        font-size-adjust: 100%;
        -webkit-font-smoothing: antialiased;
        -moz-osx-font-smoothing: grayscale;

        @each $category, $type-style in $type-scale {
            // Get the native element that uses typographic styles directly
            // as mapped in the $category-element-map
            $e: map-get($category-element-map, $category);

            // Create a placeholder selector with styles for each
            // typographic style to be able to easily extend it
            // elsewhere.
            %#{$category} {
                @include igx-type-style($type-scale, $category);
            }

            // Add native element typographic styles.
            @if $e != null {
                #{$e} {
                    @extend %#{$category};
                }
            }

            // Add class selector typographic styles.
            @include e(#{$category}) {
                $selector: bem--selector-to-string(&);

                @extend %#{$category};
            }
        }

        // Call the individual component styles with the type scale
        @include igx-button-typography($type-scale);
        @include igx-bottom-nav-typography($type-scale);
        @include igx-banner-typography($type-scale);
        @include igx-calendar-typography($type-scale);
        @include igx-card-typography($type-scale);
        @include igx-checkbox-typography($type-scale);
        @include igx-chip-typography($type-scale);
        @include igx-column-hiding-typography($type-scale);
        @include igx-dialog-typography($type-scale);
        @include igx-drop-down-typography($type-scale);
        @include igx-date-range-typography($type-scale);
        @include igx-expansion-panel-typography($type-scale);
        @include _excel-filtering-typography($type-scale);
        @include igx-input-group-typography($type-scale);
        @include igx-navbar-typography($type-scale);
        @include igx-navdrawer-typography($type-scale);
        @include igx-list-typography($type-scale);
        @include igx-radio-typography($type-scale);
        @include igx-snackbar-typography($type-scale);
        @include igx-switch-typography($type-scale);
        @include igx-slider-typography($type-scale);
        @include igx-tabs-typography($type-scale);
        @include igx-time-picker-typography($type-scale);
        @include igx-toast-typography($type-scale);
        @include igx-tooltip-typography($type-scale);
        @include igx-data-chart-typography($type-scale);
<<<<<<< HEAD
        @include igx-financial-chart-typography($type-scale);
=======
        @include igx-shape-chart-typography($type-scale);
>>>>>>> b0c6ebe3
    }
}<|MERGE_RESOLUTION|>--- conflicted
+++ resolved
@@ -31,11 +31,8 @@
 @import '../components/toast/toast-theme';
 @import '../components/tooltip/tooltip-theme';
 @import '../components/charts/data-chart-theme';
-<<<<<<< HEAD
 @import '../components/charts/financial-chart-theme';
-=======
 @import '../components/charts/shape-chart-theme';
->>>>>>> b0c6ebe3
 
 /// Adds typography styles for h1-h6, paragraph and creates
 /// custom typography class selectors. The produces styles
@@ -127,10 +124,7 @@
         @include igx-toast-typography($type-scale);
         @include igx-tooltip-typography($type-scale);
         @include igx-data-chart-typography($type-scale);
-<<<<<<< HEAD
         @include igx-financial-chart-typography($type-scale);
-=======
         @include igx-shape-chart-typography($type-scale);
->>>>>>> b0c6ebe3
     }
 }