import { AnimationReferenceMetadata } from '@angular/animations';
import { isPlatformBrowser } from '@angular/common';
import { Inject, Injectable, PLATFORM_ID } from '@angular/core';
import merge from 'lodash.merge';
import ResizeObserver from 'resize-observer-polyfill';
import { Observable } from 'rxjs';
import {
    blink, fadeIn, fadeOut, flipBottom, flipHorBck, flipHorFwd, flipLeft, flipRight, flipTop,
    flipVerBck, flipVerFwd, growVerIn, growVerOut, heartbeat, pulsateBck, pulsateFwd, rotateInBl,
    rotateInBottom, rotateInBr, rotateInCenter, rotateInDiagonal1, rotateInDiagonal2, rotateInHor,
    rotateInLeft, rotateInRight, rotateInTl, rotateInTop, rotateInTr, rotateInVer, rotateOutBl,
    rotateOutBottom, rotateOutBr, rotateOutCenter, rotateOutDiagonal1, rotateOutDiagonal2,
    rotateOutHor, rotateOutLeft, rotateOutRight, rotateOutTl, rotateOutTop, rotateOutTr,
    rotateOutVer, scaleInBl, scaleInBottom, scaleInBr, scaleInCenter, scaleInHorCenter,
    scaleInHorLeft, scaleInHorRight, scaleInLeft, scaleInRight, scaleInTl, scaleInTop, scaleInTr,
    scaleInVerBottom, scaleInVerCenter, scaleInVerTop, scaleOutBl, scaleOutBottom, scaleOutBr,
    scaleOutCenter, scaleOutHorCenter, scaleOutHorLeft, scaleOutHorRight, scaleOutLeft,
    scaleOutRight, scaleOutTl, scaleOutTop, scaleOutTr, scaleOutVerBottom, scaleOutVerCenter,
    scaleOutVerTop, shakeBl, shakeBottom, shakeBr, shakeCenter, shakeHor, shakeLeft, shakeRight,
    shakeTl, shakeTop, shakeTr, shakeVer, slideInBl, slideInBottom, slideInBr, slideInLeft,
    slideInRight, slideInTl, slideInTop, slideInTr, slideOutBl, slideOutBottom, slideOutBr,
    slideOutLeft, slideOutRight, slideOutTl, slideOutTop, slideOutTr, swingInBottomBck,
    swingInBottomFwd, swingInLeftBck, swingInLeftFwd, swingInRightBck, swingInRightFwd,
    swingInTopBck, swingInTopFwd, swingOutBottomBck, swingOutBottomFwd, swingOutLeftBck,
    swingOutLefttFwd, swingOutRightBck, swingOutRightFwd, swingOutTopBck, swingOutTopFwd
} from '../animations/main';
import { setImmediate } from './setImmediate';

/**
 * @hidden
 */
export function cloneArray(array: any[], deep?: boolean) {
    const arr = [];
    if (!array) {
        return arr;
    }
    let i = array.length;
    while (i--) {
        arr[i] = deep ? cloneValue(array[i]) : array[i];
    }
    return arr;
}

/**
 * Doesn't clone leaf items
 * @hidden
 */
export function cloneHierarchicalArray(array: any[], childDataKey: any): any[] {
    const result: any[] = [];
    if (!array) {
        return result;
    }

    for (const item of array) {
        const clonedItem = cloneValue(item);
        if (Array.isArray(item[childDataKey])) {
            clonedItem[childDataKey] = cloneHierarchicalArray(clonedItem[childDataKey], childDataKey);
        }
        result.push(clonedItem);
    }
    return result;
}

/**
 * Deep clones all first level keys of Obj2 and merges them to Obj1
 * @param obj1 Object to merge into
 * @param obj2 Object to merge from
 * @returns Obj1 with merged cloned keys from Obj2
 * @hidden
 */
export function mergeObjects(obj1: {}, obj2: {}): any {
    return merge(obj1, obj2);
}

/**
 * Creates deep clone of provided value.
 * Supports primitive values, dates and objects.
 * If passed value is array returns shallow copy of the array.
 * @param value value to clone
 * @returns Deep copy of provided value
 * @hidden
 */
export function cloneValue(value: any): any {
    if (isDate(value)) {
        return new Date(value.getTime());
    }
    if (Array.isArray(value)) {
        return [...value];
    }

    if (value instanceof Map || value instanceof Set) {
        return value;
    }

    if (isObject(value)) {
        const result = {};

        for (const key of Object.keys(value)) {
            result[key] = cloneValue(value[key]);
        }
        return result;
    }
    return value;
}

/**
 * Checks if provided variable is Object
 * @param value Value to check
 * @returns true if provided variable is Object
 * @hidden
 */
export function isObject(value: any): boolean {
    return value && value.toString() === '[object Object]';
}

/**
 * Checks if provided variable is Date
 * @param value Value to check
 * @returns true if provided variable is Date
 * @hidden
 */
export function isDate(value: any) {
    return Object.prototype.toString.call(value) === '[object Date]';
}

/**
 * Checks if the two passed arguments are equal
 * Currently supports date objects
 * @param obj1
 * @param obj2
 * @returns: `boolean`
 * @hidden
 */
export function isEqual(obj1, obj2): boolean {
    if (isDate(obj1) && isDate(obj2)) {
        return obj1.getTime() === obj2.getTime();
    }
    return obj1 === obj2;
}

/**
 * @hidden
 */
export const enum KEYCODES {
    ENTER = 13,
    SPACE = 32,
    ESCAPE = 27,
    LEFT_ARROW = 37,
    UP_ARROW = 38,
    RIGHT_ARROW = 39,
    DOWN_ARROW = 40,
    F2 = 113,
    TAB = 9,
    CTRL = 17,
    Z = 90,
    Y = 89,
    X = 88,
    BACKSPACE = 8,
    DELETE = 46,
    INPUT_METHOD = 229
}

/**
 * @hidden
 */
export const enum KEYS {
    ENTER = 'Enter',
    SPACE = ' ',
    SPACE_IE = 'Spacebar',
    ESCAPE = 'Escape',
    ESCAPE_IE = 'Esc',
    LEFT_ARROW = 'ArrowLeft',
    LEFT_ARROW_IE = 'Left',
    UP_ARROW = 'ArrowUp',
    UP_ARROW_IE = 'Up',
    RIGHT_ARROW = 'ArrowRight',
    RIGHT_ARROW_IE = 'Right',
    DOWN_ARROW = 'ArrowDown',
    DOWN_ARROW_IE = 'Down',
    F2 = 'F2',
    TAB = 'Tab',
    SEMICOLON = ';',
    HOME = 'Home',
    END = 'End'
}

/**
 * @hidden
 * Returns the actual size of the node content, using Range
 * ```typescript
 * let range = document.createRange();
 * let column = this.grid.columnList.filter(c => c.field === 'ID')[0];
 *
 * let size = getNodeSizeViaRange(range, column.cells[0].nativeElement);
 * ```
 */
export function getNodeSizeViaRange(range: Range, node: any): number {
    let overflow = null;
    if (!isFirefox()) {
        overflow = node.style.overflow;
        // we need that hack - otherwise content won't be measured correctly in IE/Edge
        node.style.overflow = 'visible';
    }

    range.selectNodeContents(node);
    const width = range.getBoundingClientRect().width;

    if (!isFirefox()) {
        // we need that hack - otherwise content won't be measured correctly in IE/Edge
        node.style.overflow = overflow;
    }

    return width;
}
/**
 * @hidden
 * Returns the actual size of the node content, using Canvas
 * ```typescript
 * let ctx = document.createElement('canvas').getContext('2d');
 * let column = this.grid.columnList.filter(c => c.field === 'ID')[0];
 *
 * let size = valToPxlsUsingCanvas(ctx, column.cells[0].nativeElement);
 * ```
 */
export function getNodeSizeViaCanvas(canvas2dCtx: any, node: any): number {
    const s = this.grid.document.defaultView.getComputedStyle(node);

    // need to set the font to get correct width
    canvas2dCtx.font = s.fontSize + ' ' + s.fontFamily;

    return canvas2dCtx.measureText(node.textContent).width;
}
/**
 * @hidden
 */
export function isIE(): boolean {
    return navigator.appVersion.indexOf('Trident/') > 0;
}
/**
 * @hidden
 */
export function isEdge(): boolean {
    const edgeBrowser = /Edge[\/\s](\d+\.\d+)/.test(navigator.userAgent);
    return edgeBrowser;
}

/**
 * @hidden
 */
export function isFirefox(): boolean {
    const firefoxBrowser = /Firefox[\/\s](\d+\.\d+)/.test(navigator.userAgent);
    return firefoxBrowser;
}

/**
 * @hidden
 */
@Injectable({ providedIn: 'root' })
export class PlatformUtil {
    public isBrowser: boolean = isPlatformBrowser(this.platformId);

    public isIOS = this.isBrowser && /iPad|iPhone|iPod/.test(navigator.userAgent) && !('MSStream' in window);

    constructor(@Inject(PLATFORM_ID) private platformId: Object) {
    }
}

/**
 * @hidden
 */
export function isLeftClick(event: PointerEvent) {
    return event.button === 0;
}

/** @hidden */
export function isNavigationKey(key: string): boolean {
    return [
        'down',
        'up',
        'left',
        'right',
        'arrowdown',
        'arrowup',
        'arrowleft',
        'arrowright',
        'home',
        'end',
        'space',
        'spacebar',
        ' '
    ].indexOf(key) !== -1;
}

/**
 * @hidden
 */
export function flatten(arr: any[]) {
    let result = [];

    arr.forEach(el => {
        result.push(el);
        if (el.children) {
            const children = Array.isArray(el.children) ? el.children : el.children.toArray();
            result = result.concat(flatten(children));
        }
    });
    return result;
}

export interface CancelableEventArgs {
    /**
     * Provides the ability to cancel the event.
     */
    cancel: boolean;
}

export interface IBaseEventArgs {
    /**
     * Provides reference to the owner component.
     */
    owner?: any;
}

export interface CancelableBrowserEventArgs extends CancelableEventArgs {
    /** Browser event */
    event?: Event;
}

export interface IBaseCancelableBrowserEventArgs extends CancelableBrowserEventArgs, IBaseEventArgs { }

export interface IBaseCancelableEventArgs extends CancelableEventArgs, IBaseEventArgs { }

export const HORIZONTAL_NAV_KEYS = new Set(['arrowleft', 'left', 'arrowright', 'right', 'home', 'end']);

export const NAVIGATION_KEYS = new Set([
    'down',
    'up',
    'left',
    'right',
    'arrowdown',
    'arrowup',
    'arrowleft',
    'arrowright',
    'home',
    'end',
    'space',
    'spacebar',
    ' '
]);
export const ROW_EXPAND_KEYS = new Set('right down arrowright arrowdown'.split(' '));
export const ROW_COLLAPSE_KEYS = new Set('left up arrowleft arrowup'.split(' '));
<<<<<<< HEAD
export const ROW_ADD_KEYS = new Set(['+', 'add', '≠', '±', '=']);
export const SUPPORTED_KEYS = new Set([...Array.from(NAVIGATION_KEYS), ...Array.from(ROW_ADD_KEYS), 'enter', 'f2', 'escape', 'esc', 'pagedown', 'pageup']);
export const HEADER_KEYS = new Set([...Array.from(NAVIGATION_KEYS), 'escape', 'esc', 'l']);
=======
export const SUPPORTED_KEYS = new Set([...Array.from(NAVIGATION_KEYS), 'enter', 'f2', 'escape', 'esc', 'pagedown', 'pageup', '+', 'add']);
export const HEADER_KEYS = new Set([...Array.from(NAVIGATION_KEYS), 'escape', 'esc' , 'l',
    /** This symbol corresponds to the Alt + L combination under MAC. */
    '¬']);
>>>>>>> fd64858f

/**
 * @hidden
 * @internal
 *
 * Creates a new ResizeObserver on `target` and returns it as an Observable.
 * Run the resizeObservable outside angular zone, because it patches the MutationObserver which causes an infinite loop.
 * Related issue: https://github.com/angular/angular/issues/31712
 */
export function resizeObservable(target: HTMLElement): Observable<ResizeObserverEntry[]> {
    return new Observable((observer) => {
        const instance = new ResizeObserver((entries: ResizeObserverEntry[]) => {
            observer.next(entries);
        });
        instance.observe(target);
        const unsubscribe = () => instance.disconnect();
        return unsubscribe;
    });
}

/**
 * @hidden
 * @internal
 *
 * Compares two maps.
 */
export function compareMaps(map1: Map<any, any>, map2: Map<any, any>): boolean {
    if (!map2) {
        return !map1 ? true : false;
    }
    if (map1.size !== map2.size) {
        return false;
    }
    let match = true;
    const keys = Array.from(map2.keys());
    for (const key of keys) {
        if (map1.has(key)) {
            match = map1.get(key) === map2.get(key);
        } else {
            match = false;
        }
        if (!match) {
            break;
        }
    }
    return match;
}

/**
 *
 * Given a property access path in the format `x.y.z` resolves and returns
 * the value of the `z` property in the passed object.
 *
 * @hidden
 * @internal
 */
export function resolveNestedPath(obj: any, path: string) {
    const parts = path?.split('.') ?? [];
    let current = obj[parts.shift()];

    parts.forEach(prop => {
        if (current) {
            current = current[prop];
        }
    });

    return current;
}

/**
 *
 * Given a property access path in the format `x.y.z` and a value
 * this functions builds and returns an object following the access path.
 *
 * @example
 * ```typescript
 * console.log('x.y.z.', 42);
 * >> { x: { y: { z: 42 } } }
 * ```
 *
 * @hidden
 * @internal
 */
export function reverseMapper(path: string, value: any) {
    const obj = {};
    const parts = path?.split('.') ?? [];

    let _prop = parts.shift();
    let mapping: any;

    // Initial binding for first level bindings
    obj[_prop] = value;
    mapping = obj;

    parts.forEach(prop => {
        // Start building the hierarchy
        mapping[_prop] = {};
        // Go down a level
        mapping = mapping[_prop];
        // Bind the value and move the key
        mapping[prop] = value;
        _prop = prop;
    });

    return obj;
}

export function yieldingLoop(count: number, chunkSize: number, callback: (index: number) => void, done: () => void) {
    let i = 0;
    const chunk = () => {
        const end = Math.min(i + chunkSize, count);
        for (; i < end; ++i) {
            callback(i);
        }
        if (i < count) {
            setImmediate(chunk);
        } else {
            done();
        }
    };
    chunk();
}

export function mkenum<T extends { [index: string]: U }, U extends string>(x: T) { return x; }

export function reverseAnimationResolver(animation: AnimationReferenceMetadata): AnimationReferenceMetadata {
    return oppositeAnimation.get(animation) ?? animation;
}

export function isHorizontalAnimation(animation: AnimationReferenceMetadata): boolean {
    return horizontalAnimations.includes(animation);
}

export function isVerticalAnimation(animation: AnimationReferenceMetadata): boolean {
    return verticalAnimations.includes(animation);
}

const oppositeAnimation: Map<AnimationReferenceMetadata, AnimationReferenceMetadata> = new Map([
    [fadeIn, fadeIn],
    [fadeOut, fadeOut],
    [flipTop, flipBottom],
    [flipBottom, flipTop],
    [flipRight, flipLeft],
    [flipLeft, flipRight],
    [flipHorFwd, flipHorBck],
    [flipHorBck, flipHorFwd],
    [flipVerFwd, flipVerBck],
    [flipVerBck, flipVerFwd],
    [growVerIn, growVerIn],
    [growVerOut, growVerOut],
    [heartbeat, heartbeat],
    [pulsateFwd, pulsateBck],
    [pulsateBck, pulsateFwd],
    [blink, blink],
    [shakeHor, shakeHor],
    [shakeVer, shakeVer],
    [shakeTop, shakeTop],
    [shakeBottom, shakeBottom],
    [shakeRight, shakeRight],
    [shakeLeft, shakeLeft],
    [shakeCenter, shakeCenter],
    [shakeTr, shakeTr],
    [shakeBr, shakeBr],
    [shakeBl, shakeBl],
    [shakeTl, shakeTl],
    [rotateInCenter, rotateInCenter],
    [rotateOutCenter, rotateOutCenter],
    [rotateInTop, rotateInBottom],
    [rotateOutTop, rotateOutBottom],
    [rotateInRight, rotateInLeft],
    [rotateOutRight, rotateOutLeft],
    [rotateInLeft, rotateInRight],
    [rotateOutLeft, rotateOutRight],
    [rotateInBottom, rotateInTop],
    [rotateOutBottom, rotateOutTop],
    [rotateInTr, rotateInBl],
    [rotateOutTr, rotateOutBl],
    [rotateInBr, rotateInTl],
    [rotateOutBr, rotateOutTl],
    [rotateInBl, rotateInTr],
    [rotateOutBl, rotateOutTr],
    [rotateInTl, rotateInBr],
    [rotateOutTl, rotateOutBr],
    [rotateInDiagonal1, rotateInDiagonal1],
    [rotateOutDiagonal1, rotateOutDiagonal1],
    [rotateInDiagonal2, rotateInDiagonal2],
    [rotateOutDiagonal2, rotateOutDiagonal2],
    [rotateInHor, rotateInHor],
    [rotateOutHor, rotateOutHor],
    [rotateInVer, rotateInVer],
    [rotateOutVer, rotateOutVer],
    [scaleInTop, scaleInBottom],
    [scaleOutTop, scaleOutBottom],
    [scaleInRight, scaleInLeft],
    [scaleOutRight, scaleOutLeft],
    [scaleInBottom, scaleInTop],
    [scaleOutBottom, scaleOutTop],
    [scaleInLeft, scaleInRight],
    [scaleOutLeft, scaleOutRight],
    [scaleInCenter, scaleInCenter],
    [scaleOutCenter, scaleOutCenter],
    [scaleInTr, scaleInBl],
    [scaleOutTr, scaleOutBl],
    [scaleInBr, scaleInTl],
    [scaleOutBr, scaleOutTl],
    [scaleInBl, scaleInTr],
    [scaleOutBl, scaleOutTr],
    [scaleInTl, scaleInBr],
    [scaleOutTl, scaleOutBr],
    [scaleInVerTop, scaleInVerBottom],
    [scaleOutVerTop, scaleOutVerBottom],
    [scaleInVerBottom, scaleInVerTop],
    [scaleOutVerBottom, scaleOutVerTop],
    [scaleInVerCenter, scaleInVerCenter],
    [scaleOutVerCenter, scaleOutVerCenter],
    [scaleInHorCenter, scaleInHorCenter],
    [scaleOutHorCenter, scaleOutHorCenter],
    [scaleInHorLeft, scaleInHorRight],
    [scaleOutHorLeft, scaleOutHorRight],
    [scaleInHorRight, scaleInHorLeft],
    [scaleOutHorRight, scaleOutHorLeft],
    [slideInTop, slideInBottom],
    [slideOutTop, slideOutBottom],
    [slideInRight, slideInLeft],
    [slideOutRight, slideOutLeft],
    [slideInBottom, slideInTop],
    [slideOutBottom, slideOutTop],
    [slideInLeft, slideInRight],
    [slideOutLeft, slideOutRight],
    [slideInTr, slideInBl],
    [slideOutTr, slideOutBl],
    [slideInBr, slideInTl],
    [slideOutBr, slideOutTl],
    [slideInBl, slideInTr],
    [slideOutBl, slideOutTr],
    [slideInTl, slideInBr],
    [slideOutTl, slideOutBr],
    [swingInTopFwd, swingInBottomFwd],
    [swingOutTopFwd, swingOutBottomFwd],
    [swingInRightFwd, swingInLeftFwd],
    [swingOutRightFwd, swingOutLefttFwd],
    [swingInLeftFwd, swingInRightFwd],
    [swingOutLefttFwd, swingOutRightFwd],
    [swingInBottomFwd, swingInTopFwd],
    [swingOutBottomFwd, swingOutTopFwd],
    [swingInTopBck, swingInBottomBck],
    [swingOutTopBck, swingOutBottomBck],
    [swingInRightBck, swingInLeftBck],
    [swingOutRightBck, swingOutLeftBck],
    [swingInBottomBck, swingInTopBck],
    [swingOutBottomBck, swingOutTopBck],
    [swingInLeftBck, swingInRightBck],
    [swingOutLeftBck, swingOutRightBck],
]);

const horizontalAnimations: AnimationReferenceMetadata[] = [
    flipRight,
    flipLeft,
    flipVerFwd,
    flipVerBck,
    rotateInRight,
    rotateOutRight,
    rotateInLeft,
    rotateOutLeft,
    rotateInTr,
    rotateOutTr,
    rotateInBr,
    rotateOutBr,
    rotateInBl,
    rotateOutBl,
    rotateInTl,
    rotateOutTl,
    scaleInRight,
    scaleOutRight,
    scaleInLeft,
    scaleOutLeft,
    scaleInTr,
    scaleOutTr,
    scaleInBr,
    scaleOutBr,
    scaleInBl,
    scaleOutBl,
    scaleInTl,
    scaleOutTl,
    scaleInHorLeft,
    scaleOutHorLeft,
    scaleInHorRight,
    scaleOutHorRight,
    slideInRight,
    slideOutRight,
    slideInLeft,
    slideOutLeft,
    slideInTr,
    slideOutTr,
    slideInBr,
    slideOutBr,
    slideInBl,
    slideOutBl,
    slideInTl,
    slideOutTl,
    swingInRightFwd,
    swingOutRightFwd,
    swingInLeftFwd,
    swingOutLefttFwd,
    swingInRightBck,
    swingOutRightBck,
    swingInLeftBck,
    swingOutLeftBck,
];
const verticalAnimations: AnimationReferenceMetadata[] = [
    flipTop,
    flipBottom,
    flipHorFwd,
    flipHorBck,
    growVerIn,
    growVerOut,
    rotateInTop,
    rotateOutTop,
    rotateInBottom,
    rotateOutBottom,
    rotateInTr,
    rotateOutTr,
    rotateInBr,
    rotateOutBr,
    rotateInBl,
    rotateOutBl,
    rotateInTl,
    rotateOutTl,
    scaleInTop,
    scaleOutTop,
    scaleInBottom,
    scaleOutBottom,
    scaleInTr,
    scaleOutTr,
    scaleInBr,
    scaleOutBr,
    scaleInBl,
    scaleOutBl,
    scaleInTl,
    scaleOutTl,
    scaleInVerTop,
    scaleOutVerTop,
    scaleInVerBottom,
    scaleOutVerBottom,
    slideInTop,
    slideOutTop,
    slideInBottom,
    slideOutBottom,
    slideInTr,
    slideOutTr,
    slideInBr,
    slideOutBr,
    slideInBl,
    slideOutBl,
    slideInTl,
    slideOutTl,
    swingInTopFwd,
    swingOutTopFwd,
    swingInBottomFwd,
    swingOutBottomFwd,
    swingInTopBck,
    swingOutTopBck,
    swingInBottomBck,
    swingOutBottomBck,
];<|MERGE_RESOLUTION|>--- conflicted
+++ resolved
@@ -349,16 +349,11 @@
 ]);
 export const ROW_EXPAND_KEYS = new Set('right down arrowright arrowdown'.split(' '));
 export const ROW_COLLAPSE_KEYS = new Set('left up arrowleft arrowup'.split(' '));
-<<<<<<< HEAD
 export const ROW_ADD_KEYS = new Set(['+', 'add', '≠', '±', '=']);
 export const SUPPORTED_KEYS = new Set([...Array.from(NAVIGATION_KEYS), ...Array.from(ROW_ADD_KEYS), 'enter', 'f2', 'escape', 'esc', 'pagedown', 'pageup']);
-export const HEADER_KEYS = new Set([...Array.from(NAVIGATION_KEYS), 'escape', 'esc', 'l']);
-=======
-export const SUPPORTED_KEYS = new Set([...Array.from(NAVIGATION_KEYS), 'enter', 'f2', 'escape', 'esc', 'pagedown', 'pageup', '+', 'add']);
 export const HEADER_KEYS = new Set([...Array.from(NAVIGATION_KEYS), 'escape', 'esc' , 'l',
     /** This symbol corresponds to the Alt + L combination under MAC. */
     '¬']);
->>>>>>> fd64858f
 
 /**
  * @hidden
