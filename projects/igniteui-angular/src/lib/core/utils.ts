import { Injectable, PLATFORM_ID, Inject } from '@angular/core';
import { isPlatformBrowser } from '@angular/common';
import { Observable } from 'rxjs';
import ResizeObserver from 'resize-observer-polyfill';

/**
 *@hidden
 */
export function cloneArray(array: any[], deep?: boolean) {
    const arr = [];
    if (!array) {
        return arr;
    }
    let i = array.length;
    while (i--) {
        arr[i] = deep ? cloneValue(array[i]) : array[i];
    }
    return arr;
}

/**
 * Doesn't clone leaf items
 * @hidden
 */
export function cloneHierarchicalArray(array: any[], childDataKey: any): any[] {
    const result: any[] = [];
    if (!array) {
        return result;
    }

    for (const item of array) {
        const clonedItem = cloneValue(item);
        if (Array.isArray(item[childDataKey])) {
            clonedItem[childDataKey] = cloneHierarchicalArray(clonedItem[childDataKey], childDataKey);
        }
        result.push(clonedItem);
    }
    return result;
}

/**
 * Deep clones all first level keys of Obj2 and merges them to Obj1
 * @param obj1 Object to merge into
 * @param obj2 Object to merge from
 * @returns Obj1 with merged cloned keys from Obj2
 * @hidden
 */
export function mergeObjects(obj1: {}, obj2: {}): any {
    if (!isObject(obj1)) {
        throw new Error(`Cannot merge into ${obj1}. First param must be an object.`);
    }

    if (!isObject(obj2)) {
        return obj1;
    }

    for (const key of Object.keys(obj2)) {
        obj1[key] = cloneValue(obj2[key]);
    }

    return obj1;
}

/**
 * Creates deep clone of provided value.
 * Supports primitive values, dates and objects.
 * If passed value is array returns shallow copy of the array.
 * @param value value to clone
 * @returns Deep copy of provided value
 *@hidden
 */
export function cloneValue(value: any): any {
    if (isDate(value)) {
        return new Date(value.getTime());
    }
    if (Array.isArray(value)) {
        return [...value];
    }

    if (value instanceof Map || value instanceof Set) {
        return value;
    }

    if (isObject(value)) {
        const result = {};

        for (const key of Object.keys(value)) {
            result[key] = cloneValue(value[key]);
        }
        return result;
    }
    return value;
}

/**
 * Checks if provided variable is Object
 * @param value Value to check
 * @returns true if provided variable is Object
 *@hidden
 */
export function isObject(value: any): boolean {
    return value && value.toString() === '[object Object]';
}

/**
 * Checks if provided variable is Date
 * @param value Value to check
 * @returns true if provided variable is Date
 *@hidden
 */
export function isDate(value: any) {
    return Object.prototype.toString.call(value) === '[object Date]';
}

/**
 * Checks if the two passed arguments are equal
 * Currently supports date objects
 * @param obj1
 * @param obj2
 * @returns: `boolean`
 * @hidden
 */
export function isEqual(obj1, obj2): boolean {
    if (isDate(obj1) && isDate(obj2)) {
        return obj1.getTime() === obj2.getTime();
    }
    return obj1 === obj2;
}

/**
 *@hidden
 */
export const enum KEYCODES {
    ENTER = 13,
    SPACE = 32,
    ESCAPE = 27,
    LEFT_ARROW = 37,
    UP_ARROW = 38,
    RIGHT_ARROW = 39,
    DOWN_ARROW = 40,
    F2 = 113,
    TAB = 9
}

/**
 *@hidden
 */
export const enum KEYS {
    ENTER = 'Enter',
    SPACE = ' ',
    SPACE_IE = 'Spacebar',
    ESCAPE = 'Escape',
    ESCAPE_IE = 'Esc',
    LEFT_ARROW = 'ArrowLeft',
    LEFT_ARROW_IE = 'Left',
    UP_ARROW = 'ArrowUp',
    UP_ARROW_IE = 'Up',
    RIGHT_ARROW = 'ArrowRight',
    RIGHT_ARROW_IE = 'Right',
    DOWN_ARROW = 'ArrowDown',
    DOWN_ARROW_IE = 'Down',
    F2 = 'F2',
    TAB = 'Tab'
}

/**
 *@hidden
* Returns the actual size of the node content, using Range
* ```typescript
* let range = document.createRange();
* let column = this.grid.columnList.filter(c => c.field === 'ID')[0];
*
* let size = getNodeSizeViaRange(range, column.cells[0].nativeElement);
* ```
 */
export function getNodeSizeViaRange(range: Range, node: any): number {
    let overflow = null;
    if (!isFirefox()) {
        overflow = node.style.overflow;
        // we need that hack - otherwise content won't be measured correctly in IE/Edge
        node.style.overflow = 'visible';
    }

    range.selectNodeContents(node);
    const width = range.getBoundingClientRect().width;

    if (!isFirefox()) {
        // we need that hack - otherwise content won't be measured correctly in IE/Edge
        node.style.overflow = overflow;
    }

    return width;
}
/**
 *@hidden
* Returns the actual size of the node content, using Canvas
* ```typescript
* let ctx = document.createElement('canvas').getContext('2d');
* let column = this.grid.columnList.filter(c => c.field === 'ID')[0];
*
* let size = valToPxlsUsingCanvas(ctx, column.cells[0].nativeElement);
* ```
 */
export function getNodeSizeViaCanvas(canvas2dCtx: any, node: any): number {
    const s = this.grid.document.defaultView.getComputedStyle(node);

    // need to set the font to get correct width
    canvas2dCtx.font = s.fontSize + ' ' + s.fontFamily;

    return canvas2dCtx.measureText(node.textContent).width;
}
/**
 *@hidden
 */
export function isIE(): boolean {
    return navigator.appVersion.indexOf('Trident/') > 0;
}
/**
 *@hidden
 */
export function isEdge(): boolean {
    const edgeBrowser = /Edge[\/\s](\d+\.\d+)/.test(navigator.userAgent);
    return edgeBrowser;
}

/**
 *@hidden
 */
export function isFirefox(): boolean {
    const firefoxBrowser = /Firefox[\/\s](\d+\.\d+)/.test(navigator.userAgent);
    return firefoxBrowser;
}

/**
 * @hidden
 */
@Injectable({ providedIn: 'root' })
export class PlatformUtil {
    public isBrowser: boolean = isPlatformBrowser(this.platformId);

    public isIOS = this.isBrowser && /iPad|iPhone|iPod/.test(navigator.userAgent) && !('MSStream' in window);

    constructor(@Inject(PLATFORM_ID) private platformId: Object) {
    }
}

/**
 * @hidden
 */
export function isLeftClick(event: PointerEvent) {
    return event.button === 0;
}

/** @hidden */
export function isNavigationKey(key: string): boolean {
    return [
        'down',
        'up',
        'left',
        'right',
        'arrowdown',
        'arrowup',
        'arrowleft',
        'arrowright',
        'home',
        'end',
        'space',
        'spacebar',
        ' '
    ].indexOf(key) !== -1;
}

/**
 *@hidden
 */
export function flatten(arr: any[]) {
    let result = [];

    arr.forEach(el => {
        result.push(el);
        if (el.children) {
            const children = Array.isArray(el.children) ? el.children : el.children.toArray();
            result = result.concat(flatten(children));
        }
    });
    return result;
}

export interface CancelableEventArgs {
    /**
     * Provides the ability to cancel the event.
     */
    cancel: boolean;
}

export interface IBaseEventArgs {
    /**
     * Provides reference to the owner component.
     */
    owner?: any;
}

export interface CancelableBrowserEventArgs extends CancelableEventArgs {
    /** Browser event */
    event?: Event;
}

export const NAVIGATION_KEYS = new Set([
    'down',
    'up',
    'left',
    'right',
    'arrowdown',
    'arrowup',
    'arrowleft',
    'arrowright',
    'home',
    'end',
    'space',
    'spacebar',
    ' '
]);
export const ROW_EXPAND_KEYS = new Set('right down arrowright arrowdown'.split(' '));
export const ROW_COLLAPSE_KEYS = new Set('left up arrowleft arrowup'.split(' '));
export const SUPPORTED_KEYS = new Set([...Array.from(NAVIGATION_KEYS), 'tab', 'enter', 'f2', 'escape', 'esc']);

<<<<<<< HEAD

=======
>>>>>>> 8c91151b
/**
 * @hidden
 * @internal
 *
 * Creates a new ResizeObserver on `target` and returns it as an Observable.
 */
export function resizeObservable(target: HTMLElement): Observable<ResizeObserverEntry[]> {
    return new Observable((observer) => {
        const instance = new ResizeObserver((entries: ResizeObserverEntry[]) => {
            observer.next(entries);
        });
        instance.observe(target);
        const unsubscribe = () => instance.disconnect();
        return unsubscribe;
    });
}<|MERGE_RESOLUTION|>--- conflicted
+++ resolved
@@ -324,10 +324,6 @@
 export const ROW_COLLAPSE_KEYS = new Set('left up arrowleft arrowup'.split(' '));
 export const SUPPORTED_KEYS = new Set([...Array.from(NAVIGATION_KEYS), 'tab', 'enter', 'f2', 'escape', 'esc']);
 
-<<<<<<< HEAD
-
-=======
->>>>>>> 8c91151b
 /**
  * @hidden
  * @internal
