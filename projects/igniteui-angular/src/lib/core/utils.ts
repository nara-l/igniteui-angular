/**
 *@hidden
 */
export function cloneArray(array, deep?: boolean) {
    const arr = [];
    if (!array) {
        return arr;
    }
    let i = array.length;
    while (i--) {
        arr[i] = deep ? cloneObject(array[i]) : array[i];
    }
    return arr;
}

/**
 * Deep clones all first level keys of Obj2 and merges them to Obj1
 * @param obj1 Object to merge into
 * @param obj2 Object to merge from
 * @returns Obj1 with merged cloned keys from Obj2
 * @hidden
 */
export function mergeObjects(obj1: {}, obj2: {}) {
    if (obj1 === null || obj1 === undefined) {
        return this.cloneObject(obj2);
    }

    if (obj2 === null || obj2 === undefined) {
        return obj1;
    }

    if (!isObject(obj1)) {
        throw new Error(`Should provide objects to mergeObjects method. ${obj1} is not an object!`);
    }

    if (!isObject(obj2)) {
        throw new Error(`Should provide objects to mergeObjects method. ${obj2} is not an object!`);
    }

    for (const key of Object.keys(obj2)) {
        obj1[key] = this.cloneObject(obj2[key]);
    }

    return obj1;
}

/**
 * Creates deep clone of provided value.
 * Supports primitive values, dates and objects.
 * If passed value is array returns shallow copy of the array.
 * @param value value to clone
 * @returns Deep copy of provided value
 *@hidden
 */
export function cloneObject(value: any): any {
    if (this.isDate(value)) {
        return new Date(value.getTime());
    }
    if (Array.isArray(value)) {
        return [...value];
    }

    if (value instanceof Map || value instanceof Set) {
        return value;
    }

    if (this.isObject(value)) {
        const result = {};

        for (const key of Object.keys(value)) {
            result[key] = this.cloneObject(value[key]);
        }
        return result;
    }
    return value;
}

/**
 * Checks if provided variable is Object
 * @param value Value to check
 * @returns true if provided variable is Object
 *@hidden
 */
export function isObject(value: any): boolean {
    return value !== null && value !== undefined && value.toString() === '[object Object]';
}

/**
 * Checks if provided variable is Date
 * @param value Value to check
 * @returns true if provided variable is Date
 *@hidden
 */
export function isDate(value: any) {
    return value && Object.prototype.toString.call(value) === '[object Date]' && !isNaN(value);
}

/**
 *@hidden
 */
export const enum KEYCODES {
    ENTER = 13,
    SPACE = 32,
    ESCAPE = 27,
    LEFT_ARROW = 37,
    UP_ARROW = 38,
    RIGHT_ARROW = 39,
    DOWN_ARROW = 40,
    F2 = 113
}

/**
 *@hidden
* Returns the actual size of the node content, using Range
* ```typescript
* let range = document.createRange();
* let column = this.grid.columnList.filter(c => c.field === 'ID')[0];
*
* let size = valToPxlsUsingRange(range, column.cells[0].nativeElement);
* ```
 */
export function valToPxlsUsingRange(range: Range, node: any): number {
    let overflow = null;
    if (isIE() || isEdge()) {
        overflow = node.style.overflow;
        // we need that hack - otherwise content won't be measured correctly in IE/Edge
        node.style.overflow = 'visible';
    }

    range.selectNodeContents(node);
    const width = range.getBoundingClientRect().width;

    if (isIE() || isEdge()) {
        // we need that hack - otherwise content won't be measured correctly in IE/Edge
        node.style.overflow = overflow;
    }

    return width;
}
/**
 *@hidden
* Returns the actual size of the node content, using Canvas
* ```typescript
* let ctx = document.createElement('canvas').getContext('2d');
* let column = this.grid.columnList.filter(c => c.field === 'ID')[0];
*
* let size = valToPxlsUsingCanvas(ctx, column.cells[0].nativeElement);
* ```
 */
export function valToPxlsUsingCanvas(canvas2dCtx: any, node: any): number {
    const s = this.grid.document.defaultView.getComputedStyle(node);

    // need to set the font to get correct width
    canvas2dCtx.font = s.fontSize + ' ' + s.fontFamily;

    return canvas2dCtx.measureText(node.textContent).width;
}
/**
 *@hidden
 */
export function isIE(): boolean {
    return navigator.appVersion.indexOf('Trident/') > 0;
}
/**
 *@hidden
 */
export function isEdge(): boolean {
    const edgeBrowser = /Edge[\/\s](\d+\.\d+)/.test(navigator.userAgent);
    return edgeBrowser;
}

/**
 *@hidden
 */
export function isFirefox(): boolean {
    const firefoxBrowser = /Firefox[\/\s](\d+\.\d+)/.test(navigator.userAgent);
    return firefoxBrowser;
}

export function isNavigationKey(key: string): boolean {
    return ['down', 'up', 'left', 'right', 'arrowdown', 'arrowup', 'arrowleft', 'arrowright',
<<<<<<< HEAD
        'home', 'end', 'space', 'spacebar', ' '].indexOf(key) !== -1;
=======
         'home', 'end', 'space', 'spacebar', ' '].indexOf(key) !== -1;
}

export interface CancelableEventArgs {
    /**
     * Provides the ability to cancel the event.
     */
    cancel: boolean;
>>>>>>> 53c84702
}<|MERGE_RESOLUTION|>--- conflicted
+++ resolved
@@ -179,10 +179,7 @@
 
 export function isNavigationKey(key: string): boolean {
     return ['down', 'up', 'left', 'right', 'arrowdown', 'arrowup', 'arrowleft', 'arrowright',
-<<<<<<< HEAD
         'home', 'end', 'space', 'spacebar', ' '].indexOf(key) !== -1;
-=======
-         'home', 'end', 'space', 'spacebar', ' '].indexOf(key) !== -1;
 }
 
 export interface CancelableEventArgs {
@@ -190,5 +187,4 @@
      * Provides the ability to cancel the event.
      */
     cancel: boolean;
->>>>>>> 53c84702
 }