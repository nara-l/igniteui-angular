import { Component, ViewChild } from '@angular/core';
import {
    async,
    TestBed
} from '@angular/core/testing';
import { FormsModule } from '@angular/forms';
import { By } from '@angular/platform-browser';
import { DataGenerator } from './test-util/data-generator';

import {    DataType,
            DataUtil,
            FilteringLogic, FilteringStrategy, IDataState,
<<<<<<< HEAD
            IFilteringExpression, IFilteringState, IGroupByRecord, IGroupingState,
            IPagingState, ISortingExpression, ISortingState, PagingError, SortingDirection,
            IgxStringFilteringOperand, IgxNumberFilteringOperand,
            IgxDateFilteringOperand, IgxBooleanFilteringOperand
=======
            IFilteringExpressionsTree, IFilteringState, IPagingState, ISortingExpression, ISortingState,
            PagingError, SortingDirection, IgxStringFilteringOperand, IgxNumberFilteringOperand,
            IgxDateFilteringOperand, IgxBooleanFilteringOperand, FilteringExpressionsTree
>>>>>>> 6a9bb3b7
        } from '../../public_api';
/* Test sorting */
function testSort() {
    let data: any[] = [];
    let dataGenerator: DataGenerator;
    beforeEach(async(() => {
        dataGenerator = new DataGenerator();
        data = dataGenerator.data;
    }));
    describe('Test sorting', () => {
        it('sorts descending column \'number\'', () => {
            const se: ISortingExpression = {
                dir: SortingDirection.Desc,
                fieldName: 'number'
            };
            const res = DataUtil.sort(data, {expressions: [se]});
            expect(dataGenerator.getValuesForColumn(res, 'number'))
                .toEqual(dataGenerator.generateArray(4, 0));
        });
        it('sorts ascending column \'boolean\'', () => {
            const se: ISortingExpression = {
                dir: SortingDirection.Asc,
                fieldName: 'boolean'
            };
            const res = DataUtil.sort(data, {expressions: [ se ]});
            expect(dataGenerator.getValuesForColumn(res, 'boolean'))
                .toEqual([false, false, false, true, true]);
        });
        // test multiple sorting
        it('sorts descending column \'boolean\', sorts \'date\' ascending', () => {
            const se0: ISortingExpression = {
                dir: SortingDirection.Desc,
                fieldName: 'boolean'
            };
            const se1: ISortingExpression = {
                dir: SortingDirection.Asc,
                fieldName: 'date'
            };
            const res = DataUtil.sort(data, {expressions: [se0, se1]});
            expect(dataGenerator.getValuesForColumn(res, 'number'))
                .toEqual([1, 3, 0, 2, 4]);
        });
        it ('sorts as applying default setting ignoreCase to false', () => {
            data[4].string = data[4].string.toUpperCase();
            const se0: ISortingExpression = {
                    dir: SortingDirection.Desc,
                    fieldName: 'string'
                };
            let res = DataUtil.sort(data, {
                expressions: [se0]
            });
            expect(dataGenerator.getValuesForColumn(res, 'number'))
                .toEqual([3, 2, 1, 0, 4], 'expressionDefaults.ignoreCase = false');
            se0.ignoreCase = true;
            res = DataUtil.sort(data, {
                    expressions: [se0]
                });
            expect(dataGenerator.getValuesForColumn(res, 'number'))
                .toEqual(dataGenerator.generateArray(4, 0));
        });
    });
}

function testGroupBy() {
    let data: any[] = [];
    let dataGenerator: DataGenerator;
    let expr: ISortingExpression;
    let state: IGroupingState;
    beforeEach(async(() => {
        dataGenerator = new DataGenerator();
        data = dataGenerator.data;
        expr = {
            dir: SortingDirection.Asc,
            fieldName: 'boolean'
        };
        state = {
            expressions: [expr],
            expansion: [],
            defaultExpanded: true
        };
    }));
    describe('Test groupBy', () => {
        it('groups by descending column "boolean", expanded', () => {
            // sort
            let res = DataUtil.sort(data, { expressions: [expr] });
            // first group pipe
            res = DataUtil.group(res, state);
            // second group pipe
            res = DataUtil.restoreGroups(res, state);
            expect(dataGenerator.getValuesForColumn(res, 'boolean'))
                        .toEqual([undefined, false, false, false, undefined, true, true]);
            const groups: Array<IGroupByRecord> = dataGenerator.getGroupRecords(res);
            const group1: IGroupByRecord = groups[1];
            const group2: IGroupByRecord = groups[5];
            expect(groups[0]).toEqual(null);
            expect(res[0]).toEqual(group1);
            expect(groups[2]).toEqual(group1);
            expect(groups[3]).toEqual(group1);
            expect(groups[4]).toEqual(null);
            expect(res[4]).toEqual(group2);
            expect(groups[6]).toEqual(group2);
            expect(group1.level).toEqual(0);
            expect(group2.level).toEqual(0);
            expect(group1.records).toEqual(res.slice(1, 4));
            expect(group2.records).toEqual(res.slice(5, 7));
            expect(group1.value).toEqual(false);
            expect(group2.value).toEqual(true);
        });

        it('groups by descending column "boolean", collapsed', () => {
            state.defaultExpanded = false;
            // sort
            const sorted = DataUtil.sort(data, { expressions: [expr] });
            // first group pipe
            let res = DataUtil.group(sorted, state);
            // second group pipe
            res = DataUtil.restoreGroups(res, state);
            expect(dataGenerator.getValuesForColumn(res, 'boolean'))
                        .toEqual([undefined, undefined]);
            const groups: Array<IGroupByRecord> = dataGenerator.getGroupRecords(res);
            expect(groups[0]).toEqual(null);
            expect(groups[1]).toEqual(null);
            expect(res[0].level).toEqual(0);
            expect(res[1].level).toEqual(0);
            expect(res[0].records).toEqual(sorted.slice(0, 3));
            expect(res[1].records).toEqual(sorted.slice(3, 5));
            expect(res[0].value).toEqual(false);
            expect(res[1].value).toEqual(true);
        });

        it('groups by ascending column "boolean", partially collapsed', () => {
            state.expansion.push({
                expanded: false,
                hierarchy: [{fieldName: 'boolean', value: false}]
            });
            // sort
            const sorted = DataUtil.sort(data, { expressions: [expr] });
            // first group pipe
            let res = DataUtil.group(sorted, state);
            // second group pipe
            res = DataUtil.restoreGroups(res, state);
            expect(dataGenerator.getValuesForColumn(res, 'boolean'))
                        .toEqual([undefined, undefined, true, true]);
            const groups: Array<IGroupByRecord> = dataGenerator.getGroupRecords(res);
            expect(groups[0]).toEqual(null);
            expect(res[1]).toEqual(groups[2]);
            expect(res[0].level).toEqual(0);
            expect(res[1].level).toEqual(0);
            expect(res[0].records).toEqual(sorted.slice(0, 3));
            expect(res[1].records).toEqual(sorted.slice(3, 5));
            expect(res[0].value).toEqual(false);
            expect(res[1].value).toEqual(true);
        });

        it('two level groups', () => {
            const expr2 = {
                fieldName: 'string',
                dir: SortingDirection.Asc
            };
            state.expressions.push(expr2);
            // sort
            const sorted = DataUtil.sort(data, { expressions: [expr, expr2] });
            // first group pipe
            let res = DataUtil.group(sorted, state);
            // second group pipe
            res = DataUtil.restoreGroups(res, state);
            expect(dataGenerator.getValuesForColumn(res, 'boolean'))
                        .toEqual([undefined, undefined, false, undefined, false,
                            undefined, false, undefined, undefined, true, undefined, true]);
            expect(dataGenerator.getValuesForColumn(res, 'string'))
                        .toEqual([undefined, undefined, 'row0, col1', undefined, 'row2, col1',
                        undefined, 'row4, col1', undefined, undefined, 'row1, col1', undefined, 'row3, col1']);
            const groups: Array<IGroupByRecord> = dataGenerator.getGroupRecords(res);
            const group1: IGroupByRecord = groups[1];
            const group2: IGroupByRecord = groups[2];
            const group3: IGroupByRecord = groups[8];
            const group4: IGroupByRecord = groups[9];
            expect(group1).toEqual(res[0]);
            expect(group2).toEqual(res[1]);
            expect(group3).toEqual(res[7]);
            expect(group4).toEqual(res[8]);
            expect(group1.level).toEqual(0);
            expect(group2.level).toEqual(1);
            expect(group3.level).toEqual(0);
            expect(group4.level).toEqual(1);
        });

        it('groups by descending column "boolean", paging', () => {
            // sort
            const sorted = DataUtil.sort(data, { expressions: [expr] });
            // first group pipe
            const grouped = DataUtil.group(sorted, state);
            // page
            let res = DataUtil.page(grouped, { index: 0, recordsPerPage: 2 });
            // second group pipe
            res = DataUtil.restoreGroups(res, state);
            expect(dataGenerator.getValuesForColumn(res, 'boolean'))
                        .toEqual([undefined, false, false]);
            let groups: Array<IGroupByRecord> = dataGenerator.getGroupRecords(res);
            const group1: IGroupByRecord = groups[1];
            expect(groups[0]).toEqual(null);
            expect(res[0]).toEqual(group1);
            expect(groups[2]).toEqual(group1);
            expect(group1.level).toEqual(0);
            expect(group1.records).toEqual(grouped.slice(0, 3));
            expect(group1.value).toEqual(false);

            // page 2
            res = DataUtil.page(grouped, { index: 1, recordsPerPage: 2 });
            // second group pipe
            res = DataUtil.restoreGroups(res, state);
            expect(dataGenerator.getValuesForColumn(res, 'boolean'))
                        .toEqual([undefined, false, undefined, true]);
            groups = dataGenerator.getGroupRecords(res);
            const group2: IGroupByRecord = groups[1];
            const group3: IGroupByRecord = groups[3];
            expect(res[0]).toEqual(group2);
            expect(groups[0]).toEqual(null);
            expect(res[2]).toEqual(group3);
            expect(groups[2]).toEqual(null);
            expect(group2.value).toEqual(false);
            expect(group3.value).toEqual(true);
            expect(group2.records).toEqual(grouped.slice(0, 3));
            expect(group3.records).toEqual(grouped.slice(3, 5));
        });
    });
}
/* //Test sorting */
/* Test filtering */
class CustomFilteringStrategy extends FilteringStrategy {
   public filter<T>(data: T[], expressionsTree: IFilteringExpressionsTree): T[] {
        const len = Math.ceil(data.length / 2);
        const res: T[] = [];
        let i;
        let rec;
        if (!expressionsTree || !expressionsTree.filteringOperands || expressionsTree.filteringOperands.length === 0 || !len) {
            return data;
        }
        for (i = 0; i < len; i++) {
            rec = data[i];
            if (this.matchRecord(rec, expressionsTree)) {
                res.push(rec);
            }
        }
        return res;
    }
}

function testFilter() {
    const dataGenerator: DataGenerator = new DataGenerator();
    const data: object[] = dataGenerator.data;
    describe('test filtering', () => {
        it('filters \'number\' column greater than 3', () => {
            const state: IFilteringState = {
                expressionsTree: new FilteringExpressionsTree(FilteringLogic.And)
            };
            state.expressionsTree.filteringOperands = [
                {
                    fieldName: 'number',
                    condition: IgxNumberFilteringOperand.instance().condition('greaterThan'),
                    searchVal: 3
                }
            ];
            const res = DataUtil.filter(data, state);
            expect(dataGenerator.getValuesForColumn(res, 'number'))
                    .toEqual([4]);
        });
        // test string filtering - with ignoreCase true/false
        it('filters \'string\' column contains \'row\'', () => {
            const state: IFilteringState = {
                expressionsTree: new FilteringExpressionsTree(FilteringLogic.And)
            };
            state.expressionsTree.filteringOperands = [
                {
                    condition: IgxStringFilteringOperand.instance().condition('contains'),
                    fieldName: 'string',
                    searchVal: 'row'
                }
            ];

            const stateIgnoreCase: IFilteringState = {
                expressionsTree: new FilteringExpressionsTree(FilteringLogic.And)
            };
            stateIgnoreCase.expressionsTree.filteringOperands = [
                {
                    condition: IgxStringFilteringOperand.instance().condition('contains'),
                    fieldName: 'string',
                    ignoreCase: false,
                    searchVal: 'ROW'
                }
            ];

            let res = DataUtil.filter(data, state);
            expect(dataGenerator.getValuesForColumn(res, 'number'))
                    .toEqual(dataGenerator.getValuesForColumn(data, 'number'));
            (res[0] as { string: string}).string = 'ROW';
            // case-sensitive
            res = DataUtil.filter(res, stateIgnoreCase);
            expect(dataGenerator.getValuesForColumn(res, 'number'))
                    .toEqual([0]);
        });
        // test date
        it('filters \'date\' column', () => {
            const state: IFilteringState = {
                expressionsTree: new FilteringExpressionsTree(FilteringLogic.And)
            };
            state.expressionsTree.filteringOperands = [
                {
                    condition: IgxDateFilteringOperand.instance().condition('after'),
                    fieldName: 'date',
                    searchVal: new Date()
                }
            ];
            const res = DataUtil.filter(data, state);
            expect(dataGenerator.getValuesForColumn(res, 'number'))
                    .toEqual([1, 2, 3, 4]);
        });
        it('filters \'bool\' column', () => {
            const state: IFilteringState = {
                expressionsTree: new FilteringExpressionsTree(FilteringLogic.And)
            };
            state.expressionsTree.filteringOperands = [
                {
                    condition: IgxBooleanFilteringOperand.instance().condition('false'),
                    fieldName: 'boolean'
                }
            ];
            const res = DataUtil.filter(data, state);
            expect(dataGenerator.getValuesForColumn(res, 'number'))
                .toEqual([0, 2, 4]);
        });
        it('filters using custom filtering strategy', () => {
            const state: IFilteringState = {
                expressionsTree: new FilteringExpressionsTree(FilteringLogic.And),
                strategy: new CustomFilteringStrategy()
            };
            state.expressionsTree.filteringOperands = [
                {
                    condition: IgxBooleanFilteringOperand.instance().condition('false'),
                    fieldName: 'boolean'
                }
            ];
            const res = DataUtil.filter(data, state);
            expect(dataGenerator.getValuesForColumn(res, 'number'))
                    .toEqual([0, 2]);
        });
    });
}
/* //Test filtering */
/* Test paging */
function testPage() {
    const dataGenerator: DataGenerator = new DataGenerator();
    const data: object[] = dataGenerator.data;

    describe('test paging', () => {
        it('paginates data', () => {
            let state: IPagingState = {index: 0, recordsPerPage: 3};
            let res = DataUtil.page(data, state);
            expect(state.metadata.error).toBe(PagingError.None);
            expect(state.metadata.countPages).toBe(2);
            expect(dataGenerator.getValuesForColumn(res, 'number'))
                .toEqual([0, 1, 2]);
            // go to second page
            state = {index: 1, recordsPerPage: 3};
            res = DataUtil.page(data, state);
            expect(state.metadata.error).toBe(PagingError.None);
            expect(state.metadata.countPages).toBe(2);
            expect(dataGenerator.getValuesForColumn(res, 'number'))
                .toEqual([3, 4]);
        });
        it('tests paging errors', () => {
            let state: IPagingState = {index: -1, recordsPerPage: 3};
            let res = DataUtil.page(data, state);
            expect(state.metadata.error).toBe(PagingError.IncorrectPageIndex);
            state = {index: 3, recordsPerPage: 3};
            res = DataUtil.page(data, state);
            expect(state.metadata.error).toBe(PagingError.IncorrectPageIndex);
            state = {index: 3, recordsPerPage: 0};
            res = DataUtil.page(data, state);
            expect(state.metadata.error).toBe(PagingError.IncorrectRecordsPerPage);
            // test with paging state null
            res = DataUtil.page(data, null);
            expect(dataGenerator.getValuesForColumn(res, 'number'))
                .toEqual(dataGenerator.generateArray(0, 4));
        });
    });
}
function testProcess() {
    describe('test process', () => {
        it('calls process as applies filtering, sorting, paging', () => {
            let metadata;
            const filteringState: IFilteringState = {
                expressionsTree: new FilteringExpressionsTree(FilteringLogic.And)
            };
            filteringState.expressionsTree.filteringOperands = [
                {
                    condition: IgxNumberFilteringOperand.instance().condition('greaterThan'),
                    fieldName: 'number',
                    searchVal: 1
                }
            ];
            const state: IDataState = {
                filtering: filteringState,
                paging: {
                    index: 1,
                    recordsPerPage: 2
                },
                sorting: {
                    expressions: [
                        {
                            dir: SortingDirection.Desc,
                            fieldName: 'number'
                        }
                    ]
                }
            };
            const dataGenerator: DataGenerator = new DataGenerator();
            const data: object[] = dataGenerator.data;
            const result = DataUtil.process(data, state);
            expect(dataGenerator.getValuesForColumn(result, 'number'))
                    .toEqual([2]);
            metadata = state.paging.metadata;
            expect(metadata.countPages === 2 && metadata.error === PagingError.None)
                .toBeTruthy();
        });
    });
}
/* //Test paging */
describe('DataUtil', () => {
    testSort();
    testGroupBy();
    testFilter();
    testPage();
    // test process
    testProcess();
});<|MERGE_RESOLUTION|>--- conflicted
+++ resolved
@@ -9,17 +9,11 @@
 
 import {    DataType,
             DataUtil,
-            FilteringLogic, FilteringStrategy, IDataState,
-<<<<<<< HEAD
-            IFilteringExpression, IFilteringState, IGroupByRecord, IGroupingState,
+            FilteringLogic, FilteringStrategy, IDataState, IFilteringExpressionsTree,
+            IFilteringState, IGroupByRecord, IGroupingState,
             IPagingState, ISortingExpression, ISortingState, PagingError, SortingDirection,
             IgxStringFilteringOperand, IgxNumberFilteringOperand,
-            IgxDateFilteringOperand, IgxBooleanFilteringOperand
-=======
-            IFilteringExpressionsTree, IFilteringState, IPagingState, ISortingExpression, ISortingState,
-            PagingError, SortingDirection, IgxStringFilteringOperand, IgxNumberFilteringOperand,
             IgxDateFilteringOperand, IgxBooleanFilteringOperand, FilteringExpressionsTree
->>>>>>> 6a9bb3b7
         } from '../../public_api';
 /* Test sorting */
 function testSort() {
