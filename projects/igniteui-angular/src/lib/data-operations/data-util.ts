--- conflicted
+++ resolved
@@ -9,15 +9,10 @@
 
 import { IPagingState, PagingError } from './paging-state.interface';
 
-<<<<<<< HEAD
-import { IDataState } from "./data-state.interface";
-import { IGroupByExpandState } from "./groupby-expand-state.interface";
-import { IGroupByRecord } from "./groupby-record.interface";
-import { IGroupingState } from "./groupby-state.interface";
-=======
 import { IDataState } from './data-state.interface';
+import { IGroupByExpandState } from './groupby-expand-state.interface';
+import { IGroupByRecord } from './groupby-record.interface';
 import { IGroupingState } from './groupby-state.interface';
->>>>>>> fe7d82e9
 
 export enum DataType {
     String = 'string',
@@ -80,9 +75,9 @@
             data = this.restoreGroupsRecursive(data, level + 1, depth, expansion, defaultExpanded);
         }
         while (i < data.length) {
-            const g = data[i]["__groupParent"];
+            const g = data[i]['__groupParent'];
             for (j = i + 1; j < data.length; j++) {
-                const h = data[j]["__groupParent"];
+                const h = data[j]['__groupParent'];
                 if (g !== h && g.level === h.level) {
                     break;
                 }
