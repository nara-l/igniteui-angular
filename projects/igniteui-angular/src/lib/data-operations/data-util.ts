--- conflicted
+++ resolved
@@ -200,27 +200,6 @@
         return data;
     }
 
-<<<<<<< HEAD
-    public static isExpanded<T>(state, record, primaryKey): boolean {
-        for (let i = 0; i < state.length; i++) {
-            if ((primaryKey && state[i].rowID === record[primaryKey]) ||
-                (!primaryKey && state[i].rowID === record)) {
-                return true;
-            }
-        }
-        return false;
-    }
-    public static addHierarchy<T>(data: T[], state, primaryKey, childKey): T[] {
-        const result = [];
-
-        data.forEach((v) => {
-            result.push(v);
-            if (v[childKey] && DataUtil.isExpanded(state, v, primaryKey)) {
-                result.push({rowID: primaryKey ? v[primaryKey] : v,  childGridData: v[childKey], key: childKey });
-            }
-        });
-        return result;
-=======
     // TODO: optimize addition of added rows. Should not filter transaction in each recursion!!!
     /** @experimental @hidden */
     public static mergeHierarchicalTransactions(
@@ -257,6 +236,26 @@
             }
         }
         return data;
->>>>>>> 75729679
+    }
+
+    public static isExpanded<T>(state, record, primaryKey): boolean {
+        for (let i = 0; i < state.length; i++) {
+            if ((primaryKey && state[i].rowID === record[primaryKey]) ||
+                (!primaryKey && state[i].rowID === record)) {
+                return true;
+            }
+        }
+        return false;
+    }
+    public static addHierarchy<T>(data: T[], state, primaryKey, childKey): T[] {
+        const result = [];
+
+        data.forEach((v) => {
+            result.push(v);
+            if (v[childKey] && DataUtil.isExpanded(state, v, primaryKey)) {
+                result.push({rowID: primaryKey ? v[primaryKey] : v,  childGridData: v[childKey], key: childKey });
+            }
+        });
+        return result;
     }
 }