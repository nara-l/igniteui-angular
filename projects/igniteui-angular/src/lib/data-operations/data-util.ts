import { IgxFilteringOperand,
    IgxBooleanFilteringOperand,
    IgxDateFilteringOperand,
    IgxNumberFilteringOperand,
    IgxStringFilteringOperand } from './filtering-condition';
import { FilteringLogic, IFilteringExpression } from './filtering-expression.interface';
import { filteringStateDefaults, IFilteringState } from './filtering-state.interface';
import { FilteringStrategy, IFilteringStrategy } from './filtering-strategy';

import { ISortingExpression, SortingDirection } from './sorting-expression.interface';
import { ISortingState, SortingStateDefaults } from './sorting-state.interface';
import { ISortingStrategy, SortingStrategy } from './sorting-strategy';

import { IPagingState, PagingError } from './paging-state.interface';

import { IDataState } from './data-state.interface';
import { IGroupByExpandState } from './groupby-expand-state.interface';
import { IGroupByRecord } from './groupby-record.interface';
import { IGroupingState } from './groupby-state.interface';

export enum DataType {
    String = 'string',
    Number = 'number',
    Boolean = 'boolean',
    Date = 'date'
}

export class DataUtil {
    public static mergeDefaultProperties(target: object, defaults: object) {
        if (!defaults) {
            return target;
        }
        if (!target) {
            target = Object.assign({}, defaults);
            return target;
        }
        Object
            .keys(defaults)
            .forEach((key) => {
                if (target[key] === undefined && defaults[key] !== undefined) {
                    target[key] = defaults[key];
                }
            });
        return target;
    }
<<<<<<< HEAD
    public static getFilteringConditionsForDataType(dataType: DataType):
        { [name: string]: (value: any, searchVal?: any, ignoreCase?: boolean) => void } {
        return FilteringCondition[dataType];
    }
    public static getListOfFilteringConditionsForDataType(dataType: DataType): string[] {
        return Object.keys(DataUtil.getFilteringConditionsForDataType(dataType));
    }
=======
>>>>>>> 532188b2
    public static sort<T>(data: T[], state: ISortingState): T[] {
        // set defaults
        DataUtil.mergeDefaultProperties(state, SortingStateDefaults);
        // apply default settings for each sorting expression(if not set)
        return state.strategy.sort(data, state.expressions);
    }
    public static group<T>(data: T[], state: IGroupingState): T[] {
        // set defaults
        DataUtil.mergeDefaultProperties(state, SortingStateDefaults);
        // apply default settings for each grouping expression(if not set)
        return state.strategy.groupBy(data, state.expressions);
    }
    public static restoreGroups<T>(data: T[], state: IGroupingState): T[] {
        DataUtil.mergeDefaultProperties(state, SortingStateDefaults);
        if (state.expressions.length === 0) {
            return data;
        }
        return this.restoreGroupsRecursive(data, 1, state.expressions.length, state.expansion, state.defaultExpanded);
    }
    private static restoreGroupsRecursive(
            data: any[], level: number, depth: number,
            expansion: IGroupByExpandState[], defaultExpanded: boolean): any[] {
        let i = 0;
        let j: number;
        let result = [];
        if (level !== depth) {
            data = this.restoreGroupsRecursive(data, level + 1, depth, expansion, defaultExpanded);
        }
        while (i < data.length) {
            const g = data[i]['__groupParent'];
            for (j = i + 1; j < data.length; j++) {
                const h = data[j]['__groupParent'];
                if (g !== h && g.level === h.level) {
                    break;
                }
            }
            const expandState: IGroupByExpandState = expansion.find((state) =>
                state.fieldName === g.expression.fieldName && state.value === g.value);
            const expanded = expandState ? expandState.expanded : defaultExpanded;
            result.push(g);
            if (expanded) {
                result = result.concat(data.slice(i, j));
            }
            i = j;
        }
        return result;
    }
    public static page<T>(data: T[], state: IPagingState): T[] {
        if (!state) {
            return data;
        }
        const len = data.length;
        const index = state.index;
        const res = [];
        const recordsPerPage = state.recordsPerPage;
        state.metadata = {
            countPages: 0,
            countRecords: data.length,
            error: PagingError.None
        };
        if (index < 0 || isNaN(index)) {
            state.metadata.error = PagingError.IncorrectPageIndex;
            return res;
        }
        if (recordsPerPage <= 0 || isNaN(recordsPerPage)) {
            state.metadata.error = PagingError.IncorrectRecordsPerPage;
            return res;
        }
        state.metadata.countPages = Math.ceil(len / recordsPerPage);
        if (!len) {
            return data;
        }
        if (index >= state.metadata.countPages) {
            state.metadata.error = PagingError.IncorrectPageIndex;
            return res;
        }
        return data.slice(index * recordsPerPage, (index + 1) * recordsPerPage);
    }
    public static filter<T>(data: T[], state: IFilteringState): T[] {
        // set defaults
        DataUtil.mergeDefaultProperties(state, filteringStateDefaults);
        if (!state.strategy) {
            return data;
        }
        return state.strategy.filter(data, state.expressions, state.logic);
    }
    public static process<T>(data: T[], state: IDataState): T[] {
        if (!state) {
            return data;
        }
        if (state.filtering) {
            data = DataUtil.filter(data, state.filtering);
        }
        if (state.sorting) {
            data = DataUtil.sort(data, state.sorting);
        }
        if (state.paging) {
            data = DataUtil.page(data, state.paging);
        }
        return data;
    }
}<|MERGE_RESOLUTION|>--- conflicted
+++ resolved
@@ -43,16 +43,6 @@
             });
         return target;
     }
-<<<<<<< HEAD
-    public static getFilteringConditionsForDataType(dataType: DataType):
-        { [name: string]: (value: any, searchVal?: any, ignoreCase?: boolean) => void } {
-        return FilteringCondition[dataType];
-    }
-    public static getListOfFilteringConditionsForDataType(dataType: DataType): string[] {
-        return Object.keys(DataUtil.getFilteringConditionsForDataType(dataType));
-    }
-=======
->>>>>>> 532188b2
     public static sort<T>(data: T[], state: ISortingState): T[] {
         // set defaults
         DataUtil.mergeDefaultProperties(state, SortingStateDefaults);
