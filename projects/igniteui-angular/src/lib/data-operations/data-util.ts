--- conflicted
+++ resolved
@@ -57,36 +57,23 @@
         // apply default settings for each grouping expression(if not set)
         return state.strategy.groupBy(data, state.expressions);
     }
-<<<<<<< HEAD
-    public static restoreGroups(groupData: IGroupByResult, state: IGroupingState): any[] {
-=======
-    public static restoreGroups<T>(data: T[], state: IGroupingState, groupsRecords: any[] = []): T[] {
->>>>>>> 38189251
+    public static restoreGroups(groupData: IGroupByResult, state: IGroupingState, groupsRecords: any[] = []): any[] {
         DataUtil.mergeDefaultProperties(state, SortingStateDefaults);
         if (state.expressions.length === 0) {
             return groupData.data;
         }
-<<<<<<< HEAD
-        return this.restoreGroupsRecursive(groupData, 1, state.expressions.length, state.expansion, state.defaultExpanded);
+        return this.restoreGroupsRecursive(groupData, 1, state.expressions.length, state.expansion, state.defaultExpanded, groupsRecords);
     }
     private static restoreGroupsRecursive(
         groupData: IGroupByResult, level: number, depth: number,
-        expansion: IGroupByExpandState[], defaultExpanded: boolean): any[] {
-=======
-        return this.restoreGroupsRecursive(data, 1, state.expressions.length, state.expansion, state.defaultExpanded, groupsRecords);
-    }
-    private static restoreGroupsRecursive(
-        data: any[], level: number, depth: number,
         expansion: IGroupByExpandState[], defaultExpanded: boolean, groupsRecords): any[] {
->>>>>>> 38189251
         let i = 0;
         let j: number;
         let result = [];
         // empty the array without changing reference
         groupsRecords.splice(0, groupsRecords.length);
         if (level !== depth) {
-<<<<<<< HEAD
-            groupData.data = this.restoreGroupsRecursive(groupData, level + 1, depth, expansion, defaultExpanded);
+            groupData.data = this.restoreGroupsRecursive(groupData, level + 1, depth, expansion, defaultExpanded, groupsRecords);
         }
         while (i < groupData.data.length) {
             const g = level === depth ? groupData.metadata[i] :
@@ -95,15 +82,6 @@
                 const h = level === depth ? groupData.metadata[j] :
                     groupData.data[j].groupParent;
                 if (h && g !== h && g.level === h.level) {
-=======
-            data = this.restoreGroupsRecursive(data, level + 1, depth, expansion, defaultExpanded, groupsRecords);
-        }
-        while (i < data.length) {
-            const g = data[i]['__groupParent'];
-            for (j = i + 1; j < data.length; j++) {
-                const h = data[j]['__groupParent'];
-                if (g !== h && g.level === h.level) {
->>>>>>> 38189251
                     break;
                 }
             }
@@ -114,12 +92,11 @@
             result.push(g);
             groupsRecords.push(g);
 
-            g['groups'] = data.slice(i, j).filter((e) =>
+            g['groups'] = groupData.data.slice(i, j).filter((e) =>
                 e.records && e.records.length && e.level === g.level + 1);
-            let gr;
             while (groupsRecords.length) {
                 if (groupsRecords[0].level + 1 > level) {
-                    gr = groupsRecords.shift();
+                    groupsRecords.shift();
                 } else {
                     break;
                 }
