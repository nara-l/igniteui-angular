--- conflicted
+++ resolved
@@ -237,30 +237,4 @@
         }
         return data;
     }
-<<<<<<< HEAD
-
-    public static isExpanded<T>(state, record, primaryKey): boolean {
-        for (let i = 0; i < state.length; i++) {
-            if ((primaryKey && state[i].rowID === record[primaryKey]) ||
-                (!primaryKey && state[i].rowID === record)) {
-                return true;
-            }
-        }
-        return false;
-    }
-    public static addHierarchy<T>(data: T[], state, primaryKey, childKeys: string[]): T[] {
-        const result = [];
-
-        data.forEach((v) => {
-            result.push(v);
-            childKeys.forEach((childKey) => {
-                if (v[childKey] && DataUtil.isExpanded(state, v, primaryKey)) {
-                    result.push({rowID: primaryKey ? v[primaryKey] : v,  childGridData: v[childKey], key: childKey });
-                }
-            });
-        });
-        return result;
-    }
-=======
->>>>>>> d5161dd0
 }