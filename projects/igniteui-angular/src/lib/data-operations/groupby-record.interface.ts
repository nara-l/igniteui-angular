import { ISortingExpression } from './sorting-expression.interface';

export class GroupedRecords extends Array<any> {}

export interface IGroupByRecord {
    expression: ISortingExpression;
    level: number;
    records: GroupedRecords;
    value: any;
<<<<<<< HEAD
    groupParent: IGroupByRecord;
=======
    groups?: IGroupByRecord[];
    __groupParent: IGroupByRecord;
    // TODO: add groupby summaries here
>>>>>>> 38189251
 }<|MERGE_RESOLUTION|>--- conflicted
+++ resolved
@@ -7,11 +7,6 @@
     level: number;
     records: GroupedRecords;
     value: any;
-<<<<<<< HEAD
     groupParent: IGroupByRecord;
-=======
     groups?: IGroupByRecord[];
-    __groupParent: IGroupByRecord;
-    // TODO: add groupby summaries here
->>>>>>> 38189251
  }