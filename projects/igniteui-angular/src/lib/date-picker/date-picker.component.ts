import { CommonModule } from '@angular/common';
import {
    Component,
    ComponentFactoryResolver,
    ComponentRef,
    ContentChild,
    EventEmitter,
    HostBinding,
    Input,
    NgModule,
    OnDestroy,
    OnInit,
    Output,
    ViewChild,
    ViewContainerRef,
    HostListener
} from '@angular/core';
import { ControlValueAccessor, NG_VALUE_ACCESSOR } from '@angular/forms';
import {
    IgxCalendarComponent,
    IgxCalendarHeaderTemplateDirective,
    IgxCalendarModule,
    IgxCalendarSubheaderTemplateDirective,
    WEEKDAYS
} from '../calendar/index';
import { IgxDialogComponent, IgxDialogModule } from '../dialog/dialog.component';
import { IgxIconModule } from '../icon/index';
import { IgxInputGroupModule } from '../input-group/input-group.component';
import { Subject } from 'rxjs';
import { takeUntil } from 'rxjs/operators';

export interface IFormatViews {
    day?: boolean;
    month?: boolean;
    year?: boolean;
}

export interface IFormatOptions {
    day?: string;
    month?: string;
    weekday?: string;
    year?: string;
}
let NEXT_ID = 0;
/**
 * **Ignite UI for Angular Date Picker** -
 * [Documentation](https://www.infragistics.com/products/ignite-ui-angular/angular/components/date_picker.html)
 *
 * The Ignite UI Date Picker displays a popup calendar that lets users select a single date.
 *
 * Example:
 * ```html
 * <igx-datePicker [(ngModel)]="selectedDate"></igx-datePicker>
 * ```
 */
@Component({
    providers:
        [{ provide: NG_VALUE_ACCESSOR, useExisting: IgxDatePickerComponent, multi: true }],
    // tslint:disable-next-line:component-selector
    selector: 'igx-datePicker',
    templateUrl: 'date-picker.component.html'
})
export class IgxDatePickerComponent implements ControlValueAccessor, OnInit, OnDestroy {

    /**
     *An @Input property that sets the value of `id` attribute. If not provided it will be automatically generated.
     *```html
     *<igx-datePicker [id]="'igx-datePicker-3'" cancelButtonLabel="cancel" todayButtonLabel="today"></igx-datePicker>
     *```
     */
    @HostBinding('attr.id')
    @Input()
    public id = `igx-datePicker-${NEXT_ID++}`;

    /**
     *An @Input property that applies custom formatter on the selected or passed date.
     *```typescript
     *public date: Date = new Date();
     *private dayFormatter = new Intl.DateTimeFormat("en", { weekday: "long" });
     *private monthFormatter = new Intl.DateTimeFormat("en", { month: "long" });
     *public formatter = (date: Date) => { return `You selected
     *                     ${this.dayFormatter.format(date)},
     *                     ${date.getDate()} ${this.monthFormatter.format(date)},
     *                     ${date.getFullYear()}`;
     *}
     *```
     *```html
     *<igx-datePicker [value]="date" [formatter]="formatter"></igx-datePicker>
     *```
     */
    @Input()
    public formatter: (val: Date) => string;

    /**
     *An @Input property that disables the `IgxDatePickerComponent`.
     *```html
     *<igx-datePicker [disabled]="'true'" cancelButtonLabel="cancel" todayButtonLabel="today"></igx-datePicker>
     * ```
     */
    @Input()
    public disabled: boolean;

    /**
     *An @Input property that sets the selected date.
     *```typescript
     *public date: Date = new Date();
     *```
     *```html
     *<igx-datePicker [value]="date"></igx-datePicker>
     *```
     */
    @Input()
    public value: Date;

    /**
     * An @Input property that sets the `IgxDatePickerComponent` label.
     * The default label is 'Date'.
     * ```html
     * <igx-datePicker [label]="Calendar"></igx-datePicker>
     * ```
     */
    @Input()
    public label = 'Date';

    /**
     * An @Input property that sets the `IgxDatePickerComponent` label visibility.
     * By default the visibility is set to true.
     * <igx-datePicker [labelVisibility]="false"></igx-datePicker>
     */
    @Input()
    public labelVisibility = true;

    /**
     *An @Input property that sets locales. Default locale is en.
     *```html
     *<igx-datePicker locale="ja-JP" [value]="date"></igx-datePicker>
     *```
     */
    @Input() public locale: string = Constants.DEFAULT_LOCALE_DATE;

    /**
     *An @Input property that sets on which day the week starts.
     *```html
     *<igx-datePicker [weekStart]="WEEKDAYS.FRIDAY" cancelButtonLabel="cancel" todayButtonLabel="today"></igx-datePicker>
     *```
     */
    @Input() public weekStart: WEEKDAYS | number = WEEKDAYS.SUNDAY;

    /**
     *Returns the format options of the `IgxDatePickerComponent`.
     *```typescript
     *@ViewChild("MyDatePicker")
     *public datePicker: IgxDatePickerComponent;
     *ngAfterViewInit(){
     *    let formatOptions = this.datePicker.formatOptions;
     *}
     *```
     */
    @Input()
    public get formatOptions(): IFormatOptions {
        return this._formatOptions;
    }
    /**
     *Sets the format options of the `IgxDatePickerComponent`.
     *```typescript
     *public Options;
     *@ViewChild("MyDatePicker")
     *public datePicker: IgxDatePickerComponent;
     *ngAfterViewInit(){
     *    this.Options = {
     *        day: "numeric",
     *        month: "long",
     *        weekday: "long",
     *        year: "numeric"
     *    }
     *this.datePicker.formatOptions = this.Options;
     *}
     *```
     */
    public set formatOptions(formatOptions: IFormatOptions) {
        this._formatOptions = Object.assign(this._formatOptions, formatOptions);
    }

    /**
     *Returns the format views of the `IgxDatePickerComponent`.
     *```typescript
     *@ViewChild("MyDatePicker")
     *public datePicker: IgxDatePickerComponent;
     *ngAfterViewInit(){
     *    let formatViews = this.datePicker.formatViews;
     *}
     *```
     */
    @Input()
    public get formatViews(): IFormatViews {
        return this._formatViews;
    }

    /**
     *Sets the format views of the `IgxDatePickerComponent`.
     *```typescript
     *public Views;
     *@ViewChild("MyDatePicker")
     *public datePicker: IgxDatePickerComponent;
     *ngAfterViewInit(){
     *    this.Views = {day:false, month: false, year:false};
     *    this.datePicker.formatViews = this.Views;
     *}
     *```
     */
    public set formatViews(formatViews: IFormatViews) {
        this._formatViews = Object.assign(this._formatViews, formatViews);
    }

    /**
     *An @Input proeprty that sets the orientation of the `IgxDatePickerComponent` header.
     *```html
     *<igx-datePicker [vertical]="'true'" cancelButtonLabel="cancel" todayButtonLabel="today"></igx-datePicker>
     *```
     */
    @Input()
    public vertical = false;

    /**
     *An @Input property that renders today button with custom label.
     *```html
     *<igx-datePicker cancelButtonLabel="cancel" todayButtonLabel="Tomorrow"></igx-datePicker>
     *```
     */
    @Input()
    public todayButtonLabel: string;

    /**
     *An @Input property that renders cancel button with custom label.
     *```html
     *<igx-datePicker cancelButtonLabel="Close" todayButtonLabel="Today"></igx-datePicker>
     *```
     */
    @Input()
    public cancelButtonLabel: string;

    /**
     *An event that is emitted when the `IgxDatePickerComponent` is opened.
     *```typescript
     *public open(event){
     *    alert("The date-picker has been opened!");
     *}
     *```
     *```html
     *<igx-datePicker (onOpen)="open($event)" cancelButtonLabel="cancel" todayButtonLabel="today"></igx-datePicker>
     *```
     */
    @Output()
    public onOpen = new EventEmitter<IgxDatePickerComponent>();

    /**
     *"An event that is emitted when the `IgxDatePickerComponent` is closed.
     *```typescript
     *public close(event){
     *    alert("The date-picker has been closed!");
     *}
     *```
     *```html
     *<igx-datePicker (onClose)="close($event)" cancelButtonLabel="cancel" todayButtonLabel="today"></igx-datePicker>
     *```
     */
    @Output()
    public onClose = new EventEmitter<IgxDatePickerComponent>();
    /**
     *An @Output property that is fired when selection is made in the calendar.
     *```typescript
     *public selection(event){
     *    alert("A date has been selected!");
     *}
     *```
     *```html
     *<igx-datePicker (onSelection)="selection($event)" cancelButtonLabel="cancel" todayButtonLabel="today"></igx-datePicker>
     *```
     */
    @Output()
    public onSelection = new EventEmitter<Date>();

    /**
     *Retruns the formatted date.
     *```typescript
     *@ViewChild("MyDatePicker")
     *public datePicker: IgxDatePickerComponent;
     *public selection(event){
     *    let selectedDate = this.datePicker.displayData;
     *    alert(selectedDate);
     *}
     *```
     *```html
     *<igx-datePicker #MyDatePicker (onSelection)="selection()" todayButtonLabel="today"></igx-datePicker>
     *```
     */
    public get displayData() {
        if (this.value) {
            return this._customFormatChecker(this.formatter, this.value);
        }

        return '';
    }

    /**
     *@hidden
     */
    @ContentChild(IgxCalendarHeaderTemplateDirective, { read: IgxCalendarHeaderTemplateDirective })

    public headerTemplate: IgxCalendarHeaderTemplateDirective;
    /**
     *@hidden
     */
    @ContentChild(IgxCalendarSubheaderTemplateDirective, { read: IgxCalendarSubheaderTemplateDirective })
    public subheaderTemplate: IgxCalendarSubheaderTemplateDirective;

    /**
     *@hidden
     */
    @ViewChild('container', { read: ViewContainerRef })
    public container: ViewContainerRef;

    /**
     *@hidden
     */
    @ViewChild(IgxDialogComponent)
    public alert: IgxDialogComponent;

    /**
     *@hidden
     */
    public calendarRef: ComponentRef<IgxCalendarComponent>;

    /**
     *@hidden
     */
    public get calendar() {
        return this.calendarRef.instance;
    }

    protected destroy$ = new Subject<boolean>();

    private _formatOptions = {
        day: 'numeric',
        month: 'short',
        weekday: 'short',
        year: 'numeric'
    };
    private _formatViews = {
        day: false,
        month: true,
        year: false
    };

    constructor(private resolver: ComponentFactoryResolver) { }

    /**
     *Method that sets the selected date.
     *```typescript
     *public date = new Date();
     *@ViewChild("MyDatePicker")
     *public datePicker: IgxDatePickerComponent;
     *ngAfterViewInit(){
     *    this.datePicker.writeValue(this.date);
     *}
     *```
     *@param value The date you want to select.
     *@memberOf {@link IgxDatePickerComponent}
     */
    public writeValue(value: Date) {
        this.value = value;
    }

    /**
     *@hidden
     */
    public registerOnChange(fn: (_: Date) => void) { this._onChangeCallback = fn; }

    /**
     *@hidden
     */
    public registerOnTouched(fn: () => void) { this._onTouchedCallback = fn; }

    /**
     *@hidden
     */
    public ngOnInit(): void {
        this.alert.onOpen.pipe(takeUntil(this.destroy$)).subscribe((ev) => this._focusTheDialog());
        this.alert.toggleRef.onClosed.pipe(takeUntil(this.destroy$)).subscribe((ev) => this.handleDialogCloseAction());
    }

    /**
     *@hidden
     */
    public ngOnDestroy(): void {
        this.destroy$.next(true);
        this.destroy$.complete();
    }

    /**
     *Selects today's date from calendar and change the input field value, @calendar.viewDate and @calendar.value.
     *```typescript
     *@ViewChild("MyDatePicker")
     *public datePicker: IgxDatePickerComponent;
     *ngAfterViewInit(){
     *this.datePicker.triggerTodaySelection();
     *}
     *```
     *@memberOf {@link IgxDatePickerComponent}
     */
    public triggerTodaySelection() {
        const today = new Date(Date.now());
        this.handleSelection(today);
    }

    /**
     * Change the calendar selection and calling this method will emit the @calendar.onSelection event,
     * which will fire @handleSelection method.
     *```typescript
     *@ViewChild("MyDatePicker")
     *public datePicker: IgxDatePickerComponent;
     *ngAfterViewInit(){
     *this.datePicker.selectDate(this.date);
     *}
     * ```
     * @param date passed date that has to be set to the calendar.
     * @memberOf {@link IgxDatePickerComponent}
     */
    public selectDate(date: Date) {
        this.value = date;
        this.onSelection.emit(date);
        this._onChangeCallback(date);
    }

    /**
     * Emits the open event and update the calendar.
     *
     * @hidden
     */
    public onOpenEvent(): void {
<<<<<<< HEAD
        if (!this.calendarRef) {
            this.createCalendarRef();
            this.alert.open();
            this._onTouchedCallback();
            this.onOpen.emit(this);
        }
=======
        this.createCalendarRef();
        this.alert.open();
        this._onTouchedCallback();
        this.onOpen.emit(this);
>>>>>>> ec4847c4
    }

    private createCalendarRef(): void {
        const factory = this.resolver.resolveComponentFactory(IgxCalendarComponent);

        this.calendarRef = this.container.createComponent(factory);

        this.calendarRef.changeDetectorRef.detach();
        this.updateCalendarInstance();
        this.calendarRef.location.nativeElement.classList.add('igx-date-picker__date--opened');
        this.calendarRef.changeDetectorRef.reattach();
    }

    /**
     * Closes the dialog, after was clearing all calendar items from dom.
     *
     * @hidden
     */
    public handleDialogCloseAction() {
        this.onClose.emit(this);
        this.calendarRef.destroy();
    }

    /**
     * Evaluates when @calendar.onSelection event was fired
     * and update the input value.
     *
     * @param event selected value from calendar.
     *
     * @hidden
     */
    public handleSelection(event) {
        this.value = event;
        this.calendar.viewDate = event;
        this._onChangeCallback(event);
        this.alert.close();
        this.onSelection.emit(event);
    }

    @HostListener('keydown.space')
    public onSpaceClick() {
        this.onOpenEvent();
    }

    private updateCalendarInstance() {
        this.calendar.formatOptions = this._formatOptions;
        this.calendar.formatViews = this._formatViews;
        this.calendar.locale = this.locale;
        this.calendar.vertical = this.vertical;

        if (this.headerTemplate) {
            this.calendar.headerTemplate = this.headerTemplate;
        }

        if (this.subheaderTemplate) {
            this.calendar.subheaderTemplate = this.subheaderTemplate;
        }

        if (this.value) {
            this.calendar.value = this.value;
            this.calendar.viewDate = this.value;
        }
        this.calendar.weekStart = this.weekStart;
        this.calendar.onSelection.subscribe((ev) => this.handleSelection(ev));
    }

    // Focus the dialog element, after its appearence into DOM.
    private _focusTheDialog() {
        requestAnimationFrame(() => this.alert.toggleRef.element.focus());
    }

    private _setLocaleToDate(value: Date, locale: string = Constants.DEFAULT_LOCALE_DATE): string {
        return value.toLocaleDateString(locale);
    }

    /**
     * Apply custom user formatter upon date.
     * @param formatter custom formatter function.
     * @param date passed date
     */
    private _customFormatChecker(formatter: (_: Date) => string, date: Date) {
        return this.formatter ? this.formatter(date) : this._setLocaleToDate(date, this.locale);
    }

    private _onTouchedCallback: () => void = () => { };

    private _onChangeCallback: (_: Date) => void = () => { };
}

class Constants {
    public static readonly DEFAULT_LOCALE_DATE = 'en';
}
    /**
     * The IgxDatePickerModule provides the {@link IgxDatePickerComponent} inside your application.
     */
@NgModule({
    declarations: [IgxDatePickerComponent],
    entryComponents: [IgxCalendarComponent],
    exports: [IgxDatePickerComponent],
    imports: [CommonModule, IgxIconModule, IgxInputGroupModule, IgxDialogModule, IgxCalendarModule]
})
export class IgxDatePickerModule { }<|MERGE_RESOLUTION|>--- conflicted
+++ resolved
@@ -438,19 +438,10 @@
      * @hidden
      */
     public onOpenEvent(): void {
-<<<<<<< HEAD
-        if (!this.calendarRef) {
-            this.createCalendarRef();
-            this.alert.open();
-            this._onTouchedCallback();
-            this.onOpen.emit(this);
-        }
-=======
         this.createCalendarRef();
         this.alert.open();
         this._onTouchedCallback();
         this.onOpen.emit(this);
->>>>>>> ec4847c4
     }
 
     private createCalendarRef(): void {
