--- conflicted
+++ resolved
@@ -14,12 +14,9 @@
     ViewChild,
     ViewContainerRef,
     HostListener,
-<<<<<<< HEAD
     ElementRef
-=======
     TemplateRef,
     Directive
->>>>>>> 2b4de732
 } from '@angular/core';
 import { ControlValueAccessor, NG_VALUE_ACCESSOR } from '@angular/forms';
 import {
@@ -34,10 +31,8 @@
 import { IgxInputGroupModule, IgxInputDirective } from '../input-group/index';
 import { Subject } from 'rxjs';
 import { takeUntil } from 'rxjs/operators';
-<<<<<<< HEAD
 import { IgxOverlayOutletDirective } from '../directives/toggle/toggle.directive';
 import { OverlaySettings } from '../services';
-=======
 import { DeprecateClass } from '../core/deprecateDecorators';
 
 @Directive({
@@ -46,7 +41,7 @@
 export class IgxDatePickerTemplateDirective {
     constructor(public template: TemplateRef<any>) {}
 }
->>>>>>> 2b4de732
+
 
 export interface IFormatViews {
     day?: boolean;
