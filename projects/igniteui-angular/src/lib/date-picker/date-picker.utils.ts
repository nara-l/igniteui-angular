--- conflicted
+++ resolved
@@ -280,17 +280,10 @@
     public static calculateAmPmOnSpin(newDate: Date, currentDate: Date, amPmFromMask: string) {
         switch (amPmFromMask) {
             case 'AM':
-<<<<<<< HEAD
-                newDate = new Date(newDate.setHours(newDate.getHours() + 12 * 1));
-                break;
-            case 'PM':
-                newDate = new Date(newDate.setHours(newDate.getHours() + 12 * -1));
-=======
                 newDate = new Date(newDate.setHours(newDate.getHours() + 12));
                 break;
             case 'PM':
                 newDate = new Date(newDate.setHours(newDate.getHours() - 12));
->>>>>>> bee8a483
                 break;
         }
         if (newDate.getDate() !== currentDate.getDate()) {
