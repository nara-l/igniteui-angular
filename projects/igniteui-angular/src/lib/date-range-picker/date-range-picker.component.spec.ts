import { IgxDateRangePickerComponent } from './date-range-picker.component';
import { ComponentFixture, async, TestBed, fakeAsync, tick } from '@angular/core/testing';
import { Component, OnInit, ViewChild, DebugElement } from '@angular/core';
import { IgxInputGroupModule, IgxInputDirective } from '../input-group/index';
import { InteractionMode } from '../core/enums';
import { NoopAnimationsModule } from '@angular/platform-browser/animations';
import { FormsModule } from '@angular/forms';
import { IgxCalendarComponent } from '../calendar/index';
import { IgxDateRangePickerModule } from './date-range-picker.module';
import { By } from '@angular/platform-browser';
import { UIInteractions } from '../test-utils/ui-interactions.spec';
import { configureTestSuite } from '../test-utils/configure-suite';
import { HelperTestFunctions } from '../calendar/calendar-helper-utils';
import { IgxDateTimeEditorModule } from '../directives/date-time-editor';

// The number of milliseconds in one day
const ONE_DAY = 1000 * 60 * 60 * 24;
const DEBOUNCE_TIME = 16;

const CSS_CLASS_INPUT = 'igx-input-group__input';
const CSS_CLASS_CALENDAR = 'igx-calendar';
const CSS_CLASS_CALENDAR_TOGGLE = 'igx-toggle'; // TODO Implementation -> maybe add class for the div container ('igx-date-picker')
const CSS_CLASS_TOGGLE_BUTTON = 'igx-icon';
const CSS_CLASS_DONE_BUTTON = 'igx-button--flat';

describe('IgxDateRangePicker', () => {
    describe('Unit tests: ', () => {
        const elementRef = { nativeElement: null };
        const calendar = new IgxCalendarComponent();
        it('should set range dates correctly through selectRange method', () => {
            const dateRange = new IgxDateRangePickerComponent(elementRef, null, null, null);
            dateRange.calendar = calendar;
            let startDate = new Date(2020, 3, 7);
            const endDate = new Date(2020, 6, 27);

            // select range
            dateRange.selectRange(startDate, endDate);
            expect(dateRange.value.start).toEqual(startDate);
            expect(dateRange.value.end).toEqual(endDate);

            // select startDate only
            startDate = new Date(2023, 2, 11);
            dateRange.selectRange(startDate);
            expect(dateRange.value.start).toEqual(startDate);
            expect(dateRange.value.end).toEqual(startDate);
        });

        it('should set range dates correctly through selectToday method', () => {
            const dateRange = new IgxDateRangePickerComponent(elementRef, null, null, null);
            dateRange.calendar = calendar;
            const today = new Date();

            dateRange.selectRange(new Date());
            expect(dateRange.value.start).toEqual(today);
            expect(dateRange.value.end).toEqual(today);
        });

        it('should emit rangeSelected on selection', () => {
            const dateRange = new IgxDateRangePickerComponent(elementRef, null, null, null);
            dateRange.calendar = calendar;
            spyOn(dateRange.rangeSelected, 'emit');
            let startDate = new Date(2017, 4, 5);
            const endDate = new Date(2017, 11, 22);

            // select range
            dateRange.selectRange(startDate, endDate);
            expect(dateRange.value.start).toEqual(startDate);
            expect(dateRange.value.end).toEqual(endDate);
            expect(dateRange.rangeSelected.emit).toHaveBeenCalledTimes(1);
            expect(dateRange.rangeSelected.emit).toHaveBeenCalledWith({ start: startDate, end: endDate });

            // select startDate only
            startDate = new Date(2024, 12, 15);
            dateRange.selectRange(startDate);
            expect(dateRange.value.start).toEqual(startDate);
            expect(dateRange.value.end).toEqual(startDate);
            expect(dateRange.rangeSelected.emit).toHaveBeenCalledTimes(2);
            expect(dateRange.rangeSelected.emit).toHaveBeenCalledWith({ start: startDate, end: startDate });
        });

        it('should emit rangeSelected on selectToday()', () => {
            const dateRange = new IgxDateRangePickerComponent(elementRef, null, null, null);
            dateRange.calendar = calendar;
            spyOn(dateRange.rangeSelected, 'emit');
            const today = new Date();

            dateRange.selectRange(new Date());
            expect(dateRange.value.start).toEqual(today);
            expect(dateRange.value.end).toEqual(today);
            expect(dateRange.rangeSelected.emit).toHaveBeenCalledTimes(1);
            expect(dateRange.rangeSelected.emit).toHaveBeenCalledWith({ start: today, end: today });
        });

        it('should correctly implement interface methods - ControlValueAccessor ', () => {
            const mockNgControl = jasmine.createSpyObj('NgControl', ['registerOnChangeCb', 'registerOnTouchedCb']);
            const range = { start: new Date(2020, 1, 18), end: new Date(2020, 1, 28) };
            const rangeUpdate = { start: new Date(2020, 2, 22), end: new Date(2020, 2, 25) };

            // init
            const dateRangePicker = new IgxDateRangePickerComponent(null, 'en', null);
            dateRangePicker.registerOnChange(mockNgControl.registerOnChangeCb);
            dateRangePicker.registerOnTouched(mockNgControl.registerOnTouchedCb);
            spyOn(dateRangePicker, 'handleSelection');

            // writeValue
            expect(dateRangePicker.value).toBeUndefined();
            expect(mockNgControl.registerOnChangeCb).not.toHaveBeenCalled();
            dateRangePicker.writeValue(range);
            expect(dateRangePicker.value).toBe(range);

            // set value & handleSelection call _onChangeCallback
            dateRangePicker.value = rangeUpdate;
            expect(mockNgControl.registerOnChangeCb).toHaveBeenCalledWith(rangeUpdate);

            dateRangePicker.handleSelection([range.start]);
            expect(dateRangePicker.handleSelection).toHaveBeenCalledWith([range.start]);
            expect(dateRangePicker.handleSelection).toHaveBeenCalledTimes(1);
            expect(mockNgControl.registerOnChangeCb).toHaveBeenCalledWith({ start: range.start, end: range.end });

            // awaiting implementation - OnTouched callback
            // Docs: changes the value, turning the control dirty; or blurs the form control element, setting the control to touched.
            // when handleSelection fires should be touched&dirty // when input is blurred(two inputs), should be touched.
            // dateRangePicker.handleSelection([range.start]);
            // expect(mockNgControl.registerOnTouchedCb).toHaveBeenCalledTimes(1);

            // awaiting implementation - setDisabledState
            // dateRangePicker.setDisabledState(true);
            // expect(dateRangePicker.disabled).toBe(true);
            // dateRangePicker.setDisabledState(false);
            // expect(dateRangePicker.disabled).toBe(false);
        });
    });

    describe('Integration tests', () => {
        let fixture: ComponentFixture<DateRangeTestComponent>;
        let dateRange: IgxDateRangePickerComponent;
        let startDate: Date;
        let endDate: Date;
        let calendar: DebugElement;
        let calendarDays: DebugElement[];

        /**
         * Formats a date to 'MM/dd/yyyy' string
         * @param date Date to be formatted
         */
        function formatFullDate(date: Date): string {
            const year = `${date.getFullYear()}`.padStart(4, '0');
            const month = `${date.getMonth() + 1}`.padStart(2, '0');
            const day = `${date.getDate()}`.padStart(2, '0');
            const fullDate = [month, day, year].join('/');
            return fullDate;
        }

        function selectDateRangeFromCalendar(startDateDay: number, dayRange: number) {
            const startDateDayElIndex = startDateDay - 1;
            const endDateDayElIndex = startDateDayElIndex + dayRange;
            dateRange.open();
            fixture.detectChanges();
            calendarDays[startDateDayElIndex].triggerEventHandler('click', UIInteractions.getMouseEvent('click'));
            if (dayRange !== 0) {
                calendarDays[endDateDayElIndex].triggerEventHandler('click', UIInteractions.getMouseEvent('click'));
            }
            fixture.detectChanges();
            dateRange.close();
            fixture.detectChanges();
        }
        describe('Single Input', () => {
            let singleInputElement: DebugElement;
            configureTestSuite();
            beforeAll(async(() => {
                TestBed.configureTestingModule({
                    declarations: [
                        DateRangeTestComponent,
                        DateRangeDefaultComponent
                    ],
                    imports: [IgxDateRangePickerModule,
                        IgxDateTimeEditorModule,
                        IgxInputGroupModule,
                        FormsModule,
                        NoopAnimationsModule]
                })
                    .compileComponents();
            }));
            beforeEach(fakeAsync(() => {
                fixture = TestBed.createComponent(DateRangeDefaultComponent);
                fixture.detectChanges();
                dateRange = fixture.componentInstance.dateRange;
                calendarDays = fixture.debugElement.queryAll(By.css(HelperTestFunctions.DAY_CSSCLASS));
                singleInputElement = fixture.debugElement.query(By.css(`.${CSS_CLASS_INPUT}`));
                calendar = fixture.debugElement.query(By.css(CSS_CLASS_CALENDAR));
            }));

            function verifyDateRangeInSingleInput() {
                expect(dateRange.value.start).toEqual(startDate);
                expect(dateRange.value.end).toEqual(endDate);
                const inputStartDate = [startDate.getMonth() + 1, startDate.getDate(), startDate.getFullYear()].join('/');
                const inputEndDate = endDate ? [endDate.getMonth() + 1, endDate.getDate(), endDate.getFullYear()].join('/') : '';
                expect(singleInputElement.nativeElement.value).toEqual(`${inputStartDate} - ${inputEndDate}`);
            }

            describe('Selection tests', () => {
                it('should assign range dates to the input when selecting a range from the calendar', () => {
                    fixture.componentInstance.mode = InteractionMode.DropDown;
                    fixture.detectChanges();

                    const dayRange = 15;
                    const today = new Date();
                    startDate = new Date(today.getFullYear(), today.getMonth(), 10, 0, 0, 0);
                    endDate = new Date(startDate);
                    endDate.setDate(endDate.getDate() + dayRange);
                    selectDateRangeFromCalendar(startDate.getDate(), dayRange);
                    verifyDateRangeInSingleInput();
                });

                it('should assign range values correctly when selecting dates in reversed order', () => {
                    fixture.componentInstance.mode = InteractionMode.DropDown;
                    fixture.detectChanges();

                    const dayRange = -5;
                    const today = new Date();
                    startDate = new Date(today.getFullYear(), today.getMonth(), 5, 0, 0, 0);
                    endDate = new Date(today.getFullYear(), today.getMonth(), 10, 0, 0, 0);
                    selectDateRangeFromCalendar(endDate.getDate(), dayRange);
                    verifyDateRangeInSingleInput();
                });

                it('should set start date on single date selection', () => {
                    fixture.componentInstance.mode = InteractionMode.DropDown;
                    fixture.detectChanges();

                    const dayRange = 0;
                    const today = new Date();
                    startDate = new Date(today.getFullYear(), today.getMonth(), 10, 0, 0, 0);
                    endDate = null;
                    selectDateRangeFromCalendar(startDate.getDate(), dayRange);
                    verifyDateRangeInSingleInput();
                });

                it('should update input correctly on first and last date selection', () => {
                    const today = new Date();
                    startDate = new Date(today.getFullYear(), today.getMonth(), 1, 0, 0, 0);
                    endDate = new Date(today.getFullYear(), today.getMonth() + 2, 0, 0, 0, 0);
                    const differenceMs = Math.abs(startDate.getTime() - endDate.getTime());
                    const dayRange = Math.round(differenceMs / ONE_DAY);
                    selectDateRangeFromCalendar(startDate.getDate(), dayRange);
                    verifyDateRangeInSingleInput();
                });

                it('should assign range values correctly when selecting through API', () => {
                    startDate = new Date(2020, 10, 8, 0, 0, 0);
                    endDate = new Date(2020, 11, 8, 0, 0, 0);
                    dateRange.selectRange(startDate, endDate);
                    fixture.detectChanges();
                    verifyDateRangeInSingleInput();

                    startDate = new Date(2006, 5, 18, 0, 0, 0);
                    endDate = new Date(2006, 8, 18, 0, 0, 0);
                    dateRange.selectRange(startDate, endDate);
                    fixture.detectChanges();
                    verifyDateRangeInSingleInput();
                });
            });

            describe('Properties & events tests', () => {
                it('should close the calendar with the "Done" button', fakeAsync(() => {
                    fixture.componentInstance.mode = InteractionMode.Dialog;
                    fixture.detectChanges();
                    spyOn(dateRange.onClosing, 'emit').and.callThrough();
                    spyOn(dateRange.onClosed, 'emit').and.callThrough();

                    const doneBtn = fixture.debugElement.query(By.css(`.${CSS_CLASS_DONE_BUTTON}`));
                    const dayRange = 8;
                    const today = new Date();
                    startDate = new Date(today.getFullYear(), today.getMonth(), 10, 0, 0, 0);
                    endDate = new Date(startDate);
                    endDate.setDate(endDate.getDate() + dayRange);
                    const startDateDayElIndex = startDate.getDate() - 1;
                    const endDateDayElIndex = startDateDayElIndex + dayRange;
                    dateRange.open();
                    tick();
                    fixture.detectChanges();
                    expect(dateRange.collapsed).toBeFalsy();
                    calendarDays[startDateDayElIndex].triggerEventHandler('click', UIInteractions.getMouseEvent('click'));
                    calendarDays[endDateDayElIndex].triggerEventHandler('click', UIInteractions.getMouseEvent('click'));
                    fixture.detectChanges();
                    doneBtn.triggerEventHandler('click', UIInteractions.getMouseEvent('click'));
                    tick();
                    fixture.detectChanges();

                    verifyDateRangeInSingleInput();
                    expect(dateRange.collapsed).toBeTruthy();
                    expect(dateRange.onClosing.emit).toHaveBeenCalledTimes(1);
                    expect(dateRange.onClosing.emit).toHaveBeenCalledWith({ cancel: false, event: undefined });
                    expect(dateRange.onClosed.emit).toHaveBeenCalledTimes(1);
                    expect(dateRange.onClosed.emit).toHaveBeenCalledWith({ owner: dateRange });
                }));

                it('should show the "Done" button only in dialog mode', () => {
                    fixture.componentInstance.mode = InteractionMode.Dialog;
                    fixture.detectChanges();

                    dateRange.toggle();
                    fixture.detectChanges();
                    let doneBtn = fixture.debugElement.query(By.css(`.${CSS_CLASS_DONE_BUTTON}`));
                    expect(doneBtn).not.toBe(null);
                    dateRange.toggle();
                    fixture.detectChanges();

                    fixture.componentInstance.mode = InteractionMode.DropDown;
                    fixture.detectChanges();

                    dateRange.toggle();
                    fixture.detectChanges();
                    doneBtn = fixture.debugElement.query(By.css(`.${CSS_CLASS_DONE_BUTTON}`));
                    expect(doneBtn).toBe(null);
                    dateRange.toggle();
                    fixture.detectChanges();
                });

                it('should be able to change the "Done" button text', () => {
                    fixture.componentInstance.mode = InteractionMode.Dialog;
                    fixture.detectChanges();

                    let doneBtnText = 'Done';
                    dateRange.toggle();
                    fixture.detectChanges();
                    let doneBtn = fixture.debugElement.query(By.css(`.${CSS_CLASS_DONE_BUTTON}`));
                    expect(doneBtn.nativeElement.textContent).toEqual(doneBtnText);
                    dateRange.toggle();
                    fixture.detectChanges();

                    doneBtnText = 'Close';
                    dateRange.doneButtonText = doneBtnText;
                    fixture.detectChanges();
                    dateRange.toggle();
                    fixture.detectChanges();
                    doneBtn = fixture.debugElement.query(By.css(`.${CSS_CLASS_DONE_BUTTON}`));
                    expect(doneBtn.nativeElement.textContent).toEqual(doneBtnText);
                    dateRange.toggle();
                    fixture.detectChanges();
                });

                it('should emit open/close events - open/close methods', fakeAsync(() => {
                    spyOn(dateRange.onOpening, 'emit').and.callThrough();
                    spyOn(dateRange.onOpened, 'emit').and.callThrough();
                    spyOn(dateRange.onClosing, 'emit').and.callThrough();
                    spyOn(dateRange.onClosed, 'emit').and.callThrough();

                    dateRange.open();
                    tick(DEBOUNCE_TIME);
                    fixture.detectChanges();
                    expect(dateRange.collapsed).toBeFalsy();
                    expect(dateRange.onOpening.emit).toHaveBeenCalledTimes(1);
                    expect(dateRange.onOpening.emit).toHaveBeenCalledWith({ cancel: false });
                    expect(dateRange.onOpened.emit).toHaveBeenCalledTimes(1);
                    expect(dateRange.onOpened.emit).toHaveBeenCalledWith({ owner: dateRange });

                    const dayRange = 5;
                    const today = new Date();
                    startDate = new Date(today.getFullYear(), today.getMonth(), 4, 0, 0, 0);
                    endDate = new Date(startDate);
                    endDate.setDate(endDate.getDate() + dayRange);
                    selectDateRangeFromCalendar(startDate.getDate(), dayRange);

                    dateRange.close();
                    tick();
                    fixture.detectChanges();
                    verifyDateRangeInSingleInput();
                    expect(dateRange.collapsed).toBeTruthy();
                    expect(dateRange.onClosing.emit).toHaveBeenCalledTimes(1);
                    expect(dateRange.onClosing.emit).toHaveBeenCalledWith({ cancel: false, event: undefined });
                    expect(dateRange.onClosed.emit).toHaveBeenCalledTimes(1);
                    expect(dateRange.onClosed.emit).toHaveBeenCalledWith({ owner: dateRange });
                }));

                it('should emit open/close events - toggle method', fakeAsync(() => {
                    spyOn(dateRange.onOpening, 'emit').and.callThrough();
                    spyOn(dateRange.onOpened, 'emit').and.callThrough();
                    spyOn(dateRange.onClosing, 'emit').and.callThrough();
                    spyOn(dateRange.onClosed, 'emit').and.callThrough();

                    dateRange.toggle();
                    tick(DEBOUNCE_TIME);
                    fixture.detectChanges();
                    expect(dateRange.collapsed).toBeFalsy();
                    expect(dateRange.onOpening.emit).toHaveBeenCalledTimes(1);
                    expect(dateRange.onOpening.emit).toHaveBeenCalledWith({ cancel: false });
                    expect(dateRange.onOpened.emit).toHaveBeenCalledTimes(1);
                    expect(dateRange.onOpened.emit).toHaveBeenCalledWith({ owner: dateRange });

                    const dayRange = 6;
                    const today = new Date();
                    startDate = new Date(today.getFullYear(), today.getMonth(), 14, 0, 0, 0);
                    endDate = new Date(startDate);
                    endDate.setDate(endDate.getDate() + dayRange);
                    selectDateRangeFromCalendar(startDate.getDate(), dayRange);

                    dateRange.toggle();
                    tick();
                    fixture.detectChanges();
                    expect(dateRange.collapsed).toBeTruthy();
                    expect(dateRange.onClosing.emit).toHaveBeenCalledTimes(1);
                    expect(dateRange.onClosing.emit).toHaveBeenCalledWith({ cancel: false, event: undefined });
                    expect(dateRange.onClosed.emit).toHaveBeenCalledTimes(1);
                    expect(dateRange.onClosed.emit).toHaveBeenCalledWith({ owner: dateRange });
                }));
            });

            describe('Keyboard navigation', () => {
                it('should toggle the calendar with ALT + DOWN/UP ARROW key', fakeAsync(() => {
                    fixture.componentInstance.mode = InteractionMode.DropDown;
                    fixture.detectChanges();

                    spyOn(dateRange.onOpening, 'emit').and.callThrough();
                    spyOn(dateRange.onOpened, 'emit').and.callThrough();
                    spyOn(dateRange.onClosing, 'emit').and.callThrough();
                    spyOn(dateRange.onClosed, 'emit').and.callThrough();

                    expect(dateRange.collapsed).toBeTruthy();
                    UIInteractions.triggerEventHandlerKeyDown('ArrowDown', calendar, true);
                    tick(DEBOUNCE_TIME * 2);
                    fixture.detectChanges();
                    expect(dateRange.collapsed).toBeFalsy();
                    expect(dateRange.onOpening.emit).toHaveBeenCalledTimes(1);
                    expect(dateRange.onOpened.emit).toHaveBeenCalledTimes(1);

                    UIInteractions.triggerEventHandlerKeyDown('ArrowUp', calendar, true);
                    tick();
                    fixture.detectChanges();
                    expect(dateRange.collapsed).toBeTruthy();
                    expect(dateRange.onClosing.emit).toHaveBeenCalledTimes(1);
                    expect(dateRange.onClosed.emit).toHaveBeenCalledTimes(1);
                }));

                it('should close the calendar with ESC', fakeAsync(() => {
                    fixture.componentInstance.mode = InteractionMode.DropDown;
                    fixture.detectChanges();

                    spyOn(dateRange.onClosing, 'emit').and.callThrough();
                    spyOn(dateRange.onClosed, 'emit').and.callThrough();

                    expect(dateRange.collapsed).toBeTruthy();
                    dateRange.open();
                    tick();
                    fixture.detectChanges();
                    expect(dateRange.collapsed).toBeFalsy();

                    UIInteractions.triggerEventHandlerKeyDown('Escape', calendar);
                    tick();
                    fixture.detectChanges();
                    expect(dateRange.collapsed).toBeTruthy();
                    expect(dateRange.onClosing.emit).toHaveBeenCalledTimes(1);
                    expect(dateRange.onClosed.emit).toHaveBeenCalledTimes(1);
                }));
            });
        });

        describe('Two Inputs', () => {
            let startInput: DebugElement;
            let endInput: DebugElement;
            configureTestSuite();
            beforeAll(async(() => {
                TestBed.configureTestingModule({
                    declarations: [
                        DateRangeTestComponent,
                        DateRangeTwoInputsTestComponent
                    ],
                    imports: [IgxDateRangePickerModule, IgxDateTimeEditorModule, IgxInputGroupModule, FormsModule, NoopAnimationsModule]
                })
                    .compileComponents();
            }));
            beforeEach(async () => {
                fixture = TestBed.createComponent(DateRangeTwoInputsTestComponent);
                fixture.detectChanges();
                dateRange = fixture.componentInstance.dateRange;
                startInput = fixture.debugElement.query(By.css('input'));
                endInput = fixture.debugElement.queryAll(By.css('input'))[1];
                calendar = fixture.debugElement.query(By.css(CSS_CLASS_CALENDAR));
                calendarDays = fixture.debugElement.queryAll(By.css(HelperTestFunctions.DAY_CSSCLASS));
            });

            function verifyDateRange() {
                expect(dateRange.value.start).toEqual(startDate);
                expect(dateRange.value.end).toEqual(endDate);
                expect(startInput.nativeElement.value).toEqual(formatFullDate(startDate));
                const expectedEndDate = endDate ? formatFullDate(endDate) : '';
                expect(endInput.nativeElement.value).toEqual(expectedEndDate);
            }

            describe('Selection tests', () => {
                it('should assign range values correctly when selecting dates from the calendar', () => {
                    fixture.componentInstance.mode = InteractionMode.DropDown;
                    fixture.detectChanges();

                    let dayRange = 15;
                    const today = new Date();
                    startDate = new Date(today.getFullYear(), today.getMonth(), 10, 0, 0, 0);
                    endDate = new Date(startDate);
                    endDate.setDate(endDate.getDate() + dayRange);
                    selectDateRangeFromCalendar(startDate.getDate(), dayRange);
                    verifyDateRange();

                    dayRange = 13;
                    startDate = new Date(today.getFullYear(), today.getMonth(), 6, 0, 0, 0);
                    endDate = new Date(startDate);
                    endDate.setDate(endDate.getDate() + dayRange);
                    selectDateRangeFromCalendar(startDate.getDate(), dayRange);
                    verifyDateRange();
                });

                it('should assign range values correctly when selecting dates in reversed order', () => {
                    fixture.componentInstance.mode = InteractionMode.DropDown;
                    fixture.detectChanges();

                    const dayRange = -10;
                    const today = new Date();
                    startDate = new Date(today.getFullYear(), today.getMonth(), 10, 0, 0, 0);
                    endDate = new Date(today.getFullYear(), today.getMonth(), 20, 0, 0, 0);
                    selectDateRangeFromCalendar(endDate.getDate(), dayRange);
                    verifyDateRange();
                });

                it('should apply selection to start date when single date is selected', () => {
                    fixture.componentInstance.mode = InteractionMode.DropDown;
                    fixture.detectChanges();

                    const today = new Date();
                    startDate = new Date(today.getFullYear(), today.getMonth(), 4, 0, 0, 0);
                    endDate = null;

                    selectDateRangeFromCalendar(startDate.getDate(), 0);
                    verifyDateRange();
                });

                it('should update inputs correctly on first and last date selection', () => {
                    const today = new Date();
                    startDate = new Date(today.getFullYear(), today.getMonth(), 1, 0, 0, 0);
                    endDate = new Date(today.getFullYear(), today.getMonth() + 2, 0, 0, 0, 0);
                    const differenceMs = Math.abs(startDate.getTime() - endDate.getTime());
                    const dayRange = Math.round(differenceMs / ONE_DAY);
                    selectDateRangeFromCalendar(startDate.getDate(), dayRange);
                    verifyDateRange();
                });

                it('should assign range values correctly when selecting through API', () => {
                    startDate = new Date(2020, 10, 8, 0, 0, 0);
                    endDate = new Date(2020, 11, 8, 0, 0, 0);
                    dateRange.selectRange(startDate, endDate);
                    fixture.detectChanges();
                    verifyDateRange();

                    startDate = new Date(2003, 5, 18, 0, 0, 0);
                    endDate = new Date(2003, 8, 18, 0, 0, 0);
                    dateRange.selectRange(startDate, endDate);
                    fixture.detectChanges();
                    verifyDateRange();
                });
            });
            describe('Keyboard navigation', () => {
                it('should toggle the calendar with ALT + DOWN/UP ARROW key', fakeAsync(() => {
                    expect(dateRange.collapsed).toBeTruthy();

                    spyOn(dateRange.onOpening, 'emit').and.callThrough();
                    spyOn(dateRange.onOpened, 'emit').and.callThrough();
                    spyOn(dateRange.onClosing, 'emit').and.callThrough();
                    spyOn(dateRange.onClosed, 'emit').and.callThrough();

                    expect(dateRange.collapsed).toBeTruthy();
                    UIInteractions.triggerEventHandlerKeyDown('ArrowDown', calendar, true);
                    tick(DEBOUNCE_TIME * 2);
                    fixture.detectChanges();
                    expect(dateRange.collapsed).toBeFalsy();
                    expect(dateRange.onOpening.emit).toHaveBeenCalledTimes(1);
                    expect(dateRange.onOpened.emit).toHaveBeenCalledTimes(1);

                    UIInteractions.triggerEventHandlerKeyDown('ArrowUp', calendar, true);
                    tick();
                    fixture.detectChanges();
                    expect(dateRange.collapsed).toBeTruthy();
                    expect(dateRange.onClosing.emit).toHaveBeenCalledTimes(1);
                    expect(dateRange.onClosed.emit).toHaveBeenCalledTimes(1);
                }));

                it('should close the calendar with ESC', fakeAsync(() => {
                    fixture.componentInstance.mode = InteractionMode.DropDown;
                    fixture.detectChanges();

                    spyOn(dateRange.onClosing, 'emit').and.callThrough();
                    spyOn(dateRange.onClosed, 'emit').and.callThrough();

                    expect(dateRange.collapsed).toBeTruthy();
                    dateRange.toggle();
                    tick();
                    fixture.detectChanges();
                    expect(dateRange.collapsed).toBeFalsy();

                    UIInteractions.triggerEventHandlerKeyDown('Escape', calendar);
                    tick();
                    fixture.detectChanges();
                    expect(dateRange.collapsed).toBeTruthy();
                    expect(dateRange.onClosing.emit).toHaveBeenCalledTimes(1);
                    expect(dateRange.onClosed.emit).toHaveBeenCalledTimes(1);
                }));
            });
        });

        describe('Calendar UI', () => {
            configureTestSuite();
            beforeAll(async(() => {
                TestBed.configureTestingModule({
                    declarations: [
                        DateRangeTestComponent,
                        DateRangeTwoInputsTestComponent
                    ],
                    imports: [IgxDateRangePickerModule, IgxDateTimeEditorModule, IgxInputGroupModule, FormsModule, NoopAnimationsModule]
                })
                    .compileComponents();
            }));
            beforeEach(async () => {
                fixture = TestBed.createComponent(DateRangeTwoInputsTestComponent);
                fixture.detectChanges();
                dateRange = fixture.componentInstance.dateRange;
            });

            xit('should move focus to the calendar on open in dropdown mode', fakeAsync(() => {
                fixture = TestBed.createComponent(DateRangeTwoInputsTestComponent);
                fixture.componentInstance.mode = InteractionMode.DropDown;
                fixture.detectChanges();

                const startInput = fixture.debugElement.queryAll(By.css('.igx-input-group'))[1];
                // UIInteractions.clickElement(startInput.nativeElement);
                tick(100);
                fixture.detectChanges();
                expect(document.activeElement.textContent.trim()).toMatch(new Date().getDate().toString());
            }));

            xit('should move focus to the calendar on open in dialog mode', fakeAsync(() => {
                fixture = TestBed.createComponent(DateRangeTwoInputsTestComponent);
                fixture.componentInstance.mode = InteractionMode.Dialog;
                fixture.detectChanges();

                const startInput = fixture.debugElement.queryAll(By.css('.igx-input-group'))[1];
                // UIInteractions.clickElement(startInput.nativeElement);
                tick(100);
                fixture.detectChanges();
                expect(document.activeElement.textContent.trim()).toMatch(new Date().getDate().toString());
            }));

            xit('should move the focus to start input on close (date range with two inputs)', fakeAsync(() => {
                fixture = TestBed.createComponent(DateRangeTwoInputsTestComponent);
                fixture.componentInstance.mode = InteractionMode.DropDown;
                fixture.detectChanges();

                fixture.componentInstance.dateRange.open();
                tick();
                fixture.detectChanges();

                const button = fixture.debugElement.query(By.css('.igx-button--flat'));
                // UIInteractions.clickElement(button);
                tick();
                fixture.detectChanges();

                fixture.componentInstance.dateRange.close();
                tick();
                fixture.detectChanges();

                expect(document.activeElement).toHaveClass('igx-input-group__input');
            }));

            xit('should move the focus to the single input on close', fakeAsync(() => {
                fixture = TestBed.createComponent(DateRangeDefaultComponent);
                fixture.componentInstance.mode = InteractionMode.DropDown;
                fixture.detectChanges();

                fixture.componentInstance.dateRange.open();
                tick();
                fixture.detectChanges();

                const button = fixture.debugElement.query(By.css('.igx-button--flat'));
                // UIInteractions.clickElement(button);
                tick();
                fixture.detectChanges();

                fixture.componentInstance.dateRange.close();
                tick();
                fixture.detectChanges();

                expect(document.activeElement).toHaveClass('igx-input-group__input');
            }));
        });

<<<<<<< HEAD
=======
        describe('Keyboard Navigation', () => {
            const escapeKeyEvent = new KeyboardEvent('keydown', { key: 'Escape' });
            const altArrowDownKeyEvent = new KeyboardEvent('keydown', { altKey: true, key: 'ArrowDown' });
            const altArrowUpKeyEvent = new KeyboardEvent('keydown', { altKey: true, key: 'ArrowUp' });

            configureTestSuite();
            beforeAll(async(() => {
                TestBed.configureTestingModule({
                    declarations: [
                        DateRangeTestComponent,
                        DateRangeDefaultComponent,
                        DateRangeTwoInputsTestComponent
                    ],
                    imports: [IgxDateRangePickerModule, IgxDateTimeEditorModule, IgxInputGroupModule, NoopAnimationsModule, FormsModule]
                })
                    .compileComponents();
            }));

            describe('Keyboard Navigation Single Input', () => {
                let input: DebugElement;
                let dateRangeSingle: IgxDateRangePickerComponent;
                let calendar: DebugElement;

                beforeEach(fakeAsync(() => {
                    fixture = TestBed.createComponent(DateRangeDefaultComponent);
                    dateRangeSingle = fixture.componentInstance.dateRange;
                    fixture.detectChanges();
                    dateRangeSingle.mode = InteractionMode.DropDown;
                    fixture.detectChanges();
                    input = fixture.debugElement.query(By.css('input'));
                    calendar = fixture.debugElement.query(By.css(CSS_CLASS_CALENDAR));
                }));

                it('Should toggle the calendar with ALT + DOWN/UP ARROW key', fakeAsync(() => {
                    expect(dateRangeSingle.collapsed).toBeTruthy();
                    calendar.triggerEventHandler('keydown', altArrowDownKeyEvent);
                    tick();
                    fixture.detectChanges();
                    expect(dateRangeSingle.collapsed).toBeFalsy();
                    calendar.triggerEventHandler('keydown', altArrowUpKeyEvent);
                    tick();
                    fixture.detectChanges();
                    expect(dateRangeSingle.collapsed).toBeTruthy();
                }));

                it('Should close the calendar with ESC', fakeAsync(() => {
                    expect(dateRangeSingle.collapsed).toBeTruthy();
                    dateRangeSingle.toggleDirective.toggle();
                    tick();
                    fixture.detectChanges();

                    expect(dateRangeSingle.collapsed).toBeFalsy();

                    calendar.triggerEventHandler('keydown', escapeKeyEvent);
                    tick();
                    fixture.detectChanges();

                    expect(dateRangeSingle.collapsed).toBeTruthy();
                }));
            });
            describe('Keyboard Navigation Two Inputs', () => {
                let startInput: DebugElement;
                let endInput: DebugElement;
                let dateRangeTwoInputs: IgxDateRangePickerComponent;
                let calendar: DebugElement;

                beforeEach(fakeAsync(() => {
                    fixture = TestBed.createComponent(DateRangeTwoInputsTestComponent);
                    dateRangeTwoInputs = fixture.componentInstance.dateRange;
                    fixture.detectChanges();
                    dateRangeTwoInputs.mode = InteractionMode.DropDown;
                    startInput = fixture.debugElement.query(By.css('input'));
                    endInput = fixture.debugElement.queryAll(By.css('input'))[1];
                    calendar = fixture.debugElement.query(By.css(CSS_CLASS_CALENDAR));
                }));

                it('Should toggle the calendar with ALT + DOWN/UP ARROW key', fakeAsync(() => {
                    expect(dateRangeTwoInputs.collapsed).toBeTruthy();

                    calendar.triggerEventHandler('keydown', altArrowDownKeyEvent);
                    tick();
                    fixture.detectChanges();
                    expect(dateRangeTwoInputs.collapsed).toBeFalsy();

                    calendar.triggerEventHandler('keydown', altArrowUpKeyEvent);
                    tick();
                    fixture.detectChanges();
                    expect(dateRangeTwoInputs.collapsed).toBeTruthy();
                }));

                it('Should close the calendar with ESC', fakeAsync(() => {
                    expect(dateRangeTwoInputs.collapsed).toBeTruthy();

                    dateRangeTwoInputs.toggle();
                    tick();
                    fixture.detectChanges();

                    expect(dateRangeTwoInputs.collapsed).toBeFalsy();

                    calendar.triggerEventHandler('keydown', escapeKeyEvent);
                    tick();
                    fixture.detectChanges();

                    expect(dateRangeTwoInputs.collapsed).toBeTruthy();
                }));
            });
        });

        describe('Validation', () => {
            let dateRangePicker: IgxDateRangePickerComponent;
            it('IgxDateRangePickerComponent ControlValueAccessor Unit', () => {
                const mockNgControl = jasmine.createSpyObj('NgControl', ['registerOnChangeCb', 'registerOnTouchedCb']);
                const range = { start: new Date(2020, 1, 18), end: new Date(2020, 1, 28)};
                const rangeUpdate = { start: new Date(2020, 2, 22), end: new Date(2020, 2, 25)};

                // init
                dateRangePicker = new IgxDateRangePickerComponent(null, null, 'en', null);
                dateRangePicker.registerOnChange(mockNgControl.registerOnChangeCb);
                dateRangePicker.registerOnTouched(mockNgControl.registerOnTouchedCb);
                spyOn(dateRangePicker, 'handleSelection');

                // writeValue
                expect(dateRangePicker.value).toBeUndefined();
                expect(mockNgControl.registerOnChangeCb).not.toHaveBeenCalled();
                dateRangePicker.writeValue(range);
                expect(dateRangePicker.value).toBe(range);

                // set value & handleSelection call _onChangeCallback
                dateRangePicker.value = rangeUpdate;
                expect(mockNgControl.registerOnChangeCb).toHaveBeenCalledWith(rangeUpdate);

                dateRangePicker.handleSelection([range.start]);
                expect(dateRangePicker.handleSelection).toHaveBeenCalledWith([range.start]);
                expect(dateRangePicker.handleSelection).toHaveBeenCalledTimes(1);
                expect(mockNgControl.registerOnChangeCb).toHaveBeenCalledWith({start: range.start, end: range.end});

                // awaiting implementation - OnTouched callback
                // Docs: changes the value, turning the control dirty; or blurs the form control element, setting the control to touched.
                // when handleSelection fires should be touched&dirty // when input is blurred(two inputs), should be touched.
                dateRangePicker.handleSelection([range.start]);
                expect(mockNgControl.registerOnTouchedCb).toHaveBeenCalledTimes(1);

                // awaiting implementation - setDisabledState
                dateRangePicker.setDisabledState(true);
                expect(dateRangePicker.disabled).toBe(true);
                dateRangePicker.setDisabledState(false);
                expect(dateRangePicker.disabled).toBe(false);
            });
        });

>>>>>>> 811f921f
        describe('Templating', () => {
        });

        describe('ARIA', () => {
            let singleInputElement: DebugElement;
            let calendarElement: DebugElement;
            let calendarWrapper: DebugElement;
            let toggleBtn: DebugElement;
            configureTestSuite();
            beforeAll(async(() => {
                TestBed.configureTestingModule({
                    declarations: [
                        DateRangeTestComponent,
                        DateRangeDefaultCustomLabelComponent
                    ],
                    imports: [IgxDateRangePickerModule, IgxDateTimeEditorModule, IgxInputGroupModule, FormsModule, NoopAnimationsModule]
                })
                    .compileComponents();
            }));
            beforeEach(fakeAsync(() => {
                fixture = TestBed.createComponent(DateRangeDefaultCustomLabelComponent);
                fixture.detectChanges();
                dateRange = fixture.componentInstance.dateRange;

            }));
            it('should render aria attributes properly', fakeAsync(() => {
                toggleBtn = fixture.debugElement.query(By.css(`.${ CSS_CLASS_TOGGLE_BUTTON}`));
                calendarElement = fixture.debugElement.query(By.css(`.${ CSS_CLASS_CALENDAR}`));
                singleInputElement = fixture.debugElement.query(By.css(`.${ CSS_CLASS_INPUT}`));
                startDate = new Date(2020, 1, 1);
                endDate = new Date(2020, 1, 4);
                const expectedLabelID = dateRange.label.id;
                const expectedPlaceholder = singleInputElement.nativeElement.getAttribute('placeholder');

                expect(singleInputElement.nativeElement.getAttribute('role')).toEqual('combobox');
                expect(singleInputElement.nativeElement.getAttribute('placeholder')).toEqual(expectedPlaceholder);
                expect(singleInputElement.nativeElement.getAttribute('aria-haspopup')).toEqual('grid');
                expect(singleInputElement.nativeElement.getAttribute('aria-expanded')).toEqual('false');
                expect(toggleBtn.nativeElement.getAttribute('aria-hidden')).toEqual('true');
                expect(calendarElement.nativeElement.getAttribute('role')).toEqual('grid');
                expect(singleInputElement.nativeElement.getAttribute('aria-labelledby')).toEqual(expectedLabelID);

                dateRange.toggle();
                tick();
                fixture.detectChanges();

                calendarWrapper = fixture.debugElement.query(By.css(`.${CSS_CLASS_CALENDAR_TOGGLE}`));
                expect(singleInputElement.nativeElement.getAttribute('aria-expanded')).toEqual('true');
                expect(calendarWrapper.nativeElement.getAttribute('aria-hidden')).toEqual('false');

                dateRange.toggle();
                tick();
                fixture.detectChanges();

                expect(singleInputElement.nativeElement.getAttribute('aria-expanded')).toEqual('false');
                expect(toggleBtn.nativeElement.getAttribute('aria-hidden')).toEqual('true');

                dateRange.selectRange(startDate, endDate);
                fixture.detectChanges();
                expect(singleInputElement.nativeElement.getAttribute('placeholder')).toEqual('');
            }));
        });
    });
});

@Component({
    selector: 'igx-date-range-test',
    template: ''
})
export class DateRangeTestComponent implements OnInit {
    public todayButtonText: string;
    public doneButtonText: string;
    public mode: InteractionMode;

    @ViewChild(IgxDateRangePickerComponent, { read: IgxDateRangePickerComponent, static: true })
    public dateRange: IgxDateRangePickerComponent;

    public ngOnInit(): void {
        this.todayButtonText = 'Today';
        this.doneButtonText = 'Done';
    }
}

@Component({
    selector: 'igx-date-range-two-inputs-test',
    template: `
    <igx-date-range-picker [mode]="mode" [(ngModel)]="range">
            <igx-date-range-start>
                <input igxInput igxDateTimeEditor type="text" required>
            </igx-date-range-start>
            <igx-date-range-end>
                <input igxInput igxDateTimeEditor type="text" required>
            </igx-date-range-end>
        </igx-date-range-picker>
`
})
export class DateRangeTwoInputsTestComponent extends DateRangeTestComponent {
    startDate = new Date(2020, 1, 1);
    endDate = new Date(2020, 1, 4);
}

@Component({
    selector: 'igx-date-range-single-input-label-test',
    template: `
    <igx-date-range-picker [mode]="'dropdown'">
        <label igxLabel>Select Date</label>
    </igx-date-range-picker>
    `
})
export class DateRangeDefaultCustomLabelComponent extends DateRangeTestComponent {
}

@Component({
    selector: 'igx-date-range-single-input-test',
    template: `
    <igx-date-range-picker [mode]="mode">
    </igx-date-range-picker>
    `
})
export class DateRangeDefaultComponent extends DateRangeTestComponent { }<|MERGE_RESOLUTION|>--- conflicted
+++ resolved
@@ -689,159 +689,6 @@
             }));
         });
 
-<<<<<<< HEAD
-=======
-        describe('Keyboard Navigation', () => {
-            const escapeKeyEvent = new KeyboardEvent('keydown', { key: 'Escape' });
-            const altArrowDownKeyEvent = new KeyboardEvent('keydown', { altKey: true, key: 'ArrowDown' });
-            const altArrowUpKeyEvent = new KeyboardEvent('keydown', { altKey: true, key: 'ArrowUp' });
-
-            configureTestSuite();
-            beforeAll(async(() => {
-                TestBed.configureTestingModule({
-                    declarations: [
-                        DateRangeTestComponent,
-                        DateRangeDefaultComponent,
-                        DateRangeTwoInputsTestComponent
-                    ],
-                    imports: [IgxDateRangePickerModule, IgxDateTimeEditorModule, IgxInputGroupModule, NoopAnimationsModule, FormsModule]
-                })
-                    .compileComponents();
-            }));
-
-            describe('Keyboard Navigation Single Input', () => {
-                let input: DebugElement;
-                let dateRangeSingle: IgxDateRangePickerComponent;
-                let calendar: DebugElement;
-
-                beforeEach(fakeAsync(() => {
-                    fixture = TestBed.createComponent(DateRangeDefaultComponent);
-                    dateRangeSingle = fixture.componentInstance.dateRange;
-                    fixture.detectChanges();
-                    dateRangeSingle.mode = InteractionMode.DropDown;
-                    fixture.detectChanges();
-                    input = fixture.debugElement.query(By.css('input'));
-                    calendar = fixture.debugElement.query(By.css(CSS_CLASS_CALENDAR));
-                }));
-
-                it('Should toggle the calendar with ALT + DOWN/UP ARROW key', fakeAsync(() => {
-                    expect(dateRangeSingle.collapsed).toBeTruthy();
-                    calendar.triggerEventHandler('keydown', altArrowDownKeyEvent);
-                    tick();
-                    fixture.detectChanges();
-                    expect(dateRangeSingle.collapsed).toBeFalsy();
-                    calendar.triggerEventHandler('keydown', altArrowUpKeyEvent);
-                    tick();
-                    fixture.detectChanges();
-                    expect(dateRangeSingle.collapsed).toBeTruthy();
-                }));
-
-                it('Should close the calendar with ESC', fakeAsync(() => {
-                    expect(dateRangeSingle.collapsed).toBeTruthy();
-                    dateRangeSingle.toggleDirective.toggle();
-                    tick();
-                    fixture.detectChanges();
-
-                    expect(dateRangeSingle.collapsed).toBeFalsy();
-
-                    calendar.triggerEventHandler('keydown', escapeKeyEvent);
-                    tick();
-                    fixture.detectChanges();
-
-                    expect(dateRangeSingle.collapsed).toBeTruthy();
-                }));
-            });
-            describe('Keyboard Navigation Two Inputs', () => {
-                let startInput: DebugElement;
-                let endInput: DebugElement;
-                let dateRangeTwoInputs: IgxDateRangePickerComponent;
-                let calendar: DebugElement;
-
-                beforeEach(fakeAsync(() => {
-                    fixture = TestBed.createComponent(DateRangeTwoInputsTestComponent);
-                    dateRangeTwoInputs = fixture.componentInstance.dateRange;
-                    fixture.detectChanges();
-                    dateRangeTwoInputs.mode = InteractionMode.DropDown;
-                    startInput = fixture.debugElement.query(By.css('input'));
-                    endInput = fixture.debugElement.queryAll(By.css('input'))[1];
-                    calendar = fixture.debugElement.query(By.css(CSS_CLASS_CALENDAR));
-                }));
-
-                it('Should toggle the calendar with ALT + DOWN/UP ARROW key', fakeAsync(() => {
-                    expect(dateRangeTwoInputs.collapsed).toBeTruthy();
-
-                    calendar.triggerEventHandler('keydown', altArrowDownKeyEvent);
-                    tick();
-                    fixture.detectChanges();
-                    expect(dateRangeTwoInputs.collapsed).toBeFalsy();
-
-                    calendar.triggerEventHandler('keydown', altArrowUpKeyEvent);
-                    tick();
-                    fixture.detectChanges();
-                    expect(dateRangeTwoInputs.collapsed).toBeTruthy();
-                }));
-
-                it('Should close the calendar with ESC', fakeAsync(() => {
-                    expect(dateRangeTwoInputs.collapsed).toBeTruthy();
-
-                    dateRangeTwoInputs.toggle();
-                    tick();
-                    fixture.detectChanges();
-
-                    expect(dateRangeTwoInputs.collapsed).toBeFalsy();
-
-                    calendar.triggerEventHandler('keydown', escapeKeyEvent);
-                    tick();
-                    fixture.detectChanges();
-
-                    expect(dateRangeTwoInputs.collapsed).toBeTruthy();
-                }));
-            });
-        });
-
-        describe('Validation', () => {
-            let dateRangePicker: IgxDateRangePickerComponent;
-            it('IgxDateRangePickerComponent ControlValueAccessor Unit', () => {
-                const mockNgControl = jasmine.createSpyObj('NgControl', ['registerOnChangeCb', 'registerOnTouchedCb']);
-                const range = { start: new Date(2020, 1, 18), end: new Date(2020, 1, 28)};
-                const rangeUpdate = { start: new Date(2020, 2, 22), end: new Date(2020, 2, 25)};
-
-                // init
-                dateRangePicker = new IgxDateRangePickerComponent(null, null, 'en', null);
-                dateRangePicker.registerOnChange(mockNgControl.registerOnChangeCb);
-                dateRangePicker.registerOnTouched(mockNgControl.registerOnTouchedCb);
-                spyOn(dateRangePicker, 'handleSelection');
-
-                // writeValue
-                expect(dateRangePicker.value).toBeUndefined();
-                expect(mockNgControl.registerOnChangeCb).not.toHaveBeenCalled();
-                dateRangePicker.writeValue(range);
-                expect(dateRangePicker.value).toBe(range);
-
-                // set value & handleSelection call _onChangeCallback
-                dateRangePicker.value = rangeUpdate;
-                expect(mockNgControl.registerOnChangeCb).toHaveBeenCalledWith(rangeUpdate);
-
-                dateRangePicker.handleSelection([range.start]);
-                expect(dateRangePicker.handleSelection).toHaveBeenCalledWith([range.start]);
-                expect(dateRangePicker.handleSelection).toHaveBeenCalledTimes(1);
-                expect(mockNgControl.registerOnChangeCb).toHaveBeenCalledWith({start: range.start, end: range.end});
-
-                // awaiting implementation - OnTouched callback
-                // Docs: changes the value, turning the control dirty; or blurs the form control element, setting the control to touched.
-                // when handleSelection fires should be touched&dirty // when input is blurred(two inputs), should be touched.
-                dateRangePicker.handleSelection([range.start]);
-                expect(mockNgControl.registerOnTouchedCb).toHaveBeenCalledTimes(1);
-
-                // awaiting implementation - setDisabledState
-                dateRangePicker.setDisabledState(true);
-                expect(dateRangePicker.disabled).toBe(true);
-                dateRangePicker.setDisabledState(false);
-                expect(dateRangePicker.disabled).toBe(false);
-            });
-        });
-
->>>>>>> 811f921f
         describe('Templating', () => {
         });
 
