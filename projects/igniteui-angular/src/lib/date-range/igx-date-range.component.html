--- conflicted
+++ resolved
@@ -1,10 +1,8 @@
 <div #toggle="toggle" igxToggle [style.width]="'600px'" (onOpened)="onCalendarOpened()" (onClosing)="onClosing()">
     <!-- TODO: create dynamic with overlay service api, move to separate component -->
-    <div class="igx-date-picker">
-        <igx-calendar #calendar (keydown)="onKeyDown($event)" selection="range" [weekStart]="weekStart"
-                      [hideOutsideDays]="hideOutsideDays" [monthsViewNumber]="monthsViewNumber"
-                      (onSelection)="handleSelection($event)"></igx-calendar>
-    </div>
+    <igx-calendar #calendar (keydown)="onKeyDown($event)" selection="range" [weekStart]="weekStart"
+        [hideOutsideDays]="hideOutsideDays" [monthsViewNumber]="monthsViewNumber"
+        (onSelection)="handleSelection($event)"></igx-calendar>
     <div class="buttonsWrapper">
         <div *ngIf="mode === 'dialog'">
             <div class="doneButton">
@@ -67,11 +65,6 @@
 
 <ng-template #defTemplate>
     <igx-date-single>
-<<<<<<< HEAD
-        <input #singleInput igxInput type="text" readonly [placeholder]="this.value ? '' : appliedFormat"
-            role="combobox" aria-haspopup="grid"
-            [attr.aria-labelledby]="this.label?.id" />
-=======
         <input #singleInput igxInput type="text" readonly
             [placeholder]="this.value ? '' : appliedFormat"
             role="combobox"
@@ -79,7 +72,6 @@
             [attr.aria-expanded]="!toggle.collapsed"
             [attr.aria-labelledby]="this.label?.id"
             />
->>>>>>> fcf3b9e7
 
         <igx-prefix *ngIf="!this.prefix && !this.suffix" (click)="open()">
             <ng-container *ngTemplateOutlet="defIcon"></ng-container>
