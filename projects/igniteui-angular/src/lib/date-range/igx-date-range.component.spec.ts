--- conflicted
+++ resolved
@@ -31,8 +31,7 @@
     });
 }
 
-describe('IgxRangeDatePicker', () => {
-<<<<<<< HEAD
+fdescribe('IgxRangeDatePicker', () => {
     describe('Unit tests: ', () => {
         const elementRef = { nativeElement: null };
         const calendar = new IgxCalendarComponent();
@@ -52,52 +51,6 @@
             dateRange.selectRange(startDate);
             expect(dateRange.value.start).toEqual(startDate);
             expect(dateRange.value.end).toEqual(startDate);
-=======
-    let fixture: ComponentFixture<DateRangeTestComponent>;
-    let endDate: Date;
-    let startDate: Date;
-    let toggleBtn: DebugElement;
-    // let datePickerElement: DebugElement;
-    let calendarElement: DebugElement;
-    let calendarWrapper: DebugElement;
-    let dateRange: IgxDateRangeComponent;
-
-/**
- * Formats a date to 'MM/dd/yyyy' string
- * @param date Date to be formatted
- */
-    function formatFullDate(date: Date): string {
-        const year = `${date.getFullYear()}`.padStart(4, '0');
-        const month = `${date.getMonth() + 1}`.padStart(2, '0');
-        const day = `${date.getDate()}`.padStart(2, '0');
-        const fullDate = [month, day, year].join('/');
-        return fullDate;
-    }
-
-    describe('Single Input', () => {
-        // let singleInputElement: DebugElement;
-        configureTestSuite();
-        beforeAll(async(() => {
-            TestBed.configureTestingModule({
-                declarations: [
-                    DateRangeTestComponent,
-                    DateRangeSingleInputTestComponent
-                ],
-                imports: [IgxDateRangeModule, IgxDateTimeEditorModule, IgxInputGroupModule, FormsModule, NoopAnimationsModule]
-            })
-                .compileComponents();
-        }));
-        beforeEach(fakeAsync(() => {
-            fixture = TestBed.createComponent(DateRangeSingleInputTestComponent);
-            fixture.detectChanges();
-        }));
-
-        /* The single input's text looks like this -> START_DATE - END_DATE */
-
-        it('Should set the first part of the input properly on first date selection', () => {
-            // TODO
-            // it should set the START_DATE only
->>>>>>> 0d477d3c
         });
 
         it('should set range dates correctly through selectToday method', () => {
@@ -333,7 +286,8 @@
                 expect(dateRange.value.start).toEqual(startDate);
                 expect(dateRange.value.end).toEqual(endDate);
                 expect(startInput.nativeElement.value).toEqual(formatFullDate(startDate));
-                expect(endInput.nativeElement.value).toEqual(formatFullDate(endDate));
+                const expectedEndDate = endDate ? formatFullDate(endDate) : '__/__/____';
+                expect(endInput.nativeElement.value).toEqual(expectedEndDate);
             }
 
             it('should assign start and end values correctly when selecting dates from the calendar', () => {
@@ -374,7 +328,8 @@
                 fixture.detectChanges();
 
                 const today = new Date();
-                startDate = endDate = new Date(today.getFullYear(), today.getMonth(), 4, 0, 0, 0);
+                startDate = new Date(today.getFullYear(), today.getMonth(), 4, 0, 0, 0);
+                endDate = null;
 
                 selectDateRangeFromCalendar(startDate.getDate(), 0);
                 verifyDateRange();
@@ -405,7 +360,6 @@
             });
         });
 
-<<<<<<< HEAD
         describe('Test API - properties, methods and events', () => {
             xit('Should select today properly', (done) => {
                 fixture = TestBed.createComponent(DateRangeTwoInputsTestComponent);
@@ -419,79 +373,6 @@
                     done();
                 });
             });
-=======
-        xit('should move focus to the calendar on open in dropdown mode', fakeAsync(() => {
-            fixture = TestBed.createComponent(DateRangeTwoInputsTestComponent);
-            fixture.componentInstance.mode = InteractionMode.DropDown;
-            fixture.detectChanges();
-
-            const startInput = fixture.debugElement.queryAll(By.css('.igx-input-group'))[1];
-            // UIInteractions.clickElement(startInput.nativeElement);
-            tick(100);
-            fixture.detectChanges();
-            expect(document.activeElement.textContent.trim()).toMatch(new Date().getDate().toString());
-        }));
-
-        xit('should move focus to the calendar on open in dialog mode', fakeAsync(() => {
-            fixture = TestBed.createComponent(DateRangeTwoInputsTestComponent);
-            fixture.componentInstance.mode = InteractionMode.Dialog;
-            fixture.detectChanges();
-
-            const startInput = fixture.debugElement.queryAll(By.css('.igx-input-group'))[1];
-            // UIInteractions.clickElement(startInput.nativeElement);
-            tick(100);
-            fixture.detectChanges();
-            expect(document.activeElement.textContent.trim()).toMatch(new Date().getDate().toString());
-        }));
-
-        xit('should move the focus to start input on close (date range with two inputs)', fakeAsync(() => {
-            fixture = TestBed.createComponent(DateRangeTwoInputsTestComponent);
-            fixture.componentInstance.mode = InteractionMode.DropDown;
-            fixture.detectChanges();
-
-            fixture.componentInstance.dateRange.open();
-            tick();
-            fixture.detectChanges();
-
-            const button = fixture.debugElement.query(By.css('.igx-button--flat'));
-            // UIInteractions.clickElement(button);
-            tick();
-            fixture.detectChanges();
-
-            fixture.componentInstance.dateRange.close();
-            tick();
-            fixture.detectChanges();
-
-            expect(document.activeElement).toHaveClass('igx-input-group__input');
-        }));
-
-        xit('should move the focus to the single input on close', fakeAsync(() => {
-            fixture = TestBed.createComponent(DateRangeSingleInputTestComponent);
-            fixture.componentInstance.mode = InteractionMode.DropDown;
-            fixture.detectChanges();
-
-            fixture.componentInstance.dateRange.open();
-            tick();
-            fixture.detectChanges();
-
-            const button = fixture.debugElement.query(By.css('.igx-button--flat'));
-           // UIInteractions.clickElement(button);
-            tick();
-            fixture.detectChanges();
-
-            fixture.componentInstance.dateRange.close();
-            tick();
-            fixture.detectChanges();
-
-            expect(document.activeElement).toHaveClass('igx-input-group__input');
-        }));
-    });
-
-    describe('Keyboard Navigation', () => {
-        const escapeKeyEvent = new KeyboardEvent('keydown', { key: 'Escape' });
-        const altArrowDownKeyEvent = new KeyboardEvent('keydown', { altKey: true, key: 'ArrowDown' });
-        const altArrowUpKeyEvent = new KeyboardEvent('keydown', { altKey: true, key: 'ArrowUp' });
->>>>>>> 0d477d3c
 
             it('Should assign start and end input values correctly when selecting dates from the API', fakeAsync(() => {
                 // TODO
@@ -570,13 +451,6 @@
                 // UIInteractions.clickElement(button);
                 tick();
                 fixture.detectChanges();
-<<<<<<< HEAD
-=======
-                expect(dateRangeSingle.toggleDirective.collapsed).toBeTruthy();
-                // alternatively expect(dateRangeSingle.collapsed).toBeTruthy(); // collapsed needs implementation
-                // expect(singleInputElement).toBe(document.activeElement);
-            }));
->>>>>>> 0d477d3c
 
                 fixture.componentInstance.dateRange.close();
                 tick();
@@ -603,65 +477,9 @@
                 tick();
                 fixture.detectChanges();
 
-<<<<<<< HEAD
                 expect(document.activeElement).toHaveClass('igx-input-group__input');
             }));
         });
-=======
-                // should focus input on close
-                // expect(singleInputElement).toBe(document.activeElement);
-            }));
-    });
-    describe('Keyboard Navigation Two Inputs', () => {
-        let firstInputElement: DebugElement;
-        let secondInputElement: DebugElement;
-        let dateRangeTwoInputs: IgxDateRangeComponent;
-
-        beforeEach(fakeAsync(() => {
-            fixture = TestBed.createComponent(DateRangeTwoInputsTestComponent);
-            dateRangeTwoInputs = fixture.componentInstance.dateRange;
-            fixture.detectChanges();
-            firstInputElement = fixture.debugElement.query(By.css('.' + CSS_CLASS_INPUT))[0];
-            secondInputElement = fixture.debugElement.query(By.css('.' + CSS_CLASS_INPUT))[1];
-        }));
-
-        xit('Should toggle the calendar with ALT + DOWN/UP ARROW key', fakeAsync(() => {
-            expect(dateRangeTwoInputs.toggleDirective.collapsed).toBeTruthy();
-            // alternatively expect(dateRangeTwoInputs.collapsed).toBeTruthy(); // collapsed needs implementation
-            firstInputElement.triggerEventHandler('keydown', altArrowDownKeyEvent);
-            tick();
-            fixture.detectChanges();
-            expect(dateRangeTwoInputs.toggleDirective.collapsed).toBeFalsy();
-            // alternatively expect(dateRangeTwoInputs.collapsed).toBeFalsy(); // collapsed needs implementation
-
-            firstInputElement.triggerEventHandler('keydown', altArrowUpKeyEvent);
-            tick();
-            fixture.detectChanges();
-            expect(dateRangeTwoInputs.toggleDirective.collapsed).toBeTruthy();
-            // alternatively expect(dateRangeTwoInputs.collapsed).toBeTruthy(); // collapsed needs implementation
-
-            // expect(firstInputElement).toBe(document.activeElement);
-        }));
-
-        xit('Should close the calendar with ESC', fakeAsync(() => {
-            expect(dateRangeTwoInputs.toggleDirective.collapsed).toBeTruthy();
-
-            dateRangeTwoInputs.toggle();
-            tick();
-            fixture.detectChanges();
-
-            expect(dateRangeTwoInputs.toggleDirective.collapsed).toBeFalsy();
-            // alternatively expect(dateRangeTwoInputs.collapsed).toBeFalsy();
-
-            firstInputElement.triggerEventHandler('keydown', escapeKeyEvent);
-            tick();
-            fixture.detectChanges();
-
-            // expect(firstInputElement).toBe(document.activeElement);
-        }));
-    });
-});
->>>>>>> 0d477d3c
 
         describe('Keyboard Navigation', () => {
             const escapeKeyEvent = new KeyboardEvent('keydown', { key: 'Escape' });
