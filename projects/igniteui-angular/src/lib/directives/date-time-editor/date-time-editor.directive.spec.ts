--- conflicted
+++ resolved
@@ -10,7 +10,7 @@
 import { configureTestSuite } from '../../test-utils/configure-suite';
 import { UIInteractions } from '../../test-utils/ui-interactions.spec';
 
-describe('IgxDateTimeEditor', () => {
+fdescribe('IgxDateTimeEditor', () => {
     let dateTimeEditor: IgxDateTimeEditorDirective;
     describe('Unit tests', () => {
         const maskParsingService = jasmine.createSpyObj('MaskParsingService',
@@ -31,7 +31,6 @@
         }
         describe('Date portions spinning', () => {
             it('should correctly increment / decrement date portions with passed in DatePart', () => {
-<<<<<<< HEAD
                 inputFormat = 'dd/M/yy';
                 inputDate = '12/10/2015';
                 elementRef = { nativeElement: { value: inputDate } };
@@ -39,14 +38,6 @@
 
                 dateTimeEditor.value = new Date(2015, 11, 12);
                 spyOnProperty((dateTimeEditor as any), 'inputValue', 'get').and.returnValue(inputDate);
-=======
-                elementRef = { nativeElement: { value: '12/10/2015' } };
-                dateTimeEditor = new IgxDateTimeEditorDirective(renderer2, elementRef, maskParsingService, DOCUMENT, LOCALE_ID);
-                dateTimeEditor.inputFormat = 'dd/M/yy';
-                dateTimeEditor.ngOnInit();
-                dateTimeEditor.value = new Date('12/10/2015');
-                spyOnProperty((dateTimeEditor as any), 'inputValue', 'get').and.returnValue('12/10/2015');
->>>>>>> 20900b25
                 const date = dateTimeEditor.value.getDate();
                 const month = dateTimeEditor.value.getMonth();
 
@@ -58,7 +49,6 @@
             });
 
             it('should correctly increment / decrement date portions without passed in DatePart', () => {
-<<<<<<< HEAD
                 inputFormat = 'dd/MM/yyyy';
                 inputDate = '12/10/2015';
                 elementRef = { nativeElement: { value: inputDate } };
@@ -66,13 +56,6 @@
 
                 dateTimeEditor.value = new Date(2015, 11, 12);
                 spyOnProperty((dateTimeEditor as any), 'inputValue', 'get').and.returnValue(inputDate);
-=======
-                elementRef = { nativeElement: { value: '12/10/2015' } };
-                dateTimeEditor = new IgxDateTimeEditorDirective(renderer2, elementRef, maskParsingService, DOCUMENT, LOCALE_ID);
-                dateTimeEditor.ngOnInit();
-                dateTimeEditor.value = new Date('12/10/2015');
-                spyOnProperty((dateTimeEditor as any), 'inputValue', 'get').and.returnValue('12/10/2015');
->>>>>>> 20900b25
                 const date = dateTimeEditor.value.getDate();
 
                 dateTimeEditor.increment();
@@ -83,17 +66,11 @@
             });
 
             it('should not loop over to next month when incrementing date', () => {
-<<<<<<< HEAD
                 inputFormat = 'dd/MM/yyyy';
                 inputDate = '29/02/2020';
                 elementRef = { nativeElement: { value: inputDate } };
                 initializeDateTimeEditor();
 
-=======
-                elementRef = { nativeElement: { value: '29/02/2020' } };
-                dateTimeEditor = new IgxDateTimeEditorDirective(renderer2, elementRef, maskParsingService, DOCUMENT, LOCALE_ID);
-                dateTimeEditor.ngOnInit();
->>>>>>> 20900b25
                 dateTimeEditor.value = new Date(2020, 1, 29);
                 spyOnProperty((dateTimeEditor as any), 'inputValue', 'get').and.returnValue(inputDate);
 
@@ -103,17 +80,11 @@
             });
 
             it('should not loop over to next year when incrementing month', () => {
-<<<<<<< HEAD
                 inputFormat = 'dd/MM/yyyy';
                 inputDate = '29/12/2020';
                 elementRef = { nativeElement: { value: inputDate } };
                 initializeDateTimeEditor();
 
-=======
-                elementRef = { nativeElement: { value: '29/12/2020' } };
-                dateTimeEditor = new IgxDateTimeEditorDirective(renderer2, elementRef, maskParsingService, DOCUMENT, LOCALE_ID);
-                dateTimeEditor.ngOnInit();
->>>>>>> 20900b25
                 dateTimeEditor.value = new Date(2020, 11, 29);
                 spyOnProperty((dateTimeEditor as any), 'inputValue', 'get').and.returnValue(inputDate);
 
@@ -123,17 +94,11 @@
             });
 
             it('should update date part if next/previous month\'s max date is less than the current one\'s', () => {
-<<<<<<< HEAD
                 inputFormat = 'dd/MM/yyyy';
                 inputDate = '31/01/2020';
                 elementRef = { nativeElement: { value: inputDate } };
                 initializeDateTimeEditor();
 
-=======
-                elementRef = { nativeElement: { value: '31/01/2020' } };
-                dateTimeEditor = new IgxDateTimeEditorDirective(renderer2, elementRef, maskParsingService, DOCUMENT, LOCALE_ID);
-                dateTimeEditor.ngOnInit();
->>>>>>> 20900b25
                 dateTimeEditor.value = new Date(2020, 0, 31);
                 spyOnProperty((dateTimeEditor as any), 'inputValue', 'get').and.returnValue(inputDate);
 
@@ -143,18 +108,11 @@
             });
 
             it('should prioritize Date for spinning, if it is set in format', () => {
-<<<<<<< HEAD
                 inputFormat = 'dd/M/yy HH:mm:ss tt';
                 inputDate = '11/03/2020 00:00:00 AM';
                 elementRef = { nativeElement: { value: inputDate } };
                 initializeDateTimeEditor();
 
-=======
-                elementRef = { nativeElement: { value: '11/03/2020 00:00:00 AM' } };
-                dateTimeEditor = new IgxDateTimeEditorDirective(renderer2, elementRef, maskParsingService, DOCUMENT, LOCALE_ID);
-                dateTimeEditor.inputFormat = 'dd/M/yy HH:mm:ss tt';
-                dateTimeEditor.ngOnInit();
->>>>>>> 20900b25
                 dateTimeEditor.value = new Date(2020, 2, 11);
                 spyOnProperty((dateTimeEditor as any), 'inputValue', 'get').and.returnValue(inputDate);
 
@@ -166,15 +124,10 @@
             });
 
             it('should not loop over when isSpinLoop is false', () => {
-<<<<<<< HEAD
                 inputFormat = 'dd/MM/yyyy';
                 inputDate = '31/03/2020';
                 elementRef = { nativeElement: { value: inputDate }};
                 initializeDateTimeEditor();
-=======
-                elementRef = { nativeElement: { value: '31/03/2020' } };
-                dateTimeEditor = new IgxDateTimeEditorDirective(renderer2, elementRef, maskParsingService, DOCUMENT, LOCALE_ID);
->>>>>>> 20900b25
                 dateTimeEditor.isSpinLoop = false;
 
                 dateTimeEditor.value = new Date(2020, 2, 31);
@@ -189,18 +142,10 @@
             });
 
             it('should loop over when isSpinLoop is true (default)', () => {
-<<<<<<< HEAD
                 inputFormat = 'dd/MM/yyyy';
                 inputDate = '31/03/2020';
                 elementRef = { nativeElement: { value: inputDate } };
                 initializeDateTimeEditor();
-=======
-                elementRef = { nativeElement: { value: '31/03/2019' } };
-                dateTimeEditor = new IgxDateTimeEditorDirective(renderer2, elementRef, maskParsingService, DOCUMENT, LOCALE_ID);
-                dateTimeEditor.ngOnInit();
-                dateTimeEditor.value = new Date(2020, 2, 31);
-                spyOnProperty((dateTimeEditor as any), 'inputValue', 'get').and.returnValue('31/02/2019');
->>>>>>> 20900b25
 
                 dateTimeEditor.value = new Date(2020, 2, 31);
                 spyOnProperty((dateTimeEditor as any), 'inputValue', 'get').and.returnValue(inputDate);
@@ -215,17 +160,11 @@
 
         describe('Time portions spinning', () => {
             it('should correctly increment / decrement time portions with passed in DatePart', () => {
-<<<<<<< HEAD
                 inputFormat = 'dd/MM/yyyy HH:mm:ss';
                 inputDate = '10/10/2010 12:10:34';
                 elementRef = { nativeElement: { value: inputDate } };
                 initializeDateTimeEditor();
 
-=======
-                elementRef = { nativeElement: { value: '10/10/2010 12:10:34' } };
-                dateTimeEditor = new IgxDateTimeEditorDirective(renderer2, elementRef, maskParsingService, DOCUMENT, LOCALE_ID);
-                dateTimeEditor.ngOnInit();
->>>>>>> 20900b25
                 dateTimeEditor.value = new Date(2010, 11, 10, 12, 10, 34);
                 spyOnProperty((dateTimeEditor as any), 'inputValue', 'get').and.returnValue(inputDate);
                 const minutes = dateTimeEditor.value.getMinutes();
@@ -239,15 +178,10 @@
             });
 
             it('should correctly increment / decrement time portions without passed in DatePart', () => {
-<<<<<<< HEAD
                 inputFormat = 'HH:mm:ss tt';
                 inputDate = '';
                 elementRef = { nativeElement: { value: inputDate } };
                 initializeDateTimeEditor();
-=======
-                elementRef = { nativeElement: { value: '' } };
-                dateTimeEditor = new IgxDateTimeEditorDirective(renderer2, elementRef, maskParsingService, DOCUMENT, LOCALE_ID);
->>>>>>> 20900b25
                 /*
                  * format must be set because the editor will prioritize Date if Hours is not set
                  * and no DatePart is provided to increment / decrement
@@ -264,17 +198,11 @@
             });
 
             it('should not loop over to next minute when incrementing seconds', () => {
-<<<<<<< HEAD
                 inputFormat = 'dd/MM/yyyy HH:mm:ss';
                 inputDate = '20/01/2019 20:05:59';
                 elementRef = { nativeElement: { value: inputDate } };
                 initializeDateTimeEditor();
 
-=======
-                elementRef = { nativeElement: { value: '20/01/2019 20:05:59' } };
-                dateTimeEditor = new IgxDateTimeEditorDirective(renderer2, elementRef, maskParsingService, DOCUMENT, LOCALE_ID);
-                dateTimeEditor.ngOnInit();
->>>>>>> 20900b25
                 dateTimeEditor.value = new Date(2019, 1, 20, 20, 5, 59);
                 spyOnProperty((dateTimeEditor as any), 'inputValue', 'get').and.returnValue(inputDate);
 
@@ -284,17 +212,11 @@
             });
 
             it('should not loop over to next hour when incrementing minutes', () => {
-<<<<<<< HEAD
                 inputFormat = 'dd/MM/yyyy HH:mm:ss';
                 inputDate = '20/01/2019 20:59:12';
                 elementRef = { nativeElement: { value: inputDate } };
                 initializeDateTimeEditor();
 
-=======
-                elementRef = { nativeElement: { value: '20/01/2019 20:59:12' } };
-                dateTimeEditor = new IgxDateTimeEditorDirective(renderer2, elementRef, maskParsingService, DOCUMENT, LOCALE_ID);
-                dateTimeEditor.ngOnInit();
->>>>>>> 20900b25
                 dateTimeEditor.value = new Date(2019, 1, 20, 20, 59, 12);
                 spyOnProperty((dateTimeEditor as any), 'inputValue', 'get').and.returnValue(inputDate);
 
@@ -304,17 +226,11 @@
             });
 
             it('should not loop over to next day when incrementing hours', () => {
-<<<<<<< HEAD
                 inputFormat = 'dd/MM/yyyy HH:mm:ss';
                 inputDate = '20/01/2019 23:13:12';
                 elementRef = { nativeElement: { value: inputDate } };
                 initializeDateTimeEditor();
 
-=======
-                elementRef = { nativeElement: { value: '20/01/2019 23:13:12' } };
-                dateTimeEditor = new IgxDateTimeEditorDirective(renderer2, elementRef, maskParsingService, DOCUMENT, LOCALE_ID);
-                dateTimeEditor.ngOnInit();
->>>>>>> 20900b25
                 dateTimeEditor.value = new Date(2019, 1, 20, 23, 13, 12);
                 spyOnProperty((dateTimeEditor as any), 'inputValue', 'get').and.returnValue(inputDate);
 
@@ -324,15 +240,10 @@
             });
 
             it('should not loop over when isSpinLoop is false', () => {
-<<<<<<< HEAD
                 inputFormat = 'dd/MM/yyyy HH:mm:ss';
                 inputDate = '20/01/2019 23:13:12';
                 elementRef = { nativeElement: { value: inputDate } };
                 initializeDateTimeEditor();
-=======
-                elementRef = { nativeElement: { value: '20/02/2019 23:00:12' } };
-                dateTimeEditor = new IgxDateTimeEditorDirective(renderer2, elementRef, maskParsingService, DOCUMENT, LOCALE_ID);
->>>>>>> 20900b25
                 dateTimeEditor.isSpinLoop = false;
                 dateTimeEditor.value = new Date(2019, 1, 20, 23, 0, 12);
                 spyOnProperty((dateTimeEditor as any), 'inputValue', 'get').and.returnValue(inputDate);
@@ -345,17 +256,11 @@
             });
 
             it('should loop over when isSpinLoop is true (default)', () => {
-<<<<<<< HEAD
                 inputFormat = 'dd/MM/yyyy HH:mm:ss';
                 inputDate = '20/02/2019 23:15:12';
                 elementRef = { nativeElement: { value: inputDate } };
                 initializeDateTimeEditor();
 
-=======
-                elementRef = { nativeElement: { value: '20/02/2019 23:15:12' } };
-                dateTimeEditor = new IgxDateTimeEditorDirective(renderer2, elementRef, maskParsingService, DOCUMENT, LOCALE_ID);
-                dateTimeEditor.ngOnInit();
->>>>>>> 20900b25
                 dateTimeEditor.value = new Date(2019, 1, 20, 23, 15, 0);
                 spyOnProperty((dateTimeEditor as any), 'inputValue', 'get').and.returnValue(inputDate);
 
@@ -367,15 +272,11 @@
             });
         });
 
-        it('should emit valueChange event on clear()', () => {
+        it('should emit valueChanged event on clear()', () => {
             elementRef = { nativeElement: { value: '' } };
-            dateTimeEditor = new IgxDateTimeEditorDirective(renderer2, elementRef, maskParsingService, DOCUMENT, LOCALE_ID);
+            dateTimeEditor = new IgxDateTimeEditorDirective(renderer2, elementRef, maskParsingService, DOCUMENT, locale);
             dateTimeEditor.ngOnInit();
-<<<<<<< HEAD
             dateTimeEditor.inputFormat = 'dd/M/yy';
-=======
-            spyOn(dateTimeEditor.valueChange, 'emit');
->>>>>>> 20900b25
             const date = new Date(2000, 5, 6);
             dateTimeEditor.value = date;
             spyOn(dateTimeEditor.valueChange, 'emit');
@@ -384,16 +285,12 @@
             dateTimeEditor.clear();
             expect(dateTimeEditor.value).toBeNull();
             expect(dateTimeEditor.valueChange.emit).toHaveBeenCalledTimes(1);
-<<<<<<< HEAD
             expect(dateTimeEditor.valueChange.emit).toHaveBeenCalledWith({ oldValue: date, newValue: null, userInput: '6/6/2000' });
-=======
-            expect(dateTimeEditor.valueChange.emit).toHaveBeenCalledWith({ oldValue: date, newValue: null });
->>>>>>> 20900b25
         });
 
         it('should update mask according to the input format', () => {
             elementRef = { nativeElement: { value: '' } };
-            dateTimeEditor = new IgxDateTimeEditorDirective(renderer2, elementRef, maskParsingService, DOCUMENT, LOCALE_ID);
+            dateTimeEditor = new IgxDateTimeEditorDirective(renderer2, elementRef, maskParsingService, DOCUMENT, locale);
             dateTimeEditor.inputFormat = 'd/M/yy';
             dateTimeEditor.ngOnInit();
 
@@ -838,7 +735,7 @@
                 expect(dateTimeEditorDirective.setDisabledState).toHaveBeenCalledTimes(2);
                 expect(dateTimeEditorDirective.setDisabledState).toHaveBeenCalledWith(false);
             }));
-            it('should emit valueChange event on blur', () => {
+            it('should emit valueChanged event on blur', () => {
                 const newDate = new Date(2004, 11, 18);
                 fixture.componentInstance.dateTimeFormat = 'dd/MM/yy';
                 fixture.detectChanges();
@@ -851,11 +748,7 @@
                 const args = { oldValue: undefined, newValue: newDate, userInput: '18/12/04' };
                 expect(inputElement.nativeElement.value).toEqual('18/12/04');
                 expect(dateTimeEditorDirective.valueChange.emit).toHaveBeenCalledTimes(1);
-<<<<<<< HEAD
                 expect(dateTimeEditorDirective.valueChange.emit).toHaveBeenCalledWith(args);
-=======
-                expect(dateTimeEditorDirective.valueChange.emit).toHaveBeenCalledWith({ oldValue: undefined, newValue: newDate });
->>>>>>> 20900b25
             });
             it('should fire validationFailed when input date is outside date range.', () => {
                 fixture.componentInstance.dateTimeFormat = 'dd-MM-yyyy';
@@ -904,6 +797,8 @@
             });
             it('should fire validationFailed when input date is invalid.', () => {
                 fixture.componentInstance.dateTimeFormat = 'dd-MM-yyyy';
+                fixture.componentInstance.minDate = new Date(2000, 1, 1);
+                fixture.componentInstance.maxDate = new Date(2050, 1, 25);
                 fixture.detectChanges();
                 spyOn(dateTimeEditorDirective.validationFailed, 'emit').and.callThrough();
 
@@ -919,9 +814,8 @@
 
                 // invalid date
                 const oldDate = new Date(2020, 1, 22);
-                //const newDate = (dateTimeEditorDirective as any).parseDate('99-99-2020').value;
-                const args = { oldValue: oldDate, newValue: null };
                 inputDate = '99-99-2020';
+                const args = { oldValue: oldDate, newValue: null, userInput: inputDate };
                 inputElement.triggerEventHandler('focus', {});
                 fixture.detectChanges();
                 UIInteractions.simulatePaste(inputDate, inputElement, 0, 10);
@@ -929,7 +823,7 @@
                 fixture.detectChanges();
                 expect(inputElement.nativeElement.value).toEqual('__-__-____');
                 expect(dateTimeEditorDirective.validationFailed.emit).toHaveBeenCalledTimes(1);
-                // expect(dateTimeEditorDirective.validationFailed.emit).toHaveBeenCalledWith(args);
+                expect(dateTimeEditorDirective.validationFailed.emit).toHaveBeenCalledWith(args);
             });
         });
 
