import {
  Directive, Input, ElementRef, OnInit,
  Renderer2, NgModule, Output, EventEmitter, Inject, HostListener
} from '@angular/core';
import { NG_VALUE_ACCESSOR, ControlValueAccessor, } from '@angular/forms';
import { CommonModule, formatDate, DOCUMENT } from '@angular/common';
import { IgxMaskDirective } from '../mask/mask.directive';
import { MaskParsingService } from '../mask/mask-parsing.service';
import { KEYS } from '../../core/utils';
import {
  DatePickerUtil, DateState, DateTimeValue
} from '../../date-picker/date-picker.utils';
import { IgxDateTimeEditorEventArgs, DatePartInfo, DatePart } from './date-time-editor.common';

/**
 * Date Time Editor provides a functionality to input, edit and format date and time.
 *
 * @igxModule IgxDateTimeEditorModule
 *
 * @igxParent IgxInputGroup
 *
 * @igxTheme igx-input-theme
 *
 * @igxKeywords date, time, editor
 *
 * @igxGroup Scheduling
 *
 * @remarks
 *
 * The Ignite UI Date Time Editor Directive makes it easy for developers to manipulate date/time user input. It requires input in a specified or
 * default input format which is visible in the input element as a placeholder. It allows to input only date(ex: 'dd/MM/yyyy'), only time(ex:'HH:mm tt') or both at once if needed.
 * Supports display format that may differ from the input format. Provides methods to increment and decrement any specific/targeted `DatePart`.
 *
 * @example
 * ```html
 * <igx-input-group>
 *   <input type="text" igxInput [igxDateTimeEditor]="'dd/MM/yyyy'" [displayFormat]="'shortDate'" [(ngModel)]="date"/>
 * </igx-input-group>
 * ```
 */
@Directive({
  selector: '[igxDateTimeEditor]',
  exportAs: 'igxDateTimeEditor',
  providers: [
    { provide: NG_VALUE_ACCESSOR, useExisting: IgxDateTimeEditorDirective, multi: true }
  ]
})
export class IgxDateTimeEditorDirective extends IgxMaskDirective implements OnInit, ControlValueAccessor {
  /**
  * An @Input property that allows you to set the locale settings used in `displayFormat`.
  * @example
  *```html
  * <input igxDateTimeEditor [locale]="'en'">
  *```
  */
  @Input()
  public locale = 'en';

/**
  * An @Input property that allows you to set the minimum possible value the editor will allow.
  * @example
  *```html
  * <input igxDateTimeEditor [minValue]="minDate">
  *```
  */
  @Input()
  public minValue: string | Date;

  /**
  * An @Input property that allows you to set the maximum possible value the editor will allow.
  * @example
  *```html
  * <input igxDateTimeEditor [maxValue]="maxDate">
  *```
  */
  @Input()
  public maxValue: string | Date;

  /**
   * An @Input property that allows you to specify if the currently spun date segment should loop over.
   * @example
   *```html
   * <input igxDateTimeEditor [isSpinLoop]="false">
   *```
   */
  @Input()
  public isSpinLoop = true;

  /**
   * An @Input property that allows you to set both pre-defined format options such as `shortDate` and `longDate`,
   * as well as constructed format string using characters supported by `DatePipe`, e.g. `EE/MM/yyyy`.
   * @example
   *```html
   * <input igxDateTimeEditor [displayFormat]="'shortDate'">
   *```
   */
  @Input()
  public displayFormat: string;

  /**
   * An @Input property that allows you to get/set the expected user input format(and placeholder).
   *  for the editor.
   * @example
   *```html
   * <input [igxDateTimeEditor]="'dd/MM/yyyy'">
   *```
   */
  @Input(`igxDateTimeEditor`)
  public set inputFormat(value: string) {
    if (value) {
      this._format = value;
    }
    const mask = this.buildMask(this.inputFormat);
    this.mask = value.indexOf('tt') !== -1 ? mask.substring(0, mask.length - 2) + 'LL' : mask;
  }

  public get inputFormat(): string {
    return this._format;
  }

  /**
   * An @Input property that gets/sets the component date value.
   * @example
   * ```html
   * <input igxDateTimeEditor [value]="date">
   * ```
   */
  @Input()
  public set value(value: Date) {
    this._value = value;
    this.updateMask();
  }

  public get value() {
    return this._value;
  }

  /**
   * Emitted when the editor's value has changed.
   * @example
   * ```html
   * <input igxDateTimeEditor (valueChanged)="onValueChanged($event)"/>
   * ```
   */
  @Output()
  public valueChanged = new EventEmitter<IgxDateTimeEditorEventArgs>();

  /**
   * Emitted when the editor is not within a specified range.
   * @example
   * ```html
   * <input igxDateTimeEditor [minValue]="minDate" [maxValue]="maxDate" (validationFailed)="onValidationFailed($event)"/>
   * ```
   */
  @Output()
  public validationFailed = new EventEmitter<IgxDateTimeEditorEventArgs>();

  private _value: Date;
  private _document: Document;
  private _isFocused: boolean;
  private _format = 'dd/MM/yyyy';
  private _oldValue: Date | string;
  private _dateTimeFormatParts: DatePartInfo[];
  private onTouchCallback = (...args: any[]) => { };
  private onChangeCallback = (...args: any[]) => { };

  private get literals() {
    const literals = [];
    for (const char of this.mask) {
      if (char.match(/[^0lL]/)) { literals.push(char); }
    }

    return literals;
  }

  private get emptyMask() {
    return this.maskParser.applyMask(this.inputFormat, this.maskOptions);
  }

  private get targetDatePart(): DatePart {
    if (this._document.activeElement === this.nativeElement) {
      return this._dateTimeFormatParts.find(p => p.start <= this.selectionStart && this.selectionStart <= p.end).type;
    } else {
      if (this._dateTimeFormatParts.some(p => p.type === DatePart.Date)) {
        return DatePart.Date;
      } else if (this._dateTimeFormatParts.some(p => p.type === DatePart.Hours)) {
        return DatePart.Hours;
      }
    }
  }

  constructor(
    protected elementRef: ElementRef,
    protected maskParser: MaskParsingService,
    protected renderer: Renderer2,
    @Inject(DOCUMENT) private document: any) {
    super(elementRef, maskParser, renderer);
    this._document = this.document as Document;
  }

  /** @hidden @internal */
  public ngOnInit(): void {
    this._dateTimeFormatParts = DatePickerUtil.parseDateTimeFormat(this.inputFormat);
    this.renderer.setAttribute(this.nativeElement, 'placeholder', this.inputFormat);
    this.updateMask();
  }

  /**
   * Clear the input element value.
   */
  public clear(): void {
    this.updateValue(null);
    this.updateMask();
  }

  /**
  * Increment specified DatePart.
  * @param datePart The optional DatePart to increment. Defaults to Date or Hours(when Date is absent from the inputFormat - ex:'HH:mm').
  */
  public increment(datePart?: DatePart): void {
    const newValue = datePart
      ? this.calculateValueOnSpin(datePart, 1)
      : this.calculateValueOnSpin(this.targetDatePart, 1);
    this.updateValue(newValue ? newValue : new Date());
    this.updateMask();
  }

  /**
  * Decrement specified DatePart.
  *
  * @param datePart The optional DatePart to decrement. Defaults to Date or Hours(when Date is absent from the inputFormat - ex:'HH:mm').
  */
  public decrement(datePart?: DatePart): void {
    const newValue = datePart
      ? this.calculateValueOnSpin(datePart, -1)
      : this.calculateValueOnSpin(this.targetDatePart, -1);
    this.updateValue(newValue ? newValue : new Date());
    this.updateMask();
  }

  /** @hidden @internal */
  public writeValue(value: any): void {
    this.value = value;
  }

  /** @hidden @internal */
  public registerOnChange(fn: any): void { this.onChangeCallback = fn; }

  /** @hidden @internal */
  public registerOnTouched(fn: any): void { this.onTouchCallback = fn; }

  /** @hidden @internal */
  public setDisabledState?(isDisabled: boolean): void { }

  /** @hidden @internal */
  public onKeyDown(event: KeyboardEvent) {
    super.onKeyDown(event);
    if (event.key === KEYS.UP_ARROW || event.key === KEYS.UP_ARROW_IE ||
      event.key === KEYS.DOWN_ARROW || event.key === KEYS.DOWN_ARROW_IE) {
      this.spin(event);
      return;
    }

    if (event.ctrlKey && event.key === KEYS.SEMICOLON) {
      this.updateValue(new Date());
      this.updateMask();
    }

    this.moveCursor(event);
  }

  /** @hidden @internal */
  public onFocus(): void {
    this._isFocused = true;
    this.onTouchCallback();
    this.updateMask();
    super.onFocus();
  }

  /** @hidden @internal */
  public onBlur(event): void {
    this._isFocused = false;

<<<<<<< HEAD
=======
  /** @hidden @internal */
  public onInputChanged(): void {
    // the mask must be updated before any date operations
    super.onInputChanged();
>>>>>>> bee8a483
    if (this.inputValue === this.emptyMask) {
      this.updateValue(null);
      this.inputValue = '';
      return;
    }

    const parsedDate = this.parseDate(this.inputValue);
    if (parsedDate.state === DateState.Valid) {
      this.updateValue(parsedDate.value);
    } else {
      this.validationFailed.emit({ oldValue: this.value, newValue: parsedDate.value });
      this.updateValue(null);
    }

    this.updateMask();
    this.onTouchCallback();
    super.onBlur(event);
  }

  /** @hidden @internal */
  public updateMask() {
    if (!this.value || !this.isValidDate(this.value)) {
      this.inputValue = this.emptyMask;
      return;
    }
    if (this._isFocused) {
      const cursor = this.selectionEnd;
      let mask = this.emptyMask;
      this._dateTimeFormatParts.forEach(p => {
        const partLength = p.end - p.start;
        let targetValue = this.getMaskedValue(p.type, partLength);

        if (p.type === DatePart.Month) {
          targetValue = this.prependValue(
            parseInt(targetValue.replace(new RegExp(this.promptChar, 'g'), '0'), 10) + 1, partLength, '0');
        }

        if (p.type === DatePart.Hours && p.format.indexOf('h') !== -1) {
          targetValue = this.prependValue(this.toTwelveHourFormat(targetValue), partLength, '0');
        }

        if (p.type === DatePart.Year && p.format.length === 2) {
          targetValue = this.prependValue(parseInt(targetValue.slice(-2), 10), partLength, '0');
        }

        mask = this.maskParser.replaceInMask(mask, targetValue, this.maskOptions, p.start, p.end).value;
      });
      this.inputValue = mask;
      this.setSelectionRange(cursor);
    } else {
      const format = this.displayFormat ? this.displayFormat : this.inputFormat;
      this.inputValue = formatDate(this.value, format.replace('tt', 'aa'), this.locale);
    }
  }

  private buildMask(format: string): string {
    return DatePickerUtil.setInputFormat(format).replace(/\w/g, '0');
  }

  private isDate(value: any): value is Date {
    return value instanceof Date && typeof value === 'object';
  }

  private valueInRange(value: Date): boolean {
    if (!value) { return false; }
    const maxValueAsDate = this.isDate(this.maxValue) ? this.maxValue : this.parseDate(this.maxValue)?.value;
    const minValueAsDate = this.isDate(this.minValue) ? this.minValue : this.parseDate(this.minValue)?.value;
    if (maxValueAsDate && minValueAsDate) {
      return value.getTime() <= maxValueAsDate.getTime() &&
        minValueAsDate.getTime() <= value.getTime();
    }

    return maxValueAsDate && value.getTime() <= maxValueAsDate.getTime() ||
      minValueAsDate && minValueAsDate.getTime() <= value.getTime();
  }

  private calculateValueOnSpin(datePart: DatePart, delta: number): Date {
    if (!this.value || !this.isValidDate(this.value)) { return null; }
    const newDate = new Date(this.value.getFullYear(), this.value.getMonth(), this.value.getDate(),
      this.value.getHours(), this.value.getMinutes(), this.value.getSeconds());
    if (this.isValidDate(this.value)) {
      switch (datePart) {
        case DatePart.Date:
          return DatePickerUtil.calculateDateOnSpin(delta, newDate, this.value, this.isSpinLoop);
        case DatePart.Month:
          return DatePickerUtil.calculateMonthOnSpin(delta, newDate, this.value, this.isSpinLoop);
        case DatePart.Year:
          return DatePickerUtil.calculateYearOnSpin(delta, newDate, this.value);
        case DatePart.Hours:
          return DatePickerUtil.calculateHoursOnSpin(delta, newDate, this.value, this.isSpinLoop);
        case DatePart.Minutes:
          return DatePickerUtil.calculateMinutesOnSpin(delta, newDate, this.value, this.isSpinLoop);
        case DatePart.Seconds:
          return DatePickerUtil.calculateSecondsOnSpin(delta, newDate, this.value, this.isSpinLoop);
        case DatePart.AmPm:
          const formatPart = this._dateTimeFormatParts.find(dp => dp.type === DatePart.AmPm);
          const amPmFromMask = this.inputValue.substring(formatPart.start, formatPart.end);
          return DatePickerUtil.calculateAmPmOnSpin(newDate, this.value, amPmFromMask);
      }
    }

    return this.value;
  }

  private updateValue(newDate: Date) {
    this._oldValue = this.value;
    this.value = newDate;
    if (this.minValue || this.maxValue) {
      if (this.valueInRange(this.value)) {
        this.onChangeCallback(this.value);
      } else {
        this.onChangeCallback(null);
        this.validationFailed.emit({ oldValue: this._oldValue, newValue: this.value });
      }
    } else {
      this.onChangeCallback(this.value);
    }
    if (this.inputIsComplete() || this.inputValue === this.emptyMask) {
      this.valueChanged.emit({ oldValue: this._oldValue, newValue: this.value });
    }
  }

  private toTwelveHourFormat(value: string): number {
    let hour = parseInt(value.replace(new RegExp(this.promptChar, 'g'), '0'), 10);
    if (hour > 12) {
      hour -= 12;
    } else if (hour === 0) {
      hour = 12;
    }

    return hour;
  }

  private getMaskedValue(datePart: DatePart, partLength: number): string {
    let maskedValue;
    switch (datePart) {
      case DatePart.Date:
        maskedValue = this.value.getDate();
        break;
      case DatePart.Month:
        maskedValue = this.value.getMonth();
        break;
      case DatePart.Year:
        maskedValue = this.value.getFullYear();
        break;
      case DatePart.Hours:
        maskedValue = this.value.getHours();
        break;
      case DatePart.Minutes:
        maskedValue = this.value.getMinutes();
        break;
      case DatePart.Seconds:
        maskedValue = this.value.getSeconds();
        break;
      case DatePart.AmPm:
        maskedValue = this.value.getHours() >= 12 ? 'PM' : 'AM';
        break;
    }

    if (datePart !== DatePart.AmPm) {
      return this.prependValue(maskedValue, partLength, '0');
    }

    return maskedValue;
  }

  private prependValue(value: number, partLength: number, prependChar: string): string {
    return (prependChar + value.toString()).slice(-partLength);
  }

  private spin(event: KeyboardEvent): void {
    event.preventDefault();
    switch (event.key) {
      case KEYS.UP_ARROW:
      case KEYS.UP_ARROW_IE:
        this.increment();
        break;
      case KEYS.DOWN_ARROW:
      case KEYS.DOWN_ARROW_IE:
        this.decrement();
        break;
    }
  }

  private inputIsComplete(): boolean {
    return this.inputValue.indexOf(this.promptChar) === -1;
  }

  private isValidDate(date: Date): boolean {
    return date && date.getTime && !isNaN(date.getTime());
  }

  private parseDate(val: string): DateTimeValue {
    if (!val) { return null; }
    return DatePickerUtil.parseDateTimeArray(this._dateTimeFormatParts, val);
  }

  private moveCursor(event: KeyboardEvent): void {
    const value = (event.target as HTMLInputElement).value;
    switch (event.key) {
      case KEYS.LEFT_ARROW:
      case KEYS.LEFT_ARROW_IE:
        if (event.ctrlKey) {
          event.preventDefault();
          this.setSelectionRange(this.getNewPosition(value));
        }
        break;
      case KEYS.RIGHT_ARROW:
      case KEYS.RIGHT_ARROW_IE:
        if (event.ctrlKey) {
          event.preventDefault();
          this.setSelectionRange(this.getNewPosition(value, 1));
        }
        break;
    }
  }

  /**
   * Move the cursor in a specific direction until it reaches a date/time separator.
   * Then return its index.
   *
   * @param value The string it operates on.
   * @param direction 0 is left, 1 is right. Default is 0.
   */
  private getNewPosition(value: string, direction = 0): number {
    let cursorPos = this.selectionStart;
    if (!direction) {
      do {
        cursorPos = cursorPos > 0 ? --cursorPos : cursorPos;
      } while (!this.literals.includes(value[cursorPos - 1]) && cursorPos > 0);
      return cursorPos;
    } else {
      do {
        cursorPos++;
      } while (!this.literals.includes(value[cursorPos]) && cursorPos < value.length);
      return cursorPos;
    }
  }
}

@NgModule({
  declarations: [IgxDateTimeEditorDirective],
  exports: [IgxDateTimeEditorDirective],
  imports: [CommonModule]
})
export class IgxDateTimeEditorModule { }<|MERGE_RESOLUTION|>--- conflicted
+++ resolved
@@ -27,9 +27,11 @@
  *
  * @remarks
  *
- * The Ignite UI Date Time Editor Directive makes it easy for developers to manipulate date/time user input. It requires input in a specified or
- * default input format which is visible in the input element as a placeholder. It allows to input only date(ex: 'dd/MM/yyyy'), only time(ex:'HH:mm tt') or both at once if needed.
- * Supports display format that may differ from the input format. Provides methods to increment and decrement any specific/targeted `DatePart`.
+ * The Ignite UI Date Time Editor Directive makes it easy for developers to manipulate date/time user input.
+ * It requires input in a specified or default input format which is visible in the input element as a placeholder.
+ * It allows to input only date(ex: 'dd/MM/yyyy'), only time(ex:'HH:mm tt') or both at once, if needed.
+ * Supports display format that may differ from the input format.
+ * Provides methods to increment and decrement any specific/targeted `DatePart`.
  *
  * @example
  * ```html
@@ -56,13 +58,13 @@
   @Input()
   public locale = 'en';
 
-/**
-  * An @Input property that allows you to set the minimum possible value the editor will allow.
-  * @example
-  *```html
-  * <input igxDateTimeEditor [minValue]="minDate">
-  *```
-  */
+  /**
+    * An @Input property that allows you to set the minimum possible value the editor will allow.
+    * @example
+    *```html
+    * <input igxDateTimeEditor [minValue]="minDate">
+    *```
+    */
   @Input()
   public minValue: string | Date;
 
@@ -281,13 +283,6 @@
   public onBlur(event): void {
     this._isFocused = false;
 
-<<<<<<< HEAD
-=======
-  /** @hidden @internal */
-  public onInputChanged(): void {
-    // the mask must be updated before any date operations
-    super.onInputChanged();
->>>>>>> bee8a483
     if (this.inputValue === this.emptyMask) {
       this.updateValue(null);
       this.inputValue = '';
