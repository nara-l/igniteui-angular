--- conflicted
+++ resolved
@@ -623,12 +623,7 @@
 
         const elementsFromPoint = this.getElementsAtPoint(pageX, pageY);
         for (let i = 0; i < elementsFromPoint.length; i++) {
-<<<<<<< HEAD
-            if (elementsFromPoint[i].getAttribute('droppable') === 'true' &&
-            !elementsFromPoint[i].isEqualNode(this._dragGhost)) {
-=======
             if (elementsFromPoint[i].getAttribute('droppable') === 'true' && elementsFromPoint[i] !== this._dragGhost) {
->>>>>>> 4d4dc43c
                 topDropArea = elementsFromPoint[i];
                 break;
             }
@@ -639,13 +634,8 @@
         }
 
         if (topDropArea &&
-<<<<<<< HEAD
-            (!this._lastDropArea || (this._lastDropArea && !this._lastDropArea.isEqualNode(topDropArea)))) {
-                if (this._lastDropArea) {
-=======
             (!this._lastDropArea || (this._lastDropArea && this._lastDropArea !== topDropArea))) {
             if (this._lastDropArea) {
->>>>>>> 4d4dc43c
                 this.dispatchEvent(this._lastDropArea, 'igxDragLeave', eventArgs);
             }
 
