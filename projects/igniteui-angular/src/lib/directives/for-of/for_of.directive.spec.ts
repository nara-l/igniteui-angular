﻿import { NgForOfContext } from '@angular/common';
import {
    AfterViewInit,
    ChangeDetectorRef,
    Component,
    ComponentFactoryResolver,
    Directive,
    Injectable,
    IterableDiffers,
    NgZone,
    OnInit,
    QueryList,
    TemplateRef,
    ViewChild,
    ViewChildren,
    ViewContainerRef,
    DebugElement
} from '@angular/core';
import { async, TestBed, ComponentFixture } from '@angular/core/testing';
import { By } from '@angular/platform-browser';
import { BehaviorSubject, Observable } from 'rxjs';
import { IForOfState, IgxForOfDirective, IgxForOfModule } from './for_of.directive';
import { UIInteractions, wait } from '../../test-utils/ui-interactions.spec';

import { configureTestSuite } from '../../test-utils/configure-suite';
import { IgxForOfScrollSyncService } from './for_of.sync.service';
import { TestNgZone } from '../../test-utils/helper-utils.spec';

describe('IgxForOf directive -', () => {
    const INACTIVE_VIRT_CONTAINER = 'igx-display-container--inactive';
    const DISPLAY_CONTAINER = 'igx-display-container';
    const VERTICAL_SCROLLER = 'igx-virtual-helper';
    let displayContainer: HTMLElement;
    let verticalScroller: HTMLElement;
    let horizontalScroller: HTMLElement;
    let zone: TestNgZone;

    let dg: DataGenerator;

    beforeAll(() => {
        dg = new DataGenerator();
    });
    configureTestSuite();
    beforeEach(async(() => {
        TestBed.configureTestingModule({
            declarations: [
                TestIgxForOfDirective,
                EmptyVirtualComponent,
                HorizontalVirtualComponent,
                VerticalVirtualNoDataComponent,
                VerticalVirtualComponent,
                VirtualComponent,
                VirtualVariableSizeComponent,
                RemoteVirtualizationComponent,
                RemoteVirtCountComponent,
                NoWidthAndHeightComponent,
                LocalVariablesComponent
            ],
            imports: [IgxForOfModule],
            providers: [{ provide: NgZone, useFactory: () => zone = new TestNgZone() }]
        }).compileComponents();
    }));

    describe('empty virtual component', () => {
<<<<<<< HEAD
        configureTestSuite();
        let fix: ComponentFixture<EmptyVirtualComponent>;

        beforeEach(async(() => {
            TestBed.configureTestingModule({
                declarations: [
                    TestIgxForOfDirective,
                    EmptyVirtualComponent
                ],
                imports: [IgxForOfModule],
                providers: [{ provide: NgZone, useFactory: () => zone = new TestNgZone() }]
            }).compileComponents();
        }));

        beforeEach(() => {
            fix = TestBed.createComponent(EmptyVirtualComponent);
            fix.detectChanges();
            displayContainer = fix.nativeElement.querySelector(DISPLAY_CONTAINER);
        });

=======
>>>>>>> 6f967190
        it('should initialize empty directive', () => {
            const fix = TestBed.createComponent(EmptyVirtualComponent);
            fix.detectChanges();
            displayContainer = fix.nativeElement.querySelector(DISPLAY_CONTAINER);
            expect(displayContainer).not.toBeNull();
        });
    });

    describe('horizontal virtual component', () => {
        let fix: ComponentFixture<HorizontalVirtualComponent>;

<<<<<<< HEAD
        beforeEach(async(() => {
            TestBed.configureTestingModule({
                declarations: [
                    TestIgxForOfDirective,
                    HorizontalVirtualComponent
                ],
                imports: [IgxForOfModule],
                providers: [{ provide: NgZone, useFactory: () => zone = new TestNgZone() }]
            }).compileComponents();
        }));

=======
>>>>>>> 6f967190
        beforeEach(() => {
            fix = TestBed.createComponent(HorizontalVirtualComponent);
            dg.generateData(300, 5, fix.componentInstance);
            fix.componentRef.hostView.detectChanges();
            fix.detectChanges();
<<<<<<< HEAD
            displayContainer  = fix.nativeElement.querySelector(DISPLAY_CONTAINER);
=======
            displayContainer = fix.nativeElement.querySelector(DISPLAY_CONTAINER);
>>>>>>> 6f967190
            verticalScroller = fix.nativeElement.querySelector(VERTICAL_SCROLLER);
            horizontalScroller = fix.nativeElement.querySelector('igx-horizontal-virtual-helper');
        });

        it('should initialize directive with horizontal virtualization', () => {
            expect(displayContainer).not.toBeNull();
            expect(verticalScroller).toBeNull();
            expect(horizontalScroller).not.toBeNull();

            fix.componentInstance.scrollLeft(150);
            fix.detectChanges();

            const firstRecChildren = displayContainer.children;
            for (let i = 0; i < firstRecChildren.length; i++) {
                expect(firstRecChildren[i].textContent)
                    .toBe(fix.componentInstance.data[0][i + 1].toString());
            }

            const secondRecChildren = fix.nativeElement.querySelectorAll(DISPLAY_CONTAINER)[1].children;
            for (let i = 0; i < secondRecChildren.length; i++) {
                expect(secondRecChildren[i].textContent)
                    .toBe(fix.componentInstance.data[1][i + 1].toString());
            }
        });

        it('should always fill available space for last chunk size calculation - horizontal virtualization', () => {
            fix.componentInstance.width = '1900px';
            fix.componentInstance.cols = [
                { field: '1', width: 100 },
                { field: '2', width: 1800 },
                { field: '3', width: 200 },
                { field: '4', width: 200 },
                { field: '5', width: 300 },
                { field: '6', width: 100 },
                { field: '7', width: 100 },
                { field: '8', width: 100 },
                { field: '9', width: 150 },
                { field: '10', width: 150 }
            ];
            fix.componentRef.hostView.detectChanges();
            fix.detectChanges();
            const firstRecChildren = displayContainer.children;

            let chunkSize = firstRecChildren.length;
            expect(chunkSize).toEqual(9);

            fix.componentInstance.width = '1900px';
            fix.componentInstance.cols = [
                { field: '1', width: 1800 },
                { field: '2', width: 100 },
                { field: '3', width: 200 },
                { field: '4', width: 200 },
                { field: '5', width: 300 },
                { field: '6', width: 100 },
                { field: '7', width: 100 },
                { field: '8', width: 100 },
                { field: '9', width: 150 },
                { field: '10', width: 150 }
            ];
            fix.componentRef.hostView.detectChanges();
            fix.detectChanges();

            chunkSize = firstRecChildren.length;
            expect(chunkSize).toEqual(10);
        });

        it('should update horizontal scroll offsets if igxForOf changes. ', () => {
            fix.componentInstance.width = '500px';
            fix.componentInstance.cols = [
                { field: '1', width: 100 },
                { field: '2', width: 200 },
                { field: '3', width: 200 },
                { field: '4', width: 200 },
                { field: '5', width: 300 }
            ];
            fix.componentRef.hostView.detectChanges();
            fix.detectChanges();

            fix.componentInstance.scrollLeft(50);

            fix.detectChanges();

            expect(parseInt(displayContainer.style.left, 10)).toEqual(-50);

            fix.componentInstance.cols = [
                { field: '1', width: 100 }
            ];
            fix.detectChanges();

            expect(parseInt(displayContainer.style.left, 10)).toEqual(0);

        });
    });

    describe('vertical virtual component', () => {
        let fix: ComponentFixture<VerticalVirtualComponent>;

<<<<<<< HEAD
        beforeEach(async(() => {
            TestBed.configureTestingModule({
                declarations: [
                    TestIgxForOfDirective,
                    VerticalVirtualNoDataComponent,
                    VerticalVirtualComponent
                ],
                imports: [IgxForOfModule],
                providers: [{ provide: NgZone, useFactory: () => zone = new TestNgZone() }]
            }).compileComponents();
        }));

=======
>>>>>>> 6f967190
        beforeEach(() => {
            fix = TestBed.createComponent(VerticalVirtualComponent);
            fix.componentInstance.data = dg.generateVerticalData(fix.componentInstance.cols);
            fix.componentRef.hostView.detectChanges();
            fix.detectChanges();
            displayContainer = fix.nativeElement.querySelector(DISPLAY_CONTAINER);
            verticalScroller = fix.nativeElement.querySelector(VERTICAL_SCROLLER);
            horizontalScroller = fix.nativeElement.querySelector('igx-horizontal-virtual-helper');
        });

        it('should initialize directive with vertical virtualization', async () => {
            expect(displayContainer).not.toBeNull();
            expect(verticalScroller).not.toBeNull();
            expect(horizontalScroller).toBeNull();
            /* The height of the row is set to 50px so scrolling by 100px should render the third record */
            fix.componentInstance.scrollTop(100);
            fix.detectChanges();

            const firstRecChildren = displayContainer.children[0].children;
            let i = 0;
            const thirdRecord = fix.componentInstance.data[2];
            for (const item in thirdRecord) {
                if (thirdRecord.hasOwnProperty(item)) {
                    expect(thirdRecord[item].toString())
                        .toBe(firstRecChildren[i++].textContent);
                }
            }
        });

        it('should update vertical scroll offsets if igxForOf changes. ', () => {
            fix.componentInstance.scrollTop(5);
            fix.detectChanges();

            expect(parseInt(displayContainer.style.top, 10)).toEqual(-5);

            spyOn(fix.componentInstance.parentVirtDir.onChunkLoad, 'emit');

            fix.componentInstance.data = [{ '1': 1, '2': 2, '3': 3, '4': 4 }];
            fix.detectChanges();

            expect(parseInt(displayContainer.style.top, 10)).toEqual(0);
            expect(fix.componentInstance.parentVirtDir.onChunkLoad.emit).toHaveBeenCalledTimes(1);
        });

        it('should apply the changes when itemSize is changed.', () => {
            const firstRecChildren = displayContainer.children[0].children;
            for (let i = 0; i < firstRecChildren.length; i++) {
                expect(firstRecChildren[i].clientHeight)
                    .toBe(parseInt(fix.componentInstance.parentVirtDir.igxForItemSize, 10));
            }

            fix.componentInstance.itemSize = '100px';
            fix.detectChanges();
            for (let i = 0; i < firstRecChildren.length; i++) {
                expect(firstRecChildren[i].clientHeight)
                    .toBe(parseInt(fix.componentInstance.parentVirtDir.igxForItemSize, 10));
            }
        });

        it('should not throw error when itemSize is changed while data is null/undefined.', () => {
            let errorMessage = '';
            fix.componentInstance.data = null;
            fix.detectChanges();
            try {
                fix.componentInstance.itemSize = '100px';
                fix.detectChanges();
            } catch (ex) {
                errorMessage = ex.message;
            }
            expect(errorMessage).toBe('');
        });

        it('should allow initially undefined value for igxForOf and then detect changes correctly once the value is updated', () => {
            fix = TestBed.createComponent(VerticalVirtualNoDataComponent);
            expect(() => {
                fix.detectChanges();
            }).not.toThrow();
            displayContainer = fix.nativeElement.querySelector(DISPLAY_CONTAINER);
            verticalScroller = fix.nativeElement.querySelector(VERTICAL_SCROLLER);
            expect(displayContainer).not.toBeNull();
            expect(verticalScroller).not.toBeNull();

            fix.componentInstance.height = '400px';
            fix.detectChanges();
            fix.componentInstance.height = '500px';
            fix.detectChanges();

            let rowsRendered = displayContainer.querySelectorAll('div');
            expect(rowsRendered.length).toBe(0);
            fix.componentInstance.data = dg.generateVerticalData(fix.componentInstance.cols);
            fix.detectChanges();
            rowsRendered = displayContainer.querySelectorAll('div');
            expect(rowsRendered.length).not.toBe(0);
        });

        it('should always fill available space for last chunk size calculation - vertical virtualization', async () => {
            fix.componentInstance.height = '1900px';
            const virtualContainer = fix.componentInstance.parentVirtDir;
            virtualContainer.igxForSizePropName = 'height';
            fix.componentInstance.data = [
                { '1': '1', height: '100px' },
                { '1': '2', height: '1800px' },
                { '1': '3', height: '200px' },
                { '1': '4', height: '200px' },
                { '1': '5', height: '300px' },
                { '1': '6', height: '100px' },
                { '1': '7', height: '100px' },
                { '1': '8', height: '100px' },
                { '1': '9', height: '150px' },
                { '1': '10', height: '150px' }
            ];
            fix.detectChanges();
            await wait();
            let chunkSize = (virtualContainer as any)._calcMaxChunkSize();
            expect(chunkSize).toEqual(9);

            fix.componentInstance.height = '1900px';
            fix.componentInstance.data = [
                { '1': '1', height: '1800px' },
                { '1': '2', height: '100px' },
                { '1': '3', height: '200px' },
                { '1': '4', height: '200px' },
                { '1': '5', height: '300px' },
                { '1': '6', height: '100px' },
                { '1': '7', height: '100px' },
                { '1': '8', height: '100px' },
                { '1': '9', height: '150px' },
                { '1': '10', height: '150px' }
            ];
            fix.detectChanges();
            await wait();
            chunkSize = (virtualContainer as any)._calcMaxChunkSize();
            expect(chunkSize).toEqual(10);
        });
    });

    describe('vertical and horizontal virtual component', () => {
        let fix: ComponentFixture<VirtualComponent>;

<<<<<<< HEAD
        beforeEach(async(() => {
            TestBed.configureTestingModule({
                declarations: [
                    TestIgxForOfDirective,
                    VirtualComponent
                ],
                imports: [IgxForOfModule],
                providers: [{ provide: NgZone, useFactory: () => zone = new TestNgZone() }]
            }).compileComponents();
        }));

=======
>>>>>>> 6f967190
        beforeEach(() => {
            fix = TestBed.createComponent(VirtualComponent);
            dg.generateData300x50000(fix.componentInstance);
            fix.detectChanges();
            displayContainer = fix.nativeElement.querySelector(DISPLAY_CONTAINER);
            verticalScroller = fix.nativeElement.querySelector(VERTICAL_SCROLLER);
            horizontalScroller = fix.nativeElement.querySelector('igx-horizontal-virtual-helper');
            expect(displayContainer).not.toBeNull();
            expect(verticalScroller).not.toBeNull();
            expect(horizontalScroller).not.toBeNull();
        });

<<<<<<< HEAD
        it('should initialize directive with vertical and horizontal virtualization',  () => {
=======
        it('should initialize directive with vertical and horizontal virtualization', () => {
>>>>>>> 6f967190
            /* The height of the row is set to 50px so scrolling by 100px should render the third record */
            fix.componentInstance.scrollTop(100);

            const firstInnerDisplayContainer = displayContainer.children[0].querySelector(DISPLAY_CONTAINER);
            expect(firstInnerDisplayContainer).not.toBeNull();

            fix.detectChanges();

            const firstRecChildren = firstInnerDisplayContainer.children;
            for (let i = 0; i < firstRecChildren.length; i++) {
                expect(firstInnerDisplayContainer.children[i].textContent)
                    .toBe(fix.componentInstance.data[2][i].toString());
            }
        });

        it('should allow scrolling at certain amount down and then to the top renders correct rows and cols', () => {
            fix.componentInstance.scrollTop(5000);
            fix.detectChanges();

            fix.componentInstance.scrollTop(0);
            fix.detectChanges();

            const firstInnerDisplayContainer = displayContainer.children[0].querySelector(DISPLAY_CONTAINER);
            expect(firstInnerDisplayContainer).not.toBeNull();

            const firstRecChildren = firstInnerDisplayContainer.children;
            for (let i = 0; i < firstRecChildren.length; i++) {
                expect(firstInnerDisplayContainer.children[i].textContent)
                    .toBe(fix.componentInstance.data[0][i].toString());
            }
        });

        it('should scroll to bottom and correct rows and columns should be rendered', () => {
            fix.componentInstance.scrollTop(2500000);

            const rows = displayContainer.children;
            const lastInnerDisplayContainer = rows[rows.length - 1].querySelector(DISPLAY_CONTAINER);
            expect(lastInnerDisplayContainer).not.toBeNull();

            fix.detectChanges();

            const lastRecChildren = lastInnerDisplayContainer.children;
            const data = fix.componentInstance.data;
            for (let i = 0; i < lastRecChildren.length; i++) {
                expect(lastInnerDisplayContainer.children[i].textContent)
                    .toBe(data[data.length - 1][i].toString());
            }
        });

        it('should scroll to wheel event correctly', async () => {
            /* 120 is default mousewheel on Chrome, scroll 2 records down */
            await UIInteractions.simulateWheelEvent(displayContainer, 0, - 1 * 2 * 120);
            fix.detectChanges();
            await wait();

            const firstInnerDisplayContainer = displayContainer.children[0].querySelector(DISPLAY_CONTAINER);
            expect(firstInnerDisplayContainer).not.toBeNull();

            const firstRecChildren = firstInnerDisplayContainer.children;
            for (let i = 0; i < firstRecChildren.length; i++) {
                expect(firstInnerDisplayContainer.children[i].textContent)
                    .toBe(fix.componentInstance.data[2][i].toString());
            }
        });

        it('should scroll to the far right and last column should be visible', () => {
            // scroll to the last right pos
            fix.componentInstance.scrollLeft(90000);
            fix.detectChanges();

            const rowChildren = displayContainer.querySelectorAll(DISPLAY_CONTAINER);
            for (let i = 0; i < rowChildren.length; i++) {
                expect(rowChildren[i].children.length).toBe(7);
                expect(rowChildren[i].children[5].textContent)
                    .toBe(fix.componentInstance.data[i][298].toString());
                expect(rowChildren[i].children[6].textContent)
                    .toBe(fix.componentInstance.data[i][299].toString());
            }
        });

        it('should detect width change and update initially rendered columns', () => {
            let rows = displayContainer.querySelectorAll(DISPLAY_CONTAINER);
            expect(rows.length).toBe(9);
            for (let i = 0; i < rows.length; i++) {
                expect(rows[i].children.length).toBe(7);
                expect(rows[i].children[3].textContent)
                    .toBe(fix.componentInstance.data[i][3].toString());
            }

            // scroll to the last right pos
            fix.componentInstance.width = '1200px';
            fix.detectChanges();

            rows = displayContainer.querySelectorAll(DISPLAY_CONTAINER);
            expect(rows.length).toBe(9);
            for (let i = 0; i < rows.length; i++) {
                expect(rows[i].children.length).toBe(9);
                expect(rows[i].children[4].textContent)
                    .toBe(fix.componentInstance.data[i][4].toString());
            }
        });

        it('should detect height change and update initially rendered rows', () => {
            let rows = displayContainer.querySelectorAll(DISPLAY_CONTAINER);
            expect(rows.length).toBe(9);
            for (let i = 0; i < rows.length; i++) {
                expect(rows[i].children.length).toBe(7);
                expect(rows[i].children[2].textContent)
                    .toBe(fix.componentInstance.data[i][2].toString());
            }

            // scroll to the last right pos
            fix.componentInstance.height = '700px';
            fix.detectChanges();

            rows = displayContainer.querySelectorAll(DISPLAY_CONTAINER);
            expect(rows.length).toBe(15);
            for (let i = 0; i < rows.length; i++) {
                expect(rows[i].children.length).toBe(7);
                expect(rows[i].children[2].textContent)
                    .toBe(fix.componentInstance.data[i][2].toString());
            }
        });

        it('should not render vertical scrollbar when number of rows change to 5', () => {
            let rowsRendered = displayContainer.querySelectorAll(DISPLAY_CONTAINER);

            expect(displayContainer).not.toBeNull();
            expect(verticalScroller).not.toBeNull();
            expect(horizontalScroller).not.toBeNull();
            expect(fix.componentInstance.isVerticalScrollbarVisible()).toBe(true);
            expect(fix.componentInstance.isHorizontalScrollbarVisible()).toBe(true);
            expect(rowsRendered.length).toBe(9);

            /** Step 1. Lower the amount of rows to 5. The vertical scrollbar then should not be rendered */
            dg.generateData(300, 5, fix.componentInstance);
            fix.detectChanges();

            fix.componentInstance.scrollTop(verticalScroller.scrollTop);
            fix.detectChanges();

            rowsRendered = displayContainer.querySelectorAll(DISPLAY_CONTAINER);
            expect(fix.componentInstance.isVerticalScrollbarVisible()).toBe(false);
            expect(fix.componentInstance.isHorizontalScrollbarVisible()).toBe(true);
            expect(rowsRendered.length).toBe(5);

            /** Step 2. Scroll to the left. There should be no errors then and everything should be still the same */
            fix.componentInstance.scrollLeft(1000);
            fix.detectChanges();

            rowsRendered = displayContainer.querySelectorAll(DISPLAY_CONTAINER);
            expect(fix.componentInstance.isVerticalScrollbarVisible()).toBe(false);
            expect(fix.componentInstance.isHorizontalScrollbarVisible()).toBe(true);
            expect(rowsRendered.length).toBe(5);

            /** Step 3. Increase the amount of rows back and vertical scrollbar should be rendered back */
            dg.generateData300x50000(fix.componentInstance);
            fix.detectChanges();

            // We trigger scrollTop with the current scroll position because otherwise the scroll events are not fired during a test.
            fix.componentInstance.scrollTop(verticalScroller.scrollTop);
            fix.detectChanges();

            rowsRendered = displayContainer.querySelectorAll(DISPLAY_CONTAINER);
            expect(horizontalScroller.scrollLeft).toBe(1000);
            expect(fix.componentInstance.isVerticalScrollbarVisible()).toBe(true);
            expect(fix.componentInstance.isHorizontalScrollbarVisible()).toBe(true);
            expect(rowsRendered.length).toBe(9);
        });

        it('should not render vertical scrollbars when number of rows change to 0 after scrolling down', () => {
            let rowsRendered = displayContainer.querySelectorAll(DISPLAY_CONTAINER);

            expect(displayContainer).not.toBeNull();
            expect(verticalScroller).not.toBeNull();
            expect(horizontalScroller).not.toBeNull();
            expect(fix.componentInstance.isVerticalScrollbarVisible()).toBe(true);
            expect(fix.componentInstance.isHorizontalScrollbarVisible()).toBe(true);
            expect(rowsRendered.length).toBe(9);

            dg.generateData300x50000(fix.componentInstance);
            fix.detectChanges();

            /** Step 1. Scroll to the bottom. */
            fix.componentInstance.scrollTop(100000);
            fix.detectChanges();

            /** Step 2. Lower the amount of rows to 5. The vertical scrollbar then should not be rendered */
            fix.componentInstance.data = [];
            fix.detectChanges();

            rowsRendered = displayContainer.querySelectorAll(DISPLAY_CONTAINER);
            expect(fix.componentInstance.isVerticalScrollbarVisible()).toBe(false);
            expect(fix.componentInstance.isHorizontalScrollbarVisible()).toBe(true);
            expect(rowsRendered.length).toBe(0);

            /** Step 3. Set the amount of rows back and vertical scrollbar should be rendered back then.
             *  It should reset the scroll position. */
            dg.generateData300x50000(fix.componentInstance);
            fix.detectChanges();

            rowsRendered = displayContainer.querySelectorAll(DISPLAY_CONTAINER);
            expect(verticalScroller.scrollTop).toBe(0);
            expect(fix.componentInstance.isVerticalScrollbarVisible()).toBe(true);
            expect(fix.componentInstance.isHorizontalScrollbarVisible()).toBe(true);
            expect(rowsRendered.length).toBe(9);
        });

<<<<<<< HEAD
        it('should not render vertical scrollbar when number of rows change to 0 after scrolling right', async() => {
=======
        it('should not render vertical scrollbar when number of rows change to 0 after scrolling right', async () => {
>>>>>>> 6f967190
            let rowsRendered = displayContainer.querySelectorAll(DISPLAY_CONTAINER);
            let colsRendered = rowsRendered[0].children;

            expect(fix.componentInstance.isVerticalScrollbarVisible()).toBe(true);
            expect(fix.componentInstance.isHorizontalScrollbarVisible()).toBe(true);
            expect(rowsRendered.length).toBe(9);
            expect(colsRendered.length).toBe(7);

            /** Step 1. Scroll to the right. */
            fix.componentInstance.scrollLeft(1000);
            fix.detectChanges();
            await wait();

            rowsRendered = displayContainer.querySelectorAll(DISPLAY_CONTAINER);
            for (let i = 0; i < rowsRendered.length; i++) {
                // Check only the second col, no need for the others
                expect(rowsRendered[i].children[1].textContent)
                    .toBe(fix.componentInstance.data[i][5].toString());
            }

            /** Step 2. Lower the amount of cols to 0 so there would be no horizontal scrollbar */
            fix.componentInstance.data = [];
            fix.detectChanges();

            rowsRendered = displayContainer.querySelectorAll(DISPLAY_CONTAINER);

            expect(fix.componentInstance.isVerticalScrollbarVisible()).toBe(false);
            expect(rowsRendered.length).toBe(0);

            /** Step 3. Set the data back to and it should render both scrollbars. It should reset the scroll position */
            dg.generateData300x50000(fix.componentInstance);
            fix.detectChanges();
            await wait();

            rowsRendered = displayContainer.querySelectorAll(DISPLAY_CONTAINER);
            colsRendered = rowsRendered[0].children;

            expect(fix.componentInstance.isVerticalScrollbarVisible()).toBe(true);
            expect(fix.componentInstance.isHorizontalScrollbarVisible()).toBe(true);
            expect(rowsRendered.length).toBe(9);

            for (let i = 0; i < rowsRendered.length; i++) {
                // Check only the second col, no need for the others
                expect(rowsRendered[i].children[1].textContent)
                    .toBe(fix.componentInstance.data[i][5].toString());
            }
        });

        it('should not render horizontal scrollbars when number of cols change to 3', () => {
            let rowsRendered = displayContainer.querySelectorAll(DISPLAY_CONTAINER);
            let colsRendered = rowsRendered[0].children;

            expect(fix.componentInstance.isVerticalScrollbarVisible()).toBe(true);
            expect(fix.componentInstance.isHorizontalScrollbarVisible()).toBe(true);
            expect(rowsRendered.length).toBe(9);
            expect(colsRendered.length).toBe(7);

            /** Step 1. Lower the amount of cols to 3 so there would be no horizontal scrollbar */
            dg.generateData(3, 50000, fix.componentInstance);
            fix.detectChanges();

            // We trigger scrollTop with the current scroll position because otherwise the scroll events are not fired during a test.
            fix.componentInstance.scrollTop(verticalScroller.scrollTop);
            fix.detectChanges();
            rowsRendered = displayContainer.querySelectorAll(DISPLAY_CONTAINER);
            colsRendered = rowsRendered[0].children;

            expect(fix.componentInstance.isVerticalScrollbarVisible()).toBe(true);
            expect(fix.componentInstance.isHorizontalScrollbarVisible()).toBe(false);
            expect(rowsRendered.length).toBe(9);
            expect(colsRendered.length).toBe(3);

            /** Step 2. Scroll down. There should be no errors then and everything should be still the same */
            fix.componentInstance.scrollTop(1000);
            fix.detectChanges();

            // We trigger scrollTop with the current scroll position because otherwise the scroll events are not fired during a test.
            fix.componentInstance.scrollTop(verticalScroller.scrollTop);
            fix.detectChanges();

            rowsRendered = displayContainer.querySelectorAll(DISPLAY_CONTAINER);
            colsRendered = rowsRendered[0].children;

            expect(fix.componentInstance.isVerticalScrollbarVisible()).toBe(true);
            expect(fix.componentInstance.isHorizontalScrollbarVisible()).toBe(false);
            expect(rowsRendered.length).toBe(9);
            expect(colsRendered.length).toBe(3);

            /** Step 3. Set the data back to have 300 columns and the horizontal scrollbar should render now. */
            dg.generateData300x50000(fix.componentInstance);
            fix.detectChanges();

            // We trigger scrollTop with the current scroll position because otherwise the scroll events are not fired during a test.
            fix.componentInstance.scrollTop(verticalScroller.scrollTop);
            fix.detectChanges();
            rowsRendered = displayContainer.querySelectorAll(DISPLAY_CONTAINER);
            colsRendered = rowsRendered[0].children;

            expect(verticalScroller.scrollTop).toBe(1000);
            expect(fix.componentInstance.isVerticalScrollbarVisible()).toBe(true);
            expect(fix.componentInstance.isHorizontalScrollbarVisible()).toBe(true);
            expect(rowsRendered.length).toBe(9);
            expect(colsRendered.length).toBe(7);
        });

<<<<<<< HEAD
        it('should scroll down when using touch events', async() => {
=======
        it('should scroll down when using touch events', async () => {
>>>>>>> 6f967190
            let rowsRendered = displayContainer.querySelectorAll(DISPLAY_CONTAINER);
            for (let i = 0; i < rowsRendered.length; i++) {
                // Check only the second col, no need for the others
                expect(rowsRendered[i].children[1].textContent)
                    .toBe(fix.componentInstance.data[i][1].toString());
            }

<<<<<<< HEAD
            const dcElem =  fix.componentInstance.parentVirtDir.dc.instance._viewContainer.element.nativeElement;
=======
            const dcElem = fix.componentInstance.parentVirtDir.dc.instance._viewContainer.element.nativeElement;
>>>>>>> 6f967190
            UIInteractions.simulateTouchStartEvent(dcElem, 200, 200);
            UIInteractions.simulateTouchMoveEvent(dcElem, 200, -300);
            fix.detectChanges();
            await wait();

            rowsRendered = displayContainer.querySelectorAll(DISPLAY_CONTAINER);
            for (let i = 0; i < rowsRendered.length; i++) {
                // Check only the second col, no need for the others
                expect(rowsRendered[i].children[1].textContent)
                    .toBe(fix.componentInstance.data[10 + i][1].toString());
            }
        });

        xit('should apply inertia when swiping via touch interaction.', async () => {
            const dcElem = fix.componentInstance.parentVirtDir.dc.instance._viewContainer.element.nativeElement;
            // spyOn(fix.componentInstance.parentVirtDir, 'onScroll');
            await UIInteractions.simulateTouchStartEvent(
                dcElem,
                0,
                -150
            );
            await wait(1);
            await UIInteractions.simulateTouchMoveEvent(dcElem, 0, -180);
            await UIInteractions.simulateTouchEndEvent(dcElem, 0, -200);
            fix.detectChanges();

            // wait for inertia to complete
            await wait(1500);
            fix.detectChanges();
            const scrStepArray = fix.componentInstance.parentVirtDir.scrStepArray;
            expect(scrStepArray.length).toBeGreaterThan(55);

            // check if inertia first accelerates then decelerate
            const first = scrStepArray[0];
            const mid = scrStepArray[10];
            const end = scrStepArray[60];

            expect(first).toBeLessThan(mid);
            expect(end).toBeLessThan(mid);
        });

        it('should scroll left when using touch events', () => {
            let rowsRendered = displayContainer.querySelectorAll(DISPLAY_CONTAINER);
            for (let i = 0; i < rowsRendered.length; i++) {
                // Check only the second col, no need for the others
                expect(rowsRendered[i].children[1].textContent)
                    .toBe(fix.componentInstance.data[i][1].toString());
            }

            const dcElem = fix.componentInstance.childVirtDirs.first.dc.instance._viewContainer.element.nativeElement;
            UIInteractions.simulateTouchStartEvent(dcElem, 200, 200);
            UIInteractions.simulateTouchMoveEvent(dcElem, -800, 0);
<<<<<<< HEAD

            // Trigger onScroll
            fix.componentInstance.scrollLeft(horizontalScroller.scrollLeft);
            fix.detectChanges();

=======

            // Trigger onScroll
            fix.componentInstance.scrollLeft(horizontalScroller.scrollLeft);
            fix.detectChanges();

>>>>>>> 6f967190
            rowsRendered = displayContainer.querySelectorAll(DISPLAY_CONTAINER);
            for (let i = 0; i < rowsRendered.length; i++) {
                // Check only the second col, no need for the others
                expect(rowsRendered[i].children[1].textContent)
                    .toBe(fix.componentInstance.data[i][5].toString());
            }
        });

        it('should load next row and remove first row when using scrollNext method', () => {
            let rowsRendered = displayContainer.querySelectorAll(DISPLAY_CONTAINER);
            for (let i = 0; i < rowsRendered.length; i++) {
                // Check only the second col, no need for the others
                expect(rowsRendered[i].children[1].textContent)
                    .toBe(fix.componentInstance.data[i][1].toString());
            }

            fix.componentInstance.parentVirtDir.scrollNext();
            fix.componentInstance.scrollTop(verticalScroller.scrollTop); // Trigger onScroll manually.
            fix.detectChanges();

            rowsRendered = displayContainer.querySelectorAll(DISPLAY_CONTAINER);
            for (let i = 0; i < rowsRendered.length; i++) {
                // Check only the second col, no need for the others
                expect(rowsRendered[i].children[1].textContent)
                    .toBe(fix.componentInstance.data[1 + i][1].toString());
            }
        });

        it('should load previous row and remove last row when using scrollPrev method', () => {
            /** Step 1. Scroll down 500px first so we then have what to load previously */
            fix.componentInstance.scrollTop(500);
            fix.detectChanges();

            let rowsRendered = displayContainer.querySelectorAll(DISPLAY_CONTAINER);
            for (let i = 0; i < rowsRendered.length; i++) {
                // Check only the second col, no need for the others
                expect(rowsRendered[i].children[1].textContent)
                    .toBe(fix.componentInstance.data[10 + i][1].toString());
            }

            /** Step 2. Execute scrollPrev to load previous row */
            fix.componentInstance.parentVirtDir.scrollPrev();
            fix.componentInstance.scrollTop(verticalScroller.scrollTop); // Trigger onScroll manually.
            fix.detectChanges();

            rowsRendered = displayContainer.querySelectorAll(DISPLAY_CONTAINER);
            for (let i = 0; i < rowsRendered.length; i++) {
                // Check only the second col, no need for the others
                expect(rowsRendered[i].children[1].textContent)
                    .toBe(fix.componentInstance.data[9 + i][1].toString());
            }
        });

        it('should not wrap around with scrollNext and scrollPrev', async() => {
            const forOf = fix.componentInstance.parentVirtDir;

            forOf.scrollPrev();
            fix.detectChanges();
            await wait(200);

            expect(forOf.state.startIndex).toEqual(0);

            forOf.scrollTo(forOf.igxForOf.length - 1);
            fix.detectChanges();
            await wait(200);

            expect(forOf.state.startIndex).toEqual(forOf.igxForOf.length - forOf.state.chunkSize);

            forOf.scrollNext();
            fix.detectChanges();
            await wait(200);

            expect(forOf.state.startIndex).toEqual(forOf.igxForOf.length - forOf.state.chunkSize);
        });

        it('should prevent scrollTo() when called with numbers outside the scope of the data records.', () => {
            fix.componentInstance.parentVirtDir.scrollTo(-1);
            expect(fix.componentInstance.parentVirtDir.state.startIndex).toBe(0);

            fix.componentInstance.parentVirtDir.scrollTo(fix.componentInstance.data.length + 1);
            expect(fix.componentInstance.parentVirtDir.state.startIndex).toBe(0);
        });

        it('should set correct left offset when scrolling to right, clearing data and then setting new data', async () => {
            /**  Scroll left 1500px */
            fix.componentInstance.scrollLeft(1500);
            fix.detectChanges();
            await wait();

            /** Timeout for scroll event to trigger during test */
            let firstRowDisplayContainer = fix.nativeElement.querySelectorAll(DISPLAY_CONTAINER)[1];
            expect(firstRowDisplayContainer.style.left).toEqual('-82px');

            dg.generateData(300, 0, fix.componentInstance);
            fix.detectChanges();

            dg.generateData300x50000(fix.componentInstance);
            fix.detectChanges();
            await wait();

            /** Offset should be equal to the offset before so there is no misalignment */
            firstRowDisplayContainer = fix.nativeElement.querySelectorAll(DISPLAY_CONTAINER)[1];
            expect(firstRowDisplayContainer.style.left).toEqual('-82px');
        });

        it('should correctly scroll to the last element when using the scrollTo method', () => {
            spyOn(fix.componentInstance.parentVirtDir.onChunkLoad, 'emit');

            /**  Scroll to the last 49999 row. */
            fix.componentInstance.parentVirtDir.scrollTo(49999);
            fix.componentInstance.scrollTop(verticalScroller.scrollTop);
            fix.detectChanges();

            expect(fix.componentInstance.parentVirtDir.onChunkLoad.emit).toHaveBeenCalledTimes(1);

            const rowsRendered = displayContainer.querySelectorAll(DISPLAY_CONTAINER);
            for (let i = 0; i < 8; i++) {
                expect(rowsRendered[i].children[1].textContent)
<<<<<<< HEAD
                .toBe(fix.componentInstance.data[49991 + i][1].toString());
=======
                    .toBe(fix.componentInstance.data[49991 + i][1].toString());
>>>>>>> 6f967190
            }
        });

        it('should return correct value for getItemCountInView API. ', async () => {
            /**  Scroll left 1500px and top 105px */

            fix.componentInstance.scrollLeft(1500);
            fix.componentInstance.scrollTop(105);
            fix.detectChanges();
            fix.componentInstance.parentVirtDir.cdr.detectChanges();
            await wait();

            expect(fix.componentInstance.parentVirtDir.getItemCountInView()).toBe(7);
            const hDirective = fix.componentInstance.childVirtDirs.toArray()[0];
            expect(hDirective.getItemCountInView()).toBe(2);
        });

        it('should emit the onChunkPreload/onChunkLoad only when startIndex or chunkSize have changed.', async () => {
            const verticalDir = fix.componentInstance.parentVirtDir;
            const chunkLoadSpy = spyOn<any>(verticalDir.onChunkLoad, 'emit').and.callThrough();
            const chunkPreLoadSpy = spyOn<any>(verticalDir.onChunkPreload, 'emit').and.callThrough();
            // scroll so that start index does not change.
            fix.componentInstance.scrollTop(1);
            fix.detectChanges();
            await wait();
            expect(chunkLoadSpy).toHaveBeenCalledTimes(0);
            expect(chunkPreLoadSpy).toHaveBeenCalledTimes(0);

            // scroll so that start index changes.
            fix.componentInstance.scrollTop(100);
            fix.detectChanges();
            await wait();

            expect(chunkLoadSpy).toHaveBeenCalledTimes(1);
            expect(chunkPreLoadSpy).toHaveBeenCalledTimes(1);

            // change size so that chunk size does not change
            fix.componentInstance.height = '399px';
            fix.detectChanges();
            await wait();

            expect(chunkLoadSpy).toHaveBeenCalledTimes(1);

            // change size so that chunk size changes
            fix.componentInstance.height = '1500px';
            fix.detectChanges();
            await wait();

            expect(chunkLoadSpy).toHaveBeenCalledTimes(2);
        });
    });

    describe('variable size component', () => {
        it('should update display container classes when content state changes from virtualized to non-virtualzied.', () => {
            const fix = TestBed.createComponent(VirtualVariableSizeComponent);
            fix.detectChanges();

<<<<<<< HEAD
        it('should update display container classes when content state changes from virtualized to non-virtualzied.', () => {
=======
>>>>>>> 6f967190
            let displayContainerDebugEl: DebugElement[] = fix.debugElement.queryAll(By.css(DISPLAY_CONTAINER));
            // No size and no data - display container should be inactive
            expect(displayContainerDebugEl[0].classes[INACTIVE_VIRT_CONTAINER]).toBe(true);

            // set size
            fix.componentInstance.height = '500px';
            fix.detectChanges();

            displayContainerDebugEl = fix.debugElement.queryAll(By.css(DISPLAY_CONTAINER));
            // Has size but no data - display container should be inactive
            expect(displayContainerDebugEl[0].classes[INACTIVE_VIRT_CONTAINER]).toBe(true);

            // set data with 1 rec.
            fix.componentInstance.data = fix.componentInstance.generateData(1);
            fix.detectChanges();

            displayContainerDebugEl = fix.debugElement.queryAll(By.css(DISPLAY_CONTAINER));
            // Has size but not enough data to be virtualized - display container should be inactive
            expect(displayContainerDebugEl[0].classes[INACTIVE_VIRT_CONTAINER]).toBe(true);

            // set data with 1000 recs.
            fix.componentInstance.data = fix.componentInstance.generateData(1000);
            fix.detectChanges();

            displayContainerDebugEl = fix.debugElement.queryAll(By.css(DISPLAY_CONTAINER));
            // Has size and enough data to be virtualized - display container should be active.
            expect(displayContainerDebugEl[0].classes[INACTIVE_VIRT_CONTAINER]).toBe(false);
        });
    });

    describe('remote virtual component', () => {
        it('should allow remote virtualization', async () => {
            const fix = TestBed.createComponent(RemoteVirtualizationComponent);
            fix.componentRef.hostView.detectChanges();
            fix.detectChanges();

            displayContainer = fix.nativeElement.querySelector(DISPLAY_CONTAINER);
            verticalScroller = fix.nativeElement.querySelector(VERTICAL_SCROLLER);
<<<<<<< HEAD
        });

        it('should allow remote virtualization', async () => {
=======
>>>>>>> 6f967190
            // verify data is loaded
            let rowsRendered = displayContainer.children;
            let data = fix.componentInstance.data.source.getValue();
            for (let i = 0; i < rowsRendered.length; i++) {
                expect(rowsRendered[i].textContent.trim())
                    .toBe(data[i].toString());
            }

            // scroll down
            verticalScroller.scrollTop = 10000;
            fix.detectChanges();
            await wait();

            // verify data is loaded
            rowsRendered = displayContainer.children;
            data = fix.componentInstance.data.source.getValue();
            for (let i = fix.componentInstance.parentVirtDir.state.startIndex; i < rowsRendered.length; i++) {
                expect(rowsRendered[i].textContent.trim())
                    .toBe(data[i].toString());
            }
        });
    });

    describe('remote virtual component with specified igxForTotalItemCount', () => {
        it('should apply remote virtualization correctly', async () => {
            const fix = TestBed.createComponent(RemoteVirtCountComponent);
            fix.componentRef.hostView.detectChanges();
            fix.detectChanges();

            displayContainer = fix.nativeElement.querySelector(DISPLAY_CONTAINER);
            verticalScroller = fix.nativeElement.querySelector(VERTICAL_SCROLLER);
            // verify data is loaded
            let rowsRendered = displayContainer.children;
            let data = fix.componentInstance.data.source.getValue();
            for (let i = 0; i < rowsRendered.length; i++) {
                expect(rowsRendered[i].textContent.trim())
                    .toBe(data[i].toString());
            }

            // scroll down
            verticalScroller.scrollTop = 10000;
            fix.detectChanges();
            await wait();

            // verify data is loaded
            rowsRendered = displayContainer.children;
            data = fix.componentInstance.data.source.getValue();
            for (let i = fix.componentInstance.parentVirtDir.state.startIndex; i < rowsRendered.length; i++) {
                expect(rowsRendered[i].textContent.trim())
                    .toBe(data[i].toString());
            }
        });
    });

    describe('no width and height component', () => {
        it('should use itemSize when no width or height are provided', () => {
            const fix = TestBed.createComponent(NoWidthAndHeightComponent);
            fix.componentRef.hostView.detectChanges();
            fix.detectChanges();

            const children = fix.componentInstance.childVirtDirs;
            const instance = fix.componentInstance;
            const expectedElementsLength = (parseInt(instance.width, 10) / instance.itemSize) + 1;
            expect(children.length).toEqual(expectedElementsLength);
        });
    });
<<<<<<< HEAD

    describe('even odd first last functions', () => {
        configureTestSuite();
        let fix: ComponentFixture<LocalVariablesComponent>;

        beforeEach(async(() => {
            TestBed.configureTestingModule({
                declarations: [
                    TestIgxForOfDirective,
                    LocalVariablesComponent
                ],
                imports: [IgxForOfModule]
            }).compileComponents();
        }));

        beforeEach(() => {
            fix = TestBed.createComponent(LocalVariablesComponent);
            fix.detectChanges();
        });
=======
>>>>>>> 6f967190

    describe('even odd first last functions', () => {
        it('should differentiate even odd items', () => {
<<<<<<< HEAD
=======
            const fix = TestBed.createComponent(LocalVariablesComponent);
            fix.detectChanges();
>>>>>>> 6f967190
            const allItems: DebugElement[] = fix.debugElement.queryAll(By.css(DISPLAY_CONTAINER))[0].children;
            expect(allItems.length).toEqual(100);
            for (let i = 0; i < allItems.length; i++) {
                if (i === 0) {
                    expect(allItems[i].classes['first']).toBe(true);
                }
                if (i === allItems.length - 1) {
                    expect(allItems[i].classes['last']).toBe(true);
                }
                if (i % 2 === 0) {
                    expect(allItems[i].classes['even']).toBe(true);
                } else {
                    expect(allItems[i].classes['odd']).toBe(true);
                }
            }
        });
    });
});

class DataGenerator {
    public verticalData: any[] = [];
    public data300x50000: any[] = [];
    public cols300: any[] = [];

    constructor() { }

    public generateVerticalData(cols) {
        if (this.verticalData.length !== 0) {
            return this.verticalData;
        }
        const dummyData = [];
        for (let i = 0; i < 50000; i++) {
            const obj = {};
            for (let j = 0; j < cols.length; j++) {
                const col = cols[j].field;
                obj[col] = 10 * i * j;
            }
            dummyData.push(obj);
        }

        return this.verticalData = dummyData;
    }

    public generateData(numCols: number, numRows: number, instance?) {
        const dummyData = [];
        const cols = [];
        for (let j = 0; j < numCols; j++) {
            cols.push({
                field: j.toString(),
                width: j % 8 < 2 ? 100 : Math.floor((j % 6 + 0.25) * 125)
            });
        }

        for (let i = 0; i < numRows; i++) {
            const obj = {};
            for (let j = 0; j < cols.length; j++) {
                const col = cols[j].field;
                obj[col] = 10 * i * j;
            }
            dummyData.push(obj);
        }

        if (instance) {
            instance.cols = cols;
            instance.data = dummyData;
        } else {
            return { data: dummyData, cols: cols };
        }
    }

    public generateData300x50000(instance) {
        if (this.data300x50000.length !== 0) {
            instance.cols = [...this.cols300];
            instance.data = [...this.data300x50000];
        } else {
            const result = this.generateData(300, 50000);
            this.data300x50000 = [...result.data];
            this.cols300 = [...result.cols];

            instance.cols = [...this.cols300];
            instance.data = [...this.data300x50000];
        }
    }
}

/** igxFor for testing */
@Directive({ selector: '[igxForTest]' })
export class TestIgxForOfDirective<T> extends IgxForOfDirective<T> {
    constructor(
        public viewContainer: ViewContainerRef,
        public template: TemplateRef<NgForOfContext<T>>,
        public differs: IterableDiffers,
        public fResolver: ComponentFactoryResolver,
        public changeDet: ChangeDetectorRef,
        public zone: NgZone,
        protected syncService: IgxForOfScrollSyncService) {
        super(viewContainer, template, differs, fResolver, changeDet, zone, syncService);
    }
    public scrStepArray = [];
    public scrTopArray = [];
    public onScroll(evt) {
        let calcScrollStep;
        const ind = this.scrTopArray.length - 1;
        const prevScrTop = ind < 0 ? 0 : this.scrTopArray[ind];
        this.scrTopArray.push(evt.target.scrollTop);
        calcScrollStep = evt.target.scrollTop - prevScrTop;
        this.scrStepArray.push(calcScrollStep);
        super.onScroll(evt);
    }

    public testOnScroll(target) {
        const event = new Event('scroll');
        Object.defineProperty(event, 'target', { value: target, enumerable: true });
        super.onScroll(event);
    }

    public testOnHScroll(target) {
        const event = new Event('scroll');
        Object.defineProperty(event, 'target', { value: target, enumerable: true });
        super.onHScroll(event);
    }

    public testCalculateChunkSize(): number {
        return super._calculateChunkSize();
    }

    public testInitHCache(cols: any[]): number {
        return super.initSizesCache(cols);
    }

    public testGetHorizontalScroll(viewref, nodeName) {
        return super.getElement(viewref, nodeName);
    }

    public testGetHorizontalIndexAt(left, set, index) {
        super.getIndexAt(left, set, index);
    }
}

/** Empty virtualized component */
@Component({
    template: `
        <span #container>
            <ng-template igxForTest [igxForOf]="data"></ng-template>
        </span>
    `
})
export class EmptyVirtualComponent {
    public data = [];

    @ViewChild('container', { static: true }) public container;
}


/** Both vertically and horizontally virtualized component */
@Component({
    template: `
        <div #container [style.width]='width' [style.height]='height' [style.position]="'relative'">
            <ng-template #scrollContainer igxForTest let-rowData [igxForOf]="data"
                [igxForScrollOrientation]="'vertical'"
                [igxForContainerSize]='height'
                [igxForItemSize]='"50px"'>
                <div [style.display]="'flex'" [style.height]="'50px'">
                    <ng-template #childContainer igxForTest let-col [igxForOf]="cols"
                        [igxForScrollOrientation]="'horizontal'"
                        [igxForScrollContainer]="parentVirtDir"
                        [igxForContainerSize]='width'>
                            <div [style.min-width]='col.width + "px"'>{{rowData[col.field]}}</div>
                    </ng-template>
                </div>
            </ng-template>
        </div>
    `
})
export class VirtualComponent {

    public width = '800px';
    public height = '400px';
    public cols = [];
    public data = [];

    @ViewChild('container', { read: ViewContainerRef, static: true })
    public container: ViewContainerRef;

    @ViewChild('scrollContainer', { read: TestIgxForOfDirective, static: true })
    public parentVirtDir: TestIgxForOfDirective<any>;

    @ViewChildren('childContainer', { read: TestIgxForOfDirective })
    public childVirtDirs: QueryList<TestIgxForOfDirective<any>>;

    public scrollTop(newScrollTop) {
        const verticalScrollbar = this.container.element.nativeElement.querySelector('igx-virtual-helper');
        verticalScrollbar.scrollTop = newScrollTop;

        this.parentVirtDir.testOnScroll(verticalScrollbar);
    }

    public scrollLeft(newScrollLeft) {
        const horizontalScrollbar = this.container.element.nativeElement.querySelector('igx-horizontal-virtual-helper');
        horizontalScrollbar.scrollLeft = newScrollLeft;

        this.childVirtDirs.forEach((item) => {
            item.testOnHScroll(horizontalScrollbar);
        });
    }

    public isVerticalScrollbarVisible() {
        const verticalScrollbar = this.container.element.nativeElement.querySelector('igx-virtual-helper');
        /**
         * Due to current implementation the height is set explicitly.
         * That's why we check if the content is bigger than the vertical scrollbar height
         */
        return verticalScrollbar.offsetHeight < verticalScrollbar.children[0].offsetHeight;
    }

    public isHorizontalScrollbarVisible() {
        const horizontalScrollbar = this.container.element.nativeElement.querySelector('igx-horizontal-virtual-helper');
        /**
         * Due to current implementation the height is automatically calculated.
         *  That's why when it's less than 16 there is no scrollbar
         */
        return horizontalScrollbar.offsetHeight >= 16;
    }
}

/** Only vertically virtualized component */
@Component({
    template: `
        <div #container [style.width]='width' [style.height]='height'>
            <ng-template #scrollContainer igxForTest let-rowData [igxForOf]="data"
                [igxForScrollOrientation]="'vertical'"
                [igxForContainerSize]='height'
                [igxForItemSize]='itemSize'>
                <div [style.display]="'flex'" [style.height]="rowData.height || itemSize || '50px'">
                    <div [style.min-width]=cols[0].width>{{rowData['1']}}</div>
                    <div [style.min-width]=cols[1].width>{{rowData['2']}}</div>
                    <div [style.min-width]=cols[2].width>{{rowData['3']}}</div>
                    <div [style.min-width]=cols[3].width>{{rowData['4']}}</div>
                    <div [style.min-width]=cols[4].width>{{rowData['5']}}</div>
                </div>
            </ng-template>
        </div>
    `
})
export class VerticalVirtualComponent extends VirtualComponent {
    public width = '450px';
    public height = '300px';
    public cols = [
        { field: '1', width: '150px' },
        { field: '2', width: '70px' },
        { field: '3', width: '50px' },
        { field: '4', width: '80px' },
        { field: '5', width: '100px' }
    ];
    public data = [];
    public itemSize = '50px';
}

/** Only horizontally virtualized component */
@Component({
    template: `
        <div [style.width]='width'>
            <div #container
                [style.width]='"calc(100% - 18px)"'
                [style.height]='"calc(100% - 18px)"'
                [style.overflow]='"hidden"'
                [style.float]='"left"'
                [style.position]='"relative"'>
                <div *ngFor="let rowData of data" [style.display]="'flex'" [style.height]="'50px'">
                    <ng-template #childContainer igxForTest let-col [igxForOf]="cols"
                        [igxForScrollOrientation]="'horizontal'"
                        [igxForScrollContainer]="parentVirtDir"
                        [igxForContainerSize]='width'>
                            <div [style.min-width]='col.width + "px"'>{{rowData[col.field]}}</div>
                    </ng-template>
                </div>
            </div>
        </div>
    `
})
export class HorizontalVirtualComponent extends VirtualComponent {
    public width = '800px';
    public height = '400px';
    public cols = [];
    public data = [];
}

/** Only vertically virtualized component */
@Component({
    template: `
        <div #container [style.width]='width' [style.height]='height'>
            <ng-template #scrollContainer igxForTest let-rowData [igxForOf]="data"
            [igxForScrollOrientation]="'vertical'"
                [igxForContainerSize]='height'
                [igxForItemSize]='"50px"'>
                <div [style.display]="'flex'" [style.height]="'50px'">
                    {{rowData}}
                </div>
            </ng-template>
        </div>
    `
})
export class VirtualVariableSizeComponent {
    public height = '0px';
    public data = [];

    @ViewChild('container', { static: true })
    public container;

    @ViewChild('scrollContainer', { read: TestIgxForOfDirective, static: true })
    public parentVirtDir: TestIgxForOfDirective<any>;

    public generateData(count) {
        const dummyData = [];
        for (let i = 0; i < count; i++) {
            dummyData.push(10 * i);
        }
        return dummyData;
    }
}

/** Vertically virtualized component with no initial data */
@Component({
    template: `
        <div #container [style.width]='width' [style.height]='height'>
            <ng-template #scrollContainer let-rowData [igxForOf]="data" igxForTest
                [igxForScrollOrientation]="'vertical'"
                [igxForContainerSize]='height'
                [igxForItemSize]='"50px"'>
                <div [style.display]="'flex'" [style.height]="'50px'">
                    {{rowData['1']}}
                </div>
            </ng-template>
        </div>
    `
})
export class VerticalVirtualNoDataComponent extends VerticalVirtualComponent implements OnInit {
    ngOnInit() { }
}

@Injectable()
export class LocalService {
    public records: Observable<any[]>;
    private _records: BehaviorSubject<any[]>;
    private dataStore: any[];

    public count: Observable<number>;
    private _count: BehaviorSubject<number>;

    constructor() {
        this.dataStore = [];
        this._records = new BehaviorSubject([]);
        this.records = this._records.asObservable();
        this._count = new BehaviorSubject(null);
        this.count = this._count.asObservable();
    }

    public getData(data?: IForOfState, cb?: (any) => void): any {
        const size = data.chunkSize === 0 ? 10 : data.chunkSize;
        this.dataStore = this.generateData(data.startIndex, data.startIndex + size);
        this._records.next(this.dataStore);
        const count = 1000;
        if (cb) {
            cb(count);
        }
    }

    public getCount() {
        const count = 1000;
        this._count.next(count);
    }

    public generateData(start, end) {
        const dummyData = [];
        for (let i = start; i < end; i++) {
            dummyData.push(10 * i);
        }
        return dummyData;
    }
}

/** Vertically virtualized component with remote virtualization */
@Component({
    template: `
        <div #container [style.width]='width' [style.height]='height'>
            <ng-template #scrollContainer let-rowData [igxForOf]="data | async" igxForTest
                [igxForScrollOrientation]="'vertical'"
                [igxForContainerSize]='height'
                [igxForItemSize]='"50px"'
                (onChunkPreload)="dataLoading($event)">
                <div [style.display]="'flex'" [style.height]="'50px'">
                    {{rowData}}
                </div>
            </ng-template>
        </div>
    `,
    providers: [LocalService]
})
export class RemoteVirtualizationComponent implements OnInit, AfterViewInit {
    public height = '500px';
    public data;

    @ViewChild('scrollContainer', { read: TestIgxForOfDirective, static: true })
    public parentVirtDir: TestIgxForOfDirective<any>;

    @ViewChild('container', { read: ViewContainerRef, static: true })
    public container: ViewContainerRef;

    constructor(private localService: LocalService) { }
    public ngOnInit(): void {
        this.data = this.localService.records;
    }

    public ngAfterViewInit() {
        this.localService.getData(this.parentVirtDir.state, (count) => {
            this.parentVirtDir.totalItemCount = count;
        });
    }

    dataLoading(evt) {
        this.localService.getData(evt, () => {
            this.parentVirtDir.cdr.detectChanges();
        });
    }
}

@Component({
    template: `
        <div #container [style.width]='width' [style.height]='height'>
            <ng-template #scrollContainer let-rowData [igxForOf]="data | async" igxForTest
                [igxForTotalItemCount]="count | async"
                [igxForContainerSize]='height'
                [igxForItemSize]='"50px"'
                (onChunkPreload)="dataLoading($event)">
                <div [style.display]="'flex'" [style.height]="'50px'">
                    {{rowData}}
                </div>
            </ng-template>
        </div>
    `,
    providers: [LocalService]
})
export class RemoteVirtCountComponent implements OnInit, AfterViewInit {
    public height = '500px';
    public data;
    public count: Observable<number>;

    @ViewChild('scrollContainer', { read: TestIgxForOfDirective, static: true })
    public parentVirtDir: TestIgxForOfDirective<any>;

    @ViewChild('container', { read: ViewContainerRef, static: true })
    public container: ViewContainerRef;

    constructor(private localService: LocalService) { }
    public ngOnInit(): void {
        this.data = this.localService.records;
        this.count = this.localService.count;
    }

    public ngAfterViewInit() {
        this.localService.getCount();
        this.localService.getData(this.parentVirtDir.state);
    }

    dataLoading(evt) {
        this.localService.getData(evt, () => {
            this.parentVirtDir.cdr.detectChanges();
        });
    }
}

@Component({
    template: `
    <div class="container">
        <ng-template igxForTest
            let-item [igxForOf]="items"
            [igxForScrollOrientation]="'horizontal'"
            [igxForContainerSize]='width'
            [igxForItemSize]='itemSize'>
                <div class="forOfElement" #child>{{item.text}}</div>
        </ng-template>
    </div>
    `,
    styles: [`.container {
        display: flex;
        flex-flow: column;
        position: relative;
        width: 300px;
        height: 300px;
        overflow: hidden;
        border: 1px solid #000;
    }`, `.forOfElement {
        flex: 0 0 60px;
        border-right: 1px solid #888;
    }`]
})

export class NoWidthAndHeightComponent {
    public items = [];
    public width = '300px';
    public itemSize = 60;
    public height = '300px';

    @ViewChildren('child')
    public childVirtDirs: QueryList<any>;

    constructor() {
        for (let i = 0; i < 100; i++) {
            this.items.push({ text: i + '' });
        }
    }
}

@Component({
    template: `
    <div class='container'>
        <ng-template igxFor let-item [igxForOf]="data" #virtDirVertical
            [igxForScrollOrientation]="'vertical'"
            [igxForContainerSize]='"500px"'
            [igxForItemSize]='itemSize'
            let-rowIndex="index"
            let-odd="odd"
            let-even="even"
            let-first="first"
            let-last="last">

            <div #markupItem
                [ngClass]="{
                    first: first,
                    last: last,
                    even: even,
                    odd: odd
                }"
                [style.height]='itemSize'>
                    {{rowIndex}} : {{item.text}}
            </div>
        </ng-template>
    </div>
    `,
})
export class LocalVariablesComponent {
    public data = [];

    constructor() {
        for (let i = 0; i < 100; i++) {
            this.data.push({ text: i + '' });
        }
    }
}<|MERGE_RESOLUTION|>--- conflicted
+++ resolved
@@ -62,29 +62,6 @@
     }));
 
     describe('empty virtual component', () => {
-<<<<<<< HEAD
-        configureTestSuite();
-        let fix: ComponentFixture<EmptyVirtualComponent>;
-
-        beforeEach(async(() => {
-            TestBed.configureTestingModule({
-                declarations: [
-                    TestIgxForOfDirective,
-                    EmptyVirtualComponent
-                ],
-                imports: [IgxForOfModule],
-                providers: [{ provide: NgZone, useFactory: () => zone = new TestNgZone() }]
-            }).compileComponents();
-        }));
-
-        beforeEach(() => {
-            fix = TestBed.createComponent(EmptyVirtualComponent);
-            fix.detectChanges();
-            displayContainer = fix.nativeElement.querySelector(DISPLAY_CONTAINER);
-        });
-
-=======
->>>>>>> 6f967190
         it('should initialize empty directive', () => {
             const fix = TestBed.createComponent(EmptyVirtualComponent);
             fix.detectChanges();
@@ -96,30 +73,12 @@
     describe('horizontal virtual component', () => {
         let fix: ComponentFixture<HorizontalVirtualComponent>;
 
-<<<<<<< HEAD
-        beforeEach(async(() => {
-            TestBed.configureTestingModule({
-                declarations: [
-                    TestIgxForOfDirective,
-                    HorizontalVirtualComponent
-                ],
-                imports: [IgxForOfModule],
-                providers: [{ provide: NgZone, useFactory: () => zone = new TestNgZone() }]
-            }).compileComponents();
-        }));
-
-=======
->>>>>>> 6f967190
         beforeEach(() => {
             fix = TestBed.createComponent(HorizontalVirtualComponent);
             dg.generateData(300, 5, fix.componentInstance);
             fix.componentRef.hostView.detectChanges();
             fix.detectChanges();
-<<<<<<< HEAD
-            displayContainer  = fix.nativeElement.querySelector(DISPLAY_CONTAINER);
-=======
             displayContainer = fix.nativeElement.querySelector(DISPLAY_CONTAINER);
->>>>>>> 6f967190
             verticalScroller = fix.nativeElement.querySelector(VERTICAL_SCROLLER);
             horizontalScroller = fix.nativeElement.querySelector('igx-horizontal-virtual-helper');
         });
@@ -217,21 +176,6 @@
     describe('vertical virtual component', () => {
         let fix: ComponentFixture<VerticalVirtualComponent>;
 
-<<<<<<< HEAD
-        beforeEach(async(() => {
-            TestBed.configureTestingModule({
-                declarations: [
-                    TestIgxForOfDirective,
-                    VerticalVirtualNoDataComponent,
-                    VerticalVirtualComponent
-                ],
-                imports: [IgxForOfModule],
-                providers: [{ provide: NgZone, useFactory: () => zone = new TestNgZone() }]
-            }).compileComponents();
-        }));
-
-=======
->>>>>>> 6f967190
         beforeEach(() => {
             fix = TestBed.createComponent(VerticalVirtualComponent);
             fix.componentInstance.data = dg.generateVerticalData(fix.componentInstance.cols);
@@ -371,20 +315,6 @@
     describe('vertical and horizontal virtual component', () => {
         let fix: ComponentFixture<VirtualComponent>;
 
-<<<<<<< HEAD
-        beforeEach(async(() => {
-            TestBed.configureTestingModule({
-                declarations: [
-                    TestIgxForOfDirective,
-                    VirtualComponent
-                ],
-                imports: [IgxForOfModule],
-                providers: [{ provide: NgZone, useFactory: () => zone = new TestNgZone() }]
-            }).compileComponents();
-        }));
-
-=======
->>>>>>> 6f967190
         beforeEach(() => {
             fix = TestBed.createComponent(VirtualComponent);
             dg.generateData300x50000(fix.componentInstance);
@@ -397,11 +327,7 @@
             expect(horizontalScroller).not.toBeNull();
         });
 
-<<<<<<< HEAD
-        it('should initialize directive with vertical and horizontal virtualization',  () => {
-=======
         it('should initialize directive with vertical and horizontal virtualization', () => {
->>>>>>> 6f967190
             /* The height of the row is set to 50px so scrolling by 100px should render the third record */
             fix.componentInstance.scrollTop(100);
 
@@ -610,11 +536,7 @@
             expect(rowsRendered.length).toBe(9);
         });
 
-<<<<<<< HEAD
-        it('should not render vertical scrollbar when number of rows change to 0 after scrolling right', async() => {
-=======
         it('should not render vertical scrollbar when number of rows change to 0 after scrolling right', async () => {
->>>>>>> 6f967190
             let rowsRendered = displayContainer.querySelectorAll(DISPLAY_CONTAINER);
             let colsRendered = rowsRendered[0].children;
 
@@ -720,11 +642,7 @@
             expect(colsRendered.length).toBe(7);
         });
 
-<<<<<<< HEAD
-        it('should scroll down when using touch events', async() => {
-=======
         it('should scroll down when using touch events', async () => {
->>>>>>> 6f967190
             let rowsRendered = displayContainer.querySelectorAll(DISPLAY_CONTAINER);
             for (let i = 0; i < rowsRendered.length; i++) {
                 // Check only the second col, no need for the others
@@ -732,11 +650,7 @@
                     .toBe(fix.componentInstance.data[i][1].toString());
             }
 
-<<<<<<< HEAD
-            const dcElem =  fix.componentInstance.parentVirtDir.dc.instance._viewContainer.element.nativeElement;
-=======
             const dcElem = fix.componentInstance.parentVirtDir.dc.instance._viewContainer.element.nativeElement;
->>>>>>> 6f967190
             UIInteractions.simulateTouchStartEvent(dcElem, 200, 200);
             UIInteractions.simulateTouchMoveEvent(dcElem, 200, -300);
             fix.detectChanges();
@@ -789,19 +703,11 @@
             const dcElem = fix.componentInstance.childVirtDirs.first.dc.instance._viewContainer.element.nativeElement;
             UIInteractions.simulateTouchStartEvent(dcElem, 200, 200);
             UIInteractions.simulateTouchMoveEvent(dcElem, -800, 0);
-<<<<<<< HEAD
 
             // Trigger onScroll
             fix.componentInstance.scrollLeft(horizontalScroller.scrollLeft);
             fix.detectChanges();
 
-=======
-
-            // Trigger onScroll
-            fix.componentInstance.scrollLeft(horizontalScroller.scrollLeft);
-            fix.detectChanges();
-
->>>>>>> 6f967190
             rowsRendered = displayContainer.querySelectorAll(DISPLAY_CONTAINER);
             for (let i = 0; i < rowsRendered.length; i++) {
                 // Check only the second col, no need for the others
@@ -855,7 +761,7 @@
             }
         });
 
-        it('should not wrap around with scrollNext and scrollPrev', async() => {
+        it('should not wrap around with scrollNext and scrollPrev', async () => {
             const forOf = fix.componentInstance.parentVirtDir;
 
             forOf.scrollPrev();
@@ -920,11 +826,7 @@
             const rowsRendered = displayContainer.querySelectorAll(DISPLAY_CONTAINER);
             for (let i = 0; i < 8; i++) {
                 expect(rowsRendered[i].children[1].textContent)
-<<<<<<< HEAD
-                .toBe(fix.componentInstance.data[49991 + i][1].toString());
-=======
                     .toBe(fix.componentInstance.data[49991 + i][1].toString());
->>>>>>> 6f967190
             }
         });
 
@@ -982,10 +884,6 @@
             const fix = TestBed.createComponent(VirtualVariableSizeComponent);
             fix.detectChanges();
 
-<<<<<<< HEAD
-        it('should update display container classes when content state changes from virtualized to non-virtualzied.', () => {
-=======
->>>>>>> 6f967190
             let displayContainerDebugEl: DebugElement[] = fix.debugElement.queryAll(By.css(DISPLAY_CONTAINER));
             // No size and no data - display container should be inactive
             expect(displayContainerDebugEl[0].classes[INACTIVE_VIRT_CONTAINER]).toBe(true);
@@ -1019,43 +917,6 @@
     describe('remote virtual component', () => {
         it('should allow remote virtualization', async () => {
             const fix = TestBed.createComponent(RemoteVirtualizationComponent);
-            fix.componentRef.hostView.detectChanges();
-            fix.detectChanges();
-
-            displayContainer = fix.nativeElement.querySelector(DISPLAY_CONTAINER);
-            verticalScroller = fix.nativeElement.querySelector(VERTICAL_SCROLLER);
-<<<<<<< HEAD
-        });
-
-        it('should allow remote virtualization', async () => {
-=======
->>>>>>> 6f967190
-            // verify data is loaded
-            let rowsRendered = displayContainer.children;
-            let data = fix.componentInstance.data.source.getValue();
-            for (let i = 0; i < rowsRendered.length; i++) {
-                expect(rowsRendered[i].textContent.trim())
-                    .toBe(data[i].toString());
-            }
-
-            // scroll down
-            verticalScroller.scrollTop = 10000;
-            fix.detectChanges();
-            await wait();
-
-            // verify data is loaded
-            rowsRendered = displayContainer.children;
-            data = fix.componentInstance.data.source.getValue();
-            for (let i = fix.componentInstance.parentVirtDir.state.startIndex; i < rowsRendered.length; i++) {
-                expect(rowsRendered[i].textContent.trim())
-                    .toBe(data[i].toString());
-            }
-        });
-    });
-
-    describe('remote virtual component with specified igxForTotalItemCount', () => {
-        it('should apply remote virtualization correctly', async () => {
-            const fix = TestBed.createComponent(RemoteVirtCountComponent);
             fix.componentRef.hostView.detectChanges();
             fix.detectChanges();
 
@@ -1084,6 +945,37 @@
         });
     });
 
+    describe('remote virtual component with specified igxForTotalItemCount', () => {
+        it('should apply remote virtualization correctly', async () => {
+            const fix = TestBed.createComponent(RemoteVirtCountComponent);
+            fix.componentRef.hostView.detectChanges();
+            fix.detectChanges();
+
+            displayContainer = fix.nativeElement.querySelector(DISPLAY_CONTAINER);
+            verticalScroller = fix.nativeElement.querySelector(VERTICAL_SCROLLER);
+            // verify data is loaded
+            let rowsRendered = displayContainer.children;
+            let data = fix.componentInstance.data.source.getValue();
+            for (let i = 0; i < rowsRendered.length; i++) {
+                expect(rowsRendered[i].textContent.trim())
+                    .toBe(data[i].toString());
+            }
+
+            // scroll down
+            verticalScroller.scrollTop = 10000;
+            fix.detectChanges();
+            await wait();
+
+            // verify data is loaded
+            rowsRendered = displayContainer.children;
+            data = fix.componentInstance.data.source.getValue();
+            for (let i = fix.componentInstance.parentVirtDir.state.startIndex; i < rowsRendered.length; i++) {
+                expect(rowsRendered[i].textContent.trim())
+                    .toBe(data[i].toString());
+            }
+        });
+    });
+
     describe('no width and height component', () => {
         it('should use itemSize when no width or height are provided', () => {
             const fix = TestBed.createComponent(NoWidthAndHeightComponent);
@@ -1096,36 +988,11 @@
             expect(children.length).toEqual(expectedElementsLength);
         });
     });
-<<<<<<< HEAD
-
-    describe('even odd first last functions', () => {
-        configureTestSuite();
-        let fix: ComponentFixture<LocalVariablesComponent>;
-
-        beforeEach(async(() => {
-            TestBed.configureTestingModule({
-                declarations: [
-                    TestIgxForOfDirective,
-                    LocalVariablesComponent
-                ],
-                imports: [IgxForOfModule]
-            }).compileComponents();
-        }));
-
-        beforeEach(() => {
-            fix = TestBed.createComponent(LocalVariablesComponent);
-            fix.detectChanges();
-        });
-=======
->>>>>>> 6f967190
 
     describe('even odd first last functions', () => {
         it('should differentiate even odd items', () => {
-<<<<<<< HEAD
-=======
             const fix = TestBed.createComponent(LocalVariablesComponent);
             fix.detectChanges();
->>>>>>> 6f967190
             const allItems: DebugElement[] = fix.debugElement.queryAll(By.css(DISPLAY_CONTAINER))[0].children;
             expect(allItems.length).toEqual(100);
             for (let i = 0; i < allItems.length; i++) {
