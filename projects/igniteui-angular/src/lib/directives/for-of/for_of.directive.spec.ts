﻿import { NgForOfContext } from '@angular/common';
import {
    AfterViewInit,
    ChangeDetectorRef,
    Component,
    ComponentFactoryResolver,
    Directive,
    Injectable,
    IterableDiffers,
    NgZone,
    OnInit,
    QueryList,
    TemplateRef,
    ViewChild,
    ViewChildren,
    ViewContainerRef,
    DebugElement
} from '@angular/core';
import { async, TestBed, ComponentFixture } from '@angular/core/testing';
import { By } from '@angular/platform-browser';
import { BehaviorSubject, Observable } from 'rxjs';
import { IForOfState, IgxForOfDirective, IgxForOfModule } from './for_of.directive';
import { UIInteractions, wait } from '../../test-utils/ui-interactions.spec';

import { configureTestSuite } from '../../test-utils/configure-suite';
import { IgxForOfScrollSyncService } from './for_of.sync.service';
import { TestNgZone } from '../../test-utils/helper-utils.spec';

describe('IgxForOf directive -', () => {
    const INACTIVE_VIRT_CONTAINER = 'igx-display-container--inactive';
    const DISPLAY_CONTAINER = 'igx-display-container';
    const VERTICAL_SCROLLER = 'igx-virtual-helper';
    let displayContainer: HTMLElement;
    let verticalScroller: HTMLElement;
    let horizontalScroller: HTMLElement;
    let zone: TestNgZone;

    let dg: DataGenerator;

    beforeAll(() => {
        dg = new DataGenerator();
    });

    describe('empty virtual component', () => {
        configureTestSuite();
        let fix: ComponentFixture<EmptyVirtualComponent>;

        beforeEach(async(() => {
            TestBed.configureTestingModule({
                declarations: [
                    TestIgxForOfDirective,
                    EmptyVirtualComponent
                ],
                imports: [IgxForOfModule],
                providers: [{ provide: NgZone, useFactory: () => zone = new TestNgZone() }]
            }).compileComponents();
        }));

        beforeEach(() => {
            fix = TestBed.createComponent(EmptyVirtualComponent);
            fix.detectChanges();
            displayContainer = fix.nativeElement.querySelector(DISPLAY_CONTAINER);
        });

        it('should initialize empty directive', () => {
            expect(displayContainer).not.toBeNull();
        });
    });

    describe('horizontal virtual component', () => {
        configureTestSuite();
        let fix: ComponentFixture<HorizontalVirtualComponent>;

        beforeEach(async(() => {
            TestBed.configureTestingModule({
                declarations: [
                    TestIgxForOfDirective,
                    HorizontalVirtualComponent
                ],
                imports: [IgxForOfModule],
                providers: [{ provide: NgZone, useFactory: () => zone = new TestNgZone() }]
            }).compileComponents();
        }));

        beforeEach(() => {
            fix = TestBed.createComponent(HorizontalVirtualComponent);
            dg.generateData(300, 5, fix.componentInstance);
            fix.componentRef.hostView.detectChanges();
            fix.detectChanges();
            displayContainer  = fix.nativeElement.querySelector(DISPLAY_CONTAINER);
            verticalScroller = fix.nativeElement.querySelector(VERTICAL_SCROLLER);
            horizontalScroller = fix.nativeElement.querySelector('igx-horizontal-virtual-helper');
        });

        it('should initialize directive with horizontal virtualization', () => {
            expect(displayContainer).not.toBeNull();
            expect(verticalScroller).toBeNull();
            expect(horizontalScroller).not.toBeNull();

            fix.componentInstance.scrollLeft(150);
            fix.detectChanges();

            const firstRecChildren = displayContainer.children;
            for (let i = 0; i < firstRecChildren.length; i++) {
                expect(firstRecChildren[i].textContent)
                    .toBe(fix.componentInstance.data[0][i + 1].toString());
            }

            const secondRecChildren = fix.nativeElement.querySelectorAll(DISPLAY_CONTAINER)[1].children;
            for (let i = 0; i < secondRecChildren.length; i++) {
                expect(secondRecChildren[i].textContent)
                    .toBe(fix.componentInstance.data[1][i + 1].toString());
            }
        });

        it('should always fill available space for last chunk size calculation - horizontal virtualization', () => {
            fix.componentInstance.width = '1900px';
            fix.componentInstance.cols = [
                { field: '1', width: 100 },
                { field: '2', width: 1800 },
                { field: '3', width: 200 },
                { field: '4', width: 200 },
                { field: '5', width: 300 },
                { field: '6', width: 100 },
                { field: '7', width: 100 },
                { field: '8', width: 100 },
                { field: '9', width: 150 },
                { field: '10', width: 150 }
            ];
            fix.componentRef.hostView.detectChanges();
            fix.detectChanges();
            const firstRecChildren = displayContainer.children;

            let chunkSize = firstRecChildren.length;
            expect(chunkSize).toEqual(9);

            fix.componentInstance.width = '1900px';
            fix.componentInstance.cols = [
                { field: '1', width: 1800 },
                { field: '2', width: 100 },
                { field: '3', width: 200 },
                { field: '4', width: 200 },
                { field: '5', width: 300 },
                { field: '6', width: 100 },
                { field: '7', width: 100 },
                { field: '8', width: 100 },
                { field: '9', width: 150 },
                { field: '10', width: 150 }
            ];
            fix.componentRef.hostView.detectChanges();
            fix.detectChanges();

            chunkSize = firstRecChildren.length;
            expect(chunkSize).toEqual(10);
        });

        it('should update horizontal scroll offsets if igxForOf changes. ', () => {
            fix.componentInstance.width = '500px';
            fix.componentInstance.cols = [
                { field: '1', width: 100 },
                { field: '2', width: 200 },
                { field: '3', width: 200 },
                { field: '4', width: 200 },
                { field: '5', width: 300 }
            ];
            fix.componentRef.hostView.detectChanges();
            fix.detectChanges();

            fix.componentInstance.scrollLeft(50);

            fix.detectChanges();

            expect(parseInt(displayContainer.style.left, 10)).toEqual(-50);

            fix.componentInstance.cols = [
                { field: '1', width: 100 }
            ];
            fix.detectChanges();

            expect(parseInt(displayContainer.style.left, 10)).toEqual(0);

        });
    });

    describe('vertical virtual component', () => {
        configureTestSuite();
        let fix: ComponentFixture<VerticalVirtualComponent>;

        beforeEach(async(() => {
            TestBed.configureTestingModule({
                declarations: [
                    TestIgxForOfDirective,
                    VerticalVirtualNoDataComponent,
                    VerticalVirtualComponent
                ],
                imports: [IgxForOfModule],
                providers: [{ provide: NgZone, useFactory: () => zone = new TestNgZone() }]
            }).compileComponents();
        }));

        beforeEach(() => {
            fix = TestBed.createComponent(VerticalVirtualComponent);
            fix.componentInstance.data = dg.generateVerticalData(fix.componentInstance.cols);
            fix.componentRef.hostView.detectChanges();
            fix.detectChanges();
            displayContainer = fix.nativeElement.querySelector(DISPLAY_CONTAINER);
            verticalScroller = fix.nativeElement.querySelector(VERTICAL_SCROLLER);
            horizontalScroller = fix.nativeElement.querySelector('igx-horizontal-virtual-helper');
        });

        it('should initialize directive with vertical virtualization', async () => {
            expect(displayContainer).not.toBeNull();
            expect(verticalScroller).not.toBeNull();
            expect(horizontalScroller).toBeNull();
            /* The height of the row is set to 50px so scrolling by 100px should render the third record */
            fix.componentInstance.scrollTop(100);
            fix.detectChanges();

            const firstRecChildren = displayContainer.children[0].children;
            let i = 0;
            const thirdRecord = fix.componentInstance.data[2];
            for (const item in thirdRecord) {
                if (thirdRecord.hasOwnProperty(item)) {
                    expect(thirdRecord[item].toString())
                        .toBe(firstRecChildren[i++].textContent);
                }
            }
        });

        it('should update vertical scroll offsets if igxForOf changes. ', () => {
            fix.componentInstance.scrollTop(5);
            fix.detectChanges();

            expect(parseInt(displayContainer.style.top, 10)).toEqual(-5);

            spyOn(fix.componentInstance.parentVirtDir.onChunkLoad, 'emit');

            fix.componentInstance.data = [{ '1': 1, '2': 2, '3': 3, '4': 4 }];
            fix.detectChanges();

            expect(parseInt(displayContainer.style.top, 10)).toEqual(0);
            expect(fix.componentInstance.parentVirtDir.onChunkLoad.emit).toHaveBeenCalledTimes(1);
        });

        it('should apply the changes when itemSize is changed.', () => {
            const firstRecChildren = displayContainer.children[0].children;
            for (let i = 0; i < firstRecChildren.length; i++) {
                expect(firstRecChildren[i].clientHeight)
                    .toBe(parseInt(fix.componentInstance.parentVirtDir.igxForItemSize, 10));
            }

            fix.componentInstance.itemSize = '100px';
            fix.detectChanges();
            for (let i = 0; i < firstRecChildren.length; i++) {
                expect(firstRecChildren[i].clientHeight)
                    .toBe(parseInt(fix.componentInstance.parentVirtDir.igxForItemSize, 10));
            }
        });

        it('should not throw error when itemSize is changed while data is null/undefined.', () => {
            let errorMessage = '';
            fix.componentInstance.data = null;
            fix.detectChanges();
            try {
                fix.componentInstance.itemSize = '100px';
                fix.detectChanges();
            } catch (ex) {
                errorMessage = ex.message;
            }
            expect(errorMessage).toBe('');
        });

        it('should allow initially undefined value for igxForOf and then detect changes correctly once the value is updated', () => {
            fix = TestBed.createComponent(VerticalVirtualNoDataComponent);
            expect(() => {
                fix.detectChanges();
            }).not.toThrow();
            displayContainer = fix.nativeElement.querySelector(DISPLAY_CONTAINER);
            verticalScroller = fix.nativeElement.querySelector(VERTICAL_SCROLLER);
            expect(displayContainer).not.toBeNull();
            expect(verticalScroller).not.toBeNull();

            fix.componentInstance.height = '400px';
            fix.detectChanges();
            fix.componentInstance.height = '500px';
            fix.detectChanges();

            let rowsRendered = displayContainer.querySelectorAll('div');
            expect(rowsRendered.length).toBe(0);
            fix.componentInstance.data = dg.generateVerticalData(fix.componentInstance.cols);
            fix.detectChanges();
            rowsRendered = displayContainer.querySelectorAll('div');
            expect(rowsRendered.length).not.toBe(0);
        });

        it('should always fill available space for last chunk size calculation - vertical virtualization', async () => {
            fix.componentInstance.height = '1900px';
            const virtualContainer = fix.componentInstance.parentVirtDir;
            virtualContainer.igxForSizePropName = 'height';
            fix.componentInstance.data = [
                { '1': '1', height: '100px' },
                {  '1': '2', height: '1800px' },
                {  '1': '3', height: '200px' },
                {  '1': '4', height: '200px' },
                {  '1': '5', height: '300px' },
                {  '1': '6', height: '100px' },
                {  '1': '7', height: '100px' },
                {  '1': '8', height: '100px' },
                {  '1': '9', height: '150px' },
                {  '1': '10', height: '150px' }
            ];
            fix.detectChanges();
            await wait();
            let chunkSize = (virtualContainer as any)._calcMaxChunkSize();
            expect(chunkSize).toEqual(9);

            fix.componentInstance.height = '1900px';
            fix.componentInstance.data = [
                {  '1': '1', height: '1800px' },
                {  '1': '2', height: '100px' },
                {  '1': '3', height: '200px' },
                {  '1': '4', height: '200px' },
                {  '1': '5', height: '300px' },
                {  '1': '6', height: '100px' },
                {  '1': '7', height: '100px' },
                {  '1': '8', height: '100px' },
                {  '1': '9', height: '150px' },
                {  '1': '10', height: '150px' }
            ];
            fix.detectChanges();
            await wait();
            chunkSize = (virtualContainer as any)._calcMaxChunkSize();
            expect(chunkSize).toEqual(10);
        });
    });

    describe('vertical and horizontal virtual component', () => {
        configureTestSuite();
        let fix: ComponentFixture<VirtualComponent>;

        beforeEach(async(() => {
            TestBed.configureTestingModule({
                declarations: [
                    TestIgxForOfDirective,
                    VirtualComponent
                ],
                imports: [IgxForOfModule],
                providers: [{ provide: NgZone, useFactory: () => zone = new TestNgZone() }]
            }).compileComponents();
        }));

        beforeEach(() => {
            fix = TestBed.createComponent(VirtualComponent);
            dg.generateData300x50000(fix.componentInstance);
            fix.detectChanges();
            displayContainer = fix.nativeElement.querySelector(DISPLAY_CONTAINER);
            verticalScroller = fix.nativeElement.querySelector(VERTICAL_SCROLLER);
            horizontalScroller = fix.nativeElement.querySelector('igx-horizontal-virtual-helper');
            expect(displayContainer).not.toBeNull();
            expect(verticalScroller).not.toBeNull();
            expect(horizontalScroller).not.toBeNull();
        });

        it('should initialize directive with vertical and horizontal virtualization',  () => {
            /* The height of the row is set to 50px so scrolling by 100px should render the third record */
            fix.componentInstance.scrollTop(100);

            const firstInnerDisplayContainer = displayContainer.children[0].querySelector(DISPLAY_CONTAINER);
            expect(firstInnerDisplayContainer).not.toBeNull();

            fix.detectChanges();

            const firstRecChildren = firstInnerDisplayContainer.children;
            for (let i = 0; i < firstRecChildren.length; i++) {
                expect(firstInnerDisplayContainer.children[i].textContent)
                    .toBe(fix.componentInstance.data[2][i].toString());
            }
        });

        it('should allow scrolling at certain amount down and then to the top renders correct rows and cols', () => {
            fix.componentInstance.scrollTop(5000);
            fix.detectChanges();

            fix.componentInstance.scrollTop(0);
            fix.detectChanges();

            const firstInnerDisplayContainer = displayContainer.children[0].querySelector(DISPLAY_CONTAINER);
            expect(firstInnerDisplayContainer).not.toBeNull();

            const firstRecChildren = firstInnerDisplayContainer.children;
            for (let i = 0; i < firstRecChildren.length; i++) {
                expect(firstInnerDisplayContainer.children[i].textContent)
                    .toBe(fix.componentInstance.data[0][i].toString());
            }
        });

        it('should scroll to bottom and correct rows and columns should be rendered', () => {
            fix.componentInstance.scrollTop(2500000);

            const rows = displayContainer.children;
            const lastInnerDisplayContainer = rows[rows.length - 1].querySelector(DISPLAY_CONTAINER);
            expect(lastInnerDisplayContainer).not.toBeNull();

            fix.detectChanges();

            const lastRecChildren = lastInnerDisplayContainer.children;
            const data = fix.componentInstance.data;
            for (let i = 0; i < lastRecChildren.length; i++) {
                expect(lastInnerDisplayContainer.children[i].textContent)
                    .toBe(data[data.length - 1][i].toString());
            }
        });

        it('should scroll to wheel event correctly', async() => {
            /* 120 is default mousewheel on Chrome, scroll 2 records down */
            await UIInteractions.simulateWheelEvent(displayContainer, 0, - 1 * 2 * 120);
            fix.detectChanges();
            await wait();

            const firstInnerDisplayContainer = displayContainer.children[0].querySelector(DISPLAY_CONTAINER);
            expect(firstInnerDisplayContainer).not.toBeNull();

            const firstRecChildren = firstInnerDisplayContainer.children;
            for (let i = 0; i < firstRecChildren.length; i++) {
                expect(firstInnerDisplayContainer.children[i].textContent)
                    .toBe(fix.componentInstance.data[2][i].toString());
            }
        });

        it('should scroll to the far right and last column should be visible', () => {
            // scroll to the last right pos
            fix.componentInstance.scrollLeft(90000);
            fix.detectChanges();

            const rowChildren = displayContainer.querySelectorAll(DISPLAY_CONTAINER);
            for (let i = 0; i < rowChildren.length; i++) {
                expect(rowChildren[i].children.length).toBe(7);
                expect(rowChildren[i].children[5].textContent)
                    .toBe(fix.componentInstance.data[i][298].toString());
                expect(rowChildren[i].children[6].textContent)
                    .toBe(fix.componentInstance.data[i][299].toString());
            }
        });

        it('should detect width change and update initially rendered columns', () => {
            let rows = displayContainer.querySelectorAll(DISPLAY_CONTAINER);
            expect(rows.length).toBe(9);
            for (let i = 0; i < rows.length; i++) {
                expect(rows[i].children.length).toBe(7);
                expect(rows[i].children[3].textContent)
                    .toBe(fix.componentInstance.data[i][3].toString());
            }

            // scroll to the last right pos
            fix.componentInstance.width = '1200px';
            fix.detectChanges();

            rows = displayContainer.querySelectorAll(DISPLAY_CONTAINER);
            expect(rows.length).toBe(9);
            for (let i = 0; i < rows.length; i++) {
                expect(rows[i].children.length).toBe(9);
                expect(rows[i].children[4].textContent)
                    .toBe(fix.componentInstance.data[i][4].toString());
            }
        });

        it('should detect height change and update initially rendered rows', () => {
            let rows = displayContainer.querySelectorAll(DISPLAY_CONTAINER);
            expect(rows.length).toBe(9);
            for (let i = 0; i < rows.length; i++) {
                expect(rows[i].children.length).toBe(7);
                expect(rows[i].children[2].textContent)
                    .toBe(fix.componentInstance.data[i][2].toString());
            }

            // scroll to the last right pos
            fix.componentInstance.height = '700px';
            fix.detectChanges();

            rows = displayContainer.querySelectorAll(DISPLAY_CONTAINER);
            expect(rows.length).toBe(15);
            for (let i = 0; i < rows.length; i++) {
                expect(rows[i].children.length).toBe(7);
                expect(rows[i].children[2].textContent)
                    .toBe(fix.componentInstance.data[i][2].toString());
            }
        });

        it('should not render vertical scrollbar when number of rows change to 5', () => {
            let rowsRendered = displayContainer.querySelectorAll(DISPLAY_CONTAINER);

            expect(displayContainer).not.toBeNull();
            expect(verticalScroller).not.toBeNull();
            expect(horizontalScroller).not.toBeNull();
            expect(fix.componentInstance.isVerticalScrollbarVisible()).toBe(true);
            expect(fix.componentInstance.isHorizontalScrollbarVisible()).toBe(true);
            expect(rowsRendered.length).toBe(9);

            /** Step 1. Lower the amount of rows to 5. The vertical scrollbar then should not be rendered */
            dg.generateData(300, 5, fix.componentInstance);
            fix.detectChanges();

            fix.componentInstance.scrollTop(verticalScroller.scrollTop);
            fix.detectChanges();

            rowsRendered = displayContainer.querySelectorAll(DISPLAY_CONTAINER);
            expect(fix.componentInstance.isVerticalScrollbarVisible()).toBe(false);
            expect(fix.componentInstance.isHorizontalScrollbarVisible()).toBe(true);
            expect(rowsRendered.length).toBe(5);

            /** Step 2. Scroll to the left. There should be no errors then and everything should be still the same */
            fix.componentInstance.scrollLeft(1000);
            fix.detectChanges();

            rowsRendered = displayContainer.querySelectorAll(DISPLAY_CONTAINER);
            expect(fix.componentInstance.isVerticalScrollbarVisible()).toBe(false);
            expect(fix.componentInstance.isHorizontalScrollbarVisible()).toBe(true);
            expect(rowsRendered.length).toBe(5);

            /** Step 3. Increase the amount of rows back and vertical scrollbar should be rendered back */
            dg.generateData300x50000(fix.componentInstance);
            fix.detectChanges();

            // We trigger scrollTop with the current scroll position because otherwise the scroll events are not fired during a test.
            fix.componentInstance.scrollTop(verticalScroller.scrollTop);
            fix.detectChanges();

            rowsRendered = displayContainer.querySelectorAll(DISPLAY_CONTAINER);
            expect(horizontalScroller.scrollLeft).toBe(1000);
            expect(fix.componentInstance.isVerticalScrollbarVisible()).toBe(true);
            expect(fix.componentInstance.isHorizontalScrollbarVisible()).toBe(true);
            expect(rowsRendered.length).toBe(9);
        });

        it('should not render vertical scrollbars when number of rows change to 0 after scrolling down', () => {
            let rowsRendered = displayContainer.querySelectorAll(DISPLAY_CONTAINER);

            expect(displayContainer).not.toBeNull();
            expect(verticalScroller).not.toBeNull();
            expect(horizontalScroller).not.toBeNull();
            expect(fix.componentInstance.isVerticalScrollbarVisible()).toBe(true);
            expect(fix.componentInstance.isHorizontalScrollbarVisible()).toBe(true);
            expect(rowsRendered.length).toBe(9);

            dg.generateData300x50000(fix.componentInstance);
            fix.detectChanges();

            /** Step 1. Scroll to the bottom. */
            fix.componentInstance.scrollTop(100000);
            fix.detectChanges();

            /** Step 2. Lower the amount of rows to 5. The vertical scrollbar then should not be rendered */
            fix.componentInstance.data = [];
            fix.detectChanges();

            rowsRendered = displayContainer.querySelectorAll(DISPLAY_CONTAINER);
            expect(fix.componentInstance.isVerticalScrollbarVisible()).toBe(false);
            expect(fix.componentInstance.isHorizontalScrollbarVisible()).toBe(true);
            expect(rowsRendered.length).toBe(0);

            /** Step 3. Set the amount of rows back and vertical scrollbar should be rendered back then.
             *  It should reset the scroll position. */
            dg.generateData300x50000(fix.componentInstance);
            fix.detectChanges();

            rowsRendered = displayContainer.querySelectorAll(DISPLAY_CONTAINER);
            expect(verticalScroller.scrollTop).toBe(0);
            expect(fix.componentInstance.isVerticalScrollbarVisible()).toBe(true);
            expect(fix.componentInstance.isHorizontalScrollbarVisible()).toBe(true);
            expect(rowsRendered.length).toBe(9);
        });

        it('should not render vertical scrollbar when number of rows change to 0 after scrolling right', async() => {
            let rowsRendered = displayContainer.querySelectorAll(DISPLAY_CONTAINER);
            let colsRendered = rowsRendered[0].children;

            expect(fix.componentInstance.isVerticalScrollbarVisible()).toBe(true);
            expect(fix.componentInstance.isHorizontalScrollbarVisible()).toBe(true);
            expect(rowsRendered.length).toBe(9);
            expect(colsRendered.length).toBe(7);

            /** Step 1. Scroll to the right. */
            fix.componentInstance.scrollLeft(1000);
            fix.detectChanges();
            await wait();

            rowsRendered = displayContainer.querySelectorAll(DISPLAY_CONTAINER);
            for (let i = 0; i < rowsRendered.length; i++) {
                // Check only the second col, no need for the others
                expect(rowsRendered[i].children[1].textContent)
                    .toBe(fix.componentInstance.data[i][5].toString());
            }

            /** Step 2. Lower the amount of cols to 0 so there would be no horizontal scrollbar */
            fix.componentInstance.data = [];
            fix.detectChanges();

            rowsRendered = displayContainer.querySelectorAll(DISPLAY_CONTAINER);

            expect(fix.componentInstance.isVerticalScrollbarVisible()).toBe(false);
            expect(rowsRendered.length).toBe(0);

            /** Step 3. Set the data back to and it should render both scrollbars. It should reset the scroll position */
            dg.generateData300x50000(fix.componentInstance);
            fix.detectChanges();
            await wait();

            rowsRendered = displayContainer.querySelectorAll(DISPLAY_CONTAINER);
            colsRendered = rowsRendered[0].children;

            expect(fix.componentInstance.isVerticalScrollbarVisible()).toBe(true);
            expect(fix.componentInstance.isHorizontalScrollbarVisible()).toBe(true);
            expect(rowsRendered.length).toBe(9);

            for (let i = 0; i < rowsRendered.length; i++) {
                // Check only the second col, no need for the others
                expect(rowsRendered[i].children[1].textContent)
                    .toBe(fix.componentInstance.data[i][5].toString());
            }
        });

        it('should not render horizontal scrollbars when number of cols change to 3', () => {
            let rowsRendered = displayContainer.querySelectorAll(DISPLAY_CONTAINER);
            let colsRendered = rowsRendered[0].children;

            expect(fix.componentInstance.isVerticalScrollbarVisible()).toBe(true);
            expect(fix.componentInstance.isHorizontalScrollbarVisible()).toBe(true);
            expect(rowsRendered.length).toBe(9);
            expect(colsRendered.length).toBe(7);

            /** Step 1. Lower the amount of cols to 3 so there would be no horizontal scrollbar */
            dg.generateData(3, 50000, fix.componentInstance);
            fix.detectChanges();

            // We trigger scrollTop with the current scroll position because otherwise the scroll events are not fired during a test.
            fix.componentInstance.scrollTop(verticalScroller.scrollTop);
            fix.detectChanges();
            rowsRendered = displayContainer.querySelectorAll(DISPLAY_CONTAINER);
            colsRendered = rowsRendered[0].children;

            expect(fix.componentInstance.isVerticalScrollbarVisible()).toBe(true);
            expect(fix.componentInstance.isHorizontalScrollbarVisible()).toBe(false);
            expect(rowsRendered.length).toBe(9);
            expect(colsRendered.length).toBe(3);

            /** Step 2. Scroll down. There should be no errors then and everything should be still the same */
            fix.componentInstance.scrollTop(1000);
            fix.detectChanges();

            // We trigger scrollTop with the current scroll position because otherwise the scroll events are not fired during a test.
            fix.componentInstance.scrollTop(verticalScroller.scrollTop);
            fix.detectChanges();

            rowsRendered = displayContainer.querySelectorAll(DISPLAY_CONTAINER);
            colsRendered = rowsRendered[0].children;

            expect(fix.componentInstance.isVerticalScrollbarVisible()).toBe(true);
            expect(fix.componentInstance.isHorizontalScrollbarVisible()).toBe(false);
            expect(rowsRendered.length).toBe(9);
            expect(colsRendered.length).toBe(3);

            /** Step 3. Set the data back to have 300 columns and the horizontal scrollbar should render now. */
            dg.generateData300x50000(fix.componentInstance);
            fix.detectChanges();

            // We trigger scrollTop with the current scroll position because otherwise the scroll events are not fired during a test.
            fix.componentInstance.scrollTop(verticalScroller.scrollTop);
            fix.detectChanges();
            rowsRendered = displayContainer.querySelectorAll(DISPLAY_CONTAINER);
            colsRendered = rowsRendered[0].children;

            expect(verticalScroller.scrollTop).toBe(1000);
            expect(fix.componentInstance.isVerticalScrollbarVisible()).toBe(true);
            expect(fix.componentInstance.isHorizontalScrollbarVisible()).toBe(true);
            expect(rowsRendered.length).toBe(9);
            expect(colsRendered.length).toBe(7);
        });

        it('should scroll down when using touch events', async() => {
            let rowsRendered = displayContainer.querySelectorAll(DISPLAY_CONTAINER);
            for (let i = 0; i < rowsRendered.length; i++) {
                // Check only the second col, no need for the others
                expect(rowsRendered[i].children[1].textContent)
                    .toBe(fix.componentInstance.data[i][1].toString());
            }

            const dcElem =  fix.componentInstance.parentVirtDir.dc.instance._viewContainer.element.nativeElement;
            UIInteractions.simulateTouchStartEvent(dcElem, 200, 200);
            UIInteractions.simulateTouchMoveEvent(dcElem, 200, -300);
            fix.detectChanges();
            await wait();

            rowsRendered = displayContainer.querySelectorAll(DISPLAY_CONTAINER);
            for (let i = 0; i < rowsRendered.length; i++) {
                // Check only the second col, no need for the others
                expect(rowsRendered[i].children[1].textContent)
                    .toBe(fix.componentInstance.data[10 + i][1].toString());
            }
        });

        xit('should apply inertia when swiping via touch interaction.', async() => {
            const dcElem =  fix.componentInstance.parentVirtDir.dc.instance._viewContainer.element.nativeElement;
            // spyOn(fix.componentInstance.parentVirtDir, 'onScroll');
            await UIInteractions.simulateTouchStartEvent(
                dcElem,
                0,
                -150
            );
            await wait(1);
            await UIInteractions.simulateTouchMoveEvent(dcElem, 0, -180);
            await UIInteractions.simulateTouchEndEvent(dcElem, 0, -200);
            fix.detectChanges();

            // wait for inertia to complete
            await wait(1500);
            fix.detectChanges();
            const scrStepArray = fix.componentInstance.parentVirtDir.scrStepArray;
            expect(scrStepArray.length).toBeGreaterThan(55);

            // check if inertia first accelerates then decelerate
            const first = scrStepArray[0];
            const mid = scrStepArray[10];
            const end = scrStepArray[60];

            expect(first).toBeLessThan(mid);
            expect(end).toBeLessThan(mid);
        });

        it('should scroll left when using touch events', () => {
            let rowsRendered = displayContainer.querySelectorAll(DISPLAY_CONTAINER);
            for (let i = 0; i < rowsRendered.length; i++) {
                // Check only the second col, no need for the others
                expect(rowsRendered[i].children[1].textContent)
                    .toBe(fix.componentInstance.data[i][1].toString());
            }

            const dcElem = fix.componentInstance.childVirtDirs.first.dc.instance._viewContainer.element.nativeElement;
            UIInteractions.simulateTouchStartEvent(dcElem, 200, 200);
            UIInteractions.simulateTouchMoveEvent(dcElem, -800, 0);

            // Trigger onScroll
            fix.componentInstance.scrollLeft(horizontalScroller.scrollLeft);
            fix.detectChanges();

            rowsRendered = displayContainer.querySelectorAll(DISPLAY_CONTAINER);
            for (let i = 0; i < rowsRendered.length; i++) {
                // Check only the second col, no need for the others
                expect(rowsRendered[i].children[1].textContent)
                    .toBe(fix.componentInstance.data[i][5].toString());
            }
        });

        it('should load next row and remove first row when using scrollNext method', () => {
            let rowsRendered = displayContainer.querySelectorAll(DISPLAY_CONTAINER);
            for (let i = 0; i < rowsRendered.length; i++) {
                // Check only the second col, no need for the others
                expect(rowsRendered[i].children[1].textContent)
                    .toBe(fix.componentInstance.data[i][1].toString());
            }

            fix.componentInstance.parentVirtDir.scrollNext();
            fix.componentInstance.scrollTop(verticalScroller.scrollTop); // Trigger onScroll manually.
            fix.detectChanges();

            rowsRendered = displayContainer.querySelectorAll(DISPLAY_CONTAINER);
            for (let i = 0; i < rowsRendered.length; i++) {
                // Check only the second col, no need for the others
                expect(rowsRendered[i].children[1].textContent)
                    .toBe(fix.componentInstance.data[1 + i][1].toString());
            }
        });

        it('should load previous row and remove last row when using scrollPrev method', () => {
            /** Step 1. Scroll down 500px first so we then have what to load previously */
            fix.componentInstance.scrollTop(500);
            fix.detectChanges();

            let rowsRendered = displayContainer.querySelectorAll(DISPLAY_CONTAINER);
            for (let i = 0; i < rowsRendered.length; i++) {
                // Check only the second col, no need for the others
                expect(rowsRendered[i].children[1].textContent)
                    .toBe(fix.componentInstance.data[10 + i][1].toString());
            }

            /** Step 2. Execute scrollPrev to load previous row */
            fix.componentInstance.parentVirtDir.scrollPrev();
            fix.componentInstance.scrollTop(verticalScroller.scrollTop); // Trigger onScroll manually.
            fix.detectChanges();

            rowsRendered = displayContainer.querySelectorAll(DISPLAY_CONTAINER);
            for (let i = 0; i < rowsRendered.length; i++) {
                // Check only the second col, no need for the others
                expect(rowsRendered[i].children[1].textContent)
                    .toBe(fix.componentInstance.data[9 + i][1].toString());
            }
        });

        it('should not wrap around with scrollNext and scrollPrev', async() => {
            const forOf = fix.componentInstance.parentVirtDir;

            forOf.scrollPrev();
            fix.detectChanges();
            await wait(200);

            expect(forOf.state.startIndex).toEqual(0);

            forOf.scrollTo(forOf.igxForOf.length - 1);
            fix.detectChanges();
            await wait(200);

            expect(forOf.state.startIndex).toEqual(forOf.igxForOf.length - forOf.state.chunkSize);

            forOf.scrollNext();
            fix.detectChanges();
            await wait(200);

            expect(forOf.state.startIndex).toEqual(forOf.igxForOf.length - forOf.state.chunkSize);
        });

        it('should prevent scrollTo() when called with numbers outside the scope of the data records.', () => {
            fix.componentInstance.parentVirtDir.scrollTo(-1);
            expect(fix.componentInstance.parentVirtDir.state.startIndex).toBe(0);

            fix.componentInstance.parentVirtDir.scrollTo(fix.componentInstance.data.length + 1);
            expect(fix.componentInstance.parentVirtDir.state.startIndex).toBe(0);
        });

        it('should set correct left offset when scrolling to right, clearing data and then setting new data', async() => {
            /**  Scroll left 1500px */
            fix.componentInstance.scrollLeft(1500);
            fix.detectChanges();
            await wait();

            /** Timeout for scroll event to trigger during test */
            let firstRowDisplayContainer = fix.nativeElement.querySelectorAll(DISPLAY_CONTAINER)[1];
            expect(firstRowDisplayContainer.style.left).toEqual('-82px');

            dg.generateData(300, 0, fix.componentInstance);
            fix.detectChanges();

            dg.generateData300x50000(fix.componentInstance);
            fix.detectChanges();
            await wait();

            /** Offset should be equal to the offset before so there is no misalignment */
            firstRowDisplayContainer = fix.nativeElement.querySelectorAll(DISPLAY_CONTAINER)[1];
            expect(firstRowDisplayContainer.style.left).toEqual('-82px');
        });

        it('should correctly scroll to the last element when using the scrollTo method', () => {
            spyOn(fix.componentInstance.parentVirtDir.onChunkLoad, 'emit');

            /**  Scroll to the last 49999 row. */
            fix.componentInstance.parentVirtDir.scrollTo(49999);
            fix.componentInstance.scrollTop(verticalScroller.scrollTop);
            fix.detectChanges();

            expect(fix.componentInstance.parentVirtDir.onChunkLoad.emit).toHaveBeenCalledTimes(1);

            const rowsRendered = displayContainer.querySelectorAll(DISPLAY_CONTAINER);
            for (let i = 0; i < 8; i++) {
                expect(rowsRendered[i].children[1].textContent)
                .toBe(fix.componentInstance.data[49991 + i][1].toString());
            }
        });

        it('should return correct value for getItemCountInView API. ', async () => {
            /**  Scroll left 1500px and top 105px */

            fix.componentInstance.scrollLeft(1500);
            fix.componentInstance.scrollTop(105);
            fix.detectChanges();
            fix.componentInstance.parentVirtDir.cdr.detectChanges();
            await wait();

            expect(fix.componentInstance.parentVirtDir.getItemCountInView()).toBe(7);
            const hDirective = fix.componentInstance.childVirtDirs.toArray()[0];
            expect(hDirective.getItemCountInView()).toBe(2);
        });

        it('should emit the onChunkPreload/onChunkLoad only when startIndex or chunkSize have changed.', async () => {
            const verticalDir = fix.componentInstance.parentVirtDir;
            const chunkLoadSpy = spyOn<any>(verticalDir.onChunkLoad, 'emit').and.callThrough();
            const chunkPreLoadSpy = spyOn<any>(verticalDir.onChunkPreload, 'emit').and.callThrough();
            // scroll so that start index does not change.
            fix.componentInstance.scrollTop(1);
            fix.detectChanges();
            await wait();
            expect(chunkLoadSpy).toHaveBeenCalledTimes(0);
            expect(chunkPreLoadSpy).toHaveBeenCalledTimes(0);

            // scroll so that start index changes.
            fix.componentInstance.scrollTop(100);
            fix.detectChanges();
            await wait();

            expect(chunkLoadSpy).toHaveBeenCalledTimes(1);
            expect(chunkPreLoadSpy).toHaveBeenCalledTimes(1);

            // change size so that chunk size does not change
            fix.componentInstance.height = '399px';
            fix.detectChanges();
            await wait();

            expect(chunkLoadSpy).toHaveBeenCalledTimes(1);

            // change size so that chunk size changes
            fix.componentInstance.height = '1500px';
            fix.detectChanges();
            await wait();

            expect(chunkLoadSpy).toHaveBeenCalledTimes(2);
        });
    });

    describe('variable size component', () => {
        configureTestSuite();
        let fix: ComponentFixture<VirtualVariableSizeComponent>;

        beforeEach(async(() => {
            TestBed.configureTestingModule({
                declarations: [
                    TestIgxForOfDirective,
                    VirtualVariableSizeComponent
                ],
                imports: [IgxForOfModule]
            }).compileComponents();
        }));

        beforeEach(() => {
            fix = TestBed.createComponent(VirtualVariableSizeComponent);
            fix.detectChanges();
        });

        it('should update display container classes when content state changes from virtualized to non-virtualzied.', () => {
            let displayContainerDebugEl: DebugElement[] = fix.debugElement.queryAll(By.css(DISPLAY_CONTAINER));
            // No size and no data - display container should be inactive
            expect(displayContainerDebugEl[0].classes[INACTIVE_VIRT_CONTAINER]).toBe(true);

            // set size
            fix.componentInstance.height = '500px';
            fix.detectChanges();

            displayContainerDebugEl = fix.debugElement.queryAll(By.css(DISPLAY_CONTAINER));
            // Has size but no data - display container should be inactive
            expect(displayContainerDebugEl[0].classes[INACTIVE_VIRT_CONTAINER]).toBe(true);

            // set data with 1 rec.
            fix.componentInstance.data = fix.componentInstance.generateData(1);
            fix.detectChanges();

            displayContainerDebugEl = fix.debugElement.queryAll(By.css(DISPLAY_CONTAINER));
            // Has size but not enough data to be virtualized - display container should be inactive
            expect(displayContainerDebugEl[0].classes[INACTIVE_VIRT_CONTAINER]).toBe(true);

            // set data with 1000 recs.
            fix.componentInstance.data = fix.componentInstance.generateData(1000);
            fix.detectChanges();

            displayContainerDebugEl = fix.debugElement.queryAll(By.css(DISPLAY_CONTAINER));
            // Has size and enough data to be virtualized - display container should be active.
            expect(displayContainerDebugEl[0].classes[INACTIVE_VIRT_CONTAINER]).toBe(false);
        });
    });

    describe('remote virtual component', () => {
        configureTestSuite();
        let fix: ComponentFixture<RemoteVirtualizationComponent>;

        beforeEach(async(() => {
            TestBed.configureTestingModule({
                declarations: [
                    TestIgxForOfDirective,
                    RemoteVirtualizationComponent
                ],
                imports: [IgxForOfModule]
            }).compileComponents();
        }));

        beforeEach(() => {
            fix = TestBed.createComponent(RemoteVirtualizationComponent);
            fix.componentRef.hostView.detectChanges();
            fix.detectChanges();

            displayContainer = fix.nativeElement.querySelector(DISPLAY_CONTAINER);
            verticalScroller = fix.nativeElement.querySelector(VERTICAL_SCROLLER);
        });

        it('should allow remote virtualization', async () => {
            // verify data is loaded
            let rowsRendered = displayContainer.children;
            let data = fix.componentInstance.data.source.getValue();
            for (let i = 0; i < rowsRendered.length; i++) {
                expect(rowsRendered[i].textContent.trim())
                    .toBe(data[i].toString());
            }

            // scroll down
            verticalScroller.scrollTop = 10000;
            fix.detectChanges();
            await wait();

            // verify data is loaded
            rowsRendered = displayContainer.children;
            data = fix.componentInstance.data.source.getValue();
            for (let i = fix.componentInstance.parentVirtDir.state.startIndex; i < rowsRendered.length; i++) {
                expect(rowsRendered[i].textContent.trim())
                    .toBe(data[i].toString());
            }
        });
    });

<<<<<<< HEAD
=======
    describe('remote virtual component with specified igxForTotalItemCount', () => {
        configureTestSuite();
        let fix: ComponentFixture<RemoteVirtCountComponent>;

        beforeEach(async(() => {
            TestBed.configureTestingModule({
                declarations: [
                    TestIgxForOfDirective,
                    RemoteVirtCountComponent
                ],
                imports: [IgxForOfModule]
            }).compileComponents();
        }));

        beforeEach(() => {
            fix = TestBed.createComponent(RemoteVirtCountComponent);
            fix.componentRef.hostView.detectChanges();
            fix.detectChanges();

            displayContainer = fix.nativeElement.querySelector('igx-display-container');
            verticalScroller = fix.nativeElement.querySelector('igx-virtual-helper');
        });

        it('should apply remote virtualization correctly', async () => {
            // verify data is loaded
            let rowsRendered = displayContainer.children;
            let data = fix.componentInstance.data.source.getValue();
            for (let i = 0; i < rowsRendered.length; i++) {
                expect(rowsRendered[i].textContent.trim())
                    .toBe(data[i].toString());
            }

            // scroll down
            expect(() => {
                verticalScroller.scrollTop = 10000;
                fix.detectChanges();
                fix.componentRef.hostView.detectChanges();
            }).not.toThrow();

            await wait();

            // verify data is loaded
            rowsRendered = displayContainer.children;
            data = fix.componentInstance.data.source.getValue();
            for (let i = fix.componentInstance.parentVirtDir.state.startIndex; i < rowsRendered.length; i++) {
                expect(rowsRendered[i].textContent.trim())
                    .toBe(data[i].toString());
            }
        });
    });

>>>>>>> e08c0b3c
    describe('no width and height component', () => {
        configureTestSuite();
        let fix: ComponentFixture<NoWidthAndHeightComponent>;

        beforeEach(async(() => {
            TestBed.configureTestingModule({
                declarations: [
                    TestIgxForOfDirective,
                    NoWidthAndHeightComponent
                ],
                imports: [IgxForOfModule]
            }).compileComponents();
        }));

        it('should use itemSize when no width or height are provided', () => {
            fix = TestBed.createComponent(NoWidthAndHeightComponent);
            fix.componentRef.hostView.detectChanges();
            fix.detectChanges();

            const children = fix.componentInstance.childVirtDirs;
            const instance = fix.componentInstance;
            const expectedElementsLength = (parseInt(instance.width, 10) / instance.itemSize) + 1;
            expect(children.length).toEqual(expectedElementsLength);
        });
    });

    describe('even odd first last functions', () => {
        configureTestSuite();
        let fix: ComponentFixture<LocalVariablesComponent>;

        beforeEach(async(() => {
            TestBed.configureTestingModule({
                declarations: [
                    TestIgxForOfDirective,
                    LocalVariablesComponent
                ],
                imports: [IgxForOfModule]
            }).compileComponents();
        }));

        beforeEach(() => {
            fix = TestBed.createComponent(LocalVariablesComponent);
            fix.detectChanges();
        });

        it('should differentiate even odd items', () => {
            const allItems: DebugElement[] = fix.debugElement.queryAll(By.css(DISPLAY_CONTAINER))[0].children;
            expect(allItems.length).toEqual(100);
            for (let i = 0; i < allItems.length; i++) {
                if (i === 0) {
                    expect(allItems[i].classes['first']).toBe(true);
                }
                if (i === allItems.length - 1) {
                    expect(allItems[i].classes['last']).toBe(true);
                }
                if (i % 2 === 0) {
                    expect(allItems[i].classes['even']).toBe(true);
                } else {
                    expect(allItems[i].classes['odd']).toBe(true);
                }
            }
        });
    });
});

class DataGenerator {
    public verticalData: any[] = [];
    public data300x50000: any[] = [];
    public cols300: any[] = [];

    constructor() {}

    public generateVerticalData(cols) {
        if (this.verticalData.length !== 0) {
            return this.verticalData;
        }
        const dummyData = [];
        for (let i = 0; i < 50000; i++) {
            const obj = {};
            for (let j = 0; j < cols.length; j++) {
                const col = cols[j].field;
                obj[col] = 10 * i * j;
            }
            dummyData.push(obj);
        }

        return this.verticalData = dummyData;
    }

    public generateData(numCols: number, numRows: number, instance?) {
        const dummyData = [];
        const cols = [];
        for (let j = 0; j < numCols; j++) {
            cols.push({
                field: j.toString(),
                width: j % 8 < 2 ? 100 : Math.floor((j % 6 + 0.25) * 125)
            });
        }

        for (let i = 0; i < numRows; i++) {
            const obj = {};
            for (let j = 0; j < cols.length; j++) {
                const col = cols[j].field;
                obj[col] = 10 * i * j;
            }
            dummyData.push(obj);
        }

        if (instance) {
            instance.cols = cols;
        instance.data = dummyData;
        } else {
            return {data: dummyData, cols: cols};
        }
    }

    public generateData300x50000(instance) {
        if (this.data300x50000.length !== 0) {
            instance.cols = [...this.cols300];
            instance.data = [...this.data300x50000];
        } else {
            const result = this.generateData(300, 50000);
            this.data300x50000 = [...result.data];
            this.cols300 = [...result.cols];

            instance.cols = [...this.cols300];
            instance.data = [...this.data300x50000];
        }
    }
}

/** igxFor for testing */
@Directive({ selector: '[igxForTest]' })
export class TestIgxForOfDirective<T> extends IgxForOfDirective<T> {
    constructor(
        public viewContainer: ViewContainerRef,
        public template: TemplateRef<NgForOfContext<T>>,
        public differs: IterableDiffers,
        public fResolver: ComponentFactoryResolver,
        public changeDet: ChangeDetectorRef,
        public zone: NgZone,
        protected syncService: IgxForOfScrollSyncService) {
        super(viewContainer, template, differs, fResolver, changeDet, zone, syncService);
    }
    public scrStepArray = [];
    public scrTopArray = [];
    public onScroll(evt) {
        let calcScrollStep;
        const ind = this.scrTopArray.length - 1;
        const prevScrTop = ind < 0 ? 0 : this.scrTopArray[ind];
        this.scrTopArray.push(evt.target.scrollTop);
        calcScrollStep = evt.target.scrollTop - prevScrTop;
        this.scrStepArray.push(calcScrollStep);
        super.onScroll(evt);
    }

    public testOnScroll(target) {
        const event = new Event('scroll');
        Object.defineProperty(event, 'target', { value: target, enumerable: true });
        super.onScroll(event);
    }

    public testOnHScroll(target) {
        const event = new Event('scroll');
        Object.defineProperty(event, 'target', { value: target, enumerable: true });
        super.onHScroll(event);
    }

    public testCalculateChunkSize(): number {
        return super._calculateChunkSize();
    }

    public testInitHCache(cols: any[]): number {
        return super.initSizesCache(cols);
    }

    public testGetHorizontalScroll(viewref, nodeName) {
        return super.getElement(viewref, nodeName);
    }

    public testGetHorizontalIndexAt(left, set, index) {
        super.getIndexAt(left, set, index);
    }
}

/** Empty virtualized component */
@Component({
    template: `
        <span #container>
            <ng-template igxForTest [igxForOf]="data"></ng-template>
        </span>
    `
})
export class EmptyVirtualComponent {
    public data = [];

    @ViewChild('container', { static: true })public container;
}


/** Both vertically and horizontally virtualized component */
@Component({
    template: `
        <div #container [style.width]='width' [style.height]='height' [style.position]="'relative'">
            <ng-template #scrollContainer igxForTest let-rowData [igxForOf]="data"
                [igxForScrollOrientation]="'vertical'"
                [igxForContainerSize]='height'
                [igxForItemSize]='"50px"'>
                <div [style.display]="'flex'" [style.height]="'50px'">
                    <ng-template #childContainer igxForTest let-col [igxForOf]="cols"
                        [igxForScrollOrientation]="'horizontal'"
                        [igxForScrollContainer]="parentVirtDir"
                        [igxForContainerSize]='width'>
                            <div [style.min-width]='col.width + "px"'>{{rowData[col.field]}}</div>
                    </ng-template>
                </div>
            </ng-template>
        </div>
    `
})
export class VirtualComponent {

    public width = '800px';
    public height = '400px';
    public cols = [];
    public data = [];

    @ViewChild('container', { read: ViewContainerRef, static: true })
    public container: ViewContainerRef;

    @ViewChild('scrollContainer', { read: TestIgxForOfDirective, static: true })
    public parentVirtDir: TestIgxForOfDirective<any>;

    @ViewChildren('childContainer', { read: TestIgxForOfDirective })
    public childVirtDirs: QueryList<TestIgxForOfDirective<any>>;

    public scrollTop(newScrollTop) {
        const verticalScrollbar = this.container.element.nativeElement.querySelector('igx-virtual-helper');
        verticalScrollbar.scrollTop = newScrollTop;

        this.parentVirtDir.testOnScroll(verticalScrollbar);
    }

    public scrollLeft(newScrollLeft) {
        const horizontalScrollbar = this.container.element.nativeElement.querySelector('igx-horizontal-virtual-helper');
        horizontalScrollbar.scrollLeft = newScrollLeft;

        this.childVirtDirs.forEach((item) => {
            item.testOnHScroll(horizontalScrollbar);
        });
    }

    public isVerticalScrollbarVisible() {
        const verticalScrollbar = this.container.element.nativeElement.querySelector('igx-virtual-helper');
        /**
         * Due to current implementation the height is set explicitly.
         * That's why we check if the content is bigger than the vertical scrollbar height
         */
        return verticalScrollbar.offsetHeight < verticalScrollbar.children[0].offsetHeight;
    }

    public isHorizontalScrollbarVisible() {
        const horizontalScrollbar = this.container.element.nativeElement.querySelector('igx-horizontal-virtual-helper');
        /**
         * Due to current implementation the height is automatically calculated.
         *  That's why when it's less than 16 there is no scrollbar
         */
        return horizontalScrollbar.offsetHeight >= 16;
    }
}

/** Only vertically virtualized component */
@Component({
    template: `
        <div #container [style.width]='width' [style.height]='height'>
            <ng-template #scrollContainer igxForTest let-rowData [igxForOf]="data"
                [igxForScrollOrientation]="'vertical'"
                [igxForContainerSize]='height'
                [igxForItemSize]='itemSize'>
                <div [style.display]="'flex'" [style.height]="rowData.height || itemSize || '50px'">
                    <div [style.min-width]=cols[0].width>{{rowData['1']}}</div>
                    <div [style.min-width]=cols[1].width>{{rowData['2']}}</div>
                    <div [style.min-width]=cols[2].width>{{rowData['3']}}</div>
                    <div [style.min-width]=cols[3].width>{{rowData['4']}}</div>
                    <div [style.min-width]=cols[4].width>{{rowData['5']}}</div>
                </div>
            </ng-template>
        </div>
    `
})
export class VerticalVirtualComponent extends VirtualComponent {
    public width = '450px';
    public height = '300px';
    public cols = [
        { field: '1', width: '150px' },
        { field: '2', width: '70px' },
        { field: '3', width: '50px' },
        { field: '4', width: '80px' },
        { field: '5', width: '100px' }
    ];
    public data = [];
    public itemSize = '50px';
}

/** Only horizontally virtualized component */
@Component({
    template: `
        <div [style.width]='width'>
            <div #container
                [style.width]='"calc(100% - 18px)"'
                [style.height]='"calc(100% - 18px)"'
                [style.overflow]='"hidden"'
                [style.float]='"left"'
                [style.position]='"relative"'>
                <div *ngFor="let rowData of data" [style.display]="'flex'" [style.height]="'50px'">
                    <ng-template #childContainer igxForTest let-col [igxForOf]="cols"
                        [igxForScrollOrientation]="'horizontal'"
                        [igxForScrollContainer]="parentVirtDir"
                        [igxForContainerSize]='width'>
                            <div [style.min-width]='col.width + "px"'>{{rowData[col.field]}}</div>
                    </ng-template>
                </div>
            </div>
        </div>
    `
})
export class HorizontalVirtualComponent extends VirtualComponent {
    public width = '800px';
    public height = '400px';
    public cols = [];
    public data = [];
}

/** Only vertically virtualized component */
@Component({
    template: `
        <div #container [style.width]='width' [style.height]='height'>
            <ng-template #scrollContainer igxForTest let-rowData [igxForOf]="data"
            [igxForScrollOrientation]="'vertical'"
                [igxForContainerSize]='height'
                [igxForItemSize]='"50px"'>
                <div [style.display]="'flex'" [style.height]="'50px'">
                    {{rowData}}
                </div>
            </ng-template>
        </div>
    `
})
export class VirtualVariableSizeComponent {
    public height = '0px';
    public data = [];

    @ViewChild('container', { static: true })
    public container;

    @ViewChild('scrollContainer', { read: TestIgxForOfDirective, static: true })
    public parentVirtDir: TestIgxForOfDirective<any>;

    public generateData(count) {
        const dummyData = [];
        for (let i = 0; i < count; i++) {
            dummyData.push(10 * i);
        }
        return dummyData;
    }
}

/** Vertically virtualized component with no initial data */
@Component({
    template: `
        <div #container [style.width]='width' [style.height]='height'>
            <ng-template #scrollContainer let-rowData [igxForOf]="data" igxForTest
                [igxForScrollOrientation]="'vertical'"
                [igxForContainerSize]='height'
                [igxForItemSize]='"50px"'>
                <div [style.display]="'flex'" [style.height]="'50px'">
                    {{rowData['1']}}
                </div>
            </ng-template>
        </div>
    `
})
export class VerticalVirtualNoDataComponent extends VerticalVirtualComponent implements OnInit {
    ngOnInit() {}
}

@Injectable()
export class LocalService {
    public records: Observable<any[]>;
    private _records: BehaviorSubject<any[]>;
    private dataStore: any[];

    public count: Observable<number>;
    private _count: BehaviorSubject<number>;

    constructor() {
        this.dataStore = [];
        this._records = new BehaviorSubject([]);
        this.records = this._records.asObservable();
        this._count = new BehaviorSubject(null);
        this.count = this._count.asObservable();
    }

    public getData(data?: IForOfState, cb?: (any) => void): any {
        const size = data.chunkSize === 0 ? 10 : data.chunkSize;
        this.dataStore = this.generateData(data.startIndex, data.startIndex + size);
        this._records.next(this.dataStore);
        const count = 1000;
        if (cb) {
            cb(count);
        }
    }

    public getCount() {
        const count = 1000;
        this._count.next(count);
    }

    public generateData(start, end) {
        const dummyData = [];
        for (let i = start; i < end; i++) {
            dummyData.push(10 * i);
        }
        return dummyData;
    }
}

/** Vertically virtualized component with remote virtualization */
@Component({
    template: `
        <div #container [style.width]='width' [style.height]='height'>
            <ng-template #scrollContainer let-rowData [igxForOf]="data | async" igxForTest
                [igxForScrollOrientation]="'vertical'"
                [igxForContainerSize]='height'
                [igxForItemSize]='"50px"'
                (onChunkPreload)="dataLoading($event)">
                <div [style.display]="'flex'" [style.height]="'50px'">
                    {{rowData}}
                </div>
            </ng-template>
        </div>
    `,
    providers: [LocalService]
})
export class RemoteVirtualizationComponent implements OnInit, AfterViewInit {
    public height = '500px';
    public data;

    @ViewChild('scrollContainer', { read: TestIgxForOfDirective, static: true })
    public parentVirtDir: TestIgxForOfDirective<any>;

    @ViewChild('container', { read: ViewContainerRef, static: true })
    public container: ViewContainerRef;

    constructor(private localService: LocalService) { }
    public ngOnInit(): void {
        this.data = this.localService.records;
    }

    public ngAfterViewInit() {
        this.localService.getData(this.parentVirtDir.state, (count) => {
            this.parentVirtDir.totalItemCount = count;
        });
    }

    dataLoading(evt) {
        this.localService.getData(evt, () => {
            this.parentVirtDir.cdr.detectChanges();
        });
    }
}

@Component({
    template: `
        <div #container [style.width]='width' [style.height]='height'>
            <ng-template #scrollContainer let-rowData [igxForOf]="data | async" igxForTest
                [igxForTotalItemCount]="count | async"
                [igxForContainerSize]='height'
                [igxForItemSize]='"50px"'
                (onChunkPreload)="dataLoading($event)">
                <div [style.display]="'flex'" [style.height]="'50px'">
                    {{rowData}}
                </div>
            </ng-template>
        </div>
    `,
    providers: [LocalService]
})
export class RemoteVirtCountComponent implements OnInit, AfterViewInit {
    public height = '500px';
    public data;
    public count: Observable<number>;

    @ViewChild('scrollContainer', { read: TestIgxForOfDirective, static: true })
    public parentVirtDir: TestIgxForOfDirective<any>;

    @ViewChild('container', { read: ViewContainerRef, static: true })
    public container: ViewContainerRef;

    constructor(private localService: LocalService) { }
    public ngOnInit(): void {
        this.data = this.localService.records;
        this.count = this.localService.count;
    }

    public ngAfterViewInit() {
        this.localService.getCount();
        this.localService.getData(this.parentVirtDir.state);
    }

    dataLoading(evt) {
        this.localService.getData(evt, () => {
            this.parentVirtDir.cdr.detectChanges();
        });
    }
}

@Component({
    template: `
    <div class="container">
        <ng-template igxForTest
            let-item [igxForOf]="items"
            [igxForScrollOrientation]="'horizontal'"
            [igxForContainerSize]='width'
            [igxForItemSize]='itemSize'>
                <div class="forOfElement" #child>{{item.text}}</div>
        </ng-template>
    </div>
    `,
    styles: [`.container {
        display: flex;
        flex-flow: column;
        position: relative;
        width: 300px;
        height: 300px;
        overflow: hidden;
        border: 1px solid #000;
    }`, `.forOfElement {
        flex: 0 0 60px;
        border-right: 1px solid #888;
    }`]
})

export class NoWidthAndHeightComponent {
    public items = [];
    public width = '300px';
    public itemSize = 60;
    public height = '300px';

    @ViewChildren('child')
    public childVirtDirs: QueryList<any>;

    constructor() {
        for (let i = 0; i < 100; i++) {
            this.items.push({text: i + ''});
        }
    }
}

@Component({
    template: `
    <div class='container'>
        <ng-template igxFor let-item [igxForOf]="data" #virtDirVertical
            [igxForScrollOrientation]="'vertical'"
            [igxForContainerSize]='"500px"'
            [igxForItemSize]='itemSize'
            let-rowIndex="index"
            let-odd="odd"
            let-even="even"
            let-first="first"
            let-last="last">

            <div #markupItem
                [ngClass]="{
                    first: first,
                    last: last,
                    even: even,
                    odd: odd
                }"
                [style.height]='itemSize'>
                    {{rowIndex}} : {{item.text}}
            </div>
        </ng-template>
    </div>
    `,
})
export class LocalVariablesComponent {
    public data = [];

    constructor() {
        for (let i = 0; i < 100; i++) {
            this.data.push({text: i + ''});
        }
    }
}<|MERGE_RESOLUTION|>--- conflicted
+++ resolved
@@ -1010,8 +1010,6 @@
         });
     });
 
-<<<<<<< HEAD
-=======
     describe('remote virtual component with specified igxForTotalItemCount', () => {
         configureTestSuite();
         let fix: ComponentFixture<RemoteVirtCountComponent>;
@@ -1063,7 +1061,6 @@
         });
     });
 
->>>>>>> e08c0b3c
     describe('no width and height component', () => {
         configureTestSuite();
         let fix: ComponentFixture<NoWidthAndHeightComponent>;
