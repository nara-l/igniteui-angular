﻿import { CommonModule, NgForOfContext } from '@angular/common';
import {
    ChangeDetectorRef,
    ComponentFactory,
    ComponentFactoryResolver,
    ComponentRef,
    Directive,
    DoCheck,
    EmbeddedViewRef,
    EventEmitter,
    Input,
    IterableChanges,
    IterableDiffer,
    IterableDiffers,
    NgModule,
    NgZone,
    OnChanges,
    OnDestroy,
    OnInit,
    Output,
    SimpleChanges,
    TemplateRef,
    TrackByFunction,
    ViewChild,
    ViewContainerRef,
    ViewRef
} from '@angular/core';

import { DisplayContainerComponent } from './display.container';
import { HVirtualHelperComponent } from './horizontal.virtual.helper.component';
import { VirtualHelperComponent } from './virtual.helper.component';
import { IgxScrollInertiaModule } from './../scroll-inertia/scroll_inertia.directive';

@Directive({ selector: '[igxFor][igxForOf]' })
export class IgxForOfDirective<T> implements OnInit, OnChanges, DoCheck, OnDestroy {

    /**
     * An @Input property that sets the data to be rendered.
     * ```html
     * <ng-template igxFor let-item [igxForOf]="data" [igxForScrollOrientation]="'horizontal'"></ng-template>
     * ```
     */
    @Input()
    public igxForOf: any[];

    /**
     * An @Input property that sets the property name from which to read the size in the data object.
     */
    @Input()
    public igxForSizePropName;

    /**
     * An @Input property that specifies the scroll orientation.
     * Scroll orientation can be "vertical" or "horizontal".
     * ```html
     * <ng-template igxFor let-item [igxForOf]="data" [igxForScrollOrientation]="'horizontal'"></ng-template>
     * ```
     */
    @Input()
    public igxForScrollOrientation: string;

    /**
     * Optionally pass the parent `igxFor` instance to create a virtual template scrolling both horizontally and vertically.
     * ```html
     * <ng-template #scrollContainer igxFor let-rowData [igxForOf]="data"
     *       [igxForScrollOrientation]="'vertical'"
     *       [igxForContainerSize]="'500px'"
     *       [igxForItemSize]="'50px'"
     *       let-rowIndex="index">
     *       <div [style.display]="'flex'" [style.height]="'50px'">
     *           <ng-template #childContainer igxFor let-item [igxForOf]="data"
     *               [igxForScrollOrientation]="'horizontal'"
     *               [igxForScrollContainer]="parentVirtDir"
     *               [igxForContainerSize]="'500px'">
     *                   <div [style.min-width]="'50px'">{{rowIndex}} : {{item.text}}</div>
     *           </ng-template>
     *       </div>
     * </ng-template>
     * ```
     */
    @Input()
    public igxForScrollContainer: any;

    /**
     * An @Input property that sets the px-affixed size of the container along the axis of scrolling.
     * For "horizontal" orientation this value is the width of the container and for "vertical" is the height.
     * ```html
     * <ng-template igxFor let-item [igxForOf]="data" [igxForContainerSize]="'500px'"
     *      [igxForScrollOrientation]="'horizontal'">
     * </ng-template>
     * ```
     */
    @Input()
    public igxForContainerSize: any;

    /**
     * An @Input property that sets the px-affixed size of the item along the axis of scrolling.
     * For "horizontal" orientation this value is the width of the column and for "vertical" is the height or the row.
     * ```html
     * <ng-template igxFor let-item [igxForOf]="data" [igxForScrollOrientation]="'horizontal'" [igxForItemSize]="'50px'"></ng-template>
     * ```
     */
    @Input()
    public igxForItemSize: any;

    /**
     * @hidden
     */
    public dc: ComponentRef<DisplayContainerComponent>;

    /**
     * The current state of the directive. It contains `startIndex` and `chunkSize`.
     * state.startIndex - The index of the item at which the current visible chunk begins.
     * state.chunkSize - The number of items the current visible chunk holds.
     * These options can be used when implementing remote virtualization as they provide the necessary state information.
     * ```typescript
     * const gridState = this.parentVirtDir.state;
     * ```
     */
    public state: IForOfState = {
        startIndex: 0,
        chunkSize: 0
    };
    /**
     * The total count of the virtual data items, when using remote service.
     * ```typescript
     * this.parentVirtDir.totalItemCount = data.Count;
     * ```
     */
    public totalItemCount: number = null;

    /**
     * An event that is emitted after a new chunk has been loaded.
     * ```html
     * <ng-template igxFor [igxForOf]="data" [igxForScrollOrientation]="'horizontal'" (onChunkLoad)="chunkLoad($event)"></ng-template>
     * ```
     * ```typescript
     * chunkLoad(e){
     * alert("chunk loaded!");
     * }
     * ```
     */
    @Output()
    public onChunkLoad = new EventEmitter<IForOfState>();

    /**
     * An event that is emitted after data has been changed.
     * ```html
     * <ng-template igxFor [igxForOf]="data" [igxForScrollOrientation]="'horizontal'" (onDataChanged)="dataChanged($event)"></ng-template>
     * ```
     * ```typescript
     * dataChanged(e){
     * alert("data changed!");
     * }
     * ```
     */
    @Output()
    public onDataChanged = new EventEmitter<any>();

<<<<<<< HEAD
    @Output()
    public onBeforeViewDestroyed = new EventEmitter<any>();

=======
>>>>>>> c604fbeb
    /**
     * An event that is emitted on chunk loading to emit the current state information - startIndex, endIndex, totalCount.
     * Can be used for implementing remote load on demand for the igxFor data.
     * ```html
     * <ng-template igxFor [igxForOf]="data" [igxForScrollOrientation]="'horizontal'" (onChunkPreload)="chunkPreload($event)"></ng-template>
     * ```
     * ```typescript
     * chunkPreload(e){
     * alert("chunk is loading!");
     * }
     * ```
     */
    @Output()
    public onChunkPreload = new EventEmitter<IForOfState>();

    protected hScroll;
    protected func;
    protected sizesCache: number[];
    protected vh: ComponentRef<VirtualHelperComponent>;
    protected hvh: ComponentRef<HVirtualHelperComponent>;
    protected _differ: IterableDiffer<T> | null = null;
    protected _trackByFn: TrackByFunction<T>;
    protected heightCache = [];
    private _adjustToIndex;
    private MAX_PERF_SCROLL_DIFF = 4;

    private get _isScrolledToBottom() {
        if (!this.getVerticalScroll()) {
            return true;
        }
        const scrollTop = this.getVerticalScroll().scrollTop;
        const scrollHeight = this.getVerticalScroll().scrollHeight;
        // Use === and not >= because `scrollTop + container size` can't be bigger than `scrollHeight`, unless something isn't updated.
        // Also use Math.round because Chrome has some inconsistencies and `scrollTop + container` can be float when zooming the page.
        return Math.round(scrollTop + this.igxForContainerSize) === scrollHeight;
    }

    private get _isAtBottomIndex() {
        return this.igxForOf && this.state.startIndex + this.state.chunkSize > this.igxForOf.length;
    }

    // Start properties related to virtual height handling due to browser limitation
    /** Maximum height for an element of the browser. */
    private _maxHeight;

    /** Height that is being virtualized. */
    protected _virtHeight = 0;

    /**
     * Ratio for height that's being virtualizaed and the one visible
     * If _virtHeightRatio = 1, the visible height and the virtualized are the same, also _maxHeight > _virtHeight.
     */
    private _virtHeightRatio = 1;

    /** Internal track for scroll top that is being virtualized */
    protected _virtScrollTop = 0;

    /** If the next onScroll event is triggered due to internal setting of scrollTop */
    protected _bScrollInternal = false;
    // End properties related to virtual height handling

    protected _embeddedViews: Array<EmbeddedViewRef<any>> = [];

    constructor(
        private _viewContainer: ViewContainerRef,
        protected _template: TemplateRef<NgForOfContext<T>>,
        protected _differs: IterableDiffers,
        private resolver: ComponentFactoryResolver,
        public cdr: ChangeDetectorRef,
        protected _zone: NgZone) { }

    /**
     * @hidden
     */
    protected get isRemote(): boolean {
        return this.totalItemCount !== null;
    }

    /**
     * @hidden
     */
    protected removeScrollEventListeners() {
        if (this.igxForScrollOrientation === 'horizontal') {
            this._zone.runOutsideAngular(() =>
                this.getHorizontalScroll().removeEventListener('scroll', this.func)
            );
        } else {
            const vertical = this.getVerticalScroll();
            if (vertical) {
                this._zone.runOutsideAngular(() =>
                    vertical.removeEventListener('scroll', this.verticalScrollHandler)
                );
            }
        }
    }

    public verticalScrollHandler(event) {
        this.onScroll(event);
    }

    public isScrollable() {
        return this.vh.instance.height > parseInt(this.igxForContainerSize, 10);
    }

    /**
     * @hidden
     */
    public ngOnInit(): void {
        let totalSize = 0;
        const vc = this.igxForScrollContainer ? this.igxForScrollContainer._viewContainer : this._viewContainer;
        this.igxForSizePropName = this.igxForSizePropName || 'width';

        const dcFactory: ComponentFactory<DisplayContainerComponent> = this.resolver.resolveComponentFactory(DisplayContainerComponent);
        this.dc = this._viewContainer.createComponent(dcFactory, 0);
        this.dc.instance.scrollDirection = this.igxForScrollOrientation;
        if (typeof MSGesture === 'function') {
            // On Edge and IE when scrolling on touch the page scroll instead of the grid.
            this.dc.instance._viewContainer.element.nativeElement.style.touchAction = 'none';
        }
        if (this.igxForOf && this.igxForOf.length) {
            this.dc.instance.notVirtual = !(this.igxForContainerSize && this.state.chunkSize < this.igxForOf.length);
            totalSize = this.initSizesCache(this.igxForOf);
            this.hScroll = this.getElement(vc, 'igx-horizontal-virtual-helper');
            if (this.hScroll) {
                this.state.startIndex = this.getIndexAt(this.hScroll.scrollLeft, this.sizesCache, 0);
            }
            this.state.chunkSize = this._calculateChunkSize();
            for (let i = 0; i < this.state.chunkSize && this.igxForOf[i] !== undefined; i++) {
                const input = this.igxForOf[i];
                const embeddedView = this.dc.instance._vcr.createEmbeddedView(
                    this._template,
                    { $implicit: input, index: this.igxForOf.indexOf(input) }
                );
                this._embeddedViews.push(embeddedView);
            }
        }

        if (this.igxForScrollOrientation === 'vertical') {
            this.dc.instance._viewContainer.element.nativeElement.style.top = '0px';
            const factory: ComponentFactory<VirtualHelperComponent> = this.resolver.resolveComponentFactory(VirtualHelperComponent);
            this.vh = vc.createComponent(factory);

            this._maxHeight = this._calcMaxBrowserHeight();
            this.vh.instance.height = this.igxForOf ? this._calcHeight() : 0;
            this._zone.runOutsideAngular(() => {
                this.verticalScrollHandler = this.verticalScrollHandler.bind(this);
                this.vh.instance.elementRef.nativeElement.addEventListener('scroll', this.verticalScrollHandler);
                this.dc.instance.scrollContainer = this.vh.instance.elementRef.nativeElement;
            });
        }

        if (this.igxForScrollOrientation === 'horizontal') {
            this.func = (evt) => { this.onHScroll(evt); };
            this.hScroll = this.getElement(vc, 'igx-horizontal-virtual-helper');
            if (!this.hScroll) {
                const hvFactory: ComponentFactory<HVirtualHelperComponent> =
                    this.resolver.resolveComponentFactory(HVirtualHelperComponent);
                this.hvh = vc.createComponent(hvFactory);
                this.hvh.instance.width = totalSize;
                this.hScroll = this.hvh.instance.elementRef.nativeElement;
                this._zone.runOutsideAngular(() => {
                    this.hvh.instance.elementRef.nativeElement.addEventListener('scroll', this.func);
                    this.dc.instance.scrollContainer = this.hScroll;
                });
            } else {
                this._zone.runOutsideAngular(() => {
                    this.hScroll.addEventListener('scroll', this.func);
                    this.dc.instance.scrollContainer = this.hScroll;
                });
            }

            const scrollOffset = this.hScroll.scrollLeft -
                (this.sizesCache && this.sizesCache.length ? this.sizesCache[this.state.startIndex] : 0);
            this.dc.instance._viewContainer.element.nativeElement.style.left = -scrollOffset + 'px';
            this.dc.instance._viewContainer.element.nativeElement.style.height = '100%';
        }
    }

    /**
     * @hidden
     */
    public ngOnDestroy() {
        this.removeScrollEventListeners();
    }

    /**
     * @hidden
     */
    public ngOnChanges(changes: SimpleChanges): void {
        const forOf = 'igxForOf';
        if (forOf in changes) {
            const value = changes[forOf].currentValue;
            if (!this._differ && value) {
                try {
                    this._differ = this._differs.find(value).create(this.igxForTrackBy);
                } catch (e) {
                    throw new Error(
                        `Cannot find a differ supporting object "${value}" of type "${getTypeNameForDebugging(value)}".
                     NgFor only supports binding to Iterables such as Arrays.`);
                }
            }
        }
        const defaultItemSize = 'igxForItemSize';
        if (defaultItemSize in changes && !changes[defaultItemSize].firstChange && this.igxForScrollOrientation === 'vertical') {
            // handle default item size changed.
            this.initSizesCache(this.igxForOf);
        }
        const containerSize = 'igxForContainerSize';
        if (containerSize in changes && !changes[containerSize].firstChange && this.igxForOf) {
            this._recalcOnContainerChange(changes);
        }
    }

    /**
     * @hidden
     */
    public ngDoCheck(): void {
        if (this._differ) {
            const changes = this._differ.diff(this.igxForOf);
            if (changes) {
                //  re-init cache.
                if (!this.igxForOf) {
                    return;
                }
                this._updateSizeCache();
                this._zone.run(() => {
                    this._applyChanges(changes);
                    this.cdr.markForCheck();
                    this._updateScrollOffset();
                    this.onDataChanged.emit();
                });
            }
        }
    }

    /**
     * Shifts the scroll thumb position.
     * ```typescript
     * this.parentVirtDir.addScrollTop(5);
     * ```
     * @param addTop negative value to scroll up and positive to scroll down;
     */
    public addScrollTop(addTop: number): boolean {
        if (addTop === 0 && this.igxForScrollOrientation === 'horizontal') {
            return false;
        }
        const originalVirtScrollTop = this._virtScrollTop;
        const containerSize = parseInt(this.igxForContainerSize, 10);
        const maxVirtScrollTop = this._virtHeight - containerSize;

        this._bScrollInternal = true;
        this._virtScrollTop += addTop;
        this._virtScrollTop = this._virtScrollTop > 0 ?
            (this._virtScrollTop < maxVirtScrollTop ? this._virtScrollTop : maxVirtScrollTop) :
            0;

        this.vh.instance.elementRef.nativeElement.scrollTop += addTop / this._virtHeightRatio;
        if (Math.abs(addTop / this._virtHeightRatio) < 1) {
            // Actual scroll delta that was added is smaller than 1 and onScroll handler doesn't trigger when scrolling < 1px
            const scrollOffset = this.fixedUpdateAllElements(this._virtScrollTop);
            // scrollOffset = scrollOffset !== parseInt(this.igxForItemSize, 10) ? scrollOffset : 0;
            this.dc.instance._viewContainer.element.nativeElement.style.top = -(scrollOffset) + 'px';
        }

        const curScrollTop = this.vh.instance.elementRef.nativeElement.scrollTop;
        const maxRealScrollTop = this.vh.instance.elementRef.nativeElement.scrollHeight - containerSize;
        if ((this._virtScrollTop > 0 && curScrollTop === 0) ||
            (this._virtScrollTop < maxVirtScrollTop && curScrollTop === maxRealScrollTop)) {
            // Actual scroll position is at the top or bottom, but virtual one is not at the top or bottom (there's more to scroll)
            // Recalculate actual scroll position based on the virtual scroll.
            this.vh.instance.elementRef.nativeElement.scrollTop = this._virtScrollTop / this._virtHeightRatio;
        } else if (this._virtScrollTop === 0 && curScrollTop > 0) {
            // Actual scroll position is not at the top, but virtual scroll is. Just update the actual scroll
            this.vh.instance.elementRef.nativeElement.scrollTop = 0;
        } else if (this._virtScrollTop === maxVirtScrollTop && curScrollTop < maxRealScrollTop) {
            // Actual scroll position is not at the bottom, but virtual scroll is. Just update the acual scroll
            this.vh.instance.elementRef.nativeElement.scrollTop = maxRealScrollTop;
        }
        return this._virtScrollTop !== originalVirtScrollTop;
    }

    /**
     * Scrolls to the specified index.
     * ```typescript
     * this.parentVirtDir.scrollTo(5);
     * ```
     * @param index
     */
    public scrollTo(index) {
        if (index < 0 || index > (this.isRemote ? this.totalItemCount : this.igxForOf.length) - 1) {
            return;
        }
        const containerSize = parseInt(this.igxForContainerSize, 10);
        const scr = this.igxForScrollOrientation === 'horizontal' ?
            this.hScroll.scrollLeft : this.vh.instance.elementRef.nativeElement.scrollTop;
        const isPrevItem = index < this.state.startIndex || scr > this.sizesCache[index];
        let nextScroll = isPrevItem ? this.sizesCache[index] : this.sizesCache[index + 1] - containerSize;
        if (nextScroll < 0) {
            return;
        }
        if (this.igxForScrollOrientation === 'horizontal') {
            this.hScroll.scrollLeft = nextScroll;
        } else {
            const maxVirtScrollTop = this._virtHeight - containerSize;
            if (nextScroll > maxVirtScrollTop) {
                nextScroll = maxVirtScrollTop;
            }
            this._bScrollInternal = true;
            this._virtScrollTop = nextScroll;
            this.vh.instance.elementRef.nativeElement.scrollTop = this._virtScrollTop / this._virtHeightRatio;
            this._adjustToIndex = !isPrevItem ? index : null;
        }
    }

    /**
     * Scrolls by one item into the appropriate next direction.
     * For "horizontal" orientation that will be the right column and for "vertical" that is the lower row.
     * ```typescript
     * this.parentVirtDir.scrollNext();
     * ```
     */
    public scrollNext() {
        const scr = Math.ceil(this.igxForScrollOrientation === 'horizontal' ?
            this.hScroll.scrollLeft :
            this.vh.instance.elementRef.nativeElement.scrollTop);
        const endIndex = this.getIndexAt(
            scr + parseInt(this.igxForContainerSize, 10),
            this.sizesCache,
            0
        );
        this.scrollTo(endIndex);
    }

    /**
     * Scrolls by one item into the appropriate previous direction.
     * For "horizontal" orientation that will be the left column and for "vertical" that is the upper row.
     * ```typescript
     * this.parentVirtDir.scrollPrev();
     * ```
     */
    public scrollPrev() {
        this.scrollTo(this.state.startIndex - 1);
    }

    /**
     * Scrolls by one page into the appropriate next direction.
     * For "horizontal" orientation that will be one view to the right and for "vertical" that is one view to the bottom.
     * ```typescript
     * this.parentVirtDir.scrollNextPage();
     * ```
     */
    public scrollNextPage() {
        if (this.igxForScrollOrientation === 'horizontal') {
            this.hvh.instance.elementRef.nativeElement.scrollLeft += parseInt(this.igxForContainerSize, 10);
        } else {
            this.addScrollTop(parseInt(this.igxForContainerSize, 10));
        }
    }

    /**
     * Scrolls by one page into the appropriate previous direction.
     * For "horizontal" orientation that will be one view to the left and for "vertical" that is one view to the top.
     * ```typescript
     * this.parentVirtDir.scrollPrevPage();
     * ```
     */
    public scrollPrevPage() {
        if (this.igxForScrollOrientation === 'horizontal') {
            this.hvh.instance.elementRef.nativeElement.scrollLeft -= parseInt(this.igxForContainerSize, 10);
        } else {
            const containerSize = (parseInt(this.igxForContainerSize, 10));
            this.addScrollTop(-containerSize);
        }
    }

    /**
     * @hidden
     */
    public getColumnScrollLeft(colIndex) {
        return this.sizesCache[colIndex];
    }

    /**
     * Returns a reference to the vertical scrollbar DOM element.
     * ```typescript
     * this.parentVirtDir.getVerticalScroll();
     * ```
     */
    public getVerticalScroll() {
        if (this.vh) {
            return this.vh.instance.elementRef.nativeElement;
        }
        return null;
    }

    /**
     * Returns the total number of items that are fully visible.
     * ```typescript
     * this.parentVirtDir.getItemCountInView();
     * ```
     */
    public getItemCountInView() {
        const position = this.igxForScrollOrientation === 'horizontal' ?
            this.hScroll.scrollLeft :
            this.vh.instance.elementRef.nativeElement.scrollTop;
        let startIndex = this.getIndexAt(
            position,
            this.sizesCache,
            0
        );
        if (position - this.sizesCache[startIndex] > 0) {
            // fisrt item is not fully in view
            startIndex++;
        }
        const endIndex = this.getIndexAt(
            position + parseInt(this.igxForContainerSize, 10),
            this.sizesCache,
            0
        );
        return endIndex - startIndex;
    }

    /**
     * Returns a reference to the horizontal scrollbar DOM element.
     * ```typescript
     * this.parentVirtDir.getHorizontalScroll();
     * ```
     */
    public getHorizontalScroll() {
        return this.getElement(this._viewContainer, 'igx-horizontal-virtual-helper') || this.hScroll;
    }

    /**
     * Returns the size of the element at the specified index.
     * ```typescript
     * this.parentVirtDir.getSizeAt(1);
     * ```
     */
    public getSizeAt(index: number) {
        return this.sizesCache[index + 1] - this.sizesCache[index];
    }

    /**
     * Returns the scroll offset of the element at the specified index.
     * ```typescript
     * this.parentVirtDir.getScrollForIndex(1);
     * ```
     */
    public getScrollForIndex(index: number, bottom?: boolean) {
        const containerSize = parseInt(this.igxForContainerSize, 10);
        const scroll = bottom ? this.sizesCache[index + 1] - containerSize : this.sizesCache[index];
        return scroll;
    }

    /**
     * @hidden
     * Function that is called when scrolling vertically
     */
    protected onScroll(event) {
        /* in certain situations this may be called when no scrollbar is visible */
        if (!parseInt(this.vh.instance.elementRef.nativeElement.style.height, 10)) {
            return;
        }

        const containerSize = parseInt(this.igxForContainerSize, 10);
        const maxRealScrollTop = event.target.children[0].scrollHeight - containerSize;
        const realPercentScrolled = event.target.scrollTop / maxRealScrollTop;
        if (!this._bScrollInternal) {
            const maxVirtScrollTop = this._virtHeight - containerSize;
            this._virtScrollTop = realPercentScrolled * maxVirtScrollTop;
        } else {
            this._bScrollInternal = false;
        }
        const prevStartIndex = this.state.startIndex;
        const scrollOffset = this.fixedUpdateAllElements(this._virtScrollTop);

        this.dc.instance._viewContainer.element.nativeElement.style.top = -(scrollOffset) + 'px';

        requestAnimationFrame(() => {
            // check if height/width has changes in views.
            this.recalcUpdateSizes();
        });
        this.dc.changeDetectorRef.detectChanges();
        if (prevStartIndex !== this.state.startIndex) {
            this.onChunkLoad.emit(this.state);
        }
    }

    /**
     * @hidden
     * Function that recaculates and updates cache sizes.
     */
    public recalcUpdateSizes() {
        const dimension = this.igxForScrollOrientation === 'horizontal' ?
        this.igxForSizePropName : 'height';
        const diffs = [];
        let totalDiff = 0;
        for (let i = 0; i < this._embeddedViews.length; i++) {
            const view = this._embeddedViews[i];
            const rNode = view.rootNodes.find((node) => node.nodeType === Node.ELEMENT_NODE);
            if (rNode) {
                const h = Math.max(rNode.offsetHeight, parseInt(this.igxForItemSize, 10));
                const index = this.state.startIndex + i;
                if (!this.isRemote && !this.igxForOf[index]) {
                    continue;
                }
                const oldVal = dimension === 'height' ? this.heightCache[index] : this.igxForOf[index][dimension];
                const newVal = dimension === 'height' ? h : rNode.clientWidth;
                if (dimension === 'height') {
                    this.heightCache[index] = newVal;
                } else {
                    this.igxForOf[index][dimension] = newVal;
                }
                const currDiff = newVal - oldVal;
                diffs.push(currDiff);
                totalDiff += currDiff;
                this.sizesCache[index + 1] += totalDiff;
            }
        }
        // update cache
        if (Math.abs(totalDiff) > 0) {
            for (let j = this.state.startIndex + this.state.chunkSize + 1; j < this.sizesCache.length; j++) {
                this.sizesCache[j] += totalDiff;
            }

            // update scrBar heights/widths
            if (this.igxForScrollOrientation === 'horizontal') {
                const totalWidth = parseInt(this.hScroll.children[0].style.width, 10) + totalDiff;
                this.hScroll.children[0].style.width = totalWidth + 'px';
            }
            const reducer = (acc, val) => acc + val;
            if (this.igxForScrollOrientation === 'vertical') {
                const scrToBottom = this._isScrolledToBottom && !this.dc.instance.notVirtual;
                const hSum = this.heightCache.reduce(reducer);
                if (hSum > this._maxHeight) {
                    this._virtHeightRatio = hSum / this._maxHeight;
                }
                this.vh.instance.height = Math.min(this.vh.instance.height + totalDiff, this._maxHeight);
                this._virtHeight = hSum;
                if (!this.vh.instance.destroyed) {
                    this.vh.instance.cdr.detectChanges();
                }
                if (scrToBottom && !this._isAtBottomIndex) {
<<<<<<< HEAD
=======
                    const containerSize = parseInt(this.igxForContainerSize, 10);
                    const scrollOffset = this.fixedUpdateAllElements(this._virtHeight - containerSize);
                    this.dc.instance._viewContainer.element.nativeElement.style.top = -(scrollOffset) + 'px';
>>>>>>> c604fbeb
                    return;
                }
                if (this._adjustToIndex) {
                    // in case scrolled to specific index where after scroll heights are changed
                    // need to adjust the offsets so that item is last in view.
                    const updatesToIndex = this._adjustToIndex - this.state.startIndex + 1;
                    const sumDiffs = diffs.slice(0, updatesToIndex).reduce(reducer);
                    const currOffset = parseInt(this.dc.instance._viewContainer.element.nativeElement.style.top, 10);
                    this.dc.instance._viewContainer.element.nativeElement.style.top = (currOffset - sumDiffs) + 'px';
                    this._adjustToIndex = null;
                }
            }
        }
    }

    /**
     * @hidden
     */
    protected fixedUpdateAllElements(inScrollTop: number): number {
        const count = this.isRemote ? this.totalItemCount : this.igxForOf.length;
        let newStart = this.getIndexAt(
            inScrollTop,
            this.sizesCache,
            0
        );
        if (newStart + this.state.chunkSize > count) {
            newStart = count - this.state.chunkSize;
        }
        const prevStart = this.state.startIndex;
        const diff = newStart - this.state.startIndex;
        this.state.startIndex = newStart;
        if (diff) {
            this.onChunkPreload.emit(this.state);
            if (!this.isRemote) {
                /*recalculate and apply page size.*/
                if (diff > 0 && diff <= this.MAX_PERF_SCROLL_DIFF) {
                    this.moveApplyScrollNext(prevStart);
                } else if (diff < 0 && Math.abs(diff) <= this.MAX_PERF_SCROLL_DIFF) {
                    this.moveApplyScrollPrev(prevStart);
                } else {
                    this.fixedApplyScroll();
                }
            }
        }
        return inScrollTop - this.sizesCache[this.state.startIndex];
    }

    /**
     * @hidden
     * The function applies an optimized state change for scrolling down/right employing context change with view rearrangement
     */
    protected moveApplyScrollNext(prevIndex: number): void {
        const start = prevIndex + this.state.chunkSize;
        for (let i = start; i < start + this.state.startIndex - prevIndex && this.igxForOf[i] !== undefined; i++) {
            const input = this.igxForOf[i];
            const embView = this._embeddedViews.shift();
            const cntx = embView.context;
            cntx.$implicit = input;
            cntx.index = this.igxForOf.indexOf(input);
            const view: ViewRef = this.dc.instance._vcr.detach(0);
            this.dc.instance._vcr.insert(view);
            this._embeddedViews.push(embView);
        }
    }

    /**
     * @hidden
     * The function applies an optimized state change for scrolling up/left employing context change with view rearrangement
     */
    protected moveApplyScrollPrev(prevIndex: number): void {
        for (let i = prevIndex - 1; i >= this.state.startIndex  && this.igxForOf[i] !== undefined; i--) {
            const input = this.igxForOf[i];
            const embView = this._embeddedViews.pop();
            const cntx = embView.context;
            cntx.$implicit = input;
            cntx.index = this.igxForOf.indexOf(input);
            const view: ViewRef = this.dc.instance._vcr.detach(this.dc.instance._vcr.length - 1);
            this.dc.instance._vcr.insert(view, 0);
            this._embeddedViews.unshift(embView);
        }
    }

    /**
     * @hidden
     * The function applies an optimized state change through context change for each view
     */
    protected fixedApplyScroll(): void {
        let j = 0;
        const endIndex = this.state.startIndex + this.state.chunkSize;
        for (let i = this.state.startIndex; i < endIndex && this.igxForOf[i] !== undefined; i++) {
            const input = this.igxForOf[i];
            const embView = this._embeddedViews[j++];
            const cntx = (embView as EmbeddedViewRef<any>).context;
            cntx.$implicit = input;
            cntx.index = this.igxForOf.indexOf(input);
        }
    }

    /**
     * @hidden
     * Function that is called when scrolling horizontally
     */
    protected onHScroll(event) {
        /* in certain situations this may be called when no scrollbar is visible */
        if (!parseInt(this.hScroll.children[0].style.width, 10)) {
            return;
        }
        const curScrollLeft = event.target.scrollLeft;
        const prevStartIndex = this.state.startIndex;
        // Updating horizontal chunks
        const scrollOffset = this.fixedUpdateAllElements(curScrollLeft);
        this.dc.instance._viewContainer.element.nativeElement.style.left = -scrollOffset + 'px';

        this.dc.changeDetectorRef.detectChanges();
        if (prevStartIndex !== this.state.startIndex) {
            this.onChunkLoad.emit(this.state);
        }
    }

    /**
     * Gets the function used to track changes in the items collection.
     * By default the object references are compared. However this can be optimized if you have unique identifier
     * value that can be used for the comparison instead of the object ref or if you have some other property values
     * in the item object that should be tracked for changes.
     * This option is similar to ngForTrackBy.
     * ```typescript
     * const trackFunc = this.parentVirtDir.igxForTrackBy;
     * ```
     */
    @Input()
    get igxForTrackBy(): TrackByFunction<T> { return this._trackByFn; }

    /**
     * Sets the function used to track changes in the items collection.
     * This function can be set in scenarios where you want to optimize or
     * customize the tracking of changes for the items in the collection.
     * The igxForTrackBy function takes the index and the current item as arguments and needs to return the unique identifier for this item.
     * ```typescript
     * this.parentVirtDir.igxForTrackBy = (index, item) => {
     *      return item.id + item.width;
     * };
     * ```
     */
    set igxForTrackBy(fn: TrackByFunction<T>) { this._trackByFn = fn; }

    /**
     * @hidden
     */
    protected _applyChanges(changes: IterableChanges<T>) {
        const prevChunkSize = this.state.chunkSize;
        this.applyChunkSizeChange();
        this._recalcScrollBarSize();
        if (this.igxForOf && this.igxForOf.length && this.dc) {
            const embeddedViewCopy = Object.assign([], this._embeddedViews);
            let startIndex = this.state.startIndex;
            let endIndex = this.state.chunkSize + this.state.startIndex;
            if (this.isRemote) {
                startIndex = 0;
                endIndex = this.igxForOf.length;
            }
            for (let i = startIndex; i < endIndex && this.igxForOf[i] !== undefined; i++) {
                const input = this.igxForOf[i];
                const embView = embeddedViewCopy.shift();
                const cntx = (embView as EmbeddedViewRef<any>).context;
                cntx.$implicit = input;
                cntx.index = this.igxForOf.indexOf(input);
            }
            this.dc.changeDetectorRef.detectChanges();
            if (prevChunkSize !== this.state.chunkSize) {
                this.onChunkLoad.emit(this.state);
            }
            if (this.igxForScrollOrientation === 'vertical') {
                this.recalcUpdateSizes();
            }
        }
    }

    /**
     * @hidden
     */
    protected _calcMaxBrowserHeight(): number {
        const div = document.createElement('div');
        const style = div.style;
        style.position = 'absolute';
        style.top = '9999999999999999px';
        document.body.appendChild(div);
        const size = Math.abs(div.getBoundingClientRect()['top']);
        document.body.removeChild(div);
        return size;
    }

    /**
     * @hidden
     * Recalculates the chunkSize based on current startIndex and returns the new size.
     * This should be called after this.state.startIndex is updated, not before.
     */
    protected _calculateChunkSize(): number {
        let chunkSize = 0;
        if (this.igxForContainerSize !== null && this.igxForContainerSize !== undefined) {
            if (!this.sizesCache) {
                this.initSizesCache(this.igxForOf);
            }
            chunkSize = this._calcMaxChunkSize();
            if (this.igxForOf && chunkSize > this.igxForOf.length) {
                chunkSize = this.igxForOf.length;
            }
        } else {
            if (this.igxForOf) {
                chunkSize = this.igxForOf.length;
            }
        }
        return chunkSize;
    }

    /**
     * @hidden
     */
    protected getElement(viewref, nodeName) {
        const elem = viewref.element.nativeElement.parentNode.getElementsByTagName(nodeName);
        return elem.length > 0 ? elem[0] : null;
    }

    /**
     * @hidden
     */
    protected initSizesCache(items: any[]): number {
        let totalSize = 0;
        let size = 0;
        const dimension = this.igxForScrollOrientation === 'horizontal' ?
            this.igxForSizePropName : 'height';
        let i = 0;
        this.sizesCache = [];
        this.heightCache = [];
        this.sizesCache.push(0);
        const count = this.isRemote ? this.totalItemCount : items.length;
        for (i; i < count; i++) {
            if (dimension === 'height') {
                // cols[i][dimension] = parseInt(this.igxForItemSize, 10) || 0;
                size = parseInt(this.igxForItemSize, 10) || 0;
                this.heightCache.push(size);
            } else {
                size = this._getItemSize(items[i], dimension);
            }
            totalSize += size;
            this.sizesCache.push(totalSize);
        }
        return totalSize;
    }

    protected _updateSizeCache() {
        if (this.igxForScrollOrientation === 'horizontal') {
            this.initSizesCache(this.igxForOf);
            return;
        }
        const scr = this.vh.instance.elementRef.nativeElement;

        const oldHeight = this.heightCache.length > 0 ? this.heightCache.reduce((acc, val) => acc + val) : 0;
        const newHeight =  this.initSizesCache(this.igxForOf);

        const diff = oldHeight - newHeight;

        // if data has been changed while container is scrolled
        // should update scroll top/left according to change so that same startIndex is in view
        if (Math.abs(diff) > 0 && scr.scrollTop > 0) {
            this.recalcUpdateSizes();
            const offset = parseInt(this.dc.instance._viewContainer.element.nativeElement.style.top, 10);
            scr.scrollTop = this.sizesCache[this.state.startIndex] - offset;
        }
    }
    /**
     * @hidden
     */
    protected _calcMaxChunkSize() {
        let i = 0;
        let length = 0;
        let maxLength = 0;
        const arr = [];
        let sum = 0;
        const dimension = this.igxForScrollOrientation === 'horizontal' ?
        this.igxForSizePropName : 'height';
        const reducer = (accumulator, currentItem) => accumulator + this._getItemSize(currentItem, dimension);
        const availableSize = parseInt(this.igxForContainerSize, 10);
        for (i; i < this.igxForOf.length; i++) {
            let item = this.igxForOf[i];
            if (dimension === 'height') {
                item = { value: this.igxForOf[i], height: this.heightCache[i] };
            }
            const size = dimension === 'height' ?
                this.heightCache[i] :
                this._getItemSize(item, dimension);
            sum = arr.reduce(reducer, size);
            if (sum <= availableSize) {
                arr.push(item);
                length = arr.length;
                if (i === this.igxForOf.length - 1) {
                    // reached end without exceeding
                    // include prev items until size is filled or first item is reached.
                    let prevIndex = this.igxForOf.indexOf(arr[0]) - 1;
                    while (prevIndex >= 0 && sum <= availableSize) {
                        prevIndex = this.igxForOf.indexOf(arr[0]) - 1;
                        const prevItem = this.igxForOf[prevIndex];
                        const prevSize = dimension === 'height' ?
                            this.heightCache[prevIndex] :
                            parseInt(prevItem[dimension], 10);
                        sum = arr.reduce(reducer, prevSize);
                        arr.unshift(prevItem);
                        length = arr.length;
                    }
                }
            } else {
                arr.push(item);
                length = dimension === this.igxForSizePropName ? arr.length + 1 : arr.length;
                if (dimension === 'height') {
                    const maxItemSize = arr.reduce((pr, c) => Math.max(pr, this._getItemSize(c, dimension)), 0);
                    if (sum - availableSize < maxItemSize) {
                        // add one more for vertical smooth scroll
                        length++;
                    }
                }
                arr.splice(0, 1);
            }
            if (length > maxLength) {
                maxLength = length;
            }
        }
        return maxLength;
    }

    /**
     * @hidden
     */
    protected getIndexAt(left, set, index) {
        let start = 0;
        let end = set.length - 1;
        if (left === 0) {
            return 0;
        }
        while (start <= end) {
            const midIdx = Math.floor((start + end) / 2);
            const midLeft = set[midIdx];
            const cmp = left - midLeft;
            if (cmp > 0) {
                start = midIdx + 1;
            } else if (cmp < 0) {
                end = midIdx - 1;
            } else {
                return midIdx;
            }
        }
        return end;
    }

    protected _recalcScrollBarSize() {
        const count = this.isRemote ? this.totalItemCount : (this.igxForOf ? this.igxForOf.length : 0);
        this.dc.instance.notVirtual = !(this.igxForContainerSize && this.dc && this.state.chunkSize < count);
        if (this.igxForScrollOrientation === 'horizontal') {
            const totalWidth = this.igxForContainerSize ? this.initSizesCache(this.igxForOf) : 0;
            this.hScroll.style.width = this.igxForContainerSize + 'px';
            this.hScroll.children[0].style.width = totalWidth + 'px';
        }
        if (this.igxForScrollOrientation === 'vertical') {
            this.vh.instance.elementRef.nativeElement.style.height = parseInt(this.igxForContainerSize, 10) + 'px';
            this.vh.instance.height = this._calcHeight();
        }
    }

    protected _calcHeight(): number {
        let height;
        if (this.heightCache) {
            height = this.heightCache.reduce((acc, val) => acc + val, 0);
        } else {
            height = this.initSizesCache(this.igxForOf);
        }
        this._virtHeight = height;
        if (height > this._maxHeight) {
            this._virtHeightRatio = height / this._maxHeight;
            height = this._maxHeight;
        }
        return height;
    }

    protected _recalcOnContainerChange(changes: SimpleChanges) {
        this.dc.instance._viewContainer.element.nativeElement.style.top = '0px';
        this.dc.instance._viewContainer.element.nativeElement.style.left = '0px';
        const prevChunkSize = this.state.chunkSize;
        this.applyChunkSizeChange();
        this._recalcScrollBarSize();
        if (prevChunkSize !== this.state.chunkSize) {
            this.onChunkLoad.emit(this.state);
        }
        if (this.sizesCache && this.hScroll && this.hScroll.scrollLeft !== 0) {
            // Updating horizontal chunks and offsets based on the new scrollLeft
            const scrollOffset = this.fixedUpdateAllElements(this.hScroll.scrollLeft);
            this.dc.instance._viewContainer.element.nativeElement.style.left = -scrollOffset + 'px';
        }
    }

    /**
     * @hidden
     * Removes an elemenet from the embedded views and updates chunkSize.
     */
    protected removeLastElem() {
        const oldElem = this._embeddedViews.pop();
        this.onBeforeViewDestroyed.emit(oldElem);
        oldElem.destroy();

        this.state.chunkSize--;
    }

    /**
     * @hidden
     * If there exists an element that we can create embedded view for creates it, appends it and updates chunkSize
     */
    protected addLastElem() {
        let elemIndex = this.state.startIndex + this.state.chunkSize;
        if (!this.isRemote && !this.igxForOf) {
            return;
        }

        if (elemIndex >= this.igxForOf.length) {
            elemIndex = this.igxForOf.length - this.state.chunkSize;
        }
        const input = this.igxForOf[elemIndex];
        const embeddedView = this.dc.instance._vcr.createEmbeddedView(
            this._template,
            { $implicit: input, index: elemIndex }
        );

        this._embeddedViews.push(embeddedView);
        this.state.chunkSize++;

        this._zone.run(() => {
            this.cdr.markForCheck();
        });
    }

    /**
     * Recalculates chunkSize and adds/removes elements if need due to the change.
     * this.state.chunkSize is updated in @addLastElem() or @removeLastElem()
     */
    protected applyChunkSizeChange() {
        const chunkSize = this.isRemote ? (this.igxForOf ? this.igxForOf.length : 0) : this._calculateChunkSize();
        if (chunkSize > this.state.chunkSize) {
            const diff = chunkSize - this.state.chunkSize;
            for (let i = 0; i < diff; i++) {
                this.addLastElem();
            }
        } else if (chunkSize < this.state.chunkSize) {
            const diff = this.state.chunkSize - chunkSize;
            for (let i = 0; i < diff; i++) {
                this.removeLastElem();
            }
        }
    }

    protected _updateScrollOffset() {
        if (this.igxForScrollOrientation === 'horizontal') {
            this._updateHScrollOffset();
        } else {
            this._updateVScrollOffset();
        }
    }
    private _updateVScrollOffset() {
        let scrollOffset = 0;
        const vScroll = this.vh.instance.elementRef.nativeElement;
        scrollOffset = vScroll && parseInt(vScroll.style.height, 10) ?
            vScroll.scrollTop - this.sizesCache[this.state.startIndex] : 0;
        this.dc.instance._viewContainer.element.nativeElement.style.top = -(scrollOffset) + 'px';
    }
    private _updateHScrollOffset() {
        let scrollOffset = 0;
        scrollOffset = this.hScroll && parseInt(this.hScroll.children[0].style.width, 10) ?
            this.hScroll.scrollLeft - this.sizesCache[this.state.startIndex] : 0;
        this.dc.instance._viewContainer.element.nativeElement.style.left = -scrollOffset + 'px';
    }

    private _getItemSize(item, dimension: string): number {
        const hasDimension = (item[dimension] !== null && item[dimension] !== undefined);
        return hasDimension ? parseInt(item[dimension], 10) : this.igxForItemSize;
    }
}

export function getTypeNameForDebugging(type: any): string {
    const name = 'name';
    return type[name] || typeof type;
}

export interface IForOfState {
    startIndex?: number;
    chunkSize?: number;
}

@Directive({
    selector: '[igxGridFor][igxGridForOf]'
})
export class IgxGridForOfDirective<T> extends IgxForOfDirective<T> implements OnInit, OnChanges, DoCheck {

    @Input()
    set igxGridForOf(value) {
        this.igxForOf = value;
    }

    get igxGridForOf() {
        return this.igxForOf;
    }

    ngOnInit() {
        super.ngOnInit();
        this.removeScrollEventListeners();
    }

    ngOnChanges(changes: SimpleChanges) {
        const forOf = 'igxGridForOf';
        if (forOf in changes) {
            const value = changes[forOf].currentValue;
            if (!this._differ && value) {
                try {
                    this._differ = this._differs.find(value).create(this.igxForTrackBy);
                } catch (e) {
                    throw new Error(
                        `Cannot find a differ supporting object "${value}" of type "${getTypeNameForDebugging(value)}".
                     NgFor only supports binding to Iterables such as Arrays.`);
                }
            }
        }
        const defaultItemSize = 'igxForItemSize';
        if (defaultItemSize in changes && !changes[defaultItemSize].firstChange && this.igxForScrollOrientation === 'vertical') {
            // handle default item size changed.
            this.initSizesCache(this.igxForOf);
        }
        const containerSize = 'igxForContainerSize';
        if (containerSize in changes && !changes[containerSize].firstChange && this.igxForOf) {
            this._recalcOnContainerChange(changes);
        }
    }

    protected initSizesCache(items: any[]): number {
        let totalSize = 0;
        let size = 0;
        const dimension = this.igxForScrollOrientation === 'horizontal' ?
            this.igxForSizePropName : 'height';
        let i = 0;
        this.sizesCache = [];
        this.heightCache = [];
        this.sizesCache.push(0);
        const count = this.isRemote ? this.totalItemCount : items.length;
        for (i; i < count; i++) {
            if (dimension === 'height') {
                size = parseInt(this.igxForItemSize, 10) || 0;
                if (items[i] && items[i].summaries) {
                    size = items[i].max;
                }
                this.heightCache.push(size);
            } else {
                size = parseInt(items[i][dimension], 10) || 0;
            }
            totalSize += size;
            this.sizesCache.push(totalSize);
        }
        return totalSize;
    }

    protected _updateSizeCache() {
        if (this.igxForScrollOrientation === 'horizontal') {
            this.initSizesCache(this.igxForOf);
            return;
        }
        const scr = this.vh.instance.elementRef.nativeElement;

        const oldHeight = this.heightCache.length > 0 ? this.heightCache.reduce((acc, val) => acc + val) : 0;
        const newHeight =  this.initSizesCache(this.igxForOf);

        const diff = oldHeight - newHeight;

        // if data has been changed while container is scrolled
        // should update scroll top/left according to change so that same startIndex is in view
        if (Math.abs(diff) > 0 && scr.scrollTop > 0) {
                this.recalcUpdateSizes();
                const offset = parseInt(this.dc.instance._viewContainer.element.nativeElement.style.top, 10);
                scr.scrollTop = this.sizesCache[this.state.startIndex] - offset;
        }
    }

    ngDoCheck() {
        if (this._differ) {
            const changes = this._differ.diff(this.igxForOf);
            if (changes) {
                //  re-init cache.
                if (!this.igxForOf) {
                    return;
                }
                const operations = [];
                changes.forEachOperation((op) => operations.push(op));
                if (operations.length > 0) {
                    // only update if some operation was done - adding/removing/moving of items
                    this._updateSizeCache();
                }
                this._applyChanges(changes);
                this.cdr.markForCheck();
                this._updateScrollOffset();
                this.onDataChanged.emit();
            }
        }
    }

    onScroll(event) {
        if (!parseInt(this.vh.instance.elementRef.nativeElement.style.height, 10)) {
            return;
        }

        const containerSize = parseInt(this.igxForContainerSize, 10);
        const maxRealScrollTop = event.target.children[0].scrollHeight - containerSize;
        const realPercentScrolled = event.target.scrollTop / maxRealScrollTop;
        if (!this._bScrollInternal) {
            const maxVirtScrollTop = this._virtHeight - containerSize;
            this._virtScrollTop = realPercentScrolled * maxVirtScrollTop;
        } else {
            this._bScrollInternal = false;
        }

        const scrollOffset = this.fixedUpdateAllElements(this._virtScrollTop);

        this.dc.instance._viewContainer.element.nativeElement.style.top = -(scrollOffset) + 'px';
        requestAnimationFrame(() => {
            this.recalcUpdateSizes();
        });
    }

    onHScroll(scrollAmount) {
        /* in certain situations this may be called when no scrollbar is visible */
        if (!this.hScroll || !parseInt(this.hScroll.children[0].style.width, 10)) {
            return;
        }

        // Updating horizontal chunks
        const scrollOffset = this.fixedUpdateAllElements(scrollAmount);
        this.dc.instance._viewContainer.element.nativeElement.style.left = -scrollOffset + 'px';
    }

    protected addLastElem() {
        let elemIndex = this.state.startIndex + this.state.chunkSize;
        if (!this.isRemote && !this.igxForOf) {
            return;
        }

        if (elemIndex >= this.igxForOf.length) {
            elemIndex = this.igxForOf.length - this.state.chunkSize;
        }
        const input = this.igxForOf[elemIndex];
        const embeddedView = this.dc.instance._vcr.createEmbeddedView(
            this._template,
            { $implicit: input, index: elemIndex }
        );

        this._embeddedViews.push(embeddedView);
        this.state.chunkSize++;
    }

    protected _applyChanges(changes: IterableChanges<T>) {
        const prevChunkSize = this.state.chunkSize;
        this.applyChunkSizeChange();
        this._recalcScrollBarSize();
        if (this.igxForOf && this.igxForOf.length && this.dc) {
            const embeddedViewCopy = Object.assign([], this._embeddedViews);
            let startIndex;
            let endIndex;
            if (this.isRemote) {
                startIndex = 0;
                endIndex = this.igxForOf.length;
            } else {
<<<<<<< HEAD
                startIndex = this.state.startIndex;
=======
                const inScrollTop = this.igxForScrollOrientation === 'horizontal' ?
                    this.hScroll.scrollLeft :
                    this.vh.instance.elementRef.nativeElement.scrollTop;
                startIndex = this.getIndexAt(
                    inScrollTop,
                    this.sizesCache,
                    0
                );
                if (startIndex + this.state.chunkSize > this.igxForOf.length) {
                    startIndex = this.igxForOf.length - this.state.chunkSize;
                }
                this.state.startIndex = startIndex;
>>>>>>> c604fbeb
                endIndex = this.state.chunkSize + this.state.startIndex;
            }

            for (let i = startIndex; i < endIndex && this.igxForOf[i] !== undefined; i++) {
                const input = this.igxForOf[i];
                const embView = embeddedViewCopy.shift();
                const cntx = (embView as EmbeddedViewRef<any>).context;
                cntx.$implicit = input;
                cntx.index = this.igxForOf.indexOf(input);
            }
            if (prevChunkSize !== this.state.chunkSize) {
                this.onChunkLoad.emit(this.state);
            }
            if (this.igxForScrollOrientation === 'vertical') {
                requestAnimationFrame(() => {
                    this.recalcUpdateSizes();
                });
            }
        }
    }
}
/**
 * The IgxForOfModule provides the {@link IgxForOfDirective}, inside your application.
 */

@NgModule({
    declarations: [IgxForOfDirective, IgxGridForOfDirective, DisplayContainerComponent, VirtualHelperComponent, HVirtualHelperComponent],
    entryComponents: [DisplayContainerComponent, VirtualHelperComponent, HVirtualHelperComponent],
    exports: [IgxForOfDirective, IgxGridForOfDirective],
    imports: [IgxScrollInertiaModule, CommonModule]
})

export class IgxForOfModule {
}<|MERGE_RESOLUTION|>--- conflicted
+++ resolved
@@ -157,12 +157,9 @@
     @Output()
     public onDataChanged = new EventEmitter<any>();
 
-<<<<<<< HEAD
     @Output()
     public onBeforeViewDestroyed = new EventEmitter<any>();
 
-=======
->>>>>>> c604fbeb
     /**
      * An event that is emitted on chunk loading to emit the current state information - startIndex, endIndex, totalCount.
      * Can be used for implementing remote load on demand for the igxFor data.
@@ -706,12 +703,9 @@
                     this.vh.instance.cdr.detectChanges();
                 }
                 if (scrToBottom && !this._isAtBottomIndex) {
-<<<<<<< HEAD
-=======
                     const containerSize = parseInt(this.igxForContainerSize, 10);
                     const scrollOffset = this.fixedUpdateAllElements(this._virtHeight - containerSize);
                     this.dc.instance._viewContainer.element.nativeElement.style.top = -(scrollOffset) + 'px';
->>>>>>> c604fbeb
                     return;
                 }
                 if (this._adjustToIndex) {
@@ -1382,9 +1376,6 @@
                 startIndex = 0;
                 endIndex = this.igxForOf.length;
             } else {
-<<<<<<< HEAD
-                startIndex = this.state.startIndex;
-=======
                 const inScrollTop = this.igxForScrollOrientation === 'horizontal' ?
                     this.hScroll.scrollLeft :
                     this.vh.instance.elementRef.nativeElement.scrollTop;
@@ -1397,7 +1388,6 @@
                     startIndex = this.igxForOf.length - this.state.chunkSize;
                 }
                 this.state.startIndex = startIndex;
->>>>>>> c604fbeb
                 endIndex = this.state.chunkSize + this.state.startIndex;
             }
 
