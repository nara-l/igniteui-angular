--- conflicted
+++ resolved
@@ -152,24 +152,14 @@
     @Output()
     public onChunkPreload = new EventEmitter<IForOfState>();
 
-<<<<<<< HEAD
-    private hScroll;
-    private func;
-    private sizesCache: number[];
-    private vh: ComponentRef<VirtualHelperComponent>;
-    private hvh: ComponentRef<HVirtualHelperComponent>;
-    private _differ: IterableDiffer<T> | null = null;
-    private _trackByFn: TrackByFunction<T>;
-    private heightCache = [];
-=======
     protected hScroll;
     protected func;
-    protected hCache: number[];
+    protected sizesCache: number[];
     protected vh: ComponentRef<VirtualHelperComponent>;
     protected hvh: ComponentRef<HVirtualHelperComponent>;
     protected _differ: IterableDiffer<T> | null = null;
     protected _trackByFn: TrackByFunction<T>;
->>>>>>> b41e11e8
+    private heightCache = [];
 
     private get _isScrolledToBottom() {
         if (!this.getVerticalScroll()) {
@@ -421,11 +411,7 @@
         }
         // this.state.startIndex = index;
         if (this.igxForScrollOrientation === 'horizontal') {
-<<<<<<< HEAD
-            this.hScroll.scrollLeft = this.sizesCache[index] + 1;
-=======
-            this.hScroll.scrollLeft = this.hCache[index];
->>>>>>> b41e11e8
+            this.hScroll.scrollLeft = this.sizesCache[index];
         } else {
             const containerSize = parseInt(this.igxForContainerSize, 10);
             const maxVirtScrollTop = this._virtHeight - containerSize;
@@ -804,36 +790,12 @@
     protected _calculateChunkSize(): number {
         let chunkSize = 0;
         if (this.igxForContainerSize !== null && this.igxForContainerSize !== undefined) {
-<<<<<<< HEAD
             if (!this.sizesCache) {
                this.initSizesCache(this.igxForOf);
             }
             chunkSize = this._calcMaxChunkSize();
             if (this.igxForOf && chunkSize > this.igxForOf.length) {
                chunkSize = this.igxForOf.length;
-=======
-            if (this.igxForScrollOrientation === 'horizontal') {
-                if (!this.hCache) {
-                    this.initHCache(this.igxForOf);
-                }
-                chunkSize = this._calcMaxChunkSize();
-                if (this.igxForOf && chunkSize > this.igxForOf.length) {
-                   chunkSize = this.igxForOf.length;
-                }
-            } else {
-                chunkSize = Math.ceil(parseInt(this.igxForContainerSize, 10) /
-                    parseInt(this.igxForItemSize, 10));
-                chunkSize = isNaN(chunkSize) ? 0 : chunkSize;
-                if (chunkSize !== 0 && !this._isAtBottomIndex) {
-                    chunkSize++;
-                    this.extraRowApplied = true;
-                } else {
-                    this.extraRowApplied = false;
-                }
-                if (this.igxForOf && chunkSize > this.igxForOf.length) {
-                    chunkSize = this.igxForOf.length;
-                }
->>>>>>> b41e11e8
             }
         } else {
             if (this.igxForOf) {
@@ -1051,12 +1013,7 @@
         }
     }
 
-<<<<<<< HEAD
-    private _updateScrollOffset() {
-=======
     protected _updateScrollOffset() {
-        let scrollOffset = 0;
->>>>>>> b41e11e8
         if (this.igxForScrollOrientation === 'horizontal') {
             this._updateHScrollOffset();
         } else {
@@ -1132,6 +1089,11 @@
                 }
             }
         }
+        const defaultItemSize = 'igxForItemSize';
+        if (defaultItemSize in changes && !changes[defaultItemSize].firstChange && this.igxForScrollOrientation === 'vertical') {
+            // handle default item size changed.
+            this.initSizesCache(this.igxForOf);
+        }
         const containerSize = 'igxForContainerSize';
         if (containerSize in changes && !changes[containerSize].firstChange) {
             this._recalcOnContainerChange(changes);
@@ -1142,10 +1104,11 @@
         if (this._differ) {
             const changes = this._differ.diff(this.igxForOf);
             if (changes) {
-                if (this.igxForScrollOrientation === 'horizontal') {
-                    // after changes in columns have occured re-init cache.
-                    this.initHCache(this.igxForOf);
+                //  re-init cache.
+                if (!this.igxForOf) {
+                    return;
                 }
+                this.initSizesCache(this.igxForOf);
                 this._applyChanges(changes);
                 this.cdr.markForCheck();
                 this._updateScrollOffset();
@@ -1168,12 +1131,13 @@
             this._bScrollInternal = false;
         }
 
-        let scrollOffset = this.fixedUpdateAllRows(this._virtScrollTop, this._virtHeight);
+        let scrollOffset = this.fixedUpdateAllRows(this._virtScrollTop);
         if (scrollOffset === undefined) {
             return;
         }
         scrollOffset = scrollOffset !== parseInt(this.igxForItemSize, 10) ? scrollOffset : 0;
         this.dc.instance._viewContainer.element.nativeElement.style.top = -(scrollOffset) + 'px';
+        this._recalcUpdateSizes();
     }
 
     onHScroll(event) {
@@ -1190,16 +1154,13 @@
 
     protected addLastElem() {
         let elemIndex = this.state.startIndex + this.state.chunkSize;
-        if (!this.isRemote && (!this.igxForOf || elemIndex > this.igxForOf.length)) {
+        if (!this.isRemote && !this.igxForOf) {
             return;
         }
 
-        // If the end of the igxForOf array is reached add the last element.
-        // This is to ensure the smooth scrolling by providing one additional non-visible view.
-        if (elemIndex === this.igxForOf.length) {
-            elemIndex = this.igxForOf.length - 1;
-        }
-
+        if (elemIndex >= this.igxForOf.length) {
+            elemIndex = this.igxForOf.length - this.state.chunkSize;
+        }
         const input = this.igxForOf[elemIndex];
         const embeddedView = this.dc.instance._vcr.createEmbeddedView(
             this._template,
@@ -1208,7 +1169,6 @@
 
         this._embeddedViews.push(embeddedView);
         this.state.chunkSize++;
-
     }
 
     protected _applyChanges(changes: IterableChanges<T>) {
