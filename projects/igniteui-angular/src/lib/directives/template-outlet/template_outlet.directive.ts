import {
    Directive, EmbeddedViewRef, Input, OnChanges, ChangeDetectorRef,
    SimpleChange, SimpleChanges, TemplateRef, ViewContainerRef, NgModule, NgZone, ViewRef, Output, EventEmitter
} from '@angular/core';

import { CommonModule } from '@angular/common';

/**
 * @hidden
 */
@Directive({ selector: '[igxTemplateOutlet]' })
export class IgxTemplateOutletDirective implements OnChanges {
    private _viewRef !: EmbeddedViewRef<any>;

    /**
    * The embedded views cache. Collection is key-value paired.
    * Key is the template id, value is the embedded view for the related template.
    */
    private _embeddedViewsMap: Map<string, EmbeddedViewRef<any>> = new Map();

    @Input() public igxTemplateOutletContext !: Object;

    @Input() public igxTemplateOutlet !: TemplateRef<any>;

    @Output()
    public onViewCreated = new EventEmitter<IViewChangeEventArgs>();

    @Output()
    public onViewMoved = new EventEmitter<IViewChangeEventArgs>();

    @Output()
<<<<<<< HEAD
    public onCachedViewLoaded = new EventEmitter<IViewChangeEventArgs>();

=======
    public onCachedViewLoaded = new EventEmitter<ICachedViewLoadedEventArgs>();
>>>>>>> 0f2739cc

    constructor(public _viewContainerRef: ViewContainerRef, private _zone: NgZone, public cdr: ChangeDetectorRef) {
    }

    ngOnChanges(changes: SimpleChanges) {
        const actionType: TemplateOutletAction = this._getActionType(changes);
        switch (actionType) {
            case TemplateOutletAction.CreateView: this._recreateView(); break;
            case TemplateOutletAction.MoveView: this._moveView(); break;
            case TemplateOutletAction.UseCachedView: this._useCachedView(); break;
            case TemplateOutletAction.UpdateViewContext: this._updateExistingContext(this.igxTemplateOutletContext); break;
        }
    }

    private _recreateView() {
        // detach old and create new
        if (this._viewRef) {
            this._viewContainerRef.detach(this._viewContainerRef.indexOf(this._viewRef));
        }
        if (this.igxTemplateOutlet) {
            this._viewRef = this._viewContainerRef.createEmbeddedView(
                this.igxTemplateOutlet, this.igxTemplateOutletContext);
            this.onViewCreated.emit({ owner: this, view: this._viewRef, context: this.igxTemplateOutletContext });
            const tmplId = this.igxTemplateOutletContext['templateID'];
            if (tmplId) {
                // if context contains a template id, check if we have a view for that template already stored in the cache
                // if not create a copy and add it to the cache in detached state.
                // Note: Views in detached state do not appear in the DOM, however they remain stored in memory.
                const res = this._embeddedViewsMap.get(this.igxTemplateOutletContext['templateID']);
                if (!res) {
                    this._embeddedViewsMap.set(this.igxTemplateOutletContext['templateID'], this._viewRef);
                }
            }
        }
    }

    private _moveView() {
        // using external view and inserting it in current view.
        const view = this.igxTemplateOutletContext['moveView'];
        const owner = this.igxTemplateOutletContext['owner'];
        if (view !== this._viewRef) {
            if (owner._viewContainerRef.indexOf(view) !== -1) {
                // detach in case view it is attached somewhere else at the moment.
                owner._viewContainerRef.detach(owner._viewContainerRef.indexOf(view));
            }
            if (this._viewRef && this._viewContainerRef.indexOf(this._viewRef) !== -1) {
                this._viewContainerRef.detach(this._viewContainerRef.indexOf(this._viewRef));
            }
            this._viewRef = view;
            this._viewContainerRef.insert(view, 0);
            this._updateExistingContext(this.igxTemplateOutletContext);
            this.onViewMoved.emit({ owner: this, view: this._viewRef, context: this.igxTemplateOutletContext });
        }
    }
    private _useCachedView() {
        // use view for specific template cached in the current template outlet
        const tmplID = this.igxTemplateOutletContext['templateID'];
        const cachedView = tmplID ?
            this._embeddedViewsMap.get(tmplID) :
            null;
        // if view exists, but template has been changed and there is a view in the cache with the related template
        // then detach old view and insert the stored one with the matching template
        // after that update its context.
        this._viewContainerRef.detach(this._viewContainerRef.indexOf(this._viewRef));
        this._viewRef = cachedView;
        const oldContext = this._cloneContext(cachedView.context);
        this._viewContainerRef.insert(this._viewRef, 0);
        this._updateExistingContext(this.igxTemplateOutletContext);
<<<<<<< HEAD
        this.onCachedViewLoaded.emit({ owner: this, view: this._viewRef, context: this.igxTemplateOutletContext });
=======
        this.onCachedViewLoaded.emit({ owner: this, view: this._viewRef, context: this.igxTemplateOutletContext, oldContext });
>>>>>>> 0f2739cc
    }

    private _shouldRecreateView(changes: SimpleChanges): boolean {
        const ctxChange = changes['igxTemplateOutletContext'];
        return !!changes['igxTemplateOutlet'] || (ctxChange && this._hasContextShapeChanged(ctxChange));
    }

    private _hasContextShapeChanged(ctxChange: SimpleChange): boolean {
        const prevCtxKeys = Object.keys(ctxChange.previousValue || {});
        const currCtxKeys = Object.keys(ctxChange.currentValue || {});

        if (prevCtxKeys.length === currCtxKeys.length) {
            for (const propName of currCtxKeys) {
                if (prevCtxKeys.indexOf(propName) === -1) {
                    return true;
                }
            }
            return false;
        } else {
            return true;
        }
    }

    private _updateExistingContext(ctx: Object): void {
        for (const propName of Object.keys(ctx)) {
            (<any>this._viewRef.context)[propName] = (<any>this.igxTemplateOutletContext)[propName];
        }
    }

    private _cloneContext(ctx: any): any {
        const clone = {};
        for (const propName of Object.keys(ctx)) {
            clone[propName] = ctx[propName];
        }
        return clone;
    }

    private _getActionType(changes: SimpleChanges) {
        const movedView = this.igxTemplateOutletContext['moveView'];
        const tmplID = this.igxTemplateOutletContext['templateID'];
        const cachedView = tmplID ?
            this._embeddedViewsMap.get(tmplID) :
            null;
        const shouldRecreate = this._shouldRecreateView(changes);
        if (movedView) {
            // view is moved from external source
            return TemplateOutletAction.MoveView;
        } else if (shouldRecreate && cachedView) {
            // should recreate (template or context change) and there is a matching template in cache
            return TemplateOutletAction.UseCachedView;
        } else if (!this._viewRef || shouldRecreate) {
            // no view or should recreate
            return TemplateOutletAction.CreateView;
        } else if (this.igxTemplateOutletContext) {
            // has context, update context
            return TemplateOutletAction.UpdateViewContext;
        }
    }
}
enum TemplateOutletAction {
    CreateView,
    MoveView,
    UseCachedView,
    UpdateViewContext
}

export interface IViewChangeEventArgs {
    owner: IgxTemplateOutletDirective;
    view: EmbeddedViewRef<any>;
    context: any;
<<<<<<< HEAD
=======
}

export interface ICachedViewLoadedEventArgs extends IViewChangeEventArgs {
    oldContext: any;
>>>>>>> 0f2739cc
}

/**
 * @hidden
 */
@NgModule({
    declarations: [IgxTemplateOutletDirective],
    entryComponents: [],
    exports: [IgxTemplateOutletDirective],
    imports: [CommonModule]
})

export class IgxTemplateOutletModule {
}<|MERGE_RESOLUTION|>--- conflicted
+++ resolved
@@ -29,12 +29,7 @@
     public onViewMoved = new EventEmitter<IViewChangeEventArgs>();
 
     @Output()
-<<<<<<< HEAD
-    public onCachedViewLoaded = new EventEmitter<IViewChangeEventArgs>();
-
-=======
     public onCachedViewLoaded = new EventEmitter<ICachedViewLoadedEventArgs>();
->>>>>>> 0f2739cc
 
     constructor(public _viewContainerRef: ViewContainerRef, private _zone: NgZone, public cdr: ChangeDetectorRef) {
     }
@@ -103,11 +98,7 @@
         const oldContext = this._cloneContext(cachedView.context);
         this._viewContainerRef.insert(this._viewRef, 0);
         this._updateExistingContext(this.igxTemplateOutletContext);
-<<<<<<< HEAD
-        this.onCachedViewLoaded.emit({ owner: this, view: this._viewRef, context: this.igxTemplateOutletContext });
-=======
         this.onCachedViewLoaded.emit({ owner: this, view: this._viewRef, context: this.igxTemplateOutletContext, oldContext });
->>>>>>> 0f2739cc
     }
 
     private _shouldRecreateView(changes: SimpleChanges): boolean {
@@ -178,13 +169,10 @@
     owner: IgxTemplateOutletDirective;
     view: EmbeddedViewRef<any>;
     context: any;
-<<<<<<< HEAD
-=======
 }
 
 export interface ICachedViewLoadedEventArgs extends IViewChangeEventArgs {
     oldContext: any;
->>>>>>> 0f2739cc
 }
 
 /**
