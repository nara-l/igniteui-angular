--- conflicted
+++ resolved
@@ -226,11 +226,7 @@
 
             const elementToActivate = spans[index];
             this.renderer.addClass(elementToActivate, this.activeCssClass);
-<<<<<<< HEAD
-            this.renderer.setAttribute(elementToActivate, 'style', 'background:orange;font-weight:bold');
-=======
             this.renderer.setAttribute(elementToActivate, 'style', 'background:orange;font-weight:bold;color:black');
->>>>>>> 3d856e95
         }
     }
 
