import { ChangeDetectionStrategy, Component, DebugElement, EventEmitter, Output, ViewChild, ElementRef } from '@angular/core';
import { async, fakeAsync, TestBed, tick } from '@angular/core/testing';
import { By } from '@angular/platform-browser';
import { NoopAnimationsModule } from '@angular/platform-browser/animations';
import { IgxToggleActionDirective, IgxToggleDirective, IgxToggleModule, IgxOverlayOutletDirective } from './toggle.directive';
import { IgxOverlayService, OverlaySettings, ConnectedPositioningStrategy,
    AbsoluteScrollStrategy, AutoPositionStrategy } from '../../services';
import { CancelableEventArgs } from '../../core/utils';

import { configureTestSuite } from '../../test-utils/configure-suite';

describe('IgxToggle', () => {
    configureTestSuite();
    const HIDDEN_TOGGLER_CLASS = 'igx-toggle--hidden';
    const TOGGLER_CLASS = 'igx-toggle';
    beforeEach(async(() => {
        TestBed.configureTestingModule({
            declarations: [
                IgxToggleActionTestComponent,
                IgxToggleOutletComponent,
                IgxToggleServiceInjectComponent,
                IgxOverlayServiceComponent,
                IgxToggleTestComponent,
                TestWithOnPushComponent
            ],
            imports: [NoopAnimationsModule, IgxToggleModule]
        })
        .compileComponents();
    }));

    it('IgxToggleDirective is defined', () => {
        const fixture = TestBed.createComponent(IgxToggleTestComponent);
        fixture.detectChanges();

        expect(fixture.debugElement.query(By.directive(IgxToggleDirective))).toBeDefined();
        expect(fixture.debugElement.query(By.css('ul'))).toBeDefined();
        expect(fixture.debugElement.queryAll(By.css('li')).length).toBe(4);
    });

    it('verify that initially toggled content is hidden', () => {
        const fixture = TestBed.createComponent(IgxToggleTestComponent);
        fixture.detectChanges();
        const divEl = fixture.debugElement.query(By.directive(IgxToggleDirective)).nativeElement;
        expect(fixture.componentInstance.toggle.collapsed).toBe(true);
        expect(divEl.classList.contains(HIDDEN_TOGGLER_CLASS)).toBe(true);
    });

    it('should show and hide content according \'collapsed\' attribute', () => {
        const fixture = TestBed.createComponent(IgxToggleTestComponent);
        fixture.detectChanges();

        const divEl = fixture.debugElement.query(By.directive(IgxToggleDirective)).nativeElement;
        expect(fixture.componentInstance.toggle.collapsed).toBe(true);
        expect(divEl.classList.contains(HIDDEN_TOGGLER_CLASS)).toBe(true);
        fixture.componentInstance.toggle.open();
        fixture.detectChanges();

        expect(fixture.componentInstance.toggle.collapsed).toBe(false);
        expect(divEl.classList.contains(TOGGLER_CLASS)).toBeTruthy();
    });

    it('should emit \'onOpened\' event', fakeAsync(() => {
        const fixture = TestBed.createComponent(IgxToggleTestComponent);
        fixture.detectChanges();

        const toggle = fixture.componentInstance.toggle;
        spyOn(toggle.onOpened, 'emit');
        toggle.open();
        tick();
        fixture.detectChanges();

        expect(toggle.onOpened.emit).toHaveBeenCalled();
    }));

    it('should emit \'onClosed\' event', fakeAsync(() => {
        const fixture = TestBed.createComponent(IgxToggleTestComponent);
        fixture.detectChanges();

        const toggle = fixture.componentInstance.toggle;
        fixture.componentInstance.toggle.open();
        tick();
        fixture.detectChanges();

        spyOn(toggle.onClosed, 'emit');
        toggle.close();
        tick();
        fixture.detectChanges();

        expect(toggle.onClosed.emit).toHaveBeenCalled();
    }));

    it('should propagate IgxOverlay onOpened/onClosed events', fakeAsync(() => {
        const fixture = TestBed.createComponent(IgxOverlayServiceComponent);
        fixture.detectChanges();

        const toggle = fixture.componentInstance.toggle;
        const overlay = fixture.componentInstance.overlay;
        spyOn(toggle.onOpened, 'emit');
        spyOn(toggle.onClosed, 'emit');

        toggle.open();
        tick();
        expect(toggle.onOpened.emit).toHaveBeenCalledTimes(1);
        expect(toggle.collapsed).toBe(false);
        toggle.close();
        tick();
        expect(toggle.onClosed.emit).toHaveBeenCalledTimes(1);
        expect(toggle.collapsed).toBe(true);

        toggle.open();
        tick();
        expect(toggle.onOpened.emit).toHaveBeenCalledTimes(2);
        const otherId = overlay.show(fixture.componentInstance.other);
        overlay.hide(otherId);
        tick();
        expect(toggle.onClosed.emit).toHaveBeenCalledTimes(1);
        expect(toggle.collapsed).toBe(false);
        overlay.hideAll(); // as if outside click
        tick();
        expect(toggle.onClosed.emit).toHaveBeenCalledTimes(2);
        expect(toggle.collapsed).toBe(true);
    }));

    it('should open toggle when IgxToggleActionDirective is clicked and toggle is closed', fakeAsync(() => {
        const fixture = TestBed.createComponent(IgxToggleActionTestComponent);
        fixture.detectChanges();

        const button: DebugElement = fixture.debugElement.query(By.directive(IgxToggleActionDirective));
        const divEl: DebugElement = fixture.debugElement.query(By.directive(IgxToggleDirective));
        expect(fixture.componentInstance.toggle.collapsed).toBe(true);
        expect(divEl.classes[HIDDEN_TOGGLER_CLASS]).toBe(true);
        button.triggerEventHandler('click', null);
        tick();
        fixture.detectChanges();

        expect(fixture.componentInstance.toggle.collapsed).toBe(false);
        expect(divEl.classes[TOGGLER_CLASS]).toBe(true);
    }));

<<<<<<< HEAD
    it('should close toggle when IgxToggleActionDiretive is clicked and toggle is opened', fakeAsync(() => {
=======
    it('should close toggle when IgxToggleActionDirective is clicked and toggle is opened', fakeAsync(() => {
>>>>>>> 209c4838
        const fixture = TestBed.createComponent(IgxToggleActionTestComponent);
        fixture.detectChanges();
        fixture.componentInstance.toggle.open();
        tick();

        const divEl = fixture.debugElement.query(By.directive(IgxToggleDirective)).nativeElement;
        const button: DebugElement = fixture.debugElement.query(By.directive(IgxToggleActionDirective));

        expect(divEl.classList.contains(TOGGLER_CLASS)).toBe(true);

        button.triggerEventHandler('click', null);

        tick();
        fixture.detectChanges();
        expect(divEl.classList.contains(HIDDEN_TOGGLER_CLASS)).toBeTruthy();
    }));

    it('should hide content and emit \'onClosed\' event when you click outside the toggle\'s content', fakeAsync(() => {
        const fixture = TestBed.createComponent(IgxToggleActionTestComponent);
        fixture.detectChanges();

        const divEl = fixture.debugElement.query(By.directive(IgxToggleDirective)).nativeElement;
        const toggle = fixture.componentInstance.toggle;
        const p = fixture.debugElement.query(By.css('p'));
        spyOn(toggle.onOpened, 'emit');

        fixture.componentInstance.toggleAction.onClick();
        tick();
        expect(toggle.onOpened.emit).toHaveBeenCalled();

        expect(fixture.componentInstance.toggle.collapsed).toBe(false);
        expect(divEl.classList.contains(TOGGLER_CLASS)).toBe(true);
        spyOn(toggle.onClosed, 'emit');

        p.nativeElement.click();
        tick();
        fixture.detectChanges();

        expect(toggle.onClosed.emit).toHaveBeenCalled();
    }));

    it('Toggle should be registered into navigationService if it is passed through identifier', fakeAsync(() => {
        const fixture = TestBed.createComponent(IgxToggleServiceInjectComponent);
        fixture.detectChanges();

        const toggleFromComponent = fixture.componentInstance.toggle;
        const toggleFromService = fixture.componentInstance.toggleAction.target as IgxToggleDirective;

        expect(toggleFromService instanceof IgxToggleDirective).toBe(true);
        expect(toggleFromService.id).toEqual(toggleFromComponent.id);
    }));

    it('Toggle should working with parent component and OnPush strategy applied.', fakeAsync(() => {
        const fix = TestBed.createComponent(TestWithOnPushComponent);
        fix.detectChanges();

        const toggle = fix.componentInstance.toggle;
        const toggleElm = fix.debugElement.query(By.directive(IgxToggleDirective)).nativeElement;
        const button: DebugElement = fix.debugElement.query(By.css('button'));

        spyOn(toggle.onOpened, 'emit');
        spyOn(toggle.onClosed, 'emit');
        button.triggerEventHandler('click', null);

        tick();
        fix.detectChanges();

        expect(toggle.onOpened.emit).toHaveBeenCalled();
        expect(toggleElm.classList.contains(TOGGLER_CLASS)).toBe(true);
        button.triggerEventHandler('click', null);

        tick();
        fix.detectChanges();

        expect(toggle.onClosed.emit).toHaveBeenCalled();
        expect(toggleElm.classList.contains(HIDDEN_TOGGLER_CLASS)).toBe(true);
    }));

    it('fix for #2798 - Allow canceling of open and close of IgxDropDown through onOpening and onClosing events', fakeAsync(() => {
        const fixture = TestBed.createComponent(IgxToggleTestComponent);
        fixture.detectChanges();

        const toggle = fixture.componentInstance.toggle;

        spyOn(toggle.onOpening, 'emit').and.callThrough();
        spyOn(toggle.onOpened, 'emit').and.callThrough();
        spyOn(toggle.onClosing, 'emit').and.callThrough();
        spyOn(toggle.onClosed, 'emit').and.callThrough();

        toggle.onClosing.subscribe((e: CancelableEventArgs) => e.cancel = true);

        toggle.open();
        fixture.detectChanges();
        tick();

        expect(toggle.onOpening.emit).toHaveBeenCalledTimes(1);
        expect(toggle.onOpened.emit).toHaveBeenCalledTimes(1);

        toggle.close();
        fixture.detectChanges();
        tick();

        expect(toggle.onClosing.emit).toHaveBeenCalledTimes(1);
        expect(toggle.onClosed.emit).toHaveBeenCalledTimes(0);

        toggle.onOpening.subscribe((e: CancelableEventArgs) => e.cancel = true);
        toggle.open();
        fixture.detectChanges();
        tick();

        expect(toggle.onOpening.emit).toHaveBeenCalledTimes(2);
        expect(toggle.onOpened.emit).toHaveBeenCalledTimes(1);
    }));

    describe('overlay settings', () => {
        configureTestSuite();
        it('should pass correct defaults from IgxToggleActionDiretive and respect outsideClickClose', fakeAsync(() => {
            const fixture = TestBed.createComponent(IgxToggleActionTestComponent);
            fixture.detectChanges();
            spyOn(IgxToggleDirective.prototype, 'toggle');

            const defaults = /*<OverlaySettings>*/{
                positionStrategy: jasmine.any(ConnectedPositioningStrategy),
                closeOnOutsideClick: true,
                modal: false,
                scrollStrategy: jasmine.any(AbsoluteScrollStrategy)
            };

            fixture.componentInstance.toggleAction.onClick();
            expect(IgxToggleDirective.prototype.toggle).toHaveBeenCalledWith(defaults);

            fixture.componentInstance.settings.closeOnOutsideClick = false;
            fixture.detectChanges();
            fixture.componentInstance.toggleAction.onClick();
            defaults.closeOnOutsideClick = false;
            expect(IgxToggleDirective.prototype.toggle).toHaveBeenCalledWith(defaults);
        }));

        it('should pass overlaySettings input from IgxToggleActionDirective and respect outsideClickClose', () => {
            const fixture = TestBed.createComponent(IgxToggleActionTestComponent);
            fixture.detectChanges();
            spyOn(IgxToggleDirective.prototype, 'toggle');

            const settings = /*<OverlaySettings>*/{
                positionStrategy: jasmine.any(ConnectedPositioningStrategy),
                closeOnOutsideClick: true,
                modal: false,
                scrollStrategy: jasmine.any(AbsoluteScrollStrategy)
            };

            // defaults
            fixture.componentInstance.toggleAction.onClick();
            expect(IgxToggleDirective.prototype.toggle).toHaveBeenCalledWith(settings);

            // override modal and strategy
            fixture.componentInstance.settings.modal = true;
            fixture.componentInstance.settings.positionStrategy = new AutoPositionStrategy();
            settings.modal = true;
            settings.positionStrategy = jasmine.any(AutoPositionStrategy);
            fixture.detectChanges();
            fixture.componentInstance.toggleAction.onClick();
            expect(IgxToggleDirective.prototype.toggle).toHaveBeenCalledWith(settings);

            // override close on click
            fixture.componentInstance.settings.closeOnOutsideClick = false;
            settings.closeOnOutsideClick = false;
            fixture.detectChanges();
            fixture.componentInstance.toggleAction.onClick();
            expect(IgxToggleDirective.prototype.toggle).toHaveBeenCalledWith(settings);
        });

        it('Should fire toggle "onClosing" event when closing through closeOnOutsideClick', fakeAsync(() => {
            const fixture = TestBed.createComponent(IgxToggleActionTestComponent);
            fixture.detectChanges();

            const toggle = fixture.componentInstance.toggle;

            spyOn(toggle, 'toggle').and.callThrough();
            spyOn(toggle.onClosed, 'emit').and.callThrough();
            spyOn(toggle.onClosing, 'emit').and.callThrough();
            spyOn(toggle.onOpening, 'emit').and.callThrough();
            spyOn(toggle.onOpened, 'emit').and.callThrough();

            const button = fixture.debugElement.query(By.css('button')).nativeElement;
            button.click();
            tick();
            fixture.detectChanges();

            expect(toggle.onOpening.emit).toHaveBeenCalledTimes(1);
            expect(toggle.onOpened.emit).toHaveBeenCalledTimes(1);

            document.documentElement.dispatchEvent(new Event('click'));
            tick();
            fixture.detectChanges();

            expect(toggle.onClosing.emit).toHaveBeenCalledTimes(1);
            expect(toggle.onClosed.emit).toHaveBeenCalledTimes(1);
        }));

        it('should pass IgxOverlayOutletDirective input from IgxToggleActionDirective', () => {
            const fixture = TestBed.createComponent(IgxToggleOutletComponent);
            const outlet = fixture.debugElement.query(By.css('.outlet-container')).nativeElement;
            const toggleSpy = spyOn(IgxToggleDirective.prototype, 'toggle');
            fixture.detectChanges();

            const settings = /*<OverlaySettings>*/{
                positionStrategy: jasmine.any(ConnectedPositioningStrategy),
                closeOnOutsideClick: true,
                modal: false,
                scrollStrategy: jasmine.any(AbsoluteScrollStrategy),
                outlet: jasmine.any(IgxOverlayOutletDirective)
            };

            fixture.componentInstance.toggleAction.onClick();
            expect(IgxToggleDirective.prototype.toggle).toHaveBeenCalledWith(settings);
            const directive = toggleSpy.calls.mostRecent().args[0].outlet as IgxOverlayOutletDirective;
            expect(directive.nativeElement).toBe(outlet);
        });
    });
});

@Component({
    template: `
    <div igxToggle #toggleRef="toggle" (onOpen)="open()" (onClose)="close()">
      <ul>
        <li>1</li>
        <li>2</li>
        <li>3</li>
        <li>4</li>
      </ul>
    </div>
    `
})
export class IgxToggleTestComponent {
    @ViewChild(IgxToggleDirective) public toggle: IgxToggleDirective;
    public open() {}
    public close() {}
}
@Component({
    template: `
    <button [igxToggleAction]="toggleRef" [overlaySettings]="settings">Open/Close Toggle</button>
    <div igxToggle #toggleRef="toggle">
      <ul>
        <li>1</li>
        <li>2</li>
        <li>3</li>
        <li>4</li>
      </ul>
    </div>
    <p>Test</p>
    `
})
export class IgxToggleActionTestComponent {
    public settings: OverlaySettings = {};
    @ViewChild(IgxToggleDirective) public toggle: IgxToggleDirective;
    @ViewChild(IgxToggleActionDirective) public toggleAction: IgxToggleActionDirective;
    constructor() {
        this.settings.closeOnOutsideClick = true;
    }
}

@Component({
    template: `
    <button [igxToggleAction]="toggleRef" [overlaySettings]="{}" [igxToggleOutlet]="outlet"></button>
    <div igxToggle #toggleRef="toggle"></div>
    <div igxOverlayOutlet #outlet="overlay-outlet" class="outlet-container"></div>
    `
})
export class IgxToggleOutletComponent extends IgxToggleActionTestComponent {}

@Component({
    template: `
        <button igxToggleAction="toggleID">Open/Close Toggle</button>
        <div igxToggle id="toggleID">
            <p>Some content</p>
        </div>
    `
})
export class IgxToggleServiceInjectComponent {
    @ViewChild(IgxToggleDirective) public toggle: IgxToggleDirective;
    @ViewChild(IgxToggleActionDirective) public toggleAction: IgxToggleActionDirective;
}

@Component({
    template: `
        <div igxToggle id="toggleID">
            <p>Some content</p>
        </div>
        <div #other> <p>Some more content</p> </div>
    `,
    changeDetection: ChangeDetectionStrategy.OnPush
})
export class IgxOverlayServiceComponent {
    @ViewChild(IgxToggleDirective) public toggle: IgxToggleDirective;
    @ViewChild(`other`) public other: ElementRef;
    /**
     *
     */
    constructor(public overlay: IgxOverlayService) {}
}


@Component({
    template: `
        <button igxToggleAction="toggleID">Open/Close Toggle</button>
        <div igxToggle id="toggleID">
            <p>Some content</p>
        </div>
    `,
    changeDetection: ChangeDetectionStrategy.OnPush
})
export class TestWithOnPushComponent {
    @ViewChild(IgxToggleDirective) public toggle: IgxToggleDirective;
}<|MERGE_RESOLUTION|>--- conflicted
+++ resolved
@@ -137,11 +137,7 @@
         expect(divEl.classes[TOGGLER_CLASS]).toBe(true);
     }));
 
-<<<<<<< HEAD
-    it('should close toggle when IgxToggleActionDiretive is clicked and toggle is opened', fakeAsync(() => {
-=======
     it('should close toggle when IgxToggleActionDirective is clicked and toggle is opened', fakeAsync(() => {
->>>>>>> 209c4838
         const fixture = TestBed.createComponent(IgxToggleActionTestComponent);
         fixture.detectChanges();
         fixture.componentInstance.toggle.open();
