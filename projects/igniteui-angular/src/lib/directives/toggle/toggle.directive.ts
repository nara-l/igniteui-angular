--- conflicted
+++ resolved
@@ -16,15 +16,10 @@
 import { IgxNavigationService, IToggleView } from '../../core/navigation';
 import { IgxOverlayService } from '../../services/overlay/overlay';
 import { OverlaySettings, OverlayEventArgs, ConnectedPositioningStrategy, AbsoluteScrollStrategy } from '../../services';
-<<<<<<< HEAD
-import { filter, takeUntil, take } from 'rxjs/operators';
+import { filter, takeUntil } from 'rxjs/operators';
 import { Subscription, OperatorFunction, Subject } from 'rxjs';
-=======
-import { filter, take } from 'rxjs/operators';
-import { Subscription, OperatorFunction } from 'rxjs';
 import { OverlayCancelableEventArgs } from '../../services/overlay/utilities';
 import { CancelableEventArgs } from '../../core/utils';
->>>>>>> 1135ed73
 
 @Directive({
     exportAs: 'toggle',
@@ -197,14 +192,9 @@
         this._overlayOpenedSub = this.overlayService.onOpened.pipe(...this._overlaySubFilter, takeUntil(this.destroy$)).subscribe(() => {
             this.onOpened.emit();
         });
-<<<<<<< HEAD
-        this._overlayClosingSub = this.overlayService.onClosing.pipe(...this._overlaySubFilter,  takeUntil(this.destroy$)).subscribe(() => {
-            this.onClosing.emit();
-        });
-=======
         this._overlayClosingSub = this.overlayService
             .onClosing
-            .pipe(...this._overlaySubFilter)
+            .pipe(...this._overlaySubFilter, takeUntil(this.destroy$))
             .subscribe((e: OverlayCancelableEventArgs) => {
                 const eventArgs: CancelableEventArgs = { cancel: false };
                 this.onClosing.emit(eventArgs);
@@ -217,7 +207,6 @@
                     this.clearSubscription(this._overlayClosingSub);
                 }
             });
->>>>>>> 1135ed73
         this._overlayClosedSub = this.overlayService.onClosed
             .pipe(...this._overlaySubFilter, takeUntil(this.destroy$))
             .subscribe(this.overlayClosed);
