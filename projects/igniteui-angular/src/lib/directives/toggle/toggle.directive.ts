--- conflicted
+++ resolved
@@ -86,15 +86,11 @@
             this.onClosing.emit();
         }
 
-<<<<<<< HEAD
-        this.overlayService.hide(this._overlayId);
-=======
         if (this.id !== undefined) {
-            this.overlayService.hide(this.id);
+            this.overlayService.hide(this._overlayId);
         } else {
             this.collapsed = true;
         }
->>>>>>> 818eff98
 
         if (fireEvents) {
             this.onClosed.emit();
