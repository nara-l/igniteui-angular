--- conflicted
+++ resolved
@@ -1,9 +1,5 @@
 import { IDropDownBase, IGX_DROPDOWN_BASE } from './drop-down.common';
-<<<<<<< HEAD
-import { Input, HostBinding, HostListener, ElementRef, Optional, Inject, DoCheck, Directive } from '@angular/core';
-=======
-import { Input, HostBinding, HostListener, ElementRef, Optional, Inject, DoCheck, Output, EventEmitter } from '@angular/core';
->>>>>>> e36abe91
+import { Directive, Input, HostBinding, HostListener, ElementRef, Optional, Inject, DoCheck, Output, EventEmitter } from '@angular/core';
 import { IgxSelectionAPIService } from '../core/selection';
 import { DeprecateProperty, showMessage } from '../core/deprecateDecorators';
 import { IgxDropDownGroupComponent } from './drop-down-group.component';
