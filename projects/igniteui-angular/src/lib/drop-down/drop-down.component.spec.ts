--- conflicted
+++ resolved
@@ -22,14 +22,6 @@
         }, time);
     });
 }
-// @Directive({
-//     selector: '[igxDropDownItemNavigation]'
-// })
-// class MockDirective extends IgxDropDownItemNavigationDirective {
-//     constructor(element: ElementRef, @Host() dropdown: IgxDropDownComponent) {
-//         super(element, dropdown);
-//     }
-// }
 describe('IgxDropDown ', () => {
     beforeEach(async(() => {
         TestBed.configureTestingModule({
@@ -75,8 +67,6 @@
             fixture.detectChanges();
             const currentItem = fixture.debugElement.query(By.css('.' + CSS_CLASS_FOCUSED));
             expect(currentItem).toBeDefined();
-            // tslint:disable-next-line:no-debugger
-            debugger;
             expect(currentItem.componentInstance.index).toEqual(1);
             expect(list.selectedItem).toBeFalsy();
             targetElement.triggerEventHandler('keydown.Space', mockObj);
@@ -930,13 +920,8 @@
     template: `
     <button (click)="toggleDropDown()">Show</button>
     <button (click)="selectItem5()">Select 5</button>
-<<<<<<< HEAD
     <igx-drop-down igxDropDownItemNavigation #dropdownDisabledAny>
-        <igx-drop-down-item *ngFor="let item of items" isDisabled={{item.disabled}} isHeader={{item.header}}>
-=======
-    <igx-drop-down #dropdownDisabledAny>
         <igx-drop-down-item *ngFor="let item of items" disabled={{item.disabled}} isHeader={{item.header}}>
->>>>>>> 01167393
             {{ item.field }}
         </igx-drop-down-item>
     </igx-drop-down>
@@ -978,13 +963,8 @@
     template: `
     <button (click)="toggleDropDown()">Show</button>
     <button (click)="selectItem5()">Select 5</button>
-<<<<<<< HEAD
     <igx-drop-down igxDropDownItemNavigation #dropdownDisabled>
-        <igx-drop-down-item *ngFor="let item of items" isDisabled={{item.disabled}} isHeader={{item.header}}>
-=======
-    <igx-drop-down #dropdownDisabled>
         <igx-drop-down-item *ngFor="let item of items" disabled={{item.disabled}} isHeader={{item.header}}>
->>>>>>> 01167393
             {{ item.field }}
         </igx-drop-down-item>
     </igx-drop-down>
@@ -1025,13 +1005,8 @@
 @Component({
     template: `
     <button (click)="toggleDropDown()">Show</button>
-<<<<<<< HEAD
     <igx-drop-down igxDropDownItemNavigation #dropdownDisabled>
-        <igx-drop-down-item *ngFor="let item of items" isDisabled={{item.disabled}} isHeader={{item.header}}>
-=======
-    <igx-drop-down #dropdownDisabled>
         <igx-drop-down-item *ngFor="let item of items" disabled={{item.disabled}} isHeader={{item.header}}>
->>>>>>> 01167393
             {{ item.field }}
         </igx-drop-down-item>
     </igx-drop-down>
