--- conflicted
+++ resolved
@@ -217,20 +217,15 @@
      * ```
      */
     public get selectedItem(): any {
-<<<<<<< HEAD
         const selection = this.selectionAPI.get_selection_first(this.id);
-        return selection ? selection as IgxDropDownItemComponent : null;
-=======
-        const selection = this.selectionAPI.get_selection(this.id);
-        const selectedItem = selection && selection.length > 0 ? selection[0] as IgxDropDownItemComponent : null;
+        const selectedItem = selection ? selection as IgxDropDownItemComponent : null;
         if (selectedItem) {
             if (selectedItem.isSelected) {
                 return selectedItem;
             }
-            this.selectionAPI.set_selection(this.id, []);
+            this.selectionAPI.set_selection(this.id, new Set());
         }
         return null;
->>>>>>> 8f3ebb5e
     }
 
     /**
@@ -500,13 +495,8 @@
         if (!newSelection) {
             newSelection = this._focusedItem;
         }
-
-<<<<<<< HEAD
+        const args: ISelectionEventArgs = { oldSelection, newSelection };
         this.selectionAPI.set_selection(this.id, new Set([newSelection]));
-=======
->>>>>>> 8f3ebb5e
-        const args: ISelectionEventArgs = { oldSelection, newSelection };
-        this.selectionAPI.set_selection(this.id, [newSelection]);
 
         this.onSelection.emit(args);
     }
