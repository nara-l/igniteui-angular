--- conflicted
+++ resolved
@@ -216,12 +216,9 @@
      * ```
      */
     public get selectedItem(): any {
-<<<<<<< HEAD
-        const selectedItem = this.selectionAPI.get_selection(this.id)[0];
-=======
         const selection = this.selectionAPI.get_selection(this.id);
         const selectedItem = selection && selection.length > 0 ? selection[0] as IgxDropDownItemComponent : null;
->>>>>>> 15a8a5be
+
         if (selectedItem) {
             if (selectedItem.isSelected) {
                 return selectedItem;
@@ -283,11 +280,7 @@
     }
 
     /**
-<<<<<<< HEAD
-     * @hidden
-=======
      * Get dropdown's html element of it scroll container
->>>>>>> 15a8a5be
      */
     protected get scrollContainer() {
         return this.toggleDirective.element;
