--- conflicted
+++ resolved
@@ -43,11 +43,7 @@
  * Example:
  * ```html
  * <igx-drop-down>
-<<<<<<< HEAD
- *   <igx-drop-down-item *ngFor='let item of items' isDisabled={{item.disabled}} isHeader={{item.header}}>
-=======
  *   <igx-drop-down-item *ngFor="let item of items" disabled={{item.disabled}} isHeader={{item.header}}>
->>>>>>> 01167393
  *     {{ item.value }}
  *   </igx-drop-down-item>
  * </igx-drop-down>
@@ -348,7 +344,6 @@
         }
     }
 
-<<<<<<< HEAD
     public get focusedItem() {
         return this._focusedItem;
     }
@@ -359,39 +354,6 @@
 
     protected navigate(direction: Navigate, currentIndex?: number) {
         let index = -1;
-=======
-    /**
-     * @hidden
-     */
-    focusFirst() {
-        if (this._focusedItem) {
-            const focusedItemIndex = - 1;
-            const firstItemIndex = this.getNearestSiblingFocusableItemIndex(focusedItemIndex, Direction.Down);
-            if (firstItemIndex !== -1) {
-                this.changeFocusedItem(this.items[firstItemIndex], this._focusedItem);
-            }
-        }
-    }
-
-    /**
-     * @hidden
-     */
-    focusLast() {
-        if (this._focusedItem) {
-            const focusedItemIndex = (this.items.length);
-            const lastItemIndex = this.getNearestSiblingFocusableItemIndex(focusedItemIndex, Direction.Up);
-            if (lastItemIndex !== -1) {
-                this.changeFocusedItem(this.items[lastItemIndex], this._focusedItem);
-            }
-        }
-    }
-
-    /**
-     * @hidden
-     */
-    focusNext() {
-        let focusedItemIndex = -1;
->>>>>>> 01167393
         if (this._focusedItem) {
             index = currentIndex ? currentIndex : this._focusedItem.index;
         }
@@ -399,7 +361,6 @@
         this.navigateItem(newIndex, direction);
     }
 
-<<<<<<< HEAD
     navigateFirst() {
         this.navigate(Navigate.Down, -1);
     }
@@ -414,19 +375,6 @@
 
     navigatePrev() {
         this.navigate(Navigate.Up);
-=======
-    /**
-     * @hidden
-     */
-    focusPrev() {
-        if (this._focusedItem) {
-            const focusedItemIndex = this._focusedItem.index;
-            const prevItemIndex = this.getNearestSiblingFocusableItemIndex(focusedItemIndex, Direction.Up);
-            if (prevItemIndex !== -1) {
-                this.changeFocusedItem(this.items[prevItemIndex], this._focusedItem);
-            }
-        }
->>>>>>> 01167393
     }
 
     /**
