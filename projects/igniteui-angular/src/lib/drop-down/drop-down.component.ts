import { CommonModule } from '@angular/common';
import {
    ChangeDetectorRef,
    Component,
    ContentChildren,
    ElementRef,
    EventEmitter,
    forwardRef,
    Input,
    NgModule,
    OnInit,
    Output,
    QueryList,
    ViewChild,
    Self,
    Optional,
    HostListener,
    Directive,
    Inject
} from '@angular/core';
import { IgxSelectionAPIService } from '../core/selection';
import { IgxToggleDirective, IgxToggleModule } from '../directives/toggle/toggle.directive';
<<<<<<< HEAD
import { IgxDropDownItemComponent, IgxDropDownItemBase } from './drop-down-item.component';
=======
import { IgxDropDownItemComponent } from './drop-down-item.component';
import { IPositionStrategy } from '../services/overlay/position/IPositionStrategy';
import { OverlaySettings } from '../services';
>>>>>>> 0b70db19

export interface ISelectionEventArgs {
    oldSelection: IgxDropDownItemBase;
    newSelection: IgxDropDownItemBase;
}

export enum Navigate {
    Up = -1,
    Down = 1
}

/**
 * **Ignite UI for Angular DropDown** -
 * [Documentation](https://www.infragistics.com/products/ignite-ui-angular/angular/components/drop-down.html)
 *
 * The Ignite UI for Angular Drop Down displays a scrollable list of items which may be visually grouped and
 * supports selection of a single item. Clicking or tapping an item selects it and closes the Drop Down
 *
 * Example:
 * ```html
 * <igx-drop-down>
 *   <igx-drop-down-item *ngFor="let item of items" disabled={{item.disabled}} isHeader={{item.header}}>
 *     {{ item.value }}
 *   </igx-drop-down-item>
 * </igx-drop-down>
 * ```
 */
<<<<<<< HEAD
export class IgxDropDownBase implements IToggleView, OnInit {
=======
@Component({
    selector: 'igx-drop-down',
    templateUrl: './drop-down.component.html'
})
export class IgxDropDownComponent implements OnInit {
>>>>>>> 0b70db19
    private _initiallySelectedItem: IgxDropDownItemComponent = null;
    protected _focusedItem: any = null;
    private _width;
    private _height;
    private _id = 'DropDown_0';

    @ContentChildren(forwardRef(() => IgxDropDownItemComponent))
    protected children: QueryList<IgxDropDownItemBase>;

    @ViewChild(IgxToggleDirective)
    protected toggleDirective: IgxToggleDirective;

    /**
     * Emitted when item selection is changing, before the selection completes
     *
     * ```html
     * <igx-drop-down (onSelection)='handleSelection()'></igx-drop-down>
     * ```
     */
    @Output()
    public onSelection = new EventEmitter<ISelectionEventArgs>();

    /**
     * Emitted before the dropdown is opened
     *
     * ```html
     * <igx-drop-down (onOpening)='handleOpening()'></igx-drop-down>
     * ```
     */
    @Output()
    public onOpening = new EventEmitter();

    /**
     * Emitted after the dropdown is opened
     *
     * ```html
     * <igx-drop-down (onOpened)='handleOpened()'></igx-drop-down>
     * ```
     */
    @Output()
    public onOpened = new EventEmitter();

    /**
     * Emitted before the dropdown is closed
     *
     * ```html
     * <igx-drop-down (onClosing)='handleClosing()'></igx-drop-down>
     * ```
     */
    @Output()
    public onClosing = new EventEmitter();

    /**
     * Emitted after the dropdown is closed
     *
     * ```html
     * <igx-drop-down (onClosed)='handleClosed()'></igx-drop-down>
     * ```
     */
    @Output()
    public onClosed = new EventEmitter();

    /**
     *  Gets the width of the drop down
     *
     * ```typescript
     * // get
     * let myDropDownCurrentWidth = this.dropdown.width;
     * ```
     */
    @Input()
    get width() {
        return this._width;
    }
    /**
     * Sets the width of the drop down
     *
     * ```html
     * <!--set-->
     * <igx-drop-down [width]='160px'></igx-drop-down>
     * ```
     */
    set width(value) {
        this._width = value;
        this.toggleDirective.element.style.width = value;
    }

    /**
     * Gets the height of the drop down
     *
     * ```typescript
     * // get
     * let myDropDownCurrentHeight = this.dropdown.height;
     * ```
     */
    @Input()
    get height() {
        return this._height;
    }
    /**
     * Sets the height of the drop down
     *
     * ```html
     * <!--set-->
     * <igx-drop-down [height]='400px'></igx-drop-down>
     * ```
     */
    set height(value) {
        this._height = value;
        this.toggleDirective.element.style.height = value;
    }

    /**
     * Gets/sets whether items will be able to take focus. If set to true, default value,
     * user will be able to use keyboard navigation.
     *
     * ```typescript
     * // get
     * let dropDownAllowsItemFocus = this.dropdown.allowItemsFocus;
     * ```
     *
     * ```html
     * <!--set-->
     * <igx-drop-down [allowItemsFocus]='true'></igx-drop-down>
     * ```
     */
    @Input()
    public allowItemsFocus = true;

    /**
     * Gets the drop down's id
     *
     * ```typescript
     * // get
     * let myDropDownCurrentId = this.dropdown.id;
     * ```
     */
    @Input()
    get id(): string {
        return this._id;
    }
    /**
     * Sets the drop down's id
     *
     * ```html
     * <!--set-->
     * <igx-drop-down [id]='newDropDownId'></igx-drop-down>
     * ```
     */
    set id(value: string) {
        this._id = value;
        this.toggleDirective.id = value;
    }

    /**
     * Gets if the dropdown is collapsed
     *
     * ```typescript
     * let isCollapsed = this.dropdown.collapsed;
     * ```
     */
    public get collapsed(): boolean {
        return this.toggleDirective.collapsed;
    }

    /**
     * Get currently selected item
     *
     * ```typescript
     * let currentItem = this.dropdown.selectedItem;
     * ```
     */
    public get selectedItem(): any {
        const selection = this.selectionAPI.get_selection(this.id);
        return selection && selection.length > 0 ? selection[0] as IgxDropDownItemComponent : null;
    }

    /**
     * Get all non-header items
     *
     * ```typescript
     * let myDropDownItems = this.dropdown.items;
     * ```
     */
    public get items(): IgxDropDownItemBase[] {
        const items: IgxDropDownItemBase[] = [];
        if (this.children !== undefined) {
            for (const child of this.children.toArray()) {
                if (!child.isHeader) {
                    items.push(child);
                }
            }
        }

        return items;
    }

    /**
     * Get all header items
     *
     * ```typescript
     * let myDropDownHeaderItems = this.dropdown.headers;
     * ```
     */
    public get headers(): IgxDropDownItemBase[] {
        const headers: IgxDropDownItemBase[] = [];
        if (this.children !== undefined) {
            for (const child of this.children.toArray()) {
                if (child.isHeader) {
                    headers.push(child);
                }
            }
        }

        return headers;
    }

    /**
     * Get dropdown html element
     *
     * ```typescript
     * let myDropDownElement = this.dropdown.element;
     * ```
     */
    public get element() {
        return this.elementRef.nativeElement;
    }

    /**
     * Get dropdown html element
     */
    protected get scrollContainer() {
        return this.toggleDirective.element;
    }

    constructor(
        protected elementRef: ElementRef,
        protected cdr: ChangeDetectorRef,
        protected selectionAPI: IgxSelectionAPIService) { }

    /**
     * Select an item by index
     * @param index of the item to select
     */
    setSelectedItem(index: number) {
        if (index < 0 || index >= this.items.length) {
            return;
        }

        const newSelection = this.items.find((item) => item.index === index);
        if (newSelection.disabled) {
            return;
        }

        this.changeSelectedItem(newSelection);
    }

    /**
     * Opens the dropdown
     *
     * ```typescript
     * this.dropdown.open();
     * ```
     */
    open(overlaySettings?: OverlaySettings) {
        this.toggleDirective.open(true, overlaySettings);
    }

    /**
     * Closes the dropdown
     *
     * ```typescript
     * this.dropdown.close();
     * ```
     */
    close() {
        this.toggleDirective.close(true);
    }

    /**
     * Toggles the dropdown
     *
     * ```typescript
     * this.dropdown.toggle();
     * ```
     */
    toggle(overlaySettings?: OverlaySettings) {
        if (this.toggleDirective.collapsed) {
            this.open(overlaySettings);
        } else {
            this.close();
        }
    }

    public get focusedItem() {
        return this._focusedItem;
    }

    public set focusedItem(item) {
        this._focusedItem = item;
    }

    protected navigate(direction: Navigate, currentIndex?: number) {
        let index = -1;
        if (this._focusedItem) {
            index = currentIndex ? currentIndex : this._focusedItem.index;
        }
        const newIndex = this.getNearestSiblingFocusableItemIndex(index, direction);
        this.navigateItem(newIndex, direction);
    }

    navigateFirst() {
        this.navigate(Navigate.Down, -1);
    }

    navigateLast() {
        this.navigate(Navigate.Up, this.items.length);
    }

    navigateNext() {
        this.navigate(Navigate.Down);
    }

    navigatePrev() {
        this.navigate(Navigate.Up);
    }

    /**
     * @hidden
     */
    ngOnInit() {
        this.toggleDirective.id = this.id;
    }


    /**
     * @hidden
     */
    onToggleOpening() {
        this.toggleDirective.collapsed = false;
        this.cdr.detectChanges();
        this.scrollToItem(this.selectedItem);
        this.onOpening.emit();
    }

    /**
     * @hidden
     */
    onToggleOpened() {
        this._initiallySelectedItem = this.selectedItem;
        this._focusedItem = this.selectedItem;
        if (this._focusedItem) {
            this._focusedItem.isFocused = true;
        } else if (this.allowItemsFocus) {
            const firstItemIndex = this.getNearestSiblingFocusableItemIndex(-1, Navigate.Down);
            if (firstItemIndex !== -1) {
                this.navigateItem(firstItemIndex);
            }
        }
        this.onOpened.emit();
    }

    /**
     * @hidden
     */
    onToggleClosing() {
        this.onClosing.emit();
    }

    /**
     * @hidden
     */
    onToggleClosed() {
        if (this._focusedItem) {
            this._focusedItem.isFocused = false;
        }

        this.onClosed.emit();
    }

    protected scrollToItem(item: IgxDropDownItemBase) {
        const itemPosition = this.calculateScrollPosition(item);
        this.scrollContainer.scrollTop = (itemPosition);
    }

    public scrollToHiddenItem(newItem: IgxDropDownItemBase) {
        const elementRect = newItem.element.nativeElement.getBoundingClientRect();
        const parentRect = this.scrollContainer.getBoundingClientRect();
        if (parentRect.top > elementRect.top) {
            this.scrollContainer.scrollTop -= (parentRect.top - elementRect.top);
        }

        if (parentRect.bottom < elementRect.bottom) {
            this.scrollContainer.scrollTop += (elementRect.bottom - parentRect.bottom);
        }
    }

    public selectItem(item?) {
        if (!item) {
            item = this._focusedItem;
        }
        this.setSelectedItem(this._focusedItem.index);
        this.toggleDirective.close(true);
    }

    protected changeSelectedItem(newSelection?: IgxDropDownItemBase) {
        const oldSelection = this.selectedItem;
        if (!newSelection) {
            newSelection = this._focusedItem;
        }

        this.selectionAPI.set_selection(this.id, [newSelection]);
        const args: ISelectionEventArgs = { oldSelection, newSelection };
        this.onSelection.emit(args);
    }

    protected calculateScrollPosition(item: IgxDropDownItemBase): number {
        if (!item) {
            return 0;
        }

        const elementRect = item.element.nativeElement.getBoundingClientRect();
        const parentRect = this.scrollContainer.getBoundingClientRect();
        const scrollDelta = parentRect.top - elementRect.top;
        let scrollPosition = this.scrollContainer.scrollTop - scrollDelta;

        const dropDownHeight = this.scrollContainer.clientHeight;
        scrollPosition -= dropDownHeight / 2;
        scrollPosition += item.elementHeight / 2;

        return Math.floor(scrollPosition);
    }

    private getNearestSiblingFocusableItemIndex(startIndex: number, direction: Navigate): number {
        let index = startIndex;
        while (this.items[index + direction] && this.items[index + direction].disabled) {
            index += direction;
        }

        index += direction;
        if (index >= 0 && index < this.items.length) {
            return index;
        } else {
            return -1;
        }
    }

    protected navigateItem(newIndex: number, direction?: Navigate) {
        if (newIndex !== -1) {
            const oldItem = this._focusedItem;
            const newItem = this.items[newIndex];
            if (oldItem) {
                oldItem.isFocused = false;
            }
            this._focusedItem = newItem;
            this.scrollToHiddenItem(newItem);
            this._focusedItem.isFocused = true;
        }
    }
}

@Directive({
    selector: '[igxDropDownItemNavigation]'
})
export class IgxDropDownItemNavigationDirective {

    private _target;

    constructor(private element: ElementRef,
        @Inject(forwardRef(() => IgxDropDownComponent)) @Self() @Optional() public dropdown: IgxDropDownComponent) { }

    get target() {
        return this._target;
    }

    @Input('igxDropDownItemNavigation')
    set target(target: IgxDropDownBase) {
        this._target = target ? target : this.dropdown;
    }

    @HostListener('keydown.Escape', ['$event'])
    @HostListener('keydown.Tab', ['$event'])
    onEscapeKeyDown(event) {
        this.target.close();
        event.preventDefault();
    }

    @HostListener('keydown.Space', ['$event'])
    onSpaceKeyDown(event) {
        this.target.selectItem(this.target.focusedItem);
        event.preventDefault();
    }

    @HostListener('keydown.Spacebar', ['$event'])
    onSpaceKeyDownIE(event) {
        this.target.selectItem(this.target.focusedItem);
        event.preventDefault();
    }

    @HostListener('keydown.Enter', ['$event'])
    onEnterKeyDown(event) {
        if (!this.dropdown) {
            this.target.close();
            event.preventDefault();
            return;
        }
        this.target.selectItem();
        event.preventDefault();
    }

    @HostListener('keydown.ArrowDown', ['$event'])
    onArrowDownKeyDown(event) {
        this.target.navigateNext();
        event.preventDefault();
        event.stopPropagation();
    }

    @HostListener('keydown.ArrowUp', ['$event'])
    onArrowUpKeyDown(event) {
        this.target.navigatePrev();
        event.preventDefault();
        event.stopPropagation();
    }

    @HostListener('keydown.End', ['$event'])
    onEndKeyDown(event) {
        this.target.navigateLast();
        event.preventDefault();
    }

    @HostListener('keydown.Home', ['$event'])
    onHomeKeyDown(event) {
        this.target.navigateFirst();
        event.preventDefault();
    }
}

@Component({
    selector: 'igx-drop-down',
    templateUrl: './drop-down.component.html'
})
export class IgxDropDownComponent extends IgxDropDownBase {

    constructor(
        protected elementRef: ElementRef,
        protected cdr: ChangeDetectorRef,
        protected selectionAPI: IgxSelectionAPIService) {
        super(elementRef, cdr, selectionAPI);
    }
}
@NgModule({
    declarations: [IgxDropDownComponent, IgxDropDownItemComponent, IgxDropDownItemNavigationDirective],
    exports: [IgxDropDownComponent, IgxDropDownItemComponent, IgxDropDownItemNavigationDirective],
    imports: [CommonModule, IgxToggleModule],
    providers: [IgxSelectionAPIService]
})
export class IgxDropDownModule { }<|MERGE_RESOLUTION|>--- conflicted
+++ resolved
@@ -20,13 +20,9 @@
 } from '@angular/core';
 import { IgxSelectionAPIService } from '../core/selection';
 import { IgxToggleDirective, IgxToggleModule } from '../directives/toggle/toggle.directive';
-<<<<<<< HEAD
 import { IgxDropDownItemComponent, IgxDropDownItemBase } from './drop-down-item.component';
-=======
-import { IgxDropDownItemComponent } from './drop-down-item.component';
 import { IPositionStrategy } from '../services/overlay/position/IPositionStrategy';
 import { OverlaySettings } from '../services';
->>>>>>> 0b70db19
 
 export interface ISelectionEventArgs {
     oldSelection: IgxDropDownItemBase;
@@ -54,15 +50,7 @@
  * </igx-drop-down>
  * ```
  */
-<<<<<<< HEAD
-export class IgxDropDownBase implements IToggleView, OnInit {
-=======
-@Component({
-    selector: 'igx-drop-down',
-    templateUrl: './drop-down.component.html'
-})
-export class IgxDropDownComponent implements OnInit {
->>>>>>> 0b70db19
+export class IgxDropDownBase implements OnInit {
     private _initiallySelectedItem: IgxDropDownItemComponent = null;
     protected _focusedItem: any = null;
     private _width;
