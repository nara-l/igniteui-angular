--- conflicted
+++ resolved
@@ -477,18 +477,12 @@
         }
     }
 
-<<<<<<< HEAD
-    /**
-     * @hidden
-     */
-    public selectItem(item?) {
-        if (!item) {
-            item = this._focusedItem;
-=======
+	/**
+     * @hidden
+     */
     public selectItem(item: IgxDropDownItemBase) {
         if (item === null) {
             return;
->>>>>>> d7e148f4
         }
         this.setSelectedItem(item.index);
         this.toggleDirective.close();
