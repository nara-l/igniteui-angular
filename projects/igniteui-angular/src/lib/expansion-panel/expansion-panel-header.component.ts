--- conflicted
+++ resolved
@@ -25,11 +25,7 @@
     RIGHT = 'right'
 }
 
-<<<<<<< HEAD
-=======
-// let NEXT_ID = 0;
 
->>>>>>> 3ca9b859
 @Component({
     selector: 'igx-expansion-panel-header',
     templateUrl: 'expansion-panel-header.component.html'
@@ -53,7 +49,6 @@
 
     @HostBinding('attr.aria-labelledby')
     @Input()
-<<<<<<< HEAD
     public labelledby = this.title ? this.title.id : null;
 
     @HostBinding('attr.aria-level')
@@ -64,23 +59,7 @@
     @Input()
     public role = 'heading';
 
-=======
-    public labelledby = this.title ? this.title.id : null; // ?? TODO reference to title directive text
 
-    // @HostBinding('attr.id')
-    // @Input()
-    // public id = `igx-expansion-panel-header-${NEXT_ID++}`; //May not be needed
-
-    @HostBinding('attr.aria-level')// OK
-    @Input()
-    public lv = '3';
-
-    @HostBinding('attr.aria-role')// OK
-    @Input()
-    public role = 'heading';
-
-    @HostBinding('attr.aria-controls')// OK
->>>>>>> 3ca9b859
     @Input()
     public controls = this.panel.id;
 
@@ -93,10 +72,7 @@
      @HostBinding('class.igx-expansion-panel__header')
      public cssClass = 'igx-expansion-panel__header';
 
-<<<<<<< HEAD
-=======
-     @HostBinding('attr.aria-expanded')// OK
->>>>>>> 3ca9b859
+
      @HostBinding('class.igx-expansion-panel__header--expanded')
      public get isExpanded () {
             return !this.panel.collapsed;
