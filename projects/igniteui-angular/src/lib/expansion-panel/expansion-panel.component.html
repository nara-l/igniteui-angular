--- conflicted
+++ resolved
@@ -1,10 +1,6 @@
+
 <ng-content select="igx-expansion-panel-header"></ng-content>
 <div #collapseBody [attr.aria-labelledby] = "labelledby" [attr.role] = "'region'"
-<<<<<<< HEAD
    [attr.aria-label] = "label || id + '-region'">
-    <ng-content *ngIf="!collapsed" select="igx-expansion-panel-body"></ng-content>
-=======
-   [attr.aria-label] = "label || id + '-region'" style="border: 1px solid rgb(58, 53, 56); background-color:gainsboro">
     <ng-content select="igx-expansion-panel-body"></ng-content>
->>>>>>> d9a73857
 </div>
