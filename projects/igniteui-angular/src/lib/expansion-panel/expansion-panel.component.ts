import {
    Component,
    ChangeDetectorRef,
    EventEmitter,
    ElementRef,
    HostBinding,
    Input,
    Output,
    ContentChild,
    forwardRef,
} from '@angular/core';
import { AnimationBuilder, AnimationReferenceMetadata, useAnimation } from '@angular/animations';
import { growVerOut, growVerIn } from '../animations/main';
import { IgxExpansionPanelBodyComponent } from './expansion-panel-body.component';
import { IgxExpansionPanelHeaderComponent } from './expansion-panel-header.component';
<<<<<<< HEAD
import { IToggleView } from '../core/navigation';
=======
import { IGX_EXPANSION_PANEL_COMPONENT, IgxExpansionPanelBase } from './expansion-panel.common';
>>>>>>> 52a6a5cb

let NEXT_ID = 0;

export interface AnimationSettings {
    openAnimation: AnimationReferenceMetadata;
    closeAnimation: AnimationReferenceMetadata;
}
@Component({
    selector: 'igx-expansion-panel',
    templateUrl: 'expansion-panel.component.html',
    providers: [{ provide: IGX_EXPANSION_PANEL_COMPONENT, useExisting: IgxExpansionPanelComponent }]
})
<<<<<<< HEAD
export class IgxExpansionPanelComponent implements IToggleView {
=======
export class IgxExpansionPanelComponent implements IgxExpansionPanelBase {

>>>>>>> 52a6a5cb
    @Input()
    public animationSettings: AnimationSettings = {
        openAnimation: growVerIn,
        closeAnimation: growVerOut
    };

    /**
     * Sets/gets the `id` of the expansion panel component.
     * If not set, `id` will have value `"igx-expansion-panel-0"`;
     * ```html
     * <igx-expansion-panel id = "my-first-expansion-panel"></igx-expansion-panel>
     * ```
     * ```typescript
     * let panelId =  this.panel.id;
     * ```
     * @memberof IgxExpansionPanelComponent
     */
    @HostBinding('attr.id')
    @Input()
    public id = `igx-expansion-panel-${NEXT_ID++}`;

    @HostBinding('class.igx-expansion-panel')
    public cssClass = 'igx-expansion-panel';

    @Input()
    public collapsed = true;

    @Output()
    public onCollapsed = new EventEmitter<any>();

    @Output()
    public onExpanded = new EventEmitter<any>();

    public get headerId() {
        return this.header ? `${this.id}-header` : '';
    }
<<<<<<< HEAD

    /**
     * @hidden
     */
    public get element() {
        return this.elementRef.nativeElement;
    }

    constructor(
        public cdr: ChangeDetectorRef,
        public elementRef: ElementRef,
        private builder: AnimationBuilder) { }
=======
    constructor(private cdr: ChangeDetectorRef, private builder: AnimationBuilder) { }
>>>>>>> 52a6a5cb

    @ContentChild(forwardRef(() => IgxExpansionPanelBodyComponent), { read: forwardRef(() => IgxExpansionPanelBodyComponent) })
    public body: IgxExpansionPanelBodyComponent;

    @ContentChild(forwardRef(() => IgxExpansionPanelHeaderComponent), { read: forwardRef(() => IgxExpansionPanelHeaderComponent) })
    public header: IgxExpansionPanelHeaderComponent;


    private playOpenAnimation(cb: () => void) {
        if (!this.body) { // if not body element is passed, there is nothing to animate
            return;
        }
        const animation = useAnimation(this.animationSettings.openAnimation);
        const animationBuilder = this.builder.build(animation);
        const openAnimationPlayer = animationBuilder.create(this.body.element.nativeElement);

        openAnimationPlayer.onDone(() => {
            cb();
            openAnimationPlayer.reset();
        });

        openAnimationPlayer.play();
    }

    private playCloseAnimation(cb: () => void) {
        if (!this.body) { // if not body element is passed, there is nothing to animate
            return;
        }
        const animation = useAnimation(this.animationSettings.closeAnimation);
        const animationBuilder = this.builder.build(animation);
        const closeAnimationPlayer = animationBuilder.create(this.body.element.nativeElement);
        closeAnimationPlayer.onDone(() => {
            cb();
            closeAnimationPlayer.reset();
        });

        closeAnimationPlayer.play();
    }

    collapse(evt?: Event) {
        this.playCloseAnimation(
            () => {
                this.onCollapsed.emit({ event: evt, panel: this });
                this.collapsed = true;
            }
        );
    }

    expand(evt?: Event) {
        this.collapsed = false;
        this.cdr.detectChanges();
        this.playOpenAnimation(
            () => {
                this.onExpanded.emit({ event: evt, panel: this });
            }
        );
    }

    toggle(evt?: Event) {
        if (this.collapsed) {
            this.open(evt);
        } else {
            this.close(evt);
        }
    }

    open(evt?: Event) {
        this.expand(evt);
    }
    close(evt?: Event) {
        this.collapse(evt);
    }

}<|MERGE_RESOLUTION|>--- conflicted
+++ resolved
@@ -13,11 +13,7 @@
 import { growVerOut, growVerIn } from '../animations/main';
 import { IgxExpansionPanelBodyComponent } from './expansion-panel-body.component';
 import { IgxExpansionPanelHeaderComponent } from './expansion-panel-header.component';
-<<<<<<< HEAD
-import { IToggleView } from '../core/navigation';
-=======
 import { IGX_EXPANSION_PANEL_COMPONENT, IgxExpansionPanelBase } from './expansion-panel.common';
->>>>>>> 52a6a5cb
 
 let NEXT_ID = 0;
 
@@ -30,12 +26,8 @@
     templateUrl: 'expansion-panel.component.html',
     providers: [{ provide: IGX_EXPANSION_PANEL_COMPONENT, useExisting: IgxExpansionPanelComponent }]
 })
-<<<<<<< HEAD
-export class IgxExpansionPanelComponent implements IToggleView {
-=======
 export class IgxExpansionPanelComponent implements IgxExpansionPanelBase {
 
->>>>>>> 52a6a5cb
     @Input()
     public animationSettings: AnimationSettings = {
         openAnimation: growVerIn,
@@ -72,22 +64,7 @@
     public get headerId() {
         return this.header ? `${this.id}-header` : '';
     }
-<<<<<<< HEAD
-
-    /**
-     * @hidden
-     */
-    public get element() {
-        return this.elementRef.nativeElement;
-    }
-
-    constructor(
-        public cdr: ChangeDetectorRef,
-        public elementRef: ElementRef,
-        private builder: AnimationBuilder) { }
-=======
     constructor(private cdr: ChangeDetectorRef, private builder: AnimationBuilder) { }
->>>>>>> 52a6a5cb
 
     @ContentChild(forwardRef(() => IgxExpansionPanelBodyComponent), { read: forwardRef(() => IgxExpansionPanelBodyComponent) })
     public body: IgxExpansionPanelBodyComponent;
