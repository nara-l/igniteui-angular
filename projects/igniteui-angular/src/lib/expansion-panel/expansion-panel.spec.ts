--- conflicted
+++ resolved
@@ -11,13 +11,6 @@
 import { IgxGridComponent, IgxGridModule } from '../grid';
 import { IgxListComponent, IgxListModule } from '../list';
 import { IgxExpansionPanelTitleDirective } from './expansion-panel.directives';
-<<<<<<< HEAD
-=======
-const CSS_CLASS_PANEL = 'igx-expansion-panel';
-const CSS_CLASS_HEADER = 'igx-expansion-panel__header';
-const CSS_CLASS_HEADER_COLLAPSED = 'igx-expansion-panel__header--collapsed';
-const CSS_CLASS_HEADER_EXPANDED = 'igx-expansion-panel__header--expanded';
->>>>>>> 04caae60
 
 const CSS_CLASS_EXPANSION_PANEL = 'igx-expansion-panel';
 const CSS_CLASS_PANEL_HEADER = 'igx-expansion-panel__header';
@@ -186,7 +179,6 @@
             const panelContainer = fixture.nativeElement.querySelector('.' + CSS_CLASS_EXPANSION_PANEL);
             const panelHeader = fixture.nativeElement.querySelector('.' + CSS_CLASS_PANEL_HEADER) as HTMLElement;
             const button = fixture.nativeElement.querySelector('.' + CSS_CLASS_PANEL_BUTTON) as HTMLElement;
-<<<<<<< HEAD
 
             let timesCollapsed = 0;
             let timesExpanded = 0;
@@ -194,9 +186,6 @@
             spyOn(panel.onExpanded, 'emit').and.callThrough();
             spyOn(header.onInteraction, 'emit');
             verifyPanelExpansionState(true, panel, panelContainer, panelHeader, button, timesCollapsed, timesExpanded);
-=======
-            verifyPanelExpansionState(true, panel, panelContainer, panelHeader, button);
->>>>>>> 04caae60
 
             panelHeader.click();
             tick();
@@ -227,7 +216,6 @@
             const panelContainer = fixture.nativeElement.querySelector('.' + CSS_CLASS_EXPANSION_PANEL);
             const panelHeader = fixture.nativeElement.querySelector('.' + CSS_CLASS_PANEL_HEADER) as HTMLElement;
             const button = fixture.nativeElement.querySelector('.' + CSS_CLASS_PANEL_BUTTON) as HTMLElement;
-<<<<<<< HEAD
 
             let timesCollapsed = 0;
             let timesExpanded = 0;
@@ -235,9 +223,6 @@
             spyOn(panel.onExpanded, 'emit').and.callThrough();
             spyOn(header.onInteraction, 'emit');
             verifyPanelExpansionState(true, panel, panelContainer, panelHeader, button, timesCollapsed, timesExpanded);
-=======
-            verifyPanelExpansionState(true, panel, panelContainer, panelHeader, button);
->>>>>>> 04caae60
 
             button.click();
             tick();
@@ -266,13 +251,9 @@
             const panel = fixture.componentInstance.expansionPanel;
             const panelContainer = fixture.nativeElement.querySelector('.' + CSS_CLASS_EXPANSION_PANEL);
             const panelHeader = fixture.nativeElement.querySelector('.' + CSS_CLASS_PANEL_HEADER) as HTMLElement;
-<<<<<<< HEAD
             const button =  fixture.nativeElement.querySelector('.' + CSS_CLASS_PANEL_BUTTON) as HTMLElement;
             spyOn(panel.onCollapsed, 'emit').and.callThrough();
             spyOn(panel.onExpanded, 'emit').and.callThrough();
-=======
-            const button = fixture.nativeElement.querySelector('.' + CSS_CLASS_PANEL_BUTTON) as HTMLElement;
->>>>>>> 04caae60
             verifyPanelExpansionState(true, panel, panelContainer, panelHeader, button);
 
             panel.collapsed = false;
@@ -335,16 +316,12 @@
             const panelContainer = fixture.nativeElement.querySelector('.' + CSS_CLASS_EXPANSION_PANEL);
             const panelHeader = fixture.nativeElement.querySelector('.' + CSS_CLASS_PANEL_HEADER) as HTMLElement;
             const button = fixture.nativeElement.querySelector('.' + CSS_CLASS_PANEL_BUTTON) as HTMLElement;
-<<<<<<< HEAD
 
             let timesCollapsed = 0;
             let timesExpanded = 0;
             spyOn(panel.onCollapsed, 'emit').and.callThrough();
             spyOn(panel.onExpanded, 'emit').and.callThrough();
             verifyPanelExpansionState(true, panel, panelContainer, panelHeader, button, timesCollapsed, timesExpanded);
-=======
-            verifyPanelExpansionState(true, panel, panelContainer, panelHeader, button);
->>>>>>> 04caae60
 
             panel.toggle();
             tick();
@@ -379,8 +356,7 @@
             const header = fixture.componentInstance.header;
             const panelContainer = fixture.nativeElement.querySelector('.' + CSS_CLASS_EXPANSION_PANEL);
             const panelHeader = fixture.nativeElement.querySelector('.' + CSS_CLASS_PANEL_HEADER) as HTMLElement;
-<<<<<<< HEAD
-            const button =  fixture.nativeElement.querySelector('.' + CSS_CLASS_PANEL_BUTTON) as HTMLElement;
+            const button = fixture.nativeElement.querySelector('.' + CSS_CLASS_PANEL_BUTTON) as HTMLElement;
 
             let timesCollapsed = 0;
             let timesExpanded = 0;
@@ -432,10 +408,6 @@
             spyOn(panel.onExpanded, 'emit').and.callThrough();
             spyOn(header.onInteraction, 'emit');
             verifyPanelExpansionState(true, panel, panelContainer, panelHeader, button, timesCollapsed, timesExpanded);
-=======
-            const button = fixture.nativeElement.querySelector('.' + CSS_CLASS_PANEL_BUTTON) as HTMLElement;
-            verifyPanelExpansionState(true, panel, panelContainer, panelHeader, button);
->>>>>>> 04caae60
 
             panel.expand();
             tick();
@@ -564,11 +536,7 @@
             expect(headerButton.getAttribute('aria-disabled')).toMatch('false');
         }));
 
-<<<<<<< HEAD
-        describe('Aria tests', () => {
-=======
         fdescribe('Aria tests', () => {
->>>>>>> 04caae60
             it('Should properly apply default aria properties', fakeAsync(() => {
                 const fixture = TestBed.createComponent(IgxExpansionPanelSampleComponent);
                 fixture.detectChanges();
@@ -594,24 +562,15 @@
                 panel.expand();
                 tick();
                 fixture.detectChanges();
-<<<<<<< HEAD
-                // tslint:disable-next-line:no-debugger
-                debugger;
-=======
->>>>>>> 04caae60
                 expect(headerElement.firstElementChild.getAttribute('aria-expanded')).toEqual('true');
             }));
 
             it('Should properly apply aria properties if no header is shown', fakeAsync(() => {
-<<<<<<< HEAD
-                const fixture = TestBed.createComponent(HeaderlessComponent);
-=======
                 const fixture = TestBed.createComponent(IgxExpansionPanelSampleComponent);
                 fixture.detectChanges();
                 fixture.componentInstance.showBody = false;
                 fixture.componentInstance.showHeader = false;
                 fixture.componentInstance.showTitle = false;
->>>>>>> 04caae60
                 fixture.detectChanges();
                 const panel = fixture.componentInstance.panel;
                 const panelElement = panel.elementRef.nativeElement;
@@ -619,11 +578,6 @@
                 expect(header).toBeFalsy();
                 const title = fixture.componentInstance.title;
                 expect(title).toBeFalsy();
-<<<<<<< HEAD
-                // tslint:disable-next-line:no-debugger
-                debugger;
-=======
->>>>>>> 04caae60
                 // Body of IgxExpansionPanelComponent
                 expect(panelElement.lastElementChild.getAttribute('role')).toEqual('region');
                 expect(panelElement.lastElementChild.getAttribute('aria-labelledby')).toEqual(null);
@@ -631,10 +585,6 @@
                 panel.expand();
                 tick();
                 fixture.detectChanges();
-<<<<<<< HEAD
-                // tslint:disable-next-line:no-debugger
-                debugger;
-=======
             }));
 
             it('Should update aria properties recording to external change', fakeAsync(() => {
@@ -686,7 +636,6 @@
                 fixture.detectChanges();
                 expect(panelElement.lastElementChild.getAttribute('aria-labelledby')).toEqual(null);
                 expect(panelElement.lastElementChild.getAttribute('aria-label')).toEqual(`${panel.id}-region`);
->>>>>>> 04caae60
             }));
         });
     });
@@ -768,13 +717,8 @@
 <igx-expansion-panel
     (onCollapsed)="handleCollapsing($event)"
     (onExpanded)="handleExpanded($event)">
-<<<<<<< HEAD
-    <igx-expansion-panel-header headerHeight="50px">
-        <igx-expansion-panel-title>Example Title</igx-expansion-panel-title>
-=======
     <igx-expansion-panel-header *ngIf="showHeader" headerHeight="50px">
         <igx-expansion-panel-title *ngIf="showTitle">Example Title</igx-expansion-panel-title>
->>>>>>> 04caae60
         <igx-expansion-panel-description>Example Description</igx-expansion-panel-description>
     </igx-expansion-panel-header>
     <igx-expansion-panel-body *ngIf="showBody">
@@ -801,9 +745,6 @@
     }
     public handleInterraction() {
     }
-<<<<<<< HEAD
-}
-
 @Component({
     template: `<igx-expansion-panel>
     <igx-expansion-panel-body>
@@ -821,6 +762,4 @@
     @ViewChild(IgxExpansionPanelTitleDirective, { read: IgxExpansionPanelTitleDirective })
     public title: IgxExpansionPanelTitleDirective;
 
-=======
->>>>>>> 04caae60
 }