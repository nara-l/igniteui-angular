
import { Component, OnInit, ViewChild } from '@angular/core';
import { async, TestBed, ComponentFixture, tick, fakeAsync, flush } from '@angular/core/testing';
import { NoopAnimationsModule } from '@angular/platform-browser/animations';
import { IgxToggleModule } from '../directives/toggle/toggle.directive';
import { IgxRippleModule } from '../directives/ripple/ripple.directive';
import { IgxButtonModule } from '../directives/button/button.directive';
import { IgxExpansionPanelComponent } from './expansion-panel.component';
import { ICON_POSITION, IgxExpansionPanelHeaderComponent } from './expansion-panel-header.component';
import { IgxExpansionPanelModule } from './expansion-panel.module';
import { IgxGridComponent, IgxGridModule } from '../grid';
import { IgxListComponent, IgxListModule } from '../list';
import { IgxExpansionPanelTitleDirective } from './expansion-panel.directives';

const CSS_CLASS_EXPANSION_PANEL = 'igx-expansion-panel';
const CSS_CLASS_PANEL_HEADER = 'igx-expansion-panel__header';
const CSS_CLASS_PANEL_BODY = 'igx-expansion-panel-body';
const CSS_CLASS_HEADER_COLLAPSED = 'igx-expansion-panel__header--collapsed';
const CSS_CLASS_HEADER_EXPANDED = 'igx-expansion-panel__header--expanded';
const CSS_CLASS_PANEL_ICON = 'igx-icon';
const CSS_CLASS_LIST = 'igx-list';
const CSS_CLASS_GRID = 'igx-grid';

describe('igxExpansionPanel', () => {
    beforeEach(async(() => {
        // TestBed.resetTestingModule();
        TestBed.configureTestingModule({
            declarations: [
                IgxExpansionPanelGridComponent,
                IgxExpansionPanelListComponent,
                IgxExpansionPanelSampleComponent,
                IgxExpansionPanelImageComponent
            ],
            imports: [
                IgxExpansionPanelModule,
                NoopAnimationsModule,
                IgxToggleModule,
                IgxRippleModule,
                IgxButtonModule,
                IgxListModule,
                IgxGridModule.forRoot()
            ]
        }).compileComponents();
    }));


    describe('General tests: ', () => {
        it('Should initialize the expansion panel component properly', () => {
            const fixture: ComponentFixture<IgxExpansionPanelListComponent> = TestBed.createComponent(IgxExpansionPanelListComponent);
            fixture.detectChanges();
            const panel = fixture.componentInstance.expansionPanel;
            const header = fixture.componentInstance.header;
            expect(fixture.componentInstance).toBeDefined();
            expect(panel).toBeDefined();
            // expect(panel.toggleBtn).toBeDefined();
            expect(header.disabled).toBeDefined();
            expect(header.disabled).toEqual(false);
            // expect(panel.ariaLabelledBy).toBeDefined();
            // expect(panel.ariaLabelledBy).toEqual('');
            expect(panel.animationSettings).toBeDefined();
            expect(panel.collapsed).toBeDefined();
            expect(panel.collapsed).toBeTruthy();
            panel.toggle();
            fixture.detectChanges();
            expect(panel.collapsed).toEqual(false);
        });
        it('Should properly accept input properties', () => {
            const fixture = TestBed.createComponent(IgxExpansionPanelListComponent);
            fixture.detectChanges();
            const panel = fixture.componentInstance.expansionPanel;
            // expect(panel.disabled).toEqual(false);
            // expect(panel.collapsed).toEqual(true);
            // // expect(panel.ariaLabelledBy).toEqual('');
            // panel.disabled = true;
            // expect(panel.disabled).toEqual(true);
            panel.collapsed = false;
            expect(panel.collapsed).toEqual(false);
            // panel.labelledby = 'test label area';
            // expect(panel.labelledby).toEqual('test label area');
        });
        it('Should properly set base classes', () => {
            const fixture = TestBed.createComponent(IgxExpansionPanelListComponent);
            fixture.detectChanges();
            const panel = fixture.componentInstance.expansionPanel;
            const header = document.getElementsByClassName(CSS_CLASS_PANEL_HEADER);
            const headerExpanded = document.getElementsByClassName(CSS_CLASS_HEADER_EXPANDED);
            const panelClass = document.getElementsByClassName(CSS_CLASS_EXPANSION_PANEL);
            expect(header.length).toEqual(1);
            expect(headerExpanded.length).toEqual(0);
            expect(panelClass.length).toEqual(1);
        });
        it('Should properly emit events', fakeAsync(() => {
            const fixture = TestBed.createComponent(IgxExpansionPanelSampleComponent);
            fixture.detectChanges();
            const panel = fixture.componentInstance.panel;
            const header = fixture.componentInstance.header;
            const mockEvent = new Event('click');
            expect(panel).toBeTruthy();
            expect(header).toBeTruthy();
            expect(header.disabled).toEqual(false);
            expect(header.panel).toEqual(panel);
            expect(header.onInteraction).toBeDefined();

            spyOn(panel.onCollapsed, 'emit');
            spyOn(panel.onExpanded, 'emit');
            spyOn(header.onInteraction, 'emit');
            spyOn(panel, 'toggle').and.callThrough();
            spyOn(panel, 'expand').and.callThrough();
            spyOn(panel, 'collapse').and.callThrough();

            header.onAction(mockEvent);
            tick();
            expect(panel.onCollapsed.emit).toHaveBeenCalledTimes(0); // Initially collapsed
            expect(header.onInteraction.emit).toHaveBeenCalledTimes(1);
            expect(panel.toggle).toHaveBeenCalledTimes(1);
            expect(panel.toggle).toHaveBeenCalledWith(mockEvent);
            expect(panel.expand).toHaveBeenCalledTimes(1);
            expect(panel.expand).toHaveBeenCalledWith(mockEvent);
            expect(panel.collapse).toHaveBeenCalledTimes(0);
            expect(panel.onExpanded.emit).toHaveBeenCalledWith({ event: mockEvent });
            expect(header.onInteraction.emit).toHaveBeenCalledWith({ event: mockEvent });

            header.onAction(mockEvent);
            tick();
            expect(panel.onCollapsed.emit).toHaveBeenCalledTimes(1); // First Collapse
            expect(header.onInteraction.emit).toHaveBeenCalledTimes(2);
            expect(panel.toggle).toHaveBeenCalledTimes(2);
            expect(panel.toggle).toHaveBeenCalledWith(mockEvent);
            expect(panel.expand).toHaveBeenCalledTimes(1);
            expect(panel.collapse).toHaveBeenCalledTimes(1);
            expect(panel.collapse).toHaveBeenCalledWith(mockEvent);
            expect(panel.onCollapsed.emit).toHaveBeenCalledWith({ event: mockEvent });

            header.disabled = true;
            header.onAction(mockEvent);
            tick(); // No additional calls, because panel.disabled === true
            expect(panel.onCollapsed.emit).toHaveBeenCalledTimes(1);
            expect(header.onInteraction.emit).toHaveBeenCalledTimes(2);
            expect(panel.onExpanded.emit).toHaveBeenCalledTimes(1);
        }));
    });

    describe('Expansion tests: ', () => {
        function verifyPanelExpansionState(
            collapsed: boolean,
            panel: IgxExpansionPanelComponent,
            panelContainer: any,
            panelHeader: HTMLElement,
            button: HTMLElement,
            timesCollapsed: number = 0,
            timesExpanded: number = 0) {
            expect(panel.collapsed).toEqual(collapsed);
            const ariaExpanded = collapsed ? 'false' : 'true';
            expect(panelHeader.querySelector('div [role = \'button\']').getAttribute('aria-expanded')).toMatch(ariaExpanded);
            expect(panelHeader.classList.contains(CSS_CLASS_HEADER_EXPANDED)).toEqual(!collapsed);
            if (button.children.length > 1) {
                const iconName = collapsed ? 'expand_more' : 'expand_less';
                expect(button.getAttribute('ng-reflect-icon-name')).toMatch(iconName);
            }
            if (collapsed) {
                expect(panelContainer.children[1].children.length).toEqual(0);
            } else {
                const panelBody = panelContainer.getElementsByTagName(CSS_CLASS_PANEL_BODY)[0];
                expect(panelBody).toBeDefined();
                const list = panelBody.getElementsByTagName(CSS_CLASS_LIST)[0];
                expect(list).toBeDefined();
            }
            expect(panel.onExpanded.emit).toHaveBeenCalledTimes(timesExpanded);
            expect(panel.onCollapsed.emit).toHaveBeenCalledTimes(timesCollapsed);
        }
        it('Should change panel expansion state on header interaction', fakeAsync(() => {
            const fixture: ComponentFixture<IgxExpansionPanelListComponent> = TestBed.createComponent(IgxExpansionPanelListComponent);
            fixture.detectChanges();
            const panel = fixture.componentInstance.expansionPanel;
            const header = fixture.componentInstance.header;
            const panelContainer = fixture.nativeElement.querySelector('.' + CSS_CLASS_EXPANSION_PANEL);
            const panelHeader = fixture.nativeElement.querySelector('.' + CSS_CLASS_PANEL_HEADER) as HTMLElement;
            const button = fixture.nativeElement.querySelector('.' + CSS_CLASS_PANEL_ICON) as HTMLElement;

            let timesCollapsed = 0;
            let timesExpanded = 0;
            spyOn(panel.onCollapsed, 'emit').and.callThrough();
            spyOn(panel.onExpanded, 'emit').and.callThrough();
            spyOn(header.onInteraction, 'emit');
            verifyPanelExpansionState(true, panel, panelContainer, panelHeader, button, timesCollapsed, timesExpanded);

            panelHeader.click();
            tick();
            fixture.detectChanges();
            timesExpanded++;
            verifyPanelExpansionState(false, panel, panelContainer, panelHeader, button, timesCollapsed, timesExpanded);
            expect(header.onInteraction.emit).toHaveBeenCalledTimes(1);

            panelHeader.click();
            tick();
            fixture.detectChanges();
            timesCollapsed++;
            verifyPanelExpansionState(true, panel, panelContainer, panelHeader, button, timesCollapsed, timesExpanded);
            expect(header.onInteraction.emit).toHaveBeenCalledTimes(2);

            panelHeader.click();
            tick();
            fixture.detectChanges();
            timesExpanded++;
            verifyPanelExpansionState(false, panel, panelContainer, panelHeader, button, timesCollapsed, timesExpanded);
            expect(header.onInteraction.emit).toHaveBeenCalledTimes(3);

            // Remove expand/collapse button
            header.iconPosition = ICON_POSITION.NONE;
            tick();
            fixture.detectChanges();

            panelHeader.click();
            tick();
            fixture.detectChanges();
            timesCollapsed++;
            verifyPanelExpansionState(true, panel, panelContainer, panelHeader, button, timesCollapsed, timesExpanded);
            expect(header.onInteraction.emit).toHaveBeenCalledTimes(4);

            panelHeader.click();
            tick();
            fixture.detectChanges();
            timesExpanded++;
            verifyPanelExpansionState(false, panel, panelContainer, panelHeader, button, timesCollapsed, timesExpanded);
            expect(header.onInteraction.emit).toHaveBeenCalledTimes(5);
        }));
        it('Should change panel expansion state on button clicking', fakeAsync(() => {
            const fixture: ComponentFixture<IgxExpansionPanelListComponent> = TestBed.createComponent(IgxExpansionPanelListComponent);
            fixture.detectChanges();
            const panel = fixture.componentInstance.expansionPanel;
            const header = fixture.componentInstance.header;
            const panelContainer = fixture.nativeElement.querySelector('.' + CSS_CLASS_EXPANSION_PANEL);
            const panelHeader = fixture.nativeElement.querySelector('.' + CSS_CLASS_PANEL_HEADER) as HTMLElement;
            let button = fixture.nativeElement.querySelector('.' + CSS_CLASS_PANEL_ICON) as HTMLElement;

            let timesCollapsed = 0;
            let timesExpanded = 0;
            spyOn(panel.onCollapsed, 'emit').and.callThrough();
            spyOn(panel.onExpanded, 'emit').and.callThrough();
            spyOn(header.onInteraction, 'emit');
            verifyPanelExpansionState(true, panel, panelContainer, panelHeader, button, timesCollapsed, timesExpanded);

            button.click();
            tick();
            fixture.detectChanges();
            timesExpanded++;
            verifyPanelExpansionState(false, panel, panelContainer, panelHeader, button, timesCollapsed, timesExpanded);
            expect(header.onInteraction.emit).toHaveBeenCalledTimes(1);

            button.click();
            tick();
            fixture.detectChanges();
            timesCollapsed++;
            verifyPanelExpansionState(true, panel, panelContainer, panelHeader, button, timesCollapsed, timesExpanded);
            expect(header.onInteraction.emit).toHaveBeenCalledTimes(2);

            button.click();
            tick();
            fixture.detectChanges();
            timesExpanded++;
            verifyPanelExpansionState(false, panel, panelContainer, panelHeader, button, timesCollapsed, timesExpanded);
            expect(header.onInteraction.emit).toHaveBeenCalledTimes(3);

            // Change expand/collapse button position
            header.iconPosition = ICON_POSITION.RIGHT;
            tick();
            fixture.detectChanges();

            button = fixture.nativeElement.querySelector('.' + CSS_CLASS_PANEL_ICON) as HTMLElement;
            button.click();
            tick();
            fixture.detectChanges();
            timesCollapsed++;
            verifyPanelExpansionState(true, panel, panelContainer, panelHeader, button, timesCollapsed, timesExpanded);
            expect(header.onInteraction.emit).toHaveBeenCalledTimes(4);

            button.click();
            tick();
            fixture.detectChanges();
            timesExpanded++;
            verifyPanelExpansionState(false, panel, panelContainer, panelHeader, button, timesCollapsed, timesExpanded);
            expect(header.onInteraction.emit).toHaveBeenCalledTimes(5);

            button.click();
            tick();
            fixture.detectChanges();
            timesCollapsed++;
            verifyPanelExpansionState(true, panel, panelContainer, panelHeader, button, timesCollapsed, timesExpanded);
            expect(header.onInteraction.emit).toHaveBeenCalledTimes(6);
        }));
        it('Should change panel expansion state on collapsed property setting', fakeAsync(() => {
            const fixture: ComponentFixture<IgxExpansionPanelListComponent> = TestBed.createComponent(IgxExpansionPanelListComponent);
            fixture.detectChanges();
            const panel = fixture.componentInstance.expansionPanel;
            const panelContainer = fixture.nativeElement.querySelector('.' + CSS_CLASS_EXPANSION_PANEL);
            const panelHeader = fixture.nativeElement.querySelector('.' + CSS_CLASS_PANEL_HEADER) as HTMLElement;
            const button = fixture.nativeElement.querySelector('.' + CSS_CLASS_PANEL_ICON) as HTMLElement;
            spyOn(panel.onCollapsed, 'emit').and.callThrough();
            spyOn(panel.onExpanded, 'emit').and.callThrough();
            verifyPanelExpansionState(true, panel, panelContainer, panelHeader, button);

            panel.collapsed = false;
            tick();
            fixture.detectChanges();
            verifyPanelExpansionState(false, panel, panelContainer, panelHeader, button);

            panel.collapsed = true;
            tick();
            fixture.detectChanges();
            verifyPanelExpansionState(true, panel, panelContainer, panelHeader, button);

            panel.collapsed = false;
            tick();
            fixture.detectChanges();
            verifyPanelExpansionState(false, panel, panelContainer, panelHeader, button);
        }));
        it('Should change panel expansion state using API methods', fakeAsync(() => {
            const fixture: ComponentFixture<IgxExpansionPanelListComponent> = TestBed.createComponent(IgxExpansionPanelListComponent);
            fixture.detectChanges();
            const panel = fixture.componentInstance.expansionPanel;
            const panelContainer = fixture.nativeElement.querySelector('.' + CSS_CLASS_EXPANSION_PANEL);
            const panelHeader = fixture.nativeElement.querySelector('.' + CSS_CLASS_PANEL_HEADER) as HTMLElement;
            const button = fixture.nativeElement.querySelector('.' + CSS_CLASS_PANEL_ICON) as HTMLElement;

            let timesCollapsed = 0;
            let timesExpanded = 0;
            spyOn(panel.onCollapsed, 'emit').and.callThrough();
            spyOn(panel.onExpanded, 'emit').and.callThrough();
            verifyPanelExpansionState(true, panel, panelContainer, panelHeader, button, timesCollapsed, timesExpanded);

            panel.expand();
            tick();
            fixture.detectChanges();
            timesExpanded++;
            verifyPanelExpansionState(false, panel, panelContainer, panelHeader, button, timesCollapsed, timesExpanded);

            panel.collapse();
            tick();
            fixture.detectChanges();
            timesCollapsed++;
            verifyPanelExpansionState(true, panel, panelContainer, panelHeader, button, timesCollapsed, timesExpanded);

            panel.expand();
            tick();
            fixture.detectChanges();
            timesExpanded++;
            verifyPanelExpansionState(false, panel, panelContainer, panelHeader, button, timesCollapsed, timesExpanded);

            panel.collapse();
            tick();
            fixture.detectChanges();
            timesCollapsed++;
            verifyPanelExpansionState(true, panel, panelContainer, panelHeader, button, timesCollapsed, timesExpanded);
        }));
        it('Should change panel expansion state using toggle method', fakeAsync(() => {
            const fixture: ComponentFixture<IgxExpansionPanelListComponent> = TestBed.createComponent(IgxExpansionPanelListComponent);
            fixture.detectChanges();
            const panel = fixture.componentInstance.expansionPanel;
            const panelContainer = fixture.nativeElement.querySelector('.' + CSS_CLASS_EXPANSION_PANEL);
            const panelHeader = fixture.nativeElement.querySelector('.' + CSS_CLASS_PANEL_HEADER) as HTMLElement;
            const button = fixture.nativeElement.querySelector('.' + CSS_CLASS_PANEL_ICON) as HTMLElement;

            let timesCollapsed = 0;
            let timesExpanded = 0;
            spyOn(panel.onCollapsed, 'emit').and.callThrough();
            spyOn(panel.onExpanded, 'emit').and.callThrough();
            verifyPanelExpansionState(true, panel, panelContainer, panelHeader, button, timesCollapsed, timesExpanded);

            panel.toggle();
            tick();
            fixture.detectChanges();
            timesExpanded++;
            verifyPanelExpansionState(false, panel, panelContainer, panelHeader, button, timesCollapsed, timesExpanded);

            panel.toggle();
            tick();
            fixture.detectChanges();
            timesCollapsed++;
            verifyPanelExpansionState(true, panel, panelContainer, panelHeader, button, timesCollapsed, timesExpanded);

            panel.toggle();
            tick();
            fixture.detectChanges();
            timesExpanded++;
            verifyPanelExpansionState(false, panel, panelContainer, panelHeader, button, timesCollapsed, timesExpanded);

            panel.toggle();
            tick();
            fixture.detectChanges();
            timesCollapsed++;
            verifyPanelExpansionState(true, panel, panelContainer, panelHeader, button, timesCollapsed, timesExpanded);
        }));
        it('Should change panel expansion state on key interaction', fakeAsync(() => {
            const enterEvent = new KeyboardEvent('keydown', { key: 'Enter' });
            const spaceEvent = new KeyboardEvent('keydown', { key: 'Space' });
            const fixture: ComponentFixture<IgxExpansionPanelListComponent> = TestBed.createComponent(IgxExpansionPanelListComponent);
            fixture.detectChanges();
            const panel = fixture.componentInstance.expansionPanel;
            const header = fixture.componentInstance.header;
            const panelContainer = fixture.nativeElement.querySelector('.' + CSS_CLASS_EXPANSION_PANEL);
            const panelHeader = fixture.nativeElement.querySelector('.' + CSS_CLASS_PANEL_HEADER) as HTMLElement;
            const button = fixture.nativeElement.querySelector('.' + CSS_CLASS_PANEL_ICON) as HTMLElement;

            let timesCollapsed = 0;
            let timesExpanded = 0;
            spyOn(panel.onCollapsed, 'emit').and.callThrough();
            spyOn(panel.onExpanded, 'emit').and.callThrough();
            spyOn(header.onInteraction, 'emit');
            verifyPanelExpansionState(true, panel, panelContainer, panelHeader, button, timesCollapsed, timesExpanded);

            panelHeader.dispatchEvent(enterEvent);
            tick();
            fixture.detectChanges();
            timesExpanded++;
            verifyPanelExpansionState(false, panel, panelContainer, panelHeader, button, timesCollapsed, timesExpanded);
            expect(header.onInteraction.emit).toHaveBeenCalledTimes(1);

            panelHeader.dispatchEvent(spaceEvent);
            tick();
            fixture.detectChanges();
            timesCollapsed++;
            verifyPanelExpansionState(true, panel, panelContainer, panelHeader, button, timesCollapsed, timesExpanded);
            expect(header.onInteraction.emit).toHaveBeenCalledTimes(2);

            panelHeader.dispatchEvent(enterEvent);
            tick();
            fixture.detectChanges();
            timesExpanded++;
            verifyPanelExpansionState(false, panel, panelContainer, panelHeader, button, timesCollapsed, timesExpanded);
            expect(header.onInteraction.emit).toHaveBeenCalledTimes(3);

            panelHeader.dispatchEvent(spaceEvent);
            tick();
            fixture.detectChanges();
            timesCollapsed++;
            verifyPanelExpansionState(true, panel, panelContainer, panelHeader, button, timesCollapsed, timesExpanded);
            expect(header.onInteraction.emit).toHaveBeenCalledTimes(4);
        }));
        it('Should change panel expansion when using different methods', fakeAsync(() => {
            const fixture: ComponentFixture<IgxExpansionPanelListComponent> = TestBed.createComponent(IgxExpansionPanelListComponent);
            fixture.detectChanges();
            const panel = fixture.componentInstance.expansionPanel;
            const header = fixture.componentInstance.header;
            const panelContainer = fixture.nativeElement.querySelector('.' + CSS_CLASS_EXPANSION_PANEL);
            const panelHeader = fixture.nativeElement.querySelector('.' + CSS_CLASS_PANEL_HEADER) as HTMLElement;
            const button = fixture.nativeElement.querySelector('.' + CSS_CLASS_PANEL_ICON) as HTMLElement;

            let timesCollapsed = 0;
            let timesExpanded = 0;
            spyOn(panel.onCollapsed, 'emit').and.callThrough();
            spyOn(panel.onExpanded, 'emit').and.callThrough();
            spyOn(header.onInteraction, 'emit');
            verifyPanelExpansionState(true, panel, panelContainer, panelHeader, button, timesCollapsed, timesExpanded);

            panel.expand();
            tick();
            fixture.detectChanges();
            timesExpanded++;
            verifyPanelExpansionState(false, panel, panelContainer, panelHeader, button, timesCollapsed, timesExpanded);

            panelHeader.click();
            tick();
            fixture.detectChanges();
            timesCollapsed++;
            verifyPanelExpansionState(true, panel, panelContainer, panelHeader, button, timesCollapsed, timesExpanded);
            expect(header.onInteraction.emit).toHaveBeenCalledTimes(1);

            button.click();
            tick();
            fixture.detectChanges();
            timesExpanded++;
            verifyPanelExpansionState(false, panel, panelContainer, panelHeader, button, timesCollapsed, timesExpanded);
            expect(header.onInteraction.emit).toHaveBeenCalledTimes(2);

            panelHeader.dispatchEvent(new KeyboardEvent('keydown', { key: 'Enter' }));
            tick();
            fixture.detectChanges();
            timesCollapsed++;
            verifyPanelExpansionState(true, panel, panelContainer, panelHeader, button, timesCollapsed, timesExpanded);
            expect(header.onInteraction.emit).toHaveBeenCalledTimes(3);

            panel.collapsed = false;
            tick();
            fixture.detectChanges();
            verifyPanelExpansionState(false, panel, panelContainer, panelHeader, button, timesCollapsed, timesExpanded);

            panel.toggle();
            tick();
            fixture.detectChanges();
            timesCollapsed++;
            verifyPanelExpansionState(true, panel, panelContainer, panelHeader, button, timesCollapsed, timesExpanded);

            panelHeader.dispatchEvent(new KeyboardEvent('keydown', { key: 'Space' }));
            tick();
            fixture.detectChanges();
            timesExpanded++;
            verifyPanelExpansionState(false, panel, panelContainer, panelHeader, button, timesCollapsed, timesExpanded);
            expect(header.onInteraction.emit).toHaveBeenCalledTimes(4);

            panel.collapse();
            tick();
            fixture.detectChanges();
            timesCollapsed++;
            verifyPanelExpansionState(true, panel, panelContainer, panelHeader, button, timesCollapsed, timesExpanded);
        }));
        it('Should not be interactable when disabled', fakeAsync(() => {
            const fixture: ComponentFixture<IgxExpansionPanelListComponent> = TestBed.createComponent(IgxExpansionPanelListComponent);
            fixture.detectChanges();
            const panel = fixture.componentInstance.expansionPanel;
            const header = fixture.componentInstance.header;
            const panelContainer = fixture.nativeElement.querySelector('.' + CSS_CLASS_EXPANSION_PANEL);
            const panelHeader = fixture.nativeElement.querySelector('.' + CSS_CLASS_PANEL_HEADER) as HTMLElement;
            const button = fixture.nativeElement.querySelector('.' + CSS_CLASS_PANEL_ICON) as HTMLElement;
            const headerButton = panelHeader.querySelector('div [role = \'button\']');

            let timesCollapsed = 0;
            const timesExpanded = 1;
            spyOn(panel.onCollapsed, 'emit').and.callThrough();
            spyOn(panel.onExpanded, 'emit').and.callThrough();
            spyOn(header.onInteraction, 'emit');

            panel.expand();
            tick();
            fixture.detectChanges();
            expect(headerButton.getAttribute('aria-disabled')).toMatch('false');
            verifyPanelExpansionState(false, panel, panelContainer, panelHeader, button, timesCollapsed, timesExpanded);

            header.disabled = true;
            tick();
            fixture.detectChanges();
            expect(headerButton.getAttribute('aria-disabled')).toMatch('true');

            panelHeader.click();
            tick();
            fixture.detectChanges();
            verifyPanelExpansionState(false, panel, panelContainer, panelHeader, button, timesCollapsed, timesExpanded);
            expect(header.onInteraction.emit).toHaveBeenCalledTimes(0);

            button.click();
            tick();
            fixture.detectChanges();
            verifyPanelExpansionState(false, panel, panelContainer, panelHeader, button, timesCollapsed, timesExpanded);
            expect(header.onInteraction.emit).toHaveBeenCalledTimes(0);

            panelHeader.dispatchEvent(new KeyboardEvent('keydown', { key: 'Space' }));
            tick();
            fixture.detectChanges();
            verifyPanelExpansionState(false, panel, panelContainer, panelHeader, button, timesCollapsed, timesExpanded);
            expect(header.onInteraction.emit).toHaveBeenCalledTimes(0);

            panel.toggle();
            tick();
            fixture.detectChanges();
            expect(headerButton.getAttribute('aria-disabled')).toMatch('true');
            timesCollapsed++;
            verifyPanelExpansionState(true, panel, panelContainer, panelHeader, button, timesCollapsed, timesExpanded);

            panelHeader.click();
            tick();
            fixture.detectChanges();
            verifyPanelExpansionState(true, panel, panelContainer, panelHeader, button, timesCollapsed, timesExpanded);
            expect(header.onInteraction.emit).toHaveBeenCalledTimes(0);

            button.click();
            tick();
            fixture.detectChanges();
            verifyPanelExpansionState(true, panel, panelContainer, panelHeader, button, timesCollapsed, timesExpanded);
            expect(header.onInteraction.emit).toHaveBeenCalledTimes(0);

            panelHeader.dispatchEvent(new KeyboardEvent('keydown', { key: 'Enter' }));
            tick();
            fixture.detectChanges();
            verifyPanelExpansionState(true, panel, panelContainer, panelHeader, button, timesCollapsed, timesExpanded);
            expect(header.onInteraction.emit).toHaveBeenCalledTimes(0);

            header.disabled = false;
            tick();
            fixture.detectChanges();
            expect(headerButton.getAttribute('aria-disabled')).toMatch('false');
        }));
        it('Should display expand/collapse button according to its position', () => {
            const fixture: ComponentFixture<IgxExpansionPanelListComponent> = TestBed.createComponent(IgxExpansionPanelListComponent);
            fixture.detectChanges();
            const header = fixture.componentInstance.header;
            const panelHeader = fixture.nativeElement.querySelector('.' + CSS_CLASS_PANEL_HEADER) as HTMLElement;
            const headerButton = panelHeader.querySelector('div [role = \'button\']');

            expect(header.iconPosition).toEqual('left');
            expect(headerButton.children[0].nodeName).toEqual('IGX-ICON');
            expect(headerButton.children[1].nodeName).toEqual('IGX-EXPANSION-PANEL-TITLE');
            expect(headerButton.children[0].getBoundingClientRect().left).
                toBeLessThan(headerButton.children[1].getBoundingClientRect().left);

            header.iconPosition = ICON_POSITION.NONE;
            fixture.detectChanges();
            expect(header.iconPosition).toEqual('none');
            expect(headerButton.children.length).toEqual(1);
            expect(headerButton.children[0].nodeName).toEqual('IGX-EXPANSION-PANEL-TITLE');

            header.iconPosition = ICON_POSITION.RIGHT;
            fixture.detectChanges();
            expect(header.iconPosition).toEqual('right');
            expect(headerButton.children[0].nodeName).toEqual('IGX-EXPANSION-PANEL-TITLE');
            expect(headerButton.children[1].nodeName).toEqual('IGX-ICON');
            expect(headerButton.children[0].getBoundingClientRect().left).
                toBeLessThan(headerButton.children[1].getBoundingClientRect().left);

            header.iconPosition = ICON_POSITION.NONE;
            fixture.detectChanges();
            expect(header.iconPosition).toEqual('none');
            expect(headerButton.children.length).toEqual(1);
            expect(headerButton.children[0].nodeName).toEqual('IGX-EXPANSION-PANEL-TITLE');

            header.iconPosition = ICON_POSITION.LEFT;
            fixture.detectChanges();
            expect(header.iconPosition).toEqual('left');
            expect(headerButton.children[0].nodeName).toEqual('IGX-ICON');
            expect(headerButton.children[1].nodeName).toEqual('IGX-EXPANSION-PANEL-TITLE');
            expect(headerButton.children[0].getBoundingClientRect().left).
                toBeLessThan(headerButton.children[1].getBoundingClientRect().left);
        });
    });

<<<<<<< HEAD
    describe('Aria tests', () => {
        it('Should properly apply default aria properties', fakeAsync(() => {
            const fixture = TestBed.createComponent(IgxExpansionPanelSampleComponent);
            fixture.detectChanges();
            const panel = fixture.componentInstance.panel;
            const panelElement = panel.elementRef.nativeElement;
            const header = fixture.componentInstance.header;
            const headerElement = header.elementRef.nativeElement;
            const title = fixture.componentInstance.title;
            // IgxExpansionPanelHeaderComponent host
            expect(headerElement.getAttribute('aria-level')).toEqual('3');
            expect(headerElement.getAttribute('role')).toEqual('heading');
            // Body of IgxExpansionPanelComponent
            expect(panelElement.lastElementChild.getAttribute('role')).toEqual('region');
            expect(panelElement.lastElementChild.getAttribute('aria-labelledby')).toEqual(title.id);
            // Button of IgxExpansionPanelHeaderComponent
            expect(headerElement.lastElementChild.getAttribute('role')).toEqual('button');
            expect(headerElement.firstElementChild.getAttribute('aria-controls')).toEqual(panel.id);
            expect(headerElement.firstElementChild.getAttribute('aria-expanded')).toEqual('false');
            expect(headerElement.firstElementChild.getAttribute('aria-disabled')).toEqual('false');
            // Disabled
            header.disabled = true;
            expect(headerElement.firstElementChild.getAttribute('aria-disabled')).toEqual('false');
            panel.expand();
            tick();
            fixture.detectChanges();
            expect(headerElement.firstElementChild.getAttribute('aria-expanded')).toEqual('true');
        }));

        it('Should properly apply aria properties if no header is shown', fakeAsync(() => {
            const fixture = TestBed.createComponent(IgxExpansionPanelSampleComponent);
            fixture.detectChanges();
            fixture.componentInstance.showBody = false;
            fixture.componentInstance.showHeader = false;
            fixture.componentInstance.showTitle = false;
            fixture.detectChanges();
            const panel = fixture.componentInstance.panel;
            const panelElement = panel.elementRef.nativeElement;
            const header = fixture.componentInstance.header;
            expect(header).toBeFalsy();
            const title = fixture.componentInstance.title;
            expect(title).toBeFalsy();
            // Body of IgxExpansionPanelComponent
            expect(panelElement.lastElementChild.getAttribute('role')).toEqual('region');
            expect(panelElement.lastElementChild.getAttribute('aria-labelledby')).toEqual(null);
            expect(panelElement.lastElementChild.getAttribute('aria-label')).toEqual(`${panelElement.id}-region`);
            panel.expand();
            tick();
            fixture.detectChanges();
        }));

        it('Should update aria properties recording to external change', fakeAsync(() => {
            const fixture = TestBed.createComponent(IgxExpansionPanelSampleComponent);
            fixture.detectChanges();
            const panel = fixture.componentInstance.panel;
            const panelElement = panel.elementRef.nativeElement;
            const header = fixture.componentInstance.header;
            const headerElement = header.elementRef.nativeElement;
            const title = fixture.componentInstance.title;
            // Body of IgxExpansionPanelComponent
            expect(panelElement.lastElementChild.getAttribute('aria-labelledby')).toEqual(title.id);
            // Button of IgxExpansionPanelHeaderComponent
            expect(headerElement.firstElementChild.getAttribute('aria-controls')).toEqual(panel.id);
            panel.id = 'example-test-panel-id';
            tick();
            fixture.detectChanges();
            tick();
            expect(headerElement.firstElementChild.getAttribute('aria-controls')).toEqual('example-test-panel-id');
            title.id = 'example-title-id';
            tick();
            fixture.detectChanges();
            tick();
            expect(panelElement.lastElementChild.getAttribute('aria-labelledby')).toEqual('example-title-id');
        }));

        it('Should update properly label the control region', fakeAsync(() => {
            const fixture = TestBed.createComponent(IgxExpansionPanelSampleComponent);
            fixture.detectChanges();
            const panel = fixture.componentInstance.panel;
            const panelElement = panel.elementRef.nativeElement;
            const title = fixture.componentInstance.title;
            panel.expand();
            tick();
            expect(panelElement.lastElementChild.getAttribute('aria-labelledby')).toEqual(title.id);
            expect(panelElement.lastElementChild.getAttribute('aria-label')).toEqual(`${panel.id}-region`);
            fixture.componentInstance.showTitle = false;
            tick();
            fixture.detectChanges();
            expect(panelElement.lastElementChild.getAttribute('aria-labelledby')).toEqual(null);
            expect(panelElement.lastElementChild.getAttribute('aria-label')).toEqual(`${panel.id}-region`);
            panel.label = 'custom-test-label';
            tick();
            fixture.detectChanges();
            expect(panelElement.lastElementChild.getAttribute('aria-labelledby')).toEqual(null);
            expect(panelElement.lastElementChild.getAttribute('aria-label')).toEqual(`custom-test-label`);
            panel.label = '';
            tick();
            fixture.detectChanges();
            expect(panelElement.lastElementChild.getAttribute('aria-labelledby')).toEqual(null);
            expect(panelElement.lastElementChild.getAttribute('aria-label')).toEqual(`${panel.id}-region`);
        }));
    });

    describe('Rendering tests: ', () => {
        it('Should apply all appropriate classes on combo initialization', fakeAsync(() => {
            const fixture: ComponentFixture<IgxExpansionPanelSampleComponent> = TestBed.createComponent(IgxExpansionPanelSampleComponent);
            fixture.detectChanges();
            const panel = fixture.componentInstance.panel;
            const panelContainer = fixture.nativeElement.querySelector('.' + CSS_CLASS_EXPANSION_PANEL);
            expect(panelContainer).not.toBeNull();
            expect(panelContainer.attributes.getNamedItem('id').nodeValue).toEqual(panel.id);
            expect(panelContainer.childElementCount).toEqual(2);

            const header = panelContainer.children[0];
            expect(header.attributes.getNamedItem('class').nodeValue).toEqual(CSS_CLASS_PANEL_HEADER);
            expect(header.attributes.getNamedItem('role').nodeValue).toEqual('heading');
            expect(header.attributes.getNamedItem('aria-level').nodeValue).toEqual('3');
            expect(header.childElementCount).toEqual(1);

            const headerBtn = header.children[0];
            expect(headerBtn.attributes.getNamedItem('role').nodeValue).toEqual('button');
            expect(headerBtn.attributes.getNamedItem('tabindex').nodeValue).toEqual('0');
            expect(headerBtn.attributes.getNamedItem('aria-disabled').nodeValue).toEqual('false');
            expect(headerBtn.attributes.getNamedItem('aria-expanded').nodeValue).toEqual('false');
            expect(headerBtn.attributes.getNamedItem('aria-controls').nodeValue).toEqual(panel.id);
            expect(headerBtn.childElementCount).toEqual(3);

            const icon = headerBtn.children[0];
            expect(icon.attributes.getNamedItem('class').nodeValue).toEqual('material-icons igx-icon');
            expect(icon.attributes.getNamedItem('ng-reflect-icon-name').nodeValue).toEqual('expand_more');
            expect(icon.attributes.getNamedItem('aria-hidden').nodeValue).toEqual('true');
            expect(icon.childElementCount).toEqual(0);

            const title = headerBtn.children[1];
            // expect(title.attributes.getNamedItem('id').nodeValue).toEqual('igx-expansion-panel-header-title-0');
            expect(title.textContent).toEqual('Example Title');

            const description = headerBtn.children[2];
            expect(description.textContent).toEqual('Example Description');

            const bodyWrapper = panelContainer.children[1];
            expect(bodyWrapper.attributes.getNamedItem('role').nodeValue).toEqual('region');
            expect(bodyWrapper.attributes.getNamedItem('aria-label').nodeValue).toEqual(panel.id + '-region');
            // expect(bodyWrapper.attributes.getNamedItem('aria-labelledby').nodeValue).toEqual('igx-expansion-panel-header-title-0');
            expect(bodyWrapper.childElementCount).toEqual(0);

            header.click();
            tick();
            fixture.detectChanges();

            expect(bodyWrapper.childElementCount).toEqual(1);
            const panelBody = bodyWrapper.children[0];
            expect(panelBody.textContent.trim()).toEqual('Example body');
        }));
        it('Should apply all appropriate classes on combo initialization_grid content', fakeAsync(() => {
            const fixture: ComponentFixture<IgxExpansionPanelGridComponent> = TestBed.createComponent(IgxExpansionPanelGridComponent);
            fixture.detectChanges();
            const panel = fixture.componentInstance.expansionPanel;
            const panelContainer = fixture.nativeElement.querySelector('.' + CSS_CLASS_EXPANSION_PANEL);
            expect(panelContainer).not.toBeNull();
            expect(panelContainer.attributes.getNamedItem('id').nodeValue).toEqual(panel.id);
            expect(panelContainer.childElementCount).toEqual(2);

            const header = panelContainer.children[0];
            expect(header.attributes.getNamedItem('class').nodeValue).toEqual(CSS_CLASS_PANEL_HEADER);
            expect(header.attributes.getNamedItem('role').nodeValue).toEqual('heading');
            expect(header.attributes.getNamedItem('aria-level').nodeValue).toEqual('3');
            expect(header.childElementCount).toEqual(1);

            const headerBtn = header.children[0];
            expect(headerBtn.attributes.getNamedItem('role').nodeValue).toEqual('button');
            expect(headerBtn.attributes.getNamedItem('tabindex').nodeValue).toEqual('0');
            expect(headerBtn.attributes.getNamedItem('aria-disabled').nodeValue).toEqual('false');
            expect(headerBtn.attributes.getNamedItem('aria-expanded').nodeValue).toEqual('false');
            expect(headerBtn.attributes.getNamedItem('aria-controls').nodeValue).toEqual(panel.id);
            expect(headerBtn.childElementCount).toEqual(3);

            const icon = headerBtn.children[0];
            expect(icon.attributes.getNamedItem('class').nodeValue).toEqual('material-icons igx-icon');
            expect(icon.attributes.getNamedItem('ng-reflect-icon-name').nodeValue).toEqual('expand_more');
            expect(icon.attributes.getNamedItem('aria-hidden').nodeValue).toEqual('true');
            expect(icon.childElementCount).toEqual(0);

            const title = headerBtn.children[1];
            // expect(title.attributes.getNamedItem('id').nodeValue).toEqual('igx-expansion-panel-header-title-0');
            expect(title.textContent).toEqual('Product orders');

            const description = headerBtn.children[2];
            expect(description.textContent).toEqual('Product orders details');

            const bodyWrapper = panelContainer.children[1];
            expect(bodyWrapper.attributes.getNamedItem('role').nodeValue).toEqual('region');
            expect(bodyWrapper.attributes.getNamedItem('aria-label').nodeValue).toEqual(panel.id + '-region');
            // expect(bodyWrapper.attributes.getNamedItem('aria-labelledby').nodeValue).toEqual('igx-expansion-panel-header-title-0');
            expect(bodyWrapper.childElementCount).toEqual(0);

            header.click();
            tick();
            fixture.detectChanges();

            expect(bodyWrapper.childElementCount).toEqual(1);
            const grid = bodyWrapper.children[0].children[0];
            expect(grid.attributes.getNamedItem('class').nodeValue).toEqual(CSS_CLASS_GRID);
            expect(grid.attributes.getNamedItem('role').nodeValue).toEqual('grid');
            expect(grid.attributes.getNamedItem('id').nodeValue).toEqual(fixture.componentInstance.grid1.id);
            expect(grid.attributes.getNamedItem('tabindex').nodeValue).toEqual('0');
            expect(grid.attributes.getNamedItem('ng-reflect-auto-generate').nodeValue).toEqual('true');
            expect(grid.attributes.getNamedItem('ng-reflect-width').nodeValue).toEqual(fixture.componentInstance.width);
            expect(grid.attributes.getNamedItem('ng-reflect-height').nodeValue).toEqual(fixture.componentInstance.height);
            expect(grid.childElementCount).toEqual(5);
        }));
        it('Should apply all appropriate classes on combo initialization_image + text content', fakeAsync(() => {
            const fixture: ComponentFixture<IgxExpansionPanelImageComponent> = TestBed.createComponent(IgxExpansionPanelImageComponent);
            fixture.detectChanges();
            const panel = fixture.componentInstance.panel;
            const panelContainer = fixture.nativeElement.querySelector('.' + CSS_CLASS_EXPANSION_PANEL);
            expect(panelContainer).not.toBeNull();
            expect(panelContainer.attributes.getNamedItem('id').nodeValue).toEqual(panel.id);
            expect(panelContainer.childElementCount).toEqual(2);

            const header = panelContainer.children[0];
            expect(header.attributes.getNamedItem('class').nodeValue).toEqual(CSS_CLASS_PANEL_HEADER);
            expect(header.attributes.getNamedItem('role').nodeValue).toEqual('heading');
            expect(header.attributes.getNamedItem('aria-level').nodeValue).toEqual('3');
            expect(header.childElementCount).toEqual(1);

            const headerBtn = header.children[0];
            expect(headerBtn.attributes.getNamedItem('role').nodeValue).toEqual('button');
            expect(headerBtn.attributes.getNamedItem('tabindex').nodeValue).toEqual('0');
            expect(headerBtn.attributes.getNamedItem('aria-disabled').nodeValue).toEqual('false');
            expect(headerBtn.attributes.getNamedItem('aria-expanded').nodeValue).toEqual('false');
            expect(headerBtn.attributes.getNamedItem('aria-controls').nodeValue).toEqual(panel.id);
            expect(headerBtn.childElementCount).toEqual(3);

            const icon = headerBtn.children[0];
            expect(icon.attributes.getNamedItem('class').nodeValue).toEqual('material-icons igx-icon');
            expect(icon.attributes.getNamedItem('ng-reflect-icon-name').nodeValue).toEqual('expand_more');
            expect(icon.attributes.getNamedItem('aria-hidden').nodeValue).toEqual('true');
            expect(icon.childElementCount).toEqual(0);

            const title = headerBtn.children[1];
            // expect(title.attributes.getNamedItem('id').nodeValue).toEqual('igx-expansion-panel-header-title-0');
            expect(title.textContent).toEqual('Frogs');

            const description = headerBtn.children[2];
            expect(description.textContent).toEqual('Frog description');

            const bodyWrapper = panelContainer.children[1];
            expect(bodyWrapper.attributes.getNamedItem('role').nodeValue).toEqual('region');
            expect(bodyWrapper.attributes.getNamedItem('aria-label').nodeValue).toEqual(panel.id + '-region');
            // expect(bodyWrapper.attributes.getNamedItem('aria-labelledby').nodeValue).toEqual('igx-expansion-panel-header-title-0');
            expect(bodyWrapper.childElementCount).toEqual(0);

            header.click();
            tick();
            fixture.detectChanges();

            expect(bodyWrapper.childElementCount).toEqual(1);
            const textWrapper = bodyWrapper.children[0].children[0];
            expect(textWrapper.attributes.getNamedItem('class').nodeValue).toEqual('sample-wrapper');
            expect(textWrapper.childElementCount).toEqual(1);
            const image = textWrapper.children[0] as HTMLElement;
            expect(image.tagName).toEqual('IMG');
            expect (textWrapper.textContent.trim()).toEqual(fixture.componentInstance.text);
        }));
=======
        it('Should override the default icon when an icon template is passed', () => {
            const fixture = TestBed.createComponent(IgxExpansionPanelSampleComponent);
            fixture.detectChanges();
            const header = fixture.componentInstance.header;
            const panelHeader = fixture.nativeElement.querySelector('.' + CSS_CLASS_PANEL_HEADER) as HTMLElement;
            const headerButton = panelHeader.querySelector('div [role = \'button\']');
            header.iconPosition = ICON_POSITION.LEFT;
            fixture.detectChanges();

            expect(headerButton.children.length).toEqual(3);
            expect(headerButton.children[0].nodeName).toEqual('IGX-ICON');
            expect(headerButton.children[1].nodeName).toEqual('IGX-EXPANSION-PANEL-TITLE');

            fixture.componentInstance.customIcon = true;
            fixture.detectChanges();

            expect(headerButton.children[0].nodeName).toEqual('IGX-EXPANSION-PANEL-ICON');
            expect(headerButton.children[1].nodeName).toEqual('IGX-EXPANSION-PANEL-TITLE');

            fixture.componentInstance.customIcon = false;
            fixture.detectChanges();

            expect(headerButton.children[0].nodeName).toEqual('IGX-ICON');
            expect(headerButton.children[1].nodeName).toEqual('IGX-EXPANSION-PANEL-TITLE');
        });
>>>>>>> 41c2d2c2
    });

    describe('Aria tests', () => {
        it('Should properly apply default aria properties', fakeAsync(() => {
            const fixture = TestBed.createComponent(IgxExpansionPanelSampleComponent);
            fixture.detectChanges();
            const panel = fixture.componentInstance.panel;
            const panelElement = panel.elementRef.nativeElement;
            const header = fixture.componentInstance.header;
            const headerElement = header.elementRef.nativeElement;
            const title = fixture.componentInstance.title;
            // IgxExpansionPanelHeaderComponent host
            expect(headerElement.getAttribute('aria-level')).toEqual('3');
            expect(headerElement.getAttribute('role')).toEqual('heading');
            // Body of IgxExpansionPanelComponent
            expect(panelElement.lastElementChild.getAttribute('role')).toEqual('region');
            expect(panelElement.lastElementChild.getAttribute('aria-labelledby')).toEqual(title.id);
            // Button of IgxExpansionPanelHeaderComponent
            expect(headerElement.lastElementChild.getAttribute('role')).toEqual('button');
            expect(headerElement.firstElementChild.getAttribute('aria-controls')).toEqual(panel.id);
            expect(headerElement.firstElementChild.getAttribute('aria-expanded')).toEqual('false');
            expect(headerElement.firstElementChild.getAttribute('aria-disabled')).toEqual('false');
            // Disabled
            header.disabled = true;
            expect(headerElement.firstElementChild.getAttribute('aria-disabled')).toEqual('false');
            panel.expand();
            tick();
            fixture.detectChanges();
            expect(headerElement.firstElementChild.getAttribute('aria-expanded')).toEqual('true');
        }));

        it('Should properly apply aria properties if no header is shown', fakeAsync(() => {
            const fixture = TestBed.createComponent(IgxExpansionPanelSampleComponent);
            fixture.detectChanges();
            fixture.componentInstance.showBody = false;
            fixture.componentInstance.showHeader = false;
            fixture.componentInstance.showTitle = false;
            fixture.detectChanges();
            const panel = fixture.componentInstance.panel;
            const panelElement = panel.elementRef.nativeElement;
            const header = fixture.componentInstance.header;
            expect(header).toBeFalsy();
            const title = fixture.componentInstance.title;
            expect(title).toBeFalsy();
            // Body of IgxExpansionPanelComponent
            expect(panelElement.lastElementChild.getAttribute('role')).toEqual('region');
            expect(panelElement.lastElementChild.getAttribute('aria-labelledby')).toEqual(null);
            expect(panelElement.lastElementChild.getAttribute('aria-label')).toEqual(`${panelElement.id}-region`);
            panel.expand();
            tick();
            fixture.detectChanges();
        }));

        it('Should update aria properties recording to external change', fakeAsync(() => {
            const fixture = TestBed.createComponent(IgxExpansionPanelSampleComponent);
            fixture.detectChanges();
            const panel = fixture.componentInstance.panel;
            const panelElement = panel.elementRef.nativeElement;
            const header = fixture.componentInstance.header;
            const headerElement = header.elementRef.nativeElement;
            const title = fixture.componentInstance.title;
            // Body of IgxExpansionPanelComponent
            expect(panelElement.lastElementChild.getAttribute('aria-labelledby')).toEqual(title.id);
            // Button of IgxExpansionPanelHeaderComponent
            expect(headerElement.firstElementChild.getAttribute('aria-controls')).toEqual(panel.id);
            panel.id = 'example-test-panel-id';
            tick();
            fixture.detectChanges();
            tick();
            expect(headerElement.firstElementChild.getAttribute('aria-controls')).toEqual('example-test-panel-id');
            title.id = 'example-title-id';
            tick();
            fixture.detectChanges();
            tick();
            expect(panelElement.lastElementChild.getAttribute('aria-labelledby')).toEqual('example-title-id');
        }));

        it('Should properly label the control region', fakeAsync(() => {
            const fixture = TestBed.createComponent(IgxExpansionPanelSampleComponent);
            fixture.detectChanges();
            const panel = fixture.componentInstance.panel;
            const panelElement = panel.elementRef.nativeElement;
            const title = fixture.componentInstance.title;
            panel.expand();
            tick();
            expect(panelElement.lastElementChild.getAttribute('aria-labelledby')).toEqual(title.id);
            expect(panelElement.lastElementChild.getAttribute('aria-label')).toEqual(`${panel.id}-region`);
            fixture.componentInstance.showTitle = false;
            tick();
            fixture.detectChanges();
            expect(panelElement.lastElementChild.getAttribute('aria-labelledby')).toEqual(null);
            expect(panelElement.lastElementChild.getAttribute('aria-label')).toEqual(`${panel.id}-region`);
            panel.label = 'custom-test-label';
            tick();
            fixture.detectChanges();
            expect(panelElement.lastElementChild.getAttribute('aria-labelledby')).toEqual(null);
            expect(panelElement.lastElementChild.getAttribute('aria-label')).toEqual(`custom-test-label`);
            panel.label = '';
            tick();
            fixture.detectChanges();
            expect(panelElement.lastElementChild.getAttribute('aria-labelledby')).toEqual(null);
            expect(panelElement.lastElementChild.getAttribute('aria-label')).toEqual(`${panel.id}-region`);
        }));
    });
});


@Component({
    template: `
    <igx-expansion-panel #expansionPanel>
<igx-expansion-panel-header headerHeight="50px">
                <igx-expansion-panel-title>Product orders</igx-expansion-panel-title>
                <igx-expansion-panel-description>Product orders details</igx-expansion-panel-description>
            </igx-expansion-panel-header>
            <igx-expansion-panel-body>
<igx-grid #grid1 [data] = "data" [autoGenerate]="true" [width]="width" [height]="height">
        </igx-grid>
       </igx-expansion-panel-body>
</igx-expansion-panel>
`
})
export class IgxExpansionPanelGridComponent {

    @ViewChild('expansionPanel', { read: IgxExpansionPanelComponent })
    public expansionPanel: IgxExpansionPanelComponent;
    @ViewChild('grid1', { read: IgxGridComponent })
    public grid1: IgxGridComponent;

    public width = '800px';
    public height = '600px';

    public data = [
        { ProductID: 1, ProductName: 'Chai', InStock: true, UnitsInStock: 2760, OrderDate: '2005-03-21' },
        { ProductID: 2, ProductName: 'Aniseed Syrup', InStock: false, UnitsInStock: 198, OrderDate: '2008-01-15' },
        { ProductID: 3, ProductName: 'Chef Antons Cajun Seasoning', InStock: true, UnitsInStock: 52, OrderDate: '2010-11-20' },
        { ProductID: 4, ProductName: 'Grandmas Boysenberry Spread', InStock: false, UnitsInStock: 0, OrderDate: '2007-10-11' },
        { ProductID: 5, ProductName: 'Uncle Bobs Dried Pears', InStock: false, UnitsInStock: 0, OrderDate: '2001-07-27' },
        { ProductID: 6, ProductName: 'Northwoods Cranberry Sauce', InStock: true, UnitsInStock: 1098, OrderDate: '1990-05-17' },
        { ProductID: 7, ProductName: 'Queso Cabrales', InStock: false, UnitsInStock: 0, OrderDate: '2005-03-03' },
        { ProductID: 8, ProductName: 'Tofu', InStock: true, UnitsInStock: 7898, OrderDate: '2017-09-09' },
        { ProductID: 9, ProductName: 'Teatime Chocolate Biscuits', InStock: true, UnitsInStock: 6998, OrderDate: '2025-12-25' },
        { ProductID: 10, ProductName: 'Chocolate', InStock: true, UnitsInStock: 20000, OrderDate: '2018-03-01' }
    ];
}

@Component({
    template: `
<div style = "width:300px">
<igx-expansion-panel #expansionPanel>
<igx-expansion-panel-header headerHeight="50px">
<igx-expansion-panel-title>Product List</igx-expansion-panel-title>
</igx-expansion-panel-header>
<igx-expansion-panel-body>
<igx-list>
<igx-list-item [isHeader]="true">Products</igx-list-item>
<igx-list-item>Product 1</igx-list-item>
<igx-list-item>Product 2</igx-list-item>
<igx-list-item>Product 3</igx-list-item>
<igx-list-item>Product 4</igx-list-item>
<igx-list-item>Product 5</igx-list-item>
</igx-list>
</igx-expansion-panel-body>
</igx-expansion-panel>
</div>
`
})
export class IgxExpansionPanelListComponent {
    @ViewChild(IgxExpansionPanelHeaderComponent, { read: IgxExpansionPanelHeaderComponent })
    public header: IgxExpansionPanelHeaderComponent;
    @ViewChild(IgxExpansionPanelComponent, { read: IgxExpansionPanelComponent })
    public expansionPanel: IgxExpansionPanelComponent;
}


@Component({
    template: `
<igx-expansion-panel
    (onCollapsed)="handleCollapsing($event)"
    (onExpanded)="handleExpanded($event)">
    <igx-expansion-panel-header *ngIf="showHeader" headerHeight="50px">
        <igx-expansion-panel-title *ngIf="showTitle">Example Title</igx-expansion-panel-title>
        <igx-expansion-panel-description>Example Description</igx-expansion-panel-description>
        <igx-expansion-panel-icon *ngIf="customIcon">
            <span class="custom-test-icon">TEST_ICON</span>
        </igx-expansion-panel-icon>
    </igx-expansion-panel-header>
    <igx-expansion-panel-body *ngIf="showBody">
    Example body
    </igx-expansion-panel-body>
</igx-expansion-panel>
`
})
export class IgxExpansionPanelSampleComponent {
    public disabled = false;
    public collapsed = true;
    public showTitle = true;
    public showBody = true;
    public showHeader = true;
    public customIcon = false;
    @ViewChild(IgxExpansionPanelHeaderComponent, { read: IgxExpansionPanelHeaderComponent })
    public header: IgxExpansionPanelHeaderComponent;
    @ViewChild(IgxExpansionPanelComponent, { read: IgxExpansionPanelComponent })
    public panel: IgxExpansionPanelComponent;
    @ViewChild(IgxExpansionPanelTitleDirective, { read: IgxExpansionPanelTitleDirective })
    public title: IgxExpansionPanelTitleDirective;
    public handleExpanded(event?) {
    }
    public handleCollapsed(event?) {
    }
    public handleInterraction() {
    }
}

@Component({
    template: `
<igx-expansion-panel #panel>
    <igx-expansion-panel-header headerHeight="50px">
        <igx-expansion-panel-title >Frogs</igx-expansion-panel-title>
        <igx-expansion-panel-description>Frog description</igx-expansion-panel-description>
    </igx-expansion-panel-header>
    <igx-expansion-panel-body >
    <p class = "sample-wrapper" style = "padding: 5px">
    <img style="float: left; margin: 5px;" src="{{imagePath}}" width="250px" height="150px">
    {{text}}
    </p>
    </igx-expansion-panel-body>
</igx-expansion-panel>
`
})
export class IgxExpansionPanelImageComponent {
    public imagePath = 'http://milewalk.com/wp-content/uploads/2016/01/My-2-Morning-Tricks-to-Eating-the-Frog.jpg';
    // tslint:disable-next-line:max-line-length
    public text = 'A frog is any member of a diverse and largely carnivorous group of short-bodied, tailless amphibians composing the order Anura. The oldest fossil \"proto-frog\" appeared in the early Triassic of Madagascar, but molecular clock dating suggests their origins may extend further back to the Permian, 265 million years ago. Frogs are widely distributed, ranging from the tropics to subarctic regions, but the greatest concentration of species diversity is in tropical rainforests. There are approximately 4,800 recorded species, accounting for over 85% of extant amphibian species. They are also one of the five most diverse vertebrate orders. The body plan of an adult frog is generally characterized by a stout body, protruding eyes, cleft tongue, limbs folded underneath, and the absence of a tail. Besides living in fresh water and on dry land, the adults of some species are adapted for living underground or in trees. The skins of frogs are glandular, with secretions ranging from distasteful to toxic. Warty species of frog tend to be called toads but the distinction between frogs and toads is based on informal naming conventions concentrating on the warts rather than taxonomy or evolutionary history.';
    @ViewChild(IgxExpansionPanelHeaderComponent, { read: IgxExpansionPanelHeaderComponent })
    public header: IgxExpansionPanelHeaderComponent;
    @ViewChild(IgxExpansionPanelComponent, { read: IgxExpansionPanelComponent })
    public panel: IgxExpansionPanelComponent;
}
<|MERGE_RESOLUTION|>--- conflicted
+++ resolved
@@ -21,7 +21,7 @@
 const CSS_CLASS_LIST = 'igx-list';
 const CSS_CLASS_GRID = 'igx-grid';
 
-describe('igxExpansionPanel', () => {
+fdescribe('igxExpansionPanel', () => {
     beforeEach(async(() => {
         // TestBed.resetTestingModule();
         TestBed.configureTestingModule({
@@ -619,9 +619,34 @@
             expect(headerButton.children[0].getBoundingClientRect().left).
                 toBeLessThan(headerButton.children[1].getBoundingClientRect().left);
         });
+
+        it('Should override the default icon when an icon template is passed', () => {
+            const fixture = TestBed.createComponent(IgxExpansionPanelSampleComponent);
+            fixture.detectChanges();
+            const header = fixture.componentInstance.header;
+            const panelHeader = fixture.nativeElement.querySelector('.' + CSS_CLASS_PANEL_HEADER) as HTMLElement;
+            const headerButton = panelHeader.querySelector('div [role = \'button\']');
+            header.iconPosition = ICON_POSITION.LEFT;
+            fixture.detectChanges();
+
+            expect(headerButton.children.length).toEqual(3);
+            expect(headerButton.children[0].nodeName).toEqual('IGX-ICON');
+            expect(headerButton.children[1].nodeName).toEqual('IGX-EXPANSION-PANEL-TITLE');
+
+            fixture.componentInstance.customIcon = true;
+            fixture.detectChanges();
+
+            expect(headerButton.children[0].nodeName).toEqual('IGX-EXPANSION-PANEL-ICON');
+            expect(headerButton.children[1].nodeName).toEqual('IGX-EXPANSION-PANEL-TITLE');
+
+            fixture.componentInstance.customIcon = false;
+            fixture.detectChanges();
+
+            expect(headerButton.children[0].nodeName).toEqual('IGX-ICON');
+            expect(headerButton.children[1].nodeName).toEqual('IGX-EXPANSION-PANEL-TITLE');
+        });
     });
 
-<<<<<<< HEAD
     describe('Aria tests', () => {
         it('Should properly apply default aria properties', fakeAsync(() => {
             const fixture = TestBed.createComponent(IgxExpansionPanelSampleComponent);
@@ -697,7 +722,7 @@
             expect(panelElement.lastElementChild.getAttribute('aria-labelledby')).toEqual('example-title-id');
         }));
 
-        it('Should update properly label the control region', fakeAsync(() => {
+        it('Should properly label the control region', fakeAsync(() => {
             const fixture = TestBed.createComponent(IgxExpansionPanelSampleComponent);
             fixture.detectChanges();
             const panel = fixture.componentInstance.panel;
@@ -886,136 +911,6 @@
             const image = textWrapper.children[0] as HTMLElement;
             expect(image.tagName).toEqual('IMG');
             expect (textWrapper.textContent.trim()).toEqual(fixture.componentInstance.text);
-        }));
-=======
-        it('Should override the default icon when an icon template is passed', () => {
-            const fixture = TestBed.createComponent(IgxExpansionPanelSampleComponent);
-            fixture.detectChanges();
-            const header = fixture.componentInstance.header;
-            const panelHeader = fixture.nativeElement.querySelector('.' + CSS_CLASS_PANEL_HEADER) as HTMLElement;
-            const headerButton = panelHeader.querySelector('div [role = \'button\']');
-            header.iconPosition = ICON_POSITION.LEFT;
-            fixture.detectChanges();
-
-            expect(headerButton.children.length).toEqual(3);
-            expect(headerButton.children[0].nodeName).toEqual('IGX-ICON');
-            expect(headerButton.children[1].nodeName).toEqual('IGX-EXPANSION-PANEL-TITLE');
-
-            fixture.componentInstance.customIcon = true;
-            fixture.detectChanges();
-
-            expect(headerButton.children[0].nodeName).toEqual('IGX-EXPANSION-PANEL-ICON');
-            expect(headerButton.children[1].nodeName).toEqual('IGX-EXPANSION-PANEL-TITLE');
-
-            fixture.componentInstance.customIcon = false;
-            fixture.detectChanges();
-
-            expect(headerButton.children[0].nodeName).toEqual('IGX-ICON');
-            expect(headerButton.children[1].nodeName).toEqual('IGX-EXPANSION-PANEL-TITLE');
-        });
->>>>>>> 41c2d2c2
-    });
-
-    describe('Aria tests', () => {
-        it('Should properly apply default aria properties', fakeAsync(() => {
-            const fixture = TestBed.createComponent(IgxExpansionPanelSampleComponent);
-            fixture.detectChanges();
-            const panel = fixture.componentInstance.panel;
-            const panelElement = panel.elementRef.nativeElement;
-            const header = fixture.componentInstance.header;
-            const headerElement = header.elementRef.nativeElement;
-            const title = fixture.componentInstance.title;
-            // IgxExpansionPanelHeaderComponent host
-            expect(headerElement.getAttribute('aria-level')).toEqual('3');
-            expect(headerElement.getAttribute('role')).toEqual('heading');
-            // Body of IgxExpansionPanelComponent
-            expect(panelElement.lastElementChild.getAttribute('role')).toEqual('region');
-            expect(panelElement.lastElementChild.getAttribute('aria-labelledby')).toEqual(title.id);
-            // Button of IgxExpansionPanelHeaderComponent
-            expect(headerElement.lastElementChild.getAttribute('role')).toEqual('button');
-            expect(headerElement.firstElementChild.getAttribute('aria-controls')).toEqual(panel.id);
-            expect(headerElement.firstElementChild.getAttribute('aria-expanded')).toEqual('false');
-            expect(headerElement.firstElementChild.getAttribute('aria-disabled')).toEqual('false');
-            // Disabled
-            header.disabled = true;
-            expect(headerElement.firstElementChild.getAttribute('aria-disabled')).toEqual('false');
-            panel.expand();
-            tick();
-            fixture.detectChanges();
-            expect(headerElement.firstElementChild.getAttribute('aria-expanded')).toEqual('true');
-        }));
-
-        it('Should properly apply aria properties if no header is shown', fakeAsync(() => {
-            const fixture = TestBed.createComponent(IgxExpansionPanelSampleComponent);
-            fixture.detectChanges();
-            fixture.componentInstance.showBody = false;
-            fixture.componentInstance.showHeader = false;
-            fixture.componentInstance.showTitle = false;
-            fixture.detectChanges();
-            const panel = fixture.componentInstance.panel;
-            const panelElement = panel.elementRef.nativeElement;
-            const header = fixture.componentInstance.header;
-            expect(header).toBeFalsy();
-            const title = fixture.componentInstance.title;
-            expect(title).toBeFalsy();
-            // Body of IgxExpansionPanelComponent
-            expect(panelElement.lastElementChild.getAttribute('role')).toEqual('region');
-            expect(panelElement.lastElementChild.getAttribute('aria-labelledby')).toEqual(null);
-            expect(panelElement.lastElementChild.getAttribute('aria-label')).toEqual(`${panelElement.id}-region`);
-            panel.expand();
-            tick();
-            fixture.detectChanges();
-        }));
-
-        it('Should update aria properties recording to external change', fakeAsync(() => {
-            const fixture = TestBed.createComponent(IgxExpansionPanelSampleComponent);
-            fixture.detectChanges();
-            const panel = fixture.componentInstance.panel;
-            const panelElement = panel.elementRef.nativeElement;
-            const header = fixture.componentInstance.header;
-            const headerElement = header.elementRef.nativeElement;
-            const title = fixture.componentInstance.title;
-            // Body of IgxExpansionPanelComponent
-            expect(panelElement.lastElementChild.getAttribute('aria-labelledby')).toEqual(title.id);
-            // Button of IgxExpansionPanelHeaderComponent
-            expect(headerElement.firstElementChild.getAttribute('aria-controls')).toEqual(panel.id);
-            panel.id = 'example-test-panel-id';
-            tick();
-            fixture.detectChanges();
-            tick();
-            expect(headerElement.firstElementChild.getAttribute('aria-controls')).toEqual('example-test-panel-id');
-            title.id = 'example-title-id';
-            tick();
-            fixture.detectChanges();
-            tick();
-            expect(panelElement.lastElementChild.getAttribute('aria-labelledby')).toEqual('example-title-id');
-        }));
-
-        it('Should properly label the control region', fakeAsync(() => {
-            const fixture = TestBed.createComponent(IgxExpansionPanelSampleComponent);
-            fixture.detectChanges();
-            const panel = fixture.componentInstance.panel;
-            const panelElement = panel.elementRef.nativeElement;
-            const title = fixture.componentInstance.title;
-            panel.expand();
-            tick();
-            expect(panelElement.lastElementChild.getAttribute('aria-labelledby')).toEqual(title.id);
-            expect(panelElement.lastElementChild.getAttribute('aria-label')).toEqual(`${panel.id}-region`);
-            fixture.componentInstance.showTitle = false;
-            tick();
-            fixture.detectChanges();
-            expect(panelElement.lastElementChild.getAttribute('aria-labelledby')).toEqual(null);
-            expect(panelElement.lastElementChild.getAttribute('aria-label')).toEqual(`${panel.id}-region`);
-            panel.label = 'custom-test-label';
-            tick();
-            fixture.detectChanges();
-            expect(panelElement.lastElementChild.getAttribute('aria-labelledby')).toEqual(null);
-            expect(panelElement.lastElementChild.getAttribute('aria-label')).toEqual(`custom-test-label`);
-            panel.label = '';
-            tick();
-            fixture.detectChanges();
-            expect(panelElement.lastElementChild.getAttribute('aria-labelledby')).toEqual(null);
-            expect(panelElement.lastElementChild.getAttribute('aria-label')).toEqual(`${panel.id}-region`);
         }));
     });
 });
