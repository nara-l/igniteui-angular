<<<<<<< HEAD
import { Component, ViewChild, OnInit, ElementRef, DebugElement } from '@angular/core';
import { async, fakeAsync, TestBed, tick } from '@angular/core/testing';
import { By } from '@angular/platform-browser';
import { BrowserAnimationsModule, NoopAnimationsModule } from '@angular/platform-browser/animations';
import { IgxExpansionPanelModule } from './expansion-panel.module';
import { IgxExpansionPanelComponent } from './expansion-panel.component';
import { IgxExpansionPanelHeaderComponent } from './expansion-panel-header.component';

const CSS_CLASS_PANEL = 'igx-expansion-panel';
const CSS_CLASS_HEADER = 'igx-expansion-panel__header';
const CSS_CLASS_HEADER_COLLAPSED = 'igx-expansion-panel__header--collapsed';
const CSS_CLASS_HEADER_EXPANDED = 'igx-expansion-panel__header--expanded';

describe('IgxExpansionPanel', () => {
    beforeEach(async(() => {
        TestBed.configureTestingModule({
            declarations: [
                IgxExpansionPanelSampleComponent
            ],
            imports: [
                IgxExpansionPanelModule,
                BrowserAnimationsModule,
                NoopAnimationsModule,
            ]
        })
            .compileComponents();
    }));

    describe('Unit Tests', () => {
        it('Should properly initialize', () => {
            const fixture = TestBed.createComponent(IgxExpansionPanelSampleComponent);
            fixture.detectChanges();
            expect(fixture.componentInstance.panel).toBeDefined();
        });

        it('Should properly set base classes', () => {
            const fixture = TestBed.createComponent(IgxExpansionPanelSampleComponent);
            fixture.detectChanges();
            const panel = fixture.componentInstance.panel;
            const header = document.getElementsByClassName(CSS_CLASS_HEADER);
            const headerCollapsed = document.getElementsByClassName(CSS_CLASS_HEADER_COLLAPSED);
            const headerExpanded = document.getElementsByClassName(CSS_CLASS_HEADER_EXPANDED);
            const panelClass = document.getElementsByClassName(CSS_CLASS_PANEL);
            expect(header.length).toEqual(1);
            expect(headerCollapsed.length).toEqual(1); // Initially collapsed;
            expect(headerExpanded.length).toEqual(0);
            expect(panelClass.length).toEqual(1);
            expect(header[0]).toEqual(headerCollapsed[0]); // Both classes are applied to the header
        });

        it('Should properly initialize input properties and handle change', () => {
            const fixture = TestBed.createComponent(IgxExpansionPanelSampleComponent);
            fixture.detectChanges();
            const panel = fixture.componentInstance.panel;
            expect(panel).toBeDefined();
            expect(panel.disabled).toBeFalsy();
            expect(panel.collapsed).toBeTruthy();
            fixture.componentInstance.collapsed = false;
            fixture.componentInstance.disabled = true;
            fixture.detectChanges();
            expect(panel.disabled).toBeTruthy();
            expect(panel.collapsed).toBeFalsy();
        })
    })
})

@Component({
    template: `
    <igx-expansion-panel
        (onExpanded)="handleExpand($event)"
        (onCollapsed)="handleCollapse($event)"
        [disabled]="disabled"
        [collapsed]="collapsed"
    >
        <igx-expansion-panel-header
            (onInterraction)="handleHeaderInterraction($event)">
            <igx-expansion-panel-title>Title</igx-expansion-panel-title>
            <igx-expansion-panel-description>Short description</igx-expansion-panel-description>
        </igx-expansion-panel-header>
        <igx-expansion-panel-body>
            This is the body of the expansion panel
        </igx-expansion-panel-body>
    </igx-expansion-panel>`
})
class IgxExpansionPanelSampleComponent {

    public collapsed = true;
    public disabled = false;
    public handleExpand(evt: {event?: Event}) {
    }
    public handeCollapsed(evt: {event?: Event}) {

    }
    @ViewChild(IgxExpansionPanelComponent, { read: IgxExpansionPanelComponent })
    public panel: IgxExpansionPanelComponent;
}
=======
import { HttpClient } from '@angular/common/http';
import { AfterViewInit, ChangeDetectorRef, Component, Injectable, OnInit, ViewChild, OnDestroy } from '@angular/core';
import { async, TestBed, ComponentFixture, tick, fakeAsync, flush } from '@angular/core/testing';
import { BrowserModule, By } from '@angular/platform-browser';
import { NoopAnimationsModule } from '@angular/platform-browser/animations';
import { SortingDirection } from '../data-operations/sorting-expression.interface';
import { IgxToggleModule } from '../directives/toggle/toggle.directive';
import { IgxRippleModule } from '../directives/ripple/ripple.directive';
import { IgxButtonModule } from '../directives/button/button.directive';
import { IgxDropDownBase, Navigate } from '../drop-down/drop-down.component';
import { IgxExpansionPanelComponent } from './expansion-panel.component';
import { IgxExpansionPanelModule } from './expansion-panel.module';
import { UIInteractions, wait } from '../test-utils/ui-interactions.spec';
import { IgxGridComponent, IgxGridModule } from '../grid';
import { IgxListComponent, IgxListModule } from '../list';
import { IgxInputDirective } from '../directives/input/input.directive';
import { IgxGridAPIService } from '../grid/api.service';

describe('igxExpansionPanel', () => {
    beforeEach(async(() => {
        // TestBed.resetTestingModule();
        TestBed.configureTestingModule({
            declarations: [
                IgxExpansionPanelGridComponent,
                IgxExpansionPanelListComponent
            ],
            imports: [
                IgxExpansionPanelModule,
                NoopAnimationsModule,
                IgxToggleModule,
                IgxRippleModule,
                IgxButtonModule,
                IgxListModule,
                IgxGridModule.forRoot()
            ]
        }).compileComponents();
    }));


    fdescribe('General tests: ', () => {
        it('Should initialize the expansion panel component properly', () => {
            const fixture: ComponentFixture<IgxExpansionPanelListComponent> = TestBed.createComponent(IgxExpansionPanelListComponent);
            fixture.detectChanges();
            const panel = fixture.componentInstance.expansionPanel;
            expect(fixture.componentInstance).toBeDefined();
            expect(panel).toBeDefined();
            // expect(panel.toggleBtn).toBeDefined();
            // expect(panel.headerButtons).toBeDefined();
            expect(panel.disabled).toBeDefined();
            expect(panel.disabled).toEqual(false);
            // expect(panel.ariaLabelledBy).toBeDefined();
            // expect(panel.ariaLabelledBy).toEqual('');
            // expect(panel.headerButtons).toBeDefined();
            // expect(panel.headerButtons).toEqual(true);
            expect(panel.animationSettings).toBeDefined();
            expect(panel.collapsed).toBeDefined();
            expect(panel.collapsed).toBeTruthy();
            panel.toggle();
            fixture.detectChanges();
            expect(panel.collapsed).toEqual(false);
        });
        it('Should properly accept input properties', () => {
            const fixture = TestBed.createComponent(IgxExpansionPanelListComponent);
            fixture.detectChanges();
            const panel = fixture.componentInstance.expansionPanel;
            expect(panel.disabled).toEqual(false);
            expect(panel.collapsed).toEqual(true);
            // expect(panel.ariaLabelledBy).toEqual('');
            // expect(panel.headerButtons).toEqual(true);
            panel.disabled = true;
            expect(panel.disabled).toEqual(true);
            panel.collapsed = false;
            expect(panel.collapsed).toEqual(false);
            panel.ariaLabelledBy = 'test label area';
            expect(panel.ariaLabelledBy).toEqual('test label area');
            panel.headerButtons = false;
            expect(panel.headerButtons).toEqual(false);
        });
    });
});


@Component({
    template: `
    <igx-expansion-panel #expansionPanel>
<igx-expansion-panel-header headerHeight="50px">
                <igx-expansion-panel-title>Product orders</igx-expansion-panel-title>
                <igx-expansion-panel-description>Product orders details</igx-expansion-panel-description>
            </igx-expansion-panel-header>
            <igx-expansion-panel-body>
<igx-grid #grid1 [data] = "data" [autoGenerate]="true" [width]="width" [height]="height">
        </igx-grid>
       </igx-expansion-panel-body>
</igx-expansion-panel>
`
})
export class IgxExpansionPanelGridComponent {

    @ViewChild('expansionPanel', { read: IgxExpansionPanelComponent })
    public expansionPanel: IgxExpansionPanelComponent;
    @ViewChild('grid1', { read: IgxGridComponent })
    public grid1: IgxGridComponent;

    public width = '800px';
    public height = '600px';

    public data = [
        { ProductID: 1, ProductName: 'Chai', InStock: true, UnitsInStock: 2760, OrderDate: '2005-03-21' },
        { ProductID: 2, ProductName: 'Aniseed Syrup', InStock: false, UnitsInStock: 198, OrderDate: '2008-01-15' },
        { ProductID: 3, ProductName: 'Chef Antons Cajun Seasoning', InStock: true, UnitsInStock: 52, OrderDate: '2010-11-20' },
        { ProductID: 4, ProductName: 'Grandmas Boysenberry Spread', InStock: false, UnitsInStock: 0, OrderDate: '2007-10-11' },
        { ProductID: 5, ProductName: 'Uncle Bobs Dried Pears', InStock: false, UnitsInStock: 0, OrderDate: '2001-07-27' },
        { ProductID: 6, ProductName: 'Northwoods Cranberry Sauce', InStock: true, UnitsInStock: 1098, OrderDate: '1990-05-17' },
        { ProductID: 7, ProductName: 'Queso Cabrales', InStock: false, UnitsInStock: 0, OrderDate: '2005-03-03' },
        { ProductID: 8, ProductName: 'Tofu', InStock: true, UnitsInStock: 7898, OrderDate: '2017-09-09' },
        { ProductID: 9, ProductName: 'Teatime Chocolate Biscuits', InStock: true, UnitsInStock: 6998, OrderDate: '2025-12-25' },
        { ProductID: 10, ProductName: 'Chocolate', InStock: true, UnitsInStock: 20000, OrderDate: '2018-03-01' }
    ];
}

@Component({
    template: `
<div style = "width:300px">
<igx-expansion-panel #expansionPanel>
<igx-expansion-panel-header headerHeight="50px">
<igx-expansion-panel-title>Product List</igx-expansion-panel-title>
</igx-expansion-panel-header>
<igx-expansion-panel-body>
<igx-list>
<igx-list-item [isHeader]="true">Products</igx-list-item>
<igx-list-item>Product 1</igx-list-item>
<igx-list-item>Product 2</igx-list-item>
<igx-list-item>Product 3</igx-list-item>
<igx-list-item>Product 4</igx-list-item>
<igx-list-item>Product 5</igx-list-item>
</igx-list>
</igx-expansion-panel-body>
</igx-expansion-panel>
</div>
`
})
export class IgxExpansionPanelListComponent {
    @ViewChild('expansionPanel', { read: IgxExpansionPanelComponent })
    public expansionPanel: IgxExpansionPanelComponent;
}
>>>>>>> 2afbffc2
<|MERGE_RESOLUTION|>--- conflicted
+++ resolved
@@ -1,118 +1,19 @@
-<<<<<<< HEAD
-import { Component, ViewChild, OnInit, ElementRef, DebugElement } from '@angular/core';
-import { async, fakeAsync, TestBed, tick } from '@angular/core/testing';
-import { By } from '@angular/platform-browser';
-import { BrowserAnimationsModule, NoopAnimationsModule } from '@angular/platform-browser/animations';
+
+import { Component, OnInit, ViewChild } from '@angular/core';
+import { async, TestBed, ComponentFixture, tick, fakeAsync, flush } from '@angular/core/testing';
+import { NoopAnimationsModule } from '@angular/platform-browser/animations';
+import { IgxToggleModule } from '../directives/toggle/toggle.directive';
+import { IgxRippleModule } from '../directives/ripple/ripple.directive';
+import { IgxButtonModule } from '../directives/button/button.directive';
+import { IgxExpansionPanelComponent } from './expansion-panel.component';
 import { IgxExpansionPanelModule } from './expansion-panel.module';
-import { IgxExpansionPanelComponent } from './expansion-panel.component';
-import { IgxExpansionPanelHeaderComponent } from './expansion-panel-header.component';
+import { IgxGridComponent, IgxGridModule } from '../grid';
+import { IgxListComponent, IgxListModule } from '../list';
 
 const CSS_CLASS_PANEL = 'igx-expansion-panel';
 const CSS_CLASS_HEADER = 'igx-expansion-panel__header';
 const CSS_CLASS_HEADER_COLLAPSED = 'igx-expansion-panel__header--collapsed';
 const CSS_CLASS_HEADER_EXPANDED = 'igx-expansion-panel__header--expanded';
-
-describe('IgxExpansionPanel', () => {
-    beforeEach(async(() => {
-        TestBed.configureTestingModule({
-            declarations: [
-                IgxExpansionPanelSampleComponent
-            ],
-            imports: [
-                IgxExpansionPanelModule,
-                BrowserAnimationsModule,
-                NoopAnimationsModule,
-            ]
-        })
-            .compileComponents();
-    }));
-
-    describe('Unit Tests', () => {
-        it('Should properly initialize', () => {
-            const fixture = TestBed.createComponent(IgxExpansionPanelSampleComponent);
-            fixture.detectChanges();
-            expect(fixture.componentInstance.panel).toBeDefined();
-        });
-
-        it('Should properly set base classes', () => {
-            const fixture = TestBed.createComponent(IgxExpansionPanelSampleComponent);
-            fixture.detectChanges();
-            const panel = fixture.componentInstance.panel;
-            const header = document.getElementsByClassName(CSS_CLASS_HEADER);
-            const headerCollapsed = document.getElementsByClassName(CSS_CLASS_HEADER_COLLAPSED);
-            const headerExpanded = document.getElementsByClassName(CSS_CLASS_HEADER_EXPANDED);
-            const panelClass = document.getElementsByClassName(CSS_CLASS_PANEL);
-            expect(header.length).toEqual(1);
-            expect(headerCollapsed.length).toEqual(1); // Initially collapsed;
-            expect(headerExpanded.length).toEqual(0);
-            expect(panelClass.length).toEqual(1);
-            expect(header[0]).toEqual(headerCollapsed[0]); // Both classes are applied to the header
-        });
-
-        it('Should properly initialize input properties and handle change', () => {
-            const fixture = TestBed.createComponent(IgxExpansionPanelSampleComponent);
-            fixture.detectChanges();
-            const panel = fixture.componentInstance.panel;
-            expect(panel).toBeDefined();
-            expect(panel.disabled).toBeFalsy();
-            expect(panel.collapsed).toBeTruthy();
-            fixture.componentInstance.collapsed = false;
-            fixture.componentInstance.disabled = true;
-            fixture.detectChanges();
-            expect(panel.disabled).toBeTruthy();
-            expect(panel.collapsed).toBeFalsy();
-        })
-    })
-})
-
-@Component({
-    template: `
-    <igx-expansion-panel
-        (onExpanded)="handleExpand($event)"
-        (onCollapsed)="handleCollapse($event)"
-        [disabled]="disabled"
-        [collapsed]="collapsed"
-    >
-        <igx-expansion-panel-header
-            (onInterraction)="handleHeaderInterraction($event)">
-            <igx-expansion-panel-title>Title</igx-expansion-panel-title>
-            <igx-expansion-panel-description>Short description</igx-expansion-panel-description>
-        </igx-expansion-panel-header>
-        <igx-expansion-panel-body>
-            This is the body of the expansion panel
-        </igx-expansion-panel-body>
-    </igx-expansion-panel>`
-})
-class IgxExpansionPanelSampleComponent {
-
-    public collapsed = true;
-    public disabled = false;
-    public handleExpand(evt: {event?: Event}) {
-    }
-    public handeCollapsed(evt: {event?: Event}) {
-
-    }
-    @ViewChild(IgxExpansionPanelComponent, { read: IgxExpansionPanelComponent })
-    public panel: IgxExpansionPanelComponent;
-}
-=======
-import { HttpClient } from '@angular/common/http';
-import { AfterViewInit, ChangeDetectorRef, Component, Injectable, OnInit, ViewChild, OnDestroy } from '@angular/core';
-import { async, TestBed, ComponentFixture, tick, fakeAsync, flush } from '@angular/core/testing';
-import { BrowserModule, By } from '@angular/platform-browser';
-import { NoopAnimationsModule } from '@angular/platform-browser/animations';
-import { SortingDirection } from '../data-operations/sorting-expression.interface';
-import { IgxToggleModule } from '../directives/toggle/toggle.directive';
-import { IgxRippleModule } from '../directives/ripple/ripple.directive';
-import { IgxButtonModule } from '../directives/button/button.directive';
-import { IgxDropDownBase, Navigate } from '../drop-down/drop-down.component';
-import { IgxExpansionPanelComponent } from './expansion-panel.component';
-import { IgxExpansionPanelModule } from './expansion-panel.module';
-import { UIInteractions, wait } from '../test-utils/ui-interactions.spec';
-import { IgxGridComponent, IgxGridModule } from '../grid';
-import { IgxListComponent, IgxListModule } from '../list';
-import { IgxInputDirective } from '../directives/input/input.directive';
-import { IgxGridAPIService } from '../grid/api.service';
 
 describe('igxExpansionPanel', () => {
     beforeEach(async(() => {
@@ -135,7 +36,7 @@
     }));
 
 
-    fdescribe('General tests: ', () => {
+    describe('General tests: ', () => {
         it('Should initialize the expansion panel component properly', () => {
             const fixture: ComponentFixture<IgxExpansionPanelListComponent> = TestBed.createComponent(IgxExpansionPanelListComponent);
             fixture.detectChanges();
@@ -173,6 +74,20 @@
             expect(panel.ariaLabelledBy).toEqual('test label area');
             panel.headerButtons = false;
             expect(panel.headerButtons).toEqual(false);
+        });
+        it('Should properly set base classes', () => {
+            const fixture = TestBed.createComponent(IgxExpansionPanelListComponent);
+            fixture.detectChanges();
+            const panel = fixture.componentInstance.expansionPanel;
+            const header = document.getElementsByClassName(CSS_CLASS_HEADER);
+            const headerCollapsed = document.getElementsByClassName(CSS_CLASS_HEADER_COLLAPSED);
+            const headerExpanded = document.getElementsByClassName(CSS_CLASS_HEADER_EXPANDED);
+            const panelClass = document.getElementsByClassName(CSS_CLASS_PANEL);
+            expect(header.length).toEqual(1);
+            expect(headerCollapsed.length).toEqual(1); // Initially collapsed;
+            expect(headerExpanded.length).toEqual(0);
+            expect(panelClass.length).toEqual(1);
+            expect(header[0]).toEqual(headerCollapsed[0]); // Both classes are applied to the header
         });
     });
 });
@@ -241,4 +156,3 @@
     @ViewChild('expansionPanel', { read: IgxExpansionPanelComponent })
     public expansionPanel: IgxExpansionPanelComponent;
 }
->>>>>>> 2afbffc2
