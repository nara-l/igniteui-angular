import { Injectable } from '@angular/core';
import { Subject } from 'rxjs';
import { cloneArray } from '../core/utils';
import { DataUtil } from '../data-operations/data-util';
import { IFilteringExpression } from '../data-operations/filtering-expression.interface';
import { IGroupByExpandState } from '../data-operations/groupby-expand-state.interface';
import { IGroupByRecord } from '../data-operations/groupby-record.interface';
import { ISortingExpression, SortingDirection } from '../data-operations/sorting-expression.interface';
import { IgxGridCellComponent } from './cell.component';
import { IgxColumnComponent } from './column.component';
import { IGridEditEventArgs, IgxGridComponent } from './grid.component';
import { IgxGridRowComponent } from './row.component';
import { IFilteringOperation } from '../../public_api';

@Injectable()
export class IgxGridAPIService {

    public change: Subject<any> = new Subject<any>();
    protected state: Map<string, IgxGridComponent> = new Map<string, IgxGridComponent>();
    protected summaryCacheMap: Map<string, Map<string, any[]>> = new Map<string, Map<string, any[]>>();

    public register(grid: IgxGridComponent) {
        this.state.set(grid.id, grid);
    }

    public get(id: string): IgxGridComponent {
        return this.state.get(id);
    }

    public get_column_by_name(id: string, name: string): IgxColumnComponent {
        return this.get(id).columnList.find((col) => col.field === name);
    }

    public set_summary_by_column_name(id: string, name: string) {
        if (!this.summaryCacheMap.get(id)) {
            this.summaryCacheMap.set(id, new Map<string, any[]>());
        }
        const column = this.get_column_by_name(id, name);
        if (this.get(id).filteredData) {
            if (this.get(id).filteredData.length > 0) {
                this.calculateSummaries(id, column, this.get(id).filteredData.map((rec) => rec[column.field]));
            } else {
                this.calculateSummaries(id, column, this.get(id).filteredData.map((rec) => rec[column.field]));
            }
        } else {
            this.calculateSummaries(id, column, this.get(id).data.map((rec) => rec[column.field]));
        }
    }

    public get_summaries(id: string) {
        return this.summaryCacheMap.get(id);
    }

    public remove_summary(id: string, name?: string) {
        if (this.summaryCacheMap.has(id)) {
            if (!name) {
                this.summaryCacheMap.delete(id);
            } else {
                this.summaryCacheMap.get(id).delete(name);
            }
        }
    }

    public get_row_by_key(id: string, rowSelector: any): IgxGridRowComponent {
        const primaryKey = this.get(id).primaryKey;
        if (primaryKey !== undefined && primaryKey !== null) {
            return this.get(id).dataRowList.find((row) => row.rowData[primaryKey] === rowSelector);
        }
        return this.get(id).rowList.find((row) => row.index === rowSelector);
    }

    public get_row_by_index(id: string, rowIndex: number): IgxGridRowComponent {
        return this.get(id).rowList.find((row) => row.index === rowIndex);
    }

    public get_cell_by_field(id: string, rowSelector: any, field: string): IgxGridCellComponent {
        const row = this.get_row_by_key(id, rowSelector);
        if (row && row.cells) {
            return row.cells.find((cell) => cell.column.field === field);
        }
    }

    public notify(id: string) {
        this.get(id).eventBus.next(true);
    }

    public get_cell_by_index(id: string, rowIndex: number, columnIndex: number): IgxGridCellComponent {
        const row = this.get_row_by_index(id, rowIndex);
        if (row && row.cells) {
            return row.cells.find((cell) => cell.columnIndex === columnIndex);
        }
    }

    public get_cell_by_visible_index(id: string, rowIndex: number, columnIndex: number): IgxGridCellComponent {
        const row = this.get_row_by_index(id, rowIndex);
        if (row && row.cells) {
            return row.cells.find((cell) => cell.visibleColumnIndex === columnIndex);
        }
    }

    public update(id: string, cell: IgxGridCellComponent): void {
        const index = this.get(id).data.indexOf(cell.row.rowData);
        this.get(id).data[index][cell.column.field] = cell.value;
    }

    public update_row(value: any, id: string, row: IgxGridRowComponent): void {
        const index = this.get(id).data.indexOf(row.rowData);
        const args: IGridEditEventArgs = { row, cell: null, currentValue: this.get(id).data[index], newValue: value };
        this.get(id).onEditDone.emit(args);
        this.get(id).data[index] = args.newValue;
    }

    public sort(id: string, fieldName: string, dir: SortingDirection, ignoreCase: boolean): void {
        if (dir === SortingDirection.None) {
            this.remove_grouping_expression(id, fieldName);
        }
        const sortingState = cloneArray(this.get(id).sortingExpressions, true);

        this.prepare_sorting_expression(sortingState, fieldName, dir, ignoreCase);
        this.get(id).sortingExpressions = sortingState;
    }

    public sort_multiple(id: string, expressions: ISortingExpression[]): void {
        const sortingState = cloneArray(this.get(id).sortingExpressions, true);

        for (const each of expressions) {
            if (each.dir === SortingDirection.None) {
                this.remove_grouping_expression(id, each.fieldName);
            }
            this.prepare_sorting_expression(sortingState, each.fieldName, each.dir, each.ignoreCase);
        }

        this.get(id).sortingExpressions = sortingState;
    }

<<<<<<< HEAD
    public groupBy(id: string, fieldName: string, dir: SortingDirection, ignoreCase: boolean): void {
        const groupingState = this.get(id).groupingExpressions;

        this.prepare_sorting_expression(groupingState, fieldName, dir, ignoreCase);
        this.get(id).groupingExpressions = groupingState;
        this.sort(id, fieldName, dir, ignoreCase);
        this.arrange_sorting_expressions(id);
    }

    public groupBy_multiple(id: string, expressions: ISortingExpression[]): void {
        const groupingState = this.get(id).groupingExpressions;

        for (const each of expressions) {
            this.prepare_sorting_expression(groupingState, each.fieldName, each.dir, each.ignoreCase);
        }

        this.get(id).groupingExpressions = groupingState;
        this.sort_multiple(id, expressions);
        this.arrange_sorting_expressions(id);
    }

    public clear_groupby(id: string, name?: string) {
        const groupingState = cloneArray(this.get(id).groupingExpressions, true);
        const sortingState = cloneArray(this.get(id).sortingExpressions, true);

        if (name) {
            // clear specific expression
            const grExprIndex = groupingState.findIndex((exp) => exp.fieldName === name);
            const sortExprIndex = sortingState.findIndex((exp) => exp.fieldName === name);
            if (grExprIndex > -1) {
                groupingState.splice(grExprIndex, 1);
            }
            if (sortExprIndex > -1) {
                sortingState.splice(sortExprIndex, 1);
            }
            this.get(id).groupingExpressions = groupingState;
            this.get(id).sortingExpressions = sortingState;
        } else {
            // clear all
            this.get(id).groupingExpressions = [];
            for (const grExpr of groupingState) {
                const sortExprIndex = sortingState.findIndex((exp) => exp.fieldName ===  grExpr.fieldName);
                if (sortExprIndex > -1) {
                    sortingState.splice(sortExprIndex, 1);
                }
            }
            this.get(id).sortingExpressions = sortingState;
        }
    }

    public groupBy_get_expanded_for_group(id: string, groupRow: IGroupByRecord): IGroupByExpandState {
        const grState = this.get(id).groupingExpansionState;
        return grState.find((state) =>
            state.fieldName === groupRow.expression.fieldName && state.value === groupRow.value);
    }

    public groupBy_toggle_group(id: string, groupRow: IGroupByRecord) {
        const grid = this.get(id);
        const expansionState = grid.groupingExpansionState;

        const state: IGroupByExpandState = this.groupBy_get_expanded_for_group(id, groupRow);
        if (state) {
            state.expanded = !state.expanded;
        } else {
            expansionState.push({
                expanded: !grid.groupsExpanded,
                value: groupRow.value,
                fieldName: groupRow.expression.fieldName
            });
        }
        this.get(id).groupingExpansionState = expansionState;
    }

    public filter(id, fieldName, term, condition, ignoreCase) {
=======
    public filter(id: string, fieldName: string, term, condition: IFilteringOperation, ignoreCase: boolean) {
>>>>>>> 532188b2
        const filteringState = this.get(id).filteringExpressions;
        if (this.get(id).paging) {
            this.get(id).page = 0;
        }
        this.prepare_filtering_expression(filteringState, fieldName, term, condition, ignoreCase);
        this.get(id).filteringExpressions = filteringState;
    }

    public filter_multiple(id: string, expressions: IFilteringExpression[]) {
        const filteringState = this.get(id).filteringExpressions;
        if (this.get(id).paging) {
            this.get(id).page = 0;
        }

        for (const each of expressions) {
            this.prepare_filtering_expression(filteringState, each.fieldName,
                each.searchVal, each.condition, each.ignoreCase);
        }
        this.get(id).filteringExpressions = filteringState;
    }

    public filter_global(id, term, condition, ignoreCase) {
        const filteringState = this.get(id).filteringExpressions;
        if (this.get(id).paging) {
            this.get(id).page = 0;
        }

        for (const column of this.get(id).columns) {
            this.prepare_filtering_expression(filteringState, column.field, term,
                condition || column.filteringCondition, ignoreCase || column.filteringIgnoreCase);
        }
        this.get(id).filteringExpressions = filteringState;
    }

    public clear_filter(id, fieldName) {
        const filteringState = this.get(id).filteringExpressions;
        const index = filteringState.findIndex((expr) => expr.fieldName === fieldName);
        if (index > -1) {
            filteringState.splice(index, 1);
            this.get(id).filteringExpressions = filteringState;
        }
        this.get(id).filteredData = null;
    }

    protected calculateSummaries(id: string, column, data) {
        if (!this.summaryCacheMap.get(id).get(column.field)) {
            this.summaryCacheMap.get(id).set(column.field,
                column.summaries.operate(data));
        }
    }

    public clear_sort(id, fieldName) {
        const sortingState = this.get(id).sortingExpressions;
        const index = sortingState.findIndex((expr) => expr.fieldName === fieldName);
        if (index > -1) {
            sortingState.splice(index, 1);
            this.get(id).sortingExpressions = sortingState;
        }
    }

    protected prepare_filtering_expression(state, fieldName: string, searchVal, condition: IFilteringOperation, ignoreCase: boolean) {

        const expression = state.find((expr) => expr.fieldName === fieldName);
        const newExpression: IFilteringExpression = { fieldName, searchVal, condition, ignoreCase };
        if (!expression) {
            state.push(newExpression);
        } else {
            Object.assign(expression, newExpression);
        }
    }

    protected prepare_sorting_expression(state, fieldName, dir, ignoreCase) {

        if (dir === SortingDirection.None) {
            state.splice(state.findIndex((expr) => expr.fieldName === fieldName), 1);
            return;
        }

        const expression = state.find((expr) => expr.fieldName === fieldName);

        if (!expression) {
            state.push({ fieldName, dir, ignoreCase });
        } else {
            Object.assign(expression, { fieldName, dir, ignoreCase });
        }
    }
    protected arrange_sorting_expressions(id) {
        const groupingState = this.get(id).groupingExpressions;
        this.get(id).sortingExpressions.sort((a, b) => {
            const groupExprA = groupingState.find((expr) => expr.fieldName === a.fieldName);
            const groupExprB = groupingState.find((expr) => expr.fieldName === b.fieldName);
            if (groupExprA && groupExprB) {
                return groupingState.indexOf(groupExprA) > groupingState.indexOf(groupExprB) ? 1 : -1;
            } else if (groupExprA) {
                return -1;
            } else if (groupExprB) {
                return 1;
            } else {
                return 0;
            }
        });
    }
    protected remove_grouping_expression(id, fieldName) {
        const groupingExpressions = this.get(id).groupingExpressions;
        const index = groupingExpressions.findIndex((expr) => expr.fieldName === fieldName);
        if (index !== -1) {
            groupingExpressions.splice(index, 1);
        }
    }
}<|MERGE_RESOLUTION|>--- conflicted
+++ resolved
@@ -133,7 +133,6 @@
         this.get(id).sortingExpressions = sortingState;
     }
 
-<<<<<<< HEAD
     public groupBy(id: string, fieldName: string, dir: SortingDirection, ignoreCase: boolean): void {
         const groupingState = this.get(id).groupingExpressions;
 
@@ -207,10 +206,7 @@
         this.get(id).groupingExpansionState = expansionState;
     }
 
-    public filter(id, fieldName, term, condition, ignoreCase) {
-=======
     public filter(id: string, fieldName: string, term, condition: IFilteringOperation, ignoreCase: boolean) {
->>>>>>> 532188b2
         const filteringState = this.get(id).filteringExpressions;
         if (this.get(id).paging) {
             this.get(id).page = 0;
