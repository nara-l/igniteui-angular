import { Injectable } from '@angular/core';
import { Subject } from 'rxjs';
import { cloneArray } from '../core/utils';
import { DataUtil } from '../data-operations/data-util';
<<<<<<< HEAD
import { IFilteringExpression } from '../data-operations/filtering-expression.interface';
import { IGroupByExpandState } from '../data-operations/groupby-expand-state.interface';
import { IGroupByRecord } from '../data-operations/groupby-record.interface';
=======
import { IFilteringExpression, FilteringLogic } from '../data-operations/filtering-expression.interface';
>>>>>>> 6a9bb3b7
import { ISortingExpression, SortingDirection } from '../data-operations/sorting-expression.interface';
import { IgxGridCellComponent } from './cell.component';
import { IgxColumnComponent } from './column.component';
import { IGridEditEventArgs, IgxGridComponent } from './grid.component';
import { IgxGridRowComponent } from './row.component';
import { IFilteringOperation, FilteringExpressionsTree, IFilteringExpressionsTree } from '../../public_api';

@Injectable()
export class IgxGridAPIService {

    public change: Subject<any> = new Subject<any>();
    protected state: Map<string, IgxGridComponent> = new Map<string, IgxGridComponent>();
    protected summaryCacheMap: Map<string, Map<string, any[]>> = new Map<string, Map<string, any[]>>();

    public register(grid: IgxGridComponent) {
        this.state.set(grid.id, grid);
    }

    public get(id: string): IgxGridComponent {
        return this.state.get(id);
    }

    public get_column_by_name(id: string, name: string): IgxColumnComponent {
        return this.get(id).columnList.find((col) => col.field === name);
    }

    public set_summary_by_column_name(id: string, name: string) {
        if (!this.summaryCacheMap.get(id)) {
            this.summaryCacheMap.set(id, new Map<string, any[]>());
        }
        const column = this.get_column_by_name(id, name);
        if (this.get(id).filteredData && this.get(id).filteredData.length >= 0) {
            this.calculateSummaries(id, column, this.get(id).filteredData.map((rec) => rec[column.field]));
        } else {
            if (this.get(id).data) {
                this.calculateSummaries(id, column, this.get(id).data.map((rec) => rec[column.field]));
            }
        }
    }

    public get_summaries(id: string) {
        return this.summaryCacheMap.get(id);
    }

    public remove_summary(id: string, name?: string) {
        if (this.summaryCacheMap.has(id)) {
            if (!name) {
                this.summaryCacheMap.delete(id);
            } else {
                this.summaryCacheMap.get(id).delete(name);
            }
        }
    }

    public get_row_by_key(id: string, rowSelector: any): IgxGridRowComponent {
        const primaryKey = this.get(id).primaryKey;
        if (primaryKey !== undefined && primaryKey !== null) {
            return this.get(id).dataRowList.find((row) => row.rowData[primaryKey] === rowSelector);
        }
        return this.get(id).rowList.find((row) => row.index === rowSelector);
    }

    public get_row_by_index(id: string, rowIndex: number): IgxGridRowComponent {
        return this.get(id).rowList.find((row) => row.index === rowIndex);
    }

    public get_cell_by_field(id: string, rowSelector: any, field: string): IgxGridCellComponent {
        const row = this.get_row_by_key(id, rowSelector);
        if (row && row.cells) {
            return row.cells.find((cell) => cell.column.field === field);
        }
    }

    public notify(id: string) {
        this.get(id).eventBus.next(true);
    }

    public get_cell_by_index(id: string, rowIndex: number, columnIndex: number): IgxGridCellComponent {
        const row = this.get_row_by_index(id, rowIndex);
        if (row && row.cells) {
            return row.cells.find((cell) => cell.columnIndex === columnIndex);
        }
    }

    public get_cell_by_visible_index(id: string, rowIndex: number, columnIndex: number): IgxGridCellComponent {
        const row = this.get_row_by_index(id, rowIndex);
        if (row && row.cells) {
            return row.cells.find((cell) => cell.visibleColumnIndex === columnIndex);
        }
    }

    public update(id: string, cell: IgxGridCellComponent): void {
        const index = this.get(id).data.indexOf(cell.row.rowData);
        this.get(id).data[index][cell.column.field] = cell.value;
    }

    public update_row(value: any, id: string, row: IgxGridRowComponent): void {
        const index = this.get(id).data.indexOf(row.rowData);
        const args: IGridEditEventArgs = { row, cell: null, currentValue: this.get(id).data[index], newValue: value };
        this.get(id).onEditDone.emit(args);
        this.get(id).data[index] = args.newValue;
    }

    public sort(id: string, fieldName: string, dir: SortingDirection, ignoreCase: boolean): void {
        if (dir === SortingDirection.None) {
            this.remove_grouping_expression(id, fieldName);
        }
        const sortingState = cloneArray(this.get(id).sortingExpressions);

        this.prepare_sorting_expression([sortingState], { fieldName, dir, ignoreCase });
        this.get(id).sortingExpressions = sortingState;
    }

    public sort_multiple(id: string, expressions: ISortingExpression[]): void {
        const sortingState = cloneArray(this.get(id).sortingExpressions);

        for (const each of expressions) {
            if (each.dir === SortingDirection.None) {
                this.remove_grouping_expression(id, each.fieldName);
            }
            this.prepare_sorting_expression([sortingState], each);
        }

        this.get(id).sortingExpressions = sortingState;
    }

<<<<<<< HEAD
    public groupBy(id: string, fieldName: string, dir: SortingDirection, ignoreCase: boolean): void {
        const groupingState = cloneArray(this.get(id).groupingExpressions);
        const sortingState = cloneArray(this.get(id).sortingExpressions);

        this.prepare_sorting_expression([sortingState, groupingState], { fieldName, dir, ignoreCase });
        this.get(id).groupingExpressions = groupingState;
        this.arrange_sorting_expressions(id);
    }

    public groupBy_multiple(id: string, expressions: ISortingExpression[]): void {
        const groupingState = cloneArray(this.get(id).groupingExpressions);
        const sortingState = cloneArray(this.get(id).sortingExpressions);

        for (const each of expressions) {
            this.prepare_sorting_expression([sortingState, groupingState], each);
        }

        this.get(id).groupingExpressions = groupingState;
        this.arrange_sorting_expressions(id);
    }

    public clear_groupby(id: string, name?: string) {
        const groupingState = cloneArray(this.get(id).groupingExpressions);
        const sortingState = cloneArray(this.get(id).sortingExpressions);

        if (name) {
            // clear specific expression
            const grExprIndex = groupingState.findIndex((exp) => exp.fieldName === name);
            const sortExprIndex = sortingState.findIndex((exp) => exp.fieldName === name);
            const grpExpandState = this.get(id).groupingExpansionState;
            if (grExprIndex > -1) {
                groupingState.splice(grExprIndex, 1);
            }
            if (sortExprIndex > -1) {
                sortingState.splice(sortExprIndex, 1);
            }
            this.get(id).groupingExpressions = groupingState;
            this.get(id).sortingExpressions = sortingState;

            /* remove expansion states related to the cleared group
            and all with deeper hierarchy than the cleared group */
            this.get(id).groupingExpansionState = grpExpandState
                .filter((val) => {
                    return val.hierarchy && val.hierarchy.length <= grExprIndex;
                });
        } else {
            // clear all
            this.get(id).groupingExpressions = [];
            this.get(id).groupingExpansionState = [];
            for (const grExpr of groupingState) {
                const sortExprIndex = sortingState.findIndex((exp) => exp.fieldName === grExpr.fieldName);
                if (sortExprIndex > -1) {
                    sortingState.splice(sortExprIndex, 1);
                }
            }
            this.get(id).sortingExpressions = sortingState;
        }
    }

    public groupBy_get_expanded_for_group(id: string, groupRow: IGroupByRecord): IGroupByExpandState {
        const grState = this.get(id).groupingExpansionState;
        const hierarchy = DataUtil.getHierarchy(groupRow);
        return grState.find((state) =>
            DataUtil.isHierarchyMatch(state.hierarchy || [{ fieldName: groupRow.expression.fieldName, value: groupRow.value }], hierarchy));
    }

    public groupBy_toggle_group(id: string, groupRow: IGroupByRecord) {
        const grid = this.get(id);
        const expansionState = grid.groupingExpansionState;

        const state: IGroupByExpandState = this.groupBy_get_expanded_for_group(id, groupRow);
        if (state) {
            state.expanded = !state.expanded;
        } else {
            expansionState.push({
                expanded: !grid.groupsExpanded,
                hierarchy: DataUtil.getHierarchy(groupRow)
            });
        }
        this.get(id).groupingExpansionState = expansionState;
    }

    public filter(id: string, fieldName: string, term, condition: IFilteringOperation, ignoreCase: boolean) {
        const filteringState = this.get(id).filteringExpressions;
        if (this.get(id).paging) {
            this.get(id).page = 0;
=======
    public filter(id: string, fieldName: string, term, conditionOrExpressionsTree: IFilteringOperation | IFilteringExpressionsTree,
        ignoreCase: boolean) {
        const grid = this.get(id);
        const filteringTree = grid.filteringExpressionsTree;
        if (grid.paging) {
            grid.page = 0;
>>>>>>> 6a9bb3b7
        }

        const fieldFilterIndex = filteringTree.findIndex(fieldName);
        if (fieldFilterIndex > -1) {
            filteringTree.filteringOperands.splice(fieldFilterIndex, 1);
        }

<<<<<<< HEAD
        for (const each of expressions) {
            this.prepare_filtering_expression(filteringState, each.fieldName,
                each.searchVal, each.condition, each.ignoreCase);
        }
        this.get(id).filteringExpressions = filteringState;
=======
        this.prepare_filtering_expression(filteringTree, fieldName, term, conditionOrExpressionsTree, ignoreCase);
        grid.filteringExpressionsTree = filteringTree;
>>>>>>> 6a9bb3b7
    }

    public filter_global(id, term, condition, ignoreCase) {
        const grid = this.get(id);
        const filteringTree = grid.filteringExpressionsTree;
        if (grid.paging) {
            grid.page = 0;
        }

        filteringTree.filteringOperands = [];
        this.remove_summary(id);

        if (condition) {
            for (const column of grid.columns) {
                this.prepare_filtering_expression(filteringTree, column.field, term,
                    condition, ignoreCase || column.filteringIgnoreCase);
            }
        }

        grid.filteringExpressionsTree = filteringTree;
    }

    public clear_filter(id, fieldName) {
        if (fieldName) {
            const column = this.get_column_by_name(id, fieldName);
            if (!column) {
                return;
            }
        }

        const grid = this.get(id);
        const filteringState = grid.filteringExpressionsTree;
        const index = filteringState.findIndex(fieldName);

        if (index > -1) {
            filteringState.filteringOperands.splice(index, 1);
            this.remove_summary(id, fieldName);
        } else {
            filteringState.filteringOperands = [];
            this.remove_summary(id);
        }

        grid.filteringExpressionsTree = filteringState;
        grid.filteredData = null;
    }

    protected calculateSummaries(id: string, column, data) {
        if (!this.summaryCacheMap.get(id).get(column.field)) {
            this.summaryCacheMap.get(id).set(column.field,
                column.summaries.operate(data));
        }
    }

    public clear_sort(id, fieldName) {
        const sortingState = this.get(id).sortingExpressions;
        const index = sortingState.findIndex((expr) => expr.fieldName === fieldName);
        if (index > -1) {
            sortingState.splice(index, 1);
            this.get(id).sortingExpressions = sortingState;
        }
    }

    protected prepare_filtering_expression(filteringState: IFilteringExpressionsTree, fieldName: string, searchVal,
        conditionOrExpressionsTree: IFilteringOperation | IFilteringExpressionsTree, ignoreCase: boolean) {

        let newExpressionsTree;
        const oldExpressionsTreeIndex = filteringState.findIndex(fieldName);
        const expressionsTree = conditionOrExpressionsTree instanceof FilteringExpressionsTree ?
                                conditionOrExpressionsTree as IFilteringExpressionsTree : null;
        const condition = conditionOrExpressionsTree instanceof FilteringExpressionsTree ?
                          null : conditionOrExpressionsTree as IFilteringOperation;
        const newExpression: IFilteringExpression = { fieldName, searchVal, condition, ignoreCase };

        if (oldExpressionsTreeIndex === -1) {
            // no expressions tree found for this field
            if (expressionsTree) {
                filteringState.filteringOperands.push(expressionsTree);
            } else if (condition) {
                // create expressions tree for this field and add the new expression to it
                newExpressionsTree = new FilteringExpressionsTree(filteringState.operator, fieldName);
                newExpressionsTree.filteringOperands.push(newExpression);
                filteringState.filteringOperands.push(newExpressionsTree);
            }
        } else {
            // expression or expressions tree found for this field
            const expressionOrExpressionsTreeForField = filteringState.filteringOperands[oldExpressionsTreeIndex];

            if (expressionsTree) {
                // replace the existing expressions tree for this field with the new one passed as parameter
                filteringState.filteringOperands.splice(oldExpressionsTreeIndex, 1, expressionsTree);
            } else if (condition) {
                // a new expression have to be added
                if (expressionOrExpressionsTreeForField instanceof FilteringExpressionsTree) {
                    // add it to the existing list of expressions for this field
                    expressionOrExpressionsTreeForField.filteringOperands.push(newExpression);
                } else {
                    // the element found for this field is an expression but it should be an expressions tree
                    // so create new expressions tree for this field
                    newExpressionsTree = new FilteringExpressionsTree(filteringState.operator, fieldName);
                    newExpressionsTree.filteringOperands.push(newExpression);
                    // and replace the old expression with the newly created expressions tree
                    filteringState.filteringOperands.splice(oldExpressionsTreeIndex, 1, newExpressionsTree);
                }
            }
        }
    }

    protected prepare_sorting_expression(states, expression: ISortingExpression) {
        if (expression.dir === SortingDirection.None) {
            states.forEach(state => {
                state.splice(state.findIndex((expr) => expr.fieldName === expression.fieldName), 1);
            });
            return;
        }

        states.forEach(state => {
            const e = state.find((expr) => expr.fieldName === expression.fieldName);
            if (!e) {
                state.push(expression);
            } else {
                Object.assign(e, expression);
            }
        });
    }

    public arrange_sorting_expressions(id) {
        const groupingState = this.get(id).groupingExpressions;
        this.get(id).sortingExpressions.sort((a, b) => {
            const groupExprA = groupingState.find((expr) => expr.fieldName === a.fieldName);
            const groupExprB = groupingState.find((expr) => expr.fieldName === b.fieldName);
            if (groupExprA && groupExprB) {
                return groupingState.indexOf(groupExprA) > groupingState.indexOf(groupExprB) ? 1 : -1;
            } else if (groupExprA) {
                return -1;
            } else if (groupExprB) {
                return 1;
            } else {
                return 0;
            }
        });
    }

    protected remove_grouping_expression(id, fieldName) {
        const groupingExpressions = this.get(id).groupingExpressions;
        const index = groupingExpressions.findIndex((expr) => expr.fieldName === fieldName);
        if (index !== -1) {
            groupingExpressions.splice(index, 1);
        }
    }
}<|MERGE_RESOLUTION|>--- conflicted
+++ resolved
@@ -2,13 +2,9 @@
 import { Subject } from 'rxjs';
 import { cloneArray } from '../core/utils';
 import { DataUtil } from '../data-operations/data-util';
-<<<<<<< HEAD
-import { IFilteringExpression } from '../data-operations/filtering-expression.interface';
+import { IFilteringExpression, FilteringLogic } from '../data-operations/filtering-expression.interface';
 import { IGroupByExpandState } from '../data-operations/groupby-expand-state.interface';
 import { IGroupByRecord } from '../data-operations/groupby-record.interface';
-=======
-import { IFilteringExpression, FilteringLogic } from '../data-operations/filtering-expression.interface';
->>>>>>> 6a9bb3b7
 import { ISortingExpression, SortingDirection } from '../data-operations/sorting-expression.interface';
 import { IgxGridCellComponent } from './cell.component';
 import { IgxColumnComponent } from './column.component';
@@ -135,7 +131,6 @@
         this.get(id).sortingExpressions = sortingState;
     }
 
-<<<<<<< HEAD
     public groupBy(id: string, fieldName: string, dir: SortingDirection, ignoreCase: boolean): void {
         const groupingState = cloneArray(this.get(id).groupingExpressions);
         const sortingState = cloneArray(this.get(id).sortingExpressions);
@@ -218,18 +213,12 @@
         this.get(id).groupingExpansionState = expansionState;
     }
 
-    public filter(id: string, fieldName: string, term, condition: IFilteringOperation, ignoreCase: boolean) {
-        const filteringState = this.get(id).filteringExpressions;
-        if (this.get(id).paging) {
-            this.get(id).page = 0;
-=======
     public filter(id: string, fieldName: string, term, conditionOrExpressionsTree: IFilteringOperation | IFilteringExpressionsTree,
         ignoreCase: boolean) {
         const grid = this.get(id);
         const filteringTree = grid.filteringExpressionsTree;
         if (grid.paging) {
             grid.page = 0;
->>>>>>> 6a9bb3b7
         }
 
         const fieldFilterIndex = filteringTree.findIndex(fieldName);
@@ -237,16 +226,8 @@
             filteringTree.filteringOperands.splice(fieldFilterIndex, 1);
         }
 
-<<<<<<< HEAD
-        for (const each of expressions) {
-            this.prepare_filtering_expression(filteringState, each.fieldName,
-                each.searchVal, each.condition, each.ignoreCase);
-        }
-        this.get(id).filteringExpressions = filteringState;
-=======
         this.prepare_filtering_expression(filteringTree, fieldName, term, conditionOrExpressionsTree, ignoreCase);
         grid.filteringExpressionsTree = filteringTree;
->>>>>>> 6a9bb3b7
     }
 
     public filter_global(id, term, condition, ignoreCase) {
