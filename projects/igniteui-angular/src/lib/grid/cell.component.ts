--- conflicted
+++ resolved
@@ -672,16 +672,6 @@
     /**
      *@hidden
      */
-<<<<<<< HEAD
-    focusCell() {
-        this._updateCellSelectionStatus();
-    }
-
-    /**
-     *@hidden
-     */
-=======
->>>>>>> 05e5522a
     @HostListener('dblclick', ['$event'])
     public onDoubleClick(event) {
         if (this.column.editable) {
