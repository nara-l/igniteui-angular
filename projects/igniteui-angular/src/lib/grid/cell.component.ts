--- conflicted
+++ resolved
@@ -112,10 +112,14 @@
     @Input()
     public value: any;
 
-<<<<<<< HEAD
-
-
-=======
+    private get isFirstCell(): boolean {
+        return this.columnIndex === 0 || (this.isPinned && this.visibleColumnIndex === 0);
+    }
+
+    private get isLastCell(): boolean {
+        return this.columnIndex === this.grid.columns.length - 1;
+    }
+
     /**
      * Sets/gets the highlight class of the cell.
      * Default value is `"igx-highlight"`.
@@ -127,26 +131,6 @@
      * ```
      * @memberof IgxGridCellComponent
      */
->>>>>>> e6b2b683
-    private get isFirstCell(): boolean {
-        return this.columnIndex === 0 || (this.isPinned && this.visibleColumnIndex === 0);
-    }
-
-    private get isLastCell(): boolean {
-        return this.columnIndex === this.grid.columns.length - 1;
-    }
-
-    /**
-    * Sets/gets the highlight class of the cell.
-    * Default value is `"igx-highlight"`.
-    * ```typescript
-    * let highlightClass = this.cell.highlightClass;
-    * ```
-    * ```typescript
-    * this.cell.highlightClass = 'igx-cell-highlight';
-    * ```
-    * @memberof IgxGridCellComponent
-    */
     public highlightClass = 'igx-highlight';
 
     /**
