--- conflicted
+++ resolved
@@ -535,32 +535,24 @@
     protected isFocused = false;
     protected isSelected = false;
     private destroy$ = new Subject();
-<<<<<<< HEAD
     private keydown$ = fromEvent(this.nativeElement, 'keydown')
         .pipe(
-            tap((ev: KeyboardEvent) => {
+            tap((event: KeyboardEvent) => {
                 if (this.inEditMode) {
                     event.stopPropagation();
                     return;
                 }
-                if (this.isNavigationKey(ev.key.toLowerCase())) {
+                if (this.isNavigationKey(event.key.toLowerCase())) {
                     event.preventDefault();
                     event.stopPropagation();
+                }
+                if (event.key === 'Tab') {
+                    event.preventDefault();
                 }
             }),
             takeUntil(this.destroy$),
             sampleTime(0, rAF)
         );
-=======
-    private keydown$ = fromEvent(this.nativeElement, 'keydown').pipe(
-        tap((event: KeyboardEvent) => {
-            if (event.key === 'Tab') {
-                event.preventDefault();
-            }
-        }),
-        takeUntil(this.destroy$),
-        sampleTime(0, rAF));
->>>>>>> 734f4100
     private cellSelectionID: string;
     private prevCellSelectionID: string;
     private previousCellEditMode = false;
@@ -794,21 +786,11 @@
                 break;
             case 'arrowup':
             case 'up':
-<<<<<<< HEAD
-                this.onKeydownArrowUp();
-                break;
-            case 'arrowdown':
-            case 'down':
-                this.onKeydownArrowDown();
-=======
-                if (this.inEditMode) { return; }
                 this.onKeydownArrowUp(event);
                 break;
             case 'arrowdown':
             case 'down':
-                if (this.inEditMode) { return; }
                 this.onKeydownArrowDown(event);
->>>>>>> 734f4100
                 break;
             case 'enter':
             case 'f2':
