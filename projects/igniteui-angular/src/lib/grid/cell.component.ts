﻿import {
    AfterViewInit,
    ChangeDetectionStrategy,
    ChangeDetectorRef,
    Component,
    ElementRef,
    HostBinding,
    HostListener,
    Input,
    OnDestroy,
    OnInit,
    TemplateRef,
    ViewChild
} from '@angular/core';
import { sampleTime, takeUntil, first } from 'rxjs/operators';
import { IgxSelectionAPIService } from '../core/selection';
import { DataType } from '../data-operations/data-util';
import { IgxTextHighlightDirective } from '../directives/text-highlight/text-highlight.directive';
import { IgxGridAPIService } from './api.service';
import { IgxColumnComponent } from './column.component';
import { Subject, animationFrameScheduler as rAF, fromEvent } from 'rxjs';
import { IgxGridGroupByRowComponent } from './groupby-row.component';

/**
 * Providing reference to `IgxGridCellComponent`:
 * ```typescript
 * @ViewChild('grid', { read: IgxGridComponent })
 *  public grid: IgxGridComponent;
 * ```
 * ```typescript
 *  let column = this.grid.columnList.first;
 * ```
 * ```typescript
 *  let cell = column.cells[0];
 * ```
 */
@Component({
    changeDetection: ChangeDetectionStrategy.Default,
    preserveWhitespaces: false,
    selector: 'igx-grid-cell',
    templateUrl: './cell.component.html'
})
export class IgxGridCellComponent implements OnInit, OnDestroy, AfterViewInit {

    /**
     * Gets the column of the cell.
     * ```typescript
     *  let cellColumn = this.cell.column;
     * ```
     * @memberof IgxGridCellComponent
     */
    @Input()
    public column: IgxColumnComponent;

    /**
     * Gets the row of the cell.
     * ```typescript
     * let cellRow = this.cell.row;
     * ```
     * @memberof IgxGridCellComponent
     */
    @Input()
    public row: any;

    /**
     * Sets/gets the template of the cell.
     * ```html
     * <ng-template #cellTemplate igxCell let-value>
     *   <div style="font-style: oblique; color:blueviolet; background:red">
     *       <span>{{value}}</span>
     *   </div>
     * </ng-template>
     * ```
     * ```typescript
     * @ViewChild('cellTemplate',{read: TemplateRef})
     * cellTemplate: TemplateRef<any>;
     * ```
     * ```typescript
     * this.cell.cellTemplate = this.cellTemplate;
     * ```
     * ```typescript
     * let template =  this.cell.cellTemplate;
     * ```
     * @memberof IgxGridCellComponent
     */
    @Input()
    public cellTemplate: TemplateRef<any>;

    /**
     * Sets/gets the cell value.
     * ```typescript
     * this.cell.value = "Cell Value";
     * ```
     * ```typescript
     * let cellValue = this.cell.value;
     * ```
     * @memberof IgxGridCellComponent
     */
    @Input()
    public value: any;

    private get isFirstCell(): boolean {
        return this.columnIndex === 0 || (this.isPinned && this.visibleColumnIndex === 0);
    }

    private get isLastCell(): boolean {
        return this.columnIndex === this.grid.columns.length - 1;
    }

    /**
     * Sets/gets the highlight class of the cell.
     * Default value is `"igx-highlight"`.
     * ```typescript
     * let highlightClass = this.cell.highlightClass;
     * ```
     * ```typescript
     * this.cell.highlightClass = 'igx-cell-highlight';
     * ```
     * @memberof IgxGridCellComponent
     */
    public highlightClass = 'igx-highlight';

    /**
     * Sets/gets the active highlight class class of the cell.
     * Default value is `"igx-highlight__active"`.
     * ```typescript
     * let activeHighlightClass = this.cell.activeHighlightClass;
     * ```
     * ```typescript
     * this.cell.activeHighlightClass = 'igx-cell-highlight_active';
     * ```
     * @memberof IgxGridCellComponent
     */
    public activeHighlightClass = 'igx-highlight__active';

    /**
     * Gets the cell formatter.
     * ```typescript
     * let cellForamatter = this.cell.formatter;
     * ```
     * @memberof IgxGridCellComponent
     */
    get formatter(): (value: any) => any {
        return this.column.formatter;
    }

    /**
     * Gets the cell template context object.
     * ```typescript
     * let context = this.cell.context();
     * ```
     * @memberof IgxGridCellComponent
     */
    get context(): any {
        return {
            $implicit: this.value,
            cell: this
        };
    }

    /**
     * Gets the cell template.
     * ```typescript
     * let template = this.cell.template;
     * ```
     * @memberof IgxGridCellComponent
     */
    get template(): TemplateRef<any> {
        if (this.inEditMode) {
            const inlineEditorTemplate = this.column.inlineEditorTemplate;
            return inlineEditorTemplate ? inlineEditorTemplate : this.inlineEditorTemplate;
        }
        if (this.cellTemplate) {
            return this.cellTemplate;
        }
        return this.defaultCellTemplate;
    }

    /**
     * Gets the `id` of the grid in which the cell is stored.
     * ```typescript
     * let gridId = this.cell.gridID;
     * ```
     * @memberof IgxGridCellComponent
     */
    get gridID(): any {
        return this.row.gridID;
    }

    /**
     * Gets the grid of the cell.
     * ```typescript
     * let grid = this.cell.grid;
     * ```
     * @memberof IgxGridCellComponent
     */
    get grid(): any {
        return this.gridAPI.get(this.gridID);
    }

    /**
     * Gets the `index` of the row where the cell is stored.
     * ```typescript
     * let rowIndex = this.cell.rowIndex;
     * ```
     * @memberof IgxGridCellComponent
     */
    get rowIndex(): number {
        return this.row.index;
    }

    /**
     * Gets the `index` of the cell column.
     * ```typescript
     * let columnIndex = this.cell.columnIndex;
     * ```
     * @memberof IgxGridCellComponent
     */
    get columnIndex(): number {
        return this.column.index;
    }

    /**
     * Gets the visible `index` of the in which the cell is stored.
     * ```typescript
     * let visibleColumnIndex = this.cell.visibleColumnIndex;
     * ```
     * @memberof IgxGridCellComponent
     */
    get visibleColumnIndex(): number {
        return this.column.visibleIndex;
    }

    /**
     * Gets the `index` of the unpinned column in which the cell is stored.
     * ```typescript
     * let unpinnedColumnIndex = this.cell.ununpinnedColumnIndex;
     * ```
     * @memberof IgxGridCellComponent
     */
    get unpinnedColumnIndex(): number {
        return this.grid.unpinnedColumns.filter(c => !c.columnGroup).indexOf(this.column);
    }

    /**
     * Gets the ID of the cell.
     * ```typescript
     * let cellID = this.cell.cellID;
     * ```
     * @memberof IgxGridCellComponent
     */
    public get cellID() {
        const primaryKey = this.grid.primaryKey;
        const rowID = primaryKey ? this.row.rowData[primaryKey] : this.row.rowData;
        return { rowID, columnID: this.columnIndex, rowIndex: this.rowIndex };
    }

    /**
     * Returns a reference to the nativeElement of the cell.
     * ```typescript
     * let cellNativeElement = this.cell.nativeElement;
     * ```
     * @memberof IgxGridCellComponent
     */
    get nativeElement(): any {
        return this.element.nativeElement;
    }

    /**
     * Gets whether the cell is in edit mode.
     * ```typescript
     * let isCellInEditMode = this.cell.inEditMode;
     * ```
     * @memberof IgxGridCellComponent
     */
    get inEditMode(): boolean {
        const editableCell = this.gridAPI.get_cell_inEditMode(this.gridID);
        if (editableCell) {
            return this.cellID.rowID === editableCell.cellID.rowID &&
                this.cellID.columnID === editableCell.cellID.columnID;
        } else {
            return false;
        }
    }

    /**
     * Enables/disables the edit mode of the cell
     * ```typescript
     * this.cell.inEditMode = true;
     * ```
     * @memberof IgxGridCellComponent
     */
    set inEditMode(value: boolean) {
        if (this.column.editable && value) {
            this.editValue = this.value;
            this.gridAPI.set_cell_inEditMode(this.gridID, this, value);
            if (this.highlight && this.grid.lastSearchInfo.searchText) {
                this.highlight.observe();
            }
        } else {
            this.gridAPI.escape_editMode(this.gridID, this.cellID);
        }

        this.cdr.detectChanges();
    }

    /**
     * Sets/get the `tabindex` property of the cell.
     * Default value is `0`.
     * ```typescript
     * this.cell.tabindex = 1;
     * ```
     * ```typescript
     * let cellTabIndex = this.cell.tabindex;
     * ```
     * @memberof IgxGridCellComponent
     */
    @HostBinding('attr.tabindex')
    public tabindex = 0;

    /**
     * Sets/get the `role` property of the cell.
     * Default value is `"gridcell"`.
     * ```typescript
     * this.cell.role = 'grid-cell';
     * ```
     * ```typescript
     * let cellRole = this.cell.role;
     * ```
     * @memberof IgxGridCellComponent
     */
    @HostBinding('attr.role')
    public role = 'gridcell';

    /**
     * Gets whether the cell is editable.
     * ```typescript
     * let isCellReadonly = this.cell.readonly;
     * ```
     * @memberof IgxGridCellComponent
     */
    @HostBinding('attr.aria-readonly')
    get readonly(): boolean {
        return !this.column.editable;
    }

    /**
     * Gets whether the cell is in edit mode.
     * If `true`, the `"igx_grid__cell--edit"` class is added to the cell.
     * ```typescript
     * let cellInEditMode = this.cell.cellInEditMode;
     * ```
     * @memberof IgxGridCellComponent
     */
    @HostBinding('class.igx_grid__cell--edit')
    get cellInEditMode() {
        return this.inEditMode;
    }

    /**
     * Returns a string containing the grid `id` and the column `field` concatenated by "_".
     * ```typescript
     * let describedBy = this.cell.describedBy;
     * ```
     * @memberof IgxGridCellComponent
     */
    @HostBinding('attr.aria-describedby')
    get describedby(): string {
        return `${this.row.gridID}_${this.column.field}`;
    }

    /**
     * Gets the style classes of the cell.
     * ```typescript
     * let cellStyleClasses = this.cell.styleClasses.
     * ```
     * @memberof IgxGridCellComponent
     */
    @HostBinding('class')
    get styleClasses(): string {
        const defaultClasses = [
            'igx-grid__td igx-grid__td--fw',
            this.column.cellClasses
        ];

        const classList = {
            'igx_grid__cell--edit': this.inEditMode,
            'igx-grid__td--number': this.column.dataType === DataType.Number,
            'igx-grid__td--editing': this.inEditMode,
            'igx-grid__th--pinned': this.column.pinned,
            'igx-grid__th--pinned-last': this.isLastPinned,
            'igx-grid__td--selected': this.selected
        };

        Object.entries(classList).forEach(([klass, value]) => {
            if (value) {
                defaultClasses.push(klass);
            }
        });
        return defaultClasses.join(' ');
    }

    /**
     * Gets the width of the cell.
     * ```typescript
     * let cellWidth = this.cell.width;
     * ```
     * @memberof IgxGridCellComponent
     */
    @HostBinding('style.min-width')
    @HostBinding('style.flex-basis')
    get width() {
        const hasVerticalScroll = !this.grid.verticalScrollContainer.dc.instance.notVirtual;
        const colWidth = this.column.width;
        const isPercentageWidth = colWidth && typeof colWidth === 'string' && colWidth.indexOf('%') !== -1;

        if (colWidth && !isPercentageWidth) {
            let cellWidth = this.isLastUnpinned && hasVerticalScroll ?
                parseInt(colWidth, 10) - 18 + '' : colWidth;

            if (typeof cellWidth !== 'string' || cellWidth.endsWith('px') === false) {
                cellWidth += 'px';
            }

            return cellWidth;
        } else {
            return colWidth;
        }
    }

    /**
     * When `true`, the `"igx-grid__td--editing"` class is applied to the cell.
     * ```typescript
     * let cellInEditMode = this.cell.editModeCSS();
     * ```
     * @memberof IgxGridCellComponent
     */
    @HostBinding('class.igx-grid__td--editing')
    get editModeCSS() {
        return this.inEditMode;
    }

    /**
     * Gets whether the cell is focused.
     * ```typescript
     * let isFocused = this.cell.focused;
     * ```
     * @memberof IgxGridCellComponent
     */
    get focused(): boolean {
        return this.isFocused;
    }

    /**
     * Enables/disables the focused state of the cell.
     * ```typescript
     * this.cell.focused = true;
     * ```
     * @memberof IgxGridCellComponent
     */
    set focused(val: boolean) {
        this.isFocused = val;
    }

    /**
     * Gets whether the cell is stored in a pinned column.
     * ```typescript
     * let isPinned = this.cell.isPinned;
     * ```
     * @memberof IgxGridCellComponent
     */
    @HostBinding('class.igx-grid__th--pinned')
    get isPinned() {
        return this.column.pinned;
    }

    /**
     * Gets whether the cell is stored in the last column in the pinned area.
     * ```typescript
     * let isLastPinned = this.cell.isLastPinned;
     * ```
     * @memberof IgxGridCellComponent
     */
    @HostBinding('class.igx-grid__th--pinned-last')
    get isLastPinned() {
        const pinnedCols = this.grid.pinnedColumns;
        return pinnedCols[pinnedCols.length - 1] === this.column;
    }

    /**
     * Gets whether the cell is stored in the last column in the unpinned area.
     * ```typescript
     * let isLastUnpinned = this.cell.isLastUnpinned;
     * ```
     * @memberof IgxGridCellComponent
     */
    get isLastUnpinned() {
        const unpinnedColumns = this.grid.unpinnedColumns;
        return unpinnedColumns[unpinnedColumns.length - 1] === this.column;
    }

    /**
     * Gets whether the cell is selected.
     * ```typescript
     * let isSelected = this.cell.selected;
     * ```
     * @memberof IgxGridCellComponent
     */
    get selected() {
        return this.isSelected = this.isCellSelected();
    }

    /**
     * Selects/deselects the cell.
     * ```typescript
     * this.cell.selected = true.
     * ```
     * @memberof IgxGridCellComponent
     */
    @HostBinding('attr.aria-selected')
    set selected(val: boolean) {
        this.isSelected = val;
    }

    @ViewChild('defaultCell', { read: TemplateRef })
    protected defaultCellTemplate: TemplateRef<any>;

    @ViewChild('inlineEditor', { read: TemplateRef })
    protected inlineEditorTemplate: TemplateRef<any>;

    @ViewChild(IgxTextHighlightDirective, { read: IgxTextHighlightDirective })
    private highlight: IgxTextHighlightDirective;

    /**
     * @hidden
     */
    public editValue;
    protected isFocused = false;
    protected isSelected = false;
    private destroy$ = new Subject();
    private keydown$ = fromEvent(this.nativeElement, 'keydown').pipe(takeUntil(this.destroy$), sampleTime(0, rAF));
    private cellSelectionID: string;
    private prevCellSelectionID: string;
    private previousCellEditMode = false;

    constructor(
        public gridAPI: IgxGridAPIService,
        public selectionApi: IgxSelectionAPIService,
        public cdr: ChangeDetectorRef,
        private element: ElementRef) { }

    public _updateCellSelectionStatus(fireFocus = true) {
        this._clearCellSelection();
        this._saveCellSelection();
        if (this.column.editable && this.previousCellEditMode) {
            this.inEditMode = true;
        }
        this.selected = true;
        this.focused = true;
        this.row.focused = true;
        if (fireFocus) {
            this.nativeElement.focus();
        }
    }

    private _clearCellSelection() {
        const cell = this._getLastSelectedCell();
        if (cell) {
            cell.selected = false;
            cell.focused = false;
        }
        const editCell = this.gridAPI.get_cell_inEditMode(this.gridID);
<<<<<<< HEAD
        if (editCell) {
            if (editCell.cell.column.field === this.gridAPI.get(this.gridID).primaryKey) {
=======
        if (editCell && this.updateCell) {
            if (editCell.cell.column.field === this.grid.primaryKey) {
>>>>>>> 28beef9b
                if (editCell.cellID.rowIndex === this.cellID.rowIndex && editCell.cellID.columnID === this.cellID.columnID) {
                    this.previousCellEditMode = false;
                } else {
                    this.previousCellEditMode = true;
                    this.gridAPI.submit_value(this.gridID);
                }
            } else {
                this.previousCellEditMode = true;
                this.gridAPI.submit_value(this.gridID);
            }
            this.cdr.markForCheck();
        } else {
            this.previousCellEditMode = false;
        }
        this._saveCellSelection(new Set());
    }

    private _saveCellSelection(newSelection?: Set<any>) {
        const sel = this.selectionApi.get_selection(this.cellSelectionID);
        if (sel && sel.size > 0) {
            this.selectionApi.set_selection(this.prevCellSelectionID, sel);
        }
        if (!newSelection) {
            newSelection = this.selectionApi.select_item(this.cellSelectionID, this.cellID);
        }
        this.selectionApi.set_selection(this.cellSelectionID, newSelection);
    }

    private _getLastSelectedCell() {
        const cellID = this.selectionApi.get_selection_first(this.cellSelectionID);
        if (cellID) {
            return this.gridAPI.get_cell_by_index(this.gridID, cellID.rowIndex, cellID.columnID);
        }
    }

    /**
     * Gets whether the cell is selected.
     * ```typescript
     * let isCellSelected = thid.cell.isCellSelected();
     * ```
     * @memberof IgxGridCellComponent
     */
    public isCellSelected() {
        const selectedCellID = this.selectionApi.get_selection_first(this.cellSelectionID);
        if (selectedCellID) {
            return this.cellID.rowID === selectedCellID.rowID &&
                this.cellID.columnID === selectedCellID.columnID;
        }
        return false;
    }

    /**
     *@hidden
     */
    public ngOnInit() {
        this.cellSelectionID = `${this.gridID}-cell`;
        this.prevCellSelectionID = `${this.gridID}-prev-cell`;
        this.keydown$.subscribe((event: KeyboardEvent) => this.dispatchEvent(event));
    }

    /**
     * Sets new value to the cell.
     * ```typescript
     * this.cell.update('New Value');
     * ```
     * @memberof IgxGridCellComponent
     */
    public update(val: any) {
        const rowSelector = this.cellID.rowID;
        const editableCell = this.gridAPI.get_cell_inEditMode(this.gridID);
        if (editableCell && editableCell.cellID.rowID === this.cellID.rowID
            && editableCell.cellID.columnID === this.cellID.columnID) {
            this.gridAPI.escape_editMode(this.gridID, editableCell.cellID);
        }
        this.gridAPI.update_cell(this.gridID, rowSelector, this.cellID.columnID, val);
        this.cdr.markForCheck();
        this.grid.refreshSearch();
    }

    /**
     *@hidden
     */
    public ngOnDestroy() {
        this.destroy$.next(true);
        this.destroy$.complete();
    }

    /**
     *@hidden
     */
    public ngAfterViewInit() {
        if (this.highlight && this.grid.lastSearchInfo.searchText) {
            this.highlight.highlight(this.grid.lastSearchInfo.searchText, this.grid.lastSearchInfo.caseSensitive);
            this.highlight.activateIfNecessary();
        }
    }

    /**
     *@hidden
     */
    @HostListener('dblclick', ['$event'])
    public onDoubleClick(event) {
        if (this.column.editable) {
            this.inEditMode = true;
        }

        this.grid.onDoubleClick.emit({
            cell: this,
            event
        });
    }

    /**
     *@hidden
     */
    @HostListener('click', ['$event'])
    public onClick(event) {
        if (!this.selected) {
            this._updateCellSelectionStatus();
        }
        this.grid.onCellClick.emit({
            cell: this,
            event
        });
    }

    /**
     *@hidden
     */
    @HostListener('contextmenu', ['$event'])
    public onContextMenu(event) {
        this.grid.onContextMenu.emit({
            cell: this,
            event
        });
    }

    /**
     *@hidden
     */
    @HostListener('focus', ['$event'])
    public onFocus(event) {
        this._updateCellSelectionStatus(false);
        this.grid.onSelection.emit({
            cell: this,
            event
        });
    }

    /**
     *@hidden
     */
    @HostListener('blur', ['$event'])
    public onBlur(event) {
        this.isFocused = false;
        this.row.focused = false;
    }

    dispatchEvent(event: KeyboardEvent) {
        const key = event.key.toLowerCase();
        const shift = event.shiftKey;
        const ctrl = event.ctrlKey;

        event.preventDefault();
        event.stopPropagation();

        switch (key) {
            case 'tab':
                if (shift) {
                    this.onShiftTabKey();
                    break;
                }
                this.onTabKey();
                break;
            case 'arrowleft':
            case 'left':
                if (this.inEditMode) { return; }
                if (ctrl) {
                    this.onKeydownCtrlArrowLeft();
                    break;
                }
                this.onKeydownArrowLeft();
                break;
            case 'arrowright':
            case 'right':
                if (this.inEditMode) { return; }
                if (ctrl) {
                    this.onKeydownCtrlArrowRight();
                    break;
                }
                this.onKeydownArrowRight();
                break;
            case 'arrowup':
            case 'up':
                if (this.inEditMode) { return; }
                this.onKeydownArrowUp();
                break;
            case 'arrowdown':
            case 'down':
                if (this.inEditMode) { return; }
                this.onKeydownArrowDown();
                break;
            case 'enter':
            case 'f2':
                this.onKeydownEnterEditMode();
                break;
            case 'escape':
            case 'esc':
                this.onKeydownExitEditMode();
                break;
            default:
                return;
        }
    }

    public onShiftTabKey() {
        if (this.isFirstCell) {
            this.selectionApi.set_selection(this.cellSelectionID, new Set());
            this.grid.markForCheck();
            return;
        } else {
            this.onKeydownArrowLeft();
        }
    }

    public onKeydownArrowLeft() {

        const rowIndex = this.rowIndex;
        const columnIndex = this.visibleColumnIndex - 1;

        if (columnIndex >= 0) {
            const target = this.gridAPI.get_cell_by_visible_index(this.gridID, rowIndex, columnIndex);
            const targetUnpinnedIndex = this.unpinnedColumnIndex - 1;
            const horVirtScroll = this.grid.parentVirtDir.getHorizontalScroll();
            let bVirtSubscribe = true;

            if (!horVirtScroll && !target) {
                return;
            }

            if (target) {
                const containerLeftOffset = parseInt(this.row.virtDirRow.dc.instance._viewContainer.element.nativeElement.style.left, 10);
                const targetEndLeftOffset = target.nativeElement.offsetLeft + containerLeftOffset;
                if (!target.isPinned && targetEndLeftOffset < 0) {
                    // Target cell is not pinned and is partialy visible (left part is cut). Scroll so it is fully visible and then focus.
                    horVirtScroll.scrollLeft = this.row.virtDirRow.getColumnScrollLeft(targetUnpinnedIndex);
                } else {
                    // Target cell is fully visible. Just focus it.
                    target._updateCellSelectionStatus();
                    bVirtSubscribe = false;
                }
            } else {
                if (!this.column.pinned) {
                    this.row.virtDirRow.scrollPrev();
                } else {
                    this.row.virtDirRow.scrollTo(this.grid.unpinnedColumns.filter(c => !c.columnGroup).length - 1);
                }
            }

            /**
             * Determine if we need to subscribe, otherwise if we use navigation and don't scroll, it will bind n-times times.
             * If we scroll the virtual container above, we need to subscribe to onChunkLoad.
             * We do this because it takes time to detect change in scrollLeft of an element
             */
            if (bVirtSubscribe) {
                this.grid._focusNextCell(this.rowIndex, columnIndex, 'left');
            }
        }
    }

    public onKeydownCtrlArrowLeft() {

        if (this.grid.pinnedColumns.length) {
            const target = this.gridAPI.get_cell_by_visible_index(this.gridID, this.rowIndex, this.row.cells.first.visibleColumnIndex);
            target._updateCellSelectionStatus();
            return;
        }

        const columnIndex = this.grid.unpinnedColumns[0].visibleIndex;

        const firstCell = this.row.cells.first;
        if (firstCell.visibleColumnIndex === columnIndex) {
            firstCell._updateCellSelectionStatus();
            return;
        }

        this.grid.scrollTo(this.rowIndex, columnIndex, this.grid.paging ? this.grid.page : 0);
        this.row.virtDirRow.onChunkLoad
            .pipe(first())
            .subscribe(() => {
                const target = this.gridAPI.get_cell_by_visible_index(this.gridID, this.rowIndex, columnIndex);
                target._updateCellSelectionStatus();
        });
    }

    public onTabKey() {
        if (this.isLastCell) {
            this.selectionApi.set_selection(this.cellSelectionID, new Set());
            this.grid.markForCheck();
            return;
        } else {
            this.onKeydownArrowRight();
        }
    }

    public onKeydownArrowRight() {

        const visibleColumns = this.grid.visibleColumns.filter(c => !c.columnGroup);
        const rowIndex = this.rowIndex;
        const columnIndex = this.visibleColumnIndex + 1;

        if (columnIndex > -1 && columnIndex <= visibleColumns.length - 1) {
            const target = this.gridAPI.get_cell_by_visible_index(this.gridID, rowIndex, columnIndex);
            const targetUnpinnedIndex = this.unpinnedColumnIndex + 1;
            const horVirtScroll = this.grid.parentVirtDir.getHorizontalScroll();
            const verticalVirtScroll = this.grid.verticalScrollContainer.getVerticalScroll();
            const verticalVirtScrollWidth = verticalVirtScroll &&
                verticalVirtScroll.offsetHeight < verticalVirtScroll.children[0].offsetHeight ?
                this.grid.verticalScrollContainer.getVerticalScroll().offsetWidth :
                0;

            // We take into consideration the vertical scroll width sinse it is not calculated in the container inside the row
            const virtContainerSize = parseInt(this.row.virtDirRow.igxForContainerSize, 10) - verticalVirtScrollWidth;
            let bVirtSubscribe = true;

            if (!horVirtScroll && !target) {
                return;
            }

            if (target) {
                const containerLeftOffset = parseInt(this.row.virtDirRow.dc.instance._viewContainer.element.nativeElement.style.left, 10);
                const targetStartLeftOffset = target.nativeElement.offsetLeft + containerLeftOffset;
                const targetEndLeftOffset = target.nativeElement.offsetLeft +
                    parseInt(visibleColumns[columnIndex].width, 10) +
                    containerLeftOffset;
                if (!target.isPinned && targetEndLeftOffset > virtContainerSize) {
                    // Target cell is partially visible (right part of it is cut). Scroll to it so it is fully visible then focus.
                    const oldScrollLeft = horVirtScroll.scrollLeft;
                    const targetScrollLeft = this.row.virtDirRow.getColumnScrollLeft(targetUnpinnedIndex + 1) - virtContainerSize;
                    horVirtScroll.scrollLeft = targetScrollLeft;

                    if (oldScrollLeft === horVirtScroll.scrollLeft && oldScrollLeft !== targetScrollLeft) {
                        // There is nowhere to scroll more. Don't subscribe since there won't be triggered event.
                        target._updateCellSelectionStatus();
                        bVirtSubscribe = false;
                    }
                } else if (!target.isPinned && targetStartLeftOffset < 0) {
                    // Target cell is partially visible (left part of it is cut). Happens when going from pinned to unpinned area.
                    horVirtScroll.scrollLeft = 0;
                } else {
                    // Target cell is fully visible. Just focus it.
                    target._updateCellSelectionStatus();
                    bVirtSubscribe = false;
                }
            } else {
                horVirtScroll.scrollLeft = this.row.virtDirRow.getColumnScrollLeft(targetUnpinnedIndex + 1) - virtContainerSize;
            }

            /**
             * Determine if we need to subscribe, otherwise if we use navigation and don't scroll, it will bind n-times.
             * If we scroll the virtual container above, we need to subscribe to onChunkLoad.
             * We do this because it takes time to detect change in scrollLeft of an element
             */
            if (bVirtSubscribe) {
                this.grid._focusNextCell(this.rowIndex, columnIndex, 'right');
            }
        }
    }

    public onKeydownCtrlArrowRight() {
        const columnIndex = this.grid.unpinnedColumns[this.grid.unpinnedColumns.length - 1].visibleIndex;

        const lastCell = this.row.cells.last;
        if (lastCell.visibleColumnIndex === columnIndex) {
            lastCell._updateCellSelectionStatus();
            return;
        }

        this.grid.scrollTo(this.rowIndex, columnIndex, this.grid.paging ? this.grid.page : 0);
        this.row.virtDirRow.onChunkLoad
            .pipe(first())
            .subscribe(() => {
                const target = this.gridAPI.get_cell_by_visible_index(this.gridID, this.rowIndex, columnIndex);
                target._updateCellSelectionStatus();
        });
    }

    public onKeydownArrowUp() {
        if (this.rowIndex === 0) {
            return;
        }

        const lastCell = this._getLastSelectedCell();
        this._clearCellSelection();
        const rowIndex = lastCell ? lastCell.rowIndex - 1 : this.grid.rowList.last.index;
        this.grid.navigateUp(rowIndex, this.visibleColumnIndex);
    }

    public onKeydownArrowDown() {
        const virtDir = this.grid.verticalScrollContainer;
        const count = virtDir.totalItemCount || virtDir.igxForOf.length;
        if (this.rowIndex + 1 === count) {
            return;
        }

        const lastCell = this._getLastSelectedCell();
        this._clearCellSelection();
        const rowIndex = lastCell ? lastCell.rowIndex + 1 : this.grid.rowList.first.index;
        this.grid.navigateDown(rowIndex, this.visibleColumnIndex);
    }

    public onKeydownEnterEditMode() {
        if (this.column.editable) {
            if (this.inEditMode) {
                this.gridAPI.submit_value(this.gridID);
            } else {
                this.inEditMode = true;
            }
            this._updateCellSelectionStatus();
        }
    }

    public onKeydownExitEditMode() {
        if (this.column.editable) {
            this.inEditMode = false;
            this._updateCellSelectionStatus();
            this.grid.cdr.detectChanges();
        }
    }

    /**
     * If the provided string matches the text in the cell, the text gets highlighted.
     * ```typescript
     * this.cell.highlightText('Cell Value', true);
     * ```
     * @memberof IgxGridCellComponent
     */
    public highlightText(text: string, caseSensitive?: boolean): number {
        return this.highlight && this.column.searchable ? this.highlight.highlight(text, caseSensitive) : 0;
    }

    /**
     * Clears the highlight of the text in the cell.
     * ```typescript
     * this.cell.clearHighLight();
     * ```
     * @memberof IgxGridCellComponent
     */
    public clearHighlight() {
        if (this.highlight && this.column.searchable) {
            this.highlight.clearHighlight();
        }
    }
}<|MERGE_RESOLUTION|>--- conflicted
+++ resolved
@@ -570,13 +570,8 @@
             cell.focused = false;
         }
         const editCell = this.gridAPI.get_cell_inEditMode(this.gridID);
-<<<<<<< HEAD
         if (editCell) {
-            if (editCell.cell.column.field === this.gridAPI.get(this.gridID).primaryKey) {
-=======
-        if (editCell && this.updateCell) {
             if (editCell.cell.column.field === this.grid.primaryKey) {
->>>>>>> 28beef9b
                 if (editCell.cellID.rowIndex === this.cellID.rowIndex && editCell.cellID.columnID === this.cellID.columnID) {
                     this.previousCellEditMode = false;
                 } else {
