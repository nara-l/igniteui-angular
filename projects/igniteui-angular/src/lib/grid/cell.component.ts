﻿import {
    AfterViewInit,
    ChangeDetectionStrategy,
    ChangeDetectorRef,
    Component,
    ElementRef,
    HostBinding,
    HostListener,
    Input,
    OnDestroy,
    OnInit,
    TemplateRef,
    ViewChild
} from '@angular/core';
import { take } from 'rxjs/operators';
import { IgxSelectionAPIService } from '../core/selection';
import { KEYCODES } from '../core/utils';
import { DataType } from '../data-operations/data-util';
import { IgxTextHighlightDirective } from '../directives/text-highlight/text-highlight.directive';
import { IgxGridAPIService } from './api.service';
import { IgxColumnComponent } from './column.component';
import { autoWire, IGridBus } from './grid.common';
<<<<<<< HEAD
import { IGridCellEventArgs, IGridEditEventArgs } from './grid.component';
import { IgxGridGroupByRowComponent } from './groupby-row.component';
=======
>>>>>>> a7cdd848

@Component({
    changeDetection: ChangeDetectionStrategy.OnPush,
    preserveWhitespaces: false,
    selector: 'igx-grid-cell',
    templateUrl: './cell.component.html'
})
export class IgxGridCellComponent implements IGridBus, OnInit, OnDestroy, AfterViewInit {
    @Input()
    public column: IgxColumnComponent;

    @Input()
    public row: any;

    @Input()
    public cellTemplate: TemplateRef<any>;

    @Input()
    public value: any;

    public highlightClass = 'igx-highlight';
    public activeHighlightClass = 'igx-highlight__active';

    get formatter(): (value: any) => any {
        return this.column.formatter;
    }

    get context(): any {
        return {
            $implicit: this.value,
            cell: this
        };
    }

    get template(): TemplateRef<any> {
        if (this.inEditMode) {
            const inlineEditorTemplate = this.column.inlineEditorTemplate;
            return inlineEditorTemplate ? inlineEditorTemplate : this.inlineEditorTemplate;
        }
        if (this.cellTemplate) {
            return this.cellTemplate;
        }
        return this.defaultCellTemplate;
    }

    get gridID(): any {
        return this.row.gridID;
    }

    get grid(): any {
        return this.gridAPI.get(this.gridID);
    }

    get rowIndex(): number {
        return this.row.index;
    }

    get columnIndex(): number {
        return this.column.index;
    }

    get visibleColumnIndex(): number {
        return this.column.visibleIndex;
    }

    get unpinnedColumnIndex(): number {
        return this.grid.unpinnedColumns.indexOf(this.column);
    }

    public get cellID() {
        const primaryKey = this.grid.primaryKey;
        const rowID = primaryKey ? this.row.rowData[primaryKey] : this.row.rowData;
        return { rowID, columnID: this.columnIndex, rowIndex: this.rowIndex };
    }

    get nativeElement(): any {
        return this.element.nativeElement;
    }

    get inEditMode(): boolean {
        const editableCell = this.gridAPI.get_cell_inEditMode(this.gridID);
        if (editableCell) {
            return this.cellID.rowID === editableCell.cellID.rowID &&
            this.cellID.columnID === editableCell.cellID.columnID;
        } else {
            return false;
        }
    }

    @autoWire(true)
    set inEditMode(value: boolean) {
        if (this.column.editable && value) {
            this.editValue = this.value;
            this.gridAPI.set_cell_inEditMode(this.gridID, this, value);
        } else {
            this.gridAPI.escape_editMode(this.gridID, this.cellID);
        }
        if (this.column.dataType === DataType.Date) {
            requestAnimationFrame(() => this.cdr.markForCheck());
        } else {
            this.cdr.detectChanges();
        }
    }

    @HostBinding('attr.tabindex')
    public tabindex = 0;

    @HostBinding('attr.role')
    public role = 'gridcell';

    @HostBinding('attr.aria-readonly')
    get readonly(): boolean {
        return !this.column.editable;
    }

    @HostBinding('class.igx_grid__cell--edit')
    get cellInEditMode() {
        return this.inEditMode;
    }

    @HostBinding('attr.aria-describedby')
    get describedby(): string {
        return `${this.row.gridID}_${this.column.field}`;
    }

    @HostBinding('class')
    get styleClasses(): string {
        return `${this.defaultCssClass} ${this.column.cellClasses}`;
    }

    @HostBinding('style.min-width')
    @HostBinding('style.flex-basis')
    @HostBinding('class.igx-grid__td--fw')
    get width() {
        const hasVerticalScroll = !this.grid.verticalScrollContainer.dc.instance.notVirtual;
        const colWidth = this.column.width;
        const isPercentageWidth = colWidth && typeof colWidth === 'string' && colWidth.indexOf('%') !== -1;

        if (colWidth && !isPercentageWidth) {
            let cellWidth = this.isLastUnpinned && hasVerticalScroll ?
                            parseInt(colWidth, 10) - 18 + '' : colWidth;

            if (typeof cellWidth !== 'string' || cellWidth.endsWith('px') === false) {
                cellWidth += 'px';
            }

            return cellWidth;
        } else {
            return colWidth;
        }
    }

    @HostBinding('class.igx-grid__td--editing')
    get editModeCSS() {
        return this.inEditMode;
    }

    @autoWire(true)
    get focused(): boolean {
        return this.isFocused;
    }

    set focused(val: boolean) {
        this.isFocused = val;
    }

    @HostBinding('class.igx-grid__td--number')
    get applyNumberCSSClass() {
        return this.column.dataType === DataType.Number;
    }

    @HostBinding('class.igx-grid__th--pinned')
    get isPinned() {
        return this.column.pinned;
    }

    @HostBinding('class.igx-grid__th--pinned-last')
    get isLastPinned() {
        const pinnedCols = this.grid.pinnedColumns;
        return pinnedCols[pinnedCols.length - 1] === this.column;
    }

    get isLastUnpinned() {
        const unpinnedColumns = this.grid.unpinnedColumns;
        return unpinnedColumns[unpinnedColumns.length - 1] === this.column;
    }

    get selected() {
        return this.isSelected = this.isCellSelected();
    }

    @HostBinding('attr.aria-selected')
    @HostBinding('class.igx-grid__td--selected')
    @autoWire(true)
    set selected(val: boolean) {
        this.isSelected = val;
    }

    @ViewChild('defaultCell', { read: TemplateRef })
    protected defaultCellTemplate: TemplateRef<any>;

    @ViewChild('inlineEditor', { read: TemplateRef })
    protected inlineEditorTemplate: TemplateRef<any>;

    @ViewChild(IgxTextHighlightDirective, { read: IgxTextHighlightDirective })
    private highlight: IgxTextHighlightDirective;

    public editValue;
    protected defaultCssClass = 'igx-grid__td';
    protected isFocused = false;
    protected isSelected = false;
    protected chunkLoadedHor;
    protected chunkLoadedVer;
    private cellSelectionID: string;
    private previousCellEditMode = false;
    private updateCell = true;

    constructor(
        public gridAPI: IgxGridAPIService,
        public selectionApi: IgxSelectionAPIService,
        public cdr: ChangeDetectorRef,
        private element: ElementRef) { }

    private _updateCellSelectionStatus() {
        this._clearCellSelection();
        this.selectionApi.set_selection(this.cellSelectionID, this.selectionApi.select_item(this.cellSelectionID, this.cellID));
        if (this.column.editable && this.previousCellEditMode) {
            this.inEditMode = true;
        }
        this.cdr.detectChanges();
    }

    private _clearCellSelection() {
        const cell = this._getLastSelectedCell();
        if (cell) {
            cell.selected = false;
            cell.focused = false;
        }
        const editCell = this.gridAPI.get_cell_inEditMode(this.gridID);
        if (editCell && this.updateCell) {
            this.gridAPI.submit_value(this.gridID);
            this.gridAPI.escape_editMode(this.gridID, editCell.cellID);
            this.previousCellEditMode = true;
        } else {
            this.previousCellEditMode = false;
        }
        this.selectionApi.set_selection(this.cellSelectionID, []);
    }

    private _getLastSelectedCell() {
        const selection = this.selectionApi.get_selection(this.cellSelectionID);
        if (selection && selection.length > 0) {
            const cellID = selection[0];
            return this.gridAPI.get_cell_by_index(this.gridID, cellID.rowIndex, cellID.columnID);
        }
    }

    public isCellSelected() {
        const selection = this.selectionApi.get_selection(this.cellSelectionID);
        if (selection && selection.length > 0) {
            const selectedCellID = selection[0];
            return this.cellID.rowID === selectedCellID.rowID &&
                this.cellID.columnID === selectedCellID.columnID;
        }
        return false;
    }

    @autoWire(true)
    public ngOnInit() {
        this.cellSelectionID = this.gridID + '-cells';
        this.chunkLoadedHor = this.row.virtDirRow.onChunkLoad.subscribe(
            () => {
                if (!this.selected) {
                    this.nativeElement.blur();
                }
                this.cdr.markForCheck();
            });
        this.chunkLoadedVer = this.grid.verticalScrollContainer.onChunkLoad.subscribe(
            () => {
                if (!this.selected) {
                    this.nativeElement.blur();
                }
                this.cdr.markForCheck();
            });
    }

    @autoWire(true)
    public update(val: any) {
        this.gridAPI.update_cell(this.gridID, this.cellID.rowIndex, this.cellID.columnID, val);
    }

    public ngOnDestroy() {
        if (this.chunkLoadedHor) {
            this.chunkLoadedHor.unsubscribe();
        }
        if (this.chunkLoadedVer) {
            this.chunkLoadedVer.unsubscribe();
        }
    }

    public ngAfterViewInit() {
        if (this.highlight && this.grid.lastSearchInfo.searchText) {
            this.highlight.highlight(this.grid.lastSearchInfo.searchText, this.grid.lastSearchInfo.caseSensitive);
            this.highlight.activateIfNecessary();
        }
    }

<<<<<<< HEAD
    @autoWire(true)
    public update(val: any) {
        const args: IGridEditEventArgs = { row: this.row, cell: this, currentValue: this.value, newValue: val };
        this.grid.onEditDone.emit(args);
        this.value = args.newValue;
        this.gridAPI.update(this.gridID, this);

        this.grid.refreshSearch();
=======
    private subscribeNext(virtualContainer: any, callback: (elem?) => void) {
        virtualContainer.onChunkLoad.pipe(take(1)).subscribe({
            next: (e: any) => {
                callback(e);
            }
        });
    }

    focusCell() {
        this.nativeElement.focus();
    }

    private _focusNextCell(rowIndex: number, columnIndex: number, dir?: string) {
        const virtualDir = dir !== undefined ? this.row.virtDirRow : this.row.grid.verticalScrollContainer;
        this.subscribeNext(virtualDir, () => {
            let target;
            target = this.gridAPI.get_cell_by_visible_index(
                this.gridID,
                rowIndex,
                columnIndex);
            if (!target) {
                if (dir) {
                    target = dir === 'left' ? this.row.cells.first : this.row.cells.last;
                } else {
                    target = this.gridAPI.get_cell_by_visible_index(
                        this.gridID,
                        this.rowIndex,
                        this.visibleColumnIndex
                    );
                }
            }
            target.nativeElement.focus();
        });
    }

    private performVerticalScroll(amout: number, rowIndex: number) {
        const scrolled = this.grid.verticalScrollContainer.addScrollTop(amout);
        if (scrolled) {
            this._focusNextCell(rowIndex, this.visibleColumnIndex);
        }
>>>>>>> a7cdd848
    }

    @HostListener('dblclick', ['$event'])
    public onDoubleClick(event) {
        if (this.column.editable) {
            this.inEditMode = true;
        }

        this.grid.onDoubleClick.emit({
            cell: this,
            event
        });
    }

    @HostListener('click', ['$event'])
    public onClick(event) {
        this.grid.onCellClick.emit({
            cell: this,
            event
        });
    }

    @HostListener('contextmenu', ['$event'])
    public onContextMenu(event) {
        this.grid.onContextMenu.emit({
            cell: this,
            event
        });
    }

    @HostListener('focus', ['$event'])
    @autoWire()
    public onFocus(event) {
        this.isFocused = true;
        this.selected = true;
        if (this.gridAPI.get_cell_inEditMode(this.gridID) && event.path.length > 0 && event.relatedTarget) {
            const targetEditMode = event.path[0].classList.value.indexOf('igx-grid__td--editing') !== -1;
            if (targetEditMode) {
                if (event.path[0].classList.length > 0 && event.relatedTarget.classList.length > 0) {
                    if ((event.relatedTarget.classList.value.indexOf('igx-checkbox__input') !== -1 ||
                    event.relatedTarget.classList.value.indexOf('igx-calendar') !== -1)
                    && event.path[0].classList[0] === 'igx-grid__td') {
                        this.updateCell = false;
                    }
                }
            } else {
                this.updateCell = true;
            }
        }
        this._updateCellSelectionStatus();
        this.row.focused = true;
        this.grid.onSelection.emit({
            cell: this,
            event
        });
    }

    @HostListener('blur', ['$event'])
    @autoWire()
    public onBlur(event) {
        this.isFocused = false;
        this.row.focused = false;
    }

    @HostListener('keydown.arrowleft', ['$event'])
    public onKeydownArrowLeft(event) {
        if (this.inEditMode) {
            return;
        }

        event.preventDefault();
        const rowIndex = this.rowIndex;
        const columnIndex = this.visibleColumnIndex - 1;

        if (columnIndex >= 0) {
            const target = this.gridAPI.get_cell_by_visible_index(this.gridID, rowIndex, columnIndex);
            const targetUnpinnedIndex = this.unpinnedColumnIndex - 1;
            const horVirtScroll = this.grid.parentVirtDir.getHorizontalScroll();
            let bVirtSubscribe = true;

            if (!horVirtScroll && !target) {
                return;
            }

            if (target) {
                const containerLeftOffset = parseInt(this.row.virtDirRow.dc.instance._viewContainer.element.nativeElement.style.left, 10);
                const targetEndLeftOffset = target.nativeElement.offsetLeft + containerLeftOffset;
                if (!target.isPinned && targetEndLeftOffset < 0) {
                    // Target cell is not pinned and is partialy visible (left part is cut). Scroll so it is fully visible and then focus.
                    horVirtScroll.scrollLeft = this.row.virtDirRow.getColumnScrollLeft(targetUnpinnedIndex);
                } else {
                    // Target cell is fully visible. Just focus it.
                    target.nativeElement.focus();
                    bVirtSubscribe = false;
                }
            } else {
                if (!this.column.pinned) {
                    this.row.virtDirRow.scrollPrev();
                } else {
                    this.row.virtDirRow.scrollTo(this.grid.unpinnedColumns.length - 1);
                }
            }

            /**
             * Determine if we need to subscribe, otherwise if we use navigation and don't scroll, it will bind n-times times.
             * If we scroll the virtual container above, we need to subscribe to onChunkLoad.
             * We do this because it takes time to detect change in scrollLeft of an element
             */
            if (bVirtSubscribe) {
                this.grid._focusNextCell(this.rowIndex, columnIndex, 'left');
            }
        }
    }

    @HostListener('keydown.control.arrowleft')
    public onKeydownCtrlArrowLeft() {
        if (this.inEditMode) {
            return;
        }

        const target = this.gridAPI.get_cell_by_visible_index(this.gridID, this.rowIndex, this.row.cells.first.visibleColumnIndex);
        const columnIndex = target.visibleColumnIndex;
        if (target) {
            const containerLeftOffset = parseInt(this.row.virtDirRow.dc.instance._viewContainer.element.nativeElement.style.left, 10);
            const targetEndLeftOffset = target.nativeElement.offsetLeft + containerLeftOffset;

            if (!target.isPinned && targetEndLeftOffset < 0) {
                // Target cell is not pinned and is partialy visible (left part is cut). Scroll so it is fully visible and then focus.
                const horVirtScroll = this.grid.parentVirtDir.getHorizontalScroll();
                horVirtScroll.scrollLeft = this.row.virtDirRow.getColumnScrollLeft(target.unpinnedColumnIndex);

                this.grid._focusNextCell(this.rowIndex, columnIndex, 'left');
            } else {
                target.nativeElement.focus();
            }
        }
    }

    @HostListener('keydown.arrowright', ['$event'])
    public onKeydownArrowRight(event) {
        if (this.inEditMode) {
            return;
        }

        event.preventDefault();
        const visibleColumns = this.grid.visibleColumns;
        const rowIndex = this.rowIndex;
        const columnIndex = this.visibleColumnIndex + 1;

        if (columnIndex > -1 && columnIndex <= visibleColumns.length - 1) {
            const target = this.gridAPI.get_cell_by_visible_index(this.gridID, rowIndex, columnIndex);
            const targetUnpinnedIndex = this.unpinnedColumnIndex + 1;
            const horVirtScroll = this.grid.parentVirtDir.getHorizontalScroll();
            const verticalVirtScroll = this.grid.verticalScrollContainer.getVerticalScroll();
            const verticalVirtScrollWidth = verticalVirtScroll &&
                verticalVirtScroll.offsetHeight < verticalVirtScroll.children[0].offsetHeight ?
                this.grid.verticalScrollContainer.getVerticalScroll().offsetWidth :
                0;

            // We take into consideration the vertical scroll width sinse it is not calculated in the container inside the row
            const virtContainerSize = parseInt(this.row.virtDirRow.igxForContainerSize, 10) - verticalVirtScrollWidth;
            let bVirtSubscribe = true;

            if (!horVirtScroll && !target) {
                return;
            }

            if (target) {
                const containerLeftOffset = parseInt(this.row.virtDirRow.dc.instance._viewContainer.element.nativeElement.style.left, 10);
                const targetStartLeftOffset = target.nativeElement.offsetLeft + containerLeftOffset;
                const targetEndLeftOffset = target.nativeElement.offsetLeft +
                    parseInt(visibleColumns[columnIndex].width, 10) +
                    containerLeftOffset;
                if (!target.isPinned && targetEndLeftOffset > virtContainerSize) {
                    // Target cell is partially visible (right part of it is cut). Scroll to it so it is fully visible then focus.
                    const oldScrollLeft = horVirtScroll.scrollLeft;
                    const targetScrollLeft = this.row.virtDirRow.getColumnScrollLeft(targetUnpinnedIndex + 1) - virtContainerSize;
                    horVirtScroll.scrollLeft = targetScrollLeft;

                    if (oldScrollLeft === horVirtScroll.scrollLeft && oldScrollLeft !== targetScrollLeft) {
                        // There is nowhere to scroll more. Don't subscribe since there won't be triggered event.
                        target.nativeElement.focus();
                        bVirtSubscribe = false;
                    }
                } else if (!target.isPinned && targetStartLeftOffset < 0) {
                    // Target cell is partially visible (left part of it is cut). Happens when going from pinned to unpinned area.
                    horVirtScroll.scrollLeft = 0;
                } else {
                    // Target cell is fully visible. Just focus it.
                    target.nativeElement.focus();
                    bVirtSubscribe = false;
                }
            } else {
                horVirtScroll.scrollLeft = this.row.virtDirRow.getColumnScrollLeft(targetUnpinnedIndex + 1) - virtContainerSize;
            }

            /**
             * Determine if we need to subscribe, otherwise if we use navigation and don't scroll, it will bind n-times.
             * If we scroll the virtual container above, we need to subscribe to onChunkLoad.
             * We do this because it takes time to detect change in scrollLeft of an element
             */
            if (bVirtSubscribe) {
                this.grid._focusNextCell(this.rowIndex, columnIndex, 'right');
            }
        }
    }

    @HostListener('keydown.control.arrowright')
    public onKeydownCtrlArrowRight() {
        if (this.inEditMode) {
            return;
        }

        const target = this.gridAPI.get_cell_by_visible_index(this.gridID, this.rowIndex, this.row.cells.last.visibleColumnIndex);
        const columnIndex = target.visibleColumnIndex;
        if (target) {
            const containerLeftOffset = parseInt(this.row.virtDirRow.dc.instance._viewContainer.element.nativeElement.style.left, 10);
            const targetEndLeftOffset = target.nativeElement.offsetLeft + parseInt(target.column.width, 10) + containerLeftOffset;
            const verticalVirtScroll = this.grid.verticalScrollContainer.getVerticalScroll();
            const verticalVirtScrollWidth = verticalVirtScroll &&
                verticalVirtScroll.offsetHeight < verticalVirtScroll.children[0].offsetHeight ?
                this.grid.verticalScrollContainer.getVerticalScroll().offsetWidth :
                0;

            // We take into consideration the vertical scroll width sinse it is not calculated in the container inside the row
            const virtContainerSize = parseInt(this.row.virtDirRow.igxForContainerSize, 10) - verticalVirtScrollWidth;
            if (targetEndLeftOffset > virtContainerSize) {
                // Target cell is partially visible (right part of it is cut). Scroll to it so it is fully visible then focus.
                const horVirtScroll = this.grid.parentVirtDir.getHorizontalScroll();
                const oldScrollLeft = horVirtScroll.scrollLeft;
                const targetScrollLeft = this.row.virtDirRow.getColumnScrollLeft(target.unpinnedColumnIndex + 1) - virtContainerSize;
                horVirtScroll.scrollLeft = targetScrollLeft;

                if (oldScrollLeft === horVirtScroll.scrollLeft && oldScrollLeft !== targetScrollLeft) {
                    // There is nowhere to scroll more. Don't subscribe since there won't be triggered event.
                    target.nativeElement.focus();
                } else {
                    this.grid._focusNextCell(this.rowIndex, columnIndex, 'right');
                }
            } else {
                target.nativeElement.focus();
            }
        }
    }

    @HostListener('keydown.arrowup', ['$event'])
    public onKeydownArrowUp(event) {
        if (this.inEditMode || this.rowIndex === 0) {
            return;
        }
        event.preventDefault();
        const lastCell = this._getLastSelectedCell();
        const rowIndex = lastCell ? lastCell.rowIndex - 1 : this.grid.rowList.last.index;
        this._clearCellSelection();
        this.grid.navigateUp(rowIndex, this.visibleColumnIndex);
    }

    @HostListener('keydown.arrowdown', ['$event'])
    public onKeydownArrowDown(event) {
        const virtDir = this.grid.verticalScrollContainer;
        const count = virtDir.totalItemCount || virtDir.igxForOf.length;
        if (this.inEditMode || this.rowIndex + 1 === count) {
            return;
        }
        event.preventDefault();
        const lastCell = this._getLastSelectedCell();
        const rowIndex = lastCell ? lastCell.rowIndex + 1 : this.grid.rowList.first.index;
        this._clearCellSelection();
        this.grid.navigateDown(rowIndex, this.visibleColumnIndex);
    }

    @HostListener('keydown.enter')
    @HostListener('keydown.f2')
    public onKeydownEnterEditMode() {
        if (this.column.editable) {
            if (this.inEditMode) {
                this.gridAPI.submit_value(this.gridID);
            }
            this.inEditMode = !this.inEditMode;
            this.nativeElement.focus();
        }
    }

    @HostListener('keydown.escape')
    public onKeydownExitEditMode() {
        this.inEditMode = false;
        this.nativeElement.focus();
    }

    public highlightText(text: string, caseSensitive?: boolean): number {
        return this.highlight && this.column.searchable ? this.highlight.highlight(text, caseSensitive) : 0;
    }

    public clearHighlight() {
        if (this.highlight && this.column.searchable) {
            this.highlight.clearHighlight();
        }
    }
}<|MERGE_RESOLUTION|>--- conflicted
+++ resolved
@@ -20,11 +20,8 @@
 import { IgxGridAPIService } from './api.service';
 import { IgxColumnComponent } from './column.component';
 import { autoWire, IGridBus } from './grid.common';
-<<<<<<< HEAD
-import { IGridCellEventArgs, IGridEditEventArgs } from './grid.component';
+import { IGridEditEventArgs } from './grid.component';
 import { IgxGridGroupByRowComponent } from './groupby-row.component';
-=======
->>>>>>> a7cdd848
 
 @Component({
     changeDetection: ChangeDetectionStrategy.OnPush,
@@ -332,57 +329,8 @@
         }
     }
 
-<<<<<<< HEAD
-    @autoWire(true)
-    public update(val: any) {
-        const args: IGridEditEventArgs = { row: this.row, cell: this, currentValue: this.value, newValue: val };
-        this.grid.onEditDone.emit(args);
-        this.value = args.newValue;
-        this.gridAPI.update(this.gridID, this);
-
-        this.grid.refreshSearch();
-=======
-    private subscribeNext(virtualContainer: any, callback: (elem?) => void) {
-        virtualContainer.onChunkLoad.pipe(take(1)).subscribe({
-            next: (e: any) => {
-                callback(e);
-            }
-        });
-    }
-
     focusCell() {
         this.nativeElement.focus();
-    }
-
-    private _focusNextCell(rowIndex: number, columnIndex: number, dir?: string) {
-        const virtualDir = dir !== undefined ? this.row.virtDirRow : this.row.grid.verticalScrollContainer;
-        this.subscribeNext(virtualDir, () => {
-            let target;
-            target = this.gridAPI.get_cell_by_visible_index(
-                this.gridID,
-                rowIndex,
-                columnIndex);
-            if (!target) {
-                if (dir) {
-                    target = dir === 'left' ? this.row.cells.first : this.row.cells.last;
-                } else {
-                    target = this.gridAPI.get_cell_by_visible_index(
-                        this.gridID,
-                        this.rowIndex,
-                        this.visibleColumnIndex
-                    );
-                }
-            }
-            target.nativeElement.focus();
-        });
-    }
-
-    private performVerticalScroll(amout: number, rowIndex: number) {
-        const scrolled = this.grid.verticalScrollContainer.addScrollTop(amout);
-        if (scrolled) {
-            this._focusNextCell(rowIndex, this.visibleColumnIndex);
-        }
->>>>>>> a7cdd848
     }
 
     @HostListener('dblclick', ['$event'])
