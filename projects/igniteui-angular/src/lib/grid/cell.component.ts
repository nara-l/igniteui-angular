--- conflicted
+++ resolved
@@ -104,11 +104,7 @@
     }
 
     private get isLastCell(): boolean {
-<<<<<<< HEAD
         return this.visibleColumnIndex === this.grid.visibleColumns[this.grid.visibleColumns.length - 1];
-=======
-        return this.columnIndex === this.grid.columns.length - 1 && !this.column.pinned;
->>>>>>> e3aef4a0
     }
 
     /**
