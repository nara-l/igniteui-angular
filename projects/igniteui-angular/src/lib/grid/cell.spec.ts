--- conflicted
+++ resolved
@@ -1,10 +1,5 @@
-<<<<<<< HEAD
-﻿import { Component, DebugElement, ViewChild } from '@angular/core';
+﻿import { Component, DebugElement, ViewChild, AfterViewInit, EventEmitter, OnDestroy } from '@angular/core';
 import { async, fakeAsync, TestBed, tick } from '@angular/core/testing';
-=======
-﻿import { Component, DebugElement, ViewChild, AfterViewInit, EventEmitter, OnDestroy } from '@angular/core';
-import { async, fakeAsync, TestBed, tick, discardPeriodicTasks } from '@angular/core/testing';
->>>>>>> 4700c434
 import { By } from '@angular/platform-browser';
 import { BrowserAnimationsModule } from '@angular/platform-browser/animations';
 import { take } from 'rxjs/operators';
