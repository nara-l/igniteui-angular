--- conflicted
+++ resolved
@@ -601,11 +601,7 @@
         fix.detectChanges();
 
         const grid = fix.componentInstance.instance;
-<<<<<<< HEAD
         const mockEvent = { preventDefault: () => { }, stopPropagation: () => { } };
-=======
-        const mockEvent = { preventDefault: () => { } };
->>>>>>> 868c5204
 
         let topLeft;
         let topRight;
