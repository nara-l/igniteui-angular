--- conflicted
+++ resolved
@@ -1,8 +1,4 @@
-<<<<<<< HEAD
-﻿import { Component, DebugElement, ViewChild } from '@angular/core';
-=======
-﻿import { Component, DebugElement, ViewChild, AfterViewInit, EventEmitter, OnDestroy } from '@angular/core';
->>>>>>> d6a78edf
+﻿import { Component, ViewChild } from '@angular/core';
 import { async, fakeAsync, TestBed, tick } from '@angular/core/testing';
 import { By } from '@angular/platform-browser';
 import { BrowserAnimationsModule } from '@angular/platform-browser/animations';
@@ -10,12 +6,9 @@
 import { IgxColumnComponent, IgxGridCellComponent, IgxGridComponent, IgxGridModule, IGridCellEventArgs } from './index';
 import { IgxStringFilteringOperand } from '../../public_api';
 import { SortingDirection } from '../data-operations/sorting-expression.interface';
-<<<<<<< HEAD
 import { UIInteractions } from '../test-utils/ui-interactions.spec';
-=======
 import { wait } from '../test-utils/ui-interactions.spec';
 import { HelperUtils} from '../test-utils/helper-utils.spec';
->>>>>>> d6a78edf
 
 describe('IgxGrid - Cell component', () => {
 
@@ -338,48 +331,16 @@
                 const selectedDate = new Date('04/12/2017');
                 fixture.detectChanges();
 
-<<<<<<< HEAD
                 cellDomDate.triggerEventHandler('dblclick', {});
                 tick();
                 fixture.detectChanges();
-=======
-    it('edit mode - leaves cell in edit mode on scroll', (done) => {
-        const fixture = TestBed.createComponent(CellEditingScrollTestComponent);
-        fixture.detectChanges();
->>>>>>> d6a78edf
 
                 expect(cell.inEditMode).toBe(true);
                 const datePicker = cellDomDate.query(By.css('igx-datepicker')).componentInstance;
                 expect(datePicker).toBeDefined();
 
-<<<<<<< HEAD
                 datePicker.selectDate(selectedDate);
                 fixture.detectChanges();
-=======
-            cellDom.triggerEventHandler('dblclick', {});
-            return fixture.whenStable();
-        }).then(() => {
-            fixture.detectChanges();
-            let editCellID = cell.gridAPI.get_cell_inEditMode(cell.gridID).cellID;
-            expect(editableCellId.columnID).toBe(editCellID.columnID);
-            expect(editableCellId.rowIndex).toBe(editCellID.rowIndex);
-            expect(JSON.stringify(editableCellId.rowID)).toBe(JSON.stringify(editCellID.rowID));
-            fixture.componentInstance.scrollTop(1000);
-            grid.verticalScrollContainer.onChunkLoad.pipe(take(1)).subscribe(() => {
-                fixture.detectChanges();
-                fixture.componentInstance.scrollLeft(400);
-                grid.rowList.toArray()[1].virtDirRow.onChunkLoad.pipe(take(1)).subscribe(() => {
-                    fixture.detectChanges();
-                    editCellID = cell.gridAPI.get_cell_inEditMode(cell.gridID).cellID;
-                    expect(editableCellId.columnID).toBe(editCellID.columnID);
-                    expect(editableCellId.rowIndex).toBe(editCellID.rowIndex);
-                    expect(JSON.stringify(editableCellId.rowID)).toBe(JSON.stringify(editCellID.rowID));
-                    done();
-                });
-            });
-        });
-    });
->>>>>>> d6a78edf
 
                 expect(datePicker.value).toBe(selectedDate);
                 cellDomDate.triggerEventHandler('keydown.enter', null);
