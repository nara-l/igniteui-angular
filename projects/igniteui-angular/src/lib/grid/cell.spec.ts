--- conflicted
+++ resolved
@@ -1,84 +1,19 @@
-<<<<<<< HEAD
 import { Component, ViewChild } from '@angular/core';
 import { async, TestBed } from '@angular/core/testing';
-=======
-﻿import { Component, DebugElement, ViewChild, AfterViewInit, EventEmitter, OnDestroy } from '@angular/core';
-import { async, fakeAsync, TestBed, tick } from '@angular/core/testing';
->>>>>>> f89487dc
 import { By } from '@angular/platform-browser';
 import { NoopAnimationsModule } from '@angular/platform-browser/animations';
 import { take } from 'rxjs/operators';
 import { IgxColumnComponent, IgxGridCellComponent, IgxGridComponent, IgxGridModule, IGridCellEventArgs } from './index';
 import { IgxStringFilteringOperand } from '../../public_api';
 import { SortingDirection } from '../data-operations/sorting-expression.interface';
-<<<<<<< HEAD
 import { UIInteractions, wait } from '../test-utils/ui-interactions.spec';
+import { HelperUtils} from '../test-utils/helper-utils.spec';
 
 const DEBOUNCETIME = 30;
-=======
-import { wait } from '../test-utils/ui-interactions.spec';
-import { HelperUtils} from '../test-utils/helper-utils.spec';
->>>>>>> f89487dc
 
 describe('IgxGrid - Cell component', () => {
 
     const CELL_CSS_CLASS = '.igx-grid__td';
-<<<<<<< HEAD
-    const navigateVerticallyToIndex = (grid: IgxGridComponent, cell: IgxGridCellComponent, index: number, cb?) => {
-            // grid - the grid in which to navigate.
-            // cell - current cell from which the navigation will start.
-            // index - the index to which to navigate
-            // cb - callback function that will be called when index is reached.
-            const currIndex = cell.rowIndex;
-            const dir = currIndex < index ? 'ArrowDown' : 'ArrowUp';
-            const nextIndex = dir === 'ArrowDown' ? currIndex + 1 : currIndex - 1;
-            const nextRow = grid.getRowByIndex(nextIndex);
-            const keyboardEvent = new KeyboardEvent('keydown', {
-                code: dir,
-                key: dir
-            });
-            if (!cell.focused) {
-                cell.nativeElement.dispatchEvent(new Event('focus'));
-                grid.cdr.detectChanges();
-            }
-            // if index reached return
-            if (currIndex === index) { if (cb) { cb(); } return; }
-            // else call arrow up/down
-            // cell.nativeElement.dispatchEvent(keyboardEvent);
-            if (dir === 'ArrowDown') {
-                cell.onKeydownArrowDown();
-            } else {
-                cell.onKeydownArrowUp();
-            }
-            grid.cdr.detectChanges();
-            // if next row exists navigate next
-            if (nextRow) {
-                const nextCell = nextRow.cells.toArray()[0];
-                nextCell.cdr.detectChanges();
-                if (nextCell.focused) {
-                    navigateVerticallyToIndex(grid, nextCell, index, cb);
-                } else {
-                    grid.verticalScrollContainer.onChunkLoad.pipe(take(1)).subscribe({
-                        next: () => {
-                            grid.cdr.detectChanges();
-                            navigateVerticallyToIndex(grid, nextCell, index, cb);
-                        }
-                    });
-                }
-            } else {
-                // else wait for chunk to load.
-                grid.verticalScrollContainer.onChunkLoad.pipe(take(1)).subscribe({
-                    next: () => {
-                        grid.cdr.detectChanges();
-                        cell = grid.selectedCells[0];
-                        navigateVerticallyToIndex(grid, cell, index, cb);
-                    }
-                });
-            }
-        };
-=======
-
->>>>>>> f89487dc
     const navigateHorizontallyToIndex = (
         grid: IgxGridComponent,
         cell: IgxGridCellComponent,
