--- conflicted
+++ resolved
@@ -334,7 +334,6 @@
         const expectedValue = 0;
         let editValue = 'some696';
 
-<<<<<<< HEAD
         fixture.detectChanges();
         cellDomNumber.triggerEventHandler('dblclick', {});
         fixture.detectChanges();
@@ -360,37 +359,6 @@
     });
 
     it('edit template should be accourding column data type -- boolean', fakeAsync(() => {
-=======
-        fixture.whenStable().then(() => {
-            fixture.detectChanges();
-            cellDomNumber.triggerEventHandler('dblclick', {});
-            return fixture.whenStable();
-        }).then(() => {
-            fixture.detectChanges();
-            editTemplate = cellDomNumber.query(By.css('input[type=\'number\']'));
-            sendInput(editTemplate, editValue, fixture);
-            cellDomNumber.triggerEventHandler('keydown.enter', null);
-        }).then(() => {
-            fixture.detectChanges();
-            expect(cell.inEditMode).toBe(false);
-            expect(parseFloat(cell.value)).toBe(expectedValue);
-            cellDomNumber.triggerEventHandler('dblclick', {});
-            return fixture.whenStable();
-        }).then(() => {
-            fixture.detectChanges();
-            editValue = '';
-            sendInput(editTemplate, editValue, fixture);
-            cellDomNumber.triggerEventHandler('keydown.enter', null);
-            return fixture.whenStable();
-        }).then(() => {
-            fixture.detectChanges();
-            expect(cell.inEditMode).toBe(false);
-            expect(parseFloat(cell.value)).toBe(expectedValue);
-        });
-    }));
-
-    it('edit template should be accourding column data type --boolean', async(() => {
->>>>>>> eab16332
         const fixture = TestBed.createComponent(CellEditingTestComponent);
         fixture.detectChanges();
 
@@ -486,18 +454,13 @@
         });
     }));
 
-<<<<<<< HEAD
     it('edit mode - exit edit mode and submit when pin/unpin unpin column', fakeAsync(() => {
-=======
-    it('edit mode - exit edit mode and submit when pin/unpin unpin column', async(() => {
->>>>>>> eab16332
         const fixture = TestBed.createComponent(CellEditingScrollTestComponent);
         fixture.detectChanges();
 
         const grid = fixture.componentInstance.grid;
         let cell = grid.getCellByColumn(0, 'firstName');
         const cellDom = fixture.debugElement.queryAll(By.css(CELL_CSS_CLASS))[0];
-<<<<<<< HEAD
         cellDom.triggerEventHandler('dblclick', {});
         tick();
         fixture.detectChanges();
@@ -521,37 +484,6 @@
         grid.unpinColumn('firstName');
         expect(grid.pinnedColumns.length).toBe(0);
         expect(cell.gridAPI.get_cell_inEditMode(grid.id)).toBeNull();
-=======
-        fixture.whenStable().then(() => {
-            fixture.detectChanges();
-            cellDom.triggerEventHandler('dblclick', {});
-            return fixture.whenStable();
-        }).then(() => {
-            fixture.detectChanges();
-            expect(cell.gridAPI.get_cell_inEditMode(grid.id)).toBeDefined();
-            const editTemplate = cellDom.query(By.css('input'));
-            sendInput(editTemplate, 'Gary Martin', fixture);
-            grid.pinColumn('firstName');
-            return fixture.whenStable();
-        }).then(() => {
-            fixture.detectChanges();
-            expect(cell.gridAPI.get_cell_inEditMode(grid.id)).toBeNull();
-            expect(grid.pinnedColumns.length).toBe(1);
-            cell = grid.getCellByColumn(0, 'firstName');
-            expect(cell.value).toBe('Gary Martin');
-            cell = grid.getCellByColumn(1, 'firstName');
-            cell.inEditMode = true;
-            return fixture.whenStable();
-        }).then(() => {
-            fixture.detectChanges();
-            expect(cell.gridAPI.get_cell_inEditMode(grid.id)).toBeDefined();
-            grid.unpinColumn('firstName');
-            return fixture.whenStable();
-        }).then(() => {
-            expect(grid.pinnedColumns.length).toBe(0);
-            expect(cell.gridAPI.get_cell_inEditMode(grid.id)).toBeNull();
-        });
->>>>>>> eab16332
     }));
 
     it('edit mode - exit on filtering', fakeAsync(() => {
