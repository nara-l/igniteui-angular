import { async, TestBed } from '@angular/core/testing';
import { IgxGridModule } from './grid.module';
import { IgxGridComponent } from './grid.component';
import { Component, ViewChild, DebugElement } from '@angular/core';
import { NoopAnimationsModule } from '@angular/platform-browser/animations';
import { IgxColumnComponent, IgxColumnGroupComponent } from './column.component';
import { By } from '@angular/platform-browser';

const GRID_COL_THEAD_TITLE_CLASS = 'igx-grid__th-title';
const GRID_COL_GROUP_THEAD_TITLE_CLASS = 'igx-grid__thead-title';
const GRID_COL_GROUP_THEAD_GROUP_CLASS = 'igx-grid__thead-group';
const GRID_COL_THEAD_CLASS = '.igx-grid__th';

const expectedColumnGroups = 5;
const expectedLevel = 2;

describe('IgxGrid - multi-column headers', () => {

    beforeEach(async(() => {
        TestBed.configureTestingModule({
            declarations: [
                OneGroupOneColGridComponent,
                OneGroupThreeColsGridComponent,
                BlueWhaleGridComponent,
                ColumnGroupTestComponent,
                ColumnGroupChildLevelTestComponent,
                ColumnGroupFourLevelTestComponent,
                ThreeGroupsThreeColumnsGridComponent,
                ColumnGroupTwoGroupsTestComponent,
                NestedColGroupsGridComponent
            ],
            imports: [
                NoopAnimationsModule,
                IgxGridModule.forRoot()
            ]
        }).compileComponents();
    }));


    it('should initialize a grid with column groups', () => {
        const fixture = TestBed.createComponent(ColumnGroupTestComponent);
        fixture.detectChanges();
        const grid = fixture.componentInstance.grid;

        expect(grid.columnList.filter(col => col.columnGroup).length).toEqual(expectedColumnGroups);
        expect(grid.getColumnByName('ContactName').level).toEqual(expectedLevel);
    });

    it('column hiding - parent level', () => {
        const fixture = TestBed.createComponent(ColumnGroupFourLevelTestComponent);
        fixture.detectChanges();
        const grid = fixture.componentInstance.grid;
        const addressGroup = grid.columnList.filter(c => c.header === 'Address Information')[0];

        addressGroup.hidden = true;
        fixture.detectChanges();

        expect(document.querySelectorAll('igx-grid-header').length).toEqual(6);
    });

    it('column hiding - child level', () => {
        const fixture = TestBed.createComponent(ColumnGroupChildLevelTestComponent);
        fixture.detectChanges();
        const grid = fixture.componentInstance.grid;
        const addressGroup = grid.columnList.filter(c => c.header === 'Address')[0];

        addressGroup.children.first.hidden = true;
        fixture.detectChanges();

        expect(document.querySelectorAll('igx-grid-header').length).toEqual(5);
        expect(addressGroup.children.first.hidden).toBe(true);
        expect(addressGroup.children.first.children.toArray().every(c => c.hidden === true)).toEqual(true);
    });

    it('column hiding - Verify column hiding of Individual column and Child column', () => {
        const fixture = TestBed.createComponent(ColumnGroupFourLevelTestComponent);
        fixture.detectChanges();
        const grid = fixture.componentInstance.grid;
        expect(document.querySelectorAll('igx-grid-header').length).toEqual(18);
        expect(fixture.debugElement.queryAll(By.css(GRID_COL_THEAD_CLASS)).length).toEqual(11);

        // Hide individual column
        grid.getColumnByName('ID').hidden = true;
        fixture.detectChanges();

        expect(document.querySelectorAll('igx-grid-header').length).toEqual(17);
        expect(fixture.debugElement.queryAll(By.css(GRID_COL_THEAD_CLASS)).length).toEqual(10);

        // Hide column in goup
        grid.getColumnByName('CompanyName').hidden = true;
        fixture.detectChanges();
        expect(document.querySelectorAll('igx-grid-header').length).toEqual(16);
        expect(fixture.debugElement.queryAll(By.css(GRID_COL_THEAD_CLASS)).length).toEqual(9);

        grid.getColumnByName('Address').hidden = true;
        fixture.detectChanges();
        expect(document.querySelectorAll('igx-grid-header').length).toEqual(15);
        expect(fixture.debugElement.queryAll(By.css(GRID_COL_THEAD_CLASS)).length).toEqual(8);
    });

    it('column hiding - Verify when 2 of 2 child columns are hidden, the Grouped column would be hidden as well.', () => {
        const fixture = TestBed.createComponent(ColumnGroupFourLevelTestComponent);
        fixture.detectChanges();
        const grid = fixture.componentInstance.grid;
        expect(document.querySelectorAll('igx-grid-header').length).toEqual(18);
        expect(fixture.debugElement.queryAll(By.css(GRID_COL_THEAD_CLASS)).length).toEqual(11);

        // Hide 2 columns in the group
        grid.getColumnByName('ContactName').hidden = true;
        grid.getColumnByName('ContactTitle').hidden = true;
        fixture.detectChanges();

        expect(document.querySelectorAll('igx-grid-header').length).toEqual(15);
        expect(fixture.debugElement.queryAll(By.css(GRID_COL_THEAD_CLASS)).length).toEqual(9);
        expect(getColGroup(grid, 'Person Details').hidden).toEqual(true);

        // Show one of the columns
        grid.getColumnByName('ContactName').hidden = false;
        fixture.detectChanges();

        expect(document.querySelectorAll('igx-grid-header').length).toEqual(17);
        expect(fixture.debugElement.queryAll(By.css(GRID_COL_THEAD_CLASS)).length).toEqual(10);
        expect(getColGroup(grid, 'Person Details').hidden).toEqual(false);
    });

    it('column hiding - Verify when 1 child column and 1 group are hidden, the Grouped column would be hidden as well.', () => {
        const fixture = TestBed.createComponent(ColumnGroupFourLevelTestComponent);
        fixture.detectChanges();
        const grid = fixture.componentInstance.grid;
        expect(document.querySelectorAll('igx-grid-header').length).toEqual(18);
        expect(fixture.debugElement.queryAll(By.css(GRID_COL_THEAD_CLASS)).length).toEqual(11);

        // Hide 2 columns in the group
        grid.getColumnByName('CompanyName').hidden = true;
        getColGroup(grid, 'Person Details').hidden = true;
        fixture.detectChanges();

        expect(document.querySelectorAll('igx-grid-header').length).toEqual(13);
        expect(fixture.debugElement.queryAll(By.css(GRID_COL_THEAD_CLASS)).length).toEqual(8);
        expect(getColGroup(grid, 'General Information').hidden).toEqual(true);

        // Show the group
        getColGroup(grid, 'Person Details').hidden = false;
        fixture.detectChanges();
        expect(document.querySelectorAll('igx-grid-header').length).toEqual(17);
        expect(fixture.debugElement.queryAll(By.css(GRID_COL_THEAD_CLASS)).length).toEqual(10);
        expect(getColGroup(grid, 'General Information').hidden).toEqual(false);
    });

    it('Width should be correct. Column group with column. No width.', () => {
        const fixture = TestBed.createComponent(OneGroupOneColGridComponent);
        fixture.detectChanges();

        const componentInstance = fixture.componentInstance;
        const grid = componentInstance.grid;
        const locationColGroup = getColGroup(grid, 'Location');
        expect(locationColGroup.width).toBe(componentInstance.gridWrapperWidthPx);
        const cityColumn = grid.getColumnByName('City');
        expect(cityColumn.width).toBe(componentInstance.gridWrapperWidthPx);
    });

    it('Width should be correct. Column group with column. Width in px.', () => {
        const fixture = TestBed.createComponent(OneGroupOneColGridComponent);
        const gridWidth = '600px';
        const gridWidthPx = parseInt(gridWidth, 10);
        const componentInstance = fixture.componentInstance;
        const grid = componentInstance.grid;
        grid.width = gridWidth;
        fixture.detectChanges();

        const locationColGroup = getColGroup(grid, 'Location');
        expect(locationColGroup.width).toBe(gridWidthPx.toString());
        const cityColumn = grid.getColumnByName('City');
        expect(cityColumn.width).toBe(gridWidthPx.toString());
    });

    it('Width should be correct. Column group with column. Width in percent.', () => {
        const fixture = TestBed.createComponent(OneGroupOneColGridComponent);
        const gridWidth = '50%';
        const componentInstance = fixture.componentInstance;
        const grid = componentInstance.grid;
        grid.width = gridWidth;
        fixture.detectChanges();

        const locationColGroup = getColGroup(grid, 'Location');
        const gridWidthInPx = (parseInt(gridWidth, 10) / 100) *
            parseInt(componentInstance.gridWrapperWidthPx, 10);
        expect(locationColGroup.width).toBe(gridWidthInPx.toString());
        const cityColumn = grid.getColumnByName('City');
        expect(cityColumn.width).toBe(gridWidthInPx.toString());
    });

    it('Width should be correct. Column group with column. Column width in px.', () => {
        const fixture = TestBed.createComponent(OneGroupOneColGridComponent);
        const gridColWidth = '200px';
        const gridColWidthPx = parseInt(gridColWidth, 10);
        const componentInstance = fixture.componentInstance;
        const grid = componentInstance.grid;
        grid.columnWidth = gridColWidth;
        fixture.detectChanges();

        const locationColGroup = getColGroup(grid, 'Location');
        expect(locationColGroup.width).toBe(gridColWidthPx.toString());
        const cityColumn = grid.getColumnByName('City');
        expect(cityColumn.width).toBe(gridColWidth);
    });

    it('Width should be correct. Column group with column. Column width in percent.', () => {
        const fixture = TestBed.createComponent(OneGroupOneColGridComponent);
        const gridColWidth = '50%';
        const componentInstance = fixture.componentInstance;
        const grid = componentInstance.grid;
        grid.columnWidth = gridColWidth;
        fixture.detectChanges();

        const locationColGroup = getColGroup(grid, 'Location');
        expect(locationColGroup.width).toBe(gridColWidth);
        const cityColumn = grid.getColumnByName('City');
        expect(cityColumn.width).toBe(gridColWidth);
    });

    it('Width should be correct. Column group with column. Column with width in px.', () => {
        const fixture = TestBed.createComponent(OneGroupOneColGridComponent);
        const columnWidth = '200px';
        const columnWidthPx = parseInt(columnWidth, 10);
        const componentInstance = fixture.componentInstance;
        componentInstance.columnWidth = columnWidth;
        const grid = componentInstance.grid;
        fixture.detectChanges();

        const locationColGroup = getColGroup(grid, 'Location');
        expect(locationColGroup.width).toBe(columnWidthPx.toString());
        const cityColumn = grid.getColumnByName('City');
        expect(cityColumn.width).toBe(columnWidth);
    });

    it('Width should be correct. Column group with column. Column with width in percent.', () => {
        const fixture = TestBed.createComponent(OneGroupOneColGridComponent);
        const columnWidth = '50%';
        const componentInstance = fixture.componentInstance;
        componentInstance.columnWidth = columnWidth;
        const grid = componentInstance.grid;
        fixture.detectChanges();

        const locationColGroup = getColGroup(grid, 'Location');
        expect(locationColGroup.width).toBe(columnWidth);
        const cityColumn = grid.getColumnByName('City');
        expect(cityColumn.width).toBe(columnWidth);
    });

    it('Width should be correct. Column group with three columns. No width.', () => {
        const fixture = TestBed.createComponent(OneGroupThreeColsGridComponent);
        fixture.detectChanges();

        const componentInstance = fixture.componentInstance;
        const grid = componentInstance.grid;
        const locationColGroup = getColGroup(grid, 'Location');
        expect(locationColGroup.width).toBe(componentInstance.gridWrapperWidthPx);
        const colWidth = parseInt(componentInstance.gridWrapperWidthPx, 10) / 3;
        const countryColumn = grid.getColumnByName('Country');
        expect(countryColumn.width).toBe(colWidth.toString());
        const regionColumn = grid.getColumnByName('Region');
        expect(regionColumn.width).toBe(colWidth.toString());
        const cityColumn = grid.getColumnByName('City');
        expect(cityColumn.width).toBe(colWidth.toString());
    });

    it('Width should be correct. Column group with three columns. Width in px.', () => {
        const fixture = TestBed.createComponent(OneGroupThreeColsGridComponent);
        const gridWidth = '600px';
        const gridWidthInPx = parseInt(gridWidth, 10);
        const componentInstance = fixture.componentInstance;
        const grid = componentInstance.grid;
        grid.width = gridWidth;
        fixture.detectChanges();

        const locationColGroup = getColGroup(grid, 'Location');
        expect(locationColGroup.width).toBe(gridWidthInPx.toString());
        const colWidth = parseInt(gridWidth, 10) / 3;
        const countryColumn = grid.getColumnByName('Country');
        expect(countryColumn.width).toBe(colWidth.toString());
        const regionColumn = grid.getColumnByName('Region');
        expect(regionColumn.width).toBe(colWidth.toString());
        const cityColumn = grid.getColumnByName('City');
        expect(cityColumn.width).toBe(colWidth.toString());
    });

    it('Width should be correct. Column group with three columns. Width in percent.', () => {
        const fixture = TestBed.createComponent(OneGroupThreeColsGridComponent);
        const gridWidth = '50%';
        const componentInstance = fixture.componentInstance;
        const grid = componentInstance.grid;
        grid.width = gridWidth;
        fixture.detectChanges();

        const gridWidthInPx = (parseInt(gridWidth, 10) / 100) *
            parseInt(componentInstance.gridWrapperWidthPx, 10);
        const colWidth = gridWidthInPx / 3;
        const locationColGroup = getColGroup(grid, 'Location');
        expect(locationColGroup.width).toBe(gridWidthInPx.toString());
        const countryColumn = grid.getColumnByName('Country');
        expect(countryColumn.width).toBe(colWidth.toString());
        const regionColumn = grid.getColumnByName('Region');
        expect(regionColumn.width).toBe(colWidth.toString());
        const cityColumn = grid.getColumnByName('City');
        expect(cityColumn.width).toBe(colWidth.toString());
    });

    it('Width should be correct. Column group with three columns. Column width in px.', () => {
        const fixture = TestBed.createComponent(OneGroupThreeColsGridComponent);
        const gridColWidth = '200px';
        const componentInstance = fixture.componentInstance;
        const grid = componentInstance.grid;
        grid.columnWidth = gridColWidth;
        fixture.detectChanges();

        const locationColGroup = getColGroup(grid, 'Location');
        const gridWidth = parseInt(gridColWidth, 10) * 3;
        expect(locationColGroup.width).toBe(gridWidth.toString());
        const countryColumn = grid.getColumnByName('Country');
        expect(countryColumn.width).toBe(gridColWidth);
        const regionColumn = grid.getColumnByName('Region');
        expect(regionColumn.width).toBe(gridColWidth);
        const cityColumn = grid.getColumnByName('City');
        expect(cityColumn.width).toBe(gridColWidth);
    });

    it('Width should be correct. Colum group with three columns. Column width in percent.', () => {
        const fixture = TestBed.createComponent(OneGroupThreeColsGridComponent);
        const gridColWidth = '20%';
        const groupWidth = '60%';
        const componentInstance = fixture.componentInstance;
        const grid = componentInstance.grid;
        grid.columnWidth = gridColWidth;
        fixture.detectChanges();

        const locationColGroup = getColGroup(grid, 'Location');
        expect(locationColGroup.width).toBe(groupWidth);
        const countryColumn = grid.getColumnByName('Country');
        expect(countryColumn.width).toBe(gridColWidth);
        const regionColumn = grid.getColumnByName('Region');
        expect(regionColumn.width).toBe(gridColWidth);
        const cityColumn = grid.getColumnByName('City');
        expect(cityColumn.width).toBe(gridColWidth);
    });

    it('Width should be correct. Column group with three columns. Columns with width in px.', () => {
        const fixture = TestBed.createComponent(OneGroupThreeColsGridComponent);
        const columnWidth = '200px';
        const componentInstance = fixture.componentInstance;
        componentInstance.columnWidth = columnWidth;
        const grid = componentInstance.grid;
        fixture.detectChanges();

        const locationColGroup = getColGroup(grid, 'Location');
        const groupWidth = parseInt(columnWidth, 10) * 3;
        expect(locationColGroup.width).toBe(groupWidth.toString());
        const countryColumn = grid.getColumnByName('Country');
        expect(countryColumn.width).toBe(columnWidth);
        const regionColumn = grid.getColumnByName('Region');
        expect(regionColumn.width).toBe(columnWidth);
        const cityColumn = grid.getColumnByName('City');
        expect(cityColumn.width).toBe(columnWidth);
    });

    it('Width should be correct. Column group with three columns. Columns with width in percent.', () => {
        const fixture = TestBed.createComponent(OneGroupThreeColsGridComponent);
        const columnWidth = '20%';
        const groupWidth = '60%';
        const componentInstance = fixture.componentInstance;
        componentInstance.columnWidth = columnWidth;
        const grid = componentInstance.grid;
        fixture.detectChanges();

        const locationColGroup = getColGroup(grid, 'Location');
        expect(locationColGroup.width).toBe(groupWidth);
        const countryColumn = grid.getColumnByName('Country');
        expect(countryColumn.width).toBe(columnWidth);
        const regionColumn = grid.getColumnByName('Region');
        expect(regionColumn.width).toBe(columnWidth);
        const cityColumn = grid.getColumnByName('City');
        expect(cityColumn.width).toBe(columnWidth);
    });

    it('API method level should return correct values', () => {
        const fixture = TestBed.createComponent(ColumnGroupFourLevelTestComponent);
        fixture.detectChanges();
        const grid = fixture.componentInstance.grid;
        grid.getColumnByName('Fax').hidden = true;
        getColGroup(grid, 'Person Details').hidden = true;
        fixture.detectChanges();

        expect(grid.columnList.filter(col => col.columnGroup).length).toEqual(7);

        // Get level of column
        expect(grid.getColumnByName('ID').level).toEqual(0);
        expect(grid.getColumnByName('CompanyName').level).toEqual(1);
        expect(grid.getColumnByName('Country').level).toEqual(2);
        expect(grid.getColumnByName('City').level).toEqual(3);
        expect(grid.getColumnByName('PostalCode').level).toEqual(2);
        // Get level of hidden column
        expect(grid.getColumnByName('Fax').level).toEqual(2);
        // Get level of column in hidden group
        expect(grid.getColumnByName('ContactTitle').level).toEqual(2);

        // Get level of grouped column
        expect(getColGroup(grid, 'General Information').level).toEqual(0);
        expect(getColGroup(grid, 'Location').level).toEqual(1);
        expect(getColGroup(grid, 'Location City').level).toEqual(2);
        expect(getColGroup(grid, 'Contact Information').level).toEqual(1);
        expect(getColGroup(grid, 'Postal Code').level).toEqual(1);
        // Get level of hidden group
        expect(getColGroup(grid, 'Person Details').level).toEqual(1);
    });

    it('API method columnGroup should return correct values', () => {
        const fixture = TestBed.createComponent(ColumnGroupFourLevelTestComponent);
        fixture.detectChanges();
        const grid = fixture.componentInstance.grid;
        grid.getColumnByName('Fax').hidden = true;
        getColGroup(grid, 'Person Details').hidden = true;
        fixture.detectChanges();

        expect(grid.columnList.filter(col => col.columnGroup).length).toEqual(7);
        // Get columnGroup of column
        expect(grid.getColumnByName('ID').columnGroup).toEqual(false);
        expect(grid.getColumnByName('Fax').columnGroup).toEqual(false);
        expect(grid.getColumnByName('ContactTitle').columnGroup).toEqual(false);

        // Get columnGroup of grouped column
        expect(getColGroup(grid, 'General Information').columnGroup).toEqual(true);
        expect(getColGroup(grid, 'Location City').columnGroup).toEqual(true);
        expect(getColGroup(grid, 'Contact Information').columnGroup).toEqual(true);
        expect(getColGroup(grid, 'Postal Code').columnGroup).toEqual(true);
        expect(getColGroup(grid, 'Person Details').columnGroup).toEqual(true);
    });

    it('API method allChildren should return correct values', () => {
        const fixture = TestBed.createComponent(ColumnGroupFourLevelTestComponent);
        fixture.detectChanges();
        const grid = fixture.componentInstance.grid;
        grid.getColumnByName('Fax').hidden = true;
        getColGroup(grid, 'Person Details').hidden = true;
        fixture.detectChanges();

        expect(grid.columnList.filter(col => col.columnGroup).length).toEqual(7);
        // Get allChildren of column
        expect(grid.getColumnByName('ID').allChildren.length).toEqual(0);
        expect(grid.getColumnByName('PostalCode').allChildren.length).toEqual(0);
        // Get allChildren of hidden column
        expect(grid.getColumnByName('Fax').allChildren.length).toEqual(0);

        // Get allChildren of group
        const genInfGroupedColumnAllChildren = getColGroup(grid, 'General Information').allChildren;
        expect(genInfGroupedColumnAllChildren.length).toEqual(4);
        expect(genInfGroupedColumnAllChildren.indexOf(getColGroup(grid, 'Person Details'))).toBeGreaterThanOrEqual(0);

        // Get allChildren of hidden group
        expect(getColGroup(grid, 'Person Details').allChildren.length).toEqual(2);

        // Get allChildren of group with one column
        const postCodeGroupedColumnAllChildren = getColGroup(grid, 'Postal Code').allChildren;
        expect(postCodeGroupedColumnAllChildren.length).toEqual(1);
        expect(postCodeGroupedColumnAllChildren.indexOf(grid.getColumnByName('PostalCode'))).toEqual(0);

        // Get allChildren of group with hidden columns and more levels
        const addressGroupedColumnAllChildren = getColGroup(grid, 'Address Information').allChildren;
        expect(addressGroupedColumnAllChildren.length).toEqual(11);
        expect(addressGroupedColumnAllChildren.indexOf(getColGroup(grid, 'Postal Code'))).toBeGreaterThanOrEqual(0);
        expect(addressGroupedColumnAllChildren.indexOf(grid.getColumnByName('PostalCode'))).toBeGreaterThanOrEqual(0);
        expect(addressGroupedColumnAllChildren.indexOf(grid.getColumnByName('Address'))).toBeGreaterThanOrEqual(0);
        expect(addressGroupedColumnAllChildren.indexOf(grid.getColumnByName('Country'))).toBeGreaterThanOrEqual(0);
        expect(addressGroupedColumnAllChildren.indexOf(grid.getColumnByName('Fax'))).toBeGreaterThanOrEqual(0);
        expect(addressGroupedColumnAllChildren.indexOf(getColGroup(grid, 'General Information'))).toEqual(-1);
    });

    it('API method children should return correct values', () => {
        const fixture = TestBed.createComponent(ColumnGroupFourLevelTestComponent);
        fixture.detectChanges();
        const grid = fixture.componentInstance.grid;
        grid.getColumnByName('Fax').hidden = true;
        getColGroup(grid, 'Person Details').hidden = true;
        fixture.detectChanges();

        expect(grid.columnList.filter(col => col.columnGroup).length).toEqual(7);

        // Get children of grouped column
        expect(getColGroup(grid, 'General Information').children.length).toEqual(2);

        // Get children of hidden group
        expect(getColGroup(grid, 'Person Details').children.length).toEqual(2);

        // Get children of group with one column
        const postCodeGroupedColumnAllChildren = getColGroup(grid, 'Postal Code').children;
        expect(postCodeGroupedColumnAllChildren.length).toEqual(1);

        // Get children of group with more levels
        const addressGroupedColumnAllChildren = getColGroup(grid, 'Address Information').children;
        expect(addressGroupedColumnAllChildren.length).toEqual(3);
    });

    it('API method topLevelParent should return correct values', () => {
        const fixture = TestBed.createComponent(ColumnGroupFourLevelTestComponent);
        fixture.detectChanges();
        const grid = fixture.componentInstance.grid;
        grid.getColumnByName('Fax').hidden = true;
        getColGroup(grid, 'Person Details').hidden = true;
        fixture.detectChanges();

        expect(grid.columnList.filter(col => col.columnGroup).length).toEqual(7);

        // Get topLevelParent of column with no group
        expect(grid.getColumnByName('ID').topLevelParent).toBeNull();

        // Get topLevelParent of column
        const addressGroupedColumn = getColGroup(grid, 'Address Information');
        expect(grid.getColumnByName('PostalCode').topLevelParent).toEqual(addressGroupedColumn);
        expect(grid.getColumnByName('Fax').topLevelParent).toEqual(addressGroupedColumn);
        expect(grid.getColumnByName('Country').topLevelParent).toEqual(addressGroupedColumn);

        const genInfGroupedColumn = getColGroup(grid, 'General Information');
        expect(grid.getColumnByName('ContactName').topLevelParent).toEqual(genInfGroupedColumn);
        expect(grid.getColumnByName('CompanyName').topLevelParent).toEqual(genInfGroupedColumn);

        // Get topLevelParent of top group
        expect(genInfGroupedColumn.topLevelParent).toBeNull();
        expect(addressGroupedColumn.topLevelParent).toBeNull();

        // Get topLevelParent of group
        expect(getColGroup(grid, 'Person Details').topLevelParent).toEqual(genInfGroupedColumn);
        expect(getColGroup(grid, 'Postal Code').topLevelParent).toEqual(addressGroupedColumn);
        expect(getColGroup(grid, 'Location City').topLevelParent).toEqual(addressGroupedColumn);
    });

    it('Should render column group headers correctly.', ((done) => {
        const fixture = TestBed.createComponent(BlueWhaleGridComponent);
        fixture.detectChanges();
        const componentInstance = fixture.componentInstance;
        const grid = componentInstance.grid;
        const columnWidthPx = parseInt(componentInstance.columnWidth, 10);
        // 2 levels of column group and 1 level of columns
        const gridHeadersDepth = 3;

        const firstGroupChildrenCount = 100;
        const secondGroupChildrenCount = 2;
        const secondSubGroupChildrenCount = 50;
        const secondSubGroupHeadersDepth = 2;
        fixture.whenStable().then(() => {
            const firstGroup = fixture.debugElement.query(By.css('.firstGroup'));
            testColumnGroupHeaderRendering(firstGroup, firstGroupChildrenCount * columnWidthPx,
                gridHeadersDepth * grid.defaultRowHeight, componentInstance.firstGroupTitle,
                'firstGroupColumn', firstGroupChildrenCount);

            const horizontalScroll = grid.parentVirtDir.getHorizontalScroll();
            const scrollToNextGroup = firstGroupChildrenCount * columnWidthPx + columnWidthPx;
            horizontalScroll.scrollLeft = scrollToNextGroup;
            return fixture.whenStable();
        }).then(() => {
            fixture.detectChanges();
            setTimeout(() => {
                const secondGroup = fixture.debugElement.query(By.css('.secondGroup'));
                testColumnGroupHeaderRendering(secondGroup,
                    secondGroupChildrenCount * secondSubGroupChildrenCount * columnWidthPx,
                    gridHeadersDepth * grid.defaultRowHeight, componentInstance.secondGroupTitle,
                    'secondSubGroup', secondGroupChildrenCount);

                const secondSubGroups = secondGroup.queryAll(By.css('.secondSubGroup'));
                testColumnGroupHeaderRendering(secondSubGroups[0],
                    secondSubGroupChildrenCount * columnWidthPx,
                    secondSubGroupHeadersDepth * grid.defaultRowHeight, componentInstance.secondSubGroupTitle,
                    'secondSubGroupColumn', secondSubGroupChildrenCount);

                testColumnGroupHeaderRendering(secondSubGroups[1],
                    secondSubGroupChildrenCount * columnWidthPx,
                    secondSubGroupHeadersDepth * grid.defaultRowHeight, componentInstance.secondSubGroupTitle,
                    'secondSubGroupColumn', secondSubGroupChildrenCount);

                const horizontalScroll = grid.parentVirtDir.getHorizontalScroll();
                const scrollToNextGroup = horizontalScroll.scrollLeft +
                    secondSubGroupHeadersDepth * secondSubGroupChildrenCount * columnWidthPx;
                horizontalScroll.scrollLeft = scrollToNextGroup;
                return fixture.whenStable();
            }, 100);
        }).then(() => {
            fixture.detectChanges();
            setTimeout(() => {
                const idColumn = fixture.debugElement.query(By.css('.lonelyId'));
                testColumnHeaderRendering(idColumn, columnWidthPx,
                    gridHeadersDepth * grid.defaultRowHeight, componentInstance.idHeaderTitle);

                const companyNameColumn = fixture.debugElement.query(By.css('.companyName'));
                testColumnHeaderRendering(companyNameColumn, columnWidthPx,
                    2 * grid.defaultRowHeight, componentInstance.companyNameTitle);

                const personDetailsColumn = fixture.debugElement.query(By.css('.personDetails'));
                testColumnGroupHeaderRendering(personDetailsColumn, 2 * columnWidthPx,
                    2 * grid.defaultRowHeight, componentInstance.personDetailsTitle,
                    'personDetailsColumn', 2);
                done();
            }, 200);
        });
    }));

    it('column pinning -  Pin a column in a group', () => {
        const fixture = TestBed.createComponent(ColumnGroupFourLevelTestComponent);
        fixture.detectChanges();
        const grid = fixture.componentInstance.grid;
        expect(grid.pinnedColumns.length).toEqual(0);
        expect(grid.unpinnedColumns.length).toEqual(18);

        // Pin a column in a group
        const colContactTitle = grid.getColumnByName('ContactTitle');
        colContactTitle.pinned = true;
        fixture.detectChanges();

        // Verify the topParent group is pinned
        const grGeneralInf = getColGroup(grid, 'General Information');
        expect(grGeneralInf.allChildren.every(c => c.pinned === true)).toEqual(true);

        // expect(grGeneralInf.visibleIndex).toEqual(-1);
        // expect(grid.getColumnByName('ID').visibleIndex).toEqual(0);

        expect(grid.pinnedColumns.length).toEqual(5);
        expect(grid.unpinnedColumns.length).toEqual(13);

        // Unpin a column
        grid.getColumnByName('CompanyName').pinned = false;
        fixture.detectChanges();

        // Verify the topParent group is not pinned
        expect(grGeneralInf.allChildren.every(c => c.pinned === false)).toEqual(true);

        // expect(grGeneralInf.visibleIndex).toEqual(0);
        // expect(grid.getColumnByName('ID').visibleIndex).toEqual(0);

        expect(grid.pinnedColumns.length).toEqual(0);
        expect(grid.unpinnedColumns.length).toEqual(18);
    });

    it('column pinning -  Pin a group in level one', () => {
        const fixture = TestBed.createComponent(ColumnGroupFourLevelTestComponent);
        fixture.detectChanges();
        const grid = fixture.componentInstance.grid;
        expect(grid.pinnedColumns.length).toEqual(0);
        expect(grid.unpinnedColumns.length).toEqual(18);

        // Pin top group
        const grGeneralInf = getColGroup(grid, 'General Information');
        grGeneralInf.pinned = true;
        fixture.detectChanges();

        // Verify group and all its children are pinned
        expect(grGeneralInf.allChildren.every(c => c.pinned === true)).toEqual(true);

        // expect(grGeneralInf.visibleIndex).toEqual(-1);
        expect(grid.getColumnByName('CompanyName').visibleIndex).toEqual(0);

        // expect(grGeneralInf.visibleIndex).toEqual(-1);
        // expect(grid.getColumnByName('CompanyName').visibleIndex).toEqual(0);

        expect(grid.pinnedColumns.length).toEqual(5);
        expect(grid.unpinnedColumns.length).toEqual(13);

        // Unpin top group
        grGeneralInf.pinned = false;
        fixture.detectChanges();

        // Verify group and all its children are not pinned
        expect(grGeneralInf.allChildren.every(c => c.pinned === false)).toEqual(true);

        // expect(grGeneralInf.visibleIndex).toEqual(0);
        expect(grid.getColumnByName('ID').visibleIndex).toEqual(0);

        expect(grid.pinnedColumns.length).toEqual(0);
        expect(grid.unpinnedColumns.length).toEqual(18);
    });

    it('column pinning -  Try to pin column or group which not match in the view', () => {
        const fixture = TestBed.createComponent(ColumnGroupFourLevelTestComponent);
        fixture.detectChanges();
        const grid = fixture.componentInstance.grid;
        expect(grid.pinnedColumns.length).toEqual(0);
        expect(grid.unpinnedColumns.length).toEqual(18);

        // Try to pin top group
        const grAdressInf = getColGroup(grid, 'Address Information');
        grAdressInf.pinned = true;
        fixture.detectChanges();

        // Verify group and all its children are not pinned
        expect(grAdressInf.allChildren.every(c => c.pinned === false)).toEqual(true);

        expect(grid.getColumnByName('ID').visibleIndex).toEqual(0);

        expect(grid.pinnedColumns.length).toEqual(0);
        expect(grid.unpinnedColumns.length).toEqual(18);

        // Try to pin a column
        grid.getColumnByName('Fax').pinned = true;
        fixture.detectChanges();

        // Verify group and all its children are not pinned
        expect(grAdressInf.allChildren.every(c => c.pinned === false)).toEqual(true);

        expect(grid.getColumnByName('ID').visibleIndex).toEqual(0);

        expect(grid.pinnedColumns.length).toEqual(0);
        expect(grid.unpinnedColumns.length).toEqual(18);

        // Try to pin child group
        getColGroup(grid, 'Contact Information').pinned = true;
        fixture.detectChanges();

        // Verify group and all its children are not pinned
        expect(grAdressInf.allChildren.every(c => c.pinned === false)).toEqual(true);

        expect(grid.getColumnByName('ID').visibleIndex).toEqual(0);

        expect(grid.pinnedColumns.length).toEqual(0);
        expect(grid.unpinnedColumns.length).toEqual(18);
    });

    it('column pinning -  Verify pin a not fully visble group', () => {
        const fixture = TestBed.createComponent(ColumnGroupTwoGroupsTestComponent);
        fixture.detectChanges();
        const grid = fixture.componentInstance.grid;
        expect(grid.pinnedColumns.length).toEqual(0);
        expect(grid.unpinnedColumns.length).toEqual(13);

        // Pin a Group which is not fully visble
        const grAdressInf = getColGroup(grid, 'Address Information');
        grAdressInf.pinned = true;
        fixture.detectChanges();

        // Verify group and all its children are not pinned
        expect(grAdressInf.allChildren.every(c => c.pinned === true)).toEqual(true);

        expect(grid.getCellByColumn(0, 'ID')).toBeDefined();
        expect(grid.getCellByColumn(0, 'Country')).toBeDefined();
        expect(grid.getCellByColumn(0, 'City')).toBeDefined();

        // expect(grid.getCellByColumn(0, 'ID').value).toEqual("ALFKI");
        // expect(grid.getCellByColumn(0, 'Country').value).toEqual("Germany");
        // expect(grid.getCellByColumn(0, 'City').value).toEqual("Berlin");
    });

<<<<<<< HEAD
    xit('Should move column group correctly. One level column groups.', () => {
=======
     it('Should not allow moving group to another level via API.', () => {
        const fixture = TestBed.createComponent(ColumnGroupTestComponent);
        fixture.detectChanges();
        const componentInstance = fixture.componentInstance;
        const grid = componentInstance.grid;

        expect(grid.pinnedColumns.length).toEqual(0);
        expect(grid.unpinnedColumns.length).toEqual(16);
        expect(grid.rowList.first.cells.first.value).toMatch('ALFKI');
        expect(grid.rowList.first.cells.toArray()[1].value).toMatch('Alfreds Futterkiste');
        expect(grid.rowList.first.cells.toArray()[2].value).toMatch('Maria Anders');
        expect(grid.rowList.first.cells.toArray()[3].value).toMatch('Sales Representative');

        // Pin a column
        const colID = grid.getColumnByName('ID');
        colID.pinned = true;
        fixture.detectChanges();

        expect(grid.pinnedColumns.length).toEqual(1);
        expect(grid.unpinnedColumns.length).toEqual(15);
        expect(colID.visibleIndex).toEqual(0);
        expect(grid.rowList.first.cells.first.value).toMatch('ALFKI');

        // Try to move a group column to pinned area, where there is non group column
        const contName = grid.getColumnByName('ContactName');
        grid.moveColumn(contName, colID);

        // pinning should be unsuccesfull !
        expect(grid.pinnedColumns.length).toEqual(1);
        expect(grid.unpinnedColumns.length).toEqual(15);
        expect(grid.rowList.first.cells.first.value).toMatch('ALFKI');
        fixture.detectChanges();

        // pin grouped column to the pinned area
        const genGroup = getColGroup(grid, 'General Information');
        genGroup.pinned = true;
        fixture.detectChanges();

        expect(grid.pinnedColumns.length).toEqual(6);
        expect(grid.unpinnedColumns.length).toEqual(10);
        expect(genGroup.visibleIndex).toEqual(1);
        expect(colID.visibleIndex).toEqual(0);

        expect(grid.rowList.first.cells.first.value).toMatch('ALFKI');
        expect(grid.rowList.first.cells.toArray()[1].value).toMatch('Alfreds Futterkiste');
        expect(grid.rowList.first.cells.toArray()[2].value).toMatch('Maria Anders');
        expect(grid.rowList.first.cells.toArray()[3].value).toMatch('Sales Representative');

        // pin grouped column to the pinned area
        const compName = grid.getColumnByName('CompanyName');
        const persDetails = getColGroup(grid, 'Person Details');
        const contTitle = grid.getColumnByName('ContactTitle');

        grid.moveColumn(colID, genGroup);
        grid.moveColumn(compName, persDetails);
        grid.moveColumn(contName, contTitle);
        fixture.detectChanges();

        expect(grid.rowList.first.cells.first.value).toMatch('Sales Representative');
        expect(grid.rowList.first.cells.toArray()[1].value).toMatch('Maria Anders');
        expect(grid.rowList.first.cells.toArray()[2].value).toMatch('Alfreds Futterkiste');
        expect(grid.rowList.first.cells.toArray()[3].value).toMatch('ALFKI');
     });

     xit('Should move column group.', () => {
>>>>>>> 2c3bc5b2
        const fixture = TestBed.createComponent(ThreeGroupsThreeColumnsGridComponent);
        fixture.detectChanges();
        const ci = fixture.componentInstance;
        const grid = ci.grid;
        const genInfoCols = [ci.genInfoColGroup, ci.companyNameCol,
            ci.contactNameCol, ci.contactTitleCol];
        const locCols = [ci.locationColGroup, ci.countryCol, ci.regionCol, ci.cityCol];
        const contactInfoCols = [ci.contactInfoColGroup, ci.phoneCol, ci.faxCol, ci.postalCodeCol];

        testColumnsOrder(genInfoCols.concat(locCols).concat(contactInfoCols));

        // moving last to be first
        grid.moveColumn(ci.contactInfoColGroup, ci.genInfoColGroup);
        fixture.detectChanges();
        testColumnsOrder(contactInfoCols.concat(genInfoCols).concat(locCols));

        // moving first to be last
        grid.moveColumn(ci.contactInfoColGroup, ci.locationColGroup);
        fixture.detectChanges();
        testColumnsOrder(genInfoCols.concat(locCols).concat(contactInfoCols));

        // moving inner to be last 
        grid.moveColumn(ci.locationColGroup, ci.contactInfoColGroup);
        fixture.detectChanges();
        testColumnsOrder(genInfoCols.concat(contactInfoCols).concat(locCols));

        // moving inner to be first
        grid.moveColumn(ci.contactInfoColGroup, ci.genInfoColGroup);
        fixture.detectChanges();
        testColumnsOrder(contactInfoCols.concat(genInfoCols).concat(locCols));

        // moving to the same spot, no change expected
        grid.moveColumn(ci.genInfoColGroup, ci.genInfoColGroup);
        fixture.detectChanges();
        testColumnsOrder(contactInfoCols.concat(genInfoCols).concat(locCols));

        // moving column group to the place of a column, no change expected
        grid.moveColumn(ci.genInfoColGroup, ci.countryCol);
        fixture.detectChanges();
<<<<<<< HEAD
        testColumnsOrder(contactInfoCols.concat(genInfoCols).concat(locCols));
    });

    xit('Should move columns within column groups. One level column groups.', () => {
        const fixture = TestBed.createComponent(ThreeGroupsThreeColumnsGridComponent);
        fixture.detectChanges();
        const ci = fixture.componentInstance;
        const grid = ci.grid;
        const genInfoAndLocCols = [ci.genInfoColGroup, ci.companyNameCol,
            ci.contactNameCol, ci.contactTitleCol, ci.locationColGroup, ci.countryCol,
            ci.regionCol, ci.cityCol];

        // moving last to be first
        grid.moveColumn(ci.postalCodeCol, ci.phoneCol);
        fixture.detectChanges();
        testColumnsOrder(genInfoAndLocCols.concat([ci.contactInfoColGroup,
            ci.postalCodeCol, ci.phoneCol, ci.faxCol]));

        // moving first to be last
        grid.moveColumn(ci.postalCodeCol, ci.faxCol);
        fixture.detectChanges();
        testColumnsOrder(genInfoAndLocCols.concat([ci.contactInfoColGroup,
            ci.phoneCol, ci.faxCol, ci.postalCodeCol]));

        // moving inner to be last 
        grid.moveColumn(ci.faxCol, ci.postalCodeCol);
        fixture.detectChanges();
        testColumnsOrder(genInfoAndLocCols.concat([ci.contactInfoColGroup,
            ci.phoneCol, ci.postalCodeCol, ci.faxCol]));

        // moving inner to be first
        grid.moveColumn(ci.postalCodeCol, ci.phoneCol);
        fixture.detectChanges();
        testColumnsOrder(genInfoAndLocCols.concat([ci.contactInfoColGroup,
            ci.postalCodeCol, ci.phoneCol, ci.faxCol]));

        // moving to the sample spot, no change expected
        grid.moveColumn(ci.postalCodeCol, ci.postalCodeCol);
        fixture.detectChanges();
        testColumnsOrder(genInfoAndLocCols.concat([ci.contactInfoColGroup,
            ci.postalCodeCol, ci.phoneCol, ci.faxCol]));

        // moving column to the place of its column group, no change expected
        grid.moveColumn(ci.postalCodeCol, ci.contactInfoColGroup);
        fixture.detectChanges();
        testColumnsOrder(genInfoAndLocCols.concat([ci.contactInfoColGroup,
            ci.postalCodeCol, ci.phoneCol, ci.faxCol]));

        //// moving column to the place of a column group, no change expected
        grid.moveColumn(ci.postalCodeCol, ci.genInfoColGroup);
        fixture.detectChanges();
        testColumnsOrder(genInfoAndLocCols.concat([ci.contactInfoColGroup,
            ci.postalCodeCol, ci.phoneCol, ci.faxCol]));
    });

    xit('Should move columns and groups. Two level column groups.', () => {
        const fixture = TestBed.createComponent(NestedColGroupsGridComponent);
        fixture.detectChanges();
        const ci = fixture.componentInstance;
        const grid = ci.grid;

        // moving a two-level col
        grid.moveColumn(ci.phoneCol, ci.locationColGroup);
        fixture.detectChanges();
        testColumnsOrder([ci.contactInfoColGroup, ci.phoneCol, ci.locationColGroup, ci.countryCol,
            ci.genInfoColGroup, ci.companyNameCol, ci.cityCol]);

        // moving a three-level col
        grid.moveColumn(ci.cityCol, ci.contactInfoColGroup);
        fixture.detectChanges();
        const colsOrder = [ci.cityCol, ci.contactInfoColGroup, ci.phoneCol,
            ci.locationColGroup, ci.countryCol, ci.genInfoColGroup, ci.companyNameCol];
        testColumnsOrder(colsOrder);

        // moving between different groups, hould stay the same
        grid.moveColumn(ci.locationColGroup, ci.companyNameCol);
        fixture.detectChanges();
        testColumnsOrder(colsOrder);

        // moving between different levels, should stay the same
        grid.moveColumn(ci.countryCol, ci.phoneCol);
        fixture.detectChanges();
        testColumnsOrder(colsOrder);

        // moving between different levels, should stay the same
        grid.moveColumn(ci.cityCol, ci.phoneCol);
        fixture.detectChanges();
        testColumnsOrder(colsOrder);

        grid.moveColumn(ci.genInfoColGroup, ci.companyNameCol);
        fixture.detectChanges();
        testColumnsOrder(colsOrder);

        grid.moveColumn(ci.locationColGroup, ci.contactInfoColGroup);
        fixture.detectChanges();
        testColumnsOrder(colsOrder);
    });
=======
     });

>>>>>>> 2c3bc5b2
});

@Component({
    template: `
    <div id="grid-wrapper" [style.width.px]="gridWrapperWidthPx">
        <igx-grid #grid [data]="data" [height]='gridHeight'>
            <igx-column-group header="Location">
                <igx-column field="City" [width]='columnWidth'></igx-column>
            </igx-column-group>
        </igx-grid>
    </div>
    `
})
export class OneGroupOneColGridComponent {
    @ViewChild('grid') public grid: IgxGridComponent;
    public gridWrapperWidthPx = '1000';
    public gridHeight = '500px';
    public columnWidth: string;
    data = DATASOURCE;
}

@Component({
    template: `
    <div id="grid-wrapper" [style.width.px]="gridWrapperWidthPx">
        <igx-grid #grid [data]="data" [height]='gridHeight'>
            <igx-column-group header="Location">
                <igx-column field="Country" [width]='columnWidth'></igx-column>
                <igx-column field="Region" [width]='columnWidth'></igx-column>
                <igx-column field="City" [width]='columnWidth'></igx-column>
            </igx-column-group>
        </igx-grid>
    </div>
    `
})
export class OneGroupThreeColsGridComponent {
    @ViewChild('grid') public grid: IgxGridComponent;
    public gridWrapperWidthPx = '900';
    public gridHeight = '500px';
    public columnWidth: string;
    data = DATASOURCE;
}

@Component({
    template: `
    <igx-grid #grid [data]="data" height="500px">
        <igx-column field="ID"></igx-column>
        <igx-column-group header="General Information">
            <igx-column filterable="true" sortable="true" resizable="true" field="CompanyName"></igx-column>
            <igx-column-group header="Person Details">
                <igx-column filterable="true" sortable="true" resizable="true" field="ContactName"></igx-column>
                <igx-column filterable="true" sortable="true" resizable="true" field="ContactTitle"></igx-column>
            </igx-column-group>
        </igx-column-group>
        <igx-column-group header="Address Information">
            <igx-column-group header="Location">
                <igx-column filterable="true" sortable="true" resizable="true" field="Country"></igx-column>
                <igx-column filterable="true" sortable="true" resizable="true" field="Region"></igx-column>
                <igx-column filterable="true" sortable="true" resizable="true" field="City"></igx-column>
                <igx-column filterable="true" sortable="true" resizable="true" field="Address"></igx-column>
            </igx-column-group>
            <igx-column-group header="Contact Information">
                <igx-column filterable="true" sortable="true" resizable="true" field="Phone"></igx-column>
                <igx-column filterable="true" sortable="true" resizable="true" field="Fax"></igx-column>
                <igx-column filterable="true" sortable="true" resizable="true" field="PostalCode"></igx-column>
            </igx-column-group>
        </igx-column-group>
    </igx-grid>
    `
})
export class ColumnGroupTestComponent {
    @ViewChild(IgxGridComponent, { read: IgxGridComponent })
    grid: IgxGridComponent;

    data = DATASOURCE;
}

@Component({
    template: `
    <igx-grid #grid [data]="data" height="600px" width="800px">
        <igx-column field="ID"></igx-column>
        <igx-column-group header="General Information">
            <igx-column  field="CompanyName"></igx-column>
            <igx-column-group header="Person Details">
                <igx-column field="ContactName"></igx-column>
                <igx-column field="ContactTitle"></igx-column>
            </igx-column-group>
        </igx-column-group>
        <igx-column-group header="Address Information">
            <igx-column-group header="Location">
                <igx-column field="Country"></igx-column>
                <igx-column field="Region"></igx-column>
                <igx-column-group header="Location City">
                    <igx-column field="City"></igx-column>
                    <igx-column field="Address"></igx-column>
                </igx-column-group>
            </igx-column-group>
            <igx-column-group header="Contact Information">
                <igx-column field="Phone"></igx-column>
                <igx-column field="Fax"></igx-column>
            </igx-column-group>
            <igx-column-group header="Postal Code">
                <igx-column field="PostalCode"></igx-column>
            </igx-column-group>
        </igx-column-group>
    </igx-grid>
    `
})
export class ColumnGroupFourLevelTestComponent {
    @ViewChild(IgxGridComponent, { read: IgxGridComponent })
    grid: IgxGridComponent;

    data = DATASOURCE;
}

@Component({
    template: `
    <igx-grid #grid [data]="data" height="600px" width="800px">
        <igx-column field="ID"></igx-column>
        <igx-column-group header="Address">
            <igx-column-group header="Location">
                <igx-column field="Country"></igx-column>
                <igx-column field="Region"></igx-column>
                <igx-column-group header="Location City">
                    <igx-column field="City"></igx-column>
                    <igx-column field="Address"></igx-column>
                </igx-column-group>
            </igx-column-group>
            <igx-column-group header="Contact Information">
                <igx-column field="Phone"></igx-column>
                <igx-column field="Fax"></igx-column>
            </igx-column-group>
        </igx-column-group>
    </igx-grid>
    `
})
export class ColumnGroupChildLevelTestComponent {
    @ViewChild(IgxGridComponent, { read: IgxGridComponent })
    grid: IgxGridComponent;

    data = DATASOURCE;
}

@Component({
    template: `
    <igx-grid #grid [data]="data" height="600px" width="800px">
        <igx-column field="ID"></igx-column>
        <igx-column-group header="General Information">
            <igx-column  field="CompanyName"></igx-column>
            <igx-column-group header="Person Details">
                <igx-column field="ContactName"></igx-column>
                <igx-column field="ContactTitle"></igx-column>
            </igx-column-group>
        </igx-column-group>
        <igx-column-group header="Address Information">
            <igx-column field="Region"></igx-column>
            <igx-column-group header="Location">
                <igx-column field="Country"></igx-column>
                <igx-column-group header="Location City">
                    <igx-column field="City"></igx-column>
                    <igx-column field="Address"></igx-column>
                </igx-column-group>
            </igx-column-group>
        </igx-column-group>
    </igx-grid>
    `
})
export class ColumnGroupTwoGroupsTestComponent {
    @ViewChild(IgxGridComponent, { read: IgxGridComponent })
    grid: IgxGridComponent;

    data = DATASOURCE;
}

@Component({
    template: `
    <igx-grid #grid [data]="data" height="600px" width="1000px">
        <igx-column-group #genInfoColGroup header="General Information">
            <igx-column #companyNameCol field="CompanyName"></igx-column>
            <igx-column #contactNameCol field="ContactName"></igx-column>
            <igx-column #contactTitleCol field="ContactTitle"></igx-column>
        </igx-column-group>
        <igx-column-group #locationColGroup header="Location">
            <igx-column #countryCol field="Country"></igx-column>
            <igx-column #regionCol field="Region"></igx-column>
            <igx-column #cityCol field="City"></igx-column>
        </igx-column-group>
        <igx-column-group #contactInfoColGroup header="Contact Information">
            <igx-column #phoneCol field="Phone"></igx-column>
            <igx-column #faxCol field="Fax"></igx-column>
            <igx-column #postalCodeCol field="PostalCode"></igx-column>
        </igx-column-group>
    </igx-grid>
    `
})
export class ThreeGroupsThreeColumnsGridComponent {
    @ViewChild(IgxGridComponent, { read: IgxGridComponent })
    grid: IgxGridComponent;

    @ViewChild('genInfoColGroup', { read: IgxColumnGroupComponent })
    genInfoColGroup: IgxColumnGroupComponent;
    @ViewChild('companyNameCol', { read: IgxColumnComponent })
    companyNameCol: IgxColumnComponent;
    @ViewChild('contactNameCol', { read: IgxColumnComponent })
    contactNameCol: IgxColumnComponent;
    @ViewChild('contactTitleCol', { read: IgxColumnComponent })
    contactTitleCol: IgxColumnComponent;

    @ViewChild('locationColGroup', { read: IgxColumnGroupComponent })
    locationColGroup: IgxColumnGroupComponent;
    @ViewChild('countryCol', { read: IgxColumnComponent })
    countryCol: IgxColumnComponent;
    @ViewChild('regionCol', { read: IgxColumnComponent })
    regionCol: IgxColumnComponent;
    @ViewChild('cityCol', { read: IgxColumnComponent })
    cityCol: IgxColumnComponent;

    @ViewChild('contactInfoColGroup', { read: IgxColumnGroupComponent })
    contactInfoColGroup: IgxColumnGroupComponent;
    @ViewChild('phoneCol', { read: IgxColumnComponent })
    phoneCol: IgxColumnComponent;
    @ViewChild('faxCol', { read: IgxColumnComponent })
    faxCol: IgxColumnComponent;
    @ViewChild('postalCodeCol', { read: IgxColumnComponent })
    postalCodeCol: IgxColumnComponent;

    data = DATASOURCE;
}

@Component({
    template: `
    <igx-grid #grid [data]="data" height="600px" width="1000px">
        <igx-column-group #contactInfoColGroup header="Contact Info">
            <igx-column-group #locationColGroup header="Location">
                <igx-column #countryCol field="Country"></igx-column>            
            </igx-column-group>
            <igx-column #phoneCol field="Phone"></igx-column>
        </igx-column-group>
        <igx-column-group #genInfoColGroup header="General Information">
            <igx-column #companyNameCol field="CompanyName"></igx-column>
        </igx-column-group>
        <igx-column #cityCol field="City"></igx-column>
    </igx-grid>
    `
})
export class NestedColGroupsGridComponent {
    @ViewChild(IgxGridComponent, { read: IgxGridComponent })
    grid: IgxGridComponent;

    @ViewChild('contactInfoColGroup', { read: IgxColumnGroupComponent })
    contactInfoColGroup: IgxColumnGroupComponent;
    @ViewChild('locationColGroup', { read: IgxColumnGroupComponent })
    locationColGroup: IgxColumnGroupComponent;
    @ViewChild('countryCol', { read: IgxColumnComponent })
    countryCol: IgxColumnComponent;
    @ViewChild('phoneCol', { read: IgxColumnComponent })
    phoneCol: IgxColumnComponent;

    @ViewChild('genInfoColGroup', { read: IgxColumnGroupComponent })
    genInfoColGroup: IgxColumnGroupComponent;
    @ViewChild('companyNameCol', { read: IgxColumnComponent })
    companyNameCol: IgxColumnComponent;

    @ViewChild('cityCol', { read: IgxColumnComponent })
    cityCol: IgxColumnComponent;

    data = DATASOURCE;
}

@Component({
    template: `
        <igx-grid #grid [data]="data" [height]="gridHeight" [columnWidth]="columnWidth">
            <igx-column-group headerClasses="firstGroup" [header]="firstGroupTitle">
                <igx-column headerClasses="firstGroupColumn" field="ID" *ngFor="let item of hunderdItems;"></igx-column>
            </igx-column-group>
            <igx-column-group headerClasses="secondGroup" [header]="secondGroupTitle">
                <igx-column-group headerClasses="secondSubGroup" [header]="secondSubGroupTitle">
                    <igx-column headerClasses="secondSubGroupColumn" field="ID" *ngFor="let item of fiftyItems;"></igx-column>
                </igx-column-group>
                <igx-column-group headerClasses="secondSubGroup" [header]="secondSubGroupTitle">
                    <igx-column  headerClasses="secondSubGroupColumn" field="ID" *ngFor="let item of fiftyItems;"></igx-column>
                </igx-column-group>
            </igx-column-group>
            <igx-column headerClasses="lonelyId" [header]="idHeaderTitle" field="ID"></igx-column>
            <igx-column-group header="General Information">
                <igx-column headerClasses="companyName" [header]="companyNameTitle" field="CompanyName"></igx-column>
                <igx-column-group headerClasses="personDetails" [header]="personDetailsTitle">
                    <igx-column headerClasses="personDetailsColumn" field="ContactName"></igx-column>
                    <igx-column headerClasses="personDetailsColumn" field="ContactTitle"></igx-column>
                </igx-column-group>
            </igx-column-group>
            <igx-column-group header="Address Information">
                <igx-column-group header="Location">
                    <igx-column field="Country"></igx-column>
                    <igx-column field="Region"></igx-column>
                    <igx-column field="City"></igx-column>
                    <igx-column field="Address"></igx-column>
                </igx-column-group>
                <igx-column-group header="Contact Information">
                    <igx-column field="Phone"></igx-column>
                    <igx-column field="Fax"></igx-column>
                    <igx-column field="PostalCode"></igx-column>
                </igx-column-group>
            </igx-column-group>
        </igx-grid>
    `
})
export class BlueWhaleGridComponent {
    @ViewChild(IgxGridComponent, { read: IgxGridComponent })
    grid: IgxGridComponent;

    public gridHeight = '500px';
    public columnWidth = '100px';
    data = DATASOURCE;

    hunderdItems = new Array(100);
    fiftyItems = new Array(50);

    firstGroupTitle = '100 IDs';
    secondGroupTitle = '2 col groups with 50 IDs each';
    secondSubGroupTitle = '50 IDs';
    idHeaderTitle = 'ID';
    companyNameTitle = 'Company Name';
    personDetailsTitle = 'Person Details';
}

export const DATASOURCE = [
    // tslint:disable:max-line-length
    { 'ID': 'ALFKI', 'CompanyName': 'Alfreds Futterkiste', 'ContactName': 'Maria Anders', 'ContactTitle': 'Sales Representative', 'Address': 'Obere Str. 57', 'City': 'Berlin', 'Region': null, 'PostalCode': '12209', 'Country': 'Germany', 'Phone': '030-0074321', 'Fax': '030-0076545' },
    { 'ID': 'ANATR', 'CompanyName': 'Ana Trujillo Emparedados y helados', 'ContactName': 'Ana Trujillo', 'ContactTitle': 'Owner', 'Address': 'Avda. de la Constitución 2222', 'City': 'México D.F.', 'Region': null, 'PostalCode': '05021', 'Country': 'Mexico', 'Phone': '(5) 555-4729', 'Fax': '(5) 555-3745' },
    { 'ID': 'ANTON', 'CompanyName': 'Antonio Moreno Taquería', 'ContactName': 'Antonio Moreno', 'ContactTitle': 'Owner', 'Address': 'Mataderos 2312', 'City': 'México D.F.', 'Region': null, 'PostalCode': '05023', 'Country': 'Mexico', 'Phone': '(5) 555-3932', 'Fax': null },
    { 'ID': 'AROUT', 'CompanyName': 'Around the Horn', 'ContactName': 'Thomas Hardy', 'ContactTitle': 'Sales Representative', 'Address': '120 Hanover Sq.', 'City': 'London', 'Region': null, 'PostalCode': 'WA1 1DP', 'Country': 'UK', 'Phone': '(171) 555-7788', 'Fax': '(171) 555-6750' },
    { 'ID': 'BERGS', 'CompanyName': 'Berglunds snabbköp', 'ContactName': 'Christina Berglund', 'ContactTitle': 'Order Administrator', 'Address': 'Berguvsvägen 8', 'City': 'Luleå', 'Region': null, 'PostalCode': 'S-958 22', 'Country': 'Sweden', 'Phone': '0921-12 34 65', 'Fax': '0921-12 34 67' },
    { 'ID': 'BLAUS', 'CompanyName': 'Blauer See Delikatessen', 'ContactName': 'Hanna Moos', 'ContactTitle': 'Sales Representative', 'Address': 'Forsterstr. 57', 'City': 'Mannheim', 'Region': null, 'PostalCode': '68306', 'Country': 'Germany', 'Phone': '0621-08460', 'Fax': '0621-08924' },
    { 'ID': 'BLONP', 'CompanyName': 'Blondesddsl père et fils', 'ContactName': 'Frédérique Citeaux', 'ContactTitle': 'Marketing Manager', 'Address': '24, place Kléber', 'City': 'Strasbourg', 'Region': null, 'PostalCode': '67000', 'Country': 'France', 'Phone': '88.60.15.31', 'Fax': '88.60.15.32' },
    { 'ID': 'BOLID', 'CompanyName': 'Bólido Comidas preparadas', 'ContactName': 'Martín Sommer', 'ContactTitle': 'Owner', 'Address': 'C/ Araquil, 67', 'City': 'Madrid', 'Region': null, 'PostalCode': '28023', 'Country': 'Spain', 'Phone': '(91) 555 22 82', 'Fax': '(91) 555 91 99' },
    { 'ID': 'BONAP', 'CompanyName': 'Bon app\'', 'ContactName': 'Laurence Lebihan', 'ContactTitle': 'Owner', 'Address': '12, rue des Bouchers', 'City': 'Marseille', 'Region': null, 'PostalCode': '13008', 'Country': 'France', 'Phone': '91.24.45.40', 'Fax': '91.24.45.41' },
    { 'ID': 'BOTTM', 'CompanyName': 'Bottom-Dollar Markets', 'ContactName': 'Elizabeth Lincoln', 'ContactTitle': 'Accounting Manager', 'Address': '23 Tsawassen Blvd.', 'City': 'Tsawassen', 'Region': 'BC', 'PostalCode': 'T2F 8M4', 'Country': 'Canada', 'Phone': '(604) 555-4729', 'Fax': '(604) 555-3745' },
    { 'ID': 'BSBEV', 'CompanyName': 'B\'s Beverages', 'ContactName': 'Victoria Ashworth', 'ContactTitle': 'Sales Representative', 'Address': 'Fauntleroy Circus', 'City': 'London', 'Region': null, 'PostalCode': 'EC2 5NT', 'Country': 'UK', 'Phone': '(171) 555-1212', 'Fax': null },
    { 'ID': 'CACTU', 'CompanyName': 'Cactus Comidas para llevar', 'ContactName': 'Patricio Simpson', 'ContactTitle': 'Sales Agent', 'Address': 'Cerrito 333', 'City': 'Buenos Aires', 'Region': null, 'PostalCode': '1010', 'Country': 'Argentina', 'Phone': '(1) 135-5555', 'Fax': '(1) 135-4892' },
    { 'ID': 'CENTC', 'CompanyName': 'Centro comercial Moctezuma', 'ContactName': 'Francisco Chang', 'ContactTitle': 'Marketing Manager', 'Address': 'Sierras de Granada 9993', 'City': 'México D.F.', 'Region': null, 'PostalCode': '05022', 'Country': 'Mexico', 'Phone': '(5) 555-3392', 'Fax': '(5) 555-7293' },
    { 'ID': 'CHOPS', 'CompanyName': 'Chop-suey Chinese', 'ContactName': 'Yang Wang', 'ContactTitle': 'Owner', 'Address': 'Hauptstr. 29', 'City': 'Bern', 'Region': null, 'PostalCode': '3012', 'Country': 'Switzerland', 'Phone': '0452-076545', 'Fax': null },
    { 'ID': 'COMMI', 'CompanyName': 'Comércio Mineiro', 'ContactName': 'Pedro Afonso', 'ContactTitle': 'Sales Associate', 'Address': 'Av. dos Lusíadas, 23', 'City': 'Sao Paulo', 'Region': 'SP', 'PostalCode': '05432-043', 'Country': 'Brazil', 'Phone': '(11) 555-7647', 'Fax': null },
    { 'ID': 'CONSH', 'CompanyName': 'Consolidated Holdings', 'ContactName': 'Elizabeth Brown', 'ContactTitle': 'Sales Representative', 'Address': 'Berkeley Gardens 12 Brewery', 'City': 'London', 'Region': null, 'PostalCode': 'WX1 6LT', 'Country': 'UK', 'Phone': '(171) 555-2282', 'Fax': '(171) 555-9199' },
    { 'ID': 'DRACD', 'CompanyName': 'Drachenblut Delikatessen', 'ContactName': 'Sven Ottlieb', 'ContactTitle': 'Order Administrator', 'Address': 'Walserweg 21', 'City': 'Aachen', 'Region': null, 'PostalCode': '52066', 'Country': 'Germany', 'Phone': '0241-039123', 'Fax': '0241-059428' },
    { 'ID': 'DUMON', 'CompanyName': 'Du monde entier', 'ContactName': 'Janine Labrune', 'ContactTitle': 'Owner', 'Address': '67, rue des Cinquante Otages', 'City': 'Nantes', 'Region': null, 'PostalCode': '44000', 'Country': 'France', 'Phone': '40.67.88.88', 'Fax': '40.67.89.89' },
    { 'ID': 'EASTC', 'CompanyName': 'Eastern Connection', 'ContactName': 'Ann Devon', 'ContactTitle': 'Sales Agent', 'Address': '35 King George', 'City': 'London', 'Region': null, 'PostalCode': 'WX3 6FW', 'Country': 'UK', 'Phone': '(171) 555-0297', 'Fax': '(171) 555-3373' },
    { 'ID': 'ERNSH', 'CompanyName': 'Ernst Handel', 'ContactName': 'Roland Mendel', 'ContactTitle': 'Sales Manager', 'Address': 'Kirchgasse 6', 'City': 'Graz', 'Region': null, 'PostalCode': '8010', 'Country': 'Austria', 'Phone': '7675-3425', 'Fax': '7675-3426' },
    { 'ID': 'FAMIA', 'CompanyName': 'Familia Arquibaldo', 'ContactName': 'Aria Cruz', 'ContactTitle': 'Marketing Assistant', 'Address': 'Rua Orós, 92', 'City': 'Sao Paulo', 'Region': 'SP', 'PostalCode': '05442-030', 'Country': 'Brazil', 'Phone': '(11) 555-9857', 'Fax': null },
    { 'ID': 'FISSA', 'CompanyName': 'FISSA Fabrica Inter. Salchichas S.A.', 'ContactName': 'Diego Roel', 'ContactTitle': 'Accounting Manager', 'Address': 'C/ Moralzarzal, 86', 'City': 'Madrid', 'Region': null, 'PostalCode': '28034', 'Country': 'Spain', 'Phone': '(91) 555 94 44', 'Fax': '(91) 555 55 93' },
    { 'ID': 'FOLIG', 'CompanyName': 'Folies gourmandes', 'ContactName': 'Martine Rancé', 'ContactTitle': 'Assistant Sales Agent', 'Address': '184, chaussée de Tournai', 'City': 'Lille', 'Region': null, 'PostalCode': '59000', 'Country': 'France', 'Phone': '20.16.10.16', 'Fax': '20.16.10.17' },
    { 'ID': 'FOLKO', 'CompanyName': 'Folk och fä HB', 'ContactName': 'Maria Larsson', 'ContactTitle': 'Owner', 'Address': 'Åkergatan 24', 'City': 'Bräcke', 'Region': null, 'PostalCode': 'S-844 67', 'Country': 'Sweden', 'Phone': '0695-34 67 21', 'Fax': null },
    { 'ID': 'FRANK', 'CompanyName': 'Frankenversand', 'ContactName': 'Peter Franken', 'ContactTitle': 'Marketing Manager', 'Address': 'Berliner Platz 43', 'City': 'München', 'Region': null, 'PostalCode': '80805', 'Country': 'Germany', 'Phone': '089-0877310', 'Fax': '089-0877451' },
    { 'ID': 'FRANR', 'CompanyName': 'France restauration', 'ContactName': 'Carine Schmitt', 'ContactTitle': 'Marketing Manager', 'Address': '54, rue Royale', 'City': 'Nantes', 'Region': null, 'PostalCode': '44000', 'Country': 'France', 'Phone': '40.32.21.21', 'Fax': '40.32.21.20' },
    { 'ID': 'FRANS', 'CompanyName': 'Franchi S.p.A.', 'ContactName': 'Paolo Accorti', 'ContactTitle': 'Sales Representative', 'Address': 'Via Monte Bianco 34', 'City': 'Torino', 'Region': null, 'PostalCode': '10100', 'Country': 'Italy', 'Phone': '011-4988260', 'Fax': '011-4988261' }
];
// tslint:enable:max-line-length

function getColGroup(grid: IgxGridComponent, headerName: string): IgxColumnGroupComponent {
    const colGroups = grid.columnList.filter(c => c.columnGroup && c.header === headerName);
    if (colGroups.length === 0) {
        return null;
    } else if (colGroups.length === 1) {
        return colGroups[0];
    } else {
        throw new Error('More than one column group found.');
    }
}

// tests column and column group header rendering
function testColumnGroupHeaderRendering(column: DebugElement, width: number, height: number,
    title: string, descendentColumnCssClass?: string, descendentColumnCount?: number) {
    expect(column.nativeElement.offsetHeight).toBe(height);
    expect(column.nativeElement.offsetWidth).toBe(width);

    const colHeaderTitle = column.children
        .filter(c => c.nativeElement.classList.contains(GRID_COL_GROUP_THEAD_TITLE_CLASS))[0];
    expect(colHeaderTitle.nativeElement.textContent).toBe(title);

    const colGroupDirectChildren = column.children
        .filter(c => c.nativeElement.classList.contains(GRID_COL_GROUP_THEAD_GROUP_CLASS))[0]
        .children.filter(c => c.nativeElement.classList.contains(descendentColumnCssClass));

    expect(colGroupDirectChildren.length).toBe(descendentColumnCount);
}

function testColumnHeaderRendering(column: DebugElement, width: number, height: number,
    title: string) {
    expect(column.nativeElement.offsetHeight).toBe(height);
    expect(column.nativeElement.offsetWidth).toBe(width);

    const colHeaderTitle = column.children
        .filter(c => c.nativeElement.classList.contains(GRID_COL_THEAD_TITLE_CLASS))[0];
    expect(colHeaderTitle.nativeElement.textContent.trim()).toBe(title);
}

function testColumnsOrder(columns: IgxColumnComponent[]) {
    let visibleIndex = 0;
    for (let index = 0; index < columns.length; index++) {
        expect(columns[index].index).toBe(index);
        expect(columns[index].visibleIndex).toBe(visibleIndex);
        if (!(columns[index] instanceof IgxColumnGroupComponent)) {
            visibleIndex++;
        }
    }
}<|MERGE_RESOLUTION|>--- conflicted
+++ resolved
@@ -744,10 +744,7 @@
         // expect(grid.getCellByColumn(0, 'City').value).toEqual("Berlin");
     });
 
-<<<<<<< HEAD
-    xit('Should move column group correctly. One level column groups.', () => {
-=======
-     it('Should not allow moving group to another level via API.', () => {
+    it('Should not allow moving group to another level via API.', () => {
         const fixture = TestBed.createComponent(ColumnGroupTestComponent);
         fixture.detectChanges();
         const componentInstance = fixture.componentInstance;
@@ -809,16 +806,15 @@
         expect(grid.rowList.first.cells.toArray()[1].value).toMatch('Maria Anders');
         expect(grid.rowList.first.cells.toArray()[2].value).toMatch('Alfreds Futterkiste');
         expect(grid.rowList.first.cells.toArray()[3].value).toMatch('ALFKI');
-     });
-
-     xit('Should move column group.', () => {
->>>>>>> 2c3bc5b2
+    });
+
+    xit('Should move column group correctly. One level column groups.', () => {
         const fixture = TestBed.createComponent(ThreeGroupsThreeColumnsGridComponent);
         fixture.detectChanges();
         const ci = fixture.componentInstance;
         const grid = ci.grid;
         const genInfoCols = [ci.genInfoColGroup, ci.companyNameCol,
-            ci.contactNameCol, ci.contactTitleCol];
+        ci.contactNameCol, ci.contactTitleCol];
         const locCols = [ci.locationColGroup, ci.countryCol, ci.regionCol, ci.cityCol];
         const contactInfoCols = [ci.contactInfoColGroup, ci.phoneCol, ci.faxCol, ci.postalCodeCol];
 
@@ -852,7 +848,6 @@
         // moving column group to the place of a column, no change expected
         grid.moveColumn(ci.genInfoColGroup, ci.countryCol);
         fixture.detectChanges();
-<<<<<<< HEAD
         testColumnsOrder(contactInfoCols.concat(genInfoCols).concat(locCols));
     });
 
@@ -862,50 +857,50 @@
         const ci = fixture.componentInstance;
         const grid = ci.grid;
         const genInfoAndLocCols = [ci.genInfoColGroup, ci.companyNameCol,
-            ci.contactNameCol, ci.contactTitleCol, ci.locationColGroup, ci.countryCol,
-            ci.regionCol, ci.cityCol];
+        ci.contactNameCol, ci.contactTitleCol, ci.locationColGroup, ci.countryCol,
+        ci.regionCol, ci.cityCol];
 
         // moving last to be first
         grid.moveColumn(ci.postalCodeCol, ci.phoneCol);
         fixture.detectChanges();
         testColumnsOrder(genInfoAndLocCols.concat([ci.contactInfoColGroup,
-            ci.postalCodeCol, ci.phoneCol, ci.faxCol]));
+        ci.postalCodeCol, ci.phoneCol, ci.faxCol]));
 
         // moving first to be last
         grid.moveColumn(ci.postalCodeCol, ci.faxCol);
         fixture.detectChanges();
         testColumnsOrder(genInfoAndLocCols.concat([ci.contactInfoColGroup,
-            ci.phoneCol, ci.faxCol, ci.postalCodeCol]));
+        ci.phoneCol, ci.faxCol, ci.postalCodeCol]));
 
         // moving inner to be last 
         grid.moveColumn(ci.faxCol, ci.postalCodeCol);
         fixture.detectChanges();
         testColumnsOrder(genInfoAndLocCols.concat([ci.contactInfoColGroup,
-            ci.phoneCol, ci.postalCodeCol, ci.faxCol]));
+        ci.phoneCol, ci.postalCodeCol, ci.faxCol]));
 
         // moving inner to be first
         grid.moveColumn(ci.postalCodeCol, ci.phoneCol);
         fixture.detectChanges();
         testColumnsOrder(genInfoAndLocCols.concat([ci.contactInfoColGroup,
-            ci.postalCodeCol, ci.phoneCol, ci.faxCol]));
+        ci.postalCodeCol, ci.phoneCol, ci.faxCol]));
 
         // moving to the sample spot, no change expected
         grid.moveColumn(ci.postalCodeCol, ci.postalCodeCol);
         fixture.detectChanges();
         testColumnsOrder(genInfoAndLocCols.concat([ci.contactInfoColGroup,
-            ci.postalCodeCol, ci.phoneCol, ci.faxCol]));
+        ci.postalCodeCol, ci.phoneCol, ci.faxCol]));
 
         // moving column to the place of its column group, no change expected
         grid.moveColumn(ci.postalCodeCol, ci.contactInfoColGroup);
         fixture.detectChanges();
         testColumnsOrder(genInfoAndLocCols.concat([ci.contactInfoColGroup,
-            ci.postalCodeCol, ci.phoneCol, ci.faxCol]));
+        ci.postalCodeCol, ci.phoneCol, ci.faxCol]));
 
         //// moving column to the place of a column group, no change expected
         grid.moveColumn(ci.postalCodeCol, ci.genInfoColGroup);
         fixture.detectChanges();
         testColumnsOrder(genInfoAndLocCols.concat([ci.contactInfoColGroup,
-            ci.postalCodeCol, ci.phoneCol, ci.faxCol]));
+        ci.postalCodeCol, ci.phoneCol, ci.faxCol]));
     });
 
     xit('Should move columns and groups. Two level column groups.', () => {
@@ -918,13 +913,13 @@
         grid.moveColumn(ci.phoneCol, ci.locationColGroup);
         fixture.detectChanges();
         testColumnsOrder([ci.contactInfoColGroup, ci.phoneCol, ci.locationColGroup, ci.countryCol,
-            ci.genInfoColGroup, ci.companyNameCol, ci.cityCol]);
+        ci.genInfoColGroup, ci.companyNameCol, ci.cityCol]);
 
         // moving a three-level col
         grid.moveColumn(ci.cityCol, ci.contactInfoColGroup);
         fixture.detectChanges();
         const colsOrder = [ci.cityCol, ci.contactInfoColGroup, ci.phoneCol,
-            ci.locationColGroup, ci.countryCol, ci.genInfoColGroup, ci.companyNameCol];
+        ci.locationColGroup, ci.countryCol, ci.genInfoColGroup, ci.companyNameCol];
         testColumnsOrder(colsOrder);
 
         // moving between different groups, hould stay the same
@@ -950,10 +945,6 @@
         fixture.detectChanges();
         testColumnsOrder(colsOrder);
     });
-=======
-     });
-
->>>>>>> 2c3bc5b2
 });
 
 @Component({
