import {
    AfterContentInit,
    ChangeDetectionStrategy,
    ChangeDetectorRef,
    Component,
    ContentChild,
    ContentChildren,
    Input,
    QueryList,
    TemplateRef,
    forwardRef,
    AfterViewInit
} from '@angular/core';
import { DataType } from '../data-operations/data-util';
import { IgxTextHighlightDirective } from '../directives/text-highlight/text-highlight.directive';
import { IgxGridAPIService } from './api.service';
import { IgxGridCellComponent } from './cell.component';
import { IgxDateSummaryOperand, IgxNumberSummaryOperand, IgxSummaryOperand, IgxSummaryResult } from './grid-summary';
import { IgxGridRowComponent } from './row.component';
import {
    IgxCellEditorTemplateDirective,
    IgxCellFooterTemplateDirective,
    IgxCellHeaderTemplateDirective,
    IgxCellTemplateDirective
} from './grid.common';
import { IgxGridComponent } from './grid.component';
import { IFilteringExpressionsTree, IgxBooleanFilteringOperand, IgxNumberFilteringOperand, IgxDateFilteringOperand,
    IgxStringFilteringOperand } from '../../public_api';
/**
 * **Ignite UI for Angular Column** -
 * [Documentation](https://www.infragistics.com/products/ignite-ui-angular/angular/components/grid.html#columns-configuration)
 *
 * The Ignite UI Column is used within an `igx-grid` element to define what data the column will show. Features such as sorting,
 * filtering & editing are enabled at the column level.  You can also provide a template containing custom content inside
 * the column using `ng-template` which will be used for all cells within the column.
 */
@Component({
    changeDetection: ChangeDetectionStrategy.OnPush,
    preserveWhitespaces: false,
    selector: 'igx-column',
    template: ``
})
export class IgxColumnComponent implements AfterContentInit {
/**
 * Sets/gets the `field` value.
 * ```typescript
 * let columnField = this.column.field;
 * ```
 * ```html
 * <igx-column [field] = "'ID'"></igx-column>
 * ```
 * @memberof IgxColumnComponent
 */
@Input()
    public field: string;
/**
 * Sets/gets the `header` value.
 * ```typescript
 * let columnHeader = this.column.header;
 * ```
 * ```html
 * <igx-column [header] = "'ID'"></igx-column>
 * ```
 *
 * @memberof IgxColumnComponent
 */
@Input()
    public header = '';
/**
 * Sets/gets whether the column is sortable.
 * Default value is `false`.
 * ```typescript
 * let isSortable = this.column.sortable;
 * ```
 * ```html
 * <igx-column [sortable] = "true"></igx-column>
 * ```
 * @memberof IgxColumnComponent
 */
@Input()
    public sortable = false;
/**
 * Sets/gets whether the column is groupable.
 * Default value is `false`.
 * ```typescript
 * let isGroupable = this.column.groupable;
 * ```
 * ```html
 * <igx-column [groupable] = "true"></igx-column>
 * ```
 * @memberof IgxColumnComponent
 */
@Input()
    public groupable = false;
/**
 * Sets/gets whether the column is editable.
 * Default value is `false`.
 * ```typescript
 * let isEditable = this.column.editable;
 * ```
 * ```html
 * <igx-column [editable] = "true"></igx-column>
 * ```
 * @memberof IgxColumnComponent
 */
@Input()
    public editable = false;
/**
 * Sets/gets whether the column is filterable.
 * Default value is `false`.
 * ```typescript
 * let isFilterable = this.column.filterable;
 * ```
 * ```html
 * <igx-column [filterable] = "true"></igx-column>
 * ```
 * @memberof IgxColumnComponent
 */
@Input()
    public filterable = false;
/**
 * Sets/gets whether the column is resizable.
 * Default value is `false`.
 * ```typescript
 * let isResizable = this.column.resizable;
 * ```
 * ```html
 * <igx-column [resizable] = "true"></igx-column>
 * ```
 * @memberof IgxColumnComponent
 */
@Input()
    public resizable = false;
/**
 * Enables/disables summary for the column.
 * Default value is `false`.
 * ```typescript
 * let hasSummary = this.column.hasSummary;
 * ```
 * ```html
 * <igx-column [hasSummary] = "true"></igx-column>
 * ```
 * @memberof IgxColumnComponent
 */
@Input()
    public hasSummary = false;
/**
 * Gets whether the column is hidden.
 * ```typescript
 * let isHidden = this.column.hidden;
 * ```
 *@memberof IgxColumnComponent
 */
@Input()
    get hidden(): boolean {
        return this._hidden;
    }
/**
 * Sets the column hidden property.
 * Default value is `false`.
 * ```typescript
 * <igx-column [hidden] = "true"></igx-column>
 * ```
 * @memberof IgxColumnComponent
 */
set hidden(value: boolean) {
        if (this._hidden !== value) {
            this._hidden = value;
            const cellInEditMode = this.gridAPI.get_cell_inEditMode(this.gridID);
            if (cellInEditMode) {
                if (cellInEditMode.cell.column.field === this.field) {
                    this.gridAPI.escape_editMode(this.gridID, cellInEditMode.cellID);
                }
            }
            this.check();
            if (this.grid) {
                const activeInfo = IgxTextHighlightDirective.highlightGroupsMap.get(this.grid.id);
                const oldIndex = activeInfo.columnIndex;

                if (this.grid.lastSearchInfo.searchText) {
                    if (this.index <= oldIndex) {
                        const newIndex = this.hidden ? oldIndex - 1 : oldIndex + 1;
                        IgxColumnComponent.updateHighlights(oldIndex, newIndex, this.grid);
                    } else if (oldIndex === -1 && !this.hidden) {
                        this.grid.refreshSearch();
                    }
                }
                this.grid.reflow();
            }
        }
    }
/**
 * Gets whether the hiding is disabled.
 * ```typescript
 * let isHidingDisabled =  this.column.disableHiding;
 * ```
 * @memberof IgxColumnComponent
 */
@Input()
    get disableHiding(): boolean {
        return this._disableHiding;
    }
/**
 * Enables/disables hiding for the column.
 * Default value is `false`.
 * ```typescript
 * <igx-column [hidden] = "true"></igx-column>
 * ```
 * @memberof IgxColumnComponent
 */
set disableHiding(value: boolean) {
        if (this._disableHiding !== value) {
            this._disableHiding = value;
            this.check();
        }
    }
/**
 * Sets/gets whether the column is movable.
 * Default value is `false`.
 * ```typescript
 * let isMovable = this.column.movable;
 * ```
 * ```html
 * <igx-column [movable] = "true"></igx-column>
 * ```
 * @memberof IgxColumnComponent
 */
@Input()
    public movable = false;
/**
 * Sets/gets the `width` of the column.
 * ```typescript
 * let columnWidth = this.column.width;
 * ```
 * ```html
 * <igx-column [width] = "'25%'"></igx-column>
 * ```
 * @memberof IgxColumnComponent
 */
@Input()
    public width: string;
/**
 * Sets/gets the maximum `width` of the column.
 * ```typescript
 * let columnMaxWidth = this.column.width;
 * ```
 * ```html
 * <igx-column [maxWidth] = "'75%'"></igx-column>
 * ```
 * @memberof IgxColumnComponent
 */
@Input()
    public maxWidth: string;
/**
 * Sets/gets the minimum `width` of the column.
 * Default value is `88`;
 * ```typescript
 * let columnMinWidth = this.column.minWidth;
 * ```
 * ```html
 * <igx-column [minWidth] = "'15%'"></igx-column>
 * ```
 * @memberof IgxColumnComponent
 */
@Input()
    public minWidth = this.defaultMinWidth;
/**
 * Sets/gets the class selector of the column header.
 * ```typescript
 * let columnHeaderClass = this.column.headerClasses;
 * ```
 * ```html
 * <igx-column [headerClasses] = "'column-header'"></igx-column>
 * ```
 * @memberof IgxColumnComponent
 */
@Input()
    public headerClasses = '';
/**
 * Sets/gets the class selector of the column cells.
 * ```typescript
 * let columnCellsClass = this.column.cellClasses;
 * ```
 * ```html
 * <igx-column [cellClasses] = "'column-cell'"></igx-column>
 * ```
 * @memberof IgxColumnComponent
 */
@Input()
    public cellClasses = '';
/**
 * Gets the column index.
 * ```typescript
 * let columnIndex = this.column.index;
 * ```
 * @memberof IgxColumnComponent
 */
get index(): number {
        return this.grid.columns.indexOf(this);
    }
/**
 * Sets/gets formatter for the column.
 * ```typescript
 * let columnFormatter = this.column.formatter;
 * ```
 * ```typescript
 * this.column.formatter = (val: Date) => {
 * return new Intl.DateTimeFormat("en-US").format(val);
 * ```
 * @memberof IgxColumnComponent
 */
@Input()
    public formatter: (value: any) => any;
/**
 * Sets/gets whether the column filtering should be case sensitive.
 * Default value is `true`.
 * ```typescript
 * let filteringIgnoreCase = this.column.filteringIgnoreCase;
 * ```
 * ```html
 * <igx-column [filteringIgnoreCase] = "false"></igx-column>
 * ```
 * @memberof IgxColumnComponent
 */
@Input()
    public filteringIgnoreCase = true;
/**
 * Sets/gets whether the column sorting should be case sensitive.
 * Default value is `true`.
 * ```typescript
 * let sortingIgnoreCase = this.column.sortingIgnoreCase;
 * ```
 * ```html
 * <igx-column [sortingIgnoreCase] = "false"></igx-column>
 * ```
 * @memberof IgxColumnComponent
 */
@Input()
    public sortingIgnoreCase = true;
/**
 * Sets/gets the data type of the column values.
 * Default value is `string`.
 * ```typescript
 * let columnDataType = this.column.dataType;
 * ```
 * ```html
 * <igx-column [dataType] = "'number'"></igx-column>
 * ```
 * @memberof IgxColumnComponent
 */
@Input()
    public dataType: DataType = DataType.String;
/**
 * Gets whether the column is `pinned`.
 * ```typescript
 * let isPinned = this.column.pinned;
 * ```
 * @memberof IgxColumnComponent
 */
@Input()
    public get pinned(): boolean {
        return this._pinned;
    }
/**
 * Sets whether the column is pinned.
 * Default value is `false`.
 * ```html
 * <igx-column [pinned] = "true"></igx-column>
 * ```
 * @memberof IgxColumnComponent
 */
public set pinned(value: boolean) {
        if (this._pinned !== value) {
            if (this.grid && this.width && !isNaN(parseInt(this.width, 10))) {
                value ? this.pin() : this.unpin();
                return;
            }
            /* No grid/width available at initialization. `initPinning` in the grid
               will re-init the group (if present)
            */
            this._pinned = value;
        }
    }
/**
 * Gets/Sets the `id` of the `igx-grid`.
 * ```typescript
 * let columnGridId = this.column.gridID;
 * ```
 * ```typescript
 * this.column.gridID = 'grid-1';
 * ```
 * @memberof IgxColumnComponent
 */
public gridID: string;
/**
 * Gets the column `summaries`.
 * ```typescript
 * let columnSummaries = this.column.summaries;
 * ```
 * @memberof IgxColumnComponent
 */
@Input()
    public get summaries(): any {
        return this._summaries;
    }
/**
 * Sets the column `summaries`.
 * ```typescript
 * this.column.summaries = IgxNumberSummaryOperand;
 * ```
 * @memberof IgxColumnComponent
 */
public set summaries(classRef: any) {
        this._summaries = new classRef();
    }
/**
 * Sets/gets whether the column is `searchable`.
 * Default value is `true`.
 * ```typescript
 * let isSearchable =  this.column.searchable';
 * ```
 * ```html
 *  <igx-column [searchable] = "false"></igx-column>
 * ```
 * @memberof IgxColumnComponent
 */
@Input()
    public searchable = true;
/**
 * Gets the column `filters`.
 * ```typescript
 * let columnFilters = this.column.filters'
 * ```
 * @memberof IgxColumnComponent
 */
@Input()
    public get filters(): any {
        return this._filters;
    }
/**
 * Sets the column `filters`.
 * ```typescript
 * this.column.filters = IgxBooleanFilteringOperand.
 * ```
 * @memberof IgxColumnComponent
 */
public set filters(classRef: any) {
        this._filters = classRef;
    }
/**
 * Gets the default minimum `width` of the column.
 * ```typescript
 * let defaultMinWidth =  this.column.defaultMinWidth;
 * ```
 * @memberof IgxColumnComponent
 */
get defaultMinWidth(): string {
        return this._defaultMinWidth;
    }
/**
 * Returns reference to the `igx-grid`.
 * ```typescript
 * let gridComponent = this.column.grid;
 * ```
 * @memberof IgxColumnComponent
 */
get grid(): IgxGridComponent {
        return this.gridAPI.get(this.gridID);
    }
/**
 * Returns a reference to the `bodyTemplate`.
 * ```typescript
 * let bodyTemplate = this.column.bodyTemplate;
 * ```
 * @memberof IgxColumnComponent
 */
get bodyTemplate(): TemplateRef<any> {
        return this._bodyTemplate;
    }
/**
 * Sets the body template.
 * ```html
 * <ng-template #bodyTemplate igxCell let-val>
 *    <div style = "background-color: yellowgreen" (click) = "changeColor(val)">
 *       <span> {{val}} </span>
 *    </div>
 * </ng-template>
 * ```
 * ```typescript
 * @ViewChild("'bodyTemplate'", {read: TemplateRef })
 * public bodyTemplate: TemplateRef<any>;
 * this.column.bodyTemplate = this.bodyTemplate;
 * ```
 * @memberof IgxColumnComponent
 */
set bodyTemplate(template: TemplateRef<any>) {
        this._bodyTemplate = template;
        this.grid.markForCheck();
    }
/**
 * Returns a reference to the header template.
 * ```typescript
 * let headerTemplate = this.column.headerTemplate;
 * ```
 * @memberof IgxColumnComponent
 */
get headerTemplate(): TemplateRef<any> {
        return this._headerTemplate;
    }
/**
 * Sets the header template.
 * ```html
 * <ng-template #headerTemplate>
 *   <div style = "background-color:black" (click) = "changeColor(val)">
 *       <span style="color:red" >{{column.field}}</span>
 *   </div>
 * </ng-template>
 * ```
 * ```typescript
 * @ViewChild("'headerTemplate'", {read: TemplateRef })
 * public headerTemplate: TemplateRef<any>;
 * this.column.headerTemplate = this.headerTemplate;
 * ```
 * @memberof IgxColumnComponent
 */
set headerTemplate(template: TemplateRef<any>) {
        this._headerTemplate = template;
        this.grid.markForCheck();
    }
/**
 *@hidden
 */
get footerTemplate(): TemplateRef<any> {
        return this._headerTemplate;
    }
/**
 *@hidden
 */
set footerTemplate(template: TemplateRef<any>) {
        this._footerTemplate = template;
        this.grid.markForCheck();
    }
/**
 * Returns a reference to the inline editor template.
 * ```typescript
 * let inlineEditorTemplate = this.column.inlineEditorTemplate;
 * ```
 * @memberof IgxColumnComponent
 */
get inlineEditorTemplate(): TemplateRef<any> {
        return this._inlineEditorTemplate;
    }
/**
 * Sets the inline editor template.
 * ```html
 * <ng-template #inlineEditorTemplate igxCellEditor let-cell="cell">
 *     <input type="string" [(ngModel)]="cell.value"/>
 * </ng-template>
 * ```
 * ```typescript
 * @ViewChild("'inlineEditorTemplate'", {read: TemplateRef })
 * public inlineEditorTemplate: TemplateRef<any>;
 * this.column.inlineEditorTemplate = this.inlineEditorTemplate;
 * ```
 * @memberof IgxColumnComponent
 */
set inlineEditorTemplate(template: TemplateRef<any>) {
        this._inlineEditorTemplate = template;
        this.grid.markForCheck();
    }
/**
 * Gets the cells of the column.
 * ```typescript
 * let columnCells =  this.column.cells;
 * ```
 * @memberof IgxColumnComponent
 */
get cells(): IgxGridCellComponent[] {
        return this.grid.rowList.filter((row) => row instanceof IgxGridRowComponent)
            .map((row) => row.cells.filter((cell) => cell.columnIndex === this.index))
                .reduce((a, b) => a.concat(b), []);
    }
/**
 * Gets the column visible index.
 * If the column is not visible, returns `-1`.
 * ```typescript
 * let visibleColumnIndex =  this.column.visibleIndex;
 * ```
 * @memberof IgxColumnComponent
 */
get visibleIndex(): number {
        const grid = this.gridAPI.get(this.gridID);
        const unpinnedColumns = this.grid.unpinnedColumns.filter(c => !c.columnGroup);
        const pinnedColumns = this.grid.pinnedColumns.filter(c => !c.columnGroup);
        let col = this;
        let vIndex = -1;

        if (this.columnGroup) {
            col = this.allChildren.filter(c => !c.columnGroup)[0] as any;
        }

        if (!this.pinned) {
            const indexInCollection = unpinnedColumns.indexOf(col);
            vIndex = indexInCollection === -1 ? -1 : pinnedColumns.length + indexInCollection;
        } else {
            vIndex = pinnedColumns.indexOf(col);
        }
        return vIndex;
    }
/**
 * Returns a boolean indicating if the column is a `ColumnGroup`.
 * ```typescript
 * let columnGroup =  this.column.columnGroup;
 * ```
 * @memberof IgxColumnComponent
 */
get columnGroup() {
        return false;
    }
/**
 * Returns the children columns collection.
 * Returns an empty array if the column does not contain children columns.
 * ```typescript
 * let childrenColumns =  this.column.allChildren;
 * ```
 * @memberof IgxColumnComponent
 */
get allChildren(): IgxColumnComponent[] {
        return [];
    }
/**
 * Returns the level of the column in a column group.
 * Returns `0` if the column doesn't have a `parent`.
 * ```typescript
 * let columnLevel =  this.column.level;
 * ```
 * @memberof IgxColumnComponent
 */
get level() {
        let ptr = this.parent;
        let lvl = 0;

        while (ptr) {
            lvl++;
            ptr = ptr.parent;
        }
        return lvl;
    }
/**
 * Sets/gets the parent column.
 * ```typescript
 * let parentColumn = this.column.parent;
 * ```
 * ```typescript
 * this.column.parent = higherLevelColumn;
 * ```
 * @memberof IgxColumnComponent
 */
parent = null;
/**
 * Sets/gets the children columns.
 * ```typescript
 * let columnChildren = this.column.children;
 * ```
 * ```typescript
 * this.column.children = childrenColumns;
 * ```
 * @memberof IgxColumnComponent
 */
children;
/**
 *@hidden
 */
protected _unpinnedIndex;
/**
 *@hidden
 */
protected _pinned = false;
/**
 *@hidden
 */
protected _bodyTemplate: TemplateRef<any>;
/**
 *@hidden
 */
protected _headerTemplate: TemplateRef<any>;
/**
 *@hidden
 */
protected _footerTemplate: TemplateRef<any>;
/**
 *@hidden
 */
protected _inlineEditorTemplate: TemplateRef<any>;
/**
 *@hidden
 */
protected _summaries = null;
/**
 *@hidden
 */
protected _filters = null;
/**
 *@hidden
 */
protected _hidden = false;
/**
 *@hidden
 */
protected _index: number;
/**
 *@hidden
 */
protected _disableHiding = false;
/**
 *@hidden
 */
protected _defaultMinWidth = '88';
/**
 *@hidden
 */
@ContentChild(IgxCellTemplateDirective, { read: IgxCellTemplateDirective })
    protected cellTemplate: IgxCellTemplateDirective;
/**
 *@hidden
 */
@ContentChild(IgxCellHeaderTemplateDirective, { read: IgxCellHeaderTemplateDirective })
    protected headTemplate: IgxCellHeaderTemplateDirective;
/**
 *@hidden
 */
@ContentChild(IgxCellFooterTemplateDirective, { read: IgxCellFooterTemplateDirective })
    protected footTemplate: IgxCellFooterTemplateDirective;
/**
 *@hidden
 */
@ContentChild(IgxCellEditorTemplateDirective, { read: IgxCellEditorTemplateDirective })
    protected editorTemplate: IgxCellEditorTemplateDirective;

    public static updateHighlights(oldIndex: number, newIndex: number, grid: IgxGridComponent) {
        const activeInfo = IgxTextHighlightDirective.highlightGroupsMap.get(grid.id);

        if (activeInfo && activeInfo.columnIndex === oldIndex) {
            IgxTextHighlightDirective.setActiveHighlight(grid.id, {
                columnIndex: newIndex,
                rowIndex: activeInfo.rowIndex,
                index: activeInfo.index,
                page: activeInfo.page,
            });

            grid.refreshSearch(true);
        }
    }

    constructor(public gridAPI: IgxGridAPIService, public cdr: ChangeDetectorRef) { }
/**
 *@hidden
 */
public ngAfterContentInit(): void {
        if (this.cellTemplate) {
            this._bodyTemplate = this.cellTemplate.template;
        }
        if (this.headTemplate) {
            this._headerTemplate = this.headTemplate.template;
        }
        if (this.footTemplate) {
            this._footerTemplate = this.footTemplate.template;
        }
        if (this.editorTemplate) {
            this._inlineEditorTemplate = this.editorTemplate.template;
        }
        if (!this.summaries) {
            switch (this.dataType) {
                case DataType.String:
                case DataType.Boolean:
                    this.summaries = IgxSummaryOperand;
                    break;
                case DataType.Number:
                    this.summaries = IgxNumberSummaryOperand;
                    break;
                case DataType.Date:
                    this.summaries = IgxDateSummaryOperand;
                    break;
            }
        }
        if (!this.filters) {
            switch (this.dataType) {
                case DataType.Boolean:
                    this.filters = IgxBooleanFilteringOperand;
                    break;
                case DataType.Number:
                    this.filters = IgxNumberFilteringOperand;
                    break;
                case DataType.Date:
                    this.filters = IgxDateFilteringOperand;
                    break;
                case DataType.String:
                default:
                    this.filters = IgxStringFilteringOperand;
                    break;
            }
        }
    }
/**
 * Updates the highlights when a column index is changed.
 * ```typescript
 * this.column.updateHighlights(1, 3);
 * ```
 * @memberof IgxColumnComponent
 */
public updateHighlights(oldIndex: number, newIndex: number) {
    const activeInfo = IgxTextHighlightDirective.highlightGroupsMap.get(this.grid.id);

    if (activeInfo && activeInfo.columnIndex === oldIndex) {
        IgxTextHighlightDirective.setActiveHighlight(this.grid.id, {
            columnIndex: newIndex,
            rowIndex: activeInfo.rowIndex,
            index: activeInfo.index,
            page: activeInfo.page,
        });

<<<<<<< HEAD
        this.grid.refreshSearch(true);
    }
}
/**
 * Pins the column at the provided index in the pinned area. Defaults to index `0` if not provided.
 * ```typescript
 * this.column.pin();
 * ```
 * @memberof IgxColumnComponent
 */
public pin(index?) {
=======
    public pin(index?) {
>>>>>>> 4f6703a9
        // TODO: Probably should the return type of the old functions
        // should be moved as a event parameter.
        this.gridAPI.submit_value(this.gridID);
        if (this._pinned) {
            return false;
        }

        if (this.parent && !this.parent.pinned) {
            return this.topLevelParent.pin(index);
        }

        const grid = (this.grid as any);
        const width = parseInt(this.width, 10);
        const oldIndex = this.visibleIndex;

        if (!this.parent && (grid.getUnpinnedWidth(true) - width < grid.unpinnedAreaMinWidth)) {
            return false;
        }

        this._pinned = true;
        this._unpinnedIndex = grid._unpinnedColumns.indexOf(this);
        index = index !== undefined ? index : grid._pinnedColumns.length;
        const args = { column: this, insertAtIndex: index };
        grid.onColumnPinning.emit(args);

        if (grid._pinnedColumns.indexOf(this) === -1) {
            grid._pinnedColumns.splice(args.insertAtIndex, 0, this);

            if (grid._unpinnedColumns.indexOf(this) !== -1) {
                grid._unpinnedColumns.splice(grid._unpinnedColumns.indexOf(this), 1);
            }
        }

        if (this.columnGroup) {
            this.allChildren.forEach(child => child.pinned = true);
            grid.reinitPinStates();
        }

        grid.markForCheck();
        const newIndex = this.visibleIndex;
        IgxColumnComponent.updateHighlights(oldIndex, newIndex, grid);
        return true;
    }
<<<<<<< HEAD
/**
 * Unpins the column and place it at the provided index in the unpinned area. Defaults to index `0` if not provided.
 * ```typescript
 * this.column.unpin();
 * ```
 * @memberof IgxColumnComponent
 */
public unpin(index?) {

=======

    public unpin(index?) {
        this.gridAPI.submit_value(this.gridID);
>>>>>>> 4f6703a9
        if (!this._pinned) {
            return false;
        }

        if (this.parent && this.parent.pinned) {
            return this.topLevelParent.unpin(index);
        }

        const grid = (this.grid as any);
        const oldIndex = this.visibleIndex;
        index = (index !== undefined ? index :
            this._unpinnedIndex !== undefined ? this._unpinnedIndex : this.index);
        this._pinned = false;

        grid._unpinnedColumns.splice(index, 0, this);
        if (grid._pinnedColumns.indexOf(this) !== -1) {
            grid._pinnedColumns.splice(grid._pinnedColumns.indexOf(this), 1);
        }

        if (this.columnGroup) {
            this.allChildren.forEach(child => child.pinned = false);
        }
        grid.reinitPinStates();

        grid.markForCheck();
        const newIndex = this.visibleIndex;
        IgxColumnComponent.updateHighlights(oldIndex, newIndex, grid);
        return true;
    }
/**
 * Returns a reference to the top level parent column.
 * ```typescript
 * let topLevelParent =  this.column.topLevelParent;
 * ```
 * @memberof IgxColumnComponent
 */
get topLevelParent() {
        let parent = this.parent;
        while (parent && parent.parent) {
            parent = parent.parent;
        }
        return parent;
    }
/**
 *@hidden
 */
protected check() {
        if (this.grid) {
            this.grid.markForCheck();
        }
    }

}


@Component({
    changeDetection: ChangeDetectionStrategy.OnPush,
    providers: [{ provide: IgxColumnComponent, useExisting: forwardRef(() => IgxColumnGroupComponent)}],
    selector: 'igx-column-group',
    template: ``
})
export class IgxColumnGroupComponent extends IgxColumnComponent implements AfterContentInit {

    @ContentChildren(IgxColumnComponent, { read: IgxColumnComponent })
    children = new QueryList<IgxColumnComponent>();
/**
 * Gets the column group `summaries`.
 * ```typescript
 * let columnGroupSummaries = this.columnGroup.summaries;
 * ```
 * @memberof IgxColumnGroupComponent
 */
@Input()
    public get summaries(): any {
        return this._summaries;
    }
/**
 * Sets the column group `summaries`.
 * ```typescript
 * this.columnGroup.summaries = IgxNumberSummaryOperand;
 * ```
 * @memberof IgxColumnGroupComponent
 */
public set summaries(classRef: any) {}
/**
 * Sets/gets whether the column group is `searchable`.
 * Default value is `true`.
 * ```typescript
 * let isSearchable =  this.columnGroup.searchable;
 * ```
 * ```html
 *  <igx-column-group [searchable] = "false"></igx-column-group>
 * ```
 * @memberof IgxColumnGroupComponent
 */
@Input()
    public searchable = true;
/**
 * Gets the column group `filters`.
 * ```typescript
 * let columnGroupFilters = this.columnGroup.filters;
 * ```
 * @memberof IgxColumnGroupComponent
 */
@Input()
    public get filters(): any {
        return this._filters;
    }
/**
 * Sets the column group `filters`.
 * ```typescript
 * this.columnGroup.filters = IgxStringFilteringOperand;
 * ```
 * @memberof IgxColumnGroupComponent
 */
public set filters(classRef: any) {}
/**
 * Gets the default minimum `width` of the column group.
 * ```typescript
 * let defaultMinWidth = this.columnGroup.defaultMinWidth;
 * ```
 * @memberof IgxColumnGroupComponent
 */
get defaultMinWidth(): string {
        return this._defaultMinWidth;
    }
/**
 * Returns a reference to the body template.
 * ```typescript
 * let bodyTemplate = this.columnGroup.bodyTemplate;
 * ```
 * @memberof IgxColumnGroupComponent
 */
get bodyTemplate(): TemplateRef<any> {
        return this._bodyTemplate;
    }
/**
 * @hidden
 */
set bodyTemplate(template: TemplateRef<any>) {}
/**
 * Returns a reference to the header template.
 * ```typescript
 * let headerTemplate = this.columnGroup.headerTemplate;
 * ```
 * @memberof IgxColumnGroupComponent
 */
get headerTemplate(): TemplateRef<any> {
        return this._headerTemplate;
    }
/**
 * @hidden
 * @memberof IgxColumnGroupComponent
 */
set headerTemplate(template: TemplateRef<any>) {}
/**
 *@hidden
 */
get footerTemplate(): TemplateRef<any> {
        return this._headerTemplate;
    }
/**
 * @hidden
 */
set footerTemplate(template: TemplateRef<any>) {}
/**
 * Returns a reference to the inline editor template.
 * ```typescript
 * let inlineEditorTemplate = this.columnGroup.inlineEditorTemplate;
 * ```
 * @memberof IgxColumnGroupComponent
 */
get inlineEditorTemplate(): TemplateRef<any> {
        return this._inlineEditorTemplate;
    }
/**
 * @hidden
 */
set inlineEditorTemplate(template: TemplateRef<any>) {}
/**
 * Gets the column group cells.
 * ```typescript
 * let columnCells = this.columnGroup.cells;
 * ```
 * @memberof IgxColumnGroupComponent
 */
get cells(): IgxGridCellComponent[] {
        return [];
    }
/**
 * Gets whether the column group is hidden.
 * ```typescript
 * let isHidden = this.columnGroup.hidden;
 * ```
 * @memberof IgxColumnGroupComponent
 */
@Input()
get hidden() {
    return this.allChildren.every(c => c.hidden);
}
/**
 * Sets the column group hidden property.
 * ```typescript
 * <igx-column [hidden] = "true"></igx-column>
 * ```
 * @memberof IgxColumnGroupComponent
 */
set hidden(value: boolean) {
    this._hidden = value;
    this.children.forEach(child => child.hidden = value);
}
/**
 *@hidden
 */
ngAfterContentInit() {
        /*
            @ContentChildren with descendants still returns the `parent`
            component in the query list.
        */
        this.children.reset(this.children.toArray().slice(1));
        this.children.forEach(child => {
            child.parent = this;
        });
    }
/**
 * Returns the children columns collection.
 * ```typescript
 * let columns =  this.columnGroup.allChildren;
 * ```
 * @memberof IgxColumnGroupComponent
 */
get allChildren(): IgxColumnComponent[] {
        return flatten(this.children.toArray());
    }
/**
 * Returns a boolean indicating if the column is a `ColumnGroup`.
 * ```typescript
 * let isColumnGroup =  this.columnGroup.columnGroup
 * ```
 * @memberof IgxColumnGroupComponent
 */
get columnGroup() {
        return true;
    }
/**
 * Gets the width of the column group.
 * ```typescript
 * let columnGroupWidth = this.columnGroup.width;
 * ```
 * @memberof IgxColumnGroupComponent
 */
get width() {
        let isChildrenWidthInPercent = false;
        const width = `${this.children.reduce((acc, val) => {
            if (val.hidden) {
                return acc;
            }

            if (val.width && val.width.indexOf('%') !== -1) {
                isChildrenWidthInPercent = true;
            }

            return acc + parseInt(val.width, 10);
        }, 0)}`;
        return isChildrenWidthInPercent ? width + '%' : width;
    }

    set width(val) {}
}



function flatten(arr: any[]) {
    let result = [];

    arr.forEach(el => {
        result.push(el);
        if (el.children) {
            result = result.concat(flatten(el.children.toArray()));
        }
    });
    return result;
}<|MERGE_RESOLUTION|>--- conflicted
+++ resolved
@@ -819,7 +819,6 @@
             page: activeInfo.page,
         });
 
-<<<<<<< HEAD
         this.grid.refreshSearch(true);
     }
 }
@@ -831,9 +830,6 @@
  * @memberof IgxColumnComponent
  */
 public pin(index?) {
-=======
-    public pin(index?) {
->>>>>>> 4f6703a9
         // TODO: Probably should the return type of the old functions
         // should be moved as a event parameter.
         this.gridAPI.submit_value(this.gridID);
@@ -877,7 +873,6 @@
         IgxColumnComponent.updateHighlights(oldIndex, newIndex, grid);
         return true;
     }
-<<<<<<< HEAD
 /**
  * Unpins the column and place it at the provided index in the unpinned area. Defaults to index `0` if not provided.
  * ```typescript
@@ -886,12 +881,7 @@
  * @memberof IgxColumnComponent
  */
 public unpin(index?) {
-
-=======
-
-    public unpin(index?) {
         this.gridAPI.submit_value(this.gridID);
->>>>>>> 4f6703a9
         if (!this._pinned) {
             return false;
         }
