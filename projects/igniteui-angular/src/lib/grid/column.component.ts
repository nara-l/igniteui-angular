import {
    AfterContentInit,
    ChangeDetectionStrategy,
    ChangeDetectorRef,
    Component,
    ContentChild,
    ContentChildren,
    Input,
    QueryList,
    TemplateRef
} from '@angular/core';
import { DataType } from '../data-operations/data-util';
import { IgxTextHighlightDirective } from '../directives/text-highlight/text-highlight.directive';
import { IgxGridAPIService } from './api.service';
import { IgxGridCellComponent } from './cell.component';
import { IgxDateSummaryOperand, IgxNumberSummaryOperand, IgxSummaryOperand, IgxSummaryResult } from './grid-summary';
import { IgxGridSummaryComponent } from './grid-summary.component';
import {
    IgxCellEditorTemplateDirective,
    IgxCellFooterTemplateDirective,
    IgxCellHeaderTemplateDirective,
    IgxCellTemplateDirective
} from './grid.common';
import { IgxGridComponent } from './grid.component';
import { IFilteringOperation, IgxBooleanFilteringOperand, IgxNumberFilteringOperand, IgxDateFilteringOperand,
    IgxStringFilteringOperand } from '../../public_api';
/**
 * **Ignite UI for Angular Column** -
 * [Documentation](https://www.infragistics.com/products/ignite-ui-angular/angular/components/grid.html#columns-configuration)
 *
 * The Ignite UI Column is used within an `igx-grid` element to define what data the column will show. Features such as sorting,
 * filtering & editing are enabled at the column level.  You can also provide a template containing custom content inside
 * the column using `ng-template` which will be used for all cells within the column.
 */
@Component({
    changeDetection: ChangeDetectionStrategy.OnPush,
    preserveWhitespaces: false,
    selector: 'igx-column',
    template: ``
})
export class IgxColumnComponent implements AfterContentInit {

    @Input()
    public field: string;

    @Input()
    public header = '';

    @Input()
    public sortable = false;

    @Input()
    public editable = false;

    @Input()
    public filterable = false;

    @Input()
    public resizable = false;

    @Input()
    public hasSummary = false;

    @Input()
    get hidden(): boolean {
        return this._hidden;
    }

    set hidden(value: boolean) {
        if (this._hidden !== value) {
            this._hidden = value;
            this.check();

            if (this.grid) {
                const activeInfo = IgxTextHighlightDirective.highlightGroupsMap.get(this.grid.id);
                const oldIndex = activeInfo.columnIndex;

                if (this.grid.lastSearchInfo.searchText) {
                    if (this.index <= oldIndex) {
                        const newIndex = this.hidden ? oldIndex - 1 : oldIndex + 1;
                        this.updateHighlights(oldIndex, newIndex);
                    } else if (oldIndex === -1 && !this.hidden) {
                        this.grid.refreshSearch();
                    }
                }
            }
        }
    }

    @Input()
    public movable = false;

    @Input()
    public width: string;

    @Input()
    public maxWidth: string;

    @Input()
    public minWidth = this.defaultMinWidth;

    @Input()
    public headerClasses = '';

    @Input()
    public cellClasses = '';

    @Input()
    get index(): number {
        return this._index;
    }

    set index(value: number) {
        if (this._index !== value) {
            this._index = value;
            this.check();
        }
    }

    @Input()
    public formatter: (value: any) => any;

    @Input()
    public filteringCondition: IFilteringOperation;

    @Input()
    public filteringIgnoreCase = true;

    @Input()
    public sortingIgnoreCase = true;

    @Input()
    public dataType: DataType = DataType.String;

    @Input()
    public pinned = false;

    public gridID: string;

    @Input()
    public get summaries(): any {
        return this._summaries;
    }

    public set summaries(classRef: any) {
        this._summaries = new classRef();
    }

    @Input()
<<<<<<< HEAD
    public get filters(): any {
        return this._filters;
    }

=======
    public searchable = true;

    @Input()
    public get filters(): any {
        return this._filters;
    }
>>>>>>> 6eda27c1
    public set filters(classRef: any) {
        this._filters = classRef;
    }

    get defaultMinWidth(): string {
        return this._defaultMinWidth;
    }

    get grid(): IgxGridComponent {
        return this.gridAPI.get(this.gridID);
    }

    get bodyTemplate(): TemplateRef<any> {
        return this._bodyTemplate;
    }

    set bodyTemplate(template: TemplateRef<any>) {
        this._bodyTemplate = template;
        this.grid.markForCheck();
    }

    get headerTemplate(): TemplateRef<any> {
        return this._headerTemplate;
    }

    set headerTemplate(template: TemplateRef<any>) {
        this._headerTemplate = template;
        this.grid.markForCheck();
    }

    get footerTemplate(): TemplateRef<any> {
        return this._headerTemplate;
    }

    set footerTemplate(template: TemplateRef<any>) {
        this._footerTemplate = template;
        this.grid.markForCheck();
    }

    get inlineEditorTemplate(): TemplateRef<any> {
        return this._inlineEditorTemplate;
    }

    set inlineEditorTemplate(template: TemplateRef<any>) {
        this._inlineEditorTemplate = template;
        this.grid.markForCheck();
    }

    get cells(): IgxGridCellComponent[] {
        return this.grid.rowList.map((row) => row.cells.filter((cell) => cell.columnIndex === this.index))
        .reduce((a, b) => a.concat(b), []);
    }

    get visibleIndex(): number {
        const grid = this.gridAPI.get(this.gridID);
        let vIndex = -1;
        if (!this.pinned) {
            const indexInCollection = grid.unpinnedColumns.indexOf(this);
            vIndex = indexInCollection === -1 ? -1 : grid.pinnedColumns.length + indexInCollection;
        } else {
            vIndex = grid.pinnedColumns.indexOf(this);
        }
        return vIndex;
    }

    protected _bodyTemplate: TemplateRef<any>;
    protected _headerTemplate: TemplateRef<any>;
    protected _footerTemplate: TemplateRef<any>;
    protected _inlineEditorTemplate: TemplateRef<any>;
    protected _summaries = null;
    protected _filters = null;
    protected _hidden = false;
    protected _index: number;

    private _defaultMinWidth = '88';

    @ContentChild(IgxCellTemplateDirective, { read: IgxCellTemplateDirective })
    protected cellTemplate: IgxCellTemplateDirective;

    @ContentChild(IgxCellHeaderTemplateDirective, { read: IgxCellHeaderTemplateDirective })
    protected headTemplate: IgxCellHeaderTemplateDirective;

    @ContentChild(IgxCellFooterTemplateDirective, { read: IgxCellFooterTemplateDirective })
    protected footTemplate: IgxCellFooterTemplateDirective;

    @ContentChild(IgxCellEditorTemplateDirective, { read: IgxCellEditorTemplateDirective })
    protected editorTemplate: IgxCellEditorTemplateDirective;

    constructor(public gridAPI: IgxGridAPIService, public cdr: ChangeDetectorRef) { }

    public ngAfterContentInit(): void {
        if (this.cellTemplate) {
            this._bodyTemplate = this.cellTemplate.template;
        }
        if (this.headTemplate) {
            this._headerTemplate = this.headTemplate.template;
        }
        if (this.footTemplate) {
            this._footerTemplate = this.footTemplate.template;
        }
        if (this.editorTemplate) {
            this._inlineEditorTemplate = this.editorTemplate.template;
        }
        if (!this.summaries) {
            switch (this.dataType) {
                case DataType.String:
                case DataType.Boolean:
                    this.summaries = IgxSummaryOperand;
                    break;
                case DataType.Number:
                    this.summaries = IgxNumberSummaryOperand;
                    break;
                case DataType.Date:
                    this.summaries = IgxDateSummaryOperand;
                    break;
            }
        }
        if (!this.filters) {
            switch (this.dataType) {
                case DataType.Boolean:
                    this.filters = IgxBooleanFilteringOperand;
                    break;
                case DataType.Number:
                    this.filters = IgxNumberFilteringOperand;
                    break;
                case DataType.Date:
                    this.filters = IgxDateFilteringOperand;
                    break;
                case DataType.String:
                default:
                    this.filters = IgxStringFilteringOperand;
                    break;
            }
        }
    }

    public pin(): boolean {
        return this.gridAPI.get(this.gridID).pinColumn(this.field);
    }

    public unpin(): boolean {
        return this.gridAPI.get(this.gridID).unpinColumn(this.field);
    }

    public updateHighlights(oldIndex: number, newIndex: number) {
        const activeInfo = IgxTextHighlightDirective.highlightGroupsMap.get(this.grid.id);

        if (activeInfo.columnIndex === oldIndex) {
            IgxTextHighlightDirective.setActiveHighlight(this.grid.id,
                newIndex,
                activeInfo.rowIndex,
                activeInfo.index,
                activeInfo.page);

            this.grid.refreshSearch(true);
        }
    }

    protected check() {
        if (this.grid) {
            this.grid.markForCheck();
        }
    }
}<|MERGE_RESOLUTION|>--- conflicted
+++ resolved
@@ -147,19 +147,12 @@
     }
 
     @Input()
-<<<<<<< HEAD
+    public searchable = true;
+
+    @Input()
     public get filters(): any {
         return this._filters;
     }
-
-=======
-    public searchable = true;
-
-    @Input()
-    public get filters(): any {
-        return this._filters;
-    }
->>>>>>> 6eda27c1
     public set filters(classRef: any) {
         this._filters = classRef;
     }
