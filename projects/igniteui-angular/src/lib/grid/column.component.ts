import {
    AfterContentInit,
    ChangeDetectionStrategy,
    ChangeDetectorRef,
    Component,
    ContentChild,
    ContentChildren,
    Input,
    QueryList,
    TemplateRef,
    forwardRef,
    AfterViewInit
} from '@angular/core';
import { DataType } from '../data-operations/data-util';
import { IgxTextHighlightDirective } from '../directives/text-highlight/text-highlight.directive';
import { IgxGridAPIService } from './api.service';
import { IgxGridCellComponent } from './cell.component';
import { IgxDateSummaryOperand, IgxNumberSummaryOperand, IgxSummaryOperand, IgxSummaryResult } from './grid-summary';
import { IgxGridRowComponent } from './row.component';
import {
    IgxCellEditorTemplateDirective,
    IgxCellFooterTemplateDirective,
    IgxCellHeaderTemplateDirective,
    IgxCellTemplateDirective
} from './grid.common';
import { IgxGridComponent } from './grid.component';
import { IFilteringExpressionsTree, IgxBooleanFilteringOperand, IgxNumberFilteringOperand, IgxDateFilteringOperand,
    IgxStringFilteringOperand } from '../../public_api';
/**
 * **Ignite UI for Angular Column** -
 * [Documentation](https://www.infragistics.com/products/ignite-ui-angular/angular/components/grid.html#columns-configuration)
 *
 * The Ignite UI Column is used within an `igx-grid` element to define what data the column will show. Features such as sorting,
 * filtering & editing are enabled at the column level.  You can also provide a template containing custom content inside
 * the column using `ng-template` which will be used for all cells within the column.
 */
@Component({
    changeDetection: ChangeDetectionStrategy.OnPush,
    preserveWhitespaces: false,
    selector: 'igx-column',
    template: ``
})
export class IgxColumnComponent implements AfterContentInit {

    @Input()
    public field: string;

    @Input()
    public header = '';

    @Input()
    public sortable = false;

    @Input()
    public groupable = false;

    @Input()
    public editable = false;

    @Input()
    public filterable = false;

    @Input()
    public resizable = false;

    @Input()
    public hasSummary = false;

    @Input()
    get hidden(): boolean {
        return this._hidden;
    }

    set hidden(value: boolean) {
        if (this._hidden !== value) {
            this._hidden = value;
            const cellInEditMode = this.gridAPI.get_cell_inEditMode(this.gridID);
            if (cellInEditMode) {
                if (cellInEditMode.cell.column.field === this.field) {
                    this.gridAPI.escape_editMode(this.gridID, cellInEditMode.cellID);
                }
            }
            this.check();
            if (this.grid) {
                const activeInfo = IgxTextHighlightDirective.highlightGroupsMap.get(this.grid.id);
                const oldIndex = activeInfo.columnIndex;

                if (this.grid.lastSearchInfo.searchText) {
                    if (this.index <= oldIndex) {
                        const newIndex = this.hidden ? oldIndex - 1 : oldIndex + 1;
                        this.updateHighlights(oldIndex, newIndex);
                    } else if (oldIndex === -1 && !this.hidden) {
                        this.grid.refreshSearch();
                    }
                }
            }
        }
    }

    @Input()
    get disableHiding(): boolean {
        return this._disableHiding;
    }

    set disableHiding(value: boolean) {
        if (this._disableHiding !== value) {
            this._disableHiding = value;
            this.check();
        }
    }

    @Input()
    public movable = false;

    @Input()
    public width: string;

    @Input()
    public maxWidth: string;

    @Input()
    public minWidth = this.defaultMinWidth;

    @Input()
    public headerClasses = '';

    @Input()
    public cellClasses = '';

    get index(): number {
        return this.grid.columns.indexOf(this);
    }

    @Input()
    public formatter: (value: any) => any;

    @Input()
    public filteringIgnoreCase = true;

    @Input()
    public sortingIgnoreCase = true;

    @Input()
    public dataType: DataType = DataType.String;

    @Input()
    public get pinned(): boolean {
        return this._pinned;
    }

    public set pinned(value: boolean) {
        if (this._pinned !== value) {
            if (this.grid && this.width && !isNaN(parseInt(this.width, 10))) {
                value ? this._pinColumn() : this._unpinColumn();
                return;
            }
            /* No grid/width available at initialization. `initPinning` in the grid
               will re-init the group (if present)
            */
            this._pinned = value;
        }
    }

    public gridID: string;

    @Input()
    public get summaries(): any {
        return this._summaries;
    }

    public set summaries(classRef: any) {
        this._summaries = new classRef();
    }

    @Input()
    public searchable = true;

    @Input()
    public get filters(): any {
        return this._filters;
    }
    public set filters(classRef: any) {
        this._filters = classRef;
    }

    get defaultMinWidth(): string {
        return this._defaultMinWidth;
    }

    get grid(): IgxGridComponent {
        return this.gridAPI.get(this.gridID);
    }

    get bodyTemplate(): TemplateRef<any> {
        return this._bodyTemplate;
    }

    set bodyTemplate(template: TemplateRef<any>) {
        this._bodyTemplate = template;
        this.grid.markForCheck();
    }

    get headerTemplate(): TemplateRef<any> {
        return this._headerTemplate;
    }

    set headerTemplate(template: TemplateRef<any>) {
        this._headerTemplate = template;
        this.grid.markForCheck();
    }

    get footerTemplate(): TemplateRef<any> {
        return this._headerTemplate;
    }

    set footerTemplate(template: TemplateRef<any>) {
        this._footerTemplate = template;
        this.grid.markForCheck();
    }

    get inlineEditorTemplate(): TemplateRef<any> {
        return this._inlineEditorTemplate;
    }

    set inlineEditorTemplate(template: TemplateRef<any>) {
        this._inlineEditorTemplate = template;
        this.grid.markForCheck();
    }

    get cells(): IgxGridCellComponent[] {
        return this.grid.rowList.filter((row) => row instanceof IgxGridRowComponent)
            .map((row) => row.cells.filter((cell) => cell.columnIndex === this.index))
                .reduce((a, b) => a.concat(b), []);
    }

    get visibleIndex(): number {
        const grid = this.gridAPI.get(this.gridID);
        let vIndex = -1;

        if (this.columnGroup) {
            return vIndex;
        }

        if (!this.pinned) {
            const indexInCollection = grid.unpinnedColumns.indexOf(this);
            vIndex = indexInCollection === -1 ? -1 : grid.pinnedColumns.length + indexInCollection;
        } else {
            vIndex = grid.pinnedColumns.indexOf(this);
        }
        return vIndex;
    }

    get columnGroup() {
        return false;
    }

    get allChildren(): IgxColumnComponent[] {
        return [];
    }

    get level() {
        let ptr = this.parent;
        let lvl = 0;

        while (ptr) {
            lvl++;
            ptr = ptr.parent;
        }
        return lvl;
    }

    parent = null;
    children;

    protected _unpinnedIndex;
    protected _pinned = false;
    protected _bodyTemplate: TemplateRef<any>;
    protected _headerTemplate: TemplateRef<any>;
    protected _footerTemplate: TemplateRef<any>;
    protected _inlineEditorTemplate: TemplateRef<any>;
    protected _summaries = null;
    protected _filters = null;
    protected _hidden = false;
    protected _index: number;
    protected _disableHiding = false;

    protected _defaultMinWidth = '88';

    @ContentChild(IgxCellTemplateDirective, { read: IgxCellTemplateDirective })
    protected cellTemplate: IgxCellTemplateDirective;

    @ContentChild(IgxCellHeaderTemplateDirective, { read: IgxCellHeaderTemplateDirective })
    protected headTemplate: IgxCellHeaderTemplateDirective;

    @ContentChild(IgxCellFooterTemplateDirective, { read: IgxCellFooterTemplateDirective })
    protected footTemplate: IgxCellFooterTemplateDirective;

    @ContentChild(IgxCellEditorTemplateDirective, { read: IgxCellEditorTemplateDirective })
    protected editorTemplate: IgxCellEditorTemplateDirective;

    constructor(public gridAPI: IgxGridAPIService, public cdr: ChangeDetectorRef) { }

    public ngAfterContentInit(): void {
        if (this.cellTemplate) {
            this._bodyTemplate = this.cellTemplate.template;
        }
        if (this.headTemplate) {
            this._headerTemplate = this.headTemplate.template;
        }
        if (this.footTemplate) {
            this._footerTemplate = this.footTemplate.template;
        }
        if (this.editorTemplate) {
            this._inlineEditorTemplate = this.editorTemplate.template;
        }
        if (!this.summaries) {
            switch (this.dataType) {
                case DataType.String:
                case DataType.Boolean:
                    this.summaries = IgxSummaryOperand;
                    break;
                case DataType.Number:
                    this.summaries = IgxNumberSummaryOperand;
                    break;
                case DataType.Date:
                    this.summaries = IgxDateSummaryOperand;
                    break;
            }
        }
        if (!this.filters) {
            switch (this.dataType) {
                case DataType.Boolean:
                    this.filters = IgxBooleanFilteringOperand;
                    break;
                case DataType.Number:
                    this.filters = IgxNumberFilteringOperand;
                    break;
                case DataType.Date:
                    this.filters = IgxDateFilteringOperand;
                    break;
                case DataType.String:
                default:
                    this.filters = IgxStringFilteringOperand;
                    break;
            }
        }
    }

    public updateHighlights(oldIndex: number, newIndex: number) {
        const activeInfo = IgxTextHighlightDirective.highlightGroupsMap.get(this.grid.id);

        if (activeInfo && activeInfo.columnIndex === oldIndex) {
            IgxTextHighlightDirective.setActiveHighlight(this.grid.id,
                newIndex,
                activeInfo.rowIndex,
                activeInfo.index,
                activeInfo.page);

            this.grid.refreshSearch(true);
        }
    }

    public _pinColumn(index?) {
        // TODO: Probably should the return type of the old functions
        // should be moved as a event parameter.

        if (this.parent && !this.parent.pinned) {
            this.topLevelParent.pinned = true;
            return;
        }

        const grid = (this.grid as any);
        const width = parseInt(this.width, 10);

        if (grid.getUnpinnedWidth(true) - width < grid.unpinnedAreaMinWidth) {
            return false;
        }

        this._pinned = true;
        const oldIndex = this.visibleIndex;
        this._unpinnedIndex = grid._unpinnedColumns.indexOf(this);
        index = index !== undefined ? index : grid._pinnedColumns.length;
        const args = { column: this, insertAtIndex: index };
        grid.onColumnPinning.emit(args);

        if (grid._pinnedColumns.indexOf(this) === -1) {
            grid._pinnedColumns.splice(args.insertAtIndex, 0, this);

            if (grid._unpinnedColumns.indexOf(this) !== -1) {
                grid._unpinnedColumns.splice(grid._unpinnedColumns.indexOf(this), 1);
            }
        }

        if (this.columnGroup) {
            this.children.forEach(child => child.pinned = true);
        }
        grid.reinitPinStates();

        grid.markForCheck();
        const newIndex = this.visibleIndex;
        this.updateHighlights(oldIndex, newIndex);
    }

    public _unpinColumn(index?) {
        if (this.parent && this.parent.pinned) {
            this.topLevelParent.pinned = false;
            return;
        }

        const grid = (this.grid as any);
        const oldIndex = this.visibleIndex;
        index = index !== undefined ? index : this._unpinnedIndex;
        this._pinned = false;

        grid._unpinnedColumns.splice(index, 0, this);
        if (grid._pinnedColumns.indexOf(this) !== -1) {
            grid._pinnedColumns.splice(grid._pinnedColumns.indexOf(this), 1);
        }

        if (this.columnGroup) {
            this.children.forEach(child => child.pinned = false);
        }
        grid.reinitPinStates();

        grid.markForCheck();
        const newIndex = this.visibleIndex;
        this.updateHighlights(oldIndex, newIndex);
    }

    get topLevelParent() {
        let parent = this.parent;
        while (parent && parent.parent) {
            parent = parent.parent;
        }
        return parent;
    }

    protected check() {
        if (this.grid) {
            this.grid.markForCheck();
        }
    }

}


@Component({
    changeDetection: ChangeDetectionStrategy.OnPush,
    providers: [{ provide: IgxColumnComponent, useExisting: forwardRef(() => IgxColumnGroupComponent)}],
    selector: 'igx-column-group',
    template: ``
})
export class IgxColumnGroupComponent extends IgxColumnComponent implements AfterContentInit {

    @ContentChildren(IgxColumnComponent, { read: IgxColumnComponent })
    children = new QueryList<IgxColumnComponent>();

    @Input()
    public get summaries(): any {
        return this._summaries;
    }

    public set summaries(classRef: any) {}

    @Input()
    public searchable = true;

    @Input()
    public get filters(): any {
        return this._filters;
    }
    public set filters(classRef: any) {}

    get defaultMinWidth(): string {
        return this._defaultMinWidth;
    }

    get bodyTemplate(): TemplateRef<any> {
        return this._bodyTemplate;
    }

    set bodyTemplate(template: TemplateRef<any>) {}

    get headerTemplate(): TemplateRef<any> {
        return this._headerTemplate;
    }

    set headerTemplate(template: TemplateRef<any>) {}

    get footerTemplate(): TemplateRef<any> {
        return this._headerTemplate;
    }

    set footerTemplate(template: TemplateRef<any>) {}

    get inlineEditorTemplate(): TemplateRef<any> {
        return this._inlineEditorTemplate;
    }

    set inlineEditorTemplate(template: TemplateRef<any>) {}

    get cells(): IgxGridCellComponent[] {
        return [];
    }

    @Input()
    get hidden() {
        return this.allChildren.every(c => c.hidden);
    }

    set hidden(value: boolean) {
        this._hidden = value;
        this.children.forEach(child => child.hidden = value);
    }

    ngAfterContentInit() {
        /*
            @ContentChildren with descendants still returns the `parent`
            component in the query list.
        */
        this.children.reset(this.children.toArray().slice(1));
        this.children.forEach(child => {
            child.parent = this;
        });
    }

    get allChildren(): IgxColumnComponent[] {
        return flatten(this.children.toArray());
    }

    get columnGroup() {
        return true;
    }

    get width() {
<<<<<<< HEAD
        return `${this.children.reduce((acc, val) => acc + (!val.hidden ? parseInt(val.width, 10) : 0), 0)}`;
=======
        let isChildrenWidthInPercent = false;
        const width = `${this.children.reduce((acc, val) => {
            if (val.hidden) {
                return acc;
            }

            if (val.width && val.width.indexOf('%') !== -1) {
                isChildrenWidthInPercent = true;
            }

            return acc + parseInt(val.width, 10);
        }, 0)}`;
        return isChildrenWidthInPercent ? width + '%' : width;
>>>>>>> a7978a26
    }

    set width(val) {}
}



function flatten(arr: any[]) {
    let result = [];

    arr.forEach(el => {
        result.push(el);
        if (el.children) {
            result = result.concat(flatten(el.children.toArray()));
        }
    });
    return result;
}<|MERGE_RESOLUTION|>--- conflicted
+++ resolved
@@ -533,9 +533,6 @@
     }
 
     get width() {
-<<<<<<< HEAD
-        return `${this.children.reduce((acc, val) => acc + (!val.hidden ? parseInt(val.width, 10) : 0), 0)}`;
-=======
         let isChildrenWidthInPercent = false;
         const width = `${this.children.reduce((acc, val) => {
             if (val.hidden) {
@@ -549,7 +546,6 @@
             return acc + parseInt(val.width, 10);
         }, 0)}`;
         return isChildrenWidthInPercent ? width + '%' : width;
->>>>>>> a7978a26
     }
 
     set width(val) {}
