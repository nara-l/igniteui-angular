import { Component, DebugElement, ViewChild } from '@angular/core';
import { async, fakeAsync, TestBed, tick } from '@angular/core/testing';
import { By } from '@angular/platform-browser';
import { BrowserAnimationsModule } from '@angular/platform-browser/animations';
import { Calendar, ICalendarDate } from '../calendar/calendar';
import { FilteringLogic, IFilteringExpression } from '../data-operations/filtering-expression.interface';
import { IgxInputDirective } from '../directives/input/input.directive';
import { IgxGridComponent } from './grid.component';
import { IgxGridModule } from './index';
import { IgxFilteringOperand, IgxStringFilteringOperand } from '../../public_api';

const FILTER_UI_CONTAINER = 'igx-grid-filter';

describe('IgxGrid - Filtering actions', () => {
    beforeEach(async(() => {
        TestBed.configureTestingModule({
            declarations: [
                IgxGridFilteringComponent
            ],
            imports: [
                BrowserAnimationsModule,
                IgxGridModule.forRoot()]
        })
        .compileComponents();
    }));

    // UI tests string column, empty input
    it('UI tests on string column', async(() => {
        const fix = TestBed.createComponent(IgxGridFilteringComponent);
        fix.detectChanges();

        const grid = fix.componentInstance.grid;
        const filterUIContainer = fix.debugElement.query(By.css(FILTER_UI_CONTAINER));
        const filterIcon = filterUIContainer.query(By.css('igx-icon'));
        let input = filterUIContainer.query(By.directive(IgxInputDirective));
        const select = filterUIContainer.query(By.css('div > select'));
        const options = select.nativeElement.options;
        const reset = filterUIContainer.queryAll(By.css('button'))[0];
        const close = filterUIContainer.queryAll(By.css('button'))[1];

        expect(grid.rowList.length).toEqual(8);

        filterIcon.nativeElement.click();
        fix.detectChanges();

        fix.whenStable().then(() => {
            // iterate over not unary conditions when input is empty
            // starts with
            verifyFilterUIPosition(filterUIContainer, grid);

            options[1].selected = true;
            select.nativeElement.dispatchEvent(new Event('change'));
            fix.detectChanges();
            expect(grid.rowList.length).toEqual(8);
            expect(close.nativeElement.classList.contains('igx-button--disabled')).toBeFalsy();
            expect(reset.nativeElement.classList.contains('igx-button--disabled')).toBeTruthy();
            expect(input.nativeElement.offsetHeight).toBeGreaterThan(0);

            // ends with
            options[2].selected = true;
            select.nativeElement.dispatchEvent(new Event('change'));
            fix.detectChanges();
            expect(grid.rowList.length).toEqual(8);
            expect(close.nativeElement.classList.contains('igx-button--disabled')).toBeFalsy();
            expect(reset.nativeElement.classList.contains('igx-button--disabled')).toBeTruthy();
            expect(input.nativeElement.offsetHeight).toBeGreaterThan(0);

            // does not contain
            options[3].selected = true;
            select.nativeElement.dispatchEvent(new Event('change'));
            fix.detectChanges();
            expect(grid.rowList.length).toEqual(8);
            expect(close.nativeElement.classList.contains('igx-button--disabled')).toBeFalsy();
            expect(reset.nativeElement.classList.contains('igx-button--disabled')).toBeTruthy();
            expect(input.nativeElement.offsetHeight).toBeGreaterThan(0);

            // equals
            options[4].selected = true;
            select.nativeElement.dispatchEvent(new Event('change'));
            fix.detectChanges();
            expect(grid.rowList.length).toEqual(8);
            expect(close.nativeElement.classList.contains('igx-button--disabled')).toBeFalsy();
            expect(reset.nativeElement.classList.contains('igx-button--disabled')).toBeTruthy();
            expect(input.nativeElement.offsetHeight).toBeGreaterThan(0);

            // does not equal
            options[5].selected = true;
            select.nativeElement.dispatchEvent(new Event('change'));
            fix.detectChanges();
            expect(grid.rowList.length).toEqual(8);
            expect(close.nativeElement.classList.contains('igx-button--disabled')).toBeFalsy();
            expect(reset.nativeElement.classList.contains('igx-button--disabled')).toBeTruthy();
            expect(input.nativeElement.offsetHeight).toBeGreaterThan(0);

            // empty
            options[6].selected = true;
            select.nativeElement.dispatchEvent(new Event('change'));
            fix.detectChanges();
            expect(grid.rowList.length).toEqual(4);
            expect(close.nativeElement.classList.contains('igx-button--disabled')).toBeFalsy();
            expect(reset.nativeElement.classList.contains('igx-button--disabled')).toBeFalsy();
            expect(input.nativeElement.offsetHeight).toEqual(0);

            // not empty
            options[7].selected = true;
            select.nativeElement.dispatchEvent(new Event('change'));
            fix.detectChanges();
            expect(grid.rowList.length).toEqual(4);
            expect(close.nativeElement.classList.contains('igx-button--disabled')).toBeFalsy();
            expect(reset.nativeElement.classList.contains('igx-button--disabled')).toBeFalsy();
            expect(input.nativeElement.offsetHeight).toEqual(0);

            // iterate over unary conditions
            // null
            options[8].selected = true;
            select.nativeElement.dispatchEvent(new Event('change'));
            fix.detectChanges();
            expect(grid.rowList.length).toEqual(3);
            expect(close.nativeElement.classList.contains('igx-button--disabled')).toBeFalsy();
            expect(reset.nativeElement.classList.contains('igx-button--disabled')).toBeFalsy();
            expect(input.nativeElement.offsetHeight).toEqual(0);

            // not null
            options[9].selected = true;
            select.nativeElement.dispatchEvent(new Event('change'));
            fix.detectChanges();
            expect(grid.rowList.length).toEqual(5);
            expect(close.nativeElement.classList.contains('igx-button--disabled')).toBeFalsy();
            expect(reset.nativeElement.classList.contains('igx-button--disabled')).toBeFalsy();
            expect(input.nativeElement.offsetHeight).toEqual(0);

            // changing from unary to not unary condition when input is empty - filtering should keep its state
            // contains
            options[0].selected = true;
            select.nativeElement.dispatchEvent(new Event('change'));
            fix.detectChanges();
            input = filterUIContainer.query(By.directive(IgxInputDirective));
            expect(grid.rowList.length).toEqual(5);
            expect(close.nativeElement.classList.contains('igx-button--disabled')).toBeFalsy();
            // input is empty but there is filtering applied, so reset button should be active !
            expect(reset.nativeElement.classList.contains('igx-button--disabled')).toBeFalsy();
            expect(input.nativeElement.offsetHeight).toBeGreaterThan(0);
        });
    }));

    // UI tests string column with value in input
    it('UI tests on string column', async(() => {
        const fix = TestBed.createComponent(IgxGridFilteringComponent);
        fix.detectChanges();

        const grid = fix.componentInstance.grid;
        const filterUIContainer = fix.debugElement.query(By.css(FILTER_UI_CONTAINER));
        const filterIcon = filterUIContainer.query(By.css('igx-icon'));
        const input = filterUIContainer.query(By.directive(IgxInputDirective));
        const select = filterUIContainer.query(By.css('div > select'));
        const options = select.nativeElement.options;
        const reset = filterUIContainer.queryAll(By.css('button'))[0];
        const close = filterUIContainer.queryAll(By.css('button'))[1];

        expect(grid.rowList.length).toEqual(8);

        filterIcon.nativeElement.click();
        fix.detectChanges();

        fix.whenStable().then(() => {
            // iterate over not unary conditions and fill the input
            // contains
            sendInput(input, 'Ignite', fix);
            return fix.whenStable();
        }).then(() => {
            fix.detectChanges();
            expect(grid.rowList.length).toEqual(2);
            expect(close.nativeElement.classList.contains('igx-button--disabled')).toBeFalsy();
            expect(reset.nativeElement.classList.contains('igx-button--disabled')).toBeFalsy();
            expect(input.nativeElement.offsetHeight).toBeGreaterThan(0);

            // starts with
            options[2].selected = true;
            select.nativeElement.dispatchEvent(new Event('change'));
            fix.detectChanges();
            sendInput(input, 'Net', fix);
            return fix.whenStable();
        }).then(() => {
            fix.detectChanges();
            verifyFilterUIPosition(filterUIContainer, grid);
            expect(grid.rowList.length).toEqual(1);
            expect(grid.getCellByColumn(0, 'ID').value).toEqual(2);
            expect(grid.getCellByColumn(0, 'ProductName').value).toMatch('NetAdvantage');
            expect(close.nativeElement.classList.contains('igx-button--disabled')).toBeFalsy();
            expect(reset.nativeElement.classList.contains('igx-button--disabled')).toBeFalsy();
            expect(input.nativeElement.offsetHeight).toBeGreaterThan(0);

            // ends with
            options[3].selected = true;
            select.nativeElement.dispatchEvent(new Event('change'));
            fix.detectChanges();
            sendInput(input, 'script', fix);
            return fix.whenStable();
        }).then(() => {
            fix.detectChanges();
            expect(grid.rowList.length).toEqual(2);
            expect(close.nativeElement.classList.contains('igx-button--disabled')).toBeFalsy();
            expect(reset.nativeElement.classList.contains('igx-button--disabled')).toBeFalsy();
            expect(input.nativeElement.offsetHeight).toBeGreaterThan(0);

            // does not contain
            options[1].selected = true;
            select.nativeElement.dispatchEvent(new Event('change'));
            fix.detectChanges();
            return fix.whenStable();
        }).then(() => {
            fix.detectChanges();
            expect(grid.rowList.length).toEqual(6);
            expect(close.nativeElement.classList.contains('igx-button--disabled')).toBeFalsy();
            expect(reset.nativeElement.classList.contains('igx-button--disabled')).toBeFalsy();
            expect(input.nativeElement.offsetHeight).toBeGreaterThan(0);

            // use reset button
            reset.nativeElement.click();
            fix.detectChanges();
            return fix.whenStable();
        }).then(() => {
            fix.detectChanges();
            expect(grid.rowList.length).toEqual(8);
            expect(close.nativeElement.classList.contains('igx-button--disabled')).toBeFalsy();
            expect(reset.nativeElement.classList.contains('igx-button--disabled')).toBeTruthy();
            expect(input.nativeElement.offsetHeight).toBeGreaterThan(0);

            // equals
            options[4].selected = true;
            select.nativeElement.dispatchEvent(new Event('change'));
            fix.detectChanges();
            sendInput(input, 'NetAdvantage', fix);
            return fix.whenStable();
        }).then(() => {
            fix.detectChanges();
            expect(grid.rowList.length).toEqual(1);
            expect(close.nativeElement.classList.contains('igx-button--disabled')).toBeFalsy();
            expect(reset.nativeElement.classList.contains('igx-button--disabled')).toBeFalsy();
            expect(input.nativeElement.offsetHeight).toBeGreaterThan(0);

            // equals
            options[4].selected = true;
            select.nativeElement.dispatchEvent(new Event('change'));
            fix.detectChanges();
            sendInput(input, ' ', fix);
            return fix.whenStable();
        }).then(() => {
            fix.detectChanges();
            expect(grid.rowList.length).toEqual(0);
            expect(close.nativeElement.classList.contains('igx-button--disabled')).toBeFalsy();
            expect(reset.nativeElement.classList.contains('igx-button--disabled')).toBeFalsy();
            expect(input.nativeElement.offsetHeight).toBeGreaterThan(0);
            const emptyTemplate = fix.debugElement.query(By.css('span.igx-grid__tbody-message'));
            expect(emptyTemplate.nativeElement.offsetHeight).toBeGreaterThan(0);

            // does not equal
            options[5].selected = true;
            select.nativeElement.dispatchEvent(new Event('change'));
            fix.detectChanges();
            sendInput(input, 'NetAdvantage', fix);
            return fix.whenStable();
        }).then(() => {
            fix.detectChanges();
            expect(grid.rowList.length).toEqual(7);
            expect(close.nativeElement.classList.contains('igx-button--disabled')).toBeFalsy();
            expect(reset.nativeElement.classList.contains('igx-button--disabled')).toBeFalsy();
            expect(input.nativeElement.offsetHeight).toBeGreaterThan(0);
        });
    }));

    // UI tests number column
    it('UI tests on number column', async(() => {
        const fix = TestBed.createComponent(IgxGridFilteringComponent);
        fix.detectChanges();

        const grid = fix.componentInstance.grid;
        const filterUIContainer = fix.debugElement.queryAll(By.css(FILTER_UI_CONTAINER))[1];
        const filterIcon = filterUIContainer.query(By.css('igx-icon'));
        let input = filterUIContainer.query(By.directive(IgxInputDirective));
        const select = filterUIContainer.query(By.css('div > select'));
        const options = select.nativeElement.options;
        const reset = filterUIContainer.queryAll(By.css('button'))[0];
        const close = filterUIContainer.queryAll(By.css('button'))[1];

        expect(grid.rowList.length).toEqual(8);
        expect(close.nativeElement.classList.contains('igx-button--disabled')).toBeFalsy();
        expect(reset.nativeElement.classList.contains('igx-button--disabled')).toBeTruthy();

        filterIcon.nativeElement.click();
        fix.detectChanges();

        fix.whenStable().then(() => {

            verifyFilterUIPosition(filterUIContainer, grid);

            // iterate over not unary conditions and fill the input
            // equals
            sendInput(input, 0, fix);
            return fix.whenStable();
        }).then(() => {
            fix.detectChanges();
            expect(grid.rowList.length).toEqual(1);
            expect(grid.getCellByColumn(0, 'Downloads').value).toEqual(0);
            expect(close.nativeElement.classList.contains('igx-button--disabled')).toBeFalsy();
            expect(reset.nativeElement.classList.contains('igx-button--disabled')).toBeFalsy();
            const clear = filterUIContainer.query(By.css('igx-suffix'));
            expect(clear.nativeElement.offsetHeight).toBeGreaterThan(0);

            // clear input value
            input.nativeElement.value = '';
            input.nativeElement.dispatchEvent(new Event('input'));
            fix.detectChanges();
            return fix.whenStable();
        }).then(() => {
            fix.detectChanges();

            // iterate over not unary conditions when input is empty
            // does not equal
            options[1].selected = true;
            select.nativeElement.dispatchEvent(new Event('change'));
            fix.detectChanges();
            expect(grid.rowList.length).toEqual(8);
            expect(close.nativeElement.classList.contains('igx-button--disabled')).toBeFalsy();
            expect(reset.nativeElement.classList.contains('igx-button--disabled')).toBeTruthy();
            expect(input.nativeElement.offsetHeight).toBeGreaterThan(0);

            // greater than
            options[2].selected = true;
            select.nativeElement.dispatchEvent(new Event('change'));
            fix.detectChanges();
            expect(grid.rowList.length).toEqual(8);
            expect(close.nativeElement.classList.contains('igx-button--disabled')).toBeFalsy();
            expect(reset.nativeElement.classList.contains('igx-button--disabled')).toBeTruthy();
            expect(input.nativeElement.offsetHeight).toBeGreaterThan(0);

            // iterate over unary conditions
            // null
            options[6].selected = true;
            select.nativeElement.dispatchEvent(new Event('change'));
            fix.detectChanges();
            expect(grid.rowList.length).toEqual(1);
            expect(close.nativeElement.classList.contains('igx-button--disabled')).toBeFalsy();
            expect(reset.nativeElement.classList.contains('igx-button--disabled')).toBeFalsy();
            expect(input.nativeElement.offsetHeight).toEqual(0);

            // not null
            options[7].selected = true;
            select.nativeElement.dispatchEvent(new Event('change'));
            fix.detectChanges();
            expect(grid.rowList.length).toEqual(7);
            expect(close.nativeElement.classList.contains('igx-button--disabled')).toBeFalsy();
            expect(reset.nativeElement.classList.contains('igx-button--disabled')).toBeFalsy();
            expect(input.nativeElement.offsetHeight).toEqual(0);

            // empty
            options[8].selected = true;
            select.nativeElement.dispatchEvent(new Event('change'));
            fix.detectChanges();
            expect(grid.rowList.length).toEqual(1);
            expect(close.nativeElement.classList.contains('igx-button--disabled')).toBeFalsy();
            expect(reset.nativeElement.classList.contains('igx-button--disabled')).toBeFalsy();
            expect(input.nativeElement.offsetHeight).toEqual(0);

            // not empty
            options[9].selected = true;
            select.nativeElement.dispatchEvent(new Event('change'));
            fix.detectChanges();
            expect(grid.rowList.length).toEqual(7);
            expect(close.nativeElement.classList.contains('igx-button--disabled')).toBeFalsy();
            expect(reset.nativeElement.classList.contains('igx-button--disabled')).toBeFalsy();
            expect(input.nativeElement.offsetHeight).toEqual(0);

            // changing from unary to not unary condition when input is empty - filtering should keep its state
            // equals - filter should keep its state and not be reset
            options[0].selected = true;
            select.nativeElement.dispatchEvent(new Event('change'));
            fix.detectChanges();
            input = filterUIContainer.query(By.directive(IgxInputDirective));
            expect(grid.rowList.length).toEqual(7);
            expect(close.nativeElement.classList.contains('igx-button--disabled')).toBeFalsy();
            // input is empty but there is filtering applied, so reset button should be active !
            expect(reset.nativeElement.classList.contains('igx-button--disabled')).toBeFalsy();
            expect(input.nativeElement.offsetHeight).toBeGreaterThan(0);

            // iterate over not unary conditions and fill the input
            // equals
            sendInput(input, 100, fix);
            return fix.whenStable();
        }).then(() => {
            fix.detectChanges();
            expect(grid.rowList.length).toEqual(1);
            expect(grid.getCellByColumn(0, 'Downloads').value).toEqual(100);
            expect(close.nativeElement.classList.contains('igx-button--disabled')).toBeFalsy();
            expect(reset.nativeElement.classList.contains('igx-button--disabled')).toBeFalsy();
            const clear = filterUIContainer.query(By.css('igx-suffix'));
            expect(clear.nativeElement.offsetHeight).toBeGreaterThan(0);
            expect(input.nativeElement.offsetHeight).toBeGreaterThan(0);

            // does not equal
            options[1].selected = true;
            select.nativeElement.dispatchEvent(new Event('change'));
            fix.detectChanges();
            expect(grid.rowList.length).toEqual(7);
            expect(close.nativeElement.classList.contains('igx-button--disabled')).toBeFalsy();
            expect(reset.nativeElement.classList.contains('igx-button--disabled')).toBeFalsy();
            expect(input.nativeElement.offsetHeight).toBeGreaterThan(0);

            // greater than
            options[2].selected = true;
            select.nativeElement.dispatchEvent(new Event('change'));
            fix.detectChanges();
            sendInput(input, 300, fix);
            return fix.whenStable();
        }).then(() => {
            fix.detectChanges();
            expect(grid.rowList.length).toEqual(2);
            expect(close.nativeElement.classList.contains('igx-button--disabled')).toBeFalsy();
            expect(reset.nativeElement.classList.contains('igx-button--disabled')).toBeFalsy();
            expect(input.nativeElement.offsetHeight).toBeGreaterThan(0);

            // use reset button
            reset.nativeElement.click();
            fix.detectChanges();
            return fix.whenStable();
        }).then(() => {
            fix.detectChanges();
            expect(grid.rowList.length).toEqual(8);
            expect(close.nativeElement.classList.contains('igx-button--disabled')).toBeFalsy();
            expect(reset.nativeElement.classList.contains('igx-button--disabled')).toBeTruthy();
            expect(input.nativeElement.offsetHeight).toBeGreaterThan(0);
            expect(select.nativeElement.value).toMatch('equals');

            // less than
            options[3].selected = true;
            select.nativeElement.dispatchEvent(new Event('change'));
            fix.detectChanges();
            sendInput(input, 100, fix);
            return fix.whenStable();
        }).then(() => {
            fix.detectChanges();
            expect(grid.rowList.length).toEqual(3);
            expect(close.nativeElement.classList.contains('igx-button--disabled')).toBeFalsy();
            expect(reset.nativeElement.classList.contains('igx-button--disabled')).toBeFalsy();
            expect(input.nativeElement.offsetHeight).toBeGreaterThan(0);

            // use clear button
            const clear = filterUIContainer.query(By.css('igx-suffix'));
            clear.nativeElement.click();
            fix.detectChanges();
            return fix.whenStable();
        }).then(() => {
            fix.detectChanges();
            expect(grid.rowList.length).toEqual(8);
            expect(close.nativeElement.classList.contains('igx-button--disabled')).toBeFalsy();
            expect(reset.nativeElement.classList.contains('igx-button--disabled')).toBeTruthy();
            expect(input.nativeElement.offsetHeight).toBeGreaterThan(0);
            expect(select.nativeElement.value).toMatch('lessThan');

            // greater than or equal to
            options[4].selected = true;
            select.nativeElement.dispatchEvent(new Event('change'));
            fix.detectChanges();
            sendInput(input, 254, fix);
            return fix.whenStable();
        }).then(() => {
            fix.detectChanges();
            expect(grid.rowList.length).toEqual(3);
            expect(close.nativeElement.classList.contains('igx-button--disabled')).toBeFalsy();
            expect(reset.nativeElement.classList.contains('igx-button--disabled')).toBeFalsy();
            expect(input.nativeElement.offsetHeight).toBeGreaterThan(0);

            // less than or equal to
            options[5].selected = true;
            select.nativeElement.dispatchEvent(new Event('change'));
            fix.detectChanges();
            expect(grid.rowList.length).toEqual(6);
            expect(close.nativeElement.classList.contains('igx-button--disabled')).toBeFalsy();
            expect(reset.nativeElement.classList.contains('igx-button--disabled')).toBeFalsy();
            expect(input.nativeElement.offsetHeight).toBeGreaterThan(0);
        });
    }));

    // UI tests boolean column
    it('UI tests on boolean column', async(() => {
        const fix = TestBed.createComponent(IgxGridFilteringComponent);
        fix.detectChanges();

        const grid = fix.componentInstance.grid;
        const filterUIContainer = fix.debugElement.queryAll(By.css(FILTER_UI_CONTAINER))[2];
        const filterIcon = filterUIContainer.query(By.css('igx-icon'));
        const select = filterUIContainer.query(By.css('div > select'));
        const options = select.nativeElement.options;
        const reset = filterUIContainer.queryAll(By.css('button'))[0];
        const close = filterUIContainer.queryAll(By.css('button'))[1];

        expect(grid.rowList.length).toEqual(8);

        filterIcon.nativeElement.click();
        fix.detectChanges();

        fix.whenStable().then(() => {
            verifyFilterUIPosition(filterUIContainer, grid);

            // false condition
            options[2].selected = true;
            select.nativeElement.dispatchEvent(new Event('change'));
            fix.detectChanges();
            expect(grid.rowList.length).toEqual(2);
            expect(grid.getCellByColumn(0, 'Released').value).toBeFalsy();
            expect(grid.getCellByColumn(1, 'Released').value).toBeFalsy();
            expect(close.nativeElement.classList.contains('igx-button--disabled')).toBeFalsy();
            expect(reset.nativeElement.classList.contains('igx-button--disabled')).toBeFalsy();

            // true condition
            options[1].selected = true;
            select.nativeElement.dispatchEvent(new Event('change'));
            fix.detectChanges();
            expect(grid.rowList.length).toEqual(3);
            expect(grid.getCellByColumn(0, 'Released').value).toBe(true);
            expect(grid.getCellByColumn(1, 'Released').value).toBe(true);
            expect(grid.getCellByColumn(2, 'Released').value).toBe(true);
            expect(close.nativeElement.classList.contains('igx-button--disabled')).toBeFalsy();
            expect(reset.nativeElement.classList.contains('igx-button--disabled')).toBeFalsy();

            // (all) condition
            options[0].selected = true;
            select.nativeElement.dispatchEvent(new Event('change'));
            fix.detectChanges();
            expect(grid.rowList.length).toEqual(8);
            expect(close.nativeElement.classList.contains('igx-button--disabled')).toBeFalsy();
            expect(reset.nativeElement.classList.contains('igx-button--disabled')).toBeTruthy();

            // empty condition
            options[3].selected = true;
            select.nativeElement.dispatchEvent(new Event('change'));
            fix.detectChanges();
            expect(grid.rowList.length).toEqual(3);
            expect(grid.getCellByColumn(0, 'Released').value).toEqual(null);
            expect(grid.getCellByColumn(1, 'Released').value).toEqual(null);
            expect(grid.getCellByColumn(2, 'Released').value).toEqual(undefined);
            expect(close.nativeElement.classList.contains('igx-button--disabled')).toBeFalsy();
            expect(reset.nativeElement.classList.contains('igx-button--disabled')).toBeFalsy();

            // not empty condition
            options[4].selected = true;
            select.nativeElement.dispatchEvent(new Event('change'));
            fix.detectChanges();
            expect(grid.rowList.length).toEqual(5);
            expect(grid.getCellByColumn(0, 'Released').value).toBe(false);
            expect(grid.getCellByColumn(1, 'Released').value).toBe(true);
            expect(grid.getCellByColumn(2, 'Released').value).toBe(true);
            expect(grid.getCellByColumn(3, 'Released').value).toMatch('');
            expect(grid.getCellByColumn(4, 'Released').value).toBe(true);
            expect(close.nativeElement.classList.contains('igx-button--disabled')).toBeFalsy();
            expect(reset.nativeElement.classList.contains('igx-button--disabled')).toBeFalsy();

            // null condition
            options[5].selected = true;
            select.nativeElement.dispatchEvent(new Event('change'));
            fix.detectChanges();
            expect(grid.rowList.length).toEqual(2);
            expect(grid.getCellByColumn(0, 'Released').value).toEqual(null);
            expect(grid.getCellByColumn(1, 'Released').value).toEqual(null);
            expect(close.nativeElement.classList.contains('igx-button--disabled')).toBeFalsy();
            expect(reset.nativeElement.classList.contains('igx-button--disabled')).toBeFalsy();

            // not null condition
            options[6].selected = true;
            select.nativeElement.dispatchEvent(new Event('change'));
            fix.detectChanges();
            expect(grid.rowList.length).toEqual(6);
            expect(grid.getCellByColumn(0, 'Released').value).toBe(false);
            expect(grid.getCellByColumn(1, 'Released').value).toBe(true);
            expect(grid.getCellByColumn(2, 'Released').value).toBe(true);
            expect(grid.getCellByColumn(3, 'Released').value).toMatch('');
            expect(grid.getCellByColumn(4, 'Released').value).toBe(true);
            expect(grid.getCellByColumn(5, 'Released').value).toBe(undefined);
            expect(close.nativeElement.classList.contains('igx-button--disabled')).toBeFalsy();
            expect(reset.nativeElement.classList.contains('igx-button--disabled')).toBeFalsy();
        });
    }));

    // UI tests date column
    it('UI - should correctly filter date column by \'today\' filtering conditions', () => {
        const fix = TestBed.createComponent(IgxGridFilteringComponent);
        fix.detectChanges();

        const grid = fix.componentInstance.grid;
        const filterUIContainer = fix.debugElement.queryAll(By.css(FILTER_UI_CONTAINER))[3];
        const filterIcon = filterUIContainer.query(By.css('igx-icon'));
        const select = filterUIContainer.query(By.css('div > select'));

        filterUIContainer.triggerEventHandler('mousedown', null);
        fix.detectChanges();
        filterIcon.nativeElement.click();
        fix.detectChanges();
        verifyFilterUIPosition(filterUIContainer, grid);
        select.nativeElement.value = 'today';
        select.nativeElement.dispatchEvent(new Event('change'));
        fix.detectChanges();

        // only one record is populated with "today" date, this is why rows must be 1
        expect(grid.rowList.length).toEqual(1);
    });

    it('UI - should correctly filter date column by \'yesterday\' filtering conditions', () => {
        const fix = TestBed.createComponent(IgxGridFilteringComponent);
        fix.detectChanges();

        const grid = fix.componentInstance.grid;
        const filterUIContainer = fix.debugElement.queryAll(By.css(FILTER_UI_CONTAINER))[3];
        const filterIcon = filterUIContainer.query(By.css('igx-icon'));
        const select = filterUIContainer.query(By.css('div > select'));

        filterUIContainer.triggerEventHandler('mousedown', null);
        fix.detectChanges();
        filterIcon.nativeElement.click();
        fix.detectChanges();
        verifyFilterUIPosition(filterUIContainer, grid);

        select.nativeElement.value = 'yesterday';
        select.nativeElement.dispatchEvent(new Event('change'));
        fix.detectChanges();

        // only one record is populated with (today - 1 day)  date, this is why rows must be 1
        expect(grid.rowList.length).toEqual(1);
    });

    it('UI - should correctly filter date column by \'this month\' filtering conditions', () => {
        const fix = TestBed.createComponent(IgxGridFilteringComponent);
        fix.detectChanges();

        const grid = fix.componentInstance.grid;
        const filterIcon = fix.debugElement.queryAll(By.css(FILTER_UI_CONTAINER))[3];
        const select = filterIcon.query(By.css('div > select'));
        const cal = fix.componentInstance.timeGenerator;
        const today = fix.componentInstance.today;

        // Fill expected results based on the current date
        fillExpectedResults(grid, cal, today);

        filterIcon.triggerEventHandler('mousedown', null);
        fix.detectChanges();
        filterIcon.nativeElement.click();
        fix.detectChanges();
        verifyFilterUIPosition(filterIcon, grid);
        select.nativeElement.value = 'thisMonth';
        select.nativeElement.dispatchEvent(new Event('change'));
        fix.detectChanges();

        expect(grid.rowList.length).toEqual(expectedResults[5]);
    });

    it('UI - should correctly filter date column by \'next month\' filtering conditions', () => {
        const fix = TestBed.createComponent(IgxGridFilteringComponent);
        fix.detectChanges();

        const grid = fix.componentInstance.grid;
        const filterIcon = fix.debugElement.queryAll(By.css(FILTER_UI_CONTAINER))[3];

        const select = filterIcon.query(By.css('div > select'));
        const cal = fix.componentInstance.timeGenerator;
        const today = fix.componentInstance.today;

        // Fill expected results based on the current date
        fillExpectedResults(grid, cal, today);

        filterIcon.triggerEventHandler('mousedown', null);
        fix.detectChanges();
        filterIcon.nativeElement.click();
        fix.detectChanges();
        verifyFilterUIPosition(filterIcon, grid);
        select.nativeElement.value = 'nextMonth';
        select.nativeElement.dispatchEvent(new Event('change'));
        fix.detectChanges();

        expect(grid.rowList.length).toEqual(expectedResults[1]);
    });

    it('UI - should correctly filter date column by \'last month\' filtering conditions', () => {
        const fix = TestBed.createComponent(IgxGridFilteringComponent);
        fix.detectChanges();

        const grid = fix.componentInstance.grid;
        const filterIcon = fix.debugElement.queryAll(By.css(FILTER_UI_CONTAINER))[3];
        const select = filterIcon.query(By.css('div > select'));
        const cal = fix.componentInstance.timeGenerator;
        const today = fix.componentInstance.today;

        // Fill expected results based on the current date
        fillExpectedResults(grid, cal, today);

        filterIcon.triggerEventHandler('mousedown', null);
        fix.detectChanges();
        filterIcon.nativeElement.click();
        fix.detectChanges();
        verifyFilterUIPosition(filterIcon, grid);
        select.nativeElement.value = 'lastMonth';
        select.nativeElement.dispatchEvent(new Event('change'));
        fix.detectChanges();

        expect(grid.rowList.length).toEqual(expectedResults[0]);
    });

    it('UI - should correctly filter date column by \'empty\' filtering conditions', () => {
        const fix = TestBed.createComponent(IgxGridFilteringComponent);
        fix.detectChanges();

        const grid = fix.componentInstance.grid;
        const filterIcon = fix.debugElement.queryAll(By.css(FILTER_UI_CONTAINER))[3];
        const select = filterIcon.query(By.css('div > select'));

        filterIcon.triggerEventHandler('mousedown', null);
        fix.detectChanges();
        filterIcon.nativeElement.click();
        fix.detectChanges();
        verifyFilterUIPosition(filterIcon, grid);
        select.nativeElement.value = 'empty';
        select.nativeElement.dispatchEvent(new Event('change'));
        fix.detectChanges();

        expect(grid.rowList.length).toEqual(2);
    });

    it('UI - should correctly filter date column by \'notEmpty\' filtering conditions', () => {
        const fix = TestBed.createComponent(IgxGridFilteringComponent);
        fix.detectChanges();

        const grid = fix.componentInstance.grid;
        const filterIcon = fix.debugElement.queryAll(By.css(FILTER_UI_CONTAINER))[3];
        const select = filterIcon.query(By.css('div > select'));

        filterIcon.triggerEventHandler('mousedown', null);
        fix.detectChanges();
        filterIcon.nativeElement.click();
        fix.detectChanges();
        verifyFilterUIPosition(filterIcon, grid);
        select.nativeElement.value = 'notEmpty';
        select.nativeElement.dispatchEvent(new Event('change'));
        fix.detectChanges();

        expect(grid.rowList.length).toEqual(6);
    });

    it('UI - should correctly filter date column by \'null\' filtering conditions', () => {
        const fix = TestBed.createComponent(IgxGridFilteringComponent);
        fix.detectChanges();

        const grid = fix.componentInstance.grid;
        const filterIcon = fix.debugElement.queryAll(By.css(FILTER_UI_CONTAINER))[3];
        const select = filterIcon.query(By.css('div > select'));

        filterIcon.triggerEventHandler('mousedown', null);
        fix.detectChanges();
        filterIcon.nativeElement.click();
        fix.detectChanges();
        verifyFilterUIPosition(filterIcon, grid);
        select.nativeElement.value = 'null';
        select.nativeElement.dispatchEvent(new Event('change'));
        fix.detectChanges();

        expect(grid.rowList.length).toEqual(1);
    });

    it('UI - should correctly filter date column by \'notNull\' filtering conditions', () => {
        const fix = TestBed.createComponent(IgxGridFilteringComponent);
        fix.detectChanges();

        const grid = fix.componentInstance.grid;
        const filterIcon = fix.debugElement.queryAll(By.css(FILTER_UI_CONTAINER))[3];
        const select = filterIcon.query(By.css('div > select'));

        filterIcon.triggerEventHandler('mousedown', null);
        fix.detectChanges();
        filterIcon.nativeElement.click();
        fix.detectChanges();
        verifyFilterUIPosition(filterIcon, grid);
        select.nativeElement.value = 'notNull';
        select.nativeElement.dispatchEvent(new Event('change'));
        fix.detectChanges();

        expect(grid.rowList.length).toEqual(7);
    });

    it('UI - should correctly filter date column by \'thisYear\' filtering conditions', () => {
        const fix = TestBed.createComponent(IgxGridFilteringComponent);
        fix.detectChanges();

        const grid = fix.componentInstance.grid;
        const filterIcon = fix.debugElement.queryAll(By.css(FILTER_UI_CONTAINER))[3];
        const select = filterIcon.query(By.css('div > select'));
        const cal = fix.componentInstance.timeGenerator;
        const today = fix.componentInstance.today;

        // Fill expected results based on the current date
        fillExpectedResults(grid, cal, today);

        filterIcon.triggerEventHandler('mousedown', null);
        fix.detectChanges();
        filterIcon.nativeElement.click();
        fix.detectChanges();
        verifyFilterUIPosition(filterIcon, grid);
        select.nativeElement.value = 'thisYear';
        select.nativeElement.dispatchEvent(new Event('change'));
        fix.detectChanges();

        expect(grid.rowList.length).toEqual(expectedResults[2]);
    });

    it('UI - should correctly filter date column by \'lastYear\' filtering conditions', () => {
        const fix = TestBed.createComponent(IgxGridFilteringComponent);
        fix.detectChanges();

        const grid = fix.componentInstance.grid;
        const filterIcon = fix.debugElement.queryAll(By.css(FILTER_UI_CONTAINER))[3];
        const select = filterIcon.query(By.css('div > select'));
        const cal = fix.componentInstance.timeGenerator;
        const today = fix.componentInstance.today;

        // Fill expected results based on the current date
        fillExpectedResults(grid, cal, today);

        filterIcon.triggerEventHandler('mousedown', null);
        fix.detectChanges();
        filterIcon.nativeElement.click();
        fix.detectChanges();
        verifyFilterUIPosition(filterIcon, grid);
        select.nativeElement.value = 'lastYear';
        select.nativeElement.dispatchEvent(new Event('change'));
        fix.detectChanges();

        expect(grid.rowList.length).toEqual(expectedResults[4]);
    });

    it('UI - should correctly filter date column by \'nextYear\' filtering conditions', () => {
        const fix = TestBed.createComponent(IgxGridFilteringComponent);
        fix.detectChanges();

        const grid = fix.componentInstance.grid;
        const filterIcon = fix.debugElement.queryAll(By.css(FILTER_UI_CONTAINER))[3];
        const select = filterIcon.query(By.css('div > select'));
        const cal = fix.componentInstance.timeGenerator;
        const today = fix.componentInstance.today;

        // Fill expected results based on the current date
        fillExpectedResults(grid, cal, today);

        filterIcon.triggerEventHandler('mousedown', null);
        fix.detectChanges();
        filterIcon.nativeElement.click();
        fix.detectChanges();
        verifyFilterUIPosition(filterIcon, grid);
        select.nativeElement.value = 'nextYear';
        select.nativeElement.dispatchEvent(new Event('change'));
        fix.detectChanges();

        expect(grid.rowList.length).toEqual(expectedResults[3]);
    });

    it('UI - should correctly filter date column by \'equals\' filtering conditions', async(() => {
        const fix = TestBed.createComponent(IgxGridFilteringComponent);
        fix.detectChanges();

        const grid = fix.componentInstance.grid;
        const filterIcon = fix.debugElement.queryAll(By.css(FILTER_UI_CONTAINER))[3];
        const select = filterIcon.query(By.css('div > select'));
        const input = filterIcon.query(By.directive(IgxInputDirective));

        fix.whenStable().then(() => {
            filterIcon.triggerEventHandler('mousedown', null);
            fix.detectChanges();
            filterIcon.nativeElement.click();
            return fix.whenStable();
        }).then(() => {
            fix.detectChanges();
            verifyFilterUIPosition(filterIcon, grid);
            select.nativeElement.value = 'equals';
            select.nativeElement.dispatchEvent(new Event('change'));
            input.nativeElement.click();
            return fix.whenRenderingDone();
        }).then(() => {
            fix.detectChanges();
             // pick a date from the date picker
            const calendar = fix.debugElement.query(By.css('igx-calendar'));
            const currentDay = calendar.query(By.css('span.igx-calendar__date--current'));
            currentDay.nativeElement.click();
            return fix.whenStable();
        }).then(() => {
            fix.detectChanges();
            input.nativeElement.dispatchEvent(new Event('change'));
            return fix.whenStable();
        }).then(() => {
            fix.detectChanges();
            expect(grid.rowList.length).toEqual(1);
        });

    }));

    it('UI - should correctly filter date column by \'doesNotEqual\' filtering conditions', async(() => {
        const fix = TestBed.createComponent(IgxGridFilteringComponent);
        fix.detectChanges();

        const grid = fix.componentInstance.grid;
        const filterIcon = fix.debugElement.queryAll(By.css(FILTER_UI_CONTAINER))[3];
        const select = filterIcon.query(By.css('div > select'));
        const input = filterIcon.query(By.directive(IgxInputDirective));

        fix.whenStable().then(() => {
            filterIcon.triggerEventHandler('mousedown', null);
            fix.detectChanges();
            filterIcon.nativeElement.click();
            verifyFilterUIPosition(filterIcon, grid);
            return fix.whenStable();
        }).then(() => {
            fix.detectChanges();
            select.nativeElement.value = 'doesNotEqual';
            select.nativeElement.dispatchEvent(new Event('change'));
            input.nativeElement.click();
            return fix.whenRenderingDone();
        }).then(() => {
            fix.detectChanges();
             // pick a date from the date picker
            const calendar = fix.debugElement.query(By.css('igx-calendar'));
            const currentDay = calendar.query(By.css('span.igx-calendar__date--current'));
            currentDay.nativeElement.click();
            return fix.whenStable();
        }).then(() => {
            fix.detectChanges();
            input.nativeElement.dispatchEvent(new Event('change'));
            return fix.whenStable();
        }).then(() => {
            fix.detectChanges();
            expect(grid.rowList.length).toEqual(7);
        });
    }));

    it('UI - should correctly filter date column by \'after\' filtering conditions', async(() => {
        const fix = TestBed.createComponent(IgxGridFilteringComponent);
        fix.detectChanges();

        const grid = fix.componentInstance.grid;
        const filterIcon = fix.debugElement.queryAll(By.css(FILTER_UI_CONTAINER))[3];
        const select = filterIcon.query(By.css('div > select'));
        const input = filterIcon.query(By.directive(IgxInputDirective));

        fix.whenStable().then(() => {
            filterIcon.triggerEventHandler('mousedown', null);
            fix.detectChanges();
            filterIcon.nativeElement.click();
            return fix.whenStable();
        }).then(() => {
            fix.detectChanges();
            verifyFilterUIPosition(filterIcon, grid);
            select.nativeElement.value = 'after';
            select.nativeElement.dispatchEvent(new Event('change'));
            input.nativeElement.click();
            return fix.whenRenderingDone();
        }).then(() => {
            fix.detectChanges();
             // pick a date from the date picker
            const calendar = fix.debugElement.query(By.css('igx-calendar'));
            const currentDay = calendar.query(By.css('span.igx-calendar__date--current'));
            currentDay.nativeElement.click();
            return fix.whenStable();
        }).then(() => {
            fix.detectChanges();
            input.nativeElement.dispatchEvent(new Event('change'));
            return fix.whenStable();
        }).then(() => {
            fix.detectChanges();
            expect(grid.rowList.length).toEqual(3);
        });
    }));

    it('UI - should correctly filter date column by \'before\' filtering conditions', async(() => {
        const fix = TestBed.createComponent(IgxGridFilteringComponent);
        fix.detectChanges();

        const grid = fix.componentInstance.grid;
        const filterIcon = fix.debugElement.queryAll(By.css(FILTER_UI_CONTAINER))[3];
        const select = filterIcon.query(By.css('div > select'));
        const input = filterIcon.query(By.directive(IgxInputDirective));

        fix.whenStable().then(() => {
            filterIcon.triggerEventHandler('mousedown', null);
            fix.detectChanges();
            filterIcon.nativeElement.click();
            return fix.whenStable();
        }).then(() => {
            fix.detectChanges();
            verifyFilterUIPosition(filterIcon, grid);
            select.nativeElement.value = 'before';
            select.nativeElement.dispatchEvent(new Event('change'));
            input.nativeElement.click();
            return fix.whenRenderingDone();
        }).then(() => {
            fix.detectChanges();
             // pick a date from the date picker
            const calendar = fix.debugElement.query(By.css('igx-calendar'));
            const currentDay = calendar.query(By.css('span.igx-calendar__date--current'));
            currentDay.nativeElement.click();
            return fix.whenStable();
        }).then(() => {
            fix.detectChanges();
            input.nativeElement.dispatchEvent(new Event('change'));
            return fix.whenStable();
        }).then(() => {
            fix.detectChanges();
            expect(grid.rowList.length).toEqual(4);
        });
    }));

    it('Should correctly select month from month view datepicker/calendar component', async(() => {
        const fix = TestBed.createComponent(IgxGridFilteringComponent);
        fix.detectChanges();
        const filterIcon = fix.debugElement.queryAll(By.css(FILTER_UI_CONTAINER))[3];
        const input = filterIcon.query(By.directive(IgxInputDirective));

        fix.whenStable().then(() => {
            filterIcon.triggerEventHandler('mousedown', null);
            fix.detectChanges();
            filterIcon.nativeElement.click();
            fix.detectChanges();
            return fix.whenStable();
        }).then(() => {
            fix.detectChanges();

            input.nativeElement.click();
            fix.detectChanges();

            const calendar = fix.debugElement.query(By.css('igx-calendar'));
            const monthView = calendar.queryAll(By.css('.date__el'))[0];
            monthView.nativeElement.click();

            fix.detectChanges();

            const firstMonth = calendar.queryAll(By.css('.igx-calendar__month'))[0];
            firstMonth.nativeElement.click();

            return fix.whenStable();
        }).then(() => {
            fix.detectChanges();

            const calendar = fix.debugElement.query(By.css('igx-calendar'));
            const month = calendar.queryAll(By.css('.date__el'))[0];

            expect(month.nativeElement.textContent.trim()).toEqual('Jan');
        });
    }));

    it('Should correctly select year from year view datepicker/calendar component', async(() => {
        const fix = TestBed.createComponent(IgxGridFilteringComponent);
        fix.detectChanges();
        const filterIcon = fix.debugElement.queryAll(By.css(FILTER_UI_CONTAINER))[3];
        const input = filterIcon.query(By.directive(IgxInputDirective));

        fix.whenStable().then(() => {
            filterIcon.triggerEventHandler('mousedown', null);
            fix.detectChanges();
            filterIcon.nativeElement.click();
            fix.detectChanges();
            return fix.whenStable();
        }).then(() => {
            fix.detectChanges();

            input.nativeElement.click();
            fix.detectChanges();

            const calendar = fix.debugElement.query(By.css('igx-calendar'));
            const monthView = calendar.queryAll(By.css('.date__el'))[1];
            monthView.nativeElement.click();

            fix.detectChanges();

            const firstMonth = calendar.queryAll(By.css('.igx-calendar__year'))[0];
            firstMonth.nativeElement.click();

            return fix.whenStable();
        }).then(() => {
            fix.detectChanges();

            const calendar = fix.debugElement.query(By.css('igx-calendar'));
            const month = calendar.queryAll(By.css('.date__el'))[1];

            const today = new Date(Date.now());

            const expectedResult = today.getFullYear() - 3;
            expect(month.nativeElement.textContent.trim()).toEqual(expectedResult.toString());
        });
    }));

    // UI tests custom column
    it('UI tests on custom column', async(() => {
        const fix = TestBed.createComponent(IgxGridFilteringComponent);
        fix.detectChanges();

        const grid = fix.componentInstance.grid;
        const filterUIContainer = fix.debugElement.queryAll(By.css(FILTER_UI_CONTAINER))[4];
        const filterIcon = filterUIContainer.query(By.css('igx-icon'));
        const input = filterUIContainer.query(By.directive(IgxInputDirective));
        const select = filterUIContainer.query(By.css('div > select'));
        const options = select.nativeElement.options;
        const reset = filterUIContainer.queryAll(By.css('button'))[0];
        const close = filterUIContainer.queryAll(By.css('button'))[1];

        expect(grid.rowList.length).toEqual(8);

        filterIcon.nativeElement.click();
        fix.detectChanges();

        fix.whenStable().then(() => {
            sendInput(input, 'a', fix);
            return fix.whenStable();
        }).then(() => {
            verifyFilterUIPosition(filterUIContainer, grid);

            // false condition
            options[0].selected = true;
            select.nativeElement.dispatchEvent(new Event('change'));
            fix.detectChanges();
            expect(grid.rowList.length).toEqual(1);
            expect(grid.getCellByColumn(0, 'AnotherField').value).toMatch('custom');
            expect(close.nativeElement.classList.contains('igx-button--disabled')).toBeFalsy();
            expect(reset.nativeElement.classList.contains('igx-button--disabled')).toBeFalsy();
        });
    }));

<<<<<<< HEAD
    it("Clicking And/Or button shows second select and input for adding second condition", async(() => {
        const fix = TestBed.createComponent(IgxGridFilteringComponent);
        fix.detectChanges();
        const filterIcon = fix.debugElement.queryAll(By.css("igx-grid-filter"))[3];
        //TODO

    }));

    it("Adding two conditions to a single column trough API correctly updates the filter dialog", async(() => {
        const fix = TestBed.createComponent(IgxGridFilteringComponent);
        fix.detectChanges();
        const filterIcon = fix.debugElement.queryAll(By.css("igx-grid-filter"))[3];
        //TODO

    }));

    it("After filling the first condition the grid is filtered, then after adding the second condition the grid is updated", async(() => {
        const fix = TestBed.createComponent(IgxGridFilteringComponent);
        fix.detectChanges();
        const filterIcon = fix.debugElement.queryAll(By.css("igx-grid-filter"))[3];
        //TODO

    }));

    it("Clicking Reset button clears all conditions", async(() => {
        const fix = TestBed.createComponent(IgxGridFilteringComponent);
        fix.detectChanges();
        const filterIcon = fix.debugElement.queryAll(By.css("igx-grid-filter"))[3];
        //TODO

    }));

    it("After edit/remove first or second condition the grid is updated", async(() => {
        const fix = TestBed.createComponent(IgxGridFilteringComponent);
        fix.detectChanges();
        const filterIcon = fix.debugElement.queryAll(By.css("igx-grid-filter"))[3];
        //TODO

    }));

    it("Unselecting And/Or hides second condition UI and removes the second filter expression", async(() => {
        const fix = TestBed.createComponent(IgxGridFilteringComponent);
        fix.detectChanges();
        const filterIcon = fix.debugElement.queryAll(By.css("igx-grid-filter"))[3];
        //TODO

    }));
=======
    it('Should emit onFilteringDone when we clicked reset', () => {
        const fix = TestBed.createComponent(IgxGridFilteringComponent);
        fix.detectChanges();

        const filterUiContainer = fix.debugElement.query(By.css(FILTER_UI_CONTAINER));
        const grid = fix.componentInstance.grid;
        const filterVal = 'search';
        const columnName = 'ProductName';

        grid.filter(columnName, filterVal, IgxStringFilteringOperand.instance().condition('contains'));
        fix.detectChanges();

        spyOn(grid.onFilteringDone, 'emit');

        const reset = filterUiContainer.queryAll(By.css('button'))[0];
        const input = filterUiContainer.query(By.directive(IgxInputDirective));
        sendInput(input, filterVal, fix);

        reset.nativeElement.dispatchEvent(new MouseEvent('click'));
        fix.detectChanges();

        const column = grid.getColumnByName(columnName);
        const args = {
            fieldName: column.field,
            condition: column.filteringCondition,
            ignoreCase: column.filteringIgnoreCase,
            searchVal: filterVal
        };

        expect(grid.onFilteringDone.emit).toHaveBeenCalledWith(args);
    });

    it('Should emit onFilteringDone when clear the input of filteringUI', () => {
        const fix = TestBed.createComponent(IgxGridFilteringComponent);
        fix.detectChanges();

        const grid = fix.componentInstance.grid;
        const columnName = 'ProductName';
        const filterValue = 'search';
        grid.filter(columnName, filterValue, IgxStringFilteringOperand.instance().condition('contains'));
        fix.detectChanges();

        const filteringUIContainer = fix.debugElement.query(By.css(FILTER_UI_CONTAINER));
        const input = filteringUIContainer.query(By.directive(IgxInputDirective));
        sendInput(input, filterValue, fix);

        const inputGroup = filteringUIContainer.query(By.css('igx-input-group'));
        const clearSuffix = inputGroup.query(By.css('igx-suffix'));

        spyOn(grid.onFilteringDone, 'emit');

        clearSuffix.nativeElement.dispatchEvent(new MouseEvent('click'));
        fix.detectChanges();

        const column = grid.getColumnByName(columnName);
        const args = {
            fieldName: column.field,
            condition: column.filteringCondition,
            ignoreCase: column.filteringIgnoreCase,
            searchVal: filterValue
        };

        expect(grid.onFilteringDone.emit).toHaveBeenCalledWith(args);
    });
>>>>>>> 9db3de8a
});

export class CustomFilter extends IgxFilteringOperand {
    private static _instance: CustomFilter;

    private constructor () {
        super();
        this.operations = [{
            name: 'custom',
            logic: (target: string): boolean => {
                return target === 'custom';
            }
        }];
    }

    public static instance(): CustomFilter {
        return this._instance || (this._instance = new this());
    }
}


@Component({
    template: `<igx-grid [data]="data" height="500px">
        <igx-column [field]="'ID'" [header]="'ID'"></igx-column>
        <igx-column [field]="'ProductName'" [filterable]="true" dataType="string"></igx-column>
        <igx-column [field]="'Downloads'" [filterable]="true" dataType="number"></igx-column>
        <igx-column [field]="'Released'" [filterable]="true" dataType="boolean"></igx-column>
        <igx-column [field]="'ReleaseDate'" [header]="'ReleaseDate'"
            [filterable]="true" dataType="date">
        </igx-column>
        <igx-column [field]="'AnotherField'" [header]="'Anogther Field'" [filterable]="true"
            dataType="string" [filters]="customFilter">
        </igx-column>
    </igx-grid>`
})
export class IgxGridFilteringComponent {

    public timeGenerator: Calendar = new Calendar();
    public today: Date = new Date(new Date().getFullYear(), new Date().getMonth(), new Date().getDate(), 0, 0, 0);
    public customFilter = CustomFilter;

    public data = [
        {
            Downloads: 254,
            ID: 1,
            ProductName: 'Ignite UI for JavaScript',
            ReleaseDate: this.timeGenerator.timedelta(this.today, 'day', 15),
            Released: false,
            AnotherField: 'a'
        },
        {
            Downloads: 127,
            ID: 2,
            ProductName: 'NetAdvantage',
            ReleaseDate: this.timeGenerator.timedelta(this.today, 'month', -1),
            Released: true,
            AnotherField: 'a'
        },
        {
            Downloads: 20,
            ID: 3,
            ProductName: 'Ignite UI for Angular',
            ReleaseDate: null,
            Released: null,
            AnotherField: 'a'
        },
        {
            Downloads: null,
            ID: 4,
            ProductName: null,
            ReleaseDate: this.timeGenerator.timedelta(this.today, 'day', -1),
            Released: true,
            AnotherField: 'a'
        },
        {
            Downloads: 100,
            ID: 5,
            ProductName: '',
            ReleaseDate: undefined,
            Released: false,
            AnotherField: 'a'
        },
        {
            Downloads: 702,
            ID: 6,
            ProductName: 'Some other item with Script',
            ReleaseDate: this.timeGenerator.timedelta(this.today, 'day', 1),
            Released: null,
            AnotherField: 'a'
        },
        {
            Downloads: 0,
            ID: 7,
            ProductName: null,
            ReleaseDate: this.timeGenerator.timedelta(this.today, 'month', 1),
            Released: true,
            AnotherField: 'a'
        },
        {
            Downloads: 1000,
            ID: 8,
            ProductName: null,
            ReleaseDate: this.today,
            Released: undefined,
            AnotherField: 'custom'
        }
    ];

    @ViewChild(IgxGridComponent) public grid: IgxGridComponent;
}

const expectedResults = [];

function sendInput(element, text, fix) {
    element.nativeElement.value = text;
    element.nativeElement.dispatchEvent(new Event('input'));
    fix.detectChanges();
    return fix.whenStable();
}

function verifyFilterUIPosition(filterUIContainer, grid) {
    const filterUiRightBorder = filterUIContainer.nativeElement.offsetParent.offsetLeft +
    filterUIContainer.nativeElement.offsetLeft + filterUIContainer.nativeElement.offsetWidth;
    expect(filterUiRightBorder).toBeLessThanOrEqual(grid.nativeElement.offsetWidth);
}

// Fill expected results for 'date' filtering conditions based on the current date
function fillExpectedResults(grid: IgxGridComponent, calendar: Calendar, today) {
    // day + 15
    const dateItem0 = generateICalendarDate(grid.data[0].ReleaseDate,
        today.getFullYear(), today.getMonth());
    // month - 1
    const dateItem1 = generateICalendarDate(grid.data[1].ReleaseDate,
        today.getFullYear(), today.getMonth());
    // day - 1
    const dateItem3 = generateICalendarDate(grid.data[3].ReleaseDate,
        today.getFullYear(), today.getMonth());
    // day + 1
    const dateItem5 = generateICalendarDate(grid.data[5].ReleaseDate,
        today.getFullYear(), today.getMonth());
    // month + 1
    const dateItem6 = generateICalendarDate(grid.data[6].ReleaseDate,
        today.getFullYear(), today.getMonth());

    let thisMonthCountItems = 1;
    let nextMonthCountItems = 1;
    let lastMonthCountItems = 1;
    let thisYearCountItems = 6;
    let nextYearCountItems = 0;
    let lastYearCountItems = 0;

    // LastMonth filter
    if (dateItem3.isPrevMonth) {
        lastMonthCountItems++;
    }
    expectedResults[0] = lastMonthCountItems;

    // thisMonth filter
    if (dateItem0.isCurrentMonth) {
        thisMonthCountItems++;
    }

    if (dateItem3.isCurrentMonth) {
        thisMonthCountItems++;
    }

    if (dateItem5.isCurrentMonth) {
        thisMonthCountItems++;
    }

    // NextMonth filter
    if (dateItem0.isNextMonth) {
        nextMonthCountItems++;
    }

    if (dateItem5.isNextMonth) {
        nextMonthCountItems++;
    }
    expectedResults[1] = nextMonthCountItems;

    // ThisYear, NextYear, PreviousYear filter

    // day + 15
    if (!dateItem0.isThisYear) {
        thisYearCountItems--;
    } else if (dateItem0.isNextYear) {
        nextYearCountItems++;
    }

    // month - 1
    if (!dateItem1.isThisYear) {
        thisYearCountItems--;
    }

    if (dateItem1.isLastYear) {
        lastYearCountItems++;
    }

    // day - 1
    if (!dateItem3.isThisYear) {
        thisYearCountItems--;
    }

    if (dateItem3.isLastYear) {
        lastYearCountItems++;
    }

    // day + 1
    if (!dateItem5.isThisYear) {
        thisYearCountItems--;
    }

    if (dateItem5.isNextYear) {
        nextYearCountItems++;
    }

    // month + 1
    if (!dateItem6.isThisYear) {
        thisYearCountItems--;
    }

    if (dateItem6.isNextYear) {
        nextYearCountItems++;
    }

    // ThisYear filter result
    expectedResults[2] = thisYearCountItems;

    // NextYear filter result
    expectedResults[3] = nextYearCountItems;

    // PreviousYear filter result
    expectedResults[4] = lastYearCountItems;

    // ThisMonth filter result
    expectedResults[5] = thisMonthCountItems;
}

function generateICalendarDate(date: Date, year: number, month: number) {
    return {
        date,
        isCurrentMonth: date.getFullYear() === year && date.getMonth() === month,
        isLastYear: isLastYear(date, year),
        isNextMonth: isNextMonth(date, year, month),
        isNextYear: isNextYear(date, year),
        isPrevMonth: isPreviousMonth(date, year, month),
        isThisYear: isThisYear(date, year)
    };
}

function isPreviousMonth(date: Date, year: number, month: number): boolean {
    if (date.getFullYear() === year) {
        return date.getMonth() < month;
    }
    return date.getFullYear() < year;
}

function isNextMonth(date: Date, year: number, month: number): boolean {
    if (date.getFullYear() === year) {
        return date.getMonth() > month;
    }
    return date.getFullYear() > year;
}

function isThisYear(date: Date, year: number): boolean {
    return date.getFullYear() === year;
}

function isLastYear(date: Date, year: number): boolean {
    return date.getFullYear() < year;
}

function isNextYear(date: Date, year: number): boolean {
    return date.getFullYear() > year;
}<|MERGE_RESOLUTION|>--- conflicted
+++ resolved
@@ -1126,55 +1126,6 @@
         });
     }));
 
-<<<<<<< HEAD
-    it("Clicking And/Or button shows second select and input for adding second condition", async(() => {
-        const fix = TestBed.createComponent(IgxGridFilteringComponent);
-        fix.detectChanges();
-        const filterIcon = fix.debugElement.queryAll(By.css("igx-grid-filter"))[3];
-        //TODO
-
-    }));
-
-    it("Adding two conditions to a single column trough API correctly updates the filter dialog", async(() => {
-        const fix = TestBed.createComponent(IgxGridFilteringComponent);
-        fix.detectChanges();
-        const filterIcon = fix.debugElement.queryAll(By.css("igx-grid-filter"))[3];
-        //TODO
-
-    }));
-
-    it("After filling the first condition the grid is filtered, then after adding the second condition the grid is updated", async(() => {
-        const fix = TestBed.createComponent(IgxGridFilteringComponent);
-        fix.detectChanges();
-        const filterIcon = fix.debugElement.queryAll(By.css("igx-grid-filter"))[3];
-        //TODO
-
-    }));
-
-    it("Clicking Reset button clears all conditions", async(() => {
-        const fix = TestBed.createComponent(IgxGridFilteringComponent);
-        fix.detectChanges();
-        const filterIcon = fix.debugElement.queryAll(By.css("igx-grid-filter"))[3];
-        //TODO
-
-    }));
-
-    it("After edit/remove first or second condition the grid is updated", async(() => {
-        const fix = TestBed.createComponent(IgxGridFilteringComponent);
-        fix.detectChanges();
-        const filterIcon = fix.debugElement.queryAll(By.css("igx-grid-filter"))[3];
-        //TODO
-
-    }));
-
-    it("Unselecting And/Or hides second condition UI and removes the second filter expression", async(() => {
-        const fix = TestBed.createComponent(IgxGridFilteringComponent);
-        fix.detectChanges();
-        const filterIcon = fix.debugElement.queryAll(By.css("igx-grid-filter"))[3];
-        //TODO
-
-    }));
-=======
     it('Should emit onFilteringDone when we clicked reset', () => {
         const fix = TestBed.createComponent(IgxGridFilteringComponent);
         fix.detectChanges();
@@ -1205,7 +1156,56 @@
         };
 
         expect(grid.onFilteringDone.emit).toHaveBeenCalledWith(args);
-    });
+});
+
+    it("Clicking And/Or button shows second select and input for adding second condition", async(() => {
+        const fix = TestBed.createComponent(IgxGridFilteringComponent);
+        fix.detectChanges();
+        const filterIcon = fix.debugElement.queryAll(By.css("igx-grid-filter"))[3];
+        //TODO
+
+    }));
+
+    it("Adding two conditions to a single column trough API correctly updates the filter dialog", async(() => {
+        const fix = TestBed.createComponent(IgxGridFilteringComponent);
+        fix.detectChanges();
+        const filterIcon = fix.debugElement.queryAll(By.css("igx-grid-filter"))[3];
+        //TODO
+
+    }));
+
+    it("After filling the first condition the grid is filtered, then after adding the second condition the grid is updated", async(() => {
+        const fix = TestBed.createComponent(IgxGridFilteringComponent);
+        fix.detectChanges();
+        const filterIcon = fix.debugElement.queryAll(By.css("igx-grid-filter"))[3];
+        //TODO
+
+    }));
+
+    it("Clicking Reset button clears all conditions", async(() => {
+        const fix = TestBed.createComponent(IgxGridFilteringComponent);
+        fix.detectChanges();
+        const filterIcon = fix.debugElement.queryAll(By.css("igx-grid-filter"))[3];
+        //TODO
+
+    }));
+
+    it("After edit/remove first or second condition the grid is updated", async(() => {
+        const fix = TestBed.createComponent(IgxGridFilteringComponent);
+        fix.detectChanges();
+        const filterIcon = fix.debugElement.queryAll(By.css("igx-grid-filter"))[3];
+        //TODO
+
+    }));
+
+    it("Unselecting And/Or hides second condition UI and removes the second filter expression", async(() => {
+        const fix = TestBed.createComponent(IgxGridFilteringComponent);
+        fix.detectChanges();
+        const filterIcon = fix.debugElement.queryAll(By.css("igx-grid-filter"))[3];
+        //TODO
+
+    }));
+
 
     it('Should emit onFilteringDone when clear the input of filteringUI', () => {
         const fix = TestBed.createComponent(IgxGridFilteringComponent);
@@ -1239,7 +1239,6 @@
 
         expect(grid.onFilteringDone.emit).toHaveBeenCalledWith(args);
     });
->>>>>>> 9db3de8a
 });
 
 export class CustomFilter extends IgxFilteringOperand {
