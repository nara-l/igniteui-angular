--- conflicted
+++ resolved
@@ -7,13 +7,9 @@
 import { IgxInputDirective } from '../directives/input/input.directive';
 import { IgxGridComponent } from './grid.component';
 import { IgxGridModule } from './index';
-<<<<<<< HEAD
-import { IgxFilteringOperand } from '../../public_api';
-=======
 import { IgxFilteringOperand, IgxStringFilteringOperand } from '../../public_api';
 
 const FILTER_UI_CONTAINER = 'igx-grid-filter';
->>>>>>> 6eda27c1
 
 describe('IgxGrid - Filtering actions', () => {
     beforeEach(async(() => {
@@ -1100,11 +1096,7 @@
         fix.detectChanges();
 
         const grid = fix.componentInstance.grid;
-<<<<<<< HEAD
-        const filterUIContainer = fix.debugElement.queryAll(By.css('igx-grid-filter'))[4];
-=======
         const filterUIContainer = fix.debugElement.queryAll(By.css(FILTER_UI_CONTAINER))[4];
->>>>>>> 6eda27c1
         const filterIcon = filterUIContainer.query(By.css('igx-icon'));
         const input = filterUIContainer.query(By.directive(IgxInputDirective));
         const select = filterUIContainer.query(By.css('div > select'));
@@ -1133,8 +1125,6 @@
             expect(reset.nativeElement.classList.contains('igx-button--disabled')).toBeFalsy();
         });
     }));
-<<<<<<< HEAD
-=======
 
     it('Should emit onFilteringDone when we clicked reset', () => {
         const fix = TestBed.createComponent(IgxGridFilteringComponent);
@@ -1200,7 +1190,6 @@
 
         expect(grid.onFilteringDone.emit).toHaveBeenCalledWith(args);
     });
->>>>>>> 6eda27c1
 });
 
 export class CustomFilter extends IgxFilteringOperand {
