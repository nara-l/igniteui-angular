<div class="igx-filtering">
    <div [attr.class]="filterCSS">
        <span class="toggle-icon" [igxToggleAction]="directive">
            <igx-icon [attr.draggable]="false" (mousedown)="onMouseDown()">filter_list</igx-icon>
        </span>
    </div>
</div>

<<<<<<< HEAD
<span igxToggle (onOpened)="refresh()" (onClosed)="refresh()" #directive="toggle" [attr.class]="dialogPosition">
    <div>
        <select [attr.draggable]="false" (change)="selectionChanged($event.target.value)" #select>
            <option *ngIf="dataType === 'boolean'" [value]="booleanFilterAll">{{ booleanFilterAll | filterCondition | titlecase }}</option>
            <option [selected]="isActive(each)" *ngFor="let each of conditions" [value]="each">{{ each | filterCondition | titlecase }}</option>
        </select>
    </div>
    <ng-container *ngTemplateOutlet="template; context: { $implicit: this }"></ng-container>
=======
<div igxToggle
    (onOpened)="refresh()"
    (onClosed)="refresh()"
    #directive="toggle"
    [attr.class]="dialogPosition">

    <igx-grid-filter-expression
        name="firstExpr"
        (onExpressionChanged)="onExpressionChanged($event)"
        [column]="column">
    </igx-grid-filter-expression>

    <igx-buttongroup
        #logicOperators
        (onSelect)="onSelectLogicOperator($event)"
        (onUnselect)="onUnSelectLogicOperator($event)"
        [multiSelection]="false"
        [values]="filteringLogicOptions">
    </igx-buttongroup>

    <igx-grid-filter-expression
        *ngIf="isSecondConditionVisible"
        name="secondExpr"
        (onExpressionChanged)="onExpressionChanged($event)"
        [column]="column">
    </igx-grid-filter-expression>

>>>>>>> b1d1f225
    <div class="igx-filtering__options-bgroup">
        <button igxButton igxRipple (click)="clearFiltering()" [disabled]="disabled">Reset</button>
        <button igxButton igxRipple (click)="directive.close(true)">Close</button>
    </div>

</div><|MERGE_RESOLUTION|>--- conflicted
+++ resolved
@@ -6,16 +6,6 @@
     </div>
 </div>
 
-<<<<<<< HEAD
-<span igxToggle (onOpened)="refresh()" (onClosed)="refresh()" #directive="toggle" [attr.class]="dialogPosition">
-    <div>
-        <select [attr.draggable]="false" (change)="selectionChanged($event.target.value)" #select>
-            <option *ngIf="dataType === 'boolean'" [value]="booleanFilterAll">{{ booleanFilterAll | filterCondition | titlecase }}</option>
-            <option [selected]="isActive(each)" *ngFor="let each of conditions" [value]="each">{{ each | filterCondition | titlecase }}</option>
-        </select>
-    </div>
-    <ng-container *ngTemplateOutlet="template; context: { $implicit: this }"></ng-container>
-=======
 <div igxToggle
     (onOpened)="refresh()"
     (onClosed)="refresh()"
@@ -43,7 +33,6 @@
         [column]="column">
     </igx-grid-filter-expression>
 
->>>>>>> b1d1f225
     <div class="igx-filtering__options-bgroup">
         <button igxButton igxRipple (click)="clearFiltering()" [disabled]="disabled">Reset</button>
         <button igxButton igxRipple (click)="directive.close(true)">Close</button>
