--- conflicted
+++ resolved
@@ -18,16 +18,12 @@
 import { DataType } from '../data-operations/data-util';
 import { IgxToggleDirective } from '../directives/toggle/toggle.directive';
 import { IgxGridAPIService } from './api.service';
-<<<<<<< HEAD
-import { IFilteringOperation } from '../../public_api';
-=======
 import { IgxColumnComponent } from './column.component';
 import { autoWire, IGridBus } from './grid.common';
 import { FilteringExpressionsTree } from '../data-operations/filtering-expressions-tree';
 import { IgxButtonGroupComponent } from '../buttonGroup/buttonGroup.component';
 import { IgxGridFilterExpressionComponent } from './grid-filtering-expression.component';
 import { FilteringLogic, IFilteringExpression } from '../data-operations/filtering-expression.interface';
->>>>>>> 95745bd3
 
 @Component({
     changeDetection: ChangeDetectionStrategy.OnPush,
@@ -35,7 +31,7 @@
     selector: 'igx-grid-filter',
     templateUrl: './grid-filtering.component.html'
 })
-export class IgxGridFilterComponent implements OnInit, OnDestroy, DoCheck {
+export class IgxGridFilterComponent implements IGridBus, OnInit, OnDestroy, DoCheck {
 
     @Input()
     public column;
@@ -113,15 +109,6 @@
         this.chunkLoaded.unsubscribe();
     }
 
-<<<<<<< HEAD
-    public conditionChangedCallback() {
-        if (!!this._value || this._value === 0) {
-            this.filter();
-        }
-    }
-
-=======
->>>>>>> 95745bd3
     public refresh() {
         this.dialogShowing = !this.dialogShowing;
         if (this.dialogShowing) {
@@ -153,22 +140,6 @@
         this.expressionsList.forEach(el => el.cdr.markForCheck());
         this.cdr.detectChanges();
     }
-<<<<<<< HEAD
-    public filter(): void {
-        const grid = this.gridAPI.get(this.gridID);
-        this.column.filteringCondition = this.getCondition(this.select.nativeElement.value);
-        this.gridAPI.filter(
-            this.column.gridID, this.column.field,
-            this._value, this.column.filteringCondition, this.column.filteringIgnoreCase);
-        grid.onFilteringDone.emit({
-            fieldName: this.column.field,
-            condition: this.column.filteringCondition,
-            ignoreCase: this.column.filteringIgnoreCase,
-            searchVal: this._value
-        });
-    }
-    public clearFiltering(resetCondition: boolean): void {
-=======
 
     @autoWire(true)
     public clearFiltering(): void {
@@ -177,7 +148,6 @@
             el.cdr.markForCheck();
         });
 
->>>>>>> 95745bd3
         const grid = this.gridAPI.get(this.gridID);
         grid.clearFilter(this.column.field);
 
