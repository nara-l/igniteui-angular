import {
    AfterViewInit,
    ChangeDetectionStrategy,
    ChangeDetectorRef,
    Component,
    DoCheck,
    ElementRef,
    EventEmitter,
    HostBinding,
    HostListener,
    Input,
    NgZone,
    OnInit,
    ViewChild
} from '@angular/core';
import { DataType } from '../data-operations/data-util';
import { SortingDirection } from '../data-operations/sorting-expression.interface';
import { RestrictDrag } from '../directives/dragdrop/dragdrop.directive';
import { IgxGridAPIService } from './api.service';
import { IgxGridCellComponent } from './cell.component';
import { IgxColumnComponent } from './column.component';
import { autoWire, IGridBus, IgxColumnMovingService } from './grid.common';

@Component({
    changeDetection: ChangeDetectionStrategy.OnPush,
    preserveWhitespaces: false,
    selector: 'igx-grid-header',
    templateUrl: './grid-header.component.html'
})
export class IgxGridHeaderComponent implements IGridBus, OnInit, DoCheck, AfterViewInit {

    @Input()
    public column: IgxColumnComponent;

    @Input()
    public gridID: string;

    @HostBinding('class')
    get styleClasses() {
        return `igx-grid__th ${this.column.headerClasses}`;
    }

    @HostBinding('style.min-width')
    @HostBinding('style.flex-basis')
    @HostBinding('class.igx-grid__th--fw')
    get width() {
        return this.column.width;
    }

    @HostBinding('class.asc')
    get ascending() {
        return this.sortDirection === SortingDirection.Asc;
    }

    @HostBinding('class.desc')
    get descending() {
        return this.sortDirection === SortingDirection.Desc;
    }

    get sortingIcon(): string {
        if (this.sortDirection !== SortingDirection.None) {
            // arrow_downward and arrow_upward
            // are material icons ligature strings
            return this.sortDirection === SortingDirection.Asc ? 'arrow_upward' : 'arrow_downward';
        }
        return 'none';
    }

    @HostBinding('class.igx-grid__th--number')
    get columnType() {
        return this.column.dataType === DataType.Number;
    }

    @HostBinding('class.igx-grid__th--sorted')
    get sorted() {
        return this.sortDirection !== SortingDirection.None;
    }

    @HostBinding('class.igx-grid__drag-col-header')
    get dragged() {
        return this.column === this.column.grid.draggedColumn;
    }

    @HostBinding('style.z-index')
    get zIndex() {
        if (!this.column.pinned) {
            return null;
        }
        return 9999 - this.grid.pinnedColumns.indexOf(this.column);
    }

    @HostBinding('attr.role')
    public hostRole = 'columnheader';

    @HostBinding('attr.tabindex')
    public tabindex = 0;

    @HostBinding('attr.id')
    get headerID() {
        return `${this.gridID}_${this.column.field}`;
    }

    @ViewChild('resizeArea')
    public resizeArea: ElementRef;

    public resizeCursor = null;
    public showResizer = false;
    public resizerHeight;
    public dragDirection: RestrictDrag = RestrictDrag.HORIZONTALLY;
    public resizeEndTimeout = /Firefox[\/\s](\d+\.\d+)/.test(navigator.userAgent) ? 200 : 0;

    protected sortDirection = SortingDirection.None;
    private _startResizePos;
    private _pinnedMaxWidth;

    constructor(
        public gridAPI: IgxGridAPIService,
        public cdr: ChangeDetectorRef,
        public elementRef: ElementRef,
        public zone: NgZone,
        private cms: IgxColumnMovingService
    ) { }

    public ngOnInit() {
        this.cdr.markForCheck();
    }

    public ngDoCheck() {
        this.getSortDirection();
        this.cdr.markForCheck();
    }

    ngAfterViewInit() {
        this.zone.runOutsideAngular(() => {
            this.resizeArea.nativeElement.addEventListener('mouseover', this.onResizeAreaMouseOver.bind(this));
            this.resizeArea.nativeElement.addEventListener('mousedown', this.onResizeAreaMouseDown.bind(this));
        });
    }

    @HostListener('click', ['$event'])
    @autoWire(true)
    public onClick(event) {
        if (!this.column.grid.isColumnResizing) {
            event.stopPropagation();
            if (this.column.sortable) {
                const grid = this.gridAPI.get(this.gridID);
<<<<<<< HEAD
                const groupingExpr = grid.groupingExpressions.find((expr) => expr.fieldName === this.column.field);
                const sortDir = groupingExpr ?
                    this.sortDirection + 1 > SortingDirection.Desc ? SortingDirection.Asc  : SortingDirection.Desc
                    : this.sortDirection + 1 > SortingDirection.Desc ? SortingDirection.None : this.sortDirection + 1;
                this.sortDirection = sortDir;
=======
                const editableCell = this.gridAPI.get_cell_inEditMode(this.gridID);
                if (editableCell) {
                    this.gridAPI.escape_editMode(this.gridID, editableCell.cellID);
                }
                this.sortDirection = ++this.sortDirection > SortingDirection.Desc ? SortingDirection.None
                    : this.sortDirection;
>>>>>>> a7cdd848
                this.gridAPI.sort(this.gridID, this.column.field, this.sortDirection, this.column.sortingIgnoreCase);
                grid.onSortingDone.emit({
                    dir: this.sortDirection,
                    fieldName: this.column.field,
                    ignoreCase: this.column.sortingIgnoreCase
                });
            }
        }
    }

    get restrictResizeMin(): number {
        const actualMinWidth = parseFloat(this.column.minWidth);
        const defaultMinWidth  = parseFloat(this.column.defaultMinWidth);

        let minWidth = Number.isNaN(actualMinWidth) || actualMinWidth < defaultMinWidth ? defaultMinWidth : actualMinWidth;
        minWidth = minWidth < parseFloat(this.column.width) ? minWidth : parseFloat(this.column.width);

        return minWidth - this.elementRef.nativeElement.getBoundingClientRect().width;
    }

    get restrictResizeMax(): number {
        const actualWidth = this.elementRef.nativeElement.getBoundingClientRect().width;

        if (this.column.pinned) {
            const pinnedMaxWidth = this._pinnedMaxWidth = this.grid.calcPinnedContainerMaxWidth - this.grid.pinnedWidth + actualWidth;

            if (this.column.maxWidth && parseFloat(this.column.maxWidth) < pinnedMaxWidth) {
                this._pinnedMaxWidth = this.column.maxWidth;

                return parseFloat(this.column.maxWidth) - actualWidth;
            } else {
                return pinnedMaxWidth - actualWidth;
            }
        } else {
            if (this.column.maxWidth) {
                return parseFloat(this.column.maxWidth) - actualWidth;
            } else {
                return Number.MAX_SAFE_INTEGER;
            }
        }
    }

    get grid(): any {
        return this.gridAPI.get(this.gridID);
    }

    @HostBinding('class.igx-grid__th--pinned')
    get isPinned() {
        return this.column.pinned;
    }

    @HostBinding('class.igx-grid__th--pinned-last')
    get isLastPinned() {
        const pinnedCols = this.grid.pinnedColumns;
        if (pinnedCols.length === 0) {
            return false;
        } else {
            return pinnedCols.indexOf(this.column) === pinnedCols.length - 1;
        }
    }

    protected getSortDirection() {
        const expr = this.gridAPI.get(this.gridID).sortingExpressions.find((x) => x.fieldName === this.column.field);
        this.sortDirection = expr ? expr.dir : SortingDirection.None;
    }

    public onResizeAreaMouseOver() {
        if (this.column.resizable) {
            this.resizeCursor = 'col-resize';
            this.cdr.detectChanges();
        }
    }

    public onResizeAreaMouseDown(event) {
        if (event.button === 0 && this.column.resizable) {
            this.showResizer = true;
            this.column.grid.isColumnResizing = true;
            this.resizerHeight = this.grid.calcResizerHeight;
            this._startResizePos = event.clientX;
        } else {
            this.resizeCursor = null;
        }
        this.cdr.detectChanges();
    }

    public onResizeAreaDblClick() {
        if (this.column.resizable) {
            const currentColWidth = this.elementRef.nativeElement.getBoundingClientRect().width;

            const range = this.column.grid.document.createRange();
            const valToPxls = (referenceNode) => {
                range.selectNodeContents(referenceNode);
                return range.getBoundingClientRect().width;
            };

            const largest = new Map<number, number>();

            let cellsContentWidths = [];
            if (this.column.cells[0].nativeElement.children.length > 0) {
                this.column.cells.forEach((cell) => {
                    cellsContentWidths.push(Math.max(...Array.from(cell.nativeElement.children).map((child) => valToPxls(child))));
                });
            } else {
                cellsContentWidths = this.column.cells.map((cell) => valToPxls(cell.nativeElement));
            }

            const ind = cellsContentWidths.indexOf(Math.max(...cellsContentWidths));
            const cellStyle = this.grid.document.defaultView.getComputedStyle(this.column.cells[ind].nativeElement);
            let cellPadding = parseFloat(cellStyle.paddingLeft) + parseFloat(cellStyle.paddingRight);
            if (this.isLastPinned) {
                cellPadding += parseFloat(cellStyle.borderRightWidth);
            }
            largest.set(Math.max(...cellsContentWidths), cellPadding);

            let headerCell;
            if (this.column.headerTemplate && this.elementRef.nativeElement.children[0].children.length > 0) {
                headerCell =  Math.max(...Array.from(this.elementRef.nativeElement.children[0].children)
                .map((child) => valToPxls(child)));
            } else {
                headerCell = valToPxls(this.elementRef.nativeElement.children[0]);
            }
            if (this.column.sortable || this.column.filterable) {
                headerCell += this.elementRef.nativeElement.children[1].getBoundingClientRect().width;
            }

            const headerStyle = this.grid.document.defaultView.getComputedStyle(this.elementRef.nativeElement);
            const headerPadding = parseFloat(headerStyle.paddingLeft) + parseFloat(headerStyle.paddingRight) +
                parseFloat(headerStyle.borderRightWidth);
            largest.set(headerCell, headerPadding);

            const largestCell = Math.max(...Array.from(largest.keys()));
            const largestCellPadding = largest.get(largestCell);
            const size = Math.ceil(largestCell + largestCellPadding) + 'px';

            if (this.column.pinned) {
                const newPinnedWidth = this.grid.pinnedWidth - currentColWidth + parseFloat(size);

                if (newPinnedWidth <= this.grid.calcPinnedContainerMaxWidth) {
                    this.column.width = size;
                }
            } else if (this.column.maxWidth && (parseFloat(size) > parseFloat(this.column.maxWidth))) {
                this.column.width = parseFloat(this.column.maxWidth) + 'px';
            } else if (parseFloat(size) < parseFloat(this.column.defaultMinWidth)) {
                this.column.width = this.column.defaultMinWidth + 'px';
            } else {
                this.column.width = size;
            }

            this.grid.markForCheck();
            this.grid.reflow();
            this.grid.onColumnResized.emit({ column: this.column, prevWidth: currentColWidth.toString(), newWidth: this.column.width });
        }
    }

    public onResize(event) {
        this.column.grid.isColumnResizing = false;

        this.showResizer = false;
        const diff = event.clientX - this._startResizePos;

        if (this.column.resizable) {
            let currentColWidth = parseFloat(this.column.width);

            const actualMinWidth = parseFloat(this.column.minWidth);
            const defaultMinWidth = parseFloat(this.column.defaultMinWidth);

            let colMinWidth = Number.isNaN(actualMinWidth) || actualMinWidth < defaultMinWidth ? defaultMinWidth : actualMinWidth;
            const colMaxWidth = this.column.pinned ? parseFloat(this._pinnedMaxWidth) : parseFloat(this.column.maxWidth);

            const actualWidth = this.elementRef.nativeElement.getBoundingClientRect().width;

            currentColWidth = Number.isNaN(currentColWidth) || (currentColWidth < actualWidth) ? actualWidth : currentColWidth;
            colMinWidth = colMinWidth < currentColWidth ? colMinWidth : currentColWidth;

            if (currentColWidth + diff < colMinWidth) {
                this.column.width = colMinWidth + 'px';
            } else if (colMaxWidth && (currentColWidth + diff > colMaxWidth)) {
                this.column.width = colMaxWidth + 'px';
            } else {
                this.column.width = (currentColWidth + diff) + 'px';
            }

            this.grid.markForCheck();
            this.grid.reflow();

            if (currentColWidth !== parseFloat(this.column.width)) {
                this.grid.onColumnResized.emit({ column: this.column, prevWidth: currentColWidth.toString(), newWidth: this.column.width });
            }
        }
    }
}<|MERGE_RESOLUTION|>--- conflicted
+++ resolved
@@ -144,20 +144,15 @@
             event.stopPropagation();
             if (this.column.sortable) {
                 const grid = this.gridAPI.get(this.gridID);
-<<<<<<< HEAD
+                const editableCell = this.gridAPI.get_cell_inEditMode(this.gridID);
+                if (editableCell) {
+                    this.gridAPI.escape_editMode(this.gridID, editableCell.cellID);
+                }
                 const groupingExpr = grid.groupingExpressions.find((expr) => expr.fieldName === this.column.field);
                 const sortDir = groupingExpr ?
                     this.sortDirection + 1 > SortingDirection.Desc ? SortingDirection.Asc  : SortingDirection.Desc
                     : this.sortDirection + 1 > SortingDirection.Desc ? SortingDirection.None : this.sortDirection + 1;
                 this.sortDirection = sortDir;
-=======
-                const editableCell = this.gridAPI.get_cell_inEditMode(this.gridID);
-                if (editableCell) {
-                    this.gridAPI.escape_editMode(this.gridID, editableCell.cellID);
-                }
-                this.sortDirection = ++this.sortDirection > SortingDirection.Desc ? SortingDirection.None
-                    : this.sortDirection;
->>>>>>> a7cdd848
                 this.gridAPI.sort(this.gridID, this.column.field, this.sortDirection, this.column.sortingIgnoreCase);
                 grid.onSortingDone.emit({
                     dir: this.sortDirection,
