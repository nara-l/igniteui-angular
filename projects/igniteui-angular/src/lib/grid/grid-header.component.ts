import {
    AfterViewInit,
    ChangeDetectionStrategy,
    ChangeDetectorRef,
    Component,
    DoCheck,
    ElementRef,
    EventEmitter,
    HostBinding,
    HostListener,
    Input,
    NgZone,
    OnInit,
    ViewChild
} from '@angular/core';
import { DataType } from '../data-operations/data-util';
import { SortingDirection } from '../data-operations/sorting-expression.interface';
import { RestrictDrag } from '../directives/dragdrop/dragdrop.directive';
import { IgxGridAPIService } from './api.service';
import { IgxGridCellComponent } from './cell.component';
import { IgxColumnComponent } from './column.component';
import { autoWire, IGridBus, IgxColumnMovingService } from './grid.common';

@Component({
    changeDetection: ChangeDetectionStrategy.OnPush,
    preserveWhitespaces: false,
    selector: 'igx-grid-header',
    templateUrl: './grid-header.component.html'
})
export class IgxGridHeaderComponent implements IGridBus, OnInit, DoCheck, AfterViewInit {

    @Input()
    public column: IgxColumnComponent;

    @Input()
    public gridID: string;

    @HostBinding('class')
    get styleClasses() {
        return `igx-grid__th ${this.column.headerClasses}`;
    }

    @HostBinding('style.min-width')
    @HostBinding('style.flex-basis')
    @HostBinding('class.igx-grid__th--fw')
    get width() {
        return this.column.width;
    }

    @HostBinding('class.asc')
    get ascending() {
        return this.sortDirection === SortingDirection.Asc;
    }

    @HostBinding('class.desc')
    get descending() {
        return this.sortDirection === SortingDirection.Desc;
    }

    get sortingIcon(): string {
        if (this.sortDirection !== SortingDirection.None) {
            // arrow_downward and arrow_upward
            // are material icons ligature strings
            return this.sortDirection === SortingDirection.Asc ? 'arrow_upward' : 'arrow_downward';
        }
        return 'none';
    }

    @HostBinding('class.igx-grid__th--number')
    get columnType() {
        return this.column.dataType === DataType.Number;
    }

    @HostBinding('class.igx-grid__th--sorted')
    get sorted() {
        return this.sortDirection !== SortingDirection.None;
    }

    @HostBinding('class.igx-grid__drag-col-header')
    get dragged() {
        return this.column === this.column.grid.draggedColumn;
    }

    @HostBinding('style.z-index')
    get zIndex() {
        if (!this.column.pinned) {
            return null;
        }
        return 9999 - this.grid.pinnedColumns.indexOf(this.column);
    }

    @HostBinding('attr.role')
    public hostRole = 'columnheader';

    @HostBinding('attr.tabindex')
    public tabindex = 0;

    @HostBinding('attr.id')
    get headerID() {
        return `${this.gridID}_${this.column.field}`;
    }

    @ViewChild('resizeArea')
    public resizeArea: ElementRef;

    public resizeCursor = null;
    public showResizer = false;
    public resizerHeight;
    public dragDirection: RestrictDrag = RestrictDrag.HORIZONTALLY;
    public resizeEndTimeout = /Firefox[\/\s](\d+\.\d+)/.test(navigator.userAgent) ? 200 : 0;

    protected sortDirection = SortingDirection.None;
    private _startResizePos;
    private _pinnedMaxWidth;

    constructor(
        public gridAPI: IgxGridAPIService,
        public cdr: ChangeDetectorRef,
        public elementRef: ElementRef,
        public zone: NgZone,
        private cms: IgxColumnMovingService
    ) { }

    public ngOnInit() {
        this.cdr.markForCheck();
    }

    public ngDoCheck() {
        this.getSortDirection();
        this.cdr.markForCheck();
    }

    ngAfterViewInit() {
        this.zone.runOutsideAngular(() => {
            this.resizeArea.nativeElement.addEventListener('mouseover', this.onResizeAreaMouseOver.bind(this));
            this.resizeArea.nativeElement.addEventListener('mousedown', this.onResizeAreaMouseDown.bind(this));
        });
    }

    @HostListener('click', ['$event'])
    @autoWire(true)
    public onClick(event) {
        if (!this.column.grid.isColumnResizing) {
            event.stopPropagation();
            if (this.column.sortable) {
                const grid = this.gridAPI.get(this.gridID);
                const editableCell = this.gridAPI.get_cell_inEditMode(this.gridID);
                if (editableCell) {
                    this.gridAPI.escape_editMode(this.gridID, editableCell.cellID);
                }
<<<<<<< HEAD
                this.sortDirection = ++this.sortDirection > SortingDirection.Desc ? SortingDirection.None
                    : this.sortDirection;
=======
                const groupingExpr = grid.groupingExpressions.find((expr) => expr.fieldName === this.column.field);
                const sortDir = groupingExpr ?
                    this.sortDirection + 1 > SortingDirection.Desc ? SortingDirection.Asc  : SortingDirection.Desc
                    : this.sortDirection + 1 > SortingDirection.Desc ? SortingDirection.None : this.sortDirection + 1;
                this.sortDirection = sortDir;
>>>>>>> 868c5204
                this.gridAPI.sort(this.gridID, this.column.field, this.sortDirection, this.column.sortingIgnoreCase);
                grid.onSortingDone.emit({
                    dir: this.sortDirection,
                    fieldName: this.column.field,
                    ignoreCase: this.column.sortingIgnoreCase
                });
            }
        }
    }

    get restrictResizeMin(): number {
        const actualMinWidth = parseFloat(this.column.minWidth);
        const defaultMinWidth  = parseFloat(this.column.defaultMinWidth);

        let minWidth = Number.isNaN(actualMinWidth) || actualMinWidth < defaultMinWidth ? defaultMinWidth : actualMinWidth;
        minWidth = minWidth < parseFloat(this.column.width) ? minWidth : parseFloat(this.column.width);

        return minWidth - this.elementRef.nativeElement.getBoundingClientRect().width;
    }

    get restrictResizeMax(): number {
        const actualWidth = this.elementRef.nativeElement.getBoundingClientRect().width;

        if (this.column.pinned) {
            const pinnedMaxWidth = this._pinnedMaxWidth = this.grid.calcPinnedContainerMaxWidth - this.grid.pinnedWidth + actualWidth;

            if (this.column.maxWidth && parseFloat(this.column.maxWidth) < pinnedMaxWidth) {
                this._pinnedMaxWidth = this.column.maxWidth;

                return parseFloat(this.column.maxWidth) - actualWidth;
            } else {
                return pinnedMaxWidth - actualWidth;
            }
        } else {
            if (this.column.maxWidth) {
                return parseFloat(this.column.maxWidth) - actualWidth;
            } else {
                return Number.MAX_SAFE_INTEGER;
            }
        }
    }

    get grid(): any {
        return this.gridAPI.get(this.gridID);
    }

    @HostBinding('class.igx-grid__th--pinned')
    get isPinned() {
        return this.column.pinned;
    }

    @HostBinding('class.igx-grid__th--pinned-last')
    get isLastPinned() {
        const pinnedCols = this.grid.pinnedColumns;
        if (pinnedCols.length === 0) {
            return false;
        } else {
            return pinnedCols.indexOf(this.column) === pinnedCols.length - 1;
        }
    }

    protected getSortDirection() {
        const expr = this.gridAPI.get(this.gridID).sortingExpressions.find((x) => x.fieldName === this.column.field);
        this.sortDirection = expr ? expr.dir : SortingDirection.None;
    }

    public onResizeAreaMouseOver() {
        if (this.column.resizable) {
            this.resizeCursor = 'col-resize';
            this.cdr.detectChanges();
        }
    }

    public onResizeAreaMouseDown(event) {
        if (event.button === 0 && this.column.resizable) {
            this.showResizer = true;
            this.column.grid.isColumnResizing = true;
            this.resizerHeight = this.grid.calcResizerHeight;
            this._startResizePos = event.clientX;
        } else {
            this.resizeCursor = null;
        }
        this.cdr.detectChanges();
    }

    public onResizeAreaDblClick() {
        if (this.column.resizable) {
            const currentColWidth = this.elementRef.nativeElement.getBoundingClientRect().width;

            const range = this.column.grid.document.createRange();
            const valToPxls = (referenceNode) => {
                range.selectNodeContents(referenceNode);
                return range.getBoundingClientRect().width;
            };

            const largest = new Map<number, number>();

            let cellsContentWidths = [];
            if (this.column.cells[0].nativeElement.children.length > 0) {
                this.column.cells.forEach((cell) => {
                    cellsContentWidths.push(Math.max(...Array.from(cell.nativeElement.children).map((child) => valToPxls(child))));
                });
            } else {
                cellsContentWidths = this.column.cells.map((cell) => valToPxls(cell.nativeElement));
            }

            const ind = cellsContentWidths.indexOf(Math.max(...cellsContentWidths));
            const cellStyle = this.grid.document.defaultView.getComputedStyle(this.column.cells[ind].nativeElement);
            let cellPadding = parseFloat(cellStyle.paddingLeft) + parseFloat(cellStyle.paddingRight);
            if (this.isLastPinned) {
                cellPadding += parseFloat(cellStyle.borderRightWidth);
            }
            largest.set(Math.max(...cellsContentWidths), cellPadding);

            let headerCell;
            if (this.column.headerTemplate && this.elementRef.nativeElement.children[0].children.length > 0) {
                headerCell =  Math.max(...Array.from(this.elementRef.nativeElement.children[0].children)
                .map((child) => valToPxls(child)));
            } else {
                headerCell = valToPxls(this.elementRef.nativeElement.children[0]);
            }
            if (this.column.sortable || this.column.filterable) {
                headerCell += this.elementRef.nativeElement.children[1].getBoundingClientRect().width;
            }

            const headerStyle = this.grid.document.defaultView.getComputedStyle(this.elementRef.nativeElement);
            const headerPadding = parseFloat(headerStyle.paddingLeft) + parseFloat(headerStyle.paddingRight) +
                parseFloat(headerStyle.borderRightWidth);
            largest.set(headerCell, headerPadding);

            const largestCell = Math.max(...Array.from(largest.keys()));
            const largestCellPadding = largest.get(largestCell);
            const size = Math.ceil(largestCell + largestCellPadding) + 'px';

            if (this.column.pinned) {
                const newPinnedWidth = this.grid.pinnedWidth - currentColWidth + parseFloat(size);

                if (newPinnedWidth <= this.grid.calcPinnedContainerMaxWidth) {
                    this.column.width = size;
                }
            } else if (this.column.maxWidth && (parseFloat(size) > parseFloat(this.column.maxWidth))) {
                this.column.width = parseFloat(this.column.maxWidth) + 'px';
            } else if (parseFloat(size) < parseFloat(this.column.defaultMinWidth)) {
                this.column.width = this.column.defaultMinWidth + 'px';
            } else {
                this.column.width = size;
            }

            this.grid.markForCheck();
            this.grid.reflow();
            this.grid.onColumnResized.emit({ column: this.column, prevWidth: currentColWidth.toString(), newWidth: this.column.width });
        }
    }

    public onResize(event) {
        this.column.grid.isColumnResizing = false;

        this.showResizer = false;
        const diff = event.clientX - this._startResizePos;

        if (this.column.resizable) {
            let currentColWidth = parseFloat(this.column.width);

            const actualMinWidth = parseFloat(this.column.minWidth);
            const defaultMinWidth = parseFloat(this.column.defaultMinWidth);

            let colMinWidth = Number.isNaN(actualMinWidth) || actualMinWidth < defaultMinWidth ? defaultMinWidth : actualMinWidth;
            const colMaxWidth = this.column.pinned ? parseFloat(this._pinnedMaxWidth) : parseFloat(this.column.maxWidth);

            const actualWidth = this.elementRef.nativeElement.getBoundingClientRect().width;

            currentColWidth = Number.isNaN(currentColWidth) || (currentColWidth < actualWidth) ? actualWidth : currentColWidth;
            colMinWidth = colMinWidth < currentColWidth ? colMinWidth : currentColWidth;

            if (currentColWidth + diff < colMinWidth) {
                this.column.width = colMinWidth + 'px';
            } else if (colMaxWidth && (currentColWidth + diff > colMaxWidth)) {
                this.column.width = colMaxWidth + 'px';
            } else {
                this.column.width = (currentColWidth + diff) + 'px';
            }

            this.grid.markForCheck();
            this.grid.reflow();

            if (currentColWidth !== parseFloat(this.column.width)) {
                this.grid.onColumnResized.emit({ column: this.column, prevWidth: currentColWidth.toString(), newWidth: this.column.width });
            }
        }
    }
}<|MERGE_RESOLUTION|>--- conflicted
+++ resolved
@@ -148,16 +148,11 @@
                 if (editableCell) {
                     this.gridAPI.escape_editMode(this.gridID, editableCell.cellID);
                 }
-<<<<<<< HEAD
-                this.sortDirection = ++this.sortDirection > SortingDirection.Desc ? SortingDirection.None
-                    : this.sortDirection;
-=======
                 const groupingExpr = grid.groupingExpressions.find((expr) => expr.fieldName === this.column.field);
                 const sortDir = groupingExpr ?
                     this.sortDirection + 1 > SortingDirection.Desc ? SortingDirection.Asc  : SortingDirection.Desc
                     : this.sortDirection + 1 > SortingDirection.Desc ? SortingDirection.None : this.sortDirection + 1;
                 this.sortDirection = sortDir;
->>>>>>> 868c5204
                 this.gridAPI.sort(this.gridID, this.column.field, this.sortDirection, this.column.sortingIgnoreCase);
                 grid.onSortingDone.emit({
                     dir: this.sortDirection,
