--- conflicted
+++ resolved
@@ -73,14 +73,6 @@
         return this.column.width;
     }
 
-<<<<<<< HEAD
-    protected subscriptionOnEdit$;
-    protected subscriptionOnAdd$;
-    protected subscriptionOnDelete$;
-    protected subscriptionOnFilter$;
-    public summaryItemHeight;
-=======
->>>>>>> df7034ae
     public itemClass = 'igx-grid-summary__item';
     private hiddenItemClass = 'igx-grid-summary__item--inactive';
     private summaryResultClass = 'igx-grid-summary-item__result--left-align';
@@ -97,42 +89,6 @@
         this.cdr.detectChanges();
     }
 
-<<<<<<< HEAD
-    ngAfterContentInit() {
-        if (this.column.hasSummary) {
-            this.subscriptionOnEdit$ = this.gridAPI.get(this.gridID).onEditDone.subscribe((editCell) => {
-                if (editCell.cell) {
-                    this.fieldName = editCell.cell.column.field;
-                    this.clearCache(editCell.cell.column.field);
-                } else {
-                    this.clearAll();
-                }
-            });
-            this.subscriptionOnFilter$ = this.gridAPI.get(this.gridID).onFilteringDone.subscribe((data) => {
-                this.fieldName = data.fieldName;
-                this.clearAll();
-            });
-            this.subscriptionOnAdd$ = this.gridAPI.get(this.gridID).onRowAdded.subscribe(() => this.clearAll());
-            this.subscriptionOnDelete$ = this.gridAPI.get(this.gridID).onRowDeleted.subscribe(() => this.clearAll());
-        }
-        this.displayDensity = this.gridAPI.get(this.gridID).displayDensity;
-        this.summaryItemHeight = this.gridAPI.get(this.gridID).defaultRowHeight;
-    }
-
-    @autoWire(true)
-    clearCache(field) {
-        this.gridAPI.remove_summary(this.gridID, field);
-    }
-
-    @autoWire(true)
-    clearAll() {
-        this.gridAPI.remove_summary(this.gridID);
-        this.gridAPI.get(this.gridID).markForCheck();
-        this.cdr.detectChanges();
-    }
-
-=======
->>>>>>> df7034ae
     get resolveSummaries(): any[] {
         if (this.fieldName) {
             const field = this.fieldName;
