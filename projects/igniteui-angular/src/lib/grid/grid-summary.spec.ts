﻿﻿import { Component, DebugElement, ViewChild } from '@angular/core';
import { async, fakeAsync, TestBed, tick } from '@angular/core/testing';
import { By } from '@angular/platform-browser';
import { BrowserAnimationsModule } from '@angular/platform-browser/animations';
import { IgxInputDirective } from '../directives/input/input.directive';
import { IgxDateSummaryOperand, IgxNumberSummaryOperand } from './grid-summary';
import { IgxGridComponent } from './grid.component';
import { IgxGridModule } from './index';
import { IgxGridAPIService } from './api.service';

describe('IgxGrid - Summaries', () => {
    const SUMMARY_CLASS = '.igx-grid-summary';
    const SUMMARY_LABEL_CLASS = '.igx-grid-summary__label';
    const SUMMARY_VALUE_CLASS = '.igx-grid-summary__result';
    const ITEM_CLASS = 'igx-grid-summary__item';
    const HIDDEN_ITEM_CLASS = 'igx-grid-summary__item--inactive';
    const INITIAL_SUMMARY_SIZE = 36.36;
    beforeEach(async(() => {
        TestBed.configureTestingModule({
            declarations: [
                NoActiveSummariesComponent,
                SummaryColumnComponent,
                VirtualSummaryColumnComponent,
<<<<<<< HEAD
                SummaryColumnsWithIdenticalWidthsComponent
=======
                UndefinedGridDataComponent
>>>>>>> d1f8e6d6
            ],
            imports: [BrowserAnimationsModule, IgxGridModule.forRoot()]
        })
            .compileComponents();
    }));
    it('should not have summary if no summary is active ', () => {
        const fixture = TestBed.createComponent(NoActiveSummariesComponent);
        fixture.detectChanges();
        expect(fixture.debugElement.query(By.css(SUMMARY_CLASS))).toBeNull();
    });
    it('should enableSummaries through grid API ', () => {
        const fixture = TestBed.createComponent(NoActiveSummariesComponent);
        fixture.detectChanges();

        const grid = fixture.componentInstance.grid1;
        expect(grid.hasSummarizedColumns).toBe(false);
        let tFoot = fixture.debugElement.query(By.css('.igx-grid__tfoot')).nativeElement.getBoundingClientRect().height;
        expect(tFoot < INITIAL_SUMMARY_SIZE).toBe(true);

        grid.enableSummaries([{fieldName: 'ProductName'}, {fieldName: 'ProductID'}]);
        fixture.detectChanges();

        const summaryLength = fixture.debugElement.queryAll(By.css(SUMMARY_CLASS)).length;
        const summaries = fixture.debugElement.queryAll(By.css('igx-grid-summary'));

        expect(grid.hasSummarizedColumns).toBe(true);

        tFoot = fixture.debugElement.query(By.css('.igx-grid__tfoot')).nativeElement.getBoundingClientRect().height;

        expect(summaryLength).toBe(2);
        expect(grid.getColumnByName('ProductID').hasSummary).toBe(true);
        expect(grid.getColumnByName('ProductName').hasSummary).toBe(true);
        expect(grid.getColumnByName('OrderDate').hasSummary).toBe(false);

        const expectedLength = calcMaxSummaryHeight(grid.columnList, summaries);
        expect(tFoot >= expectedLength).toBe(true);
    });
    it('should disableSummaries through grid API ', () => {
        const fixture = TestBed.createComponent(SummaryColumnComponent);
        fixture.detectChanges();

        const grid = fixture.componentInstance.grid1;
        const summariedColumns = [];
        grid.columnList.forEach((col) => {
            if (col.hasSummary) {
                summariedColumns.push(col.field);
            }
        });
        grid.disableSummaries(summariedColumns);
        fixture.detectChanges();

        expect(fixture.debugElement.query(By.css(SUMMARY_CLASS))).toBeNull();
    });
    it('should have summary per each column that \'hasSummary\'= true', () => {
        const fixture = TestBed.createComponent(SummaryColumnComponent);
        fixture.detectChanges();

        expect(fixture.debugElement.query(By.css(SUMMARY_CLASS))).toBeDefined();

        let summaries = 0;
        const summariedColumns = fixture.componentInstance.grid1.columnList.filter((col) => col.hasSummary === true).length;
        summaries = fixture.debugElement.queryAll(By.css(SUMMARY_CLASS)).length;
        expect(summaries).toBe(summariedColumns);
    });
    it('should have count summary for string and boolean data types', () => {
        const fixture = TestBed.createComponent(SummaryColumnComponent);
        fixture.detectChanges();

        const sum = fixture.componentInstance.grid1;
        const summaries = fixture.debugElement.queryAll(By.css('igx-grid-summary'));

        let index = 0;
        sum.columnList.forEach((col) => {
            if (col.hasSummary && (col.dataType === 'string' || col.dataType === 'boolean')) {
                const labels = summaries[index].queryAll(By.css(SUMMARY_LABEL_CLASS));
                expect(labels.length).toBe(1);
                expect(labels[0].nativeElement.innerText).toBe('Count');
            }
            index++;
        });
    });
    it('should have count, min, max, avg and sum summary for numeric data types', () => {
        const fixture = TestBed.createComponent(SummaryColumnComponent);
        fixture.detectChanges();

        const sum = fixture.componentInstance.grid1;
        const summaries = fixture.debugElement.queryAll(By.css('igx-grid-summary'));

        let index = 0;
        sum.columnList.forEach((col) => {
            if (col.hasSummary && (col.dataType === 'number')) {
                const labels = summaries[index].queryAll(By.css(SUMMARY_LABEL_CLASS));
                expect(labels.length).toBe(5);
                expect(labels[0].nativeElement.innerText).toBe('Count');
                expect(labels[1].nativeElement.innerText).toBe('Min');
                expect(labels[2].nativeElement.innerText).toBe('Max');
                expect(labels[3].nativeElement.innerText).toBe('Sum');
                expect(labels[4].nativeElement.innerText).toBe('Avg');
            }
            index++;
        });
    });
    it('should have count, earliest and latest summary for \'date\' data types', () => {
        const fixture = TestBed.createComponent(SummaryColumnComponent);
        fixture.detectChanges();

        const sum = fixture.componentInstance.grid1;
        const summaries = fixture.debugElement.queryAll(By.css('igx-grid-summary'));

        let index = 0;
        sum.columnList.forEach((col) => {
            if (col.hasSummary && (col.dataType === 'date')) {
                const labels = summaries[index].queryAll(By.css(SUMMARY_LABEL_CLASS));
                expect(labels.length).toBe(3);
                expect(labels[0].nativeElement.innerText).toBe('Count');
                expect(labels[1].nativeElement.innerText).toBe('Earliest');
                expect(labels[2].nativeElement.innerText).toBe('Latest');
            }
            index++;
        });
    });
    it('should summary function stay active when is clicked on it\'s label', () => {
        const fixture = TestBed.createComponent(SummaryColumnComponent);
        fixture.detectChanges();

        const summary = fixture.debugElement.queryAll(By.css('igx-grid-summary'))[3];
        const min: DebugElement = summary.query(By.css('[title=\'Min\']'));

        expect(min.parent.nativeElement.classList.contains(ITEM_CLASS)).toBeTruthy();
        min.triggerEventHandler('click', null);
        fixture.detectChanges();

        expect(min.parent.nativeElement.classList.contains(ITEM_CLASS)).toBeTruthy();
        expect(summary.query(By.css('[title=\'Count\']')).parent.nativeElement.classList.contains(ITEM_CLASS)).toBeTruthy();
        expect(summary.query(By.css('[title=\'Max\']')).parent.nativeElement.classList.contains(ITEM_CLASS)).toBeTruthy();
        expect(summary.query(By.css('[title=\'Sum\']')).parent.nativeElement.classList.contains(ITEM_CLASS)).toBeTruthy();
        expect(summary.query(By.css('[title=\'Avg\']')).parent.nativeElement.classList.contains(ITEM_CLASS)).toBeTruthy();
    });
    it('should recalculate summary functions onRowAdded', () => {
        const fixture = TestBed.createComponent(SummaryColumnComponent);
        fixture.detectChanges();

        const grid = fixture.componentInstance.grid1;
        const summaries = fixture.debugElement.queryAll(By.css(SUMMARY_CLASS));

        let countValue;
        summaries.forEach((summary) => {
            const countLabel = summary.query(By.css('[title=\'Count\']'));
            if (countValue) {
                const temp = countLabel.nativeElement.nextSibling.innerText;
                expect(countValue).toBe(temp);
            } else {
                countValue = countLabel.nativeElement.nextSibling.innerText;
            }
        });
        expect(+countValue).toBe(grid.rowList.length);

        grid.addRow({
            ProductID: 11, ProductName: 'Belgian Chocolate', InStock: true, UnitsInStock: 99000, OrderDate: new Date('2018-03-01')
        });
        fixture.detectChanges();

        let updatedValue;
        summaries.forEach((summary) => {
            const countLabel = summary.query(By.css('[title=\'Count\']'));
            if (updatedValue) {
                const temp = countLabel.nativeElement.nextSibling.innerText;
                expect(updatedValue).toBe(temp);
            } else {
                updatedValue = countLabel.nativeElement.nextSibling.innerText;
            }
        });

        expect(+updatedValue).toBe(grid.rowList.length);
    });
    it('should recalculate summary functions onRowDeleted', () => {
        const fixture = TestBed.createComponent(SummaryColumnComponent);
        fixture.detectChanges();

        const grid = fixture.componentInstance.grid1;
        const summaries = fixture.debugElement.queryAll(By.css(SUMMARY_CLASS));

        let countValue;
        summaries.forEach((summary) => {
            const countLabel = summary.query(By.css('[title=\'Count\']'));
            if (countValue) {
                const temp = countLabel.nativeElement.nextSibling.innerText;
                expect(countValue).toBe(temp);
            } else {
                countValue = countLabel.nativeElement.nextSibling.innerText;
            }
        });
        expect(+countValue).toBe(grid.rowList.length);

        grid.deleteRow(0);
        fixture.detectChanges();

        let updatedValue;
        summaries.forEach((summary) => {
            const countLabel = summary.query(By.css('[title=\'Count\']'));
            if (updatedValue) {
                const temp = countLabel.nativeElement.nextSibling.innerText;
                expect(updatedValue).toBe(temp);
            } else {
                updatedValue = countLabel.nativeElement.nextSibling.innerText;
            }
        });
        expect(+updatedValue).toBe(grid.rowList.length);
    });
    it('should recalculate summary functions on updateRow', () => {
        const fixture = TestBed.createComponent(SummaryColumnComponent);
        fixture.detectChanges();

        const grid = fixture.componentInstance.grid1;
        const summaries = fixture.debugElement.queryAll(By.css(SUMMARY_CLASS));

        const productNameCell = grid.getCellByColumn(0, 'ProductName');
        const unitsInStockCell = grid.getCellByColumn(0, 'UnitsInStock');
        let countValue;
        summaries.forEach((summary) => {
            const countLabel = summary.query(By.css('[title=\'Count\']'));
            if (countValue) {
                const temp = countLabel.nativeElement.nextSibling.innerText;
                expect(countValue).toBe(temp);
            } else {
                countValue = countLabel.nativeElement.nextSibling.innerText;
            }
        });
        expect(+countValue).toBe(grid.rowList.length);
        expect(productNameCell.value).toBe('Chai');
        expect(unitsInStockCell.value).toBe(2760);

        grid.updateRow({
            ProductID: 1, ProductName: 'Spearmint', InStock: true, UnitsInStock: 1, OrderDate: new Date('2005-03-21') }, 0);
        fixture.detectChanges();

        expect(+countValue).toBe(grid.rowList.length);
        expect(productNameCell.value).toBe('Spearmint');
        expect(unitsInStockCell.value).toBe(1);
    });
    it('should recalculate summary functions on cell update', () => {
        const fixture = TestBed.createComponent(SummaryColumnComponent);
        fixture.detectChanges();

        const oldMaxValue = 20000;
        const newMaxValue = 99000;
        const grid = fixture.componentInstance.grid1;
        const summariesUnitOfStock = fixture.debugElement.queryAll(By.css(SUMMARY_CLASS))[2];
        const unitsInStockCell = grid.getCellByColumn(0, 'UnitsInStock');

        let maxValue = summariesUnitOfStock.query(By.css('[title=\'Max\']')).nativeElement.nextSibling.innerText;
        expect(+maxValue).toBe(oldMaxValue);
        unitsInStockCell.update(newMaxValue);
        fixture.detectChanges();

        maxValue = summariesUnitOfStock.query(By.css('[title=\'Max\']')).nativeElement.nextSibling.innerText;
        expect(+maxValue).toBe(newMaxValue);
    });
    it('should display all active summaries after column pinning', () => {
        const fixture = TestBed.createComponent(SummaryColumnComponent);
        fixture.detectChanges();

        const grid = fixture.componentInstance.grid1;
        const summariedColumns = grid.columnList.filter((col) => col.hasSummary === true).length;
        let displayedSummaries = fixture.debugElement.queryAll(By.css(SUMMARY_CLASS)).length;
        expect(displayedSummaries).toBe(summariedColumns);

        grid.pinColumn('UnitsInStock');
        grid.pinColumn('ProductID');
        fixture.detectChanges();

        displayedSummaries = fixture.debugElement.queryAll(By.css(SUMMARY_CLASS)).length;
        expect(displayedSummaries).toBe(summariedColumns);

    });
    it('should calc tfoot height according number of summary functions', () => {
        const fixture = TestBed.createComponent(SummaryColumnComponent);
        fixture.detectChanges();
        const grid = fixture.componentInstance.grid1;
        const summaries = fixture.debugElement.queryAll(By.css('igx-grid-summary'));
        const footerRow = fixture.debugElement.query(By.css('.igx-grid__tfoot')).query(By.css('.igx-grid__tr'))
        .nativeElement.style['height'].match(/\d+\.+\d/);
        const tfootSize = +footerRow;

        const expectedHeight = calcMaxSummaryHeight(grid.columnList, summaries);

        expect(tfootSize).toBe(expectedHeight);
    });
    it('should calculate summaries for \'number\' dataType or return if no data is provided', () => {
        const fixture = TestBed.createComponent(SummaryColumnComponent);
        fixture.detectChanges();

        const grid = fixture.componentInstance.grid1;
        const summaryClass = fixture.componentInstance.numberSummary;

        const summaries = summaryClass.operate(fixture.componentInstance.data.map((x) => x['UnitsInStock']));
        expect(summaries[0].summaryResult).toBe(10);
        expect(summaries[1].summaryResult).toBe(0);
        expect(summaries[2].summaryResult).toBe(20000);
        expect(summaries[3].summaryResult).toBe(39004);
        expect(summaries[4].summaryResult).toBe(3900.4);

        const emptySummaries = summaryClass.operate();
        expect(emptySummaries[0].summaryResult).toBe(0);
        expect(typeof emptySummaries[1].summaryResult).not.toEqual(undefined);
        expect(typeof emptySummaries[2].summaryResult).not.toEqual(undefined);
        expect(typeof emptySummaries[3].summaryResult).not.toEqual(undefined);
        expect(typeof emptySummaries[4].summaryResult).not.toEqual(undefined);

        expect(typeof emptySummaries[1].summaryResult).not.toEqual(null);
        expect(typeof emptySummaries[2].summaryResult).not.toEqual(null);
        expect(typeof emptySummaries[3].summaryResult).not.toEqual(null);
        expect(typeof emptySummaries[4].summaryResult).not.toEqual(null);

        expect(emptySummaries[1].summaryResult.length === 0).toBeTruthy();
        expect(emptySummaries[2].summaryResult.length === 0).toBeTruthy();
        expect(emptySummaries[3].summaryResult.length === 0).toBeTruthy();
        expect(emptySummaries[4].summaryResult.length === 0).toBeTruthy();
    });
    it('should calculate summaries for \'date\' dataType or return if no data is provided', () => {
        const fixture = TestBed.createComponent(SummaryColumnComponent);
        fixture.detectChanges();

        const grid = fixture.componentInstance.grid1;
        const summaryClass = fixture.componentInstance.dateSummary;

        const summaries = summaryClass.operate(fixture.componentInstance.data.map((x) => x['OrderDate']));
        expect(summaries[0].summaryResult).toBe(10);
        expect(summaries[1].summaryResult.toLocaleDateString()).toBe('5/17/1990');
        expect(summaries[2].summaryResult.toLocaleDateString()).toBe('12/25/2025');

        const emptySummaries = summaryClass.operate([]);
        expect(emptySummaries[0].summaryResult).toBe(0);
        expect(emptySummaries[1].summaryResult).toBe(undefined);
        expect(emptySummaries[2].summaryResult).toBe(undefined);
    });
    it('should calculate summaries only over filteredData',  (done) => {
        const fixture = TestBed.createComponent(SummaryColumnComponent);
        fixture.detectChanges();

        const grid = fixture.componentInstance.grid1;
        const filterUIContainer = fixture.debugElement.query(By.css('igx-grid-filter'));
        const filterIcon = filterUIContainer.query(By.css('igx-icon'));
        const input = filterUIContainer.query(By.directive(IgxInputDirective));
        const select = filterUIContainer.query(By.css('div > select'));
        const summaries = fixture.debugElement.queryAll(By.css('igx-grid-summary'));

        filterIcon.nativeElement.click();
        fixture.detectChanges();
        select.nativeElement.value = 'equals';
        select.nativeElement.dispatchEvent(new Event('change'));

        sendInput(input, '0', fixture).then(() => {
            fixture.detectChanges();
            const filterResult = grid.rowList.length;
            expect(filterResult).toEqual(3);
            let index = 0;
            grid.columnList.forEach((col) => {
                if (col.hasSummary) {
                    const values = summaries[index].queryAll(By.css(SUMMARY_VALUE_CLASS));
                    expect(+values[0].nativeElement.innerText).toBe(filterResult);
                    if (col.field === 'UnitsInStock') {
                        expect(values[1].nativeElement.innerText).toBe('0');
                        expect(values[2].nativeElement.innerText).toBe('0');
                    }
                }
                index++;
            });
            done();
        });
    });

    it('When we have data which is undefined and enable summary per defined column, error should not be thrown', async(() => {
        const fix = TestBed.createComponent(UndefinedGridDataComponent);
        fix.detectChanges();

        const grid = fix.componentInstance.grid;
        const idColumn = grid.getColumnByName('ID');
        expect(grid.data.length > 0).toEqual(true);

        fix.whenStable().then(() => {
            fix.componentInstance.data = undefined;
            return fix.whenStable();
        }).then(() => {
            fix.detectChanges();

            expect(grid.data).toEqual(undefined);
            expect(() => {
                grid.enableSummaries(idColumn.field);
                fix.detectChanges();
            }).not.toThrow();
        });
    }));

    it('should render correct data after hiding all summaries when scrolled to the bottom',  (done) => {
        const fixture = TestBed.createComponent(VirtualSummaryColumnComponent);
        fixture.detectChanges();

        const grid = fixture.componentInstance.grid1;
        const summariedColumns = ['ProductName', 'InStock', 'UnitsInStock', 'OrderDate'];

        fixture.componentInstance.scrollTop(10000);
        fixture.detectChanges();

        fixture.whenStable().then(() => {
            let rowsRendered = fixture.nativeElement.querySelectorAll('igx-grid-row');
            expect(rowsRendered.length).toEqual(8);

            setTimeout(() => {
                grid.disableSummaries(summariedColumns);
                fixture.detectChanges();

                setTimeout(() => {
                    rowsRendered = Array.from(fixture.nativeElement.querySelectorAll('igx-grid-row'));
                    const firstCells = rowsRendered.map((item) => {
                        return item.querySelectorAll('igx-grid-cell')[0];
                    });
                    expect(rowsRendered.length).toEqual(11);

                    for (let i = 0; i < rowsRendered.length - 1; i++) {
                        expect(firstCells[i].textContent.trim()).toEqual((i + 9).toString());
                    }

                    done();
                });
            });
        });
    });
    it('should render correct data after hiding one bigger and then one smaller summary when scrolled to the bottom',  (done) => {
        const fixture = TestBed.createComponent(VirtualSummaryColumnComponent);
        fixture.detectChanges();

        const grid = fixture.componentInstance.grid1;
        const summariedColumns = ['ProductName', 'InStock', 'UnitsInStock', 'OrderDate'];

        fixture.componentInstance.scrollTop(10000);
        fixture.detectChanges();

        fixture.whenStable().then(() => {
            let rowsRendered = fixture.nativeElement.querySelectorAll('igx-grid-row');
            expect(rowsRendered.length).toEqual(8);

            setTimeout(() => {
                fixture.detectChanges();

                grid.disableSummaries(['ProductName', 'InStock', 'UnitsInStock']);

                setTimeout(() => {
                    fixture.detectChanges();

                    rowsRendered = Array.from(fixture.nativeElement.querySelectorAll('igx-grid-row'));
                    let firstCellsText = rowsRendered.map((item) => {
                        return item.querySelectorAll('igx-grid-cell')[0].textContent.trim();
                    });
                    expect(rowsRendered.length).toEqual(9);

                    for (let i = 0; i < rowsRendered.length - 1; i++) {
                        expect(firstCellsText[i]).toEqual((i + 11).toString());
                    }

                    grid.disableSummaries(['OrderDate']);
                    setTimeout(() => {
                        fixture.detectChanges();

                        rowsRendered = Array.from(fixture.nativeElement.querySelectorAll('igx-grid-row'));
                        firstCellsText = rowsRendered.map((item) => {
                            return item.querySelectorAll('igx-grid-cell')[0].textContent.trim();
                        });
                        expect(rowsRendered.length).toEqual(11);

                        for (let i = 0; i < rowsRendered.length - 1; i++) {
                            expect(firstCellsText[i]).toEqual((i + 9).toString());
                        }
                        done();
                    });
                });
            }, 100);
        });
    });

    it(`Should update summary section when the column is outside of the
            viewport and have identical width with others`, async(() => {
        const fix = TestBed.createComponent(SummaryColumnsWithIdenticalWidthsComponent);
        fix.detectChanges();

        const grid = fix.componentInstance.grid1;
        let summaries = fix.componentInstance.gridApi.get_summaries(grid.id);

        let getCountResSummary = summaries.get('UnitsInStock').find((k) => k.key === 'count').summaryResult;
        expect(getCountResSummary).toEqual(fix.componentInstance.data.length);
        fix.whenStable().then(() => {
            grid.addRow({
                ProductID: 11, ProductName: 'Belgian Chocolate', InStock: true, UnitsInStock: 99000, OrderDate: new Date('2018-03-01')
            });
            return fix.whenStable();
        }).then(() => {
            fix.detectChanges();
            scrollLeft(grid, 400);
            return fix.whenStable();
        }).then(() => {
            fix.detectChanges();
            summaries = fix.componentInstance.gridApi.get_summaries(grid.id);
            getCountResSummary = summaries.get('UnitsInStock').find((k) => k.key === 'count').summaryResult;
            return getCountResSummary;
        }).then((expectedRes) => {
            fix.detectChanges();
            expect(expectedRes).toEqual(fix.componentInstance.data.length);
        });
    }));

    function sendInput(element, text: string, fix) {
        element.nativeElement.value = text;
        element.nativeElement.dispatchEvent(new Event('input'));
        fix.detectChanges();
        return fix.whenStable();
    }
    function calcMaxSummaryHeight(columnList, summaries: DebugElement[]) {
        let maxSummaryLength = 0;
        let index = 0;
        columnList.filter((col) => col.hasSummary).forEach((column) => {
            const currentLength = summaries[index].queryAll(By.css(SUMMARY_LABEL_CLASS)).length;
            if (maxSummaryLength < currentLength) {
                maxSummaryLength = currentLength;
            }
            index++;
        });
        const expectedLength = maxSummaryLength * INITIAL_SUMMARY_SIZE;
        return expectedLength;
    }
<<<<<<< HEAD

    function scrollLeft(grid: IgxGridComponent, newLeft: number) {
        const hScrollbar = grid.parentVirtDir.getHorizontalScroll();
        hScrollbar.scrollLeft = newLeft;
    }
=======
>>>>>>> d1f8e6d6
});

@Component({
    template: `
        <igx-grid #grid1 [data]="data" width="300px">
            <igx-column field="ProductID" header="Product ID">
            </igx-column>
            <igx-column field="ProductName">
            </igx-column>
            <igx-column field="InStock" [dataType]="'boolean'">
            </igx-column>
            <igx-column field="OrderDate" [dataType]="'date'">
            </igx-column>
            <igx-column field="UnitsInStock" [dataType]="'number'" [hasSummary]="true">
            </igx-column>
        </igx-grid>
    `
})
export class  SummaryColumnsWithIdenticalWidthsComponent {

    @ViewChild('grid1', { read: IgxGridComponent })
    public grid1: IgxGridComponent;

    public data = [
        { ProductID: 1, ProductName: 'Chai', InStock: true, UnitsInStock: 2760, OrderDate: '2005-03-21' },
        { ProductID: 2, ProductName: 'Aniseed Syrup', InStock: false, UnitsInStock: 198, OrderDate: '2008-01-15' },
        { ProductID: 3, ProductName: 'Chef Antons Cajun Seasoning', InStock: true, UnitsInStock: 52, OrderDate: '2010-11-20' },
        { ProductID: 4, ProductName: 'Grandmas Boysenberry Spread', InStock: false, UnitsInStock: 0, OrderDate: '2007-10-11' },
        { ProductID: 5, ProductName: 'Uncle Bobs Dried Pears', InStock: false, UnitsInStock: 0, OrderDate: '2001-07-27' },
        { ProductID: 6, ProductName: 'Northwoods Cranberry Sauce', InStock: true, UnitsInStock: 1098, OrderDate: '1990-05-17' },
        { ProductID: 7, ProductName: 'Queso Cabrales', InStock: false, UnitsInStock: 0, OrderDate: '2005-03-03' },
        { ProductID: 8, ProductName: 'Tofu', InStock: true, UnitsInStock: 7898, OrderDate: '2017-09-09' },
        { ProductID: 9, ProductName: 'Teatime Chocolate Biscuits', InStock: true, UnitsInStock: 6998, OrderDate: '2025-12-25' },
        { ProductID: 10, ProductName: 'Chocolate', InStock: true, UnitsInStock: 20000, OrderDate: '2018-03-01' }
    ];

    constructor(public gridApi: IgxGridAPIService) { }
}


@Component({
    template: `
        <igx-grid #grid1 [data]="data">
            <igx-column field="ProductID" header="Product ID">
            </igx-column>
            <igx-column field="ProductName">
            </igx-column>
            <igx-column field="InStock" [dataType]="'boolean'">
            </igx-column>
            <igx-column field="UnitsInStock" [dataType]="'number'">
            </igx-column>
            <igx-column field="OrderDate" width="200px" [dataType]="'date'">
            </igx-column>
        </igx-grid>
    `
})
export class  NoActiveSummariesComponent {

    @ViewChild('grid1', { read: IgxGridComponent })
    public grid1: IgxGridComponent;

    public data = [
        { ProductID: 1, ProductName: 'Chai', InStock: true, UnitsInStock: 2760, OrderDate: '2005-03-21' },
        { ProductID: 2, ProductName: 'Aniseed Syrup', InStock: false, UnitsInStock: 198, OrderDate: '2008-01-15' },
        { ProductID: 3, ProductName: 'Chef Antons Cajun Seasoning', InStock: true, UnitsInStock: 52, OrderDate: '2010-11-20' },
        { ProductID: 4, ProductName: 'Grandmas Boysenberry Spread', InStock: false, UnitsInStock: 0, OrderDate: '2007-10-11' },
        { ProductID: 5, ProductName: 'Uncle Bobs Dried Pears', InStock: false, UnitsInStock: 0, OrderDate: '2001-07-27' },
        { ProductID: 6, ProductName: 'Northwoods Cranberry Sauce', InStock: true, UnitsInStock: 1098, OrderDate: '1990-05-17' },
        { ProductID: 7, ProductName: 'Queso Cabrales', InStock: false, UnitsInStock: 0, OrderDate: '2005-03-03' },
        { ProductID: 8, ProductName: 'Tofu', InStock: true, UnitsInStock: 7898, OrderDate: '2017-09-09' },
        { ProductID: 9, ProductName: 'Teatime Chocolate Biscuits', InStock: true, UnitsInStock: 6998, OrderDate: '2025-12-25' },
        { ProductID: 10, ProductName: 'Chocolate', InStock: true, UnitsInStock: 20000, OrderDate: '2018-03-01' }
    ];
}

@Component({
    template: `
        <igx-grid #grid1 [data]="data">
            <igx-column field="ProductID" header="Product ID">
            </igx-column>
            <igx-column field="ProductName" [hasSummary]="true">
            </igx-column>
            <igx-column field="InStock" [dataType]="'boolean'" [hasSummary]="true">
            </igx-column>
            <igx-column field="UnitsInStock" [dataType]="'number'" [hasSummary]="true" [filterable]="true">
            </igx-column>
            <igx-column field="OrderDate" width="200px" [dataType]="'date'" [sortable]="true" [hasSummary]="true">
            </igx-column>
        </igx-grid>
    `
})
export class  SummaryColumnComponent {

    public data = [
        { ProductID: 1, ProductName: 'Chai', InStock: true, UnitsInStock: 2760, OrderDate: new Date('2005-03-21') },
        { ProductID: 2, ProductName: 'Aniseed Syrup', InStock: false, UnitsInStock: 198, OrderDate: new Date('2008-01-15') },
        { ProductID: 3, ProductName: 'Chef Antons Cajun Seasoning', InStock: true, UnitsInStock: 52, OrderDate: new Date('2010-11-20') },
        { ProductID: 4, ProductName: 'Grandmas Boysenberry Spread', InStock: false, UnitsInStock: 0, OrderDate: new Date('2007-10-11') },
        { ProductID: 5, ProductName: 'Uncle Bobs Dried Pears', InStock: false, UnitsInStock: 0, OrderDate: new Date('2001-07-27') },
        { ProductID: 6, ProductName: 'Northwoods Cranberry Sauce', InStock: true, UnitsInStock: 1098, OrderDate: new Date('1990-05-17') },
        { ProductID: 7, ProductName: 'Queso Cabrales', InStock: false, UnitsInStock: 0, OrderDate: new Date('2005-03-03') },
        { ProductID: 8, ProductName: 'Tofu', InStock: true, UnitsInStock: 7898, OrderDate: new Date('2017-09-09') },
        { ProductID: 9, ProductName: 'Teatime Chocolate Biscuits', InStock: true, UnitsInStock: 6998, OrderDate: new Date('2025-12-25') },
        { ProductID: 10, ProductName: 'Chocolate', InStock: true, UnitsInStock: 20000, OrderDate: new Date('2018-03-01') }
    ];
    @ViewChild('grid1', { read: IgxGridComponent })
    public grid1: IgxGridComponent;

    public numberSummary = new IgxNumberSummaryOperand();
    public dateSummary = new IgxDateSummaryOperand();
}

@Component({
    template: `
        <igx-grid #grid1 [data]="data" [width]="width" [height]="height">
            <igx-column field="ProductID" header="Product ID">
            </igx-column>
            <igx-column field="ProductName" [hasSummary]="true">
            </igx-column>
            <igx-column field="InStock" [dataType]="'boolean'" [hasSummary]="true">
            </igx-column>
            <igx-column field="UnitsInStock" [dataType]="'number'" [hasSummary]="true" [filterable]="true">
            </igx-column>
            <igx-column field="OrderDate" width="200px" [dataType]="'date'" [sortable]="true" [hasSummary]="true">
            </igx-column>
        </igx-grid>
    `
})
export class  VirtualSummaryColumnComponent {

    public data = [
        { ProductID: 1, ProductName: 'Chai', InStock: true, UnitsInStock: 2760, OrderDate: new Date('2005-03-21') },
        { ProductID: 2, ProductName: 'Aniseed Syrup', InStock: false, UnitsInStock: 198, OrderDate: new Date('2008-01-15') },
        { ProductID: 3, ProductName: 'Chef Antons Cajun Seasoning', InStock: true, UnitsInStock: 52, OrderDate: new Date('2010-11-20') },
        { ProductID: 4, ProductName: 'Grandmas Boysenberry Spread', InStock: false, UnitsInStock: 0, OrderDate: new Date('2007-10-11') },
        { ProductID: 5, ProductName: 'Uncle Bobs Dried Pears', InStock: false, UnitsInStock: 0, OrderDate: new Date('2001-07-27') },
        { ProductID: 6, ProductName: 'Northwoods Cranberry Sauce', InStock: true, UnitsInStock: 1098, OrderDate: new Date('1990-05-17') },
        { ProductID: 7, ProductName: 'Queso Cabrales', InStock: false, UnitsInStock: 0, OrderDate: new Date('2005-03-03') },
        { ProductID: 8, ProductName: 'Tofu', InStock: true, UnitsInStock: 7898, OrderDate: new Date('2017-09-09') },
        { ProductID: 9, ProductName: 'Teatime Chocolate Biscuits', InStock: true, UnitsInStock: 6998, OrderDate: new Date('2025-12-25') },
        { ProductID: 10, ProductName: 'Pie', InStock: true, UnitsInStock: 1000, OrderDate: new Date('2017-05-07') },
        { ProductID: 11, ProductName: 'Pasta', InStock: false, UnitsInStock: 198, OrderDate: new Date('2001-02-15') },
        { ProductID: 12, ProductName: 'Krusty krab\'s burger', InStock: true, UnitsInStock: 52, OrderDate: new Date('2012-09-25') },
        { ProductID: 13, ProductName: 'Lasagna', InStock: false, UnitsInStock: 0, OrderDate: new Date('2015-02-09') },
        { ProductID: 14, ProductName: 'Uncle Bobs Dried Pears', InStock: false, UnitsInStock: 0, OrderDate: new Date('2008-03-17') },
        { ProductID: 15, ProductName: 'Cheese', InStock: true, UnitsInStock: 1098, OrderDate: new Date('1990-11-27') },
        { ProductID: 16, ProductName: 'Devil\'s Hot Chilli Sauce', InStock: false, UnitsInStock: 0, OrderDate: new Date('2012-08-14') },
        { ProductID: 17, ProductName: 'Parmesan', InStock: true, UnitsInStock: 4898, OrderDate: new Date('2017-09-09') },
        { ProductID: 18, ProductName: 'Steaks', InStock: true, UnitsInStock: 3098, OrderDate: new Date('2025-12-25') },
        { ProductID: 19, ProductName: 'Biscuits', InStock: true, UnitsInStock: 10570, OrderDate: new Date('2018-03-01') }
    ];

    @ViewChild('grid1', { read: IgxGridComponent })
    public grid1: IgxGridComponent;

    public width = '800px';
    public height = '600px';

    public numberSummary = new IgxNumberSummaryOperand();
    public dateSummary = new IgxDateSummaryOperand();

    public scrollTop(newTop: number) {
        const vScrollbar = this.grid1.verticalScrollContainer.getVerticalScroll();
        vScrollbar.scrollTop = newTop;
    }
<<<<<<< HEAD
=======

    public scrollLeft(newLeft: number) {
        const hScrollbar = this.grid1.parentVirtDir.getHorizontalScroll();
        hScrollbar.scrollLeft = newLeft;
    }
}

@Component({
    template: `
        <igx-grid [data]="data">
            <igx-column field="ID" [dataType]="'number'" [hasSummary]="hasSummary"></igx-column>
        </igx-grid>`
})
export class UndefinedGridDataComponent {

    @ViewChild(IgxGridComponent, { read: IgxGridComponent})
    public grid: IgxGridComponent;

    constructor() { }

    public data: any = [
        { ID: 1 },
        { ID: 2 },
        { ID: 3 },
        { ID: 4 },
        { ID: 5 },
        { ID: 6 },
        { ID: 7 }
    ];

    public hasSummary = false;
>>>>>>> d1f8e6d6
}<|MERGE_RESOLUTION|>--- conflicted
+++ resolved
@@ -21,11 +21,8 @@
                 NoActiveSummariesComponent,
                 SummaryColumnComponent,
                 VirtualSummaryColumnComponent,
-<<<<<<< HEAD
-                SummaryColumnsWithIdenticalWidthsComponent
-=======
+                SummaryColumnsWithIdenticalWidthsComponent,
                 UndefinedGridDataComponent
->>>>>>> d1f8e6d6
             ],
             imports: [BrowserAnimationsModule, IgxGridModule.forRoot()]
         })
@@ -555,14 +552,11 @@
         const expectedLength = maxSummaryLength * INITIAL_SUMMARY_SIZE;
         return expectedLength;
     }
-<<<<<<< HEAD
 
     function scrollLeft(grid: IgxGridComponent, newLeft: number) {
         const hScrollbar = grid.parentVirtDir.getHorizontalScroll();
         hScrollbar.scrollLeft = newLeft;
     }
-=======
->>>>>>> d1f8e6d6
 });
 
 @Component({
@@ -728,13 +722,6 @@
         const vScrollbar = this.grid1.verticalScrollContainer.getVerticalScroll();
         vScrollbar.scrollTop = newTop;
     }
-<<<<<<< HEAD
-=======
-
-    public scrollLeft(newLeft: number) {
-        const hScrollbar = this.grid1.parentVirtDir.getHorizontalScroll();
-        hScrollbar.scrollLeft = newLeft;
-    }
 }
 
 @Component({
@@ -761,5 +748,4 @@
     ];
 
     public hasSummary = false;
->>>>>>> d1f8e6d6
 }