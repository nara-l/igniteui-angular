--- conflicted
+++ resolved
@@ -15,10 +15,7 @@
          IgxExcelExporterOptions,
          IgxExcelExporterService } from '../services/index';
 import { IgxGridAPIService } from './api.service';
-<<<<<<< HEAD
-=======
 import { IGridBus } from './grid.common';
->>>>>>> 95745bd3
 import { IgxGridComponent } from './grid.component';
 import { IgxDropDownComponent } from '../drop-down/drop-down.component';
 import { IgxColumnHidingComponent } from './column-hiding.component';
@@ -27,7 +24,7 @@
     selector: 'igx-grid-toolbar',
     templateUrl: './grid-toolbar.component.html'
 })
-export class IgxGridToolbarComponent {
+export class IgxGridToolbarComponent implements IGridBus {
 
     @HostBinding('class.igx-grid-toolbar')
     @Input()
