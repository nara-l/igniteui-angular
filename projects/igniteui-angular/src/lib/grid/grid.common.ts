--- conflicted
+++ resolved
@@ -317,7 +317,6 @@
 
         if (!this.column.columnGroup) {
             this.renderer.addClass(icon, this._dragGhostImgIconClass);
-<<<<<<< HEAD
 
             this._dragGhost.removeChild(this._dragGhost.children[2]);
             this._dragGhost.insertBefore(icon, this._dragGhost.children[1]);
@@ -330,20 +329,6 @@
             this._dragGhost.removeChild(this._dragGhost.lastElementChild);
             this._dragGhost.insertBefore(icon, this._dragGhost.firstElementChild);
 
-=======
-
-            this._dragGhost.removeChild(this._dragGhost.children[2]);
-            this._dragGhost.insertBefore(icon, this._dragGhost.children[1]);
-
-            this.left = this._dragStartX = event.clientX - ((this._dragGhost.getBoundingClientRect().width / 3) * 2);
-            this.top = this._dragStartY = event.clientY - ((this._dragGhost.getBoundingClientRect().height / 3) * 2);
-        } else {
-            this._dragGhost.removeChild(this._dragGhost.children[2]);
-            this._dragGhost.removeChild(this._dragGhost.firstElementChild);
-            this._dragGhost.removeChild(this._dragGhost.lastElementChild);
-            this._dragGhost.insertBefore(icon, this._dragGhost.firstElementChild);
-
->>>>>>> 06a218d7
             this.renderer.addClass(icon, this._dragGhostImgIconGroupClass);
             this._dragGhost.children[1].style.paddingLeft = '0px';
 
@@ -407,19 +392,11 @@
             this.cms.column !== this.column &&
             this.cms.column.level === this.column.level &&
             this.cms.column.parent === this.column.parent) {
-<<<<<<< HEAD
 
                 if (!this.column.pinned || (this.column.pinned && this.cms.column.pinned)) {
                     this._dropIndicator = this.cms.column.index < this.column.index ? this.elementRef.nativeElement.lastElementChild :
                         this.elementRef.nativeElement.firstElementChild;
 
-=======
-
-                if (!this.column.pinned || (this.column.pinned && this.cms.column.pinned)) {
-                    this._dropIndicator = this.cms.column.index < this.column.index ? this.elementRef.nativeElement.lastElementChild :
-                        this.elementRef.nativeElement.firstElementChild;
-
->>>>>>> 06a218d7
                     this.renderer.addClass(this._dropIndicator, this._dropIndicatorClass);
 
                     this.cms.icon.innerText = 'swap_horiz';
@@ -500,12 +477,6 @@
                     return;
             }
 
-<<<<<<< HEAD
-            let col;
-            const selectedCells = this.cms.column.grid.selectedCells;
-            if (selectedCells && selectedCells.length > 0) {
-                col = selectedCells[0].column;
-=======
             let col, index;
             const selectedCells = this.cms.column.grid.selectedCells;
             if (selectedCells && selectedCells.length > 0) {
@@ -516,7 +487,6 @@
                        break;
                     }
                 }
->>>>>>> 06a218d7
             }
 
             this.column.grid.moveColumn(this.cms.column, this.column);
@@ -525,11 +495,7 @@
             this.column.grid.cdr.detectChanges();
 
             if (col && selectedCells && selectedCells.length > 0) {
-<<<<<<< HEAD
-                col.cells[selectedCells[0].rowIndex]._updateCellSelectionStatus();
-=======
                 col.cells[index]._updateCellSelectionStatus();
->>>>>>> 06a218d7
             }
         }
     }
