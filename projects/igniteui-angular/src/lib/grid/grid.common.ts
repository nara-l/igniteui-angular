--- conflicted
+++ resolved
@@ -337,12 +337,8 @@
 
         this._dragGhost.style.height = null;
         this._dragGhost.style.minWidth = null;
-<<<<<<< HEAD
-        this._dragGhost.style.flexBasis  = null;
-=======
         this._dragGhost.style.flexBasis = null;
         this._dragGhost.style.position = null;
->>>>>>> 064c3012
 
         const icon = document.createElement('i');
         const text = document.createTextNode('block');
@@ -353,7 +349,6 @@
 
         if (!this.column.columnGroup) {
             this.renderer.addClass(icon, this._dragGhostImgIconClass);
-<<<<<<< HEAD
 
             this._dragGhost.removeChild(this._dragGhost.children[2]);
             this._dragGhost.insertBefore(icon, this._dragGhost.children[1]);
@@ -366,20 +361,6 @@
             this._dragGhost.removeChild(this._dragGhost.lastElementChild);
             this._dragGhost.insertBefore(icon, this._dragGhost.firstElementChild);
 
-=======
-
-            this._dragGhost.removeChild(this._dragGhost.children[2]);
-            this._dragGhost.insertBefore(icon, this._dragGhost.children[1]);
-
-            this.left = this._dragStartX = event.clientX - ((this._dragGhost.getBoundingClientRect().width / 3) * 2);
-            this.top = this._dragStartY = event.clientY - ((this._dragGhost.getBoundingClientRect().height / 3) * 2);
-        } else {
-            this._dragGhost.removeChild(this._dragGhost.children[2]);
-            this._dragGhost.removeChild(this._dragGhost.firstElementChild);
-            this._dragGhost.removeChild(this._dragGhost.lastElementChild);
-            this._dragGhost.insertBefore(icon, this._dragGhost.firstElementChild);
-
->>>>>>> 064c3012
             this.renderer.addClass(icon, this._dragGhostImgIconGroupClass);
             this._dragGhost.children[1].style.paddingLeft = '0px';
 
@@ -454,11 +435,7 @@
                 }
 
                 if (!this.cms.column.pinned && this.column.pinned) {
-<<<<<<< HEAD
-                    const nextPinnedWidth = this.column.grid.getPinnedWidth() + parseFloat(this.cms.column.width);
-=======
                     const nextPinnedWidth = this.column.grid.getPinnedWidth(true) + parseFloat(this.cms.column.width);
->>>>>>> 064c3012
 
                     if (nextPinnedWidth <= this.column.grid.calcPinnedContainerMaxWidth) {
                         this.cms.icon.innerText = 'lock';
@@ -534,11 +511,7 @@
 
             let col;
             const selectedCells = this.cms.column.grid.selectedCells;
-<<<<<<< HEAD
-            if (selectedCells && this.cms.column.grid.selectedCells.length > 0) {
-=======
             if (selectedCells && selectedCells.length > 0) {
->>>>>>> 064c3012
                 col = selectedCells[0].column;
             }
 
