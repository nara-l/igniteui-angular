﻿import { DOCUMENT } from '@angular/common';
import {
    ChangeDetectorRef,
    Directive,
    ElementRef,
    HostBinding,
    HostListener,
    Inject,
    Injectable,
    Input,
    NgZone,
    OnDestroy,
    OnInit,
    Output,
    Renderer2,
    TemplateRef
} from '@angular/core';
import { animationFrameScheduler, fromEvent, interval, Observable, Subject } from 'rxjs';
import { map, switchMap, takeUntil, throttle } from 'rxjs/operators';
import { IgxColumnComponent } from './column.component';
import { IgxDragDirective, IgxDropDirective } from '../directives/dragdrop/dragdrop.directive';
import { IgxForOfDirective } from '../directives/for-of/for_of.directive';
import { SortingDirection } from '../data-operations/sorting-expression.interface';

/**
 * @hidden
 */
@Directive({
    selector: '[igxResizer]'
})
export class IgxColumnResizerDirective implements OnInit, OnDestroy {

    @Input()
    public restrictHResizeMin: number = Number.MIN_SAFE_INTEGER;

    @Input()
    public restrictHResizeMax: number = Number.MAX_SAFE_INTEGER;

    @Input()
    public resizeEndTimeout = 0;

    @Output()
    public resizeEnd = new Subject<any>();

    @Output()
    public resizeStart = new Subject<any>();

    @Output()
    public resize = new Subject<any>();

    private _left;
    private _destroy = new Subject<boolean>();

    constructor(public element: ElementRef, @Inject(DOCUMENT) public document, public zone: NgZone) {

        this.resizeStart.pipe(
            map((event) => event.clientX),
            takeUntil(this._destroy),
            switchMap((offset) => this.resize.pipe(
                map((event) => event.clientX - offset),
                takeUntil(this.resizeEnd)
            ))
        ).subscribe((pos) => {
            const left = this._left + pos;

            this.left = left < this.restrictHResizeMin ? this.restrictHResizeMin + 'px' : left + 'px';

            if (left > this.restrictHResizeMax) {
                this.left = this.restrictHResizeMax + 'px';
            } else if (left > this.restrictHResizeMin) {
                this.left = left + 'px';
            }
        });

    }

    ngOnInit() {
        this.zone.runOutsideAngular(() => {
            fromEvent(this.document.defaultView, 'mousedown').pipe(takeUntil(this._destroy))
                .subscribe((res) => this.onMousedown(res));

            fromEvent(this.document.defaultView, 'mousemove').pipe(
                takeUntil(this._destroy),
                throttle(() => interval(0, animationFrameScheduler))
            ).subscribe((res) => this.onMousemove(res));

            fromEvent(this.document.defaultView, 'mouseup').pipe(takeUntil(this._destroy))
                .subscribe((res) => this.onMouseup(res));
        });
    }

    ngOnDestroy() {
        this._destroy.next(true);
        this._destroy.unsubscribe();
    }

    public set left(val) {
        requestAnimationFrame(() => this.element.nativeElement.style.left = val);
    }

    onMouseup(event) {
        setTimeout(() => {
            this.resizeEnd.next(event);
            this.resizeEnd.complete();
        }, this.resizeEndTimeout);
    }

    onMousedown(event) {
        this.resizeStart.next(event);
        event.preventDefault();

        const elStyle = this.document.defaultView.getComputedStyle(this.element.nativeElement);
        this._left = Number.isNaN(parseInt(elStyle.left, 10)) ? 0 : parseInt(elStyle.left, 10);
    }

    onMousemove(event) {
        this.resize.next(event);
        event.preventDefault();
    }
}
/**
 * @hidden
 */
@Directive({
    selector: '[igxCell]'
})
export class IgxCellTemplateDirective {

    constructor(public template: TemplateRef<any>) { }
}
/**
 * @hidden
 */
@Directive({
    selector: '[igxHeader]'
})
export class IgxCellHeaderTemplateDirective {

    constructor(public template: TemplateRef<any>) { }

}
/**
 * @hidden
 */
@Directive({
    selector: '[igxGroupByRow]'
})
export class IgxGroupByRowTemplateDirective {

    constructor(public template: TemplateRef<any>) { }

}
/**
 * @hidden
 */
@Directive({
    selector: '[igxFooter]'
})
export class IgxCellFooterTemplateDirective {

    constructor(public template: TemplateRef<any>) { }
}
/**
 * @hidden
 */
@Directive({
    selector: '[igxCellEditor]'
})
export class IgxCellEditorTemplateDirective {

    constructor(public template: TemplateRef<any>) { }
}

/**
 * @hidden
 */
@Injectable()
export class IgxColumnMovingService {
    private _icon: any;
    private _column: IgxColumnComponent;
    private _target: IgxColumnComponent;

    public cancelDrop: boolean;
    public selection: {
        column: IgxColumnComponent,
        rowID: any
    };

    get column(): IgxColumnComponent {
        return this._column;
    }
    set column(val: IgxColumnComponent) {
        if (val) {
            this._column = val;
        }
    }

    get target(): IgxColumnComponent {
        return this._target;
    }
    set target(val: IgxColumnComponent) {
        if (val) {
            this._target = val;
        }
    }

    get icon(): any {
        return this._icon;
    }
    set icon(val: any) {
        if (val) {
            this._icon = val;
        }
    }
}
/**
 * @hidden
 */
@Directive({
    selector: '[igxColumnMovingDrag]'
})
export class IgxColumnMovingDragDirective extends IgxDragDirective {

    @Input('igxColumnMovingDrag')
    set data(val: IgxColumnComponent) {
        this._column = val;
    }

    get column(): IgxColumnComponent {
        return this._column;
    }

    get draggable(): boolean {
        return this.column && (this.column.movable || this.column.groupable);
    }

    public get icon(): HTMLElement {
        return this.cms.icon;
    }

    private _column: IgxColumnComponent;
    private _ghostImageClass = 'igx-grid__drag-ghost-image';
    private _dragGhostImgIconClass = 'igx-grid__drag-ghost-image-icon';
    private _dragGhostImgIconGroupClass = 'igx-grid__drag-ghost-image-icon-group';

    @HostListener('document:keydown.escape', ['$event'])
    public onEscape(event) {
        this.cms.cancelDrop = true;
        this.onPointerUp(event);
    }

    constructor(
        _element: ElementRef,
        _zone: NgZone,
        _renderer: Renderer2,
        _cdr: ChangeDetectorRef,
        private cms: IgxColumnMovingService,
    ) {
        super(_cdr, _element, _zone, _renderer);
    }

    public onPointerDown(event) {

        if (!this.draggable || event.target.getAttribute('draggable') === 'false') {
            return;
        }

        event.preventDefault();
        event.stopPropagation();

        this.cms.column = this.column;
        this.ghostImageClass = this._ghostImageClass;

        super.onPointerDown(event);

        this.column.grid.isColumnMoving = true;
        this.column.grid.cdr.detectChanges();

        const currSelection = this.column.grid.selectionAPI.get_selection_first(this.column.gridID + '-cell');
        if (currSelection) {
            this.cms.selection = {
                column: this.column.grid.columnList.toArray()[currSelection.columnID],
                rowID: currSelection.rowID
            };
        }

        const args = {
            source: this.column
        };
        this.column.grid.onColumnMovingStart.emit(args);
    }

    public onPointerMove(event) {
        event.preventDefault();
        super.onPointerMove(event);

        if (this._dragStarted && this._dragGhost && !this.column.grid.draggedColumn) {
            this.column.grid.draggedColumn = this.column;
            this.column.grid.cdr.detectChanges();
        }

        if (this.column.grid.isColumnMoving) {
            const args = {
                source: this.column,
                cancel: false
            };
            this.column.grid.onColumnMoving.emit(args);

            if (args.cancel) {
                this.onEscape(event);
            }
        }
    }

    public onPointerUp(event) {
        // Run it explicitly inside the zone because sometimes onPointerUp executes after the code below.
        this.zone.run(() => {
            super.onPointerUp(event);

            this.column.grid.isColumnMoving = false;
            this.column.grid.draggedColumn = null;
            this.column.grid.cdr.detectChanges();
        });
    }

    protected createDragGhost(event) {
        super.createDragGhost(event);

        let pageX, pageY;
        if (this.pointerEventsEnabled || !this.touchEventsEnabled) {
            pageX = event.pageX;
            pageY = event.pageY;
        } else {
            pageX = event.touches[0].pageX;
            pageY = event.touches[0].pageY;
        }

        this._dragGhost.style.height = null;
        this._dragGhost.style.minWidth = null;
        this._dragGhost.style.flexBasis = null;
        this._dragGhost.style.position = null;

        const icon = document.createElement('i');
        const text = document.createTextNode('block');
        icon.appendChild(text);

        icon.classList.add('material-icons');
        this.cms.icon = icon;

        if (!this.column.columnGroup) {
            this.renderer.addClass(icon, this._dragGhostImgIconClass);

            this._dragGhost.removeChild(this._dragGhost.children[2]);
            this._dragGhost.insertBefore(icon, this._dragGhost.children[1]);

            this.left = this._dragStartX = pageX - ((this._dragGhost.getBoundingClientRect().width / 3) * 2);
            this.top = this._dragStartY = pageY - ((this._dragGhost.getBoundingClientRect().height / 3) * 2);
        } else {
            this._dragGhost.removeChild(this._dragGhost.children[2]);
            this._dragGhost.removeChild(this._dragGhost.firstElementChild);
            this._dragGhost.removeChild(this._dragGhost.lastElementChild);
            this._dragGhost.insertBefore(icon, this._dragGhost.firstElementChild);

            this.renderer.addClass(icon, this._dragGhostImgIconGroupClass);
            this._dragGhost.children[1].style.paddingLeft = '0px';

            this.left = this._dragStartX = pageX - ((this._dragGhost.getBoundingClientRect().width / 3) * 2);
            this.top = this._dragStartY = pageY - ((this._dragGhost.getBoundingClientRect().height / 3) * 2);
        }
    }
}
/**
 * @hidden
 */
@Directive({
    selector: '[igxColumnMovingDrop]'
})
export class IgxColumnMovingDropDirective extends IgxDropDirective implements OnDestroy {
    @Input('igxColumnMovingDrop')
    set data(val: any) {
        if (val instanceof IgxColumnComponent) {
            this._column = val;
        }

        if (val instanceof IgxForOfDirective) {
            this._hVirtDir = val;
        }
    }

    get column(): IgxColumnComponent {
        return this._column;
    }

    get isDropTarget(): boolean {
        return this._column && this._column.grid.hasMovableColumns;
    }

    get horizontalScroll(): any {
        if (this._hVirtDir) {
            return this._hVirtDir;
        }
    }

    private _dropIndicator: any = null;
    private _column: IgxColumnComponent;
    private _hVirtDir: IgxForOfDirective<any>;
    private _dragLeave = new Subject<boolean>();
    private _dropIndicatorClass = 'igx-grid__th-drop-indicator--active';

    constructor(private elementRef: ElementRef, private renderer: Renderer2, private cms: IgxColumnMovingService) {
        super(elementRef, renderer);
    }

    public ngOnDestroy() {
        this._dragLeave.next(true);
        this._dragLeave.unsubscribe();
    }

    public onDragEnter(event) {
        const drag = event.detail.owner;
        if (!(drag instanceof IgxColumnMovingDragDirective)) {
            return;
        }

        if (this.isDropTarget &&
            this.cms.column !== this.column &&
            this.cms.column.level === this.column.level &&
            this.cms.column.parent === this.column.parent) {

                if (!this.column.pinned || (this.column.pinned && this.cms.column.pinned)) {
                    this._dropIndicator = this.cms.column.index < this.column.index ? this.elementRef.nativeElement.lastElementChild :
                        this.elementRef.nativeElement.firstElementChild;

                    this.renderer.addClass(this._dropIndicator, this._dropIndicatorClass);

                    this.cms.icon.innerText = 'swap_horiz';
                }

                if (!this.cms.column.pinned && this.column.pinned) {
                    const nextPinnedWidth = this.column.grid.getPinnedWidth(true) + parseFloat(this.cms.column.width);

                    if (nextPinnedWidth <= this.column.grid.calcPinnedContainerMaxWidth) {
                        this.cms.icon.innerText = 'lock';

                        this._dropIndicator = this.elementRef.nativeElement.firstElementChild;
                        this.renderer.addClass(this._dropIndicator, this._dropIndicatorClass);
                    } else {
                        this.cms.icon.innerText = 'block';
                    }
                }
            } else {
                this.cms.icon.innerText = 'block';
            }

            if (this.horizontalScroll) {
                this.cms.icon.innerText = event.target.id === 'right' ? 'arrow_forward' : 'arrow_back';

                interval(100).pipe(takeUntil(this._dragLeave)).subscribe((val) => {
                    event.target.id === 'right' ? this.horizontalScroll.getHorizontalScroll().scrollLeft += 15 :
                        this.horizontalScroll.getHorizontalScroll().scrollLeft -= 15;
                });
            }
    }

    public onDragLeave(event) {
        const drag = event.detail.owner;
        if (!(drag instanceof IgxColumnMovingDragDirective)) {
            return;
        }

        this.cms.icon.innerText = 'block';

        if (this._dropIndicator) {
            this.renderer.removeClass(this._dropIndicator, this._dropIndicatorClass);
        }

        if (this.horizontalScroll) {
            this._dragLeave.next(true);
        }
    }

    public onDragDrop(event) {
        event.preventDefault();
        const drag = event.detail.owner;
        if (!(drag instanceof IgxColumnMovingDragDirective)) {
            return;
        }

        if (this.horizontalScroll) {
            this._dragLeave.next(true);
        }

        if (this.isDropTarget) {
            const args = {
                source: this.cms.column,
                target: this.column,
                cancel: false
            };
            this.column.grid.onColumnMovingEnd.emit(args);

            let nextPinnedWidth;
            if (this.column.pinned && !this.cms.column.pinned) {
                nextPinnedWidth = this.column.grid.getPinnedWidth(true) + parseFloat(this.cms.column.width);
            }

            if ((nextPinnedWidth && nextPinnedWidth > this.column.grid.calcPinnedContainerMaxWidth) ||
                this.column.level !== this.cms.column.level ||
                this.column.parent !== this.cms.column.parent ||
                this.cms.cancelDrop || args.cancel) {
                    this.cms.cancelDrop = false;
                    return;
            }

            this.column.grid.moveColumn(this.cms.column, this.column);

            if (this.cms.selection && this.cms.selection.column) {
                const colID = this.column.grid.columnList.toArray().indexOf(this.cms.selection.column);

                this.column.grid.selectionAPI.set_selection(this.column.gridID + '-cell', new Set([{
                    rowID: this.cms.selection.rowID,
                    columnID: colID
<<<<<<< HEAD
                }]));
=======
                }]);

                const cell = this.column.grid.getCellByKey(this.cms.selection.rowID, this.cms.selection.column.field);

                if (cell) {
                    cell.focusCell();
                }

>>>>>>> f75a93b6
                this.cms.selection = null;
            }

            this.column.grid.draggedColumn = null;
            this.column.grid.cdr.detectChanges();
        }
    }
}
/**
 * @hidden
 */
@Directive({
    selector: '[igxGroupAreaDrop]'
})
export class IgxGroupAreaDropDirective extends IgxDropDirective {

    constructor(private elementRef: ElementRef, private renderer: Renderer2) {
        super(elementRef, renderer);
    }

    @HostBinding('class.igx-drop-area--hover')
    public hovered = false;


    public onDragEnter(event) {
        const drag: IgxColumnMovingDragDirective = event.detail.owner;
        const column: IgxColumnComponent = drag.column;
        const isGrouped = column.grid.groupingExpressions.findIndex((item) => item.fieldName === column.field) !== -1;
        if (column.groupable && !isGrouped) {
            drag.icon.innerText = 'group_work';
            this.hovered = true;
        } else {
            drag.icon.innerText = 'block';
            this.hovered = false;
        }
    }

    public onDragLeave(event) {
        event.detail.owner.icon.innerText = 'block';
        this.hovered = false;
    }

    public onDragDrop(event) {
        const drag: IgxColumnMovingDragDirective = event.detail.owner;
        if (drag instanceof IgxColumnMovingDragDirective) {
            const column: IgxColumnComponent = drag.column;
            const isGrouped = column.grid.groupingExpressions.findIndex((item) => item.fieldName === column.field) !== -1;
            if (column.groupable && !isGrouped) {
                column.grid.groupBy({ fieldName: column.field, dir: SortingDirection.Asc, ignoreCase: column.sortingIgnoreCase });
            }
        }
    }
}<|MERGE_RESOLUTION|>--- conflicted
+++ resolved
@@ -519,18 +519,13 @@
                 this.column.grid.selectionAPI.set_selection(this.column.gridID + '-cell', new Set([{
                     rowID: this.cms.selection.rowID,
                     columnID: colID
-<<<<<<< HEAD
                 }]));
-=======
-                }]);
 
                 const cell = this.column.grid.getCellByKey(this.cms.selection.rowID, this.cms.selection.column.field);
 
                 if (cell) {
                     cell.focusCell();
                 }
-
->>>>>>> f75a93b6
                 this.cms.selection = null;
             }
 
