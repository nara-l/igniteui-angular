<ng-template #defaultPager let-api>
        <button [disabled]="api.isFirstPage" (click)="api.paginate(0)" igxButton="icon" igxRipple igxRippleCentered="true">
            <igx-icon fontSet="material" name="first_page"></igx-icon>
        </button>
        <button [disabled]="api.isFirstPage" (click)="api.previousPage()" igxButton="icon" igxRipple igxRippleCentered="true">
            <igx-icon fontSet="material" name="chevron_left"></igx-icon>
        </button>
        <span>{{ api.page + 1 }} of {{ api.totalPages }}</span>
        <button [disabled]="api.isLastPage" (click)="api.nextPage()" igxRipple igxRippleCentered="true" igxButton="icon">
            <igx-icon fontSet="material" name="chevron_right"></igx-icon>
        </button>
        <button [disabled]="api.isLastPage" (click)="api.paginate(api.totalPages - 1)" igxButton="icon" igxRipple igxRippleCentered="true">
            <igx-icon fontSet="material" name="last_page"></igx-icon>
        </button>
        <select style="margin-left: 1rem;" (change)="api.perPage = $event.target.value">
            <option [value]="val" [selected]="api.perPage == val" *ngFor="let val of [5, 10, 15, 25, 50, 100, 500]">{{ val }}</option>
        </select>
</ng-template>

<div class="igx-grouparea igx-grid__grouparea" *ngIf="groupingExpressions.length > 0 || hasGroupableColumns" #groupArea>
<<<<<<< HEAD
    <div>Drag a column header and drop it here to group by that column</div>
    <igx-chips-area (onChipsOrderChange)="chipsOrderChanged($event)" (onChipsInteractionEnd)="chipsMovingEnded()">
        <igx-chip *ngFor="let expr of chipsGoupingExpressions" [id]="expr.fieldName" [color]="'#e6e6e6'"
                (onRemove)="onChipRemoved($event)" (onInteractionEnd)="onChipInteractionEnd($event)">
            <igx-icon igxPrefix fontSet="material" [name]="'drag_indicator'" [style.height]="'1.5rem'"></igx-icon>
            <span igxLabel
                    [style.position]="'unset'"
                    [style.width]="'unset'"
                    [style.webkitTransform]="'unset'"
                    [style.transform]="'unset'"
                    [style.lineHeight]="'unset'"
                    [style.height]="'unset'">
                <span [style.float]="'left'">{{expr.fieldName}}</span>
                <igx-icon fontSet="material" [name]="expr.dir == 1 ? 'arrow_upward' : 'arrow_downward'" [style.height]="'1.5rem'" [style.float]="'left'"></igx-icon>
            </span>
            <igx-icon igxSuffixConnector fontSet="material" [name]="'arrow_right'" [style.height]="'2.0rem'"></igx-icon>
        </igx-chip>
    </igx-chips-area>
=======
    <div class="igx-grid__grouparea-placeholder">
        Drag a column header and drop it here to group by that column
    </div>
>>>>>>> fe4cddbf
</div>

<div class="igx-grid__thead" role="rowgroup" [style.width.px]='calcWidth' #theadRow>
    <div class="igx-grid__tr" role="row">
        <ng-container *ngIf="groupingExpressions.length > 0">
            <div class="igx-grid__group-indentation" [style.min-width.px]="calcGroupByWidth">
                <button (click)="toggleAllGroupRows()" igxButton="icon" igxRipple igxRippleCentered="true">
                    <igx-icon fontSet="material" name="reorder"></igx-icon>
                </button>
            </div>
        </ng-container>
        <ng-container *ngIf="rowSelectable">
            <div class="igx-grid__cbx-selection" #headerCheckboxContainer>
                <igx-checkbox [checked]="allRowsSelected" (change)="onHeaderCheckboxClick($event)" disableRipple="true" [aria-label]="headerCheckboxAriaLabel" #headerCheckbox></igx-checkbox>
            </div>
        </ng-container>
        <ng-container *ngIf="pinnedColumns.length > 0">
            <igx-grid-header [gridID]="id" *ngFor="let col of pinnedColumns" [column]="col" [style.min-width.px]="col.width" [style.flex-basis.px]="col.width"></igx-grid-header>
        </ng-container>
        <ng-template igxFor let-col [igxForOf]="unpinnedColumns" [igxForScrollOrientation]="'horizontal'" [igxForScrollContainer]="parentVirtDir"
            [igxForContainerSize]='unpinnedWidth' [igxForTrackBy]='trackColumnChanges' #headerContainer>
            <igx-grid-header [gridID]="id" [column]="col" [style.min-width.px]="col.width" [style.flex-basis.px]='col.width'></igx-grid-header>
        </ng-template>
    </div>
</div>

<div class="igx-grid__tbody" role="rowgroup" [style.height.px]='calcHeight' [style.width.px]='calcWidth' #tbody>
    <ng-template igxFor let-rowData [igxForOf]="data | gridFiltering:filteringExpressions:filteringLogic:id:pipeTrigger
    | gridSort:sortingExpressions:id:pipeTrigger
    | gridPreGroupBy:groupingExpressions:groupingExpansionState:groupByDefaultExpanded:id:pipeTrigger
    | gridPaging:page:perPage:id:pipeTrigger
    | gridPostGroupBy:groupingExpressions:groupingExpansionState:groupByDefaultExpanded:id:pipeTrigger" let-rowIndex="index" [igxForScrollOrientation]="'vertical'"
    [igxForContainerSize]='calcHeight' [igxForItemSize]="rowHeight" #verticalScrollContainer (onChunkPreload)="dataLoading($event)">
        <ng-container *ngIf="isGroupByRecord(rowData); else record_template">
            <igx-grid-groupby-row [gridID]="id" [index]="rowIndex" [groupRow]="rowData" #row>
            </igx-grid-groupby-row>
        </ng-container>
        <ng-template #record_template>
            <igx-grid-row [gridID]="id" [index]="rowIndex" [rowData]="rowData" #row>
            </igx-grid-row>
        </ng-template>
    </ng-template>
    <ng-container *ngTemplateOutlet="template"></ng-container>
</div>


<div class="igx-grid__tfoot" role="rowgroup" [style.width.px]='calcWidth' #tfoot>
    <div *ngIf="hasSummarizedColumns" class="igx-grid__tr" [style.height.px]="tfootHeight" [style.marginLeft.px]="summariesMargin" role="row">
        <ng-container *ngIf="pinnedColumns.length > 0">
            <igx-grid-summary [gridID]="id" *ngFor="let col of pinnedColumns"  [column]="col" [style.min-width.px]="col.width" [style.flex-basis.px]='col.width'></igx-grid-summary>
        </ng-container>
        <ng-template igxFor let-col [igxForOf]="unpinnedColumns" [igxForScrollOrientation]="'horizontal'" [igxForScrollContainer]="parentVirtDir" [igxForContainerSize]='unpinnedWidth' [igxForTrackBy]='trackColumnChanges' #summaryContainer>
            <igx-grid-summary [gridID]="id" [column]="col" [style.min-width.px]="col.width" [style.flex-basis.px]='col.width'></igx-grid-summary>
        </ng-template>
    </div>
</div>

<div class="igx-grid__scroll" [style.height]="'18px'" #scr [hidden]="calcWidth - totalWidth >= 0">
    <div class="igx-grid__scroll-start" [style.width.px]='pinnedWidth' [hidden]="pinnedWidth === 0"></div>
    <div class="igx-grid__scroll-main" [style.width.px]='unpinnedWidth'>
        <ng-template igxFor [igxForOf]='[]' #scrollContainer>
        </ng-template>
    </div>
</div>

<div class="igx-paginator igx-grid-paginator" *ngIf="paging" #paginator>
    <ng-container *ngTemplateOutlet="paginationTemplate ? paginationTemplate : defaultPager; context: { $implicit: this }">
    </ng-container>
</div>

<ng-template #emptyGrid>
    <span class="igx-grid__tbody-message">{{emptyGridMessage}}</span>
</ng-template><|MERGE_RESOLUTION|>--- conflicted
+++ resolved
@@ -18,8 +18,9 @@
 </ng-template>
 
 <div class="igx-grouparea igx-grid__grouparea" *ngIf="groupingExpressions.length > 0 || hasGroupableColumns" #groupArea>
-<<<<<<< HEAD
-    <div>Drag a column header and drop it here to group by that column</div>
+    <div class="igx-grid__grouparea-placeholder">
+        Drag a column header and drop it here to group by that column
+    </div>
     <igx-chips-area (onChipsOrderChange)="chipsOrderChanged($event)" (onChipsInteractionEnd)="chipsMovingEnded()">
         <igx-chip *ngFor="let expr of chipsGoupingExpressions" [id]="expr.fieldName" [color]="'#e6e6e6'"
                 (onRemove)="onChipRemoved($event)" (onInteractionEnd)="onChipInteractionEnd($event)">
@@ -37,11 +38,6 @@
             <igx-icon igxSuffixConnector fontSet="material" [name]="'arrow_right'" [style.height]="'2.0rem'"></igx-icon>
         </igx-chip>
     </igx-chips-area>
-=======
-    <div class="igx-grid__grouparea-placeholder">
-        Drag a column header and drop it here to group by that column
-    </div>
->>>>>>> fe4cddbf
 </div>
 
 <div class="igx-grid__thead" role="rowgroup" [style.width.px]='calcWidth' #theadRow>
