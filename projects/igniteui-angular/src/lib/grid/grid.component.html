<ng-template #defaultPager let-api>
        <button [disabled]="api.isFirstPage" (click)="api.paginate(0)" igxButton="icon" igxRipple igxRippleCentered="true">
            <igx-icon fontSet="material" name="first_page"></igx-icon>
        </button>
        <button [disabled]="api.isFirstPage" (click)="api.previousPage()" igxButton="icon" igxRipple igxRippleCentered="true">
            <igx-icon fontSet="material" name="chevron_left"></igx-icon>
        </button>
        <span>{{ api.page + 1 }} of {{ api.totalPages }}</span>
        <button [disabled]="api.isLastPage" (click)="api.nextPage()" igxRipple igxRippleCentered="true" igxButton="icon">
            <igx-icon fontSet="material" name="chevron_right"></igx-icon>
        </button>
        <button [disabled]="api.isLastPage" (click)="api.paginate(api.totalPages - 1)" igxButton="icon" igxRipple igxRippleCentered="true">
            <igx-icon fontSet="material" name="last_page"></igx-icon>
        </button>
        <select style="margin-left: 1rem;" (change)="api.perPage = $event.target.value">
            <option [value]="val" [selected]="api.perPage == val" *ngFor="let val of [5, 10, 15, 25, 50, 100, 500]">{{ val }}</option>
        </select>
</ng-template>

<div class="igx-grid__thead" role="rowgroup" [style.width.px]='calcWidth' #theadRow>
    <div class="igx-grid__tr" role="row">
        <span *ngIf="hasMovableColumns && isColumnMoving && pinnedColumns.length <= 0" [igxColumnMovingDrop]="parentVirtDir" [attr.droppable]="true" id="left" class="igx-grid__scroll-on-drag-left"></span>
        <span *ngIf="hasMovableColumns && isColumnMoving && pinnedColumns.length > 0" [igxColumnMovingDrop]="parentVirtDir" [attr.droppable]="true" id="left" class="igx-grid__scroll-on-drag-pinned" [style.left.px]="pinnedWidth"></span>
        <ng-container *ngIf="rowSelectable">
            <div class="igx-grid__cbx-selection" #headerCheckboxContainer>
                <igx-checkbox [checked]="allRowsSelected" (change)="onHeaderCheckboxClick($event)" disableRipple="true" [aria-label]="headerCheckboxAriaLabel" #headerCheckbox></igx-checkbox>
            </div>
        </ng-container>
        <ng-container *ngIf="pinnedColumns.length > 0">
<<<<<<< HEAD
            <igx-grid-header [gridID]="id" *ngFor="let col of onlyTopLevel(pinnedColumns)" [column]="col" [style.min-width.px]="col.width" [style.flex-basis.px]="col.width"></igx-grid-header>
=======
            <igx-grid-header [igxColumnMovingDrag]="col" [attr.droppable]="true" [igxColumnMovingDrop]="col" [gridID]="id" *ngFor="let col of pinnedColumns" [column]="col" [style.min-width.px]="col.width" [style.flex-basis.px]="col.width"></igx-grid-header>
>>>>>>> 4b7ca7f4
        </ng-container>
        <ng-template igxFor let-col [igxForOf]="onlyTopLevel(unpinnedColumns)" [igxForScrollOrientation]="'horizontal'" [igxForScrollContainer]="parentVirtDir"
            [igxForContainerSize]='unpinnedWidth' [igxForTrackBy]='trackColumnChanges' #headerContainer>
            <igx-grid-header [igxColumnMovingDrag]="col" [attr.droppable]="true" [igxColumnMovingDrop]="col" [gridID]="id" [column]="col" [style.min-width.px]="col.width" [style.flex-basis.px]='col.width'></igx-grid-header>
        </ng-template>
        <span *ngIf="hasMovableColumns && isColumnMoving" [igxColumnMovingDrop]="parentVirtDir" [attr.droppable]="true" id="right" class="igx-grid__scroll-on-drag-right"></span>
    </div>
</div>

<div class="igx-grid__tbody" role="rowgroup" [style.height.px]='calcHeight' [style.width.px]='calcWidth' #tbody>
    <span *ngIf="hasMovableColumns && isColumnMoving && pinnedColumns.length <= 0" [igxColumnMovingDrop]="parentVirtDir" [attr.droppable]="true" id="left" class="igx-grid__scroll-on-drag-left"></span>
    <span *ngIf="hasMovableColumns && isColumnMoving && pinnedColumns.length > 0" [igxColumnMovingDrop]="parentVirtDir" [attr.droppable]="true" id="left" class="igx-grid__scroll-on-drag-pinned" [style.left.px]="pinnedWidth"></span>
    <ng-template igxFor let-rowData [igxForOf]="data | gridFiltering:filteringExpressions:filteringLogic:id:pipeTrigger
        | gridSort:sortingExpressions:id:pipeTrigger
        | gridPaging:page:perPage:id:pipeTrigger" let-rowIndex="index" [igxForScrollOrientation]="'vertical'"
        [igxForContainerSize]='calcHeight' [igxForItemSize]="rowHeight" #verticalScrollContainer (onChunkPreload)="dataLoading($event)">
        <igx-grid-row [gridID]="id" [index]="rowIndex" [rowData]="rowData"></igx-grid-row>
    </ng-template>
    <ng-container *ngTemplateOutlet="template"></ng-container>
    <span *ngIf="hasMovableColumns && isColumnMoving" [igxColumnMovingDrop]="parentVirtDir" [attr.droppable]="true" id="right" class="igx-grid__scroll-on-drag-right"></span>
</div>


<div class="igx-grid__tfoot" role="rowgroup" [style.width.px]='calcWidth' #tfoot>
    <div *ngIf="hasSummarizedColumns" class="igx-grid__summaries" [style.height.px]="tfootHeight" [style.marginLeft.px]="summariesMargin" role="row">
        <ng-container *ngIf="pinnedColumns.length > 0">
            <igx-grid-summary [gridID]="id" *ngFor="let col of pinnedColumns"  [column]="col" [style.min-width.px]="col.width" [style.flex-basis.px]='col.width'></igx-grid-summary>
        </ng-container>
        <ng-template igxFor let-col [igxForOf]="unpinnedColumns" [igxForScrollOrientation]="'horizontal'" [igxForScrollContainer]="parentVirtDir" [igxForContainerSize]='unpinnedWidth' [igxForTrackBy]='trackColumnChanges' #summaryContainer>
            <igx-grid-summary [gridID]="id" [column]="col" [style.min-width.px]="col.width" [style.flex-basis.px]='col.width'></igx-grid-summary>
        </ng-template>
    </div>
</div>

<div class="igx-grid__scroll" [style.height]="'18px'" #scr [hidden]="calcWidth - totalWidth >= 0">
    <div class="igx-grid__scroll-start" [style.width.px]='pinnedWidth' [hidden]="pinnedWidth === 0"></div>
    <div class="igx-grid__scroll-main" [style.width.px]='unpinnedWidth'>
        <ng-template igxFor [igxForOf]='[]' #scrollContainer>
        </ng-template>
    </div>
</div>

<div class="igx-paginator igx-grid-paginator" *ngIf="paging" #paginator>
    <ng-container *ngTemplateOutlet="paginationTemplate ? paginationTemplate : defaultPager; context: { $implicit: this }">
    </ng-container>
</div>

<ng-template #emptyGrid>
    <span class="igx-grid__tbody-message">{{emptyGridMessage}}</span>
</ng-template><|MERGE_RESOLUTION|>--- conflicted
+++ resolved
@@ -27,11 +27,7 @@
             </div>
         </ng-container>
         <ng-container *ngIf="pinnedColumns.length > 0">
-<<<<<<< HEAD
-            <igx-grid-header [gridID]="id" *ngFor="let col of onlyTopLevel(pinnedColumns)" [column]="col" [style.min-width.px]="col.width" [style.flex-basis.px]="col.width"></igx-grid-header>
-=======
-            <igx-grid-header [igxColumnMovingDrag]="col" [attr.droppable]="true" [igxColumnMovingDrop]="col" [gridID]="id" *ngFor="let col of pinnedColumns" [column]="col" [style.min-width.px]="col.width" [style.flex-basis.px]="col.width"></igx-grid-header>
->>>>>>> 4b7ca7f4
+            <igx-grid-header [igxColumnMovingDrag]="col" [attr.droppable]="true" [igxColumnMovingDrop]="col" [gridID]="id" *ngFor="let col of onlyTopLevel(pinnedColumns)" [column]="col" [style.min-width.px]="col.width" [style.flex-basis.px]="col.width"></igx-grid-header>
         </ng-container>
         <ng-template igxFor let-col [igxForOf]="onlyTopLevel(unpinnedColumns)" [igxForScrollOrientation]="'horizontal'" [igxForScrollContainer]="parentVirtDir"
             [igxForContainerSize]='unpinnedWidth' [igxForTrackBy]='trackColumnChanges' #headerContainer>
