import { ChangeDetectorRef, Component, ViewChild } from '@angular/core';
import { async, TestBed, fakeAsync, tick } from '@angular/core/testing';
import { By } from '@angular/platform-browser';
import { NoopAnimationsModule } from '@angular/platform-browser/animations';
import { IgxGridAPIService } from './api.service';
import { IgxGridComponent } from './grid.component';
import { IgxGridModule } from './index';
import { IgxNumberFilteringOperand } from '../../public_api';

describe('IgxGrid - input properties', () => {
    const MIN_COL_WIDTH = '136px';
    const COLUMN_HEADER_CLASS = '.igx-grid__th';
    beforeEach(async(() => {
        TestBed.configureTestingModule({
            declarations: [
                IgxGridTestComponent, IgGridTest5x5Component, IgGridTest10x30Component,
                IgGridTest30x1000Component, IgGridTest150x200Component,
                IgxGridTestDefaultWidthHeightComponent,
                IgGridNullHeightComponent, IgxGridTestPercentWidthHeightComponent,
                IgxGridDensityTestComponent
            ],
            imports: [
                NoopAnimationsModule, IgxGridModule.forRoot()]
        }).compileComponents();
    }));

    it('height/width should be calculated depending on number of records', fakeAsync(() => {
        const fix = TestBed.createComponent(IgxGridTestComponent);
        fix.detectChanges();

        const grid = fix.componentInstance.grid;
        const gridBody = fix.debugElement.query(By.css('.igx-grid__tbody'));
        const gridHeader = fix.debugElement.query(By.css('.igx-grid__thead'));
        const gridFooter = fix.debugElement.query(By.css('.igx-grid__tfoot'));
        const gridScroll = fix.debugElement.query(By.css('.igx-grid__scroll'));
        let gridBodyHeight;
        let verticalScrollHeight;

        fix.detectChanges();

        expect(grid.rowList.length).toEqual(1);
        expect(window.getComputedStyle(gridBody.nativeElement).height).toMatch('50px');

        for (let i = 2; i <= 30; i++) {
            grid.addRow({ index: i, value: i });
        }

        fix.detectChanges();

        expect(grid.rowList.length).toEqual(30);
        expect(window.getComputedStyle(gridBody.nativeElement).height).toMatch('1500px');
        expect(fix.componentInstance.isVerticalScrollbarVisible()).toBe(false);
        expect(fix.componentInstance.isHorizontalScrollbarVisible()).toBe(false);
        grid.height = '200px';
        fix.detectChanges();

        tick(200);
        fix.detectChanges();
        expect(fix.componentInstance.isVerticalScrollbarVisible()).toBe(true);
        expect(fix.componentInstance.isHorizontalScrollbarVisible()).toBe(false);
        verticalScrollHeight = fix.componentInstance.getVerticalScrollHeight();
        grid.width = '200px';

        tick(200);
        fix.detectChanges();
        expect(fix.componentInstance.isVerticalScrollbarVisible()).toBe(true);
        expect(fix.componentInstance.isHorizontalScrollbarVisible()).toBe(true);
        expect(fix.componentInstance.getVerticalScrollHeight()).toBeLessThan(verticalScrollHeight);
        gridBodyHeight = parseInt(window.getComputedStyle(grid.nativeElement).height, 10)
            - parseInt(window.getComputedStyle(gridHeader.nativeElement).height, 10)
            - parseInt(window.getComputedStyle(gridFooter.nativeElement).height, 10)
            - parseInt(window.getComputedStyle(gridScroll.nativeElement).height, 10);

        expect(window.getComputedStyle(grid.nativeElement).width).toMatch('200px');
        expect(window.getComputedStyle(grid.nativeElement).height).toMatch('200px');
        expect(parseInt(window.getComputedStyle(gridBody.nativeElement).height, 10)).toEqual(gridBodyHeight);
        grid.height = '50%';
        fix.detectChanges();
        tick(200);
        fix.detectChanges();

        grid.width = '50%';
        fix.detectChanges();
        tick(200);
        fix.detectChanges();

        expect(window.getComputedStyle(grid.nativeElement).height).toMatch('300px');
        expect(window.getComputedStyle(grid.nativeElement).width).toMatch('400px');

        gridBodyHeight = parseInt(window.getComputedStyle(grid.nativeElement).height, 10)
            - parseInt(window.getComputedStyle(gridHeader.nativeElement).height, 10)
            - parseInt(window.getComputedStyle(gridFooter.nativeElement).height, 10);

        // The scrollbar is no longer visible
        //    - parseInt(window.getComputedStyle(gridScroll.nativeElement).height, 10);
        // console.log(gridBodyHeight);
        // console.log(window.getComputedStyle(gridBody.nativeElement).height);
        // console.log(gridBodyHeight === parseInt(window.getComputedStyle(gridBody.nativeElement).height, 10));
        expect(parseInt(window.getComputedStyle(gridBody.nativeElement).height, 10)).toEqual(gridBodyHeight);
    }));

    it('should not have column misalignment when no vertical scrollbar is shown', () => {
        const fix = TestBed.createComponent(IgxGridTestComponent);
        fix.detectChanges();

        const grid = fix.componentInstance.grid;
        const gridBody = fix.debugElement.query(By.css('.igx-grid__tbody'));
        const gridHeader = fix.debugElement.query(By.css('.igx-grid__thead'));

        expect(window.getComputedStyle(gridBody.children[0].nativeElement).width).toEqual(
            window.getComputedStyle(gridHeader.children[0].nativeElement).width
        );
        expect(grid.rowList.length).toBeGreaterThan(0);
    });

    it('col width should be >=136px - grid 5x5', () => {
        const fix = TestBed.createComponent(IgGridTest5x5Component);
        fix.detectChanges();

        const grid = fix.componentInstance.gridMinDefaultColWidth;

        expect(grid.columns[0].width).not.toBeLessThan(136);
        expect(grid.columns[2].width).not.toBeLessThan(136);
        expect(grid.width).toMatch('100%');
        expect(grid.rowList.length).toBeGreaterThan(0);
    });

    it('col width should be >=136px - grid 10x30', () => {
        const fix = TestBed.createComponent(IgGridTest10x30Component);
        fix.detectChanges();

        const grid = fix.componentInstance.gridMinDefaultColWidth;

        expect(grid.columns[0].width).not.toBeLessThan(136);
        expect(grid.columns[4].width).not.toBeLessThan(136);
        expect(grid.columns[6].width).not.toBeLessThan(136);
        expect(grid.width).toMatch('100%');
        expect(grid.rowList.length).toBeGreaterThan(0);
    });

    it('col width should be >=136px - grid 30x1000', () => {
        const fix = TestBed.createComponent(IgGridTest30x1000Component);
        fix.detectChanges();

        const grid = fix.componentInstance.gridMinDefaultColWidth;
        expect(grid.columns[0].width).not.toBeLessThan(136);
        expect(grid.columns[4].width).not.toBeLessThan(136);
        expect(grid.columns[14].width).not.toBeLessThan(136);
        expect(fix.componentInstance.isHorizonatScrollbarVisible()).toBe(true);
    });

    it('col width should be >=136px - grid 150x200', () => {
        const fix = TestBed.createComponent(IgGridTest150x200Component);
        fix.detectChanges();

        const grid = fix.componentInstance.gridMinDefaultColWidth;

        expect(grid.columns[0].width).not.toBeLessThan(136);
        expect(grid.columns[4].width).not.toBeLessThan(136);
        expect(grid.columns[100].width).not.toBeLessThan(136);
        expect(fix.componentInstance.isHorizonatScrollbarVisible()).toBe(true);
        expect(grid.rowList.length).toBeGreaterThan(0);
    });

    it('Test rendering of data with 5 columns and 5 rows where 2 of the columns have width set', () => {
        const fix = TestBed.createComponent(IgxGridTestDefaultWidthHeightComponent);
        const grid = fix.componentInstance.grid2;
        fix.componentInstance.generateColumns(5);
        fix.componentInstance.generateData(5);
        fix.detectChanges();
        expect(grid.width).toEqual('100%');
        expect(grid.columns[0].width).toEqual('200px');
        expect(grid.columns[4].width).toEqual('200px');

        const actualGridWidth = grid.nativeElement.clientWidth;
        const expectedDefWidth = Math.max(Math.floor((actualGridWidth -
            parseInt(grid.columns[0].width, 10) -
            parseInt(grid.columns[4].width, 10)) / 3),
            parseInt(MIN_COL_WIDTH, 10));
        expect(parseInt(grid.columnWidth, 10)).toEqual(expectedDefWidth);

        expect(parseInt(grid.columns[1].width, 10)).toEqual(expectedDefWidth);
        expect(parseInt(grid.columns[2].width, 10)).toEqual(expectedDefWidth);
        expect(parseInt(grid.columns[3].width, 10)).toEqual(expectedDefWidth);

        grid.columns.forEach((column) => {
            const width = parseInt(column.width, 10);
            const minWidth = parseInt(grid.columnWidth, 10);
            if (column.index !== 0 && column.index !== 4) {
                expect(width).toBeGreaterThanOrEqual(minWidth);
            }
        });

        expect(fix.componentInstance.isHorizonatScrollbarVisible()).toBe(false);
        expect(grid.rowList.length).toBeGreaterThan(0);
    });

    it('Test rendering of data with 5 columns and 5 rows where 2 of the columns have width set and grid has width', () => {
        const fix = TestBed.createComponent(IgxGridTestDefaultWidthHeightComponent);
        const grid = fix.componentInstance.grid2;
        grid.width = '800px';
        fix.componentInstance.generateColumns(5);
        fix.componentInstance.generateData(5);
        fix.detectChanges();

        expect(grid.width).toEqual('800px');
        expect(grid.columns[0].width).toEqual('200px');
        expect(grid.columns[4].width).toEqual('200px');

        const actualGridWidth = grid.nativeElement.clientWidth;
        const expectedDefWidth = Math.max(Math.floor((actualGridWidth -
            parseInt(grid.columns[0].width, 10) -
            parseInt(grid.columns[4].width, 10)) / 3),
            parseInt(MIN_COL_WIDTH, 10));
        expect(parseInt(grid.columnWidth, 10)).toEqual(expectedDefWidth);

        expect(parseInt(grid.columns[1].width, 10)).toEqual(expectedDefWidth);
        expect(parseInt(grid.columns[2].width, 10)).toEqual(expectedDefWidth);
        expect(parseInt(grid.columns[3].width, 10)).toEqual(expectedDefWidth);

        grid.columns.forEach((column) => {
            const width = parseInt(column.width, 10);
            const minWidth = parseInt(grid.columnWidth, 10);
            if (column.index !== 0 && column.index !== 4) {
                expect(width).toBeGreaterThanOrEqual(minWidth);
            }
        });

        expect(fix.componentInstance.isHorizonatScrollbarVisible()).toBe(true);
        expect(grid.rowList.length).toBeGreaterThan(0);
    });

    it('Test rendering of data with 5 columns and 30 rows where 2 of the columns have width set', () => {
        const fix = TestBed.createComponent(IgxGridTestDefaultWidthHeightComponent);
        const grid = fix.componentInstance.grid2;
        fix.componentInstance.generateColumns(5);
        fix.componentInstance.generateData(30);
        fix.detectChanges();

        expect(grid.width).toEqual('100%');
        expect(grid.columns[0].width).toEqual('200px');
        expect(grid.columns[4].width).toEqual('200px');

        const actualGridWidth = grid.nativeElement.clientWidth;

        const expectedDefWidth = Math.max(Math.floor((actualGridWidth -
            parseInt(grid.columns[0].width, 10) -
            parseInt(grid.columns[4].width, 10)) / 3),
            parseInt(MIN_COL_WIDTH, 10));
        expect(parseInt(grid.columnWidth, 10)).toEqual(expectedDefWidth);

        expect(parseInt(grid.columns[1].width, 10)).toEqual(expectedDefWidth);
        expect(parseInt(grid.columns[2].width, 10)).toEqual(expectedDefWidth);
        expect(parseInt(grid.columns[3].width, 10)).toEqual(expectedDefWidth);

        grid.columns.forEach((column) => {
            const width = parseInt(column.width, 10);
            const minWidth = parseInt(grid.columnWidth, 10);
            if (column.index !== 0 && column.index !== 4) {
                expect(width).toBeGreaterThanOrEqual(minWidth);
            }
        });

        expect(fix.componentInstance.isHorizonatScrollbarVisible()).toBe(false);
        expect(grid.rowList.length).toBeGreaterThan(0);
    });

    it('Test rendering of data with 30 columns and 1000 rows where 5 of the columns have width set', () => {
        const fix = TestBed.createComponent(IgxGridTestDefaultWidthHeightComponent);
        const grid = fix.componentInstance.grid2;
        fix.componentInstance.generateColumns(30);
        fix.componentInstance.generateData(1000);
        fix.detectChanges();

        expect(grid.width).toEqual('100%');
        expect(grid.columns[0].width).toEqual('200px');
        expect(grid.columns[3].width).toEqual('200px');
        expect(grid.columns[5].width).toEqual('200px');
        expect(grid.columns[10].width).toEqual('200px');
        expect(grid.columns[25].width).toEqual('200px');

        const actualGridWidth = grid.nativeElement.clientWidth;

        const expectedDefWidth = Math.max(Math.floor((actualGridWidth - 5 * 200) / 25), parseInt(MIN_COL_WIDTH, 10));
        expect(parseInt(grid.columnWidth, 10)).toEqual(expectedDefWidth);
        expect(parseInt(grid.columns[1].width, 10)).toEqual(expectedDefWidth);
        expect(parseInt(grid.columns[2].width, 10)).toEqual(expectedDefWidth);
        expect(parseInt(grid.columns[4].width, 10)).toEqual(expectedDefWidth);

        grid.columns.forEach((column) => {
            const width = parseInt(column.width, 10);
            const minWidth = parseInt(grid.columnWidth, 10);
            if (column.index !== 0 && column.index !== 3 && column.index !== 5 &&
                column.index !== 10 && column.index !== 25) {
                expect(width).toEqual(minWidth);
            }
        });

        expect(fix.componentInstance.isHorizonatScrollbarVisible()).toBe(true);
        expect(grid.rowList.length).toBeGreaterThan(0);
    });

    it('Test rendering of data with 30 columns and 1000 rows where 5 of the columns have width set and grid has width', () => {
        const fix = TestBed.createComponent(IgxGridTestDefaultWidthHeightComponent);
        const grid = fix.componentInstance.grid2;
        grid.width = '800px';
        fix.componentInstance.generateColumns(30);
        fix.componentInstance.generateData(1000);
        fix.detectChanges();

        expect(grid.width).toEqual('800px');
        expect(grid.columns[0].width).toEqual('200px');
        expect(grid.columns[3].width).toEqual('200px');
        expect(grid.columns[5].width).toEqual('200px');
        expect(grid.columns[10].width).toEqual('200px');
        expect(grid.columns[25].width).toEqual('200px');

        const actualGridWidth = grid.nativeElement.clientWidth;
        const expectedDefWidth = Math.max(Math.floor((actualGridWidth - 5 * 200) / 25), parseInt(MIN_COL_WIDTH, 10));
        expect(parseInt(grid.columnWidth, 10)).toEqual(expectedDefWidth);

        grid.columns.forEach((column) => {
            const width = parseInt(column.width, 10);
            const minWidth = parseInt(grid.columnWidth, 10);
            if (column.index !== 0 && column.index !== 3 && column.index !== 5 &&
                column.index !== 10 && column.index !== 25) {
                expect(width).toEqual(minWidth);
            }
        });
        expect(fix.componentInstance.isHorizonatScrollbarVisible()).toBe(true);
        expect(grid.rowList.length).toBeGreaterThan(0);
    });

    it('Test rendering of data with 150 columns and 20000 rows where 5 of the columns have width set', () => {
        const fix = TestBed.createComponent(IgxGridTestDefaultWidthHeightComponent);
        const grid = fix.componentInstance.grid2;
        fix.componentInstance.generateColumns(150);
        fix.componentInstance.generateData(20000);
        fix.detectChanges();

        expect(grid.width).toEqual('100%');
        expect(grid.columns[0].width).toEqual('500px');
        expect(grid.columns[3].width).toEqual('500px');
        expect(grid.columns[5].width).toEqual('500px');
        expect(grid.columns[10].width).toEqual('500px');
        expect(grid.columns[50].width).toEqual('500px');

        grid.columns.forEach((column) => {
            const width = parseInt(column.width, 10);
            const minWidth = parseInt(grid.columnWidth, 10);
            if (column.index !== 0 && column.index !== 3 && column.index !== 5 &&
                column.index !== 10 && column.index !== 50) {
                expect(width).toEqual(minWidth);
            }
        });

        expect(fix.componentInstance.isHorizonatScrollbarVisible()).toBe(true);
        expect(grid.rowList.length).toBeGreaterThan(0);
    });

    it('Test rendering of data with 150 columns and 20000 rows where 5 of the columns have width set and grid has width', () => {
        const fix = TestBed.createComponent(IgxGridTestDefaultWidthHeightComponent);
        const grid = fix.componentInstance.grid2;
        grid.width = '800px';
        fix.componentInstance.generateColumns(150);
        fix.componentInstance.generateData(20000);
        fix.detectChanges();

        expect(grid.width).toEqual('800px');
        expect(grid.columns[0].width).toEqual('500px');
        expect(grid.columns[3].width).toEqual('500px');
        expect(grid.columns[5].width).toEqual('500px');
        expect(grid.columns[10].width).toEqual('500px');
        expect(grid.columns[50].width).toEqual('500px');

        grid.columns.forEach((column) => {
            const width = parseInt(column.width, 10);
            const minWidth = parseInt(grid.columnWidth, 10);
            if (column.index !== 0 && column.index !== 3 && column.index !== 5 &&
                column.index !== 10 && column.index !== 50) {
                expect(width).toEqual(minWidth);
            }
        });

        expect(fix.componentInstance.isHorizonatScrollbarVisible()).toBe(true);
        expect(grid.rowList.length).toBeGreaterThan(0);
    });

    it('should render all records if height is explicitly set to null.', () => {
        const fix = TestBed.createComponent(IgGridNullHeightComponent);
        fix.detectChanges();
        const grid = fix.componentInstance.instance;
        const recsCount = grid.data.length;

        // tbody should have height equal to all items * item height
        expect(grid.tbody.nativeElement.clientHeight).toEqual(recsCount * 50);
        expect(grid.rowList.length).toBeGreaterThan(0);
    });

    it('Test rendering when width and height are set in %', () => {
        const fix = TestBed.createComponent(IgxGridTestPercentWidthHeightComponent);
        const grid = fix.componentInstance.grid;

        fix.detectChanges();

        expect(window.getComputedStyle(grid.nativeElement).height).toMatch('300px');
        expect(window.getComputedStyle(grid.nativeElement).width).toMatch('400px');
        expect(grid.rowList.length).toBeGreaterThan(0);
    });

    it(`When edit a cell onto filtered data through grid method, the row should
            disapear and the new value should not persist onto the next row`, async(() => {
            const fix = TestBed.createComponent(IgGridTest5x5Component);
            fix.detectChanges();

            const grid = fix.componentInstance.gridMinDefaultColWidth;
            const cols = fix.componentInstance.cols;
            const gridApi = fix.componentInstance.gridApi;
            const editValue = 777;

            fix.whenStable().then(() => {
                grid.filter(cols[0].key, 1, IgxNumberFilteringOperand.instance().condition('equals'));
                return fix.whenStable();
            }).then(() => {
                fix.detectChanges();
                grid.updateCell(editValue, 0, cols[0].key);
                grid.markForCheck();
                return fix.whenStable();
            }).then(() => {
                fix.detectChanges();
                const gridRows = fix.debugElement.queryAll(By.css('igx-grid-row'));
                const firstRowCells = gridRows[0].queryAll(By.css('igx-grid-cell'));
                const firstCellInputValue = firstRowCells[0].nativeElement.textContent.trim();
                expect(firstCellInputValue).toEqual('1');
            });
        }));

    it('should render correct columns if after scrolling right container size changes so that all columns become visible.', (done) => {
        const fix = TestBed.createComponent(IgxGridTestDefaultWidthHeightComponent);
        const grid = fix.componentInstance.grid2;
        grid.width = '500px';
        fix.componentInstance.generateColumns(5);
        fix.componentInstance.generateData(5);

        fix.whenStable().then(() => {
            fix.detectChanges();
            // scrollbar should be visible
            expect(fix.componentInstance.isHorizonatScrollbarVisible()).toBe(true);
            const scrollbar = fix.componentInstance.grid2.parentVirtDir.getHorizontalScroll();

            // scroll to the right
            scrollbar.scrollLeft = 10000;
            return fix.whenStable();
        }).then(() => {
            fix.detectChanges();
            // change width so that all columns are visible
            grid.width = '1500px';
            return fix.whenStable();
        }).then(() => {
            setTimeout(() => {
                expect(fix.componentInstance.isHorizonatScrollbarVisible()).toBe(false);

                // verify correct columns are rendered.
                const headers = fix.debugElement.queryAll(By.css(COLUMN_HEADER_CLASS));
                expect(headers.length).toEqual(5);
                for (let i = 0; i < headers.length; i++) {
                    expect(headers[i].context.column.field).toEqual(fix.componentInstance.grid2.columns[i].field);
                }

                done();
            }, 100);
        });
    });
<<<<<<< HEAD
    it('Keyboard navigation - should allow horizontal navigation when the grid is focused', (done) => {
        const fix = TestBed.createComponent(IgxGridTestDefaultWidthHeightComponent);
        const grid = fix.componentInstance.grid2;
        const rightArrowKeyEvent = new KeyboardEvent('keydown', {
            code: 'ArrowRight',
            key: 'ArrowRight'
        });
        const leftArrowKeyEvent = new KeyboardEvent('keydown', {
            code: 'ArrowLeft',
            key: 'ArrowLeft'
        });
        let currentScrollLeft;
        grid.width = '800px';
        grid.height = '500px';
        fix.componentInstance.generateColumns(15);
        fix.componentInstance.generateData(15);
        fix.detectChanges();
        grid.nativeElement.dispatchEvent(new Event('focus'));

        // testing the right key
        grid.nativeElement.dispatchEvent(rightArrowKeyEvent);
        grid.cdr.detectChanges();
        setTimeout(() => {
            currentScrollLeft = grid.parentVirtDir.getHorizontalScroll().scrollLeft;
            expect(currentScrollLeft).toEqual(parseInt(MIN_COL_WIDTH, 10));

            // testing the left key
            grid.nativeElement.dispatchEvent(leftArrowKeyEvent);
            grid.cdr.detectChanges();
            setTimeout(() => {
                currentScrollLeft = grid.parentVirtDir.getHorizontalScroll().scrollLeft;
                expect(currentScrollLeft).toEqual(0);
                done();
            }, 100);
        }, 0);
    });
    it('Keyboard navigation - should allow vertical navigation when the grid is focused', (done) => {
        const fix = TestBed.createComponent(IgxGridTestDefaultWidthHeightComponent);
        const grid = fix.componentInstance.grid2;
        const downArrowKeyEvent = new KeyboardEvent('keydown', {
            code: 'ArrowDown',
            key: 'ArrowDown'
        });
        const upArrowKeyEvent = new KeyboardEvent('keydown', {
            code: 'ArrowUp',
            key: 'ArrowUp'
        });
        let currScrollTop;
        grid.width = '800px';
        grid.height = '500px';
        fix.componentInstance.generateColumns(15);
        fix.componentInstance.generateData(15);
        fix.detectChanges();
        grid.nativeElement.dispatchEvent(new Event('focus'));

        // testing the down key
        grid.nativeElement.dispatchEvent(downArrowKeyEvent);
        grid.cdr.detectChanges();
        setTimeout(() => {
            currScrollTop = grid.verticalScrollContainer.getVerticalScroll().scrollTop;
            expect(currScrollTop).toEqual(grid.verticalScrollContainer.igxForItemSize);

            // testing the up key
            grid.nativeElement.dispatchEvent(upArrowKeyEvent);
            grid.cdr.detectChanges();
            setTimeout(() => {
                currScrollTop = grid.parentVirtDir.getHorizontalScroll().scrollTop;
                expect(currScrollTop).toEqual(0);
                done();
            }, 100);
        }, 0);
    });
    it('Keyboard navigation - should allow pageup/pagedown navigation when the grid is focused', (done) => {
        const fix = TestBed.createComponent(IgxGridTestDefaultWidthHeightComponent);
        const grid = fix.componentInstance.grid2;
        const pageDownKeyEvent = new KeyboardEvent('keydown', {
            code: 'PageDown',
            key: 'PageDown'
        });
        const pageUpKeyEvent = new KeyboardEvent('keydown', {
            code: 'PageUp',
            key: 'PageUp'
        });
        let currScrollTop;
        grid.width = '800px';
        grid.height = '500px';
        fix.componentInstance.generateColumns(25);
        fix.componentInstance.generateData(25);
        fix.detectChanges();
        grid.nativeElement.dispatchEvent(new Event('focus'));

        // testing the pagedown key
        grid.nativeElement.dispatchEvent(pageDownKeyEvent);
        grid.cdr.detectChanges();
        setTimeout(() => {
            currScrollTop = grid.verticalScrollContainer.getVerticalScroll().scrollTop;
            expect(currScrollTop).toEqual(grid.verticalScrollContainer.igxForContainerSize);

            // testing the pageup key
            grid.nativeElement.dispatchEvent(pageUpKeyEvent);
            grid.cdr.detectChanges();
            setTimeout(() => {
                currScrollTop = grid.parentVirtDir.getHorizontalScroll().scrollTop;
                expect(currScrollTop).toEqual(0);
                done();
            }, 100);
        }, 0);
    });
=======
    it('should change displayDensity runtime correctly', fakeAsync(() => {
        const fixture = TestBed.createComponent(IgxGridDensityTestComponent);
        fixture.detectChanges();

        const grid = fixture.componentInstance.grid;
        const headerHight = fixture.debugElement.query(By.css('.igx-grid__thead')).query(By.css('.igx-grid__tr')).nativeElement;
        const rowHeight = fixture.debugElement.query(By.css('.igx-grid__tbody')).query(By.css('.igx-grid__tr')).nativeElement;
        const summaryItemHeigh = fixture.debugElement.query(By.css('.igx-grid__tfoot'))
        .query(By.css('.igx-grid-summary__item')).nativeElement;

        expect(grid.defaultRowHeight).toBe(50);
        expect(headerHight.offsetHeight).toBe(grid.defaultRowHeight);
        expect(rowHeight.offsetHeight).toBe(grid.defaultRowHeight);
        expect(summaryItemHeigh.offsetHeight).toBe(grid.defaultRowHeight);
        grid.displayDensity = 'cosy';
        fixture.detectChanges();
        tick(100);
        expect(grid.nativeElement.classList.contains('igx-grid--cosy')).toBe(true);
        expect(grid.defaultRowHeight).toBe(40);
        expect(headerHight.offsetHeight).toBe(grid.defaultRowHeight);
        expect(rowHeight.offsetHeight).toBe(grid.defaultRowHeight);
        expect(summaryItemHeigh.offsetHeight).toBe(grid.defaultRowHeight);
        grid.displayDensity = 'compact';
        fixture.detectChanges();
        tick(100);
        expect(grid.nativeElement.classList.contains('igx-grid--compact')).toBe(true);
        expect(grid.defaultRowHeight).toBe(32);
        expect(headerHight.offsetHeight).toBe(grid.defaultRowHeight);
        expect(rowHeight.offsetHeight).toBe(grid.defaultRowHeight);
        expect(summaryItemHeigh.offsetHeight).toBe(grid.defaultRowHeight);
    }));
>>>>>>> 9a1982a4
});

@Component({
    template: `<div style="width: 800px; height: 600px;">
        <igx-grid #grid [data]="data" [autoGenerate]="autoGenerate">
            <igx-column *ngFor="let column of columns;" [field]="column.field" [header]="column.field" [width]="column.width">
            </igx-column>
        </igx-grid>
    </div>`
})
export class IgxGridTestComponent {
    public data: any[] = [{ index: 1, value: 1 }];
    public columns = [
        { field: 'index', header: 'index', dataType: 'number', width: null },
        { field: 'value', header: 'value', dataType: 'number', width: null }
    ];
    @ViewChild('grid') public grid: IgxGridComponent;

    public autoGenerate = false;

    public isHorizontalScrollbarVisible() {
        const scrollbar = this.grid.parentVirtDir.getHorizontalScroll();
        if (scrollbar) {
            return scrollbar.offsetWidth < scrollbar.children[0].offsetWidth;
        }

        return false;
    }

    public getVerticalScrollHeight() {
        const scrollbar = this.grid.verticalScrollContainer.getVerticalScroll();
        if (scrollbar) {
            return parseInt(scrollbar.style.height, 10);
        }

        return 0;
    }

    public isVerticalScrollbarVisible() {
        return this.getVerticalScrollHeight() > 0;
    }
}

@Component({
    template: `<igx-grid #grid2 style="margin-bottom: 20px;" [data]="data" (onColumnInit)="initColumns($event)">
                <igx-column *ngFor="let c of cols" [field]="c.field" [header]="c.header" [hasSummary]="true">
                </igx-column>
                </igx-grid>`
})
export class IgxGridTestDefaultWidthHeightComponent {
    public data = [];
    public cols = [];
    @ViewChild('grid2') public grid2: IgxGridComponent;

    initColumns(column) {
        switch (this.grid2.columnList.length) {
            case 5:
                if (column.index === 0 || column.index === 4) {
                    column.width = '200px';
                }
                break;
            case 30:
                if (column.index === 0 || column.index === 5 || column.index === 3 || column.index === 10 || column.index === 25) {
                    column.width = '200px';
                }
                break;
            case 150:
                if (column.index === 0 || column.index === 5 || column.index === 3 || column.index === 10 || column.index === 50) {
                    column.width = '500px';
                }
                break;
        }
    }
    public generateColumns(count) {
        this.cols = [];
        for (let i = 0; i < count; i++) {
            this.cols.push({
                field: 'col' + i,
                header: 'col' + i
            });
        }
        return this.cols;
    }
    public generateData(rows) {
        for (let r = 0; r < rows; r++) {
            const record = {};
            for (let c = 0; c < this.cols.length; c++) {
                record[this.cols[c].field] = c * r;
            }
            this.data.push(record);
        }
        return this.data;
    }

    public isHorizonatScrollbarVisible() {
        const scrollbar = this.grid2.parentVirtDir.getHorizontalScroll();
        return scrollbar.offsetWidth < scrollbar.children[0].offsetWidth;
    }
}
@Component({
    template: `
    <igx-grid #gridMinDefaultColWidth [data]="data" (onColumnInit)="init($event)" >
        <igx-column *ngFor="let col of cols"
            [field]="col.key"
            [header]="col.key"
            [dataType]="col.dataType"
            [editable]="col.editable"></igx-column>
    </igx-grid>
    `
})
export class IgGridTest5x5Component {
    public cols;
    public data;

    @ViewChild('gridMinDefaultColWidth', { read: IgxGridComponent })
    public gridMinDefaultColWidth: IgxGridComponent;

    constructor(public gridApi: IgxGridAPIService, private _cdr: ChangeDetectorRef) {
        this.generateColumns(5);
        this.generateData(this.cols.length, 5);
    }

    init(column) {
        column.hasSummary = true;
    }
    public generateData(columns, rows) {
        this.data = [];

        for (let r = 0; r < rows; r++) {
            const record = {};
            for (let c = 0; c < columns; c++) {
                c === 0 ? record[this.cols[c].key] = 1 : record[this.cols[c].key] = c * r;
            }
            this.data.push(record);
        }
    }
    public generateColumns(count) {
        this.cols = [];
        for (let i = 0; i < count; i++) {
            if (i % 2 === 0) {
                this.cols.push({
                    key: 'col' + i,
                    dataType: 'number',
                    editable: true
                });
            } else {
                this.cols.push({
                    key: 'col' + i,
                    dataType: 'number'
                });
            }
        }
        return this.cols;
    }
}
@Component({
    template: `
    <igx-grid #gridMinDefaultColWidth [data]="data" (onColumnInit)="init($event)">
        <igx-column *ngFor="let col of cols" [field]="col.key" [header]="col.key" [dataType]="col.dataType"></igx-column>
    </igx-grid>
    `
})
export class IgGridTest10x30Component {
    public cols;
    public data;

    @ViewChild('gridMinDefaultColWidth', { read: IgxGridComponent })
    public gridMinDefaultColWidth: IgxGridComponent;

    constructor(private _cdr: ChangeDetectorRef) {
        this.generateColumns(10);
        this.generateData(this.cols.length, 30);
    }

    init(column) {
        column.hasSummary = true;
    }

    public generateData(columns, rows) {
        this.data = [];

        for (let r = 0; r < rows; r++) {
            const record = {};
            for (let c = 0; c < columns; c++) {
                record[this.cols[c].key] = c * r;
            }
            this.data.push(record);
        }
    }
    public generateColumns(count) {
        this.cols = [];
        for (let i = 0; i < count; i++) {
            this.cols.push({
                key: 'col' + i,
                dataType: 'number'
            });
        }
        return this.cols;
    }
}
@Component({
    template: `
    <igx-grid #gridMinDefaultColWidth [data]="data" (onColumnInit)="init($event)" [width]="'1500px'" >
        <igx-column *ngFor="let col of cols" [field]="col.key" [header]="col.key" [dataType]="col.dataType"></igx-column>
    </igx-grid>
    `
})
export class IgGridTest30x1000Component {
    public cols;
    public data;

    @ViewChild('gridMinDefaultColWidth', { read: IgxGridComponent })
    public gridMinDefaultColWidth: IgxGridComponent;

    constructor(private _cdr: ChangeDetectorRef) {
        this.generateColumns(30);
        this.generateData(this.cols.length, 1000);
    }

    init(column) {
        column.hasSummary = true;
    }

    public generateData(columns, rows) {
        this.data = [];

        for (let r = 0; r < rows; r++) {
            const record = {};
            for (let c = 0; c < columns; c++) {
                record[this.cols[c].key] = c * r;
            }
            this.data.push(record);
        }
    }
    public generateColumns(count) {
        this.cols = [];
        for (let i = 0; i < count; i++) {
            this.cols.push({
                key: 'col' + i,
                dataType: 'number'
            });
        }
        return this.cols;
    }
    public isHorizonatScrollbarVisible() {
        const scrollbar = this.gridMinDefaultColWidth.parentVirtDir.getHorizontalScroll();
        return scrollbar.offsetWidth < scrollbar.children[0].offsetWidth;
    }
}
@Component({
    template: `
    <igx-grid #gridMinDefaultColWidth [data]="data" (onColumnInit)="init($event)" [width]="'1500px'" >
        <igx-column *ngFor="let col of cols" [field]="col.key" [header]="col.key" [dataType]="col.dataType"></igx-column>
    </igx-grid>
    `
})
export class IgGridTest150x200Component {
    public cols;
    public data;

    @ViewChild('gridMinDefaultColWidth', { read: IgxGridComponent })
    public gridMinDefaultColWidth: IgxGridComponent;

    constructor(private _cdr: ChangeDetectorRef) {
        this.generateColumns(150);
        this.generateData(this.cols.length, 200);
    }

    init(column) {
        column.hasSummary = true;
    }

    public generateData(columns, rows) {
        this.data = [];

        for (let r = 0; r < rows; r++) {
            const record = {};
            for (let c = 0; c < columns; c++) {
                record[this.cols[c].key] = c * r;
            }
            this.data.push(record);
        }
    }
    public generateColumns(count) {
        this.cols = [];
        for (let i = 0; i < count; i++) {
            this.cols.push({
                key: 'col' + i,
                dataType: 'number'
            });
        }
        return this.cols;
    }
    public isHorizonatScrollbarVisible() {
        const scrollbar = this.gridMinDefaultColWidth.parentVirtDir.getHorizontalScroll();
        return scrollbar.offsetWidth < scrollbar.children[0].offsetWidth;
    }
}

@Component({
    template: `
    <div style='height: 200px; overflow: auto;'>
        <igx-grid #grid [data]="data" [height]='null' [autoGenerate]="true">
        </igx-grid>
    </div>
    `
})
export class IgGridNullHeightComponent {
    public cols;
    public data;

    @ViewChild('grid', { read: IgxGridComponent })
    public instance: IgxGridComponent;

    constructor(private _cdr: ChangeDetectorRef) {
        this.data = this.generateData(5, 20);
    }
    public generateData(columns, rows) {
        const data = [];

        for (let r = 0; r < rows; r++) {
            const record = {};
            for (let c = 0; c < columns; c++) {
                record['col' + c] = c * r;
            }
            data.push(record);
        }
        return data;
    }
}

@Component({
    template:
        `<div style="width: 800px; height: 600px;">
        <igx-grid #grid [data]="data" [autoGenerate]="true" height="50%" width="50%">
        </igx-grid>
    </div>`
})
export class IgxGridTestPercentWidthHeightComponent {
    public cols;
    public data;

    @ViewChild('grid', { read: IgxGridComponent })
    public grid: IgxGridComponent;

    constructor(private _cdr: ChangeDetectorRef) {
        this.data = this.generateData(3, 30);
    }
    public generateData(columns, rows) {
        const data = [];

        for (let r = 0; r < rows; r++) {
            const record = {};
            for (let c = 0; c < columns; c++) {
                record['col' + c] = c * r;
            }
            data.push(record);
        }
        return data;
    }
}

@Component({
    template:
        `
        <igx-grid #grid [data]="data" height="400px" width="600px">
            <igx-column field="ProductID" header="Product ID">
            </igx-column>
            <igx-column field="ProductName" [hasSummary]="true">
            </igx-column>
            <igx-column field="UnitsInStock" [dataType]="'number'" [hasSummary]="true" [filterable]="true">
            </igx-column>
            <igx-column field="OrderDate" [dataType]="'date'" [sortable]="true" [hasSummary]="true">
            </igx-column>
        </igx-grid>
        `
})
export class IgxGridDensityTestComponent {
    public data = [
        { ProductID: 1, ProductName: 'Chai', UnitsInStock: 2760, OrderDate: new Date('2005-03-21') },
        { ProductID: 2, ProductName: 'Aniseed Syrup', UnitsInStock: 198, OrderDate: new Date('2008-01-15') },
        { ProductID: 3, ProductName: 'Chef Antons Cajun Seasoning', UnitsInStock: 52, OrderDate: new Date('2010-11-20') },
        { ProductID: 4, ProductName: 'Grandmas Boysenberry Spread', UnitsInStock: 0, OrderDate: new Date('2007-10-11') },
        { ProductID: 5, ProductName: 'Uncle Bobs Dried Pears', UnitsInStock: 0, OrderDate: new Date('2001-07-27') },
        { ProductID: 6, ProductName: 'Northwoods Cranberry Sauce', UnitsInStock: 1098, OrderDate: new Date('1990-05-17') },
        { ProductID: 7, ProductName: 'Queso Cabrales', UnitsInStock: 0, OrderDate: new Date('2005-03-03') },
        { ProductID: 8, ProductName: 'Tofu', UnitsInStock: 7898, OrderDate: new Date('2017-09-09') },
        { ProductID: 9, ProductName: 'Teatime Chocolate Biscuits', UnitsInStock: 6998, OrderDate: new Date('2025-12-25') },
        { ProductID: 10, ProductName: 'Pie', UnitsInStock: 1000, OrderDate: new Date('2017-05-07') }
    ];

    @ViewChild('grid', { read: IgxGridComponent })
    public grid: IgxGridComponent;

}<|MERGE_RESOLUTION|>--- conflicted
+++ resolved
@@ -471,7 +471,6 @@
             }, 100);
         });
     });
-<<<<<<< HEAD
     it('Keyboard navigation - should allow horizontal navigation when the grid is focused', (done) => {
         const fix = TestBed.createComponent(IgxGridTestDefaultWidthHeightComponent);
         const grid = fix.componentInstance.grid2;
@@ -580,7 +579,6 @@
             }, 100);
         }, 0);
     });
-=======
     it('should change displayDensity runtime correctly', fakeAsync(() => {
         const fixture = TestBed.createComponent(IgxGridDensityTestComponent);
         fixture.detectChanges();
@@ -612,7 +610,6 @@
         expect(rowHeight.offsetHeight).toBe(grid.defaultRowHeight);
         expect(summaryItemHeigh.offsetHeight).toBe(grid.defaultRowHeight);
     }));
->>>>>>> 9a1982a4
 });
 
 @Component({
