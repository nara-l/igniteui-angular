import { ChangeDetectorRef, Component, ViewChild } from '@angular/core';
import { async, TestBed} from '@angular/core/testing';
import { By } from '@angular/platform-browser';
import { NoopAnimationsModule } from '@angular/platform-browser/animations';
import { IgxGridAPIService } from './api.service';
import { IgxGridComponent } from './grid.component';
import { IgxGridModule } from './index';
import { IgxNumberFilteringOperand } from '../../public_api';

describe('IgxGrid - input properties', () => {
    const MIN_COL_WIDTH = '136px';
    const COLUMN_HEADER_CLASS = '.igx-grid__th';
    beforeEach(async(() => {
        TestBed.configureTestingModule({
            declarations: [
                IgxGridTestComponent, IgGridTest5x5Component, IgGridTest10x30Component,
                IgGridTest30x1000Component, IgGridTest150x200Component,
                IgxGridTestDefaultWidthHeightComponent,
                IgGridNullHeightComponent, IgxGridTestPercentWidthHeightComponent
            ],
            imports: [
                NoopAnimationsModule, IgxGridModule.forRoot()]
        }).compileComponents();
    }));

    it('height/width should be calculated depending on number of records', (done) => {
        const fix = TestBed.createComponent(IgxGridTestComponent);
        fix.detectChanges();

        const grid = fix.componentInstance.grid;
        const gridBody = fix.debugElement.query(By.css('.igx-grid__tbody'));
        const gridHeader = fix.debugElement.query(By.css('.igx-grid__thead'));
        const gridFooter = fix.debugElement.query(By.css('.igx-grid__tfoot'));
        const gridScroll = fix.debugElement.query(By.css('.igx-grid__scroll'));
        let gridBodyHeight;
        let verticalScrollHeight;

        fix.whenStable().then(() => {
            fix.detectChanges();

            expect(grid.rowList.length).toEqual(1);
            expect(window.getComputedStyle(gridBody.nativeElement).height).toMatch('50px');

            for (let i = 2; i <= 30; i++) {
                grid.addRow({ index: i, value: i });
            }

            fix.detectChanges();

            expect(grid.rowList.length).toEqual(30);
            expect(window.getComputedStyle(gridBody.nativeElement).height).toMatch('1500px');
            expect(fix.componentInstance.isVerticalScrollbarVisible()).toBe(false);
            expect(fix.componentInstance.isHorizontalScrollbarVisible()).toBe(false);
            grid.height = '200px';
            return fix.whenStable();
        }).then(() => {
            fix.detectChanges();
            expect(fix.componentInstance.isVerticalScrollbarVisible()).toBe(true);
            expect(fix.componentInstance.isHorizontalScrollbarVisible()).toBe(false);
            verticalScrollHeight = fix.componentInstance.getVerticalScrollHeight();
            grid.width = '200px';
            return fix.whenStable();
        }).then(() => {
            setTimeout(() => {
                fix.detectChanges();
                expect(fix.componentInstance.isVerticalScrollbarVisible()).toBe(true);
                expect(fix.componentInstance.isHorizontalScrollbarVisible()).toBe(true);
                expect(fix.componentInstance.getVerticalScrollHeight()).toBeLessThan(verticalScrollHeight);
                gridBodyHeight = parseInt(window.getComputedStyle(grid.nativeElement).height, 10)
                    - parseInt(window.getComputedStyle(gridHeader.nativeElement).height, 10)
                    - parseInt(window.getComputedStyle(gridFooter.nativeElement).height, 10)
                    - parseInt(window.getComputedStyle(gridScroll.nativeElement).height, 10);

                expect(window.getComputedStyle(grid.nativeElement).width).toMatch('200px');
                expect(window.getComputedStyle(grid.nativeElement).height).toMatch('200px');
                expect(parseInt(window.getComputedStyle(gridBody.nativeElement).height, 10)).toEqual(gridBodyHeight);
                grid.height = '50%';
                grid.width = '50%';
                return fix.whenStable();
            }, 100);
        }).then(() => {
            fix.detectChanges();
            setTimeout(() => {
                fix.detectChanges();
                expect(window.getComputedStyle(grid.nativeElement).height).toMatch('300px');
                expect(window.getComputedStyle(grid.nativeElement).width).toMatch('400px');
                return fix.whenStable();
            }, 100);
        }).then(() => {
            fix.detectChanges();
            setTimeout(() => {
                fix.detectChanges();
                gridBodyHeight = parseInt(window.getComputedStyle(grid.nativeElement).height, 10)
                - parseInt(window.getComputedStyle(gridHeader.nativeElement).height, 10)
                - parseInt(window.getComputedStyle(gridFooter.nativeElement).height, 10)
                - parseInt(window.getComputedStyle(gridScroll.nativeElement).height, 10);
                expect(parseInt(window.getComputedStyle(gridBody.nativeElement).height, 10)).toEqual(gridBodyHeight);
<<<<<<< HEAD
             }, 250);
            return fix.whenStable();
        });
    }));
=======
                done();
             }, 250);
        });
    });
>>>>>>> bc547fbf

    it('should not have column misalignment when no vertical scrollbar is shown', () => {
        const fix = TestBed.createComponent(IgxGridTestComponent);
        fix.detectChanges();

        const grid = fix.componentInstance.grid;
        const gridBody = fix.debugElement.query(By.css('.igx-grid__tbody'));
        const gridHeader = fix.debugElement.query(By.css('.igx-grid__thead'));

        expect(window.getComputedStyle(gridBody.children[0].nativeElement).width).toEqual(
            window.getComputedStyle(gridHeader.children[0].nativeElement).width
        );
    });

    it('col width should be >=136px - grid 5x5', () => {
        const fix = TestBed.createComponent(IgGridTest5x5Component);
        fix.detectChanges();

        const grid = fix.componentInstance.gridMinDefaultColWidth;

        expect(grid.columns[0].width).not.toBeLessThan(136);
        expect(grid.columns[2].width).not.toBeLessThan(136);
        expect(grid.width).toMatch('100%');
    });

    it('col width should be >=136px - grid 10x30', () => {
        const fix = TestBed.createComponent(IgGridTest10x30Component);
        fix.detectChanges();

        const grid = fix.componentInstance.gridMinDefaultColWidth;

        expect(grid.columns[0].width).not.toBeLessThan(136);
        expect(grid.columns[4].width).not.toBeLessThan(136);
        expect(grid.columns[6].width).not.toBeLessThan(136);
        expect(grid.width).toMatch('100%');
    });

    it('col width should be >=136px - grid 30x1000', () => {
        const fix = TestBed.createComponent(IgGridTest30x1000Component);
        fix.detectChanges();

        const grid = fix.componentInstance.gridMinDefaultColWidth;
        expect(grid.columns[0].width).not.toBeLessThan(136);
        expect(grid.columns[4].width).not.toBeLessThan(136);
        expect(grid.columns[14].width).not.toBeLessThan(136);
        expect(fix.componentInstance.isHorizonatScrollbarVisible()).toBe(true);
    });

    it('col width should be >=136px - grid 150x200', () => {
        const fix = TestBed.createComponent(IgGridTest150x200Component);
        fix.detectChanges();

        const grid = fix.componentInstance.gridMinDefaultColWidth;

        expect(grid.columns[0].width).not.toBeLessThan(136);
        expect(grid.columns[4].width).not.toBeLessThan(136);
        expect(grid.columns[100].width).not.toBeLessThan(136);
        expect(fix.componentInstance.isHorizonatScrollbarVisible()).toBe(true);
    });

    it('Test rendering of data with 5 columns and 5 rows where 2 of the columns have width set', () => {
        const fix = TestBed.createComponent(IgxGridTestDefaultWidthHeightComponent);
        const grid = fix.componentInstance.grid2;
        fix.componentInstance.generateColumns(5);
        fix.componentInstance.generateData(5);
        fix.detectChanges();
        expect(grid.width).toEqual('100%');
        expect(grid.columns[0].width).toEqual('200px');
        expect(grid.columns[4].width).toEqual('200px');

        const actualGridWidth = grid.nativeElement.clientWidth;
        const expectedDefWidth = Math.max(Math.floor((actualGridWidth -
            parseInt(grid.columns[0].width, 10) -
            parseInt(grid.columns[4].width, 10)) / 3),
            parseInt(MIN_COL_WIDTH, 10));
        expect(parseInt(grid.columnWidth, 10)).toEqual(expectedDefWidth);

        expect(parseInt(grid.columns[1].width, 10)).toEqual(expectedDefWidth);
        expect(parseInt(grid.columns[2].width, 10)).toEqual(expectedDefWidth);
        expect(parseInt(grid.columns[3].width, 10)).toEqual(expectedDefWidth);

        grid.columns.forEach((column) => {
            const width = parseInt(column.width, 10);
            const minWidth = parseInt(grid.columnWidth, 10);
            if (column.index !== 0 && column.index !== 4) {
                expect(width).toBeGreaterThanOrEqual(minWidth);
            }
        });

        expect(fix.componentInstance.isHorizonatScrollbarVisible()).toBe(false);
    });

    it('Test rendering of data with 5 columns and 5 rows where 2 of the columns have width set and grid has width', () => {
        const fix = TestBed.createComponent(IgxGridTestDefaultWidthHeightComponent);
        const grid = fix.componentInstance.grid2;
        grid.width = '800px';
        fix.componentInstance.generateColumns(5);
        fix.componentInstance.generateData(5);
        fix.detectChanges();

        expect(grid.width).toEqual('800px');
        expect(grid.columns[0].width).toEqual('200px');
        expect(grid.columns[4].width).toEqual('200px');

        const actualGridWidth = grid.nativeElement.clientWidth;
        const expectedDefWidth = Math.max(Math.floor((actualGridWidth -
            parseInt(grid.columns[0].width, 10) -
            parseInt(grid.columns[4].width, 10)) / 3),
            parseInt(MIN_COL_WIDTH, 10));
        expect(parseInt(grid.columnWidth, 10)).toEqual(expectedDefWidth);

        expect(parseInt(grid.columns[1].width, 10)).toEqual(expectedDefWidth);
        expect(parseInt(grid.columns[2].width, 10)).toEqual(expectedDefWidth);
        expect(parseInt(grid.columns[3].width, 10)).toEqual(expectedDefWidth);

        grid.columns.forEach((column) => {
            const width = parseInt(column.width, 10);
            const minWidth = parseInt(grid.columnWidth, 10);
            if (column.index !== 0 && column.index !== 4) {
                expect(width).toBeGreaterThanOrEqual(minWidth);
            }
        });

        expect(fix.componentInstance.isHorizonatScrollbarVisible()).toBe(true);
    });

    it('Test rendering of data with 5 columns and 30 rows where 2 of the columns have width set', () => {
        const fix = TestBed.createComponent(IgxGridTestDefaultWidthHeightComponent);
        const grid = fix.componentInstance.grid2;
        fix.componentInstance.generateColumns(5);
        fix.componentInstance.generateData(30);
        fix.detectChanges();

        expect(grid.width).toEqual('100%');
        expect(grid.columns[0].width).toEqual('200px');
        expect(grid.columns[4].width).toEqual('200px');

        const actualGridWidth = grid.nativeElement.clientWidth;

        const expectedDefWidth = Math.max(Math.floor((actualGridWidth -
            parseInt(grid.columns[0].width, 10) -
            parseInt(grid.columns[4].width, 10)) / 3),
            parseInt(MIN_COL_WIDTH, 10));
        expect(parseInt(grid.columnWidth, 10)).toEqual(expectedDefWidth);

        expect(parseInt(grid.columns[1].width, 10)).toEqual(expectedDefWidth);
        expect(parseInt(grid.columns[2].width, 10)).toEqual(expectedDefWidth);
        expect(parseInt(grid.columns[3].width, 10)).toEqual(expectedDefWidth);

        grid.columns.forEach((column) => {
            const width = parseInt(column.width, 10);
            const minWidth = parseInt(grid.columnWidth, 10);
            if (column.index !== 0 && column.index !== 4) {
                expect(width).toBeGreaterThanOrEqual(minWidth);
            }
        });

        expect(fix.componentInstance.isHorizonatScrollbarVisible()).toBe(false);
    });

    it('Test rendering of data with 30 columns and 1000 rows where 5 of the columns have width set', () => {
        const fix = TestBed.createComponent(IgxGridTestDefaultWidthHeightComponent);
        const grid = fix.componentInstance.grid2;
        fix.componentInstance.generateColumns(30);
        fix.componentInstance.generateData(1000);
        fix.detectChanges();

        expect(grid.width).toEqual('100%');
        expect(grid.columns[0].width).toEqual('200px');
        expect(grid.columns[3].width).toEqual('200px');
        expect(grid.columns[5].width).toEqual('200px');
        expect(grid.columns[10].width).toEqual('200px');
        expect(grid.columns[25].width).toEqual('200px');

        const actualGridWidth = grid.nativeElement.clientWidth;

        const expectedDefWidth = Math.max(Math.floor((actualGridWidth - 5 * 200) / 25), parseInt(MIN_COL_WIDTH, 10));
        expect(parseInt(grid.columnWidth, 10)).toEqual(expectedDefWidth);
        expect(parseInt(grid.columns[1].width, 10)).toEqual(expectedDefWidth);
        expect(parseInt(grid.columns[2].width, 10)).toEqual(expectedDefWidth);
        expect(parseInt(grid.columns[4].width, 10)).toEqual(expectedDefWidth);

        grid.columns.forEach((column) => {
            const width = parseInt(column.width, 10);
            const minWidth = parseInt(grid.columnWidth, 10);
            if (column.index !== 0 && column.index !== 3 && column.index !== 5 &&
                column.index !== 10 && column.index !== 25) {
                expect(width).toEqual(minWidth);
            }
        });

        expect(fix.componentInstance.isHorizonatScrollbarVisible()).toBe(true);
    });

    it('Test rendering of data with 30 columns and 1000 rows where 5 of the columns have width set and grid has width', () => {
        const fix = TestBed.createComponent(IgxGridTestDefaultWidthHeightComponent);
        const grid = fix.componentInstance.grid2;
        grid.width = '800px';
        fix.componentInstance.generateColumns(30);
        fix.componentInstance.generateData(1000);
        fix.detectChanges();

        expect(grid.width).toEqual('800px');
        expect(grid.columns[0].width).toEqual('200px');
        expect(grid.columns[3].width).toEqual('200px');
        expect(grid.columns[5].width).toEqual('200px');
        expect(grid.columns[10].width).toEqual('200px');
        expect(grid.columns[25].width).toEqual('200px');

        const actualGridWidth = grid.nativeElement.clientWidth;
        const expectedDefWidth = Math.max(Math.floor((actualGridWidth - 5 * 200) / 25), parseInt(MIN_COL_WIDTH, 10));
        expect(parseInt(grid.columnWidth, 10)).toEqual(expectedDefWidth);

        grid.columns.forEach((column) => {
            const width = parseInt(column.width, 10);
            const minWidth = parseInt(grid.columnWidth, 10);
            if (column.index !== 0 && column.index !== 3 && column.index !== 5 &&
                column.index !== 10 && column.index !== 25) {
                expect(width).toEqual(minWidth);
            }
        });
        expect(fix.componentInstance.isHorizonatScrollbarVisible()).toBe(true);
    });

    it('Test rendering of data with 150 columns and 20000 rows where 5 of the columns have width set', () => {
        const fix = TestBed.createComponent(IgxGridTestDefaultWidthHeightComponent);
        const grid = fix.componentInstance.grid2;
        fix.componentInstance.generateColumns(150);
        fix.componentInstance.generateData(20000);
        fix.detectChanges();

        expect(grid.width).toEqual('100%');
        expect(grid.columns[0].width).toEqual('500px');
        expect(grid.columns[3].width).toEqual('500px');
        expect(grid.columns[5].width).toEqual('500px');
        expect(grid.columns[10].width).toEqual('500px');
        expect(grid.columns[50].width).toEqual('500px');

        grid.columns.forEach((column) => {
            const width = parseInt(column.width, 10);
            const minWidth = parseInt(grid.columnWidth, 10);
            if (column.index !== 0 && column.index !== 3 && column.index !== 5 &&
                column.index !== 10 && column.index !== 50) {
                expect(width).toEqual(minWidth);
            }
        });

        expect(fix.componentInstance.isHorizonatScrollbarVisible()).toBe(true);
    });

    it('Test rendering of data with 150 columns and 20000 rows where 5 of the columns have width set and grid has width', () => {
        const fix = TestBed.createComponent(IgxGridTestDefaultWidthHeightComponent);
        const grid = fix.componentInstance.grid2;
        grid.width = '800px';
        fix.componentInstance.generateColumns(150);
        fix.componentInstance.generateData(20000);
        fix.detectChanges();

        expect(grid.width).toEqual('800px');
        expect(grid.columns[0].width).toEqual('500px');
        expect(grid.columns[3].width).toEqual('500px');
        expect(grid.columns[5].width).toEqual('500px');
        expect(grid.columns[10].width).toEqual('500px');
        expect(grid.columns[50].width).toEqual('500px');

        grid.columns.forEach((column) => {
            const width = parseInt(column.width, 10);
            const minWidth = parseInt(grid.columnWidth, 10);
            if (column.index !== 0 && column.index !== 3 && column.index !== 5 &&
                column.index !== 10 && column.index !== 50) {
                expect(width).toEqual(minWidth);
            }
        });

        expect(fix.componentInstance.isHorizonatScrollbarVisible()).toBe(true);
    });

    it('should render all records if height is explicitly set to null.', () => {
        const fix = TestBed.createComponent(IgGridNullHeightComponent);
        fix.detectChanges();
        const grid = fix.componentInstance.instance;
        const recsCount = grid.data.length;

        // tbody should have height equal to all items * item height
        expect(grid.tbody.nativeElement.clientHeight).toEqual(recsCount * 50);
    });

    it('Test rendering when width and height are set in %', () => {
        const fix = TestBed.createComponent(IgxGridTestPercentWidthHeightComponent);
        const grid = fix.componentInstance.grid;

        fix.detectChanges();

        expect(window.getComputedStyle(grid.nativeElement).height).toMatch('300px');
        expect(window.getComputedStyle(grid.nativeElement).width).toMatch('400px');
    });

    it(`When edit a cell onto filtered data through grid method, the row should
            disapear and the new value should not persist onto the next row`, async(() => {
        const fix = TestBed.createComponent(IgGridTest5x5Component);
        fix.detectChanges();

        const grid = fix.componentInstance.gridMinDefaultColWidth;
        const cols = fix.componentInstance.cols;
        const gridApi = fix.componentInstance.gridApi;
        const editValue = 777;

        fix.whenStable().then(() => {
            grid.filter(cols[0].key, 1, IgxNumberFilteringOperand.instance().condition('equals'));
            return fix.whenStable();
        }).then(() => {
            fix.detectChanges();
            grid.updateCell(editValue, 0, cols[0].key);
            grid.markForCheck();
            return fix.whenStable();
        }).then(() => {
            fix.detectChanges();
            const gridRows = fix.debugElement.queryAll(By.css('igx-grid-row'));
            const firstRowCells = gridRows[0].queryAll(By.css('igx-grid-cell'));
            const firstCellInputValue = firstRowCells[0].nativeElement.textContent.trim();
            expect(firstCellInputValue).toEqual('1');
        });
    }));

<<<<<<< HEAD
    it('should render correct columns if after scrolling right container size changes so that all columns become visible.', async(() => {
=======
    it('should render correct columns if after scrolling right container size changes so that all columns become visible.', (done) => {
>>>>>>> bc547fbf
        const fix = TestBed.createComponent(IgxGridTestDefaultWidthHeightComponent);
        const grid = fix.componentInstance.grid2;
        grid.width = '500px';
        fix.componentInstance.generateColumns(5);
        fix.componentInstance.generateData(5);

        fix.whenStable().then(() => {
            fix.detectChanges();
            // scrollbar should be visible
            expect(fix.componentInstance.isHorizonatScrollbarVisible()).toBe(true);
            const scrollbar = fix.componentInstance.grid2.parentVirtDir.getHorizontalScroll();

            // scroll to the right
            scrollbar.scrollLeft = 10000;
            return fix.whenStable();
        }).then(() => {
            fix.detectChanges();
            // change width so that all columns are visible
            grid.width = '1500px';
            return fix.whenStable();
        }).then(() => {
            setTimeout(() => {
                expect(fix.componentInstance.isHorizonatScrollbarVisible()).toBe(false);

                // verify correct columns are rendered.
                const headers = fix.debugElement.queryAll(By.css(COLUMN_HEADER_CLASS));
                expect(headers.length).toEqual(5);
                for (let i = 0; i < headers.length; i ++) {
                    expect(headers[i].context.column.field).toEqual(fix.componentInstance.grid2.columns[i].field);
                }

<<<<<<< HEAD
                return fix.whenStable();
=======
                done();
>>>>>>> bc547fbf
            }, 100);
        });
    }));
});

@Component({
    template: `<div style="width: 800px; height: 600px;">
    <igx-grid #grid [data]="data" [autoGenerate]="autoGenerate">
        <igx-column field="index" header="index" dataType="number"></igx-column>
        <igx-column field="value" header="value" dataType="number"></igx-column>
    </igx-grid></div>`
})
export class IgxGridTestComponent {
    public data = [{ index: 1, value: 1 }];
    @ViewChild('grid') public grid: IgxGridComponent;

    public autoGenerate = false;

    public isHorizontalScrollbarVisible() {
        const scrollbar = this.grid.parentVirtDir.getHorizontalScroll();
        if (scrollbar) {
            return scrollbar.offsetWidth < scrollbar.children[0].offsetWidth;
        }

        return false;
    }

    public getVerticalScrollHeight() {
        const scrollbar = this.grid.verticalScrollContainer.getVerticalScroll();
        if (scrollbar) {
            return parseInt(scrollbar.style.height, 10);
        }

        return 0;
    }

    public isVerticalScrollbarVisible() {
        return this.getVerticalScrollHeight() > 0;
    }
}

@Component({
    template: `<igx-grid #grid2 style="margin-bottom: 20px;" [data]="data" (onColumnInit)="initColumns($event)">
                <igx-column *ngFor="let c of cols" [field]="c.field" [header]="c.header" [hasSummary]="true">
                </igx-column>
                </igx-grid>`
})
export class IgxGridTestDefaultWidthHeightComponent {
    public data = [];
    public cols = [];
    @ViewChild('grid2') public grid2: IgxGridComponent;

    initColumns(column) {
        switch (this.grid2.columnList.length) {
            case 5:
                if (column.index === 0 || column.index === 4) {
                    column.width = '200px';
                }
                break;
            case 30:
                if (column.index === 0 || column.index === 5 || column.index === 3 || column.index === 10 || column.index === 25) {
                    column.width = '200px';
                }
                break;
            case 150:
                if (column.index === 0 || column.index === 5 || column.index === 3 || column.index === 10 || column.index === 50) {
                    column.width = '500px';
                }
                break;
        }
    }
    public generateColumns(count) {
        this.cols = [];
        for (let i = 0; i < count; i++) {
            this.cols.push({
                field: 'col' + i,
                header: 'col' + i
            });
        }
        return this.cols;
    }
    public generateData(rows) {
        for (let r = 0; r < rows; r++) {
            const record = {};
            for (let c = 0; c < this.cols.length; c++) {
                record[this.cols[c].field] = c * r;
            }
            this.data.push(record);
        }
        return this.data;
    }

    public isHorizonatScrollbarVisible() {
        const scrollbar = this.grid2.parentVirtDir.getHorizontalScroll();
        return scrollbar.offsetWidth < scrollbar.children[0].offsetWidth;
    }
}
@Component({
    template: `
    <igx-grid #gridMinDefaultColWidth [data]="data" (onColumnInit)="init($event)" >
        <igx-column *ngFor="let col of cols"
            [field]="col.key"
            [header]="col.key"
            [dataType]="col.dataType"
            [editable]="col.editable"></igx-column>
    </igx-grid>
    `
})
export class IgGridTest5x5Component {
    public cols;
    public data;

    @ViewChild('gridMinDefaultColWidth', { read: IgxGridComponent })
    public gridMinDefaultColWidth: IgxGridComponent;

    constructor(public gridApi: IgxGridAPIService, private _cdr: ChangeDetectorRef) {
        this.generateColumns(5);
        this.generateData(this.cols.length, 5);
    }

    init(column) {
        column.hasSummary = true;
    }
    public generateData(columns, rows) {
        this.data = [];

        for (let r = 0; r < rows; r++) {
            const record = {};
            for (let c = 0; c < columns; c++) {
                c === 0 ? record[this.cols[c].key] = 1 : record[this.cols[c].key] = c * r;
            }
            this.data.push(record);
        }
    }
    public generateColumns(count) {
        this.cols = [];
        for (let i = 0; i < count; i++) {
            if (i % 2 === 0) {
                this.cols.push({
                    key: 'col' + i,
                    dataType: 'number',
                    editable: true
                });
            } else {
                this.cols.push({
                    key: 'col' + i,
                    dataType: 'number'
                });
            }
        }
        return this.cols;
    }
}
@Component({
    template: `
    <igx-grid #gridMinDefaultColWidth [data]="data" (onColumnInit)="init($event)">
        <igx-column *ngFor="let col of cols" [field]="col.key" [header]="col.key" [dataType]="col.dataType"></igx-column>
    </igx-grid>
    `
})
export class IgGridTest10x30Component {
    public cols;
    public data;

    @ViewChild('gridMinDefaultColWidth', { read: IgxGridComponent })
    public gridMinDefaultColWidth: IgxGridComponent;

    constructor(private _cdr: ChangeDetectorRef) {
        this.generateColumns(10);
        this.generateData(this.cols.length, 30);
    }

    init(column) {
        column.hasSummary = true;
    }

    public generateData(columns, rows) {
        this.data = [];

        for (let r = 0; r < rows; r++) {
            const record = {};
            for (let c = 0; c < columns; c++) {
                record[this.cols[c].key] = c * r;
            }
            this.data.push(record);
        }
    }
    public generateColumns(count) {
        this.cols = [];
        for (let i = 0; i < count; i++) {
            this.cols.push({
                key: 'col' +  i,
                dataType: 'number'
            });
        }
        return this.cols;
    }
}
@Component({
    template: `
    <igx-grid #gridMinDefaultColWidth [data]="data" (onColumnInit)="init($event)" [width]="'1500px'" >
        <igx-column *ngFor="let col of cols" [field]="col.key" [header]="col.key" [dataType]="col.dataType"></igx-column>
    </igx-grid>
    `
})
export class IgGridTest30x1000Component {
    public cols;
    public data;

    @ViewChild('gridMinDefaultColWidth', { read: IgxGridComponent })
    public gridMinDefaultColWidth: IgxGridComponent;

    constructor(private _cdr: ChangeDetectorRef) {
        this.generateColumns(30);
        this.generateData(this.cols.length, 1000);
    }

    init(column) {
        column.hasSummary = true;
    }

    public generateData(columns, rows) {
        this.data = [];

        for (let r = 0; r < rows; r++) {
            const record = {};
            for (let c = 0; c < columns; c++) {
                record[this.cols[c].key] = c * r;
            }
            this.data.push(record);
        }
    }
    public generateColumns(count) {
        this.cols = [];
        for (let i = 0; i < count; i++) {
            this.cols.push({
                key: 'col' +  i,
                dataType: 'number'
            });
        }
        return this.cols;
    }
    public isHorizonatScrollbarVisible() {
        const scrollbar = this.gridMinDefaultColWidth.parentVirtDir.getHorizontalScroll();
        return scrollbar.offsetWidth < scrollbar.children[0].offsetWidth;
    }
}
@Component({
    template: `
    <igx-grid #gridMinDefaultColWidth [data]="data" (onColumnInit)="init($event)" [width]="'1500px'" >
        <igx-column *ngFor="let col of cols" [field]="col.key" [header]="col.key" [dataType]="col.dataType"></igx-column>
    </igx-grid>
    `
})
export class IgGridTest150x200Component {
    public cols;
    public data;

    @ViewChild('gridMinDefaultColWidth', { read: IgxGridComponent })
    public gridMinDefaultColWidth: IgxGridComponent;

    constructor(private _cdr: ChangeDetectorRef) {
        this.generateColumns(150);
        this.generateData(this.cols.length, 200);
    }

    init(column) {
        column.hasSummary = true;
    }

    public generateData(columns, rows) {
        this.data = [];

        for (let r = 0; r < rows; r++) {
            const record = {};
            for (let c = 0; c < columns; c++) {
                record[this.cols[c].key] = c * r;
            }
            this.data.push(record);
        }
    }
    public generateColumns(count) {
        this.cols = [];
        for (let i = 0; i < count; i++) {
            this.cols.push({
                key: 'col' + i,
                dataType: 'number'
            });
        }
        return this.cols;
    }
    public isHorizonatScrollbarVisible() {
        const scrollbar = this.gridMinDefaultColWidth.parentVirtDir.getHorizontalScroll();
        return scrollbar.offsetWidth < scrollbar.children[0].offsetWidth;
    }
}

@Component({
    template: `
    <div style='height: 200px; overflow: auto;'>
        <igx-grid #grid [data]="data" [height]='null' [autoGenerate]="true">
        </igx-grid>
    </div>
    `
})
export class IgGridNullHeightComponent {
    public cols;
    public data;

    @ViewChild('grid', { read: IgxGridComponent })
    public instance: IgxGridComponent;

    constructor(private _cdr: ChangeDetectorRef) {
        this.data = this.generateData(5, 20);
    }
    public generateData(columns, rows) {
        const data = [];

        for (let r = 0; r < rows; r++) {
            const record = {};
            for (let c = 0; c < columns; c++) {
                record['col' + c] = c * r;
            }
            data.push(record);
        }
        return data;
    }
}

@Component({
    template:
    `<div style="width: 800px; height: 600px;">
        <igx-grid #grid [data]="data" [autoGenerate]="true" height="50%" width="50%">
        </igx-grid>
    </div>`
})
export class IgxGridTestPercentWidthHeightComponent {
    public cols;
    public data;

    @ViewChild('grid', { read: IgxGridComponent })
    public grid: IgxGridComponent;

    constructor(private _cdr: ChangeDetectorRef) {
        this.data = this.generateData(3, 30);
    }
    public generateData(columns, rows) {
        const data = [];

        for (let r = 0; r < rows; r++) {
            const record = {};
            for (let c = 0; c < columns; c++) {
                record['col' + c] = c * r;
            }
            data.push(record);
        }
        return data;
    }
}<|MERGE_RESOLUTION|>--- conflicted
+++ resolved
@@ -95,17 +95,10 @@
                 - parseInt(window.getComputedStyle(gridFooter.nativeElement).height, 10)
                 - parseInt(window.getComputedStyle(gridScroll.nativeElement).height, 10);
                 expect(parseInt(window.getComputedStyle(gridBody.nativeElement).height, 10)).toEqual(gridBodyHeight);
-<<<<<<< HEAD
-             }, 250);
-            return fix.whenStable();
-        });
-    }));
-=======
                 done();
              }, 250);
         });
     });
->>>>>>> bc547fbf
 
     it('should not have column misalignment when no vertical scrollbar is shown', () => {
         const fix = TestBed.createComponent(IgxGridTestComponent);
@@ -430,11 +423,7 @@
         });
     }));
 
-<<<<<<< HEAD
-    it('should render correct columns if after scrolling right container size changes so that all columns become visible.', async(() => {
-=======
     it('should render correct columns if after scrolling right container size changes so that all columns become visible.', (done) => {
->>>>>>> bc547fbf
         const fix = TestBed.createComponent(IgxGridTestDefaultWidthHeightComponent);
         const grid = fix.componentInstance.grid2;
         grid.width = '500px';
@@ -466,14 +455,10 @@
                     expect(headers[i].context.column.field).toEqual(fix.componentInstance.grid2.columns[i].field);
                 }
 
-<<<<<<< HEAD
-                return fix.whenStable();
-=======
                 done();
->>>>>>> bc547fbf
             }, 100);
         });
-    }));
+    });
 });
 
 @Component({
