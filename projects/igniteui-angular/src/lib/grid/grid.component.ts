--- conflicted
+++ resolved
@@ -450,19 +450,13 @@
     @ViewChild('tfoot')
     public tfoot: ElementRef;
 
-<<<<<<< HEAD
+    @ViewChild('columnHidingUI')
+    public columnHidingUI: IgxColumnHidingComponent;
+
     @ViewChild('summaries')
     public summaries: ElementRef;
 
-=======
-    @ViewChild('columnHidingUI')
-    public columnHidingUI: IgxColumnHidingComponent;
-
-    @ViewChild('summaries')
-    public summaries: ElementRef;
-
-
->>>>>>> bc547fbf
+
     @HostBinding('attr.tabindex')
     public tabindex = 0;
 
@@ -1280,15 +1274,12 @@
             return;
         }
 
-<<<<<<< HEAD
-=======
         let toolbarHeight = 0;
             if (this.showToolbar && this.toolbarHtml != null) {
                 toolbarHeight = this.toolbarHtml.nativeElement.firstElementChild ?
                     this.toolbarHtml.nativeElement.offsetHeight : 0;
         }
 
->>>>>>> bc547fbf
         let pagingHeight = 0;
         if (this.paging) {
             pagingHeight = this.paginator.nativeElement.firstElementChild ?
@@ -1303,20 +1294,6 @@
         if (this._height && this._height.indexOf('%') !== -1) {
             /*height in %*/
             this.calcHeight = this._calculateGridBodyHeight(
-<<<<<<< HEAD
-               parseInt(computed.getPropertyValue('height'), 10), pagingHeight);
-        } else {
-            this.calcHeight = this._calculateGridBodyHeight(
-                parseInt(this._height, 10), pagingHeight);
-        }
-    }
-
-    protected _calculateGridBodyHeight(gridHeight: number, pagingHeight: number) {
-        const footerBordersAndScrollbars = this.tfoot.nativeElement.offsetHeight -
-            this.tfoot.nativeElement.clientHeight;
-
-        return gridHeight -
-=======
                parseInt(computed.getPropertyValue('height'), 10), toolbarHeight, pagingHeight);
         } else {
             this.calcHeight = this._calculateGridBodyHeight(
@@ -1330,7 +1307,6 @@
             this.tfoot.nativeElement.clientHeight;
 
         return gridHeight - toolbarHeight -
->>>>>>> bc547fbf
             this.theadRow.nativeElement.offsetHeight -
             this.summariesHeight - pagingHeight -
             footerBordersAndScrollbars -
