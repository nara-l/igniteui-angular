--- conflicted
+++ resolved
@@ -2336,51 +2336,11 @@
         }
     }
 
-<<<<<<< HEAD
-    @HostListener('keydown.pagedown', ['$event'])
-    public onKeydownPageDown(event) {
-        event.preventDefault();
-        this.verticalScrollContainer.scrollNextPage();
-        this.nativeElement.focus();
-    }
-
-    @HostListener('keydown.pageup', ['$event'])
-    public onKeydownPageUp(event) {
-        event.preventDefault();
-        this.verticalScrollContainer.scrollPrevPage();
-        this.nativeElement.focus();
-    }
-
-    @HostListener('keydown.arrowdown', ['$event'])
-    public onKeydownArrowDown(event) {
-        event.preventDefault();
-        this.verticalScrollContainer.scrollNext();
-    }
-
-    @HostListener('keydown.arrowup', ['$event'])
-    public onKeydownArrowUp(event) {
-        event.preventDefault();
-        this.verticalScrollContainer.scrollPrev();
-    }
-
-    @HostListener('keydown.arrowleft', ['$event'])
-    public onKeydownArrowLeft(event) {
-        event.preventDefault();
-        const horVirtScroll = this.parentVirtDir.getHorizontalScroll();
-        horVirtScroll.scrollLeft -= MINIMUM_COLUMN_WIDTH;
-    }
-
-    @HostListener('keydown.arrowright', ['$event'])
-    public onKeydownArrowRight(event) {
-        event.preventDefault();
-        const horVirtScroll = this.parentVirtDir.getHorizontalScroll();
-        horVirtScroll.scrollLeft += MINIMUM_COLUMN_WIDTH;
-=======
     notGroups(arr) {
         return arr.filter(c => !c.columnGroup);
->>>>>>> aace27f3
-    }
-
+    }
+
+    
     public onChipRemoved(event) {
         this.clearGrouping(event.owner.id);
     }
@@ -2427,4 +2387,45 @@
             this.markForCheck();
         }
     }
+
+    @HostListener('keydown.pagedown', ['$event'])
+    public onKeydownPageDown(event) {
+        event.preventDefault();
+        this.verticalScrollContainer.scrollNextPage();
+        this.nativeElement.focus();
+    }
+
+    @HostListener('keydown.pageup', ['$event'])
+    public onKeydownPageUp(event) {
+        event.preventDefault();
+        this.verticalScrollContainer.scrollPrevPage();
+        this.nativeElement.focus();
+    }
+
+    @HostListener('keydown.arrowdown', ['$event'])
+    public onKeydownArrowDown(event) {
+        event.preventDefault();
+        this.verticalScrollContainer.scrollNext();
+    }
+
+    @HostListener('keydown.arrowup', ['$event'])
+    public onKeydownArrowUp(event) {
+        event.preventDefault();
+        this.verticalScrollContainer.scrollPrev();
+    }
+
+    @HostListener('keydown.arrowleft', ['$event'])
+    public onKeydownArrowLeft(event) {
+        event.preventDefault();
+        const horVirtScroll = this.parentVirtDir.getHorizontalScroll();
+        horVirtScroll.scrollLeft -= MINIMUM_COLUMN_WIDTH;
+    }
+
+    @HostListener('keydown.arrowright', ['$event'])
+    public onKeydownArrowRight(event) {
+        event.preventDefault();
+        const horVirtScroll = this.parentVirtDir.getHorizontalScroll();
+        horVirtScroll.scrollLeft += MINIMUM_COLUMN_WIDTH;
+    }
+
 }