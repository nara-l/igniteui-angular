import { DOCUMENT } from '@angular/common';
import {
    AfterContentInit,
    AfterViewInit,
    ChangeDetectionStrategy,
    ChangeDetectorRef,
    Component,
    ComponentFactoryResolver,
    ContentChildren,
    ContentChild,
    DoCheck,
    ElementRef,
    EventEmitter,
    HostBinding,
    HostListener,
    Inject,
    Input,
    IterableChangeRecord,
    IterableDiffers,
    NgZone,
    OnDestroy,
    OnInit,
    Output,
    QueryList,
    TemplateRef,
    ViewChild,
    ViewChildren,
    AfterViewChecked,
    ViewContainerRef,
    InjectionToken
} from '@angular/core';
import { Subject } from 'rxjs';
import { takeUntil, first } from 'rxjs/operators';
import { IgxSelectionAPIService } from '../core/selection';
import { cloneArray, isNavigationKey } from '../core/utils';
import { DataType, DataUtil } from '../data-operations/data-util';
import { FilteringLogic, IFilteringExpression } from '../data-operations/filtering-expression.interface';
import { IGroupByExpandState } from '../data-operations/groupby-expand-state.interface';
import { IGroupByRecord } from '../data-operations/groupby-record.interface';
import { ISortingExpression } from '../data-operations/sorting-expression.interface';
import { IForOfState, IgxGridForOfDirective } from '../directives/for-of/for_of.directive';
import { IgxTextHighlightDirective } from '../directives/text-highlight/text-highlight.directive';
import { IgxBaseExporter, IgxExporterOptionsBase, AbsoluteScrollStrategy, HorizontalAlignment, VerticalAlignment } from '../services/index';
import { IgxCheckboxComponent } from './../checkbox/checkbox.component';
import { IgxGridAPIService } from './api.service';
import { IgxGridCellComponent } from './cell.component';
import { IColumnVisibilityChangedEventArgs } from './column-hiding-item.directive';
import { IgxColumnComponent } from './column.component';
import { IBaseChipEventArgs, IChipClickEventArgs, IChipKeyDownEventArgs } from '../chips/chip.component';
import { IChipsAreaReorderEventArgs } from '../chips/chips-area.component';
import { ISummaryExpression } from './grid-summary';
import { IgxGroupByRowTemplateDirective, DropPosition, ContainerPositioningStrategy } from './grid.common';
import { IgxGridToolbarComponent } from './grid-toolbar.component';
import { IgxGridSortingPipe, IgxGridTransactionPipe } from './grid.pipes';
import { IgxGridGroupByRowComponent } from './groupby-row.component';
import { IgxGridRowComponent } from './row.component';
import { IgxGridHeaderComponent } from './grid-header.component';
import { IgxOverlayOutletDirective, IgxToggleDirective } from '../directives/toggle/toggle.directive';
import { FilteringExpressionsTree, IFilteringExpressionsTree } from '../data-operations/filtering-expressions-tree';
import { IFilteringOperation } from '../data-operations/filtering-condition';
import { Transaction, TransactionType, TransactionService, State } from '../services/index';
import {
    IgxRowEditTemplateDirective,
    IgxRowEditTabStopDirective
} from './grid.rowEdit.directive';
import { IgxGridNavigationService } from './grid-navigation.service';
import { DeprecateProperty } from '../core/deprecateDecorators';
import { DisplayDensity } from '../core/displayDensity';

let NEXT_ID = 0;
const MINIMUM_COLUMN_WIDTH = 136;

export const IgxGridTransaction = new InjectionToken<string>('IgxGridTransaction');

export interface IGridCellEventArgs {
    cell: IgxGridCellComponent;
    event: Event;
}

export interface IGridEditEventArgs {
    row: IgxGridRowComponent;
    cell: IgxGridCellComponent;
    currentValue: any;
    newValue: any;
}

export interface IGridRowEditEventArgs {
    row: IgxGridRowComponent;
    newValue: any;
    oldValue: any;
}

export interface IPinColumnEventArgs {
    column: IgxColumnComponent;
    insertAtIndex: number;
}

export interface IPageEventArgs {
    previous: number;
    current: number;
}

export interface IRowDataEventArgs {
    data: any;
}

export interface IColumnResizeEventArgs {
    column: IgxColumnComponent;
    prevWidth: string;
    newWidth: string;
}

export interface IRowSelectionEventArgs {
    oldSelection: any[];
    newSelection: any[];
    row?: IgxGridRowComponent;
    event?: Event;
}

export interface ISearchInfo {
    searchText: string;
    caseSensitive: boolean;
    exactMatch: boolean;
    activeMatchIndex: number;
    matchInfoCache: any[];
}

export interface IGridToolbarExportEventArgs {
    grid: IgxGridComponent;
    exporter: IgxBaseExporter;
    options: IgxExporterOptionsBase;
    cancel: boolean;
}

export interface IColumnMovingStartEventArgs {
    source: IgxColumnComponent;
}

export interface IColumnMovingEventArgs {
    source: IgxColumnComponent;
    cancel: boolean;
}

export interface IColumnMovingEndEventArgs {
    source: IgxColumnComponent;
    target: IgxColumnComponent;
    cancel: boolean;
}

<<<<<<< HEAD
export interface IDensityChangedEventArgs {
    oldDensity: DisplayDensity | string;
    newDensity: DisplayDensity | string;
=======
export interface IFocusChangeEventArgs {
    cell: IgxGridCellComponent;
    groupRow: IgxGridGroupByRowComponent;
    event: Event;
    cancel: boolean;
>>>>>>> 54a37d68
}

/**
 * **Ignite UI for Angular Grid** -
 * [Documentation](https://www.infragistics.com/products/ignite-ui-angular/angular/components/grid.html)
 *
 * The Ignite UI Grid is used for presenting and manipulating tabular data in the simplest way possible.  Once data
 * has been bound, it can be manipulated through filtering, sorting & editing operations.
 *
 * Example:
 * ```html
 * <igx-grid [data]="employeeData" autoGenerate="false">
 *   <igx-column field="first" header="First Name"></igx-column>
 *   <igx-column field="last" header="Last Name"></igx-column>
 *   <igx-column field="role" header="Role"></igx-column>
 * </igx-grid>
 * ```
 */
@Component({
    changeDetection: ChangeDetectionStrategy.OnPush,
    preserveWhitespaces: false,
    providers: [IgxGridNavigationService],
    selector: 'igx-grid',
    templateUrl: './grid.component.html'
})
export class IgxGridComponent implements OnInit, OnDestroy, AfterContentInit, AfterViewInit, DoCheck {

    /**
     * An @Input property that lets you fill the `IgxGridComponent` with an array of data.
     * ```html
     * <igx-grid [data]="Data" [autoGenerate]="true"></igx-grid>
     * ```
	 * @memberof IgxGridComponent
     */
    @Input()
    public data: any[];

    /**
     * An @Input property that autogenerates the `IgxGridComponent` columns.
     * The default value is false.
     * ```html
     * <igx-grid [data]="Data" [autoGenerate]="true"></igx-grid>
     * ```
	 * @memberof IgxGridComponent
     */
    @Input()
    public autoGenerate = false;

    /**
     * An @Input property that sets the value of the `id` attribute. If not provided it will be automatically generated.
     * ```html
     * <igx-grid [id]="'igx-grid-1'" [data]="Data" [autoGenerate]="true"></igx-grid>
     * ```
	 * @memberof IgxGridComponent
     */
    @HostBinding('attr.id')
    @Input()
    public id = `igx-grid-${NEXT_ID++}`;

    /**
     * An @Input property that sets a custom template when the `IgxGridComponent` is empty.
     * ```html
     * <igx-grid [id]="'igx-grid-1'" [data]="Data" [emptyGridTemplate]="myTemplate" [autoGenerate]="true"></igx-grid>
     * ```
	 * @memberof IgxGridComponent
     */
    @Input()
    public emptyGridTemplate: TemplateRef<any>;

    @Input()
    public get filteringLogic() {
        return this._filteringExpressionsTree.operator;
    }

    /**
     * Sets the filtering logic of the `IgxGridComponent`.
     * The default is AND.
     * ```html
     * <igx-grid [data]="Data" [autoGenerate]="true" [filteringLogic]="filtering"></igx-grid>
     * ```
	 * @memberof IgxGridComponent
     */
    public set filteringLogic(value: FilteringLogic) {
        this._filteringExpressionsTree.operator = value;
    }

    /**
     * Returns the filtering state of `IgxGridComponent`.
     * ```typescript
     * let filteringExpressionsTree = this.grid.filteringExpressionsTree;
     * ```
	 * @memberof IgxGridComponent
     */
    @Input()
    get filteringExpressionsTree() {
        return this._filteringExpressionsTree;
    }

    /**
     * Sets the filtering state of the `IgxGridComponent`.
     * ```typescript
     * const logic = new FilteringExpressionsTree(FilteringLogic.And, "ID");
     * logic.filteringOperands = [
     *     {
     *          condition: IgxNumberFilteringOperand.instance().condition('greaterThan'),
     *          fieldName: 'ID',
     *          searchVal: 1
     *     }
     * ];
     * this.grid.filteringExpressionsTree = (logic);
     * ```
	 * @memberof IgxGridComponent
     */
    set filteringExpressionsTree(value) {
        if (value && value instanceof FilteringExpressionsTree) {
            const val = (value as FilteringExpressionsTree);
            for (let index = 0; index < val.filteringOperands.length; index++) {
                if (!(val.filteringOperands[index] instanceof FilteringExpressionsTree)) {
                    const newExpressionsTree = new FilteringExpressionsTree(FilteringLogic.And, val.filteringOperands[index].fieldName);
                    newExpressionsTree.filteringOperands.push(val.filteringOperands[index] as IFilteringExpression);
                    val.filteringOperands[index] = newExpressionsTree;
                }
            }

            this._filteringExpressionsTree = value;
            this._pipeTrigger++;
            this.clearSummaryCache();
            this.cdr.markForCheck();
            this.cdr.detectChanges();
        }
    }

    /**
     * Returns an array of objects containing the filtered data in the `IgxGridComponent`.
     * ```typescript
     * let filteredData = this.grid.filteredData;
     * ```
	 * @memberof IgxGridComponent
     */
    get filteredData() {
        return this._filteredData;
    }

    /**
     * Sets an array of objects containing the filtered data in the `IgxGridComponent`.
     * ```typescript
     * this.grid.filteredData = [{
     *       ID: 1,
     *       Name: "A"
     * }];
     * ```
	 * @memberof IgxGridComponent
     */
    set filteredData(value) {
        this._filteredData = value;

        if (this.rowSelectable) {
            this.updateHeaderCheckboxStatusOnFilter(this._filteredData);
        }

        this.restoreHighlight();
    }

    /**
     * Returns the group by state of the `IgxGridComponent`.
     * ```typescript
     * let groupByState = this.grid.groupingExpressions;
     * ```
	 * @memberof IgxGridComponent
     */
    @Input()
    get groupingExpressions(): ISortingExpression[] {
        return this._groupingExpressions;
    }

    /**
     * Sets the group by state of the `IgxGridComponent`.
     * ```typescript
     * this.grid.groupingExpressions = [{
     *     fieldName: "ID",
     *     dir: SortingDirection.Asc,
     *     ignoreCase: false
     * }];
     * ```
	 * @memberof IgxGridComponent
     */
    set groupingExpressions(value: ISortingExpression[]) {
        if (value && value.length > 10) {
            throw Error('Maximum amount of grouped columns is 10.');
        }
        this._groupingExpressions = cloneArray(value);
        this.chipsGoupingExpressions = cloneArray(value);
        if (this.gridAPI.get(this.id)) {
            this.gridAPI.arrange_sorting_expressions(this.id);
            /* grouping should work in conjunction with sorting
            and without overriding separate sorting expressions */
            this._applyGrouping();
            this.cdr.markForCheck();
        } else {
            // setter called before grid is registered in grid API service
            this.sortingExpressions.unshift.apply(this.sortingExpressions, this._groupingExpressions);
        }
    }

    /**
     * Returns a list of expansion states for group rows.
     * Includes only states that differ from the default one (controlled through groupsExpanded and states that the user has changed.
     * Contains the expansion state (expanded: boolean) and the unique identifier for the group row (Array).
     * ```typescript
     * const groupExpState = this.grid.groupingExpansionState;
     * ```
	 * @memberof IgxGridComponent
     */
    @Input()
    get groupingExpansionState() {
        return this._groupingExpandState;
    }

    /**
     * Sets a list of expansion states for group rows.
     * ```typescript
     *      this.grid.groupingExpansionState = [{
     *      expanded: false,
     *      hierarchy: [{ fieldName: 'ID', value: 1 }]
     *   }];
     * // You can use DataUtil.getHierarchy(groupRow) to get the group `IgxGridRowComponent` hierarchy.
     * ```
	 * @memberof IgxGridComponent
     */
    set groupingExpansionState(value) {
        const activeInfo = IgxTextHighlightDirective.highlightGroupsMap.get(this.id);

        let highlightItem = null;
        if (this.collapsedHighlightedItem) {
            highlightItem = this.collapsedHighlightedItem.item;
        } else if (this.lastSearchInfo.matchInfoCache.length) {
            highlightItem = this.lastSearchInfo.matchInfoCache[this.lastSearchInfo.activeMatchIndex].item;
        }

        this._groupingExpandState = cloneArray(value);

        this.refreshSearch();

        if (highlightItem !== null && this.groupingExpressions.length) {
            const index = this.filteredSortedData.indexOf(highlightItem);
            const groupRow = this.getGroupByRecords()[index];

            if (!this.isExpandedGroup(groupRow)) {
                IgxTextHighlightDirective.clearActiveHighlight(this.id);
                this.collapsedHighlightedItem = {
                    info: activeInfo,
                    item: highlightItem
                };
            } else if (this.collapsedHighlightedItem !== null) {
                const collapsedInfo = this.collapsedHighlightedItem.info;
                IgxTextHighlightDirective.setActiveHighlight(this.id, {
                    columnIndex: collapsedInfo.columnIndex,
                    rowIndex: collapsedInfo.rowIndex,
                    index: collapsedInfo.index,
                    page: collapsedInfo.page
                });
            }
        }
        this.cdr.detectChanges();
    }

    private collapsedHighlightedItem: any = null;

    /**
     * An @Input property that determines whether created groups are rendered expanded or collapsed.
     * The default rendered state is expanded.
     * ```html
     * <igx-grid #grid [data]="Data" [groupsExpanded]="false" [autoGenerate]="true"></igx-grid>
     * ```
	 * @memberof IgxGridComponent
     */
    @Input()
    public groupsExpanded = true;

    /**
     * A hierarchical representation of the group by records.
     * ```typescript
     * let groupRecords = this.grid.groupsRecords;
     * ```
	 * @memberof IgxGridComponent
     */
    public groupsRecords: IGroupByRecord[] = [];

    /**
     * Returns whether the paging feature is enabled/disabled.
     * The default state is disabled (false).
     * ```
     * const paging = this.grid.paging;
     * ```
	 * @memberof IgxGridComponent
     */
    @Input()
    get paging(): boolean {
        return this._paging;
    }

    /**
     * Enables/Disables the paging feature.
     * ```html
     * <igx-grid #grid [data]="Data" [autoGenerate]="true" [paging]="true"></igx-grid>
     * ```
	 * @memberof IgxGridComponent
     */
    set paging(value: boolean) {
        this._paging = value;
        this._pipeTrigger++;

        if (this._ngAfterViewInitPaassed) {
            this.cdr.detectChanges();
            this.calculateGridHeight();
            this.cdr.detectChanges();
        }
    }

    /**
     * Returns the current page index.
     * ```html
     * let gridPage = this.grid.page;
     * ```
	 * @memberof IgxGridComponent
     */
    @Input()
    get page(): number {
        return this._page;
    }

    /**
     * Sets the current page index.
     * <igx-grid #grid [data]="Data" [paging]="true" [page]="5" [autoGenerate]="true"></igx-grid>
     */
    set page(val: number) {
        if (val < 0 || val > this.totalPages - 1) {
            return;
        }

        this.onPagingDone.emit({ previous: this._page, current: val });
        this._page = val;
        this.cdr.markForCheck();
    }

    /**
     * Returns the number of visible items per page of the `IgxGridComponent`.
     * The default is 15.
     * ```html
     * let itemsPerPage = this.grid.perPage;
     * ```
	 * @memberof IgxGridComponent
     */
    @Input()
    get perPage(): number {
        return this._perPage;
    }

    /**
     * Sets the number of visible items per page of the `IgxGridComponent`.
     * ```html
     * <igx-grid #grid [data]="Data" [paging]="true" [perPage]="5" [autoGenerate]="true"></igx-grid>
     * ```
	 * @memberof IgxGridComponent
     */
    set perPage(val: number) {
        if (val < 0) {
            return;
        }

        this._perPage = val;
        this.page = 0;
        this.endRowEdit(true);
        this.restoreHighlight();
    }

    /**
     * You can provide a custom `ng-template` for the pagination UI of the grid.
     * ```html
     * <igx-grid #grid [paging]="true" [myTemplate]="myTemplate" [height]="'305px'"></igx-grid>
     * ```
	 * @memberof IgxGridComponent
     */
    @Input()
    public paginationTemplate: TemplateRef<any>;

    /**
     * Return the display density currently applied to the grid.
     * The default value is `comfortable`.
     * Available options are `comfortable`, `cosy`, `compact`.
     * ```typescript
     * let gridTheme = this.grid.displayDensity;
     * ```
	 * @memberof IgxGridComponent
     */
    @Input()
    public get displayDensity(): DisplayDensity | string {
        return this._displayDensity;
    }

    /**
     * Sets the display density currently applied to the grid.
     * ```html
     * <igx-grid #grid [data]="localData" [displayDensity]="'compact'" [autoGenerate]="true"></igx-grid>
     * ```
	 * @memberof IgxGridComponent
     */
    public set displayDensity(val: DisplayDensity | string) {
        const currentDisplayDensity = this._displayDensity;
        switch (val) {
            case 'compact':
                this._displayDensity = DisplayDensity.compact;
                break;
            case 'cosy':
                this._displayDensity = DisplayDensity.cosy;
                break;
            case 'comfortable':
            default:
                this._displayDensity = DisplayDensity.comfortable;
        }

        if (currentDisplayDensity && currentDisplayDensity !== this._displayDensity) {
            const densityChangedArgs: IDensityChangedEventArgs = {
                oldDensity: currentDisplayDensity,
                newDensity: this._displayDensity
            };

            this.onDensityChanged.emit(densityChangedArgs);
        }
    }

    /**
     * Returns whether the column hiding UI for the `IgxGridComponent` is enabled.
     * By default it is disabled (false).
     * ```typescript
     * let gridColHiding = this.grid.columnHiding;
     * ```
	 * @memberof IgxGridComponent
     */
    @Input()
    get columnHiding() {
        return this._columnHiding;
    }

    /**
     * Sets whether the column hiding UI for the `IgxGridComponent` is enabled.
     * In order for the UI to work, you need to enable the toolbar as shown in the example below.
     * ```html
     * <igx-grid [data]="Data" [autoGenerate]="true" [showToolbar]="true" [columnHiding]="true"></igx-grid>
     * ```
	 * @memberof IgxGridComponent
     */
    set columnHiding(value) {
        if (this._columnHiding !== value) {
            this._columnHiding = value;
            if (this.gridAPI.get(this.id)) {
                this.markForCheck();
                if (this._ngAfterViewInitPaassed) {
                    this.calculateGridSizes();
                }
            }
        }
    }

    /**
     * Sets whether the `IgxGridRowComponent` selection is enabled.
     * By default it is set to false.
     * ```typescript
     * let rowSelectable = this.grid.rowSelectable;
     * ```
	 * @memberof IgxGridComponent
     */
    @Input()
    get rowSelectable(): boolean {
        return this._rowSelection;
    }

    /**
     * Sets whether rows can be selected.
     * ```html
     * <igx-grid #grid [showToolbar]="true" [rowSelectable]="true" [columnHiding]="true"></igx-grid>
     * ```
	 * @memberof IgxGridComponent
     */
    set rowSelectable(val: boolean) {
        this._rowSelection = val;
        if (this.gridAPI.get(this.id)) {

            // should selection persist?
            this.allRowsSelected = false;
            this.deselectAllRows();
            this.markForCheck();
        }
    }

    /**
 * Sets whether the `IgxGridRowComponent` is editable.
 * By default it is set to false.
 * ```typescript
 * let rowEditable = this.grid.rowEditable;
 * ```
 * @memberof IgxGridComponent
 */
    @Input()
    get rowEditable(): boolean {
        return this._rowEditable;
    }
    /**
    * Sets whether rows can be edited.
    * ```html
    * <igx-grid #grid [showToolbar]="true" [rowEditable]="true" [columnHiding]="true"></igx-grid>
    * ```
    * @memberof IgxGridComponent
    */
    set rowEditable(val: boolean) {
        this._rowEditable = val;
        this.refreshGridState();
    }

    /**
     * Returns the height of the `IgxGridComponent`.
     * ```typescript
     * let gridHeight = this.grid.height;
     * ```
	 * @memberof IgxGridComponent
     */
    @HostBinding('style.height')
    @Input()
    public get height() {
        return this._height;
    }

    /**
     * Sets the height of the `IgxGridComponent`.
     * ```html
     * <igx-grid #grid [data]="Data" [height]="'305px'" [autoGenerate]="true"></igx-grid>
     * ```
	 * @memberof IgxGridComponent
     */
    public set height(value: string) {
        if (this._height !== value) {
            this._height = value;
            requestAnimationFrame(() => {
                this.calculateGridHeight();
                this.cdr.markForCheck();
            });
        }
    }

    /**
     * Returns the width of the `IgxGridComponent`.
     * ```typescript
     * let gridWidth = this.grid.width;
     * ```
	 * @memberof IgxGridComponent
     */
    @HostBinding('style.width')
    @Input()
    public get width() {
        return this._width;
    }

    /**
     * Sets the width of the `IgxGridComponent`.
     * ```html
     * <igx-grid #grid [data]="Data" [width]="'305px'" [autoGenerate]="true"></igx-grid>
     * ```
	 * @memberof IgxGridComponent
     */
    public set width(value: string) {
        if (this._width !== value) {
            this._width = value;
            requestAnimationFrame(() => {
                // Calling reflow(), because the width calculation
                // might make the horizontal scrollbar appear/disappear.
                // This will change the height, which should be recalculated.
                this.reflow();
            });
        }
    }

    /**
     * Returns the width of the header of the `IgxGridComponent`.
     * ```html
     * let gridHeaderWidth = this.grid.headerWidth;
     * ```
	 * @memberof IgxGridComponent
     */
    get headerWidth() {
        return parseInt(this._width, 10) - 17;
    }

    /**
     * An @Input property that adds styling classes applied to all even `IgxGridRowComponent`s in the grid.
     * ```html
     * <igx-grid #grid [data]="Data" [evenRowCSS]="'igx-grid--my-even-class'" [autoGenerate]="true"></igx-grid>
     * ```
	 * @memberof IgxGridComponent
     */
    @Input()
    public evenRowCSS = 'igx-grid__tr--even';

    /**
     * An @Input property that adds styling classes applied to all odd `IgxGridRowComponent`s in the grid.
     * ```html
     * <igx-grid #grid [data]="Data" [evenRowCSS]="'igx-grid--my-odd-class'" [autoGenerate]="true"></igx-grid>
     * ```
	 * @memberof IgxGridComponent
     */
    @Input()
    public oddRowCSS = 'igx-grid__tr--odd';

    /**
     * Returns the row height.
     * ```typescript
     * const rowHeight = this.grid.rowHeight;
     * ```
	 * @memberof IgxGridComponent
     */
    @Input()
    public get rowHeight() {
        return this._rowHeight ? this._rowHeight : this.defaultRowHeight;
    }

    /**
     * Sets the row height.
     * ```html
     * <igx-grid #grid [data]="localData" [showToolbar]="true" [rowHeight]="100" [autoGenerate]="true"></igx-grid>
     * ```
	 * @memberof IgxGridComponent
     */
    public set rowHeight(value) {
        this._rowHeight = parseInt(value, 10);
    }

    /**
     * An @Input property that sets the default width of the `IgxGridComponent`'s columns.
     * ```html
     * <igx-grid #grid [data]="localData" [showToolbar]="true" [columnWidth]="100" [autoGenerate]="true"></igx-grid>
     * ```
	 * @memberof IgxGridComponent
     */
    @Input()
    public get columnWidth(): string {
        return this._columnWidth;
    }
    public set columnWidth(value: string) {
        this._columnWidth = value;
        this._columnWidthSetByUser = true;
    }

    /**
     * An @Input property that sets the primary key of the `IgxGridComponent`.
     * ```html
     * <igx-grid #grid [data]="localData" [showToolbar]="true" [primaryKey]="6" [autoGenerate]="true"></igx-grid>
     * ```
	 * @memberof IgxGridComponent
     */
    @Input()
    public primaryKey;

    /**
     * An @Input property that sets the message displayed when there are no records.
     * ```html
     * <igx-grid #grid [data]="Data" [emptyGridMessage]="'The grid is empty'" [autoGenerate]="true"></igx-grid>
     * ```
	 * @memberof IgxGridComponent
     */
    @Input()
    public emptyGridMessage = 'Grid has no data.';

    /**
     * An @Input property that sets the message displayed when there are no records and the grid is filtered.
     * ```html
     * <igx-grid #grid [data]="Data" [emptyGridMessage]="'The grid is empty'" [autoGenerate]="true"></igx-grid>
     * ```
	 * @memberof IgxGridComponent
     */
    @Input()
    public emptyFilteredGridMessage = 'No records found.';

    /**
     * An @Input property that sets the message displayed inside the GroupBy drop area where columns can be dragged on.
     * Note: The grid needs to have at least one groupable column in order the GroupBy area to be displayed.
     * ```html
     * <igx-grid dropAreaMessage="Drop here to group!">
     *      <igx-column [groupable]="true" field="ID"></igx-column>
     * </igx-grid>
     * ```
	 * @memberof IgxGridComponent
     */
    @Input()
    public dropAreaMessage = 'Drag a column header and drop it here to group by that column.';

    /**
     * An @Input property that sets the template that will be rendered as a GroupBy drop area.
     * Note: The grid needs to have at least one groupable column in order the GroupBy area to be displayed.
     * ```html
     * <igx-grid [dropAreaTemplate]="dropAreaRef">
     *      <igx-column [groupable]="true" field="ID"></igx-column>
     * </igx-grid>
     *
     * <ng-template #myDropArea>
     *      <span> Custom drop area! </span>
     * </ng-template>
     * ```
     * ```ts
     * @ViewChild('myDropArea', { read: TemplateRef })
     * public dropAreaRef: TemplateRef<any>;
     * ```
	 * @memberof IgxGridComponent
     */
    @Input()
    public dropAreaTemplate: TemplateRef<any>;

    /**
     * An @Input property that sets the title to be displayed in the built-in column hiding UI.
     * ```html
     * <igx-grid [showToolbar]="true" [columnHiding]="true" columnHidingTitle="Column Hiding"></igx-grid>
     * ```
	 * @memberof IgxGridComponent
     */
    @Input()
    public columnHidingTitle = '';

    /**
     * Returns if the built-in column pinning UI should be shown in the toolbar.
     * ```typescript
     *  let colPinning = this.grid.columnPinning;
     * ```
	 * @memberof IgxGridComponent
     */
    @Input()
    get columnPinning() {
        return this._columnPinning;
    }

    /**
     * Sets if the built-in column pinning UI should be shown in the toolbar.
     * By default it's disabled.
     * ```html
     * <igx-grid #grid [data]="localData" [columnPinning]="'true" [height]="'305px'" [autoGenerate]="true"></igx-grid>
     * ```
	 * @memberof IgxGridComponent
     */
    set columnPinning(value) {
        if (this._columnPinning !== value) {
            this._columnPinning = value;
            if (this.gridAPI.get(this.id)) {
                this.markForCheck();
                if (this._ngAfterViewInitPaassed) {
                    this.calculateGridSizes();
                }
            }
        }
    }

    /**
     * An @Input property that sets whether the grouped columns should be hidden as well.
     * The default value is "false"
     * ```html
     * <igx-grid #grid [data]="localData" [hideGroupedColumns]="true" [autoGenerate]="true"></igx-grid>
     * ```
	 * @memberof IgxGridComponent
     */
    @Input()
    public get hideGroupedColumns() {
        return this._hideGroupedColumns;
    }

    public set hideGroupedColumns(value: boolean) {
        if (value) {
            this.groupingDiffer = this.differs.find(this.groupingExpressions).create();
        } else {
            this.groupingDiffer = null;
        }
        if (this.columnList && this.groupingExpressions) {
            this._setGroupColsVisibility(value);
        }

        this._hideGroupedColumns = value;
    }

    /**
     * An @Input property that sets the title to be displayed in the UI of the column pinning.
     * ```html
     * <igx-grid #grid [data]="localData" [columnPinning]="'true" [columnPinningTitle]="'Column Hiding'" [autoGenerate]="true"></igx-grid>
     * ```
	 * @memberof IgxGridComponent
     */
    @Input()
    public columnPinningTitle = '';

    /**
     * Emitted when `IgxGridCellComponent` is clicked. Returns the `IgxGridCellComponent`.
     * ```html
     * <igx-grid #grid (onCellClick)="onCellClick($event)" [data]="localData" [height]="'305px'" [autoGenerate]="true"></igx-grid>
     * ```
     * ```typescript
     * public onCellClick(e){
     *     alert("The cell has been clicked!");
     * }
     * ```
	 * @memberof IgxGridComponent
     */
    @Output()
    public onCellClick = new EventEmitter<IGridCellEventArgs>();

    /**
     * Emitted when `IgxGridCellComponent` is selected. Returns the `IgxGridCellComponent`.
     * ```html
     * <igx-grid #grid (onSelection)="onCellSelect($event)" [data]="localData" [height]="'305px'" [autoGenerate]="true"></igx-grid>
     * ```
     * ```typescript
     * public onCellSelect(e){
     *     alert("The cell has been selected!");
     * }
     * ```
	 * @memberof IgxGridComponent
     */
    @Output()
    public onSelection = new EventEmitter<IGridCellEventArgs>();

    /**
     *  Emitted when `IgxGridRowComponent` is selected.
     * ```html
     * <igx-grid #grid (onRowSelectionChange)="onRowClickChange($event)" [data]="localData" [autoGenerate]="true"></igx-grid>
     * ```
     * ```typescript
     * public onCellClickChange(e){
     *     alert("The selected row has been changed!");
     * }
     * ```
	 * @memberof IgxGridComponent
     */
    @Output()
    public onRowSelectionChange = new EventEmitter<IRowSelectionEventArgs>();

    /**
     * Emitted when `IgxColumnComponent` is pinned.
     * The index that the column is inserted at may be changed through the `insertAtIndex` property.
     * ```typescript
     * public columnPinning(event) {
     *     if (event.column.field === "Name") {
     *       event.insertAtIndex = 0;
     *     }
     * }
     * ```
	 * @memberof IgxGridComponent
     */
    @Output()
    public onColumnPinning = new EventEmitter<IPinColumnEventArgs>();

    /**
     * An @Output property emitting an event when `IgxGridCellComponent` or `IgxGridRowComponent`
     * editing has been performed in the grid.
     * On `IgxGridCellComponent` editing, both `IgxGridCellComponent` and `IgxGridRowComponent`
     * objects in the event arguments are defined for the corresponding
     * `IgxGridCellComponent` that is being edited and the `IgxGridRowComponent` the `IgxGridCellComponent` belongs to.
     * On `IgxGridRowComponent` editing, only the `IgxGridRowComponent` object is defined, for the `IgxGridRowComponent`
     * that is being edited.
     * The `IgxGridCellComponent` object is null on `IgxGridRowComponent` editing.
     * ```typescript
     * editDone(event: IgxColumnComponent){
     *    const column: IgxColumnComponent = event;
     * }
     * ```
     * ```html
     * <igx-grid #grid3 (onEditDone)="editDone($event)" [data]="remote | async" (onSortingDone)="process($event)"
     *          [primaryKey]="'ProductID'" [rowSelectable]="true">
     *          <igx-column [sortable]="true" [field]="'ProductID'"></igx-column>
     *          <igx-column [editable]="true" [field]="'ProductName'"></igx-column>
     *          <igx-column [sortable]="true" [field]="'UnitsInStock'" [header]="'Units in Stock'"></igx-column>
     * </igx-grid>
     * ```
	 * @memberof IgxGridComponent
     */
    @Output()
    public onEditDone = new EventEmitter<IGridEditEventArgs>();

    /**
     * An @Output property emitting an event when [rowEditable]="true" & `endRowEdit(true)` is called.
     * Emiited when changing rows during edit mode, selecting an un-editable cell in the edited row,
     * performing data operations (filtering, sorting, etc.) while editing a row, hitting the `Commit`
     * button inside of the rowEditingOverlay or hitting the `Enter` key while editing a cell.
     *
     * Emitts the current row and it's state.
     *
     * Bind to the event in markup as follows:
     * ```html
     * <igx-grid #grid3 (onRowEditDone)="editDone($event)" [data]="remote | async" (onSortingDone)="process($event)"
     *          [primaryKey]="'ProductID'" [rowSelectable]="true" [rowEditable]="true">
     *          <igx-column [sortable]="true" [field]="'ProductID'"></igx-column>
     *          <igx-column [editable]="true" [field]="'ProductName'"></igx-column>
     *          <igx-column [sortable]="true" [field]="'UnitsInStock'" [header]="'Units in Stock'"></igx-column>
     * </igx-grid>
     * ```
     * ```typescript
     *      editDone(emitted: { row: IgxGridRowComponent, newValue: any, oldValue: any }): void {
     *          const editedRow = emitted.row;
     *          const newValue = emitted.newValue;
     *          const oldValue = emitted.oldValue;
     *      }
     * ```
	 * @memberof IgxGridComponent
     */
    @Output()
    public onRowEditDone = new EventEmitter<IGridRowEditEventArgs>();

    /**
     * An @Output property emitting an event when [rowEditable]="true" & `endRowEdit(false)` is called.
     * Emiited when changing hitting `Esc` key during cell editing and when click on the `Cancel` button
     * in the row editing overlay.
     *
     * Emitts the current row and it's state.
     *
     * Bind to the event in markup as follows:
     * ```html
     * <igx-grid #grid3 (onRowEditCancel)="editCancel($event)" [data]="remote | async" (onSortingDone)="process($event)"
     *          [primaryKey]="'ProductID'" [rowSelectable]="true" [rowEditable]="true">
     *          <igx-column [sortable]="true" [field]="'ProductID'"></igx-column>
     *          <igx-column [editable]="true" [field]="'ProductName'"></igx-column>
     *          <igx-column [sortable]="true" [field]="'UnitsInStock'" [header]="'Units in Stock'"></igx-column>
     * </igx-grid>
     * ```
     * ```typescript
     *      editCancel(emitted: { row: IgxGridRowComponent, newValue: any, oldValue: any }): void {
     *          const editedRow = emitted.row;
     *          const cancelValue = emitted.newValue;
     *          const oldValue = emitted.oldValue;
     *      }
     * ```
	 * @memberof IgxGridComponent
     */
    @Output()
    public onRowEditCancel = new EventEmitter<IGridRowEditEventArgs>();

    /**
     * Emitted when a grid column is initialized. Returns the column object.
     * ```html
     * <igx-grid #grid [data]="localData" [onColumnInit]="initColumns($event)" [autoGenerate]="true"</igx-grid>
     * ```
     * ```typescript
     * initColumns(event: IgxColumnComponent) {
     * const column: IgxColumnComponent = event;
     *       column.filterable = true;
     *       column.sortable = true;
     *       column.editable = true;
     * }
     * ```
	 * @memberof IgxGridComponent
     */
    @Output()
    public onColumnInit = new EventEmitter<IgxColumnComponent>();

    /**
     * Emitted when sorting is performed through the UI. Returns the sorting expression.
     * ```html
     * <igx-grid #grid [data]="localData" [autoGenerate]="true" (onSortingDone)="sortingDone($event)"></igx-grid>
     * ```
     * ```typescript
     * sortingDone(event: SortingDirection){
     *     const sortingDirection = event;
     * }
     * ```
	 * @memberof IgxGridComponent
     */
    @Output()
    public onSortingDone = new EventEmitter<ISortingExpression>();

    /**
     * Emitted when filtering is performed through the UI.
     * Returns the filtering expressions tree of the column for which filtering was performed.
     * ```typescript
     * filteringDone(event: IFilteringExpressionsTree){
     *     const filteringTree = event;
     *}
     * ```
     * ```html
     * <igx-grid #grid [data]="localData" [height]="'305px'" [autoGenerate]="true" (onFilteringDone)="filteringDone($event)"></igx-grid>
     * ```
	 * @memberof IgxGridComponent
     */
    @Output()
    public onFilteringDone = new EventEmitter<IFilteringExpressionsTree>();

    /**
     * Emitted when paging is performed. Returns an object consisting of the previous and next pages.
     * ```typescript
     * pagingDone(event: IPageEventArgs){
     *     const paging = event;
     * }
     * ```
     * ```html
     * <igx-grid #grid [data]="localData" [height]="'305px'" [autoGenerate]="true" (onPagingDone)="pagingDone($event)"></igx-grid>
     * ```
	 * @memberof IgxGridComponent
     */
    @Output()
    public onPagingDone = new EventEmitter<IPageEventArgs>();

    /**
     * Emitted when a `IgxGridRowComponent` is being added to the `IgxGridComponent` through the API.
     * Returns the data for the new `IgxGridRowComponent` object.
     * ```typescript
     * rowAdded(event: IRowDataEventArgs){
     *    const rowInfo = event;
     * }
     * ```
     * ```html
     * <igx-grid #grid [data]="localData" (onRowAdded)="rowAdded($event)" [height]="'305px'" [autoGenerate]="true"></igx-grid>
     * ```
	 * @memberof IgxGridComponent
     */
    @Output()
    public onRowAdded = new EventEmitter<IRowDataEventArgs>();

    /**
     * Emitted when a `IgxGridRowComponent` is deleted through the `IgxGridComponent` API.
     * Returns an `IRowDataEventArgs` object.
     * ```typescript
     * rowDeleted(event: IRowDataEventArgs){
     *    const rowInfo = event;
     * }
     * ```
     * ```html
     * <igx-grid #grid [data]="localData" (onRowDeleted)="rowDeleted($event)" [height]="'305px'" [autoGenerate]="true"></igx-grid>
     * ```
	 * @memberof IgxGridComponent
     */
    @Output()
    public onRowDeleted = new EventEmitter<IRowDataEventArgs>();

    /**
     * Emitted when a new `IgxColumnComponent` is grouped or ungrouped.
     * Returns the `ISortingExpression` related to the grouping operation.
     * ```typescript
     * groupingDone(event: any){
     *     const grouping = event;
     * }
     * ```
     * ```html
     * <igx-grid #grid [data]="localData" (onGroupingDone)="groupingDone($event)" [autoGenerate]="true"></igx-grid>
     * ```
	 * @memberof IgxGridComponent
     */
    @Output()
    public onGroupingDone = new EventEmitter<ISortingExpression[]>();

    /**
     * Emitted when a new chunk of data is loaded from virtualization.
     * ```typescript
     *  <igx-grid #grid [data]="localData" [autoGenerate]="true" (onDataPreLoad)='handleDataPreloadEvent()'></igx-grid>
     * ```
	 * @memberof IgxGridComponent
     */
    @Output()
    public onDataPreLoad = new EventEmitter<IForOfState>();

    /**
     * Emitted when `IgxColumnComponent` is resized.
     * Returns the `IgxColumnComponent` object's old and new width.
     * ```typescript
     * resizing(event: IColumnResizeEventArgs){
     *     const grouping = event;
     * }
     * ```
     * ```html
     * <igx-grid #grid [data]="localData" (onColumnResized)="resizing($event)" [autoGenerate]="true"></igx-grid>
     * ```
	 * @memberof IgxGridComponent
     */
    @Output()
    public onColumnResized = new EventEmitter<IColumnResizeEventArgs>();

    /**
     * Emitted when a `IgxGridCellComponent` is right clicked. Returns the `IgxGridCellComponent` object.
     * ```typescript
     * contextMenu(event: IGridCellEventArgs){
     *     const resizing = event;
     *     console.log(resizing);
     * }
     * ```
     * ```html
     * <igx-grid #grid [data]="localData" (onContextMenu)="contextMenu($event)" [autoGenerate]="true"></igx-grid>
     * ```
	 * @memberof IgxGridComponent
     */
    @Output()
    public onContextMenu = new EventEmitter<IGridCellEventArgs>();

    /**
     * Emitted when a `IgxGridCellComponent` is double clicked. Returns the `IgxGridCellComponent` object.
     * ```typescript
     * dblClick(event: IGridCellEventArgs){
     *     const dblClick = event;
     *     console.log(dblClick);
     * }
     * ```
     * ```html
     * <igx-grid #grid [data]="localData" (onDoubleClick)="dblClick($event)" [autoGenerate]="true"></igx-grid>
     * ```
	 * @memberof IgxGridComponent
     */
    @Output()
    public onDoubleClick = new EventEmitter<IGridCellEventArgs>();

    /**
     * Emitted when `IgxColumnComponent` visibility is changed. Args: { column: any, newValue: boolean }
     * ```typescript
     * visibilityChanged(event: IColumnVisibilityChangedEventArgs){
     *    const visiblity = event;
     * }
     * ```
     * ```html
     * <igx-grid [columnHiding]="true" [showToolbar]="true" (onColumnVisibilityChanged)="visibilityChanged($event)"></igx-grid>
     * ```
	 * @memberof IgxGridComponent
     */
    @Output()
    public onColumnVisibilityChanged = new EventEmitter<IColumnVisibilityChangedEventArgs>();

    /**
     * Emitted when `IgxColumnComponent` moving starts. Returns the moved `IgxColumnComponent` object.
     * ```typescript
     * movingStart(event: IColumnMovingStartEventArgs){
     *     const movingStarts = event;
     * }
     * ```
     * ```html
     * <igx-grid [columnHiding]="true" [showToolbar]="true" (onColumnMovingStart)="movingStart($event)"></igx-grid>
     * ```
	 * @memberof IgxGridComponent
     */
    @Output()
    public onColumnMovingStart = new EventEmitter<IColumnMovingStartEventArgs>();

    /**
     * Emitted throughout the `IgxColumnComponent` moving operation.
     * Returns the source and target `IgxColumnComponent` objects. This event is cancelable.
     * ```typescript
     * moving(event: IColumnMovingEventArgs){
     *     const moving = event;
     * }
     * ```
     * ```html
     * <igx-grid [columnHiding]="true" [showToolbar]="true" (onColumnMoving)="moving($event)"></igx-grid>
     * ```
	 * @memberof IgxGridComponent
     */
    @Output()
    public onColumnMoving = new EventEmitter<IColumnMovingEventArgs>();

    /**
     * Emitted when `IgxColumnComponent` moving ends.
     * Returns the source and target `IgxColumnComponent` objects. This event is cancelable.
     * ```typescript
     * movingEnds(event: IColumnMovingEndEventArgs){
     *     const movingEnds = event;
     * }
     * ```
     * ```html
     * <igx-grid [columnHiding]="true" [showToolbar]="true" (onColumnMovingEnd)="movingEnds($event)"></igx-grid>
     * ```
	 * @memberof IgxGridComponent
     */
    @Output()
    public onColumnMovingEnd = new EventEmitter<IColumnMovingEndEventArgs>();

    @Output()
    public onFocusChange = new EventEmitter<IFocusChangeEventArgs>();

    /**
     * @hidden
     */
    @Output()
    protected onDensityChanged = new EventEmitter<IDensityChangedEventArgs>();

    /**
     * @hidden
     */
    @ContentChildren(IgxColumnComponent, { read: IgxColumnComponent, descendants: true })
    public columnList: QueryList<IgxColumnComponent>;

    /**
     * @hidden
     */
    @ViewChildren(IgxGridHeaderComponent, { read: IgxGridHeaderComponent })
    public headerList: QueryList<IgxGridHeaderComponent>;

    /**
     * @hidden
     */
    @ContentChild(IgxGroupByRowTemplateDirective, { read: IgxGroupByRowTemplateDirective })
    protected groupTemplate: IgxGroupByRowTemplateDirective;


    @ViewChildren('row')
<<<<<<< HEAD
    private _rowList:  QueryList<IgxGridRowComponent>;
=======
    private _rowList: QueryList<any>;
>>>>>>> 54a37d68

    /**
     * A list of `IgxGridRowComponent`.
     * ```typescript
     * const rowList = this.grid.rowList;
     * ```
	 * @memberof IgxGridComponent
     */
    public get rowList() {
        const res = new QueryList<any>();
        if (!this._rowList) {
            return res;
        }
        const rList = this._rowList.filter((item) => {
            return item.element.nativeElement.parentElement !== null;
        });
        res.reset(rList);
        return res;
    }

    @ViewChildren(IgxGridRowComponent, { read: IgxGridRowComponent })
    private _dataRowList: QueryList<any>;

    /**
     * A list of `IgxGridRowComponent`, currently rendered.
     * ```typescript
     * const dataList = this.grid.dataRowList;
     * ```
	 * @memberof IgxGridComponent
     */
    public get dataRowList() {
        const res = new QueryList<any>();
        if (!this._dataRowList) {
            return res;
        }
        const rList = this._dataRowList.filter((item) => {
            return item.element.nativeElement.parentElement !== null;
        });
        res.reset(rList);
        return res;
    }

    @ViewChildren(IgxGridGroupByRowComponent, { read: IgxGridGroupByRowComponent })
    private _groupsRowList: QueryList<IgxGridGroupByRowComponent>;

    /**
     * A list of all group rows.
     * ```typescript
     * const groupList = this.grid.groupsRowList;
     * ```
	 * @memberof IgxGridComponent
     */
    public get groupsRowList() {
        const res = new QueryList<IgxGridGroupByRowComponent>();
        if (!this._groupsRowList) {
            return res;
        }
        const rList = this._groupsRowList.filter((item) => {
            return item.element.nativeElement.parentElement !== null;
        });
        res.reset(rList);
        return res;
    }


    /**
     * A template reference for the template when the filtered `IgxGridComponent` is empty.
     * ```
     * const emptyTempalte = this.grid.emptyGridTemplate;
     * ```
	 * @memberof IgxGridComponent
     */
    @ViewChild('emptyFilteredGrid', { read: TemplateRef })
    public emptyFilteredGridTemplate: TemplateRef<any>;

    /**
     * A template reference for the template when the `IgxGridComponent` is empty.
     * ```
     * const emptyTempalte = this.grid.emptyGridTemplate;
     * ```
	 * @memberof IgxGridComponent
     */
    @ViewChild('defaultEmptyGrid', { read: TemplateRef })
    public emptyGridDefaultTemplate: TemplateRef<any>;

    /**
     * @hidden
     */
    @ViewChild('defaultDropArea', { read: TemplateRef })
    public defaultDropAreaTemplate: TemplateRef<any>;

    /**
     * @hidden
     */
    @ViewChild('scrollContainer', { read: IgxGridForOfDirective })
    public parentVirtDir: IgxGridForOfDirective<any>;

    /**
     * @hidden
     */
    @ViewChild('verticalScrollContainer', { read: IgxGridForOfDirective })
    public verticalScrollContainer: IgxGridForOfDirective<any>;

    @ViewChild('summaryContainer', { read: IgxGridForOfDirective })
    protected summaryContainer: IgxGridForOfDirective<any>;

    /**
     * @hidden
     */
    @ViewChild('scr', { read: ElementRef })
    public scr: ElementRef;

    /**
     * @hidden
     */
    @ViewChild('paginator', { read: ElementRef })
    public paginator: ElementRef;

    /**
     * @hidden
     */
    @ViewChild('headerContainer', { read: IgxGridForOfDirective })
    public headerContainer: IgxGridForOfDirective<any>;

    /**
     * @hidden
     */
    @ViewChild('headerCheckboxContainer')
    public headerCheckboxContainer: ElementRef;

    /**
     * @hidden
     */
    @ViewChild('headerGroupContainer')
    public headerGroupContainer: ElementRef;

    /**
     * @hidden
     */
    @ViewChild('headerCheckbox', { read: IgxCheckboxComponent })
    public headerCheckbox: IgxCheckboxComponent;

    /**
     * @hidden
     */
    @ViewChild('groupArea')
    public groupArea: ElementRef;

    /**
     * @hidden
     */
    @ViewChild('theadRow')
    public theadRow: ElementRef;

    /**
     * @hidden
     */
    @ViewChild('tbody')
    public tbody: ElementRef;

    /**
     * @hidden
     */
    @ViewChild('tfoot')
    public tfoot: ElementRef;

    /**
     * @hidden
     */
    @ViewChild('summaries')
    public summaries: ElementRef;

    /**
     * @hidden
     */
    @ViewChild('igxFilteringOverlayOutlet', { read: IgxOverlayOutletDirective })
    public outletDirective: IgxOverlayOutletDirective;

    /**
     * @hidden
     */
    @ViewChild('igxRowEditingOverlayOutlet', { read: IgxOverlayOutletDirective })
    public rowEditingOutletDirective: IgxOverlayOutletDirective;

    /**
     * @hidden
     */
    @ViewChild('defaultRowEditTemplate', { read: TemplateRef })
    public defaultRowEditTemplate: TemplateRef<any>;
    /**
     * @hidden
     */
    @ContentChild(IgxRowEditTemplateDirective, { read: TemplateRef })
    public rowEditCustom: TemplateRef<any>;

    public get rowEditContainer(): TemplateRef<any> {
        return this.rowEditCustom ? this.rowEditCustom : this.defaultRowEditTemplate;
    }

    /**
     * @hidden
     */
    public get rowInEditMode(): IgxGridRowComponent {
        const editRowId = this.gridAPI.get_row_inEditMode(this.id);
        return editRowId !== null ? this.rowList.find(e => e.rowID === editRowId.rowID) : null;
    }

    /**
     * @hidden
     */
    public get firstEditableColumnIndex(): number {
        const index = [...this.pinnedColumns, ...this.unpinnedColumns].filter(e => !e.columnGroup).findIndex(e => e.editable);
        return index !== -1 ? index : null;
    }

    /**
     * @hidden
     */
    public get lastEditableColumnIndex(): number {
        const orderedColumns = [...this.pinnedColumns, ...this.unpinnedColumns].filter(e => !e.columnGroup);
        const index = orderedColumns.reverse().findIndex(e => e.editable);
        return index !== -1 ? orderedColumns.length - 1 - index : null;
    }

    /**
     * @hidden
     */
    @ViewChildren(IgxRowEditTabStopDirective)
    public rowEditTabsDEFAULT: QueryList<IgxRowEditTabStopDirective>;

    /**
     * @hidden
     */
    @ContentChildren(IgxRowEditTabStopDirective)
    public rowEditTabsCUSTOM: QueryList<IgxRowEditTabStopDirective>;

    /**
     * @hidden
     */
    public get rowEditTabs(): QueryList<IgxRowEditTabStopDirective> {
        return this.rowEditCustom ? this.rowEditTabsCUSTOM : this.rowEditTabsDEFAULT;
    }

    /**
     * @hidden
     */
    @ViewChild(IgxToggleDirective)
    public rowEditingOverlay: IgxToggleDirective;

    /**
     * @hidden
     */
    @HostBinding('attr.tabindex')
    public tabindex = 0;

    /**
     * @hidden
     */
    @HostBinding('attr.class')
    get hostClass(): string {
        switch (this._displayDensity) {
            case DisplayDensity.cosy:
                return 'igx-grid--cosy';
            case DisplayDensity.compact:
                return 'igx-grid--compact';
            default:
                return 'igx-grid';
        }
    }

    /**
     * @hidden
     */
    get groupAreaHostClass(): string {
        switch (this._displayDensity) {
            case DisplayDensity.cosy:
                return 'igx-drop-area--cosy';
            case DisplayDensity.compact:
                return 'igx-drop-area--compact';
            default:
                return 'igx-drop-area';
        }
    }

    get bannerClass(): string {
        let bannerClass = '';
        switch (this._displayDensity) {
            case DisplayDensity.cosy:
                bannerClass = 'igx-banner--cosy';
                break;
            case DisplayDensity.compact:
                bannerClass = 'igx-banner--compact';
                break;
            default:
                bannerClass = 'igx-banner';
        }
        bannerClass += this.rowEditPositioningStrategy.isTop ? ' igx-banner__border-top' : ' igx-banner__border-bottom';
        return bannerClass;
    }

    /**
     * @hidden
     */
    @HostBinding('attr.role')
    public hostRole = 'grid';

    /**
     * @hidden
     */
    get pipeTrigger(): number {
        return this._pipeTrigger;
    }

    /**
     * Returns the sorting state of the `IgxGridComponent`.
     * ```typescript
     * const sortingState = this.grid.sortingExpressions;
     * ```
	 * @memberof IgxGridComponent
     */
    @Input()
    get sortingExpressions() {
        return this._sortingExpressions;
    }

    /**
     * Sets the sorting state of the `IgxGridComponent`.
     * ```typescript
     * this.grid.sortingExpressions = [{
     *     fieldName: "ID",
     *     dir: SortingDirection.Desc,
     *     ignoreCase: true
     * }];
     * ```
	 * @memberof IgxGridComponent
     */
    set sortingExpressions(value) {
        this._sortingExpressions = cloneArray(value);
        this.cdr.markForCheck();

        this.restoreHighlight();
    }

    /**
     * Returns the state of the grid virtualization, including the start index and how many records are rendered.
     * ```typescript
     * const gridVirtState = this.grid1.virtualizationState;
     * ```
	 * @memberof IgxGridComponent
     */
    get virtualizationState() {
        return this.verticalScrollContainer.state;
    }

    /**
     * @hidden
     */
    set virtualizationState(state) {
        this.verticalScrollContainer.state = state;
    }

    /**
     * Returns the total number of records in the data source.
     * Works only with remote grid virtualization.
     * ```typescript
     * const itemCount = this.grid1.totalItemCount;
     * ```
	 * @memberof IgxGridComponent
     */
    get totalItemCount() {
        return this.verticalScrollContainer.totalItemCount;
    }

    /**
     * Sets the total number of records in the data source.
     * This property is required for virtualization to function when the grid is bound remotely.
     * ```typescript
     * this.grid1.totalItemCount = 55;
     * ```
	 * @memberof IgxGridComponent
     */
    set totalItemCount(count) {
        this.verticalScrollContainer.totalItemCount = count;
        this.cdr.detectChanges();
    }

    /**
     * @hidden
     */
    get maxLevelHeaderDepth() {
        if (this._maxLevelHeaderDepth === null) {
            this._maxLevelHeaderDepth = this.columnList.reduce((acc, col) => Math.max(acc, col.level), 0);
        }
        return this._maxLevelHeaderDepth;
    }

    /**
     * Returns the number of hidden `IgxColumnComponent`.
     * ```typescript
     * const hiddenCol = this.grid.hiddenColumnsCount;
     * ``
     */
    get hiddenColumnsCount() {
        return this.columnList.filter((col) => col.columnGroup === false && col.hidden === true).length;
    }

    /**
     * Returns the text to be displayed inside the toggle button
     * for the built-in column hiding UI of the`IgxColumnComponent`.
     * ```typescript
     * const hiddenColText = this.grid.hiddenColumnsText;
     * ``
     */
    @Input()
    get hiddenColumnsText() {
        return this._hiddenColumnsText;
    }

    /**
     * Sets the text to be displayed inside the toggle button
     * for the built-in column hiding UI of the`IgxColumnComponent`.
     * ```typescript
     * <igx-grid [columnHiding]="true" [showToolbar]="true" [hiddenColumnsText]="'Hidden Columns'"></igx-grid>
     * ```
	 * @memberof IgxGridComponent
     */
    set hiddenColumnsText(value) {
        this._hiddenColumnsText = value;

    }

    /**
     * Returns the text to be displayed inside the toggle button
     * for the built-in column pinning UI of the`IgxColumnComponent`.
     * ```typescript
     * const pinnedText = this.grid.pinnedColumnsText;
     * ```
	 * @memberof IgxGridComponent
     */
    @Input()
    get pinnedColumnsText() {
        return this._pinnedColumnsText;
    }

    /**
     * Sets the text to be displayed inside the toggle button
     * for the built-in column pinning UI of the`IgxColumnComponent`.
     * ```html
     * <igx-grid [pinnedColumnsText]="'PinnedCols Text" [data]="data" [width]="'100%'" [height]="'500px'"></igx-grid>
     * ```
	 * @memberof IgxGridComponent
     */
    set pinnedColumnsText(value) {
        this._pinnedColumnsText = value;
    }

    /**
     * Get transactions service for the grid.
     */
    get transactions() {
        return this._transactions;
    }

    /**
     * @hidden
    */
    public columnsWithNoSetWidths = null;

    /* Toolbar related definitions */
    private _showToolbar = false;
    private _exportExcel = false;
    private _exportCsv = false;
    private _toolbarTitle: string = null;
    private _exportText: string = null;
    private _exportExcelText: string = null;
    private _exportCsvText: string = null;
    private _rowEditable = false;

    /**
     * Provides access to the `IgxToolbarComponent`.
     * ```typescript
     * const gridToolbar = this.grid.toolbar;
     * ```
	 * @memberof IgxGridComponent
     */
    @ViewChild('toolbar', { read: IgxGridToolbarComponent })
    public toolbar: IgxGridToolbarComponent = null;

    @ViewChild('toolbar', { read: ElementRef })
    private toolbarHtml: ElementRef = null;

    public get shouldShowToolbar(): boolean {
        return this.showToolbar &&
            (this.columnHiding ||
                this.columnPinning ||
                this.exportExcel ||
                this.exportCsv ||
                (this.toolbarTitle && this.toolbarTitle !== null && this.toolbarTitle !== ''));
    }

    /**
     * Returns whether the `IgxGridComponent`'s toolbar is shown or hidden.
     * ```typescript
     * const toolbarGrid = this.grid.showToolbar;
     * ```
	 * @memberof IgxGridComponent
     */
    @Input()
    public get showToolbar(): boolean {
        return this._showToolbar;
    }

    /**
     * Shows or hides the `IgxGridComponent`'s toolbar.
     * ```html
     * <igx-grid [data]="localData" [showToolbar]="true" [autoGenerate]="true" ></igx-grid>
     * ```
	 * @memberof IgxGridComponent
     */
    public set showToolbar(newValue: boolean) {
        if (this._showToolbar !== newValue) {
            this._showToolbar = newValue;
            this.cdr.markForCheck();
            if (this._ngAfterViewInitPaassed) {
                this.calculateGridSizes();
            }
        }
    }

    /**
     * Returns the toolbar's title.
     * ```typescript
     * const toolbarTitle  = this.grid.toolbarTitle;
     * ```
	 * @memberof IgxGridComponent
     */
    @Input()
    public get toolbarTitle(): string {
        return this._toolbarTitle;
    }

    /**
     * Sets the toolbar's title.
     * ```html
     * <igx-grid [data]="localData" [showToolbar]="true" [autoGenerate]="true" [toolbarTitle]="'My Grid'"></igx-grid>
     * ```
	 * @memberof IgxGridComponent
     */
    public set toolbarTitle(newValue: string) {
        if (this._toolbarTitle !== newValue) {
            this._toolbarTitle = newValue;
            this.cdr.markForCheck();
            if (this._ngAfterViewInitPaassed) {
                this.calculateGridSizes();
            }
        }
    }

    /**
     * Returns whether the option for exporting to MS Excel is enabled or disabled.
     * ```typescript
     * cosnt excelExporter = this.grid.exportExcel;
     * ```
	 * @memberof IgxGridComponent
     */
    @Input()
    public get exportExcel(): boolean {
        return this._exportExcel;
    }

    /**
     * Enable or disable the option for exporting to MS Excel.
     * ```html
     * <igx-grid [data]="localData" [showToolbar]="true" [autoGenerate]="true" [exportExcel]="true"></igx-grid>
     * ```
	 * @memberof IgxGridComponent
     */
    public set exportExcel(newValue: boolean) {
        if (this._exportExcel !== newValue) {
            this._exportExcel = newValue;
            this.cdr.markForCheck();
            if (this._ngAfterViewInitPaassed) {
                this.calculateGridSizes();
            }
        }
    }

    /**
     * Returns whether the option for exporting to CSV is enabled or disabled.
     * ```typescript
     * const exportCsv = this.grid.exportCsv;
     * ```
	 * @memberof IgxGridComponent
     */
    @Input()
    public get exportCsv(): boolean {
        return this._exportCsv;
    }

    /**
     * Enable or disable the option for exporting to CSV.
     * ```html
     * <igx-grid [data]="localData" [showToolbar]="true" [autoGenerate]="true" [exportCsv]="true"></igx-grid>
     * ```
	 * @memberof IgxGridComponent
     */
    public set exportCsv(newValue: boolean) {
        if (this._exportCsv !== newValue) {
            this._exportCsv = newValue;
            this.cdr.markForCheck();
            if (this._ngAfterViewInitPaassed) {
                this.calculateGridSizes();
            }
        }
    }

    /**
     * Returns the textual content for the main export button.
     * ```typescript
     * const exportText = this.grid.exportText;
     * ```
	 * @memberof IgxGridComponent
     */
    @Input()
    public get exportText(): string {
        return this._exportText;
    }

    /**
     * Sets the textual content for the main export button.
     * ```html
     * <igx-grid [data]="localData" [showToolbar]="true" [exportText]="'My Exporter'" [exportCsv]="true"></igx-grid>
     * ```
	 * @memberof IgxGridComponent
     */
    public set exportText(newValue: string) {
        if (this._exportText !== newValue) {
            this._exportText = newValue;
            this.cdr.markForCheck();
            if (this._ngAfterViewInitPaassed) {
                this.calculateGridSizes();
            }
        }
    }

    /**
     * Returns the textual content for the MS Excel export button.
     * ```typescript
     * const excelText = this.grid.exportExcelText;
     * ```
	 * @memberof IgxGridComponent
     */
    @Input()
    public get exportExcelText(): string {
        return this._exportExcelText;
    }

    /**
     * Sets the textual content for the MS Excel export button.
     * ```html
     * <igx-grid [exportExcelText]="'My Excel Exporter" [showToolbar]="true" [exportText]="'My Exporter'" [exportCsv]="true"></igx-grid>
     * ```
	 * @memberof IgxGridComponent
     */
    public set exportExcelText(newValue: string) {
        if (this._exportExcelText !== newValue) {
            this._exportExcelText = newValue;
            this.cdr.markForCheck();
            if (this._ngAfterViewInitPaassed) {
                this.calculateGridSizes();
            }
        }
    }

    /**
     * Returns the textual content for the CSV export button.
     * ```typescript
     * const csvText = this.grid.exportCsvText;
     * ```
	 * @memberof IgxGridComponent
     */
    @Input()
    public get exportCsvText(): string {
        return this._exportCsvText;
    }

    /**
     * Sets the textual content for the CSV export button.
     * ```html
     * <igx-grid [exportCsvText]="'My Csv Exporter" [showToolbar]="true" [exportText]="'My Exporter'" [exportExcel]="true"></igx-grid>
     * ```
	 * @memberof IgxGridComponent
     */
    public set exportCsvText(newValue: string) {
        if (this._exportCsvText !== newValue) {
            this._exportCsvText = newValue;
            this.cdr.markForCheck();
            if (this._ngAfterViewInitPaassed) {
                this.calculateGridSizes();
            }
        }
    }

    /**
     * @hidden
     */
    public rowEditMessage;

    /**
     * Emitted when an export process is initiated by the user.
     * ```typescript
     * toolbarExporting(event: IGridToolbarExportEventArgs){
     *     const toolbarExporting = event;
     * }
     * ```
	 * @memberof IgxGridComponent
     */
    @Output()
    public onToolbarExporting = new EventEmitter<IGridToolbarExportEventArgs>();

    /* End of toolbar related definitions */

    /**
     * @hidden
     */
    public pagingState;
    /**
     * @hidden
     */
    public calcWidth: number;
    /**
     * @hidden
     */
    public calcRowCheckboxWidth: number;
    /**
     * @hidden
     */
    public calcHeight: number;
    /**
     * @hidden
     */
    public tfootHeight: number;
    /**
     * @hidden
     */
    public chipsGoupingExpressions = [];
    /**
     * @hidden
     */
    public summariesHeight: number;

    /**
     * @hidden
     */
    public draggedColumn: IgxColumnComponent;
    /**
     * @hidden
     */
    public isColumnResizing: boolean;
    /**
     * @hidden
     */
    public isColumnMoving: boolean;

    /**
     * @hidden
     */
    public eventBus = new Subject<boolean>();

    /**
     * @hidden
     */
    public allRowsSelected = false;

    /**
     * @hidden
     */
    public lastSearchInfo: ISearchInfo = {
        searchText: '',
        caseSensitive: false,
        exactMatch: false,
        activeMatchIndex: 0,
        matchInfoCache: []
    };

    /**
     * @hidden
     */
    protected destroy$ = new Subject<boolean>();

    /**
     * @hidden
     */
    protected _perPage = 15;
    /**
     * @hidden
     */
    protected _page = 0;
    /**
     * @hidden
     */
    protected _paging = false;
    /**
     * @hidden
     */
    protected _rowSelection = false;
    /**
     * @hidden
     */
    protected _pipeTrigger = 0;
    /**
     * @hidden
     */
    protected _columns: IgxColumnComponent[] = [];
    /**
     * @hidden
     */
    protected _pinnedColumns: IgxColumnComponent[] = [];
    /**
     * @hidden
     */
    protected _unpinnedColumns: IgxColumnComponent[] = [];
    /**
     * @hidden
     */
    protected _filteringExpressionsTree: IFilteringExpressionsTree = new FilteringExpressionsTree(FilteringLogic.And);
    /**
     * @hidden
     */
    protected _sortingExpressions = [];
    /**
     * @hidden
     */
    protected _maxLevelHeaderDepth = null;
    /**
     * @hidden
     */
    protected _groupingExpressions = [];
    /**
     * @hidden
     */
    protected _groupingExpandState: IGroupByExpandState[] = [];
    /**
     * @hidden
     */
    protected _groupRowTemplate: TemplateRef<any>;
    /**
     * @hidden
     */
    protected _groupAreaTemplate: TemplateRef<any>;
    /**
     * @hidden
     */
    protected _columnHiding = false;
    /**
     * @hidden
     */
    protected _columnPinning = false;
    /**
     * @hidden
     */
    protected groupingDiffer;
    private _filteredData = null;
    private resizeHandler;
    private columnListDiffer;
    private _hiddenColumnsText = '';
    private _pinnedColumnsText = '';
    private _height = '100%';
    private _width = '100%';
    private _rowHeight;
    private _displayDensity = DisplayDensity.comfortable;
    private _ngAfterViewInitPaassed = false;
    private _horizontalForOfs;

    private _columnWidth: string;
    private _columnWidthSetByUser = false;

    private _defaultTargetRecordNumber = 10;
    private _hideGroupedColumns = false;

    private rowEditPositioningStrategy = new ContainerPositioningStrategy({
        horizontalDirection: HorizontalAlignment.Left,
        verticalDirection: VerticalAlignment.Bottom,
        horizontalStartPoint: HorizontalAlignment.Right,
        verticalStartPoint: VerticalAlignment.Bottom,
        openAnimation: null,
        closeAnimation: null
    });

    private rowEditSettings = {
        scrollStrategy: new AbsoluteScrollStrategy(),
        modal: false,
        closeOnOutsideClick: false,
        outlet: this.rowEditingOutletDirective,
        positionStrategy: this.rowEditPositioningStrategy
    };

    private verticalScrollHandler(event) {
        this.verticalScrollContainer.onScroll(event);
        this.zone.run(() => {
            this.cdr.detectChanges();
            this.verticalScrollContainer.onChunkLoad.emit(this.verticalScrollContainer.state);
            this.changeRowEditingOverlayStateOnScroll(this.rowInEditMode);
        });
    }

    private horizontalScrollHandler(event) {
        this.headerContainer.onHScroll(event);
        this._horizontalForOfs.forEach(vfor => vfor.onHScroll(event));
        if (this.summaryContainer) {
            this.summaryContainer.onHScroll(event);
        }
        this.zone.run(() => {
            this.cdr.detectChanges();
            this.parentVirtDir.onChunkLoad.emit(this.headerContainer.state);
        });
    }

    private keydownHandler(event) {
        const key = event.key.toLowerCase();
        if (isNavigationKey(key) || key === 'tab' || key === 'pagedown' || key === 'pageup') {
            if (this.rowEditable && !this.rowEditingOverlay.collapsed) {
                if (this.rowEditTabs.find(e => e.element.nativeElement === event.target)) {
                    return;
                    // Do not prevent tab on rowEditOverlay custom tabStops
                }
            }
            event.preventDefault();
            if (key === 'pagedown') {
                this.verticalScrollContainer.scrollNextPage();
                this.nativeElement.focus();
            } else if (key === 'pageup') {
                this.verticalScrollContainer.scrollPrevPage();
                this.nativeElement.focus();
            }
        }
    }

    constructor(
        private gridAPI: IgxGridAPIService,
        public selection: IgxSelectionAPIService,
        @Inject(IgxGridTransaction) private _transactions: TransactionService,
        private elementRef: ElementRef,
        private zone: NgZone,
        @Inject(DOCUMENT) public document,
        public cdr: ChangeDetectorRef,
        private resolver: ComponentFactoryResolver,
        private differs: IterableDiffers,
        private viewRef: ViewContainerRef,
        private navigation: IgxGridNavigationService) {
        this.resizeHandler = () => {
            this.calculateGridSizes();
            this.zone.run(() => this.markForCheck());
        };
    }

    /**
     * @hidden
     */
    public ngOnInit() {
        this.gridAPI.register(this);
        this.navigation.grid = this;
        this.columnListDiffer = this.differs.find([]).create(null);
        this.calcWidth = this._width && this._width.indexOf('%') === -1 ? parseInt(this._width, 10) : 0;
        this.calcHeight = 0;
        this.calcRowCheckboxWidth = 0;

        this.onRowAdded.pipe(takeUntil(this.destroy$)).subscribe(() => this.refreshGridState());
        this.onRowDeleted.pipe(takeUntil(this.destroy$)).subscribe(() => this.refreshGridState());
        this.onFilteringDone.pipe(takeUntil(this.destroy$)).subscribe(() => this.refreshGridState());
        this.onEditDone.pipe(takeUntil(this.destroy$)).subscribe((editCell) => this.clearSummaryCache(editCell));
        this.onRowEditDone.pipe(takeUntil(this.destroy$)).subscribe(() => this.clearSummaryCache());
        this.onColumnMoving.pipe(takeUntil(this.destroy$)).subscribe(() => {
            if (this.rowEditable) {
                this.endRowEdit(true);
            } else {
                this.gridAPI.submit_value(this.id);
            }
        });
        this.onColumnResized.pipe(takeUntil(this.destroy$)).subscribe(() => this.endRowEdit(true));
        this.onPagingDone.pipe(takeUntil(this.destroy$)).subscribe(() => this.endRowEdit(true));
        this.onSortingDone.pipe(takeUntil(this.destroy$)).subscribe(() => this.endRowEdit(true));
        this.transactions.onStateUpdate.pipe(takeUntil(this.destroy$)).subscribe(() => {
            this.clearSummaryCache();
            this._pipeTrigger++;
            this.markForCheck();
        });
    }

    /**
     * @hidden
     */
    public ngAfterContentInit() {
        if (this.autoGenerate) {
            this.autogenerateColumns();
        }
        if (this.groupTemplate) {
            this._groupRowTemplate = this.groupTemplate.template;
        }

        this.initColumns(this.columnList, (col: IgxColumnComponent) => this.onColumnInit.emit(col));

        if (this.hideGroupedColumns && this.columnList && this.groupingExpressions) {
            this._setGroupColsVisibility(this.hideGroupedColumns);
        }
        this.columnListDiffer.diff(this.columnList);
        this.clearSummaryCache();
        this.summariesHeight = this.calcMaxSummaryHeight();
        this._derivePossibleHeight();
        this.markForCheck();

        this.columnList.changes
            .pipe(takeUntil(this.destroy$))
            .subscribe((change: QueryList<IgxColumnComponent>) => {
                const diff = this.columnListDiffer.diff(change);
                if (diff) {

                    this.initColumns(this.columnList);

                    diff.forEachAddedItem((record: IterableChangeRecord<IgxColumnComponent>) => {
                        this.clearSummaryCache();
                        this.calculateGridSizes();
                        this.onColumnInit.emit(record.item);
                    });

                    diff.forEachRemovedItem((record: IterableChangeRecord<IgxColumnComponent>) => {
                        // Recalculate Summaries
                        this.clearSummaryCache();
                        this.calculateGridSizes();

                        // Clear Filtering
                        this.gridAPI.clear_filter(this.id, record.item.field);

                        // Clear Sorting
                        this.gridAPI.clear_sort(this.id, record.item.field);
                    });
                }
                this.markForCheck();
            });
    }

    /**
     * @hidden
     */
    public ngAfterViewInit() {
        this.zone.runOutsideAngular(() => {
            this.document.defaultView.addEventListener('resize', this.resizeHandler);
            this.nativeElement.addEventListener('keydown', this.keydownHandler.bind(this));
        });
        this.calculateGridWidth();
        this.initPinning();
        this.calculateGridSizes();
        this.onDensityChanged.pipe(takeUntil(this.destroy$)).subscribe(() => {
            requestAnimationFrame(() => {
                this.summariesHeight = 0;
                this.reflow();
            });
        });
        this._ngAfterViewInitPaassed = true;

        // In some rare cases we get the AfterViewInit before the grid is added to the DOM
        // and as a result we get 0 width and can't size ourselves properly.
        // In order to prevent that add a mutation observer that watches if we have been added.
        if (!this.calcWidth && this._width !== undefined) {
            const config = { childList: true, subtree: true };
            let observer: MutationObserver = null;
            const callback = (mutationsList) => {
                mutationsList.forEach((mutation) => {
                    if (mutation.type === 'childList') {
                        const addedNodes = new Array(...mutation.addedNodes);
                        addedNodes.forEach((node) => {
                            const added = this.checkIfGridIsAdded(node);
                            if (added) {
                                this.calculateGridWidth();
                                observer.disconnect();
                            }
                        });
                    }
                });
            };

            observer = new MutationObserver(callback);
            observer.observe(this.document.body, config);
        }

        this._dataRowList.changes.pipe(takeUntil(this.destroy$)).subscribe(list =>
            this._horizontalForOfs = list.toArray()
                .filter(item => item.element.nativeElement.parentElement !== null)
                .map(row => row.virtDirRow)
        );

        this.zone.runOutsideAngular(() =>
            this.verticalScrollContainer.getVerticalScroll().addEventListener('scroll', this.verticalScrollHandler.bind(this))
        );

        this.zone.runOutsideAngular(() =>
            this.parentVirtDir.getHorizontalScroll().addEventListener('scroll', this.horizontalScrollHandler.bind(this))
        );
        this._horizontalForOfs = this._dataRowList.map(row => row.virtDirRow);
        const vertScrDC = this.verticalScrollContainer.dc.instance._viewContainer.element.nativeElement;
        vertScrDC.addEventListener('scroll', (evt) => { this.scrollHandler(evt); });
    }

    public ngDoCheck(): void {
        if (this.groupingDiffer) {
            const changes = this.groupingDiffer.diff(this.groupingExpressions);
            if (changes && this.columnList) {
                changes.forEachAddedItem((rec) => {
                    const col = this.getColumnByName(rec.item.fieldName);
                    col.hidden = true;
                });
                changes.forEachRemovedItem((rec) => {
                    const col = this.getColumnByName(rec.item.fieldName);
                    col.hidden = false;
                });
            }
        }
    }

    /**
     * @hidden
     */
    public ngOnDestroy() {
        this.zone.runOutsideAngular(() => {
            this.document.defaultView.removeEventListener('resize', this.resizeHandler);
            this.nativeElement.removeEventListener('keydown', this.keydownHandler);
            this.verticalScrollContainer.getVerticalScroll().removeEventListener('scroll', this.verticalScrollHandler);
            this.parentVirtDir.getHorizontalScroll().removeEventListener('scroll', this.horizontalScrollHandler);
            const vertScrDC = this.verticalScrollContainer.dc.instance._viewContainer.element.nativeElement;
            vertScrDC.removeEventListener('scroll', (evt) => { this.scrollHandler(evt); });
        });
        this.destroy$.next(true);
        this.destroy$.complete();
        this.gridAPI.unset(this.id);
    }

    /**
     * @hidden
     */
    public dataLoading(event) {
        this.onDataPreLoad.emit(event);
    }

    /**
     * Toggles the specified column's visibility.
     * ```typescript
     * this.grid1.toggleColumnVisibility({
     *       column: this.grid1.columns[0],
     *       newValue: true
     * });
     * ```
	 * @memberof IgxGridComponent
     */
    public toggleColumnVisibility(args: IColumnVisibilityChangedEventArgs) {
        const col = this.getColumnByName(args.column.field);
        col.hidden = args.newValue;
        this.onColumnVisibilityChanged.emit(args);

        this.markForCheck();
    }

    /**
     * Returns the native element of the `IgxGridComponent`.
     * ```typescript
     * const nativeEl = this.grid.nativeElement.
     * ```
	 * @memberof IgxGridComponent
     */
    get nativeElement() {
        return this.elementRef.nativeElement;
    }

    /**
     * Returns the template reference of the `IgxGridComponent`'s group row.
     * ```
     * const groupRowTemplate = this.grid.groupRowTemplate;
     * ```
	 * @memberof IgxGridComponent
     */
    get groupRowTemplate(): TemplateRef<any> {
        return this._groupRowTemplate;
    }

    /**
     * Sets the template reference of the `IgxGridComponent`'s group `IgxGridRowComponent`.
     * ```typescript
     * this.grid.groupRowTemplate = myRowTemplate.
     * ```
	 * @memberof IgxGridComponent
     */
    set groupRowTemplate(template: TemplateRef<any>) {
        this._groupRowTemplate = template;
        this.markForCheck();
    }


    /**
     * Returns the template reference of the `IgxGridComponent`'s group area.
     * ```typescript
     * const groupAreaTemplate = this.grid.groupAreaTemplate;
     * ```
	 * @memberof IgxGridComponent
     */
    get groupAreaTemplate(): TemplateRef<any> {
        return this._groupAreaTemplate;
    }

    /**
     * Sets the template reference of the `IgxGridComponent`'s group area.
     * ```typescript
     * this.grid.groupAreaTemplate = myAreaTemplate.
     * ```
	 * @memberof IgxGridComponent
     */
    set groupAreaTemplate(template: TemplateRef<any>) {
        this._groupAreaTemplate = template;
        this.markForCheck();
    }

    /**
     * @hidden
     */
    get calcResizerHeight(): number {
        if (this.hasSummarizedColumns) {
            return this.theadRow.nativeElement.clientHeight + this.tbody.nativeElement.clientHeight +
                this.tfoot.nativeElement.clientHeight;
        }
        return this.theadRow.nativeElement.clientHeight + this.tbody.nativeElement.clientHeight;
    }

    /**
     * Returns the `IgxGridComponent`'s rows height.
     * ```typescript
     * const rowHeigh = this.grid.defaultRowHeight;
     * ```
	 * @memberof IgxGridComponent
     */
    get defaultRowHeight(): number {
        switch (this._displayDensity) {
            case DisplayDensity.compact:
                return 32;
            case DisplayDensity.cosy:
                return 40;
            case DisplayDensity.comfortable:
            default:
                return 50;
        }
    }

    /**
     * Returns the maximum width of the container for the pinned `IgxColumnComponent`s.
     * ```typescript
     * const maxPinnedColWidth = this.grid.calcPinnedContainerMaxWidth;
     * ```
	 * @memberof IgxGridComponent
     */
    get calcPinnedContainerMaxWidth(): number {
        return (this.calcWidth * 80) / 100;
    }

    /**
     * Returns the minimum width of the container for the unpinned `IgxColumnComponent`s.
     * ```typescript
     * const minUnpinnedColWidth = this.grid.unpinnedAreaMinWidth;
     * ```
	 * @memberof IgxGridComponent
     */
    get unpinnedAreaMinWidth(): number {
        return (this.calcWidth * 20) / 100;
    }

    /**
     * Returns the current width of the container for the pinned `IgxColumnComponent`s.
     * ```typescript
     * const pinnedWidth = this.grid.getPinnedWidth;
     * ```
	 * @memberof IgxGridComponent
     */
    get pinnedWidth() {
        return this.getPinnedWidth();
    }

    /**
     * Returns the current width of the container for the unpinned `IgxColumnComponent`s.
     * ```typescript
     * const unpinnedWidth = this.grid.getUnpinnedWidth;
     * ```
	 * @memberof IgxGridComponent
     */
    get unpinnedWidth() {
        return this.getUnpinnedWidth();
    }

    /**
     * @hidden
     */
    get summariesMargin() {
        return this.rowSelectable ? this.calcRowCheckboxWidth : 0;
    }

    /**
     * Returns an array of `IgxColumnComponent`s.
     * ```typescript
     * const colums = this.grid.columns.
     * ```
	 * @memberof IgxGridComponent
     */
    get columns(): IgxColumnComponent[] {
        return this._columns;
    }

    /**
     * Returns an array of the pinned `IgxColumnComponent`s.
     * ```typescript
     * const pinnedColumns = this.grid.pinnedColumns.
     * ```
	 * @memberof IgxGridComponent
     */
    get pinnedColumns(): IgxColumnComponent[] {
        return this._pinnedColumns.filter((col) => !col.hidden);
    }

    /**
     * Returns an array of unpinned `IgxColumnComponent`s.
     * ```typescript
     * const unpinnedColumns = this.grid.unpinnedColumns.
     * ```
	 * @memberof IgxGridComponent
     */
    get unpinnedColumns(): IgxColumnComponent[] {
        return this._unpinnedColumns.filter((col) => !col.hidden); // .sort((col1, col2) => col1.index - col2.index);
    }

    /**
     * Returns the `IgxColumnComponent` by field name.
     * ```typescript
     * const myCol = this.grid1.getColumnByName("ID");
     * ```
     * @param name
     * @memberof IgxGridComponent
     */
    public getColumnByName(name: string): IgxColumnComponent {
        return this.columnList.find((col) => col.field === name);
    }

    /**
     * Returns the `IgxColumnComponent` by index.
     * ```typescript
     * const myRow = this.grid1.getRowByIndex(1);
     * ```
     * @param index
     * @memberof IgxGridComponent
     */
    public getRowByIndex(index: number): IgxGridRowComponent {
        return this.gridAPI.get_row_by_index(this.id, index);
    }

    /**
     * Returns `IgxGridRowComponent` object by the specified primary key .
     * Requires that the `primaryKey` property is set.
     * ```typescript
     * const myRow = this.grid1.getRowByKey("cell5");
     * ```
     * @param keyValue
     * @memberof IgxGridComponent
     */
    public getRowByKey(keyValue: any): IgxGridRowComponent {
        return this.gridAPI.get_row_by_key(this.id, keyValue);
    }

    /**
     * Returns an array of visible `IgxColumnComponent`s.
     * ```typescript
     * const visibleColumns = this.grid.visibleColumns.
     * ```
	 * @memberof IgxGridComponent
     */
    get visibleColumns(): IgxColumnComponent[] {
        return this.columnList.filter((col) => !col.hidden);
    }

    /**
     * Returns the `IgxGridCellComponent` that matches the conditions.
     * ```typescript
     * const myCell = this.grid1.getCellByColumn(2,"UnitPrice");
     * ```
     * @param rowIndex
     * @param columnField
     * @memberof IgxGridComponent
     */
    public getCellByColumn(rowIndex: number, columnField: string): IgxGridCellComponent {
        const columnId = this.columnList.map((column) => column.field).indexOf(columnField);
        if (columnId !== -1) {
            return this.gridAPI.get_cell_by_index(this.id, rowIndex, columnId);
        }
    }

    /**
     * Returns an `IgxGridCellComponent` object by the specified primary key and column field.
     * Requires that the primaryKey property is set.
     * ```typescript
     * grid.getCellByKey(1, 'index');
     * ```
     * @param rowSelector match any rowID
     * @param columnField
     * @memberof IgxGridComponent
     */
    public getCellByKey(rowSelector: any, columnField: string): IgxGridCellComponent {
        return this.gridAPI.get_cell_by_key(this.id, rowSelector, columnField);
    }

    /**
     * Returns the total number of pages.
     * ```typescript
     * const totalPages = this.grid.totalPages;
     * ```
	 * @memberof IgxGridComponent
     */
    get totalPages(): number {
        if (this.pagingState) {
            return this.pagingState.metadata.countPages;
        }
        return -1;
    }

    /**
     * Returns the total number of records.
     * Only functions when paging is enabled.
     * ```typescript
     * const totalRecords = this.grid.totalRecords;
     * ```
	 * @memberof IgxGridComponent
     */
    get totalRecords(): number {
        if (this.pagingState) {
            return this.pagingState.metadata.countRecords;
        }
    }

    /**
     * Returns if the current page is the first page.
     * ```typescript
     * const firstPage = this.grid.isFirstPage;
     * ```
	 * @memberof IgxGridComponent
     */
    get isFirstPage(): boolean {
        return this.page === 0;
    }

    /**
     * Returns if the current page is the last page.
     * ```typescript
     * const lastPage = this.grid.isLastPage;
     * ```
	 * @memberof IgxGridComponent
     */
    get isLastPage(): boolean {
        return this.page + 1 >= this.totalPages;
    }

    /**
     * Returns the total width of the `IgxGridComponent`.
     * ```typescript
     * const gridWidth = this.grid.totalWidth;
     * ```
	 * @memberof IgxGridComponent
     */
    get totalWidth(): number {
        // Take only top level columns
        const cols = this.visibleColumns.filter(col => col.level === 0 && !col.pinned);
        let totalWidth = 0;
        let i = 0;
        for (i; i < cols.length; i++) {
            totalWidth += parseInt(cols[i].width, 10) || 0;
        }
        return totalWidth;
    }

    /**
     * @hidden
     */
    protected _moveColumns(from: IgxColumnComponent, to: IgxColumnComponent, pos: DropPosition) {
        const list = this.columnList.toArray();
        const fromIndex = list.indexOf(from);
        let toIndex = list.indexOf(to);

        if (pos === DropPosition.BeforeDropTarget) {
            toIndex--;
            if (toIndex < 0) {
                toIndex = 0;
            }
        }

        if (pos === DropPosition.AfterDropTarget) {
            toIndex++;
        }

        let activeColumn = null;
        let activeColumnIndex = -1;

        if (this.lastSearchInfo.searchText) {
            const activeInfo = IgxTextHighlightDirective.highlightGroupsMap.get(this.id);
            activeColumnIndex = activeInfo.columnIndex;

            if (activeColumnIndex !== -1) {
                activeColumn = list[activeColumnIndex];
            }
        }

        list.splice(toIndex, 0, ...list.splice(fromIndex, 1));
        const newList = this._resetColumnList(list);
        this.columnList.reset(newList);
        this.columnList.notifyOnChanges();
        this._columns = this.columnList.toArray();

        if (activeColumn !== null && activeColumn !== undefined) {
            const newIndex = newList.indexOf(activeColumn);
            IgxColumnComponent.updateHighlights(activeColumnIndex, newIndex, this);
        }
    }

    /**
     * @hidden
     */
    protected _resetColumnList(list?) {
        if (!list) {
            list = this.columnList.toArray();
        }
        let newList = [];
        list.filter(c => c.level === 0).forEach(p => {
            newList.push(p);
            if (p.columnGroup) {
                newList = newList.concat(p.allChildren);
            }
        });
        return newList;
    }

    /**
     * @hidden
     */
    protected _reorderPinnedColumns(from: IgxColumnComponent, to: IgxColumnComponent, position: DropPosition) {
        const pinned = this._pinnedColumns;
        let dropIndex = pinned.indexOf(to);

        if (position === DropPosition.BeforeDropTarget) {
            dropIndex--;
        }

        if (position === DropPosition.AfterDropTarget) {
            dropIndex++;
        }

        pinned.splice(dropIndex, 0, ...pinned.splice(pinned.indexOf(from), 1));
    }

    /**
     * @hidden
     */
    protected _moveChildColumns(parent: IgxColumnComponent, from: IgxColumnComponent, to: IgxColumnComponent, pos: DropPosition) {
        const buffer = parent.children.toArray();
        const fromIndex = buffer.indexOf(from);
        let toIndex = buffer.indexOf(to);

        if (pos === DropPosition.BeforeDropTarget) {
            toIndex--;
        }

        if (pos === DropPosition.AfterDropTarget) {
            toIndex++;
        }

        buffer.splice(toIndex, 0, ...buffer.splice(fromIndex, 1));
        parent.children.reset(buffer);
    }
    /**
     * Moves a column to the specified drop target.
     * ```typescript
     * grid.moveColumn(compName, persDetails);
     * ```
	  * @memberof IgxGridComponent
	  */
    public moveColumn(column: IgxColumnComponent, dropTarget: IgxColumnComponent, pos: DropPosition = DropPosition.None) {

        let position = pos;
        const fromIndex = column.visibleIndex;
        const toIndex = dropTarget.visibleIndex;

        if (pos === DropPosition.BeforeDropTarget && fromIndex < toIndex) {
            position = DropPosition.BeforeDropTarget;
        } else if (pos === DropPosition.AfterDropTarget && fromIndex > toIndex) {
            position = DropPosition.AfterDropTarget;
        } else {
            position = DropPosition.None;
        }


        if ((column.level !== dropTarget.level) ||
            (column.topLevelParent !== dropTarget.topLevelParent)) {
            return;
        }

        this.gridAPI.submit_value(this.id);
        if (column.level) {
            this._moveChildColumns(column.parent, column, dropTarget, position);
        }

        if (dropTarget.pinned && column.pinned) {
            this._reorderPinnedColumns(column, dropTarget, position);
        }

        if (dropTarget.pinned && !column.pinned) {
            column.pin();
            this._reorderPinnedColumns(column, dropTarget, position);
        }

        if (!dropTarget.pinned && column.pinned) {
            column.unpin();

            const list = this.columnList.toArray();
            const fi = list.indexOf(column);
            const ti = list.indexOf(dropTarget);

            if (pos === DropPosition.BeforeDropTarget && fi < ti) {
                position = DropPosition.BeforeDropTarget;
            } else if (pos === DropPosition.AfterDropTarget && fi > ti) {
                position = DropPosition.AfterDropTarget;
            } else {
                position = DropPosition.None;
            }
        }

        this._moveColumns(column, dropTarget, position);
        this.cdr.detectChanges();
    }

    /**
     * Goes to the next page of the `IgxGridComponent`, if the grid is not already at the last page.
     * ```typescript
     * this.grid1.nextPage();
     * ```
	 * @memberof IgxGridComponent
     */
    public nextPage(): void {
        if (!this.isLastPage) {
            this.page += 1;
        }
    }

    /**
     * Goes to the previous page of the `IgxGridComponent`, if the grid is not already at the first page.
     * ```typescript
     * this.grid1.previousPage();
     * ```
	 * @memberof IgxGridComponent
     */
    public previousPage(): void {
        if (!this.isFirstPage) {
            this.page -= 1;
        }
    }

    /**
     * Goes to the desired page index.
     * ```typescript
     * this.grid1.paginate(1);
     * ```
     * @param val
     * @memberof IgxGridComponent
     */
    public paginate(val: number): void {
        if (val < 0 || val > this.totalPages - 1) {
            return;
        }

        this.page = val;
    }

    /**
     * Manually marks the `IgxGridComponent` for change detection.
     * ```typescript
     * this.grid1.markForCheck();
     * ```
	 * @memberof IgxGridComponent
     */
    public markForCheck() {
        if (this.rowList) {
            this.rowList.forEach((row) => row.cdr.markForCheck());
        }
        this.cdr.detectChanges();
    }

    /**
     * Creates a new `IgxGridRowComponent` and adds the data record to the end of the data source.
     * ```typescript
     * const record = {
     *     ID: this.grid1.data[this.grid1.data.length - 1].ID + 1,
     *     Name: this.newRecord
     * };
     * this.grid1.addRow(record);
     * ```
     * @param data
     * @memberof IgxGridComponent
     */
    public addRow(data: any): void {
        // Add row goes to transactions and if rowEditable is properly implemented, added rows will go to pending transactions
        // If there is a row in edit - > commit and close
        if (this.transactions.enabled) {
            const transactionId = this.primaryKey ? data[this.primaryKey] : data;
            const transaction: Transaction = { id: transactionId, type: TransactionType.ADD, newValue: data };
            this.transactions.add(transaction);
        } else {
            this.data.push(data);
        }

        this.onRowAdded.emit({ data });
        this._pipeTrigger++;
        this.cdr.markForCheck();

        this.refreshSearch();
    }

    /**
     * Removes the `IgxGridRowComponent` and the corresponding data record by primary key.
     * Requires that the `primaryKey` property is set.
     * The method accept rowSelector as a parameter, which is the rowID.
     * ```typescript
     * this.grid1.deleteRow(0);
     * ```
     * @param rowSelector
     * @memberof IgxGridComponent
     */
    public deleteRow(rowSelector: any): void {
        if (this.primaryKey !== undefined && this.primaryKey !== null) {
            this.deleteRowById(rowSelector);
        }
    }

    /**
     * @hidden
     * @param
     */
    public deleteRowById(rowId: any) {
        let index: number;
        if (this.primaryKey) {
            index = this.data.map((record) => record[this.primaryKey]).indexOf(rowId);
        } else {
            index = this.data.indexOf(rowId);
        }
        const state: State = this.transactions.getState(rowId);
        const hasRowInNonDeletedState = state && state.type !== TransactionType.DELETE;

        //  if there is a row (index !== -1) and the we have cell in edit mode on same row exit edit mode
        //  if there is no row (index === -1), but there is a row in ADD or UPDATE state do as above
        //  Otherwise just exit - there is nothing to delete
        if (index !== -1 || hasRowInNonDeletedState) {
            const editableCell = this.gridAPI.get_cell_inEditMode(this.id);
            if (editableCell && editableCell.cellID.rowID === rowId) {
                this.gridAPI.escape_editMode(this.id, editableCell.cellID);
            }
        } else {
            return;
        }

        this.onRowDeleted.emit({ data: this.data[index] });

        //  if there is a row (index !== 0) delete it
        //  if there is a row in ADD or UPDATE state change it's state to DELETE
        if (index !== -1) {
            if (this.transactions.enabled) {
                const transaction: Transaction = { id: rowId, type: TransactionType.DELETE, newValue: null };
                this.transactions.add(transaction, this.data[index]);
            } else {
                this.data.splice(index, 1);
            }
        } else {
            this.transactions.add({ id: rowId, type: TransactionType.DELETE, newValue: null }, state.recordRef);
        }

        if (this.rowSelectable === true && this.selection.is_item_selected(this.id, rowId)) {
            this.deselectRows([rowId]);
        } else {
            this.checkHeaderCheckboxStatus();
        }
        this._pipeTrigger++;
        this.cdr.markForCheck();

        this.refreshSearch();
        if (this.data.length % this.perPage === 0 && this.isLastPage && this.page !== 0) {
            this.page--;
        }
    }

    /**
     * Updates the `IgxGridRowComponent` and the corresponding data record by primary key.
     * Requires that the `primaryKey` property is set.
     * ```typescript
     * this.gridWithPK.updateCell('Updated', 1, 'ProductName');
     * ```
     * @param value the new value which is to be set.
     * @param rowSelector corresponds to rowID.
     * @param column corresponds to column field.
     * @memberof IgxGridComponent
     */
    public updateCell(value: any, rowSelector: any, column: string): void {
        if (this.primaryKey !== undefined && this.primaryKey !== null) {
            const columnEdit = this.columnList.toArray().filter((col) => col.field === column);
            if (columnEdit.length > 0) {
                const columnId = this.columnList.toArray().indexOf(columnEdit[0]);
                const editableCell = this.gridAPI.get_cell_inEditMode(this.id);
                if (editableCell && editableCell.cellID.rowID === rowSelector &&
                    editableCell.cellID.columnID === columnId) {
                    this.gridAPI.escape_editMode(this.id, editableCell.cellID);
                }
                this.gridAPI.update_cell(this.id, rowSelector, columnId, value);
                this.cdr.markForCheck();
                this.refreshSearch();
            }
        }
    }

    /**
     * Updates the `IgxGridRowComponent`, which is specified by
     * rowSelector parameter and the data source record with the passed value.
     * This method will apply requested update only if primary key is specified in the grid.
     * ```typescript
     * grid.updateRow({
     *       ProductID: 1, ProductName: 'Spearmint', InStock: true, UnitsInStock: 1, OrderDate: new Date('2005-03-21')
     *   }, 1);
     * ```
     * @param value
     * @param rowSelector correspond to rowID
     * @memberof IgxGridComponent
     */
    public updateRow(value: any, rowSelector: any): void {
        if (this.primaryKey !== undefined && this.primaryKey !== null) {
            const editableCell = this.gridAPI.get_cell_inEditMode(this.id);
            if (editableCell && editableCell.cellID.rowID === rowSelector) {
                this.gridAPI.escape_editMode(this.id, editableCell.cellID);
            }
            this.gridAPI.update_row(value, this.id, rowSelector);
            this.cdr.markForCheck();
            this.refreshSearch();
        }
    }

    /**
     * Sort a single `IgxColumnComponent`.
     * Sort the `IgxGridComponent`'s `IgxColumnComponent` based on the provided array of sorting expressions.
     * ```typescript
     * this.grid.sort({ fieldName: name, dir: SortingDirection.Asc, ignoreCase: false });
     * ```
	 * @memberof IgxGridComponent
     */
    public sort(expression: ISortingExpression | Array<ISortingExpression>): void;
    public sort(...rest): void {
        this.gridAPI.escape_editMode(this.id);
        if (rest.length === 1 && rest[0] instanceof Array) {
            this._sortMultiple(rest[0]);
        } else {
            this._sort(rest[0]);
        }
    }

    /**
     * Groups by a new `IgxColumnComponent` based on the provided expression or modifies an existing one.
     * ```typescript
     * this.grid.groupBy({ fieldName: name, dir: SortingDirection.Asc, ignoreCase: false });
     * ```
	 * @memberof IgxGridComponent
     */
    public groupBy(expression: ISortingExpression | Array<ISortingExpression>): void;
    public groupBy(...rest): void {
        this.endRowEdit(true);
        this.gridAPI.submit_value(this.id);
        if (rest.length === 1 && rest[0] instanceof Array) {
            this._groupByMultiple(rest[0]);
        } else {
            this._groupBy(rest[0]);
        }
        this.cdr.detectChanges();
        this.calculateGridSizes();
        this.onGroupingDone.emit(this.sortingExpressions);
        this.restoreHighlight();
    }

    /**
     * Clears all grouping in the grid, if no parameter is passed.
     * If a parameter is provided clears grouping for a particular column
     * ```typescript
     * this.grid.clearGrouping();
     * this.grid.clearGrouping("ID");
     * ```
     *
     */
    public clearGrouping(name?: string): void {
        this.gridAPI.clear_groupby(this.id, name);
        this.calculateGridSizes();

        this.restoreHighlight();
    }

    /**
     * Returns if a group is expanded or not.
     * ```typescript
     * public groupRow: IGroupByRecord;
     * const expandedGroup = this.grid.isExpandedGroup(this.groupRow);
     * ```
	 * @memberof IgxGridComponent
     */
    public isExpandedGroup(group: IGroupByRecord): boolean {
        const state: IGroupByExpandState = this._getStateForGroupRow(group);
        return state ? state.expanded : this.groupsExpanded;
    }

    /**
     * Toggles the expansion state of a group.
     * ```typescript
     * public groupRow: IGroupByRecord;
     * const toggleExpGroup = this.grid.toggleGroup(this.groupRow);
     * ```
	 * @memberof IgxGridComponent
     */
    public toggleGroup(groupRow: IGroupByRecord) {
        this._toggleGroup(groupRow);
    }

    /**
     * @hidden
     */
    public isGroupByRecord(record: any): boolean {
        // return record.records instance of GroupedRecords fails under Webpack
        return record.records && record.records.length;
    }

    /**
     * Returns if the grid's group by drop area is visible.
     * ```typescript
     * const dropVisible = this.grid.dropAreaVisible;
     * ```
	 * @memberof IgxGridComponent
     */
    public get dropAreaVisible(): boolean {
        return (this.draggedColumn && this.draggedColumn.groupable) ||
            !this.chipsGoupingExpressions.length;
    }

    /**
     * Filters a single `IgxColumnComponent`.
     * ```typescript
     * public filter(term) {
     *      this.grid.filter("ProductName", term, IgxStringFilteringOperand.instance().condition("contains"));
     * }
     * ```
     * @param name
     * @param value
     * @param conditionOrExpressionTree
     * @param ignoreCase
     * @memberof IgxGridComponent
     */
    public filter(name: string, value: any, conditionOrExpressionTree?: IFilteringOperation | IFilteringExpressionsTree,
        ignoreCase?: boolean) {
        const col = this.gridAPI.get_column_by_name(this.id, name);
        const filteringIgnoreCase = ignoreCase || (col ? col.filteringIgnoreCase : false);

        if (conditionOrExpressionTree) {
            this.gridAPI.filter(this.id, name, value, conditionOrExpressionTree, filteringIgnoreCase);
        } else {
            const expressionsTreeForColumn = this._filteringExpressionsTree.find(name);
            if (expressionsTreeForColumn instanceof FilteringExpressionsTree) {
                this.gridAPI.filter(this.id, name, value, expressionsTreeForColumn, filteringIgnoreCase);
            } else {
                const expressionForColumn = expressionsTreeForColumn as IFilteringExpression;
                this.gridAPI.filter(this.id, name, value, expressionForColumn.condition, filteringIgnoreCase);
            }
        }
    }

    /**
     * Filters all the `IgxColumnComponent` in the `IgxGridComponent` with the same condition.
     * ```typescript
     * grid.filterGlobal('some', IgxStringFilteringOperand.instance().condition('contains'));
     * ```
     * @param value
     * @param condition
     * @param ignoreCase
     * @memberof IgxGridComponent
     */
    public filterGlobal(value: any, condition?, ignoreCase?) {
        this.gridAPI.filter_global(this.id, value, condition, ignoreCase);
    }

    /**
     * Enables summaries for the specified column and applies your customSummary.
     * If you do not provide the customSummary, then the default summary for the column data type will be applied.
     * ```typescript
     * grid.enableSummaries([{ fieldName: 'ProductName' }, { fieldName: 'ID' }]);
     * ```
     * Enable summaries for the listed columns.
     * ```typescript
     * grid.enableSummaries('ProductName');
     * ```
     * @param rest
     * @memberof IgxGridComponent
     */
    public enableSummaries(...rest) {
        if (rest.length === 1 && Array.isArray(rest[0])) {
            this._multipleSummaries(rest[0], true);
        } else {
            this._summaries(rest[0], true, rest[1]);
        }
        this.summariesHeight = 0;
        this.markForCheck();
        this.calculateGridHeight();
        this.cdr.detectChanges();
    }

    /**
     * Disable summaries for the specified column.
     * ```typescript
     * grid.disableSummaries('ProductName');
     * ```
     *
     * Disable summaries for the listed columns.
     * ```typescript
     * grid.disableSummaries([{ fieldName: 'ProductName' }]);
     * ```
	 * @memberof IgxGridComponent
     */
    public disableSummaries(...rest) {
        if (rest.length === 1 && Array.isArray(rest[0])) {
            this._disableMultipleSummaries(rest[0]);
        } else {
            this._summaries(rest[0], false);
        }
        this.summariesHeight = 0;
        this.markForCheck();
        this.calculateGridHeight();
        this.cdr.detectChanges();
    }

    /**
     * If name is provided, clears the filtering state of the corresponding `IgxColumnComponent`,
     * otherwise clears the filtering state of all `IgxColumnComponent`s.
     * ```typescript
     * this.grid.clearFilter();
     * ```
     * @param name
     * @memberof IgxGridComponent
     */
    public clearFilter(name?: string) {
        if (name) {
            const column = this.gridAPI.get_column_by_name(this.id, name);
            if (!column) {
                return;
            }
        }

        this.gridAPI.clear_filter(this.id, name);
    }

    /**
     * If name is provided, clears the sorting state of the corresponding `IgxColumnComponent`,
     * otherwise clears the sorting state of all `IgxColumnComponent`.
     * ```typescript
     * this.grid.clearSort();
     * ```
     * @param name
     * @memberof IgxGridComponent
     */
    public clearSort(name?: string) {
        if (!name) {
            this.sortingExpressions = [];
            return;
        }
        if (!this.gridAPI.get_column_by_name(this.id, name)) {
            return;
        }
        this.gridAPI.clear_sort(this.id, name);
    }

    /**
     * @hidden
     */
    public clearSummaryCache(editCell?) {
        if (editCell && editCell.cell) {
            this.gridAPI.remove_summary(this.id, editCell.cell.column.filed);
        } else {
            this.gridAPI.remove_summary(this.id);
        }
    }

    /**
     * @hidden
     */
    public refreshGridState(editCell?) {
        this.endRowEdit(true);
        this.clearSummaryCache(editCell);
    }

    // TODO: We have return values here. Move them to event args ??

    /**
     * Pins a column by field name. Returns whether the operation is successful.
     * ```typescript
     * this.grid.pinColumn("ID");
     * ```
     * @param columnName
     * @param index
     * @memberof IgxGridComponent
     */
    public pinColumn(columnName: string | IgxColumnComponent, index?): boolean {
        const col = columnName instanceof IgxColumnComponent ? columnName : this.getColumnByName(columnName);
        return col.pin(index);
    }

    /**
     * Unpins a column by field name. Returns whether the operation is successful.
     * ```typescript
     * this.grid.pinColumn("ID");
     * ```
     * @param columnName
     * @param index
     * @memberof IgxGridComponent
     */
    public unpinColumn(columnName: string | IgxColumnComponent, index?): boolean {
        const col = columnName instanceof IgxColumnComponent ? columnName : this.getColumnByName(columnName);
        return col.unpin(index);
    }

    /**
     * Toggles the expansion state of all group rows recursively.
     * ```typescript
     * this.grid.toggleAllGroupRows;
     * ```
	 * @memberof IgxGridComponent
     */
    public toggleAllGroupRows() {
        this.groupingExpansionState = [];
        this.groupsExpanded = !this.groupsExpanded;
        this.cdr.detectChanges();
    }


    /**
     * Recalculates grid width/height dimensions. Should be run when changing DOM elements dimentions manually that affect the grid's size.
     * ```typescript
     * this.grid.reflow();
     * ```
	 * @memberof IgxGridComponent
     */
    public reflow() {
        this.calculateGridSizes();
    }

    /**
     * Recalculates grid summary area.
     * Should be run for example when enabling or disabling summaries for a column.
     * ```typescript
     * this.grid.recalculateSummaries();
     * ```
	 * @memberof IgxGridComponent
     */
    public recalculateSummaries() {
        this.summariesHeight = 0;
        requestAnimationFrame(() => this.calculateGridSizes());
    }

    /**
     * Finds the next occurrence of a given string in the grid and scrolls to the cell if it isn't visible.
     * Returns how many times the grid contains the string.
     * ```typescript
     * this.grid.findNext("financial");
     * ```
     * @param text the string to search.
     * @param caseSensitive optionally, if the search should be case sensitive (defaults to false).
     * @param exactMatch optionally, if the text should match the entire value  (defaults to false).
     * @memberof IgxGridComponent
     */
    public findNext(text: string, caseSensitive?: boolean, exactMatch?: boolean): number {
        return this.find(text, 1, caseSensitive, exactMatch);
    }

    /**
     * Finds the previous occurrence of a given string in the grid and scrolls to the cell if it isn't visible.
     * Returns how many times the grid contains the string.
     * ```typescript
     * this.grid.findPrev("financial");
     * ````
     * @param text the string to search.
     * @param caseSensitive optionally, if the search should be case sensitive (defaults to false).
     * @param exactMatch optionally, if the text should match the entire value (defaults to false).
     * @memberof IgxGridComponent
     */
    public findPrev(text: string, caseSensitive?: boolean, exactMatch?: boolean): number {
        return this.find(text, -1, caseSensitive, exactMatch);
    }

    /**
     * Reapplies the existing search.
     * Returns how many times the grid contains the last search.
     * ```typescript
     * this.grid.refreshSearch();
     * ```
     * @param updateActiveInfo
     * @memberof IgxGridComponent
     */
    public refreshSearch(updateActiveInfo?: boolean): number {
        if (this.lastSearchInfo.searchText) {
            this.rebuildMatchCache();

            if (updateActiveInfo) {
                const activeInfo = IgxTextHighlightDirective.highlightGroupsMap.get(this.id);
                this.lastSearchInfo.matchInfoCache.forEach((match, i) => {
                    if (match.column === activeInfo.columnIndex &&
                        match.row === activeInfo.rowIndex &&
                        match.index === activeInfo.index &&
                        match.page === activeInfo.page) {
                        this.lastSearchInfo.activeMatchIndex = i;
                    }
                });
            }

            return this.find(this.lastSearchInfo.searchText, 0, this.lastSearchInfo.caseSensitive, this.lastSearchInfo.exactMatch, false);
        } else {
            return 0;
        }
    }

    /**
     * Removes all the highlights in the cell.
     * ```typescript
     * this.grid.clearSearch();
     * ```
	 * @memberof IgxGridComponent
     */
    public clearSearch() {
        this.lastSearchInfo = {
            searchText: '',
            caseSensitive: false,
            exactMatch: false,
            activeMatchIndex: 0,
            matchInfoCache: []
        };

        this.rowList.forEach((row) => {
            if (row.cells) {
                row.cells.forEach((c) => {
                    c.clearHighlight();
                });
            }
        });
    }

    /**
     * Returns if the `IgxGridComponent` has groupable columns.
     * ```typescript
     * const groupableGrid = this.grid.hasGroupableColumns;
     * ```
	 * @memberof IgxGridComponent
     */
    get hasGroupableColumns(): boolean {
        return this.columnList.some((col) => col.groupable);
    }

    /**
     * Returns if the `IgxGridComponent` has sortable columns.
     * ```typescript
     * const sortableGrid = this.grid.hasSortableColumns;
     * ```
	 * @memberof IgxGridComponent
     */
    get hasSortableColumns(): boolean {
        return this.columnList.some((col) => col.sortable);
    }

    /**
     * Returns if the `IgxGridComponent` has editable columns.
     * ```typescript
     * const editableGrid = this.grid.hasEditableColumns;
     * ```
	 * @memberof IgxGridComponent
     */
    get hasEditableColumns(): boolean {
        return this.columnList.some((col) => col.editable);
    }

    /**
     * Returns if the `IgxGridComponent` has fiterable columns.
     * ```typescript
     * const filterableGrid = this.grid.hasFilterableColumns;
     * ```
	 * @memberof IgxGridComponent
     */
    get hasFilterableColumns(): boolean {
        return this.columnList.some((col) => col.filterable);
    }

    /**
     * Returns if the `IgxGridComponent` has summarized columns.
     * ```typescript
     * const summarizedGrid = this.grid.hasSummarizedColumns;
     * ```
	 * @memberof IgxGridComponent
     */
    get hasSummarizedColumns(): boolean {
        const summarizedColumns = this.columnList.filter(col => col.hasSummary);
        return summarizedColumns.length > 0 && summarizedColumns.some(col => !col.hidden);
    }

    /**
     * Returns if the `IgxGridComponent` has moveable columns.
     * ```typescript
     * const movableGrid = this.grid.hasMovableColumns;
     * ```
	 * @memberof IgxGridComponent
     */
    get hasMovableColumns(): boolean {
        return this.columnList && this.columnList.some((col) => col.movable);
    }

    /**
     * Returns if the `IgxGridComponent` has column groups.
     * ```typescript
     * const groupGrid = this.grid.hasColumnGroups;
     * ```
	 * @memberof IgxGridComponent
     */
    get hasColumnGroups(): boolean {
        return this.columnList.some(col => col.columnGroup);
    }

    /**
     * Returns an array of the selected `IgxGridCellComponent`s.
     * ```typescript
     * const selectedCells = this.grid.selectedCells;
     * ```
	 * @memberof IgxGridComponent
     */
    get selectedCells(): IgxGridCellComponent[] | any[] {
        if (this.rowList) {
            return this.rowList.filter((row) => row instanceof IgxGridRowComponent).map((row) => row.cells.filter((cell) => cell.selected))
                .reduce((a, b) => a.concat(b), []);
        }
        return [];
    }

    /**
     * @hidden
     */
    protected get rowBasedHeight() {
        if (this.data && this.data.length) {
            return this.dataLength * this.rowHeight;
        }
        return 0;
    }

    /**
     * @hidden
     */
    protected _derivePossibleHeight() {
        if ((this._height && this._height.indexOf('%') === -1) || !this._height) {
            return;
        }
        if (!this.nativeElement.parentNode.clientHeight) {
            const viewPortHeight = document.documentElement.clientHeight;
            this._height = this.rowBasedHeight <= viewPortHeight ? null : viewPortHeight.toString();
        } else {
            const parentHeight = this.nativeElement.parentNode.getBoundingClientRect().height;
            this._height = this.rowBasedHeight <= parentHeight ? null : this._height;
        }
        this.calculateGridHeight();
        this.cdr.detectChanges();
    }

    /**
     * @hidden
     */
    protected _derivePossibleWidth() {
        if (!this._columnWidthSetByUser) {
            this._columnWidth = this.getPossibleColumnWidth();
            this.initColumns(this.columnList, null);
        }
    }

    /**
     * @hidden
     */
    private get defaultTargetBodyHeight(): number {
        const allItems = this.totalItemCount || this.dataLength;
        return this.rowHeight * Math.min(this._defaultTargetRecordNumber,
            this.paging ? Math.min(allItems, this.perPage) : allItems);
    }

    private _setGroupColsVisibility(value) {
        this.groupingExpressions.forEach((expr) => {
            const col = this.getColumnByName(expr.fieldName);
            col.hidden = value;
        });
    }

    /**
     * @hidden
     */
    protected calculateGridHeight() {
        const computed = this.document.defaultView.getComputedStyle(this.nativeElement);

        // TODO: Calculate based on grid density
        if (this.maxLevelHeaderDepth) {
            this.theadRow.nativeElement.style.height = `${(this.maxLevelHeaderDepth + 1) * this.defaultRowHeight + 1}px`;
        }

        if (!this._height) {
            this.calcHeight = null;
            if (this.hasSummarizedColumns && !this.summariesHeight) {
                this.summariesHeight = this.summaries ?
                    this.calcMaxSummaryHeight() : 0;
            }
            return;
        }

        let toolbarHeight = 0;
        if (this.showToolbar && this.toolbarHtml != null) {
            toolbarHeight = this.toolbarHtml.nativeElement.firstElementChild ?
                this.toolbarHtml.nativeElement.offsetHeight : 0;
        }

        let pagingHeight = 0;
        let groupAreaHeight = 0;
        if (this.paging && this.paginator) {
            pagingHeight = this.paginator.nativeElement.firstElementChild ?
                this.paginator.nativeElement.offsetHeight : 0;
        }

        if (!this.summariesHeight) {
            this.summariesHeight = this.summaries ?
                this.calcMaxSummaryHeight() : 0;
        }

        if (this.groupArea) {
            groupAreaHeight = this.groupArea.nativeElement.offsetHeight;
        }

        if (this._height && this._height.indexOf('%') !== -1) {
            /*height in %*/
            this.calcHeight = this._calculateGridBodyHeight(
                parseInt(computed.getPropertyValue('height'), 10), toolbarHeight, pagingHeight, groupAreaHeight);
        } else {
            this.calcHeight = this._calculateGridBodyHeight(
                parseInt(this._height, 10), toolbarHeight, pagingHeight, groupAreaHeight);
        }
    }

    /**
     * @hidden
     */
    protected _calculateGridBodyHeight(gridHeight: number,
        toolbarHeight: number, pagingHeight: number, groupAreaHeight: number) {
        const footerBordersAndScrollbars = this.tfoot.nativeElement.offsetHeight -
            this.tfoot.nativeElement.clientHeight;
        if (isNaN(gridHeight)) {
            return this.defaultTargetBodyHeight;
        }

        return Math.abs(gridHeight - toolbarHeight -
            this.theadRow.nativeElement.offsetHeight -
            this.summariesHeight - pagingHeight - groupAreaHeight -
            footerBordersAndScrollbars -
            this.scr.nativeElement.clientHeight);
    }

    /**
     * @hidden
     */
    protected getPossibleColumnWidth() {
        let computedWidth = parseInt(
            this.document.defaultView.getComputedStyle(this.nativeElement).getPropertyValue('width'), 10);

        if (this.rowSelectable) {
            computedWidth -= this.headerCheckboxContainer.nativeElement.clientWidth;
        }

        const visibleChildColumns = this.visibleColumns.filter(c => !c.columnGroup);

        const columnsWithSetWidths = visibleChildColumns.filter(c => c.widthSetByUser);
        const columnsToSize = visibleChildColumns.length - columnsWithSetWidths.length;

        const sumExistingWidths = columnsWithSetWidths
            .reduce((prev, curr) => prev + parseInt(curr.width, 10), 0);

        const columnWidth = !Number.isFinite(sumExistingWidths) ?
            Math.max(computedWidth / columnsToSize, MINIMUM_COLUMN_WIDTH) :
            Math.max((computedWidth - sumExistingWidths) / columnsToSize, MINIMUM_COLUMN_WIDTH);

        return columnWidth.toString();
    }

    /**
     * @hidden
     */
    protected calculateGridWidth() {
        const computed = this.document.defaultView.getComputedStyle(this.nativeElement);

        if (this._width && this._width.indexOf('%') !== -1) {
            /* width in %*/
            const width = parseInt(computed.getPropertyValue('width'), 10);
            if (Number.isFinite(width) && width !== this.calcWidth) {
                this.calcWidth = width;

                this.cdr.markForCheck();
            }
        } else {
            this.calcWidth = parseInt(this._width, 10);
        }

        this._derivePossibleWidth();
    }

    /**
     * @hidden
     */
    protected calcMaxSummaryHeight() {
        let maxSummaryLength = 0;
        this.columnList.filter((col) => col.hasSummary && !col.hidden).forEach((column) => {
            this.gridAPI.set_summary_by_column_name(this.id, column.field);
            const getCurrentSummaryColumn = this.gridAPI.get_summaries(this.id).get(column.field);
            if (getCurrentSummaryColumn) {
                if (maxSummaryLength < getCurrentSummaryColumn.length) {
                    maxSummaryLength = getCurrentSummaryColumn.length;
                }
            }
        });
        return maxSummaryLength * this.defaultRowHeight;
    }

    /**
     * @hidden
     */
    protected calculateGridSizes() {
        this.calculateGridWidth();
        this.cdr.detectChanges();
        this.calculateGridHeight();
        if (this.rowSelectable) {
            this.calcRowCheckboxWidth = this.headerCheckboxContainer.nativeElement.clientWidth;
        }
        this.cdr.detectChanges();
    }

    /**
     * Gets calculated width of the pinned area.
     * ```typescript
     * const pinnedWidth = this.grid.getPinnedWidth();
     * ```
     * @param takeHidden If we should take into account the hidden columns in the pinned area.
     * @memberof IgxGridComponent
     */
    public getPinnedWidth(takeHidden = false) {
        const fc = takeHidden ? this._pinnedColumns : this.pinnedColumns;
        let sum = 0;
        for (const col of fc) {
            if (col.level === 0) {
                sum += parseInt(col.width, 10);
            }
        }
        if (this.rowSelectable) {
            sum += this.calcRowCheckboxWidth;
        }

        if (this.groupingExpressions.length > 0 && this.headerGroupContainer) {
            sum += this.headerGroupContainer.nativeElement.clientWidth;
        }
        return sum;
    }

    /**
     * @hidden
     * Gets calculated width of the unpinned area
     * @param takeHidden If we should take into account the hidden columns in the pinned area.
     * @memberof IgxGridComponent
     */
    protected getUnpinnedWidth(takeHidden = false) {
        const width = this._width && this._width.indexOf('%') !== -1 ?
            this.calcWidth :
            parseInt(this._width, 10);
        return width - this.getPinnedWidth(takeHidden);
    }

    /**
     * @hidden
     */
    protected _sort(expression: ISortingExpression) {
        this.gridAPI.sort(this.id, expression.fieldName, expression.dir, expression.ignoreCase);
    }

    /**
     * @hidden
     */
    protected _sortMultiple(expressions: ISortingExpression[]) {
        this.gridAPI.sort_multiple(this.id, expressions);
    }

    /**
     * @hidden
     */
    protected _groupBy(expression: ISortingExpression) {
        this.gridAPI.groupBy(this.id, expression.fieldName, expression.dir, expression.ignoreCase);
    }

    /**
     * @hidden
     */
    protected _groupByMultiple(expressions: ISortingExpression[]) {
        this.gridAPI.groupBy_multiple(this.id, expressions);
    }

    /**
     * @hidden
     */
    protected _getStateForGroupRow(groupRow: IGroupByRecord): IGroupByExpandState {
        return this.gridAPI.groupBy_get_expanded_for_group(this.id, groupRow);
    }

    /**
     * @hidden
     */
    protected _toggleGroup(groupRow: IGroupByRecord) {
        this.gridAPI.groupBy_toggle_group(this.id, groupRow);
    }

    /**
     * @hidden
     */
    protected _applyGrouping() {
        this.gridAPI.sort_multiple(this.id, this._groupingExpressions);
    }

    /**
     * @hidden
     */
    protected _summaries(fieldName: string, hasSummary: boolean, summaryOperand?: any) {
        const column = this.gridAPI.get_column_by_name(this.id, fieldName);
        column.hasSummary = hasSummary;
        if (summaryOperand) {
            column.summaries = summaryOperand;
        }
    }

    /**
     * @hidden
     */
    protected _multipleSummaries(expressions: ISummaryExpression[], hasSummary: boolean) {
        expressions.forEach((element) => {
            this._summaries(element.fieldName, hasSummary, element.customSummary);
        });
    }
    /**
     * @hidden
     */
    protected _disableMultipleSummaries(expressions: string[]) {
        expressions.forEach((column) => { this._summaries(column, false); });
    }

    /**
     * @hidden
     */
    protected resolveDataTypes(rec) {
        if (typeof rec === 'number') {
            return DataType.Number;
        } else if (typeof rec === 'boolean') {
            return DataType.Boolean;
        } else if (typeof rec === 'object' && rec instanceof Date) {
            return DataType.Date;
        }
        return DataType.String;
    }

    /**
     * @hidden
     */
    protected autogenerateColumns() {
        const factory = this.resolver.resolveComponentFactory(IgxColumnComponent);
        const fields = Object.keys(this.data[0]);
        const columns = [];

        fields.forEach((field) => {
            const ref = this.viewRef.createComponent(factory);
            ref.instance.field = field;
            ref.instance.dataType = this.resolveDataTypes(this.data[0][field]);
            ref.changeDetectorRef.detectChanges();
            columns.push(ref.instance);
        });

        this.columnList.reset(columns);
    }

    /**
     * @hidden
     */
    onlyTopLevel(arr) {
        return arr.filter(c => c.level === 0);
    }

    /**
     * @hidden
     */
    protected initColumns(collection: QueryList<IgxColumnComponent>, cb: Function = null) {
        // XXX: Deprecate index
        this._columns = this.columnList.toArray();
        collection.forEach((column: IgxColumnComponent) => {
            column.gridID = this.id;
            column.defaultWidth = this.columnWidth;
            this.setColumnEditState(column);

            if (cb) {
                cb(column);
            }
        });

        this.reinitPinStates();
    }

    private setColumnEditState(column: IgxColumnComponent) {
        // When rowEditable is true, then all columns, with defined field, excluding priamaryKey, are set to editable by default.
        if (this.rowEditable && column.editable === null &&
            column.field && column.field !== this.primaryKey) {
            column.editable = this.rowEditable;
        }
    }

    /**
     * @hidden
     */
    protected reinitPinStates() {
        if (this.hasColumnGroups) {
            this._pinnedColumns = this.columnList.filter((c) => c.pinned);
        }
        this._unpinnedColumns = this.columnList.filter((c) => !c.pinned);
    }

    /**
     * @hidden
     */
    public onHeaderCheckboxClick(event) {
        this.allRowsSelected = event.checked;
        const newSelection =
            event.checked ?
                this.filteredData ?
                    this.selection.add_items(this.id, this.selection.get_all_ids(this._filteredData, this.primaryKey)) :
                    this.selection.get_all_ids(this.dataWithAddedInTransactionRows, this.primaryKey) :
                this.filteredData ?
                    this.selection.delete_items(this.id, this.selection.get_all_ids(this._filteredData, this.primaryKey)) :
                    this.selection.get_empty();
        this.triggerRowSelectionChange(newSelection, null, event, event.checked);
        this.checkHeaderCheckboxStatus(event.checked);
    }

    /**
     * @hidden
     */
    get headerCheckboxAriaLabel() {
        return this._filteringExpressionsTree.filteringOperands.length > 0 ?
            this.headerCheckbox && this.headerCheckbox.checked ? 'Deselect all filtered' : 'Select all filtered' :
            this.headerCheckbox && this.headerCheckbox.checked ? 'Deselect all' : 'Select all';
    }

    public get template(): TemplateRef<any> {
        if (this.filteredData && this.filteredData.length === 0) {
            return this.emptyGridTemplate ? this.emptyGridTemplate : this.emptyFilteredGridTemplate;
        }

        if (this.data && this.dataLength === 0) {
            return this.emptyGridTemplate ? this.emptyGridTemplate : this.emptyGridDefaultTemplate;
        }
    }

    /**
    * @hidden
    */
    public getContext(rowData): any {
        return {
            $implicit: rowData,
            templateID: this.isGroupByRecord(rowData) ? 'groupRow' : 'dataRow'
        };
    }


    /**
     * @hidden
     */
    public get dropAreaTemplateResolved(): TemplateRef<any> {
        if (this.dropAreaTemplate) {
            return this.dropAreaTemplate;
        } else {
            return this.defaultDropAreaTemplate;
        }
    }

    /**
     * @hidden
     */
    public checkHeaderCheckboxStatus(headerStatus?: boolean) {
        if (headerStatus === undefined) {
            this.allRowsSelected = this.selection.are_all_selected(this.id, this.dataLength);
            if (this.headerCheckbox) {
                this.headerCheckbox.indeterminate = !this.allRowsSelected && !this.selection.are_none_selected(this.id);
                if (!this.headerCheckbox.indeterminate) {
                    this.headerCheckbox.checked =
                        this.selection.are_all_selected(this.id, this.dataLength);
                }
            }
            this.cdr.markForCheck();
        } else if (this.headerCheckbox) {
            this.headerCheckbox.checked = headerStatus !== undefined ? headerStatus : false;
        }
    }

    /**
     * @hidden
     */
    public filteredItemsStatus(componentID: string, filteredData: any[], primaryKey?) {
        const currSelection = this.selection.get(componentID);
        let atLeastOneSelected = false;
        let notAllSelected = false;
        if (currSelection) {
            for (const key of Object.keys(filteredData)) {
                const dataItem = primaryKey ? filteredData[key][primaryKey] : filteredData[key];
                if (currSelection.has(dataItem)) {
                    atLeastOneSelected = true;
                    if (notAllSelected) {
                        return 'indeterminate';
                    }
                } else {
                    notAllSelected = true;
                    if (atLeastOneSelected) {
                        return 'indeterminate';
                    }
                }
            }
        }
        return atLeastOneSelected ? 'allSelected' : 'noneSelected';
    }

    /**
     * @hidden
     */
    public updateHeaderCheckboxStatusOnFilter(data) {
        if (!data) {
            this.checkHeaderCheckboxStatus();
            return;
        }
        switch (this.filteredItemsStatus(this.id, data, this.primaryKey)) {
            case 'allSelected': {
                if (!this.allRowsSelected) {
                    this.allRowsSelected = true;
                }
                if (this.headerCheckbox.indeterminate) {
                    this.headerCheckbox.indeterminate = false;
                }
                break;
            }
            case 'noneSelected': {
                if (this.allRowsSelected) {
                    this.allRowsSelected = false;
                }
                if (this.headerCheckbox.indeterminate) {
                    this.headerCheckbox.indeterminate = false;
                }
                break;
            }
            default: {
                if (!this.headerCheckbox.indeterminate) {
                    this.headerCheckbox.indeterminate = true;
                }
                if (this.allRowsSelected) {
                    this.allRowsSelected = false;
                }
                break;
            }
        }
    }

    /**
     * Get current selection state.
     * Returns an array with selected rows' IDs (primaryKey or rowData)
     * ```typescript
     * const selectedRows = this.grid.selectedRows();
     * ```
	 * @memberof IgxGridComponent
     */
    public selectedRows(): any[] {
        let selection: Set<any>;
        selection = this.selection.get(this.id);
        return selection ? Array.from(selection) : [];
    }

    /**
     * Select specified rows by ID.
     * ```typescript
     * this.grid.selectRows([1,2,5], true);
     * ```
     * @param rowIDs
     * @param clearCurrentSelection if true clears the curren selection
     * @memberof IgxGridComponent
     */
    public selectRows(rowIDs: any[], clearCurrentSelection?: boolean) {
        let newSelection: Set<any>;
        newSelection = this.selection.add_items(this.id, rowIDs, clearCurrentSelection);
        this.triggerRowSelectionChange(newSelection);
    }

    /**
     * Deselect specified rows by ID.
     * ```typescript
     * this.grid.deselectRows([1,2,5]);
     * ```
     * @param rowIDs
     * @memberof IgxGridComponent
     */
    public deselectRows(rowIDs: any[]) {
        let newSelection: Set<any>;
        newSelection = this.selection.delete_items(this.id, rowIDs);
        this.triggerRowSelectionChange(newSelection);
    }

    /**
     * Selects all rows
     * Note: If filtering is in place, selectAllRows() and deselectAllRows() select/deselect all filtered rows.
     * ```typescript
     * this.grid.selectAllRows();
     * ```
	 * @memberof IgxGridComponent
     */
    public selectAllRows() {
        this.triggerRowSelectionChange(this.selection.get_all_ids(this.dataWithAddedInTransactionRows, this.primaryKey));
    }

    /**
     * Deselects all rows
     * ```typescript
     * this.grid.deselectAllRows();
     * ```
     * Note: If filtering is in place, selectAllRows() and deselectAllRows() select/deselect all filtered rows.
     */
    public deselectAllRows() {
        this.triggerRowSelectionChange(this.selection.get_empty());
    }

    /**
     * @hidden
     */
    public triggerRowSelectionChange(newSelectionAsSet: Set<any>, row?: IgxGridRowComponent, event?: Event, headerStatus?: boolean) {
        const oldSelectionAsSet = this.selection.get(this.id);
        const oldSelection = oldSelectionAsSet ? Array.from(oldSelectionAsSet) : [];
        const newSelection = newSelectionAsSet ? Array.from(newSelectionAsSet) : [];
        const args: IRowSelectionEventArgs = { oldSelection, newSelection, row, event };
        this.onRowSelectionChange.emit(args);
        newSelectionAsSet = this.selection.get_empty();
        for (let i = 0; i < args.newSelection.length; i++) {
            newSelectionAsSet.add(args.newSelection[i]);
        }
        this.selection.set(this.id, newSelectionAsSet);
        this.checkHeaderCheckboxStatus(headerStatus);
    }

    /**
     * @hidden
     */
    // @HostListener('scroll', ['$event'])
    public scrollHandler(event) {
        this.parentVirtDir.getHorizontalScroll().scrollLeft += event.target.scrollLeft;
        this.verticalScrollContainer.getVerticalScroll().scrollTop += event.target.scrollTop;
        event.target.scrollLeft = 0;
        event.target.scrollTop = 0;
    }

    /**
     * @hidden
     */
    public wheelHandler() {
        // tslint:disable-next-line:no-bitwise
        if (document.activeElement.compareDocumentPosition(this.tbody.nativeElement) & Node.DOCUMENT_POSITION_CONTAINS) {
            (document.activeElement as HTMLElement).blur();
        }
    }

    /**
     * @hidden
     */
    public trackColumnChanges(index, col) {
        return col.field + col.width;
    }

    private find(text: string, increment: number, caseSensitive?: boolean, exactMatch?: boolean, scroll?: boolean) {
        if (!this.rowList) {
            return 0;
        }

        const editModeCell = this.gridAPI.get_cell_inEditMode(this.id);
        if (editModeCell) {
            this.gridAPI.escape_editMode(this.id);
        }

        if (this.collapsedHighlightedItem) {
            this.collapsedHighlightedItem = null;
        }

        if (!text) {
            this.clearSearch();
            return 0;
        }

        const caseSensitiveResolved = caseSensitive ? true : false;
        const exactMatchResolved = exactMatch ? true : false;
        let rebuildCache = false;

        if (this.lastSearchInfo.searchText !== text ||
            this.lastSearchInfo.caseSensitive !== caseSensitiveResolved ||
            this.lastSearchInfo.exactMatch !== exactMatchResolved) {
            this.lastSearchInfo = {
                searchText: text,
                activeMatchIndex: 0,
                caseSensitive: caseSensitiveResolved,
                exactMatch: exactMatchResolved,
                matchInfoCache: []
            };

            rebuildCache = true;
        } else {
            this.lastSearchInfo.activeMatchIndex += increment;
        }

        if (rebuildCache) {
            this.rowList.forEach((row) => {
                if (row.cells) {
                    row.cells.forEach((c) => {
                        c.highlightText(text, caseSensitiveResolved, exactMatchResolved);
                    });
                }
            });

            this.rebuildMatchCache();
        }

        if (this.lastSearchInfo.activeMatchIndex >= this.lastSearchInfo.matchInfoCache.length) {
            this.lastSearchInfo.activeMatchIndex = 0;
        } else if (this.lastSearchInfo.activeMatchIndex < 0) {
            this.lastSearchInfo.activeMatchIndex = this.lastSearchInfo.matchInfoCache.length - 1;
        }

        if (this.lastSearchInfo.matchInfoCache.length) {
            const matchInfo = this.lastSearchInfo.matchInfoCache[this.lastSearchInfo.activeMatchIndex];

            IgxTextHighlightDirective.setActiveHighlight(this.id, {
                columnIndex: matchInfo.column,
                rowIndex: matchInfo.row,
                index: matchInfo.index,
                page: matchInfo.page
            });

            if (scroll !== false) {
                this.scrollTo(matchInfo.row, matchInfo.column, matchInfo.page, matchInfo.groupByRecord);
            }
        } else {
            IgxTextHighlightDirective.clearActiveHighlight(this.id);
        }

        return this.lastSearchInfo.matchInfoCache.length;
    }

    /**
     * Returns an array containing the filtered data.
     * ```typescript
     * const filteredData = this.grid1.filteredSortedData;
     * ```
	 * @memberof IgxGridComponent
     */
    get filteredSortedData(): any[] {
        let data: any[] = this.filteredData ? this.filteredData : this.data;
        if (!this.filteredData && this.transactions.enabled) {
            data = DataUtil.mergeTransactions(
                cloneArray(data, true),
                this.transactions.aggregatedState(true),
                this.primaryKey
            );
        }

        if (this.sortingExpressions &&
            this.sortingExpressions.length > 0) {

            const sortingPipe = new IgxGridSortingPipe(this.gridAPI);
            data = sortingPipe.transform(data, this.sortingExpressions, this.id, -1);
        }
        return data;
    }

    /**
     * @hidden
     */
    protected initPinning() {
        let currentPinnedWidth = 0;
        const pinnedColumns = [];
        const unpinnedColumns = [];
        const newUnpinnedCols = [];

        // When a column is a group or is inside a group, pin all related.
        this._pinnedColumns.forEach(col => {
            if (col.parent) {
                col.parent.pinned = true;
            }
            if (col.columnGroup) {
                col.children.forEach(child => child.pinned = true);
            }
        });

        // Make sure we don't exceed unpinned area min width and get pinned and unpinned col collections.
        // We take into account top level columns (top level groups and non groups).
        // If top level is unpinned the pinning handles all children to be unpinned as well.
        for (let i = 0; i < this._columns.length; i++) {
            if (this._columns[i].pinned && !this._columns[i].parent) {
                // Pinned column. Check if with it the unpinned min width is exceeded.
                const colWidth = parseInt(this._columns[i].width, 10);
                if (currentPinnedWidth + colWidth > this.calcWidth - this.unpinnedAreaMinWidth) {
                    // unpinned min width is exceeded. Unpin the columns and add it to the unpinned collection.
                    this._columns[i].pinned = false;
                    unpinnedColumns.push(this._columns[i]);
                    newUnpinnedCols.push(this._columns[i]);
                } else {
                    // unpinned min width is not exceeded. Keep it pinned and add it to the pinned collection.
                    currentPinnedWidth += colWidth;
                    pinnedColumns.push(this._columns[i]);
                }
            } else if (this._columns[i].pinned && this._columns[i].parent) {
                if (this._columns[i].topLevelParent.pinned) {
                    pinnedColumns.push(this._columns[i]);
                } else {
                    this._columns[i].pinned = false;
                    unpinnedColumns.push(this._columns[i]);
                }
            } else {
                unpinnedColumns.push(this._columns[i]);
            }
        }

        if (newUnpinnedCols.length) {
            console.warn(
                'igxGrid - The pinned area exceeds maximum pinned width. ' +
                'The following columns were unpinned to prevent further issues:' +
                newUnpinnedCols.map(col => '"' + col.header + '"').toString() + '. For more info see our documentation.'
            );
        }

        // Assign the applicaple collections.
        this._pinnedColumns = pinnedColumns;
        this._unpinnedColumns = unpinnedColumns;
    }

    private scrollTo(row: number, column: number, page: number, groupByRecord?: IGroupByRecord): void {
        if (this.paging) {
            this.page = page;
        }

        if (groupByRecord && !this.isExpandedGroup(groupByRecord)) {
            this.toggleGroup(groupByRecord);
        }

        this.scrollDirective(this.verticalScrollContainer, row);

        const scrollRow = this.rowList.find(r => r.virtDirRow);
        const virtDir = scrollRow ? scrollRow.virtDirRow : null;

        if (this.pinnedColumns.length) {
            if (column >= this.pinnedColumns.length) {
                column -= this.pinnedColumns.length;
                this.scrollDirective(virtDir, column);
            }
        } else {
            this.scrollDirective(virtDir, column);
        }
    }

    private scrollDirective(directive: IgxGridForOfDirective<any>, goal: number): void {
        if (!directive) {
            return;
        }

        const state = directive.state;
        const start = state.startIndex;
        const isColumn = directive.igxForScrollOrientation === 'horizontal';

        const size = directive.getItemCountInView();

        if (start >= goal) {
            // scroll so that goal is at beggining of visible chunk
            directive.scrollTo(goal);
        } else if (start + size <= goal) {
            // scroll so that goal is at end of visible chunk
            if (isColumn) {
                directive.getHorizontalScroll().scrollLeft =
                    directive.getColumnScrollLeft(goal) -
                    parseInt(directive.igxForContainerSize, 10) +
                    parseInt(this.columns[goal].width, 10);
            } else {
                directive.scrollTo(goal - size + 1);
            }
        }
    }

    private rebuildMatchCache() {
        this.lastSearchInfo.matchInfoCache = [];

        const caseSensitive = this.lastSearchInfo.caseSensitive;
        const exactMatch = this.lastSearchInfo.exactMatch;
        const searchText = caseSensitive ? this.lastSearchInfo.searchText : this.lastSearchInfo.searchText.toLowerCase();
        const data = this.filteredSortedData;
        const columnItems = this.visibleColumns.filter((c) => !c.columnGroup).sort((c1, c2) => c1.visibleIndex - c2.visibleIndex);

        const groupIndexData = this.getGroupIncrementData();
        const groupByRecords = this.getGroupByRecords();
        let collapsedRowsCount = 0;

        data.forEach((dataRow, i) => {
            const groupByRecord = groupByRecords ? groupByRecords[i] : null;
            const groupByIncrement = groupIndexData ? groupIndexData[i] : 0;
            const pagingIncrement = this.getPagingIncrement(groupByIncrement, groupIndexData, Math.floor(i / this.perPage));
            let rowIndex = this.paging ? (i % this.perPage) + pagingIncrement : i + groupByIncrement;

            if (this.paging && i % this.perPage === 0) {
                collapsedRowsCount = 0;
            }

            rowIndex -= collapsedRowsCount;

            if (groupByRecord && !this.isExpandedGroup(groupByRecord)) {
                collapsedRowsCount++;
            }
            columnItems.forEach((c, j) => {
                const value = c.formatter ? c.formatter(dataRow[c.field]) : dataRow[c.field];
                if (value !== undefined && value !== null && c.searchable) {
                    let searchValue = caseSensitive ? String(value) : String(value).toLowerCase();
                    const pageIndex = this.paging ? Math.floor(i / this.perPage) : 0;

                    if (exactMatch) {
                        if (searchValue === searchText) {
                            this.lastSearchInfo.matchInfoCache.push({
                                row: rowIndex,
                                column: j,
                                page: pageIndex,
                                index: 0,
                                groupByRecord: groupByRecord,
                                item: dataRow
                            });
                        }
                    } else {
                        let occurenceIndex = 0;
                        let searchIndex = searchValue.indexOf(searchText);

                        while (searchIndex !== -1) {
                            this.lastSearchInfo.matchInfoCache.push({
                                row: rowIndex,
                                column: j,
                                page: pageIndex,
                                index: occurenceIndex++,
                                groupByRecord: groupByRecord,
                                item: dataRow
                            });

                            searchValue = searchValue.substring(searchIndex + searchText.length);
                            searchIndex = searchValue.indexOf(searchText);
                        }
                    }
                }
            });
        });
    }

    // This method's idea is to get by how much each data row is offset by the group by rows before it.
    private getGroupIncrementData(): number[] {
        if (this.groupingExpressions && this.groupingExpressions.length) {
            const groupsRecords = this.getGroupByRecords();
            const groupByIncrements = [];
            const values = [];

            let prevHierarchy = null;
            let increment = 0;

            groupsRecords.forEach((gbr) => {
                if (values.indexOf(gbr) === -1) {
                    let levelIncrement = 1;

                    if (prevHierarchy !== null) {
                        levelIncrement += this.getLevelIncrement(0, gbr.groupParent, prevHierarchy.groupParent);
                    } else {
                        // This is the first level we stumble upon, so we haven't accounted for any of its parents
                        levelIncrement += gbr.level;
                    }

                    increment += levelIncrement;
                    prevHierarchy = gbr;
                    values.push(gbr);
                }

                groupByIncrements.push(increment);
            });
            return groupByIncrements;
        } else {
            return null;
        }
    }

    private getLevelIncrement(currentIncrement, currentHierarchy, prevHierarchy) {
        if (currentHierarchy !== prevHierarchy && !!prevHierarchy && !!currentHierarchy) {
            return this.getLevelIncrement(++currentIncrement, currentHierarchy.groupParent, prevHierarchy.groupParent);
        } else {
            return currentIncrement;
        }
    }

    private getGroupByRecords(): IGroupByRecord[] {
        if (this.groupingExpressions && this.groupingExpressions.length) {
            const state = {
                expressions: this.groupingExpressions,
                expansion: this.groupingExpansionState,
                defaultExpanded: this.groupsExpanded
            };

            return DataUtil.group(cloneArray(this.filteredSortedData), state).metadata;
        } else {
            return null;
        }
    }

    // For paging we need just the increment between the start of the page and the current row
    private getPagingIncrement(groupByIncrement: number, groupIndexData: number[], page: number) {
        let pagingIncrement = 0;

        if (this.paging && groupByIncrement) {
            const lastRowOnPrevPageInrement = page ? groupIndexData[page * this.perPage - 1] : 0;
            const firstRowOnThisPageInrement = groupIndexData[page * this.perPage];
            // If the page ends in the middle of the group, on the next page there is
            // one additional group by row. We need to account for this.
            const additionalPagingIncrement = lastRowOnPrevPageInrement === firstRowOnThisPageInrement ? 1 : 0;
            pagingIncrement = groupByIncrement - lastRowOnPrevPageInrement + additionalPagingIncrement;
        }

        return pagingIncrement;
    }

    private restoreHighlight(): void {
        if (this.lastSearchInfo.searchText) {
            const activeInfo = IgxTextHighlightDirective.highlightGroupsMap.get(this.id);
            const matchInfo = this.lastSearchInfo.matchInfoCache[this.lastSearchInfo.activeMatchIndex];
            const data = this.filteredSortedData;
            const groupByIncrements = this.getGroupIncrementData();

            const rowIndex = matchInfo ? data.indexOf(matchInfo.item) : -1;
            const page = this.paging ? Math.floor(rowIndex / this.perPage) : 0;
            let increment = groupByIncrements && rowIndex !== -1 ? groupByIncrements[rowIndex] : 0;
            if (this.paging && increment) {
                increment = this.getPagingIncrement(increment, groupByIncrements, page);
            }

            const row = this.paging ? (rowIndex % this.perPage) + increment : rowIndex + increment;

            this.rebuildMatchCache();

            if (rowIndex !== -1) {
                if (this.collapsedHighlightedItem && groupByIncrements !== null) {
                    this.collapsedHighlightedItem.info.page = page;
                    this.collapsedHighlightedItem.info.rowIndex = row;
                } else {
                    IgxTextHighlightDirective.setActiveHighlight(this.id, {
                        columnIndex: activeInfo.columnIndex,
                        rowIndex: row,
                        index: activeInfo.index,
                        page: page
                    });

                    this.lastSearchInfo.matchInfoCache.forEach((match, i) => {
                        if (match.column === activeInfo.columnIndex &&
                            match.row === row &&
                            match.index === activeInfo.index &&
                            match.page === page) {
                            this.lastSearchInfo.activeMatchIndex = i;
                        }
                    });
                }
            } else {
                this.lastSearchInfo.activeMatchIndex = 0;
                this.find(this.lastSearchInfo.searchText, 0, this.lastSearchInfo.caseSensitive, this.lastSearchInfo.exactMatch, false);
            }
        }
    }

    private checkIfGridIsAdded(node): boolean {
        if (node === this.nativeElement) {
            return true;
        } else {
            for (const childNode of node.childNodes) {
                const added = this.checkIfGridIsAdded(childNode);
                if (added) {
                    return true;
                }
            }

            return false;
        }
    }

    /**
     * @hidden
     */
    notGroups(arr) {
        return arr.filter(c => !c.columnGroup);
    }

    /**
     * @hidden
     */
    public onChipRemoved(event: IBaseChipEventArgs) {
        this.clearGrouping(event.owner.id);
    }

    /**
     * @hidden
     */
    public chipsOrderChanged(event: IChipsAreaReorderEventArgs) {
        const newGrouping = [];
        for (let i = 0; i < event.chipsArray.length; i++) {
            const expr = this.groupingExpressions.filter((item) => {
                return item.fieldName === event.chipsArray[i].id;
            })[0];

            if (!this.getColumnByName(expr.fieldName).groupable) {
                // disallow changing order if there are columns with groupable: false
                return;
            }
            newGrouping.push(expr);
        }
        this.groupingExpansionState = [];
        this.chipsGoupingExpressions = newGrouping;

        if (event.originalEvent instanceof KeyboardEvent) {
            // When reordered using keyboard navigation, we don't have `onMoveEnd` event.
            this.groupingExpressions = this.chipsGoupingExpressions;
        }
        this.markForCheck();
    }

    /**
     * @hidden
     */
    public chipsMovingEnded() {
        this.groupingExpressions = this.chipsGoupingExpressions;
        this.markForCheck();
    }

    /**
     * @hidden
     */
    public onChipClicked(event: IChipClickEventArgs) {
        const sortingExpr = this.sortingExpressions;
        const columnExpr = sortingExpr.find((expr) => expr.fieldName === event.owner.id);
        columnExpr.dir = 3 - columnExpr.dir;
        this.sort(columnExpr);
        this.markForCheck();
    }

    /**
     * @hidden
     */
    public onChipKeyDown(event: IChipKeyDownEventArgs) {
        if (event.originalEvent.key === ' ' || event.originalEvent.key === 'Spacebar' || event.originalEvent.key === 'Enter') {
            const sortingExpr = this.sortingExpressions;
            const columnExpr = sortingExpr.find((expr) => expr.fieldName === event.owner.id);
            columnExpr.dir = 3 - columnExpr.dir;
            this.sort(columnExpr);
            this.markForCheck();
        }
    }

/*     @HostListener('keydown.pagedown', ['$event'])
    public onKeydownPageDown(event) {
        event.preventDefault();

        this.nativeElement.focus();
    }

    @HostListener('keydown.pageup', ['$event'])
    public onKeydownPageUp(event) {
        event.preventDefault();
        this.verticalScrollContainer.scrollPrevPage();
        this.nativeElement.focus();
    } */

    private changeRowEditingOverlayStateOnScroll(row: IgxGridRowComponent) {
        if (!this.rowEditable || this.rowEditingOverlay.collapsed) {
            return;
        }
        if (!row) {
            this.hideRowEditingOverlay();
        } else {
            this.repositionRowEditingOverlay(row);
        }
    }

    /**
     * @hidden
     */
    public startRowEdit(row: IgxGridRowComponent) {
        this.transactions.startPending();
        this.configureRowEditingOverlay(row);
        this.rowEditingOverlay.open(this.rowEditSettings);
        this.rowEditPositioningStrategy.isTopInitialPosition = this.rowEditPositioningStrategy.isTop;
        this.rowEditingOverlay.element.addEventListener('wheel', this.rowEditingWheelHandler.bind(this));
    }

    /**
     * @hidden
     */
    public closeRowEditingOverlay(commit?: boolean) {
        this.gridAPI.set_row_inEditMode(this.id, null);
        this.transactions.endPending(commit);
        this.rowEditingOverlay.element.removeEventListener('wheel', this.rowEditingWheelHandler);
        this.rowEditPositioningStrategy.isTopInitialPosition = null;
        this.rowEditingOverlay.close();
    }

    private showRowEditingOverlay() {
        this.rowEditingOverlay.element.style.display = 'block';
    }

    private hideRowEditingOverlay() {
        this.rowEditingOverlay.element.style.display = 'none';
    }

    private repositionRowEditingOverlay(row: IgxGridRowComponent) {
        this.configureRowEditingOverlay(row);
        if (!this.rowEditingOverlay.collapsed) {
            this.rowEditingOverlay.reposition();
        }
    }

    private configureRowEditingOverlay(row: IgxGridRowComponent) {
        this.rowEditSettings.outlet = this.rowEditingOutletDirective;
        this.rowEditPositioningStrategy.settings.container = this.tbody.nativeElement;
        this.rowEditPositioningStrategy.settings.target = row.element.nativeElement;
        this.showRowEditingOverlay();
    }

    /**
     * @hidden
     */
    public get rowChangesCount() {
        if (!this.rowInEditMode) {
            return 0;
        }
        const rowChanges = this.transactions.getAggregatedValue(this.rowInEditMode.rowID, false);
        return rowChanges ? Object.keys(rowChanges).length : 0;
    }

    /**
     * @hidden
     */
    private endRowTransaction(commit?: boolean, closeOverlay?: boolean, row?: any, rowObject?: IgxGridRowComponent) {
        const rowInEdit = row ? row : this.gridAPI.get_row_inEditMode(this.id);
        if (!rowInEdit || this.rowEditingOverlay.collapsed) {
            return;
        }
        const rowObj = rowObject ? rowObject : this.getRowByKey(rowInEdit.rowID);
        let oldValue = Object.assign({}, this.data[rowInEdit.rowIndex]);
        if (!rowObj) {
            const lastCommitedValue = this.transactions.getState(rowInEdit.rowID);
            oldValue = lastCommitedValue ? Object.assign(oldValue, lastCommitedValue.value) : oldValue;
        }
        const newValue = this.transactions.getAggregatedValue(rowInEdit.rowID, true);
        const emitter = commit ? this.onRowEditDone : this.onRowEditCancel;
        emitter.emit({
            newValue: newValue,
            oldValue,
            row: rowObj
        });
        this.transactions.endPending(commit);
        if (commit && newValue && !this.transactions.enabled) {
            this.data[rowInEdit.rowIndex] = newValue;
        }
        if (closeOverlay) {
            this.closeRowEditingOverlay(commit);
        }
        if (!commit) {
            this._pipeTrigger++;
        }
        // this.cdr.detectChanges();
    }

    /**
     * Finishes the row transactions on the current row.
     * If `commit === true`, passes them from the pending state to the data (or transaction service)
     *
     * Binding to the event
     * ```html
     * <button igxButton (click)="grid.endRowEdit(true)">Commit Row</button>
     * ```
     * @param commit
     */
    public endRowEdit(commit = true) {
        if (!this.rowEditable || this.rowEditingOverlay && this.rowEditingOverlay.collapsed) {
            return;
        }
        const row = this.gridAPI.get_row_inEditMode(this.id);
        const rowObject = row ? this.getRowByKey(row.rowID) : null;
        const cellInEdit = this.gridAPI.get_cell_inEditMode(this.id);
        if (cellInEdit) {
            this.gridAPI.submit_value(this.id, commit);
        }
        this.endRowTransaction(commit, true, row, rowObject);
        const currentCell = (row && cellInEdit) ? this.gridAPI.get_cell_by_index(this.id, row.rowIndex, cellInEdit.cellID.columnID) : null;
        if (currentCell) {
            currentCell.nativeElement.focus();
        }
    }

    /**
     * @hidden
     */
    private rowEditingWheelHandler(event: WheelEvent) {
        if (event.deltaY > 0) {
            this.verticalScrollContainer.scrollNext();
        } else {
            this.verticalScrollContainer.scrollPrev();
        }
    }

    /**
     * @hidden
     */
    public get dataWithAddedInTransactionRows() {
        const result = <any>cloneArray(this.data);
        if (this.transactions.enabled) {
            result.push(...this.transactions.aggregatedState(true)
                .filter(t => t.type === TransactionType.ADD)
                .map(t => t.newValue));
        }

        return result;
    }

    private get dataLength() {
        return this.transactions.enabled ? this.dataWithAddedInTransactionRows.length : this.data.length;
    }
}<|MERGE_RESOLUTION|>--- conflicted
+++ resolved
@@ -147,17 +147,16 @@
     cancel: boolean;
 }
 
-<<<<<<< HEAD
 export interface IDensityChangedEventArgs {
     oldDensity: DisplayDensity | string;
     newDensity: DisplayDensity | string;
-=======
+}
+
 export interface IFocusChangeEventArgs {
     cell: IgxGridCellComponent;
     groupRow: IgxGridGroupByRowComponent;
     event: Event;
     cancel: boolean;
->>>>>>> 54a37d68
 }
 
 /**
@@ -1354,13 +1353,8 @@
     @ContentChild(IgxGroupByRowTemplateDirective, { read: IgxGroupByRowTemplateDirective })
     protected groupTemplate: IgxGroupByRowTemplateDirective;
 
-
     @ViewChildren('row')
-<<<<<<< HEAD
-    private _rowList:  QueryList<IgxGridRowComponent>;
-=======
-    private _rowList: QueryList<any>;
->>>>>>> 54a37d68
+    private _rowList: QueryList<IgxGridRowComponent>;
 
     /**
      * A list of `IgxGridRowComponent`.
