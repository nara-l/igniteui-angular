import { DOCUMENT } from '@angular/common';
import {
    AfterContentInit,
    AfterViewInit,
    ChangeDetectionStrategy,
    ChangeDetectorRef,
    Component,
    ComponentFactory,
    ComponentFactoryResolver,
    ComponentRef,
    ContentChild,
    ContentChildren,
    ElementRef,
    EventEmitter,
    HostBinding,
    Inject,
    Input,
    IterableChangeRecord,
    IterableDiffers,
    NgZone,
    OnDestroy,
    OnInit,
    Output,
    QueryList,
    TemplateRef,
    ViewChild,
    ViewChildren,
    ViewContainerRef
} from '@angular/core';
import { of, Subject } from 'rxjs';
import { debounceTime, delay, merge, repeat, take, takeUntil } from 'rxjs/operators';
import { IgxSelectionAPIService } from '../core/selection';
import { cloneArray, DisplayDensity } from '../core/utils';
import { DataType } from '../data-operations/data-util';
import { FilteringLogic, IFilteringExpression } from '../data-operations/filtering-expression.interface';
import { ISortingExpression, SortingDirection } from '../data-operations/sorting-expression.interface';
import { IgxForOfDirective } from '../directives/for-of/for_of.directive';
import { IForOfState } from '../directives/for-of/IForOfState';
import { IActiveHighlightInfo, IgxTextHighlightDirective } from '../directives/text-highlight/text-highlight.directive';
import { IgxCheckboxComponent } from './../checkbox/checkbox.component';
import { IgxGridAPIService } from './api.service';
import { IgxGridCellComponent } from './cell.component';
import { IColumnVisibilityChangedEventArgs } from './column-hiding-item.directive';
import { IgxColumnHidingComponent } from './column-hiding.component';
import { IgxColumnComponent } from './column.component';
import { ISummaryExpression } from './grid-summary';
import { IgxGridSortingPipe } from './grid.pipes';
import { IgxGridRowComponent } from './row.component';
import { IFilteringOperation } from '../../public_api';

let NEXT_ID = 0;
const DEBOUNCE_TIME = 16;
const DEFAULT_SUMMARY_HEIGHT = 36.36;
const MINIMUM_COLUMN_WIDTH = 136;

export interface IGridCellEventArgs {
    cell: IgxGridCellComponent;
    event: Event;
}

export interface IGridEditEventArgs {
    row: IgxGridRowComponent;
    cell: IgxGridCellComponent;
    currentValue: any;
    newValue: any;
}

export interface IPinColumnEventArgs {
    column: IgxColumnComponent;
    insertAtIndex: number;
}

export interface IPageEventArgs {
    previous: number;
    current: number;
}

export interface IRowDataEventArgs {
    data: any;
}

export interface IColumnResizeEventArgs {
    column: IgxColumnComponent;
    prevWidth: string;
    newWidth: string;
}

export interface IRowSelectionEventArgs {
    oldSelection: any[];
    newSelection: any[];
    row?: IgxGridRowComponent;
    event?: Event;
}

export interface ISearchInfo {
    searchText: string;
    caseSensitive: boolean;
    activeMatchIndex: number;
    matchInfoCache: any[];
}

/**
 * **Ignite UI for Angular Grid** -
 * [Documentation](https://www.infragistics.com/products/ignite-ui-angular/angular/components/grid.html)
 *
 * The Ignite UI Grid is used for presenting and manipulating tabular data in the simplest way possible.  Once data
 * has been bound, it can be manipulated through filtering, sorting & editing operations.
 *
 * Example:
 * ```html
 * <igx-grid [data]="employeeData" autoGenerate="false">
 *   <igx-column field="first" header="First Name"></igx-column>
 *   <igx-column field="last" header="Last Name"></igx-column>
 *   <igx-column field="role" header="Role"></igx-column>
 * </igx-grid>
 * ```
 */
@Component({
    changeDetection: ChangeDetectionStrategy.OnPush,
    preserveWhitespaces: false,
    selector: 'igx-grid',
    templateUrl: './grid.component.html'
})
export class IgxGridComponent implements OnInit, OnDestroy, AfterContentInit, AfterViewInit {

    @Input()
    public data = [];

    @Input()
    public autoGenerate = false;

    @HostBinding('attr.id')
    @Input()
    public id = `igx-grid-${NEXT_ID++}`;

    @Input()
    public filteringLogic = FilteringLogic.And;

    @Input()
    get filteringExpressions() {
        return this._filteringExpressions;
    }

    set filteringExpressions(value) {
        this._filteringExpressions = cloneArray(value);
        this.cdr.markForCheck();
    }

    get filteredData() {
        return this._filteredData;
    }

    set filteredData(value) {
        const highlightedItem = this.findHiglightedItem();

        this._filteredData = value;
        if (this.rowSelectable) {
            this.updateHeaderChecboxStatusOnFilter(this._filteredData);
        }

        if (highlightedItem !== null) {
            this.restoreHighlight(highlightedItem);
        }
    }

    @Input()
    get paging(): boolean {
        return this._paging;
    }

    set paging(value: boolean) {
        this._paging = value;
        this._pipeTrigger++;
        this.cdr.markForCheck();
    }

    @Input()
    get page(): number {
        return this._page;
    }

    set page(val: number) {
        if (val < 0) {
            return;
        }
        this.onPagingDone.emit({ previous: this._page, current: val });
        this._page = val;
        this.cdr.markForCheck();
    }

    @Input()
    get perPage(): number {
        return this._perPage;
    }

    set perPage(val: number) {
        if (val < 0) {
            return;
        }

        let rowIndex = -1;
        const activeInfo = IgxTextHighlightDirective.highlightGroupsMap.get(this.id);

        if (this.lastSearchInfo.searchText !== '') {
            rowIndex = (activeInfo.page * this._perPage) + activeInfo.rowIndex;
        }

        this._perPage = val;
        this.page = 0;

        if (this.lastSearchInfo.searchText !== '') {
            const newRowIndex = rowIndex % this._perPage;
            const newPage = Math.floor(rowIndex / this._perPage);
            IgxTextHighlightDirective.setActiveHighlight(this.id, activeInfo.columnIndex, newRowIndex, activeInfo.index, newPage);
            this.rebuildMatchCache();
        }
    }

    @Input()
    public paginationTemplate: TemplateRef<any>;

    @Input()
<<<<<<< HEAD
    get columnHiding() {
        return this._columnHiding;
    }

    set columnHiding(value) {
        this._columnHiding = value;
        if (this.gridAPI.get(this.id)) {
            this.markForCheck();
=======
    public get displayDensity(): DisplayDensity | string {
        return this._displayDensity;
    }

    public set displayDensity(val: DisplayDensity | string) {
        switch (val) {
            case 'compact':
                this._displayDensity = DisplayDensity.compact;
                break;
            case 'cosy':
                this._displayDensity = DisplayDensity.cosy;
                break;
            case 'comfortable':
            default:
                this._displayDensity = DisplayDensity.comfortable;
>>>>>>> e36b9a0f
        }
    }

    @Input()
    get rowSelectable(): boolean {
        return this._rowSelection;
    }

    set rowSelectable(val: boolean) {
        this._rowSelection = val;
        if (this.gridAPI.get(this.id)) {

            // should selection persist?
            this.allRowsSelected = false;
            this.deselectAllRows();
            this.markForCheck();
        }
    }

    @HostBinding('style.height')
    @Input()
    public get height() {
        return this._height;
    }
    public set height(value: any) {
        if (this._height !== value) {
            this._height = value;
            requestAnimationFrame(() => {
                this.calculateGridHeight();
                this.cdr.markForCheck();
            });
        }
    }

    @HostBinding('style.width')
    @Input()
    public get width() {
        return this._width;
    }
    public set width(value: any) {
        if (this._width !== value) {
            this._width = value;
            requestAnimationFrame(() => {
                this.calculateGridWidth();
                this.cdr.markForCheck();
            });
        }
    }

    get headerWidth() {
        return parseInt(this._width, 10) - 17;
    }

    @Input()
    public evenRowCSS = '';

    @Input()
    public oddRowCSS = '';

    @Input()
    public rowHeight: number;

    @Input()
    public columnWidth: string = null;

    @Input()
    public primaryKey;

    @Input()
    public emptyGridMessage = 'No records found.';

    @Input()
    public columnHidingTitle = '';

    @Output()
    public onCellClick = new EventEmitter<IGridCellEventArgs>();

    @Output()
    public onSelection = new EventEmitter<IGridCellEventArgs>();

    @Output()
    public onRowSelectionChange = new EventEmitter<IRowSelectionEventArgs>();

    @Output()
    public onColumnPinning = new EventEmitter<IPinColumnEventArgs>();

    /**
     * An @Output property emitting an event when cell or row editing has been performed in the grid.
     * On cell editing, both cell and row objects in the event arguments are defined for the corresponding
     * cell that is being edited and the row the cell belongs to.
     * On row editing, only the row object is defined, for the row that is being edited.
     * The cell object is null on row editing.
     */
    @Output()
    public onEditDone = new EventEmitter<IGridEditEventArgs>();

    @Output()
    public onColumnInit = new EventEmitter<IgxColumnComponent>();

    @Output()
    public onSortingDone = new EventEmitter<ISortingExpression>();

    @Output()
    public onFilteringDone = new EventEmitter<IFilteringExpression>();

    @Output()
    public onPagingDone = new EventEmitter<IPageEventArgs>();

    @Output()
    public onRowAdded = new EventEmitter<IRowDataEventArgs>();

    @Output()
    public onRowDeleted = new EventEmitter<IRowDataEventArgs>();

    @Output()
    public onDataPreLoad = new EventEmitter<any>();

    @Output()
    public onColumnResized = new EventEmitter<IColumnResizeEventArgs>();

    @Output()
    public onContextMenu = new EventEmitter<IGridCellEventArgs>();

    @Output()
    public onDoubleClick = new EventEmitter<IGridCellEventArgs>();

    @Output()
    public onColumnVisibilityChanged = new EventEmitter<IColumnVisibilityChangedEventArgs>();

    @ContentChildren(IgxColumnComponent, { read: IgxColumnComponent })
    public columnList: QueryList<IgxColumnComponent>;

    @ViewChildren(IgxGridRowComponent, { read: IgxGridRowComponent })
    public rowList: QueryList<IgxGridRowComponent>;

    @ViewChild('emptyGrid', { read: TemplateRef })
    public emptyGridTemplate: TemplateRef<any>;

    @ViewChild('scrollContainer', { read: IgxForOfDirective })
    public parentVirtDir: IgxForOfDirective<any>;

    @ViewChild('verticalScrollContainer', { read: IgxForOfDirective })
    public verticalScrollContainer: IgxForOfDirective<any>;

    @ViewChild('scr', { read: ElementRef })
    public scr: ElementRef;

    @ViewChild('paginator', { read: ElementRef })
    public paginator: ElementRef;

    @ViewChild('headerContainer', { read: IgxForOfDirective })
    public headerContainer: IgxForOfDirective<any>;

    @ViewChild('headerCheckboxContainer')
    public headerCheckboxContainer: ElementRef;

    @ViewChild('headerCheckbox', { read: IgxCheckboxComponent })
    public headerCheckbox: IgxCheckboxComponent;

    @ViewChild('theadRow')
    public theadRow: ElementRef;

    @ViewChild('tbody')
    public tbody: ElementRef;

    @ViewChild('tfoot')
    public tfoot: ElementRef;

    @ViewChild('columnHidingUI')
    public columnHidingUI: IgxColumnHidingComponent;

    @HostBinding('attr.tabindex')
    public tabindex = 0;

    @HostBinding('attr.class')
    get hostClass(): string {
        switch (this._displayDensity) {
            case DisplayDensity.cosy:
                return 'igx-grid--cosy';
            case DisplayDensity.compact:
                return 'igx-grid--compact';
            default:
                return 'igx-grid';
        }
    }

    @HostBinding('attr.role')
    public hostRole = 'grid';

    get pipeTrigger(): number {
        return this._pipeTrigger;
    }

    @Input()
    get sortingExpressions() {
        return this._sortingExpressions;
    }

    set sortingExpressions(value) {
        const highlightedItem = this.findHiglightedItem();

        this._sortingExpressions = cloneArray(value);
        this.cdr.markForCheck();

        if (highlightedItem !== null) {
            this.restoreHighlight(highlightedItem);
        }
    }

    get virtualizationState() {
        return this.verticalScrollContainer.state;
    }
    set virtualizationState(state) {
        this.verticalScrollContainer.state = state;
    }

    get totalItemCount() {
        return this.verticalScrollContainer.totalItemCount;
    }
    set totalItemCount(count) {
        this.verticalScrollContainer.totalItemCount = count;
        this.cdr.detectChanges();
    }

    get hiddenColumnsCount() {
        return this.columnList.filter((col) => col.hidden === true).length;
    }

    @Input()
    get hiddenColumnsText() {
        return this._hiddenColumnsText;
    }

    set hiddenColumnsText(value) {
        this._hiddenColumnsText = value;
    }

    public pagingState;
    public calcWidth: number;
    public calcRowCheckboxWidth: number;
    public calcHeight: number;
    public tfootHeight: number;

    public cellInEditMode: IgxGridCellComponent;

    public eventBus = new Subject<boolean>();

    public allRowsSelected = false;

    public lastSearchInfo: ISearchInfo = {
        searchText: '',
        caseSensitive: false,
        activeMatchIndex: 0,
        matchInfoCache: []
    };

    protected destroy$ = new Subject<boolean>();

    protected _perPage = 15;
    protected _page = 0;
    protected _paging = false;
    protected _rowSelection = false;
    protected _pipeTrigger = 0;
    protected _columns: IgxColumnComponent[] = [];
    protected _pinnedColumns: IgxColumnComponent[] = [];
    protected _unpinnedColumns: IgxColumnComponent[] = [];
    protected _filteringLogic = FilteringLogic.And;
    protected _filteringExpressions = [];
    protected _sortingExpressions = [];
    protected _columnHiding = false;
    private _filteredData = null;
    private resizeHandler;
    private columnListDiffer;
    private _hiddenColumnsText = '';
    private _height = '100%';
    private _width = '100%';
    private _displayDensity = DisplayDensity.comfortable;

    constructor(
        private gridAPI: IgxGridAPIService,
        private selectionAPI: IgxSelectionAPIService,
        private elementRef: ElementRef,
        private zone: NgZone,
        @Inject(DOCUMENT) public document,
        public cdr: ChangeDetectorRef,
        private resolver: ComponentFactoryResolver,
        private differs: IterableDiffers,
        private viewRef: ViewContainerRef) {

        this.resizeHandler = () => {
            this.calculateGridSizes();
            this.zone.run(() => this.markForCheck());
        };
    }

    public ngOnInit() {
        this.gridAPI.register(this);
        this.setEventBusSubscription();
        this.setVerticalScrollSubscription();
        this.columnListDiffer = this.differs.find([]).create(null);
        this.calcWidth = this._width && this._width.indexOf('%') === -1 ? parseInt(this._width, 10) : 0;
        this.calcHeight = 0;
        this.calcRowCheckboxWidth = 0;
        this.rowHeight = this.rowHeight ? this.rowHeight : this.defaultRowHeight;

        this.onRowAdded.pipe(takeUntil(this.destroy$)).subscribe(() => this.clearSummaryCache());
        this.onRowDeleted.pipe(takeUntil(this.destroy$)).subscribe(() => this.clearSummaryCache());
        this.onFilteringDone.pipe(takeUntil(this.destroy$)).subscribe(() => this.clearSummaryCache());
        this.onEditDone.pipe(takeUntil(this.destroy$)).subscribe((editCell) => { this.clearSummaryCache(editCell); });
    }

    public ngAfterContentInit() {
        if (this.autoGenerate) {
            this.autogenerateColumns();
        }

        this.initColumns(this.columnList, (col: IgxColumnComponent) => this.onColumnInit.emit(col));
        this.columnListDiffer.diff(this.columnList);
        this.clearSummaryCache();
        this.tfootHeight = this.calcMaxSummaryHeight();
        this._derivePossibleHeight();
        this.markForCheck();

        this.columnList.changes
            .pipe(takeUntil(this.destroy$))
            .subscribe((change: QueryList<IgxColumnComponent>) => {
                const diff = this.columnListDiffer.diff(change);
                if (diff) {

                    this.initColumns(this.columnList);

                    diff.forEachAddedItem((record: IterableChangeRecord<IgxColumnComponent>) => {
                        this.clearSummaryCache();
                        this.calculateGridSizes();
                        this.onColumnInit.emit(record.item);
                    });

                    diff.forEachRemovedItem((record: IterableChangeRecord<IgxColumnComponent>) => {
                        // Recalculate Summaries
                        this.clearSummaryCache();
                        this.calculateGridSizes();

                        // Clear Filtering
                        this.gridAPI.clear_filter(this.id, record.item.field);

                        // Clear Sorting
                        this.gridAPI.clear_sort(this.id, record.item.field);
                    });
                }
                this.markForCheck();
            });
    }

    public ngAfterViewInit() {
        this.zone.runOutsideAngular(() => {
            this.document.defaultView.addEventListener('resize', this.resizeHandler);
        });
        this._derivePossibleWidth();
        this.calculateGridSizes();

    }

    public ngOnDestroy() {
        this.zone.runOutsideAngular(() => this.document.defaultView.removeEventListener('resize', this.resizeHandler));
        this.destroy$.next(true);
        this.destroy$.complete();
    }

    public dataLoading(event) {
        this.onDataPreLoad.emit(event);
    }

    public toggleColumnVisibility(args: IColumnVisibilityChangedEventArgs) {
        const col = this.getColumnByName(args.column.field);
        col.hidden = args.newValue;
        this.onColumnVisibilityChanged.emit(args);

        this.markForCheck();
    }

    public showColumnHidingUI() {
        if (this.columnHidingUI) {
            this.columnHidingUI.toggle.open(true);
            this.columnHidingUI.dialogShowing = true;
        }
    }

    public hideColumnHidingUI() {
        if (this.columnHidingUI) {
            this.columnHidingUI.toggle.close(true);
            this.columnHidingUI.dialogShowing = false;
        }
    }

    get nativeElement() {
        return this.elementRef.nativeElement;
    }

    get calcResizerHeight(): number {
        if (this.hasSummarizedColumns) {
            return this.theadRow.nativeElement.clientHeight + this.tbody.nativeElement.clientHeight +
                this.tfoot.nativeElement.clientHeight;
        }
        return this.theadRow.nativeElement.clientHeight + this.tbody.nativeElement.clientHeight;
    }

    get defaultRowHeight(): number {
        switch (this._displayDensity) {
            case DisplayDensity.compact:
                return 32;
            case DisplayDensity.cosy:
                return 40;
            case DisplayDensity.comfortable:
            default:
                return 50;
        }
    }

    get calcPinnedContainerMaxWidth(): number {
        return (this.calcWidth * 80) / 100;
    }

    get unpinnedAreaMinWidth(): number {
        return (this.calcWidth * 20) / 100;
    }
    get pinnedWidth() {
        return this.getPinnedWidth();
    }

    get unpinnedWidth() {
        return this.getUnpinnedWidth();
    }

    get summariesMargin() {
        return this.rowSelectable ? this.calcRowCheckboxWidth : 0;
    }

    get columns(): IgxColumnComponent[] {
        return this._columns;
    }

    get pinnedColumns(): IgxColumnComponent[] {
        return this._pinnedColumns.filter((col) => !col.hidden);
    }

    get unpinnedColumns(): IgxColumnComponent[] {
        return this._unpinnedColumns.filter((col) => !col.hidden).sort((col1, col2) => col1.index - col2.index);
    }

    public getColumnByName(name: string): IgxColumnComponent {
        return this.columnList.find((col) => col.field === name);
    }

    public getRowByIndex(index: number): IgxGridRowComponent {
        return this.gridAPI.get_row_by_index(this.id, index);
    }

    public getRowByKey(keyValue: any): IgxGridRowComponent {
        return this.gridAPI.get_row_by_key(this.id, keyValue);
    }

    get visibleColumns(): IgxColumnComponent[] {
        return this.columnList.filter((col) => !col.hidden);
    }

    public getCellByColumn(rowSelector: any, columnField: string): IgxGridCellComponent {
        return this.gridAPI.get_cell_by_field(this.id, rowSelector, columnField);
    }

    get totalPages(): number {
        if (this.pagingState) {
            return this.pagingState.metadata.countPages;
        }
        return -1;
    }

    get totalRecords(): number {
        if (this.pagingState) {
            return this.pagingState.metadata.countRecords;
        }
    }

    get isFirstPage(): boolean {
        return this.page === 0;
    }

    get isLastPage(): boolean {
        return this.page + 1 >= this.totalPages;
    }

    get totalWidth(): number {
        const cols = this.visibleColumns;
        let totalWidth = 0;
        let i = 0;
        for (i; i < cols.length; i++) {
            totalWidth += parseInt(cols[i].width, 10) || 0;
        }
        return totalWidth;
    }

    public nextPage(): void {
        if (!this.isLastPage) {
            this.page += 1;
        }
    }

    public previousPage(): void {
        if (!this.isFirstPage) {
            this.page -= 1;
        }
    }

    public paginate(val: number): void {
        if (val < 0) {
            return;
        }
        this.page = val;
    }

    public markForCheck() {
        if (this.rowList) {
            this.rowList.forEach((row) => row.cdr.markForCheck());
        }
        this.cdr.detectChanges();
    }

    public addRow(data: any): void {
        this.data.push(data);
        this.onRowAdded.emit({ data });
        this._pipeTrigger++;
        this.cdr.markForCheck();

        this.refreshSearch();
    }

    public deleteRow(rowSelector: any): void {
        const row = this.gridAPI.get_row_by_key(this.id, rowSelector);
        if (row) {
            const index = this.data.indexOf(row.rowData);
            if (this.rowSelectable === true) {
                this.deselectRows([row.rowID]);
            }
            this.data.splice(index, 1);
            this.onRowDeleted.emit({ data: row.rowData });
            this._pipeTrigger++;
            this.cdr.markForCheck();

            this.refreshSearch();
        }
    }

    public updateCell(value: any, rowSelector: any, column: string): void {
        const cell = this.gridAPI.get_cell_by_field(this.id, rowSelector, column);
        if (cell) {
            cell.update(value);
            this.cdr.detectChanges();
            this._pipeTrigger++;
        }
    }

    public updateRow(value: any, rowSelector: any): void {
        const row = this.gridAPI.get_row_by_key(this.id, rowSelector);
        if (row) {
            if (this.primaryKey !== undefined && this.primaryKey !== null) {
                value[this.primaryKey] = row.rowData[this.primaryKey];
            }
            this.gridAPI.update_row(value, this.id, row);
            this._pipeTrigger++;
            this.cdr.markForCheck();
        }
    }

    public sort(...rest): void {
        if (rest.length === 1 && rest[0] instanceof Array) {
            this._sortMultiple(rest[0]);
        } else {
            this._sort(rest[0], rest[1], rest[2]);
        }
    }

    public filter(...rest): void {
        if (rest.length === 1 && rest[0] instanceof Array) {
            this._filterMultiple(rest[0]);
        } else {
            this._filter(rest[0], rest[1], rest[2], rest[3]);
        }
    }

    public filterGlobal(value: any, condition?, ignoreCase?) {
        this.gridAPI.filter_global(this.id, value, condition, ignoreCase);
    }

    public enableSummaries(...rest) {
        if (rest.length === 1 && Array.isArray(rest[0])) {
            this._multipleSummaries(rest[0], true);
        } else {
            this._summaries(rest[0], true, rest[1]);
        }
        this.tfootHeight = 0;
        this.markForCheck();
        this.calculateGridHeight();
        this.cdr.detectChanges();
    }

    public disableSummaries(...rest) {
        if (rest.length === 1 && Array.isArray(rest[0])) {
            this._disableMultipleSummaries(rest[0], false);
        } else {
            this._summaries(rest[0], false);
        }
        this.tfootHeight = 0;
        this.markForCheck();
        this.calculateGridHeight();
        this.cdr.detectChanges();
    }

    public clearFilter(name?: string) {

        if (!name) {
            this.filteringExpressions = [];
            this.filteredData = null;
            return;
        }

        const column = this.gridAPI.get_column_by_name(this.id, name);
        if (!column) {
            return;
        }
        this.clearSummaryCache();
        this.gridAPI.clear_filter(this.id, name);
    }

    public clearSort(name?: string) {
        if (!name) {
            this.sortingExpressions = [];
            return;
        }
        if (!this.gridAPI.get_column_by_name(this.id, name)) {
            return;
        }
        this.gridAPI.clear_sort(this.id, name);
    }

    public clearSummaryCache(editCell?) {
        if (editCell && editCell.cell) {
            this.gridAPI.remove_summary(this.id, editCell.cell.column.filed);
        } else {
            this.gridAPI.remove_summary(this.id);
        }
    }

    public pinColumn(columnName: string): boolean {
        const col = this.getColumnByName(columnName);
        const colWidth = parseInt(col.width, 10);

        if (col.pinned) {
            return false;
        }
        /**
         * If the column that we want to pin is bigger or equal than the unpinned area we should not pin it.
         * It should be also unpinned before pinning, since changing left/right pin area doesn't affect unpinned area.
         */
        if (this.getUnpinnedWidth(true) - colWidth < this.unpinnedAreaMinWidth) {
            return false;
        }

        const oldIndex = col.visibleIndex;

        col.pinned = true;
        const index = this._pinnedColumns.length;

        const args = { column: col, insertAtIndex: index };
        this.onColumnPinning.emit(args);

        // update grid collections.
        if (this._pinnedColumns.indexOf(col) === -1) {
            this._pinnedColumns.splice(args.insertAtIndex, 0, col);

            if (this._unpinnedColumns.indexOf(col) !== -1) {
                this._unpinnedColumns.splice(this._unpinnedColumns.indexOf(col), 1);
            }
        }
        this.markForCheck();

        const newIndex = col.visibleIndex;
        col.updateHighlights(oldIndex, newIndex);
        return true;
    }

    public unpinColumn(columnName: string): boolean {
        const col = this.getColumnByName(columnName);

        if (!col.pinned) {
            return false;
        }
        const oldIndex = col.visibleIndex;
        col.pinned = false;
        this._unpinnedColumns.splice(col.index, 0, col);
        if (this._pinnedColumns.indexOf(col) !== -1) {
            this._pinnedColumns.splice(this._pinnedColumns.indexOf(col), 1);
        }
        this.markForCheck();

        const newIndex = col.visibleIndex;
        col.updateHighlights(oldIndex, newIndex);
        return true;
    }

    /**
     * Recalculates grid width/height dimensions. Should be run when changing DOM elements dimentions manually that affect the grid's size.
     */
    public reflow() {
        this.calculateGridSizes();
    }

    public findNext(text: string, caseSensitive?: boolean): number {
        return this.find(text, 1, caseSensitive);
    }

    public findPrev(text: string, caseSensitive?: boolean): number {
        return this.find(text, -1, caseSensitive);
    }

    public refreshSearch(updateActiveInfo?: boolean): number {
        if (this.lastSearchInfo.searchText) {
            this.rebuildMatchCache();

            if (updateActiveInfo) {
                const activeInfo = IgxTextHighlightDirective.highlightGroupsMap.get(this.id);
                this.lastSearchInfo.matchInfoCache.forEach((match, i) => {
                    if (match.column === activeInfo.columnIndex &&
                        match.row === activeInfo.rowIndex &&
                        match.index === activeInfo.index &&
                        match.page === activeInfo.page) {
                        this.lastSearchInfo.activeMatchIndex = i;
                    }
                });
            }

            return this.find(this.lastSearchInfo.searchText, 0, this.lastSearchInfo.caseSensitive, false);
        } else {
            return 0;
        }
    }

    public clearSearch() {
        this.lastSearchInfo = {
            searchText: '',
            caseSensitive: false,
            activeMatchIndex: 0,
            matchInfoCache: []
        };

        this.rowList.forEach((row) => {
            row.cells.forEach((c) => {
                c.clearHighlight();
            });
        });
    }

    get hasSortableColumns(): boolean {
        return this.columnList.some((col) => col.sortable);
    }

    get hasEditableColumns(): boolean {
        return this.columnList.some((col) => col.editable);
    }

    get hasFilterableColumns(): boolean {
        return this.columnList.some((col) => col.filterable);
    }

    get hasSummarizedColumns(): boolean {
        return this.columnList.some((col) => col.hasSummary);
    }

    get selectedCells(): IgxGridCellComponent[] | any[] {
        if (this.rowList) {
            return this.rowList.map((row) => row.cells.filter((cell) => cell.selected))
                .reduce((a, b) => a.concat(b), []);
        }
        return [];
    }

    protected get rowBasedHeight() {
        if (this.data && this.data.length) {
            return this.data.length * this.rowHeight;
        }
        return 0;
    }

    protected _derivePossibleHeight() {
        if ((this._height && this._height.indexOf('%') === -1) || !this._height) {
            return;
        }
        if (!this.nativeElement.parentNode.clientHeight) {
            const viewPortHeight = screen.height;
            this._height = this.rowBasedHeight <= viewPortHeight ? null : viewPortHeight.toString();
        } else {
            const parentHeight = this.nativeElement.parentNode.getBoundingClientRect().height;
            this._height = this.rowBasedHeight <= parentHeight ? null : this._height;
        }
        this.calculateGridHeight();
        this.cdr.detectChanges();
    }

    protected _derivePossibleWidth() {
        if (!this.columnWidth) {
            this.columnWidth = this.getPossibleColumnWidth();
            this.initColumns(this.columnList);
        }
        this.calculateGridWidth();
    }

    protected calculateGridHeight() {
        const computed = this.document.defaultView.getComputedStyle(this.nativeElement);

        if (!this._height) {
            this.calcHeight = null;
            if (this.hasSummarizedColumns && !this.tfootHeight) {
                this.tfootHeight = this.tfoot.nativeElement.firstElementChild ?
                    this.calcMaxSummaryHeight() : 0;
            }
            return;
        }

        if (this._height && this._height.indexOf('%') !== -1) {
            /*height in %*/
            let pagingHeight = 0;
            if (this.paging) {
                pagingHeight = this.paginator.nativeElement.firstElementChild ?
                    this.paginator.nativeElement.clientHeight : 0;
            }
            if (!this.tfootHeight) {
                this.tfootHeight = this.tfoot.nativeElement.firstElementChild ?
                    this.calcMaxSummaryHeight() : 0;
            }
            this.calcHeight = parseInt(computed.getPropertyValue('height'), 10) -
                this.theadRow.nativeElement.clientHeight -
                this.tfootHeight - pagingHeight -
                this.scr.nativeElement.clientHeight;
        } else {
            let pagingHeight = 0;
            if (this.paging) {
                pagingHeight = this.paginator.nativeElement.firstElementChild ?
                    this.paginator.nativeElement.clientHeight : 0;
            }
            if (!this.tfootHeight) {
                this.tfootHeight = this.tfoot.nativeElement.firstElementChild ?
                    this.calcMaxSummaryHeight() : 0;
            }
            this.calcHeight = parseInt(this._height, 10) -
                this.theadRow.nativeElement.getBoundingClientRect().height -
                this.tfootHeight - pagingHeight -
                this.scr.nativeElement.clientHeight;
        }
    }

    protected getPossibleColumnWidth() {
        let computedWidth = parseInt(
            this.document.defaultView.getComputedStyle(this.nativeElement).getPropertyValue('width'), 10);

        let maxColumnWidth = Math.max(
            ...this.visibleColumns.map((col) => parseInt(col.width, 10))
                .filter((width) => !isNaN(width))
        );
        const sumExistingWidths = this.visibleColumns
            .filter((col) => col.width !== null)
            .reduce((prev, curr) => prev + parseInt(curr.width, 10), 0);

        if (this.rowSelectable) {
            computedWidth -= this.headerCheckboxContainer.nativeElement.clientWidth;
        }
        const visibleColsWithNoWidth = this.visibleColumns.filter((col) => col.width === null);
        maxColumnWidth = !Number.isFinite(sumExistingWidths) ?
            Math.max(computedWidth / visibleColsWithNoWidth.length, MINIMUM_COLUMN_WIDTH) :
            Math.max((computedWidth - sumExistingWidths) / visibleColsWithNoWidth.length, MINIMUM_COLUMN_WIDTH);

        return maxColumnWidth.toString();
    }

    protected calculateGridWidth() {
        const computed = this.document.defaultView.getComputedStyle(this.nativeElement);

        if (this._width && this._width.indexOf('%') !== -1) {
            /* width in %*/
            this.calcWidth = parseInt(computed.getPropertyValue('width'), 10);
            return;
        }
        this.calcWidth = parseInt(this._width, 10);
    }

    protected calcMaxSummaryHeight() {
        let maxSummaryLength = 0;
        this.columnList.filter((col) => col.hasSummary).forEach((column) => {
            this.gridAPI.set_summary_by_column_name(this.id, column.field);
            const getCurrentSummaryColumn = this.gridAPI.get_summaries(this.id).get(column.field);
            if (getCurrentSummaryColumn) {
                if (maxSummaryLength < getCurrentSummaryColumn.length) {
                    maxSummaryLength = getCurrentSummaryColumn.length;
                }
            }
        });
        return maxSummaryLength * (this.tfoot.nativeElement.clientHeight ? this.tfoot.nativeElement.clientHeight : this.defaultRowHeight);
    }

    protected calculateGridSizes() {
        this.calculateGridWidth();
        this.cdr.detectChanges();
        this.calculateGridHeight();
        if (this.rowSelectable) {
            this.calcRowCheckboxWidth = this.headerCheckboxContainer.nativeElement.clientWidth;
        }
        this.cdr.detectChanges();
    }

    /**
     * Gets calculated width of the start pinned area
     * @param takeHidden If we should take into account the hidden columns in the pinned area
     */
    protected getPinnedWidth(takeHidden = false) {
        const fc = takeHidden ? this._pinnedColumns : this.pinnedColumns;
        let sum = 0;
        for (const col of fc) {
            sum += parseInt(col.width, 10);
        }
        if (this.rowSelectable) {
            sum += this.calcRowCheckboxWidth;
        }
        return sum;
    }

    /**
     * Gets calculated width of the unpinned area
     * @param takeHidden If we should take into account the hidden columns in the pinned area
     */
    protected getUnpinnedWidth(takeHidden = false) {
        const width = this._width && this._width.indexOf('%') !== -1 ?
            this.calcWidth :
            parseInt(this._width, 10);
        return width - this.getPinnedWidth(takeHidden);
    }

    protected _sort(name: string, direction = SortingDirection.Asc, ignoreCase = true) {
        this.gridAPI.sort(this.id, name, direction, ignoreCase);
    }

    protected _sortMultiple(expressions: ISortingExpression[]) {
        this.gridAPI.sort_multiple(this.id, expressions);
    }

    protected _filter(name: string, value: any, condition?: IFilteringOperation, ignoreCase?: boolean) {
        const col = this.gridAPI.get_column_by_name(this.id, name);
        if (col) {
            this.gridAPI
                .filter(this.id, name, value,
                    condition || col.filteringCondition, ignoreCase || col.filteringIgnoreCase);
        } else {
            this.gridAPI.filter(this.id, name, value, condition, ignoreCase);
        }
    }

    protected _filterMultiple(expressions: IFilteringExpression[]) {
        this.gridAPI.filter_multiple(this.id, expressions);
    }

    protected _summaries(fieldName: string, hasSummary: boolean, summaryOperand?: any) {
        const column = this.gridAPI.get_column_by_name(this.id, fieldName);
        column.hasSummary = hasSummary;
        if (summaryOperand) {
            column.summaries = summaryOperand;
        }
    }

    protected _multipleSummaries(expressions: ISummaryExpression[], hasSummary: boolean) {
        expressions.forEach((element) => {
            this._summaries(element.fieldName, hasSummary, element.customSummary);
        });
    }
    protected _disableMultipleSummaries(expressions: string[], hasSummary: boolean) {
        expressions.forEach((column) => { this._summaries(column, false); });
    }

    protected resolveDataTypes(rec) {
        if (typeof rec === 'number') {
            return DataType.Number;
        } else if (typeof rec === 'boolean') {
            return DataType.Boolean;
        } else if (typeof rec === 'object' && rec instanceof Date) {
            return DataType.Date;
        }
        return DataType.String;
    }

    protected autogenerateColumns() {
        const factory = this.resolver.resolveComponentFactory(IgxColumnComponent);
        const fields = Object.keys(this.data[0]);
        const columns = [];

        fields.forEach((field) => {
            const ref = this.viewRef.createComponent(factory);
            ref.instance.field = field;
            ref.instance.dataType = this.resolveDataTypes(this.data[0][field]);
            ref.changeDetectorRef.detectChanges();
            columns.push(ref.instance);
        });

        this.columnList.reset(columns);
    }

    protected initColumns(collection: QueryList<IgxColumnComponent>, cb: any = null) {
        collection.forEach((column: IgxColumnComponent, index: number) => {
            column.gridID = this.id;
            column.index = index;
            if (!column.width) {
                column.width = this.columnWidth;
            }
            if (cb) {
                cb(column);
            }
        });
        this._columns = this.columnList.toArray();
        this._pinnedColumns = this.columnList.filter((c) => c.pinned);
        this._unpinnedColumns = this.columnList.filter((c) => !c.pinned);
    }

    protected setEventBusSubscription() {
        this.eventBus.pipe(
            debounceTime(DEBOUNCE_TIME),
            takeUntil(this.destroy$)
        ).subscribe(() => this.cdr.detectChanges());
    }

    protected setVerticalScrollSubscription() {
        /*
            Until the grid component is destroyed,
            Take the first event and unsubscribe
            then merge with an empty observable after DEBOUNCE_TIME,
            re-subscribe and repeat the process
        */
        this.verticalScrollContainer.onChunkLoad.pipe(
            takeUntil(this.destroy$),
            take(1),
            merge(of({})),
            delay(DEBOUNCE_TIME),
            repeat()
        ).subscribe(() => {
            if (this.cellInEditMode) {
                this.cellInEditMode.inEditMode = false;
            }
            this.eventBus.next();
        });
    }

    public onHeaderCheckboxClick(event) {
        this.allRowsSelected = event.checked;
        const newSelection =
            event.checked ?
                this.filteredData ?
                    this.selectionAPI.append_items(this.id, this.selectionAPI.get_all_ids(this._filteredData, this.primaryKey)) :
                    this.selectionAPI.get_all_ids(this.data, this.primaryKey) :
                this.filteredData ?
                    this.selectionAPI.subtract_items(this.id, this.selectionAPI.get_all_ids(this._filteredData, this.primaryKey)) :
                    [];
        this.triggerRowSelectionChange(newSelection, null, event, event.checked);
        this.checkHeaderChecboxStatus(event.checked);
    }

    get headerCheckboxAriaLabel() {
        return this._filteringExpressions.length > 0 ?
            this.headerCheckbox && this.headerCheckbox.checked ? 'Deselect all filtered' : 'Select all filtered' :
            this.headerCheckbox && this.headerCheckbox.checked ? 'Deselect all' : 'Select all';
    }

    public get template(): TemplateRef<any> {
        if (this.filteredData && this.filteredData.length === 0) {
            return this.emptyGridTemplate;
        }
    }

    public checkHeaderChecboxStatus(headerStatus?: boolean) {
        if (headerStatus === undefined) {
            this.allRowsSelected = this.selectionAPI.are_all_selected(this.id, this.data);
            if (this.headerCheckbox) {
                this.headerCheckbox.indeterminate = !this.allRowsSelected && !this.selectionAPI.are_none_selected(this.id);
                if (!this.headerCheckbox.indeterminate) {
                    this.headerCheckbox.checked = this.selectionAPI.are_all_selected(this.id, this.data);
                }
            }
            this.cdr.markForCheck();
        } else if (this.headerCheckbox) {
            this.headerCheckbox.checked = headerStatus !== undefined ? headerStatus : false;
        }
    }

    public filteredItemsStatus(componentID: string, filteredData: any[], primaryKey?) {
        const currSelection = this.selectionAPI.get_selection(componentID);
        let atLeastOneSelected = false;
        let notAllSelected = false;
        if (currSelection) {
            for (const key of Object.keys(filteredData)) {
                const dataItem = primaryKey ? filteredData[key][primaryKey] : filteredData[key];
                if (currSelection.indexOf(dataItem) !== -1) {
                    atLeastOneSelected = true;
                    if (notAllSelected) {
                        return 'indeterminate';
                    }
                } else {
                    notAllSelected = true;
                    if (atLeastOneSelected) {
                        return 'indeterminate';
                    }
                }
            }
        }
        return atLeastOneSelected ? 'allSelected' : 'noneSelected';
    }

    public updateHeaderChecboxStatusOnFilter(data) {
        if (!data) {
            data = this.data;
        }
        switch (this.filteredItemsStatus(this.id, data)) {
            case 'allSelected': {
                if (!this.allRowsSelected) {
                    this.allRowsSelected = true;
                }
                if (this.headerCheckbox.indeterminate) {
                    this.headerCheckbox.indeterminate = false;
                }
                break;
            }
            case 'noneSelected': {
                if (this.allRowsSelected) {
                    this.allRowsSelected = false;
                }
                if (this.headerCheckbox.indeterminate) {
                    this.headerCheckbox.indeterminate = false;
                }
                break;
            }
            default: {
                if (!this.headerCheckbox.indeterminate) {
                    this.headerCheckbox.indeterminate = true;
                }
                if (this.allRowsSelected) {
                    this.allRowsSelected = false;
                }
                break;
            }
        }
    }

    public selectedRows(): any[] {
        return this.selectionAPI.get_selection(this.id) || [];
    }

    public selectRows(rowIDs: any[], clearCurrentSelection?: boolean) {
        const newSelection = clearCurrentSelection ? rowIDs : this.selectionAPI.select_items(this.id, rowIDs);
        this.triggerRowSelectionChange(newSelection);
    }

    public deselectRows(rowIDs: any[]) {
        const newSelection = this.selectionAPI.deselect_items(this.id, rowIDs);
        this.triggerRowSelectionChange(newSelection);
    }

    public selectAllRows() {
        this.triggerRowSelectionChange(this.selectionAPI.get_all_ids(this.data, this.primaryKey));
    }

    public deselectAllRows() {
        this.triggerRowSelectionChange([]);
    }

    public triggerRowSelectionChange(newSelection: any[], row?: IgxGridRowComponent, event?: Event, headerStatus?: boolean) {
        const oldSelection = this.selectionAPI.get_selection(this.id);
        const args: IRowSelectionEventArgs = { oldSelection, newSelection, row, event };
        this.onRowSelectionChange.emit(args);
        this.selectionAPI.set_selection(this.id, args.newSelection);
        this.checkHeaderChecboxStatus(headerStatus);
    }

    public trackColumnChanges(index, col) {
        return col.field + col.width;
    }

    private find(text: string, increment: number, caseSensitive?: boolean, scroll?: boolean) {
        if (!this.rowList) {
            return 0;
        }

        if (this.cellInEditMode) {
            this.cellInEditMode.inEditMode = false;
        }

        if (!text) {
            this.clearSearch();
            return 0;
        }

        const caseSensitiveResolved = caseSensitive ? true : false;
        let rebuildCache = false;

        if (this.lastSearchInfo.searchText !== text || this.lastSearchInfo.caseSensitive !== caseSensitiveResolved) {
            this.lastSearchInfo = {
                searchText: text,
                activeMatchIndex: 0,
                caseSensitive: caseSensitiveResolved,
                matchInfoCache: []
            };

            rebuildCache = true;
        } else {
            this.lastSearchInfo.activeMatchIndex += increment;
        }

        if (rebuildCache) {
            this.rowList.forEach((row) => {
                row.cells.forEach((c) => {
                    c.highlightText(text, caseSensitiveResolved);
                });
            });

            this.rebuildMatchCache();
        }

        if (this.lastSearchInfo.activeMatchIndex >= this.lastSearchInfo.matchInfoCache.length) {
            this.lastSearchInfo.activeMatchIndex = 0;
        } else if (this.lastSearchInfo.activeMatchIndex < 0) {
            this.lastSearchInfo.activeMatchIndex = this.lastSearchInfo.matchInfoCache.length - 1;
        }

        if (this.lastSearchInfo.matchInfoCache.length) {
            const matchInfo = this.lastSearchInfo.matchInfoCache[this.lastSearchInfo.activeMatchIndex];
            const row = this.paging ? matchInfo.row % this.perPage : matchInfo.row;

            IgxTextHighlightDirective.setActiveHighlight(this.id, matchInfo.column, row, matchInfo.index, matchInfo.page);

            if (scroll !== false) {
                this.scrollTo(matchInfo.row, matchInfo.column, matchInfo.page);
            }
        } else {
            IgxTextHighlightDirective.setActiveHighlight(this.id, -1, -1, -1, -1);
        }

        return this.lastSearchInfo.matchInfoCache.length;
    }

    get filteredSortedData(): any[] {
        let data: any[] = this.filteredData ? this.filteredData : this.data;

        if (this.sortingExpressions &&
            this.sortingExpressions.length > 0) {

            const sortingPipe = new IgxGridSortingPipe(this.gridAPI);
            data = sortingPipe.transform(data, this.sortingExpressions, this.id, -1);
        }

        return data;
    }

    private scrollTo(row: number, column: number, page: number): void {
        if (this.paging) {
            this.page = page;
        }

        this.scrollDirective(this.verticalScrollContainer, row);

        if (this.pinnedColumns.length) {
            if (column >= this.pinnedColumns.length) {
                column -= this.pinnedColumns.length;
                this.scrollDirective(this.rowList.first.virtDirRow, column);
            }
        } else {
            this.scrollDirective(this.rowList.first.virtDirRow, column);
        }
    }

    private scrollDirective(directive: IgxForOfDirective<any>, goal: number): void {
        const state = directive.state;
        const start = state.startIndex;
        const size = state.chunkSize - 1;

        if (start >= goal) {
            directive.scrollTo(goal);
        } else if (start + size <= goal) {
            directive.scrollTo(goal - size + 1);
        }
    }

    private rebuildMatchCache() {
        this.lastSearchInfo.matchInfoCache = [];

        const caseSensitive = this.lastSearchInfo.caseSensitive;
        const searchText = caseSensitive ? this.lastSearchInfo.searchText : this.lastSearchInfo.searchText.toLowerCase();
        const data = this.filteredSortedData;
        const keys = this.visibleColumns.sort((c1, c2) => c1.visibleIndex - c2.visibleIndex).
                                        filter((c) => c.searchable).
                                        map((c) => c.field);

        data.forEach((dataRow, i) => {
            const rowIndex = this.paging ? i % this.perPage : i;

            keys.forEach((key, j) => {
                const value = dataRow[key];
                if (value !== undefined && value !== null) {
                    let searchValue = caseSensitive ? String(value) : String(value).toLowerCase();
                    let occurenceIndex = 0;
                    let searchIndex = searchValue.indexOf(searchText);
                    const pageIndex = this.paging ? Math.floor(i / this.perPage) : 0;

                    while (searchIndex !== -1) {
                        this.lastSearchInfo.matchInfoCache.push({
                            row: rowIndex,
                            column: j,
                            page: pageIndex,
                            index: occurenceIndex++
                        });

                        searchValue = searchValue.substring(searchIndex + searchText.length);
                        searchIndex = searchValue.indexOf(searchText);
                    }
                }
            });
        });
    }

    private findHiglightedItem(): any {
        if (this.lastSearchInfo.searchText !== '') {
            const activeInfo = IgxTextHighlightDirective.highlightGroupsMap.get(this.id);

            const activeIndex = (activeInfo.page * this.perPage) + activeInfo.rowIndex;
            const data = this.filteredSortedData;
            return data[activeIndex];
        } else {
            return null;
        }
    }

    private restoreHighlight(highlightedItem: any): void {
        const activeInfo = IgxTextHighlightDirective.highlightGroupsMap.get(this.id);

        const data = this.filteredSortedData;
        const rowIndex = data.indexOf(highlightedItem);
        const page = this.paging ? Math.floor(rowIndex / this.perPage) : 0;
        const row = this.paging ? rowIndex % this.perPage : rowIndex;

        this.rebuildMatchCache();

        if (rowIndex !== -1) {
            IgxTextHighlightDirective.setActiveHighlight(this.id, activeInfo.columnIndex, row, activeInfo.index, page);

            this.lastSearchInfo.matchInfoCache.forEach((match, i) => {
                if (match.column === activeInfo.columnIndex &&
                    match.row === rowIndex &&
                    match.index === activeInfo.index &&
                    match.page === page) {
                    this.lastSearchInfo.activeMatchIndex = i;
                }
            });
        } else {
            this.lastSearchInfo.activeMatchIndex = 0;
            this.find(this.lastSearchInfo.searchText, 0, this.lastSearchInfo.caseSensitive, false);
        }
    }
}<|MERGE_RESOLUTION|>--- conflicted
+++ resolved
@@ -220,7 +220,7 @@
     public paginationTemplate: TemplateRef<any>;
 
     @Input()
-<<<<<<< HEAD
+
     get columnHiding() {
         return this._columnHiding;
     }
@@ -229,7 +229,9 @@
         this._columnHiding = value;
         if (this.gridAPI.get(this.id)) {
             this.markForCheck();
-=======
+          }
+    }
+  
     public get displayDensity(): DisplayDensity | string {
         return this._displayDensity;
     }
@@ -245,7 +247,6 @@
             case 'comfortable':
             default:
                 this._displayDensity = DisplayDensity.comfortable;
->>>>>>> e36b9a0f
         }
     }
 
