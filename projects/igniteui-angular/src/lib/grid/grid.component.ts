﻿import { DOCUMENT } from '@angular/common';
import {
    AfterContentInit,
    AfterViewInit,
    ChangeDetectionStrategy,
    ChangeDetectorRef,
    Component,
    ComponentFactoryResolver,
    ContentChildren,
    ContentChild,
    ElementRef,
    EventEmitter,
    HostBinding,
    Inject,
    Input,
    IterableChangeRecord,
    IterableDiffers,
    NgZone,
    OnDestroy,
    OnInit,
    Output,
    QueryList,
    TemplateRef,
    ViewChild,
    ViewChildren,
    ViewContainerRef
} from '@angular/core';
import { of, Subject } from 'rxjs';
import { debounceTime, delay, merge, repeat, take, takeUntil } from 'rxjs/operators';
import { IgxSelectionAPIService } from '../core/selection';
import { cloneArray, DisplayDensity } from '../core/utils';
import { DataType } from '../data-operations/data-util';
import { FilteringLogic, IFilteringExpression } from '../data-operations/filtering-expression.interface';
import { IGroupByExpandState } from '../data-operations/groupby-expand-state.interface';
import { GroupedRecords, IGroupByRecord } from '../data-operations/groupby-record.interface';
import { ISortingExpression, SortingDirection } from '../data-operations/sorting-expression.interface';
import { IForOfState, IgxForOfDirective } from '../directives/for-of/for_of.directive';
import { IgxTextHighlightDirective } from '../directives/text-highlight/text-highlight.directive';
import { IgxBaseExporter, IgxExporterOptionsBase } from '../services/index';
import { IgxCheckboxComponent } from './../checkbox/checkbox.component';
import { IgxGridAPIService } from './api.service';
import { IgxGridCellComponent } from './cell.component';
import { IColumnVisibilityChangedEventArgs } from './column-hiding-item.directive';
import { IgxColumnComponent } from './column.component';
import { ISummaryExpression } from './grid-summary';
import { IgxGroupByRowTemplateDirective, IgxColumnMovingDragDirective } from './grid.common';
import { IgxGridToolbarComponent } from './grid-toolbar.component';
import { IgxGridSortingPipe } from './grid.pipes';
import { IgxGridGroupByRowComponent } from './groupby-row.component';
import { IgxGridRowComponent } from './row.component';
import { IFilteringOperation, IFilteringExpressionsTree, FilteringExpressionsTree } from '../../public_api';

let NEXT_ID = 0;
const DEBOUNCE_TIME = 16;
const MINIMUM_COLUMN_WIDTH = 136;

export interface IGridCellEventArgs {
    cell: IgxGridCellComponent;
    event: Event;
}

export interface IGridEditEventArgs {
    row: IgxGridRowComponent;
    cell: IgxGridCellComponent;
    currentValue: any;
    newValue: any;
}

export interface IPinColumnEventArgs {
    column: IgxColumnComponent;
    insertAtIndex: number;
}

export interface IPageEventArgs {
    previous: number;
    current: number;
}

export interface IRowDataEventArgs {
    data: any;
}

export interface IColumnResizeEventArgs {
    column: IgxColumnComponent;
    prevWidth: string;
    newWidth: string;
}

export interface IRowSelectionEventArgs {
    oldSelection: any[];
    newSelection: any[];
    row?: IgxGridRowComponent;
    event?: Event;
}

export interface ISearchInfo {
    searchText: string;
    caseSensitive: boolean;
    activeMatchIndex: number;
    matchInfoCache: any[];
}

export interface IGridToolbarExportEventArgs {
    grid: IgxGridComponent;
    exporter: IgxBaseExporter;
    options: IgxExporterOptionsBase;
    cancel: boolean;
}

export interface IColumnMovingStartEventArgs {
    source: IgxColumnComponent;
}

export interface IColumnMovingEventArgs {
    source: IgxColumnComponent;
    target: IgxColumnComponent;
    cancel: boolean;
}

export interface IColumnMovingEndEventArgs {
    source: IgxColumnComponent;
    target: IgxColumnComponent;
}

/**
 * **Ignite UI for Angular Grid** -
 * [Documentation](https://www.infragistics.com/products/ignite-ui-angular/angular/components/grid.html)
 *
 * The Ignite UI Grid is used for presenting and manipulating tabular data in the simplest way possible.  Once data
 * has been bound, it can be manipulated through filtering, sorting & editing operations.
 *
 * Example:
 * ```html
 * <igx-grid [data]="employeeData" autoGenerate="false">
 *   <igx-column field="first" header="First Name"></igx-column>
 *   <igx-column field="last" header="Last Name"></igx-column>
 *   <igx-column field="role" header="Role"></igx-column>
 * </igx-grid>
 * ```
 */
@Component({
    changeDetection: ChangeDetectionStrategy.OnPush,
    preserveWhitespaces: false,
    selector: 'igx-grid',
    templateUrl: './grid.component.html'
})
export class IgxGridComponent implements OnInit, OnDestroy, AfterContentInit, AfterViewInit {

    @Input()
    public data = [];

    @Input()
    public autoGenerate = false;

    @HostBinding('attr.id')
    @Input()
    public id = `igx-grid-${NEXT_ID++}`;

    @Input()
    public get filteringLogic() {
        return this._filteringExpressionsTree.operator;
    }

    public set filteringLogic(value: FilteringLogic) {
        this._filteringExpressionsTree.operator = value;
    }

    @Input()
    get filteringExpressionsTree() {
        return this._filteringExpressionsTree;
    }

    set filteringExpressionsTree(value) {
        if (value) {
            this._filteringExpressionsTree = value;
            this.clearSummaryCache();
            this._pipeTrigger++;
            this.cdr.markForCheck();
        }
    }

    get filteredData() {
        return this._filteredData;
    }

    set filteredData(value) {
        const highlightedItem = this.findHiglightedItem();

        this._filteredData = value;
        if (this.rowSelectable) {
            this.updateHeaderChecboxStatusOnFilter(this._filteredData);
        }

        if (highlightedItem !== null) {
            this.restoreHighlight(highlightedItem);
        }
    }

    @Input()
    get groupingExpressions() {
        return this._groupingExpressions;
    }

    set groupingExpressions(value) {
        if (value && value.length > 10) {
            throw Error('Maximum amount of grouped columns is 10.');
        }
        this._groupingExpressions = cloneArray(value);
        this.chipsGoupingExpressions = cloneArray(value);
        this.gridAPI.arrange_sorting_expressions(this.id);
        /* grouping should work in conjunction with sorting
        and without overriding seperate sorting expressions */
        this._applyGrouping();
        this.cdr.markForCheck();
    }

    @Input()
    get groupingExpansionState() {
        return this._groupingExpandState;
    }

    set groupingExpansionState(value) {
        this._groupingExpandState = cloneArray(value);
        this.cdr.markForCheck();
    }

    @Input()
    public groupsExpanded = true;

    @Input()
    get paging(): boolean {
        return this._paging;
    }

    set paging(value: boolean) {
        this._paging = value;
        this._pipeTrigger++;

        if (this._ngAfterViewInitPaassed) {
            this.cdr.detectChanges();
            this.calculateGridHeight();
            this.cdr.detectChanges();
        }
    }

    @Input()
    get page(): number {
        return this._page;
    }

    set page(val: number) {
        if (val < 0) {
            return;
        }
        this.onPagingDone.emit({ previous: this._page, current: val });
        this._page = val;
        this.cdr.markForCheck();
    }

    @Input()
    get perPage(): number {
        return this._perPage;
    }

    set perPage(val: number) {
        if (val < 0) {
            return;
        }

        let rowIndex = -1;
        const activeInfo = IgxTextHighlightDirective.highlightGroupsMap.get(this.id);

        if (this.lastSearchInfo.searchText !== '') {
            rowIndex = (activeInfo.page * this._perPage) + activeInfo.rowIndex;
        }

        this._perPage = val;
        this.page = 0;

        if (this.lastSearchInfo.searchText !== '') {
            const newRowIndex = rowIndex % this._perPage;
            const newPage = Math.floor(rowIndex / this._perPage);
            IgxTextHighlightDirective.setActiveHighlight(this.id, activeInfo.columnIndex, newRowIndex, activeInfo.index, newPage);
            this.rebuildMatchCache();
        }
    }

    @Input()
    public paginationTemplate: TemplateRef<any>;

    @Input()
<<<<<<< HEAD
=======
    get columnHiding() {
        return this._columnHiding;
    }

    set columnHiding(value) {
        this._columnHiding = value;
        if (this.gridAPI.get(this.id)) {
            this.markForCheck();
          }
    }

>>>>>>> 95745bd3
    public get displayDensity(): DisplayDensity | string {
        return this._displayDensity;
    }

    public set displayDensity(val: DisplayDensity | string) {
        switch (val) {
            case 'compact':
                this._displayDensity = DisplayDensity.compact;
                break;
            case 'cosy':
                this._displayDensity = DisplayDensity.cosy;
                break;
            case 'comfortable':
            default:
                this._displayDensity = DisplayDensity.comfortable;
        }
    }

    @Input()
    get columnHiding() {
        return this._columnHiding;
    }

    set columnHiding(value) {
        this._columnHiding = value;
        if (this.gridAPI.get(this.id)) {
            this.markForCheck();
        }
    }

    @Input()
    get rowSelectable(): boolean {
        return this._rowSelection;
    }

    set rowSelectable(val: boolean) {
        this._rowSelection = val;
        if (this.gridAPI.get(this.id)) {

            // should selection persist?
            this.allRowsSelected = false;
            this.deselectAllRows();
            this.markForCheck();
        }
    }

    @HostBinding('style.height')
    @Input()
    public get height() {
        return this._height;
    }
    public set height(value: any) {
        if (this._height !== value) {
            this._height = value;
            requestAnimationFrame(() => {
                this.calculateGridHeight();
                this.cdr.markForCheck();
            });
        }
    }

    @HostBinding('style.width')
    @Input()
    public get width() {
        return this._width;
    }
    public set width(value: any) {
        if (this._width !== value) {
            this._width = value;
            requestAnimationFrame(() => {
                // Calling reflow(), because the width calculation
                // might make the horizontal scrollbar appear/disappear.
                // This will change the height, which should be recalculated.
                this.reflow();
            });
        }
    }

    get headerWidth() {
        return parseInt(this._width, 10) - 17;
    }

    @Input()
    public evenRowCSS = '';

    @Input()
    public oddRowCSS = '';

    @Input()
    public rowHeight: number;

    @Input()
    public columnWidth: string = null;

    @Input()
    public primaryKey;

    @Input()
    public emptyGridMessage = 'No records found.';

    @Input()
    public columnHidingTitle = '';

    @Output()
    public onCellClick = new EventEmitter<IGridCellEventArgs>();

    @Output()
    public onSelection = new EventEmitter<IGridCellEventArgs>();

    @Output()
    public onRowSelectionChange = new EventEmitter<IRowSelectionEventArgs>();

    @Output()
    public onColumnPinning = new EventEmitter<IPinColumnEventArgs>();

    /**
     * An @Output property emitting an event when cell or row editing has been performed in the grid.
     * On cell editing, both cell and row objects in the event arguments are defined for the corresponding
     * cell that is being edited and the row the cell belongs to.
     * On row editing, only the row object is defined, for the row that is being edited.
     * The cell object is null on row editing.
     */
    @Output()
    public onEditDone = new EventEmitter<IGridEditEventArgs>();

    @Output()
    public onColumnInit = new EventEmitter<IgxColumnComponent>();

    @Output()
    public onSortingDone = new EventEmitter<ISortingExpression>();

    @Output()
    public onFilteringDone = new EventEmitter<IFilteringExpressionsTree>();

    @Output()
    public onPagingDone = new EventEmitter<IPageEventArgs>();

    @Output()
    public onRowAdded = new EventEmitter<IRowDataEventArgs>();

    @Output()
    public onRowDeleted = new EventEmitter<IRowDataEventArgs>();

    @Output()
    public onGroupingDone = new EventEmitter<any>();

    @Output()
    public onDataPreLoad = new EventEmitter<any>();

    @Output()
    public onColumnResized = new EventEmitter<IColumnResizeEventArgs>();

    @Output()
    public onContextMenu = new EventEmitter<IGridCellEventArgs>();

    @Output()
    public onDoubleClick = new EventEmitter<IGridCellEventArgs>();

    @Output()
    public onColumnVisibilityChanged = new EventEmitter<IColumnVisibilityChangedEventArgs>();

    @Output()
    public onColumnMovingStart = new EventEmitter<IColumnMovingStartEventArgs>();

    @Output()
    public onColumnMoving = new EventEmitter<IColumnMovingEventArgs>();

    @Output()
    public onColumnMovingEnd = new EventEmitter<IColumnMovingEndEventArgs>();

    @ContentChildren(IgxColumnComponent, { read: IgxColumnComponent })
    public columnList: QueryList<IgxColumnComponent>;

    @ContentChild(IgxGroupByRowTemplateDirective, { read: IgxGroupByRowTemplateDirective })
    protected groupTemplate: IgxGroupByRowTemplateDirective;

    @ViewChildren('row')
    public rowList: QueryList<any>;

    @ViewChildren(IgxGridRowComponent, { read: IgxGridRowComponent })
    public dataRowList: QueryList<any>;

    @ViewChildren(IgxGridGroupByRowComponent, { read: IgxGridGroupByRowComponent })
    public groupedRowList: QueryList<IgxGridGroupByRowComponent>;

    @ViewChild('emptyGrid', { read: TemplateRef })
    public emptyGridTemplate: TemplateRef<any>;

    @ViewChild('scrollContainer', { read: IgxForOfDirective })
    public parentVirtDir: IgxForOfDirective<any>;

    @ViewChild('verticalScrollContainer', { read: IgxForOfDirective })
    public verticalScrollContainer: IgxForOfDirective<any>;

    @ViewChild('scr', { read: ElementRef })
    public scr: ElementRef;

    @ViewChild('paginator', { read: ElementRef })
    public paginator: ElementRef;

    @ViewChild('headerContainer', { read: IgxForOfDirective })
    public headerContainer: IgxForOfDirective<any>;

    @ViewChild('headerCheckboxContainer')
    public headerCheckboxContainer: ElementRef;

    @ViewChild('headerGroupContainer')
    public headerGroupContainer: ElementRef;

    @ViewChild('headerCheckbox', { read: IgxCheckboxComponent })
    public headerCheckbox: IgxCheckboxComponent;

    @ViewChild('groupArea')
    public groupArea: ElementRef;

    @ViewChild('theadRow')
    public theadRow: ElementRef;

    @ViewChild('tbody')
    public tbody: ElementRef;

    @ViewChild('tfoot')
    public tfoot: ElementRef;

    @ViewChild('summaries')
    public summaries: ElementRef;

    @HostBinding('attr.tabindex')
    public tabindex = 0;

    @HostBinding('attr.class')
    get hostClass(): string {
        switch (this._displayDensity) {
            case DisplayDensity.cosy:
                return 'igx-grid--cosy';
            case DisplayDensity.compact:
                return 'igx-grid--compact';
            default:
                return 'igx-grid';
        }
    }

    get groupAreaHostClass(): string {
        switch (this._displayDensity) {
            case DisplayDensity.cosy:
                return 'igx-drop-area--cosy';
            case DisplayDensity.compact:
                return 'igx-drop-area--compact';
            default:
                return 'igx-drop-area';
        }
    }

    @HostBinding('attr.role')
    public hostRole = 'grid';

    get pipeTrigger(): number {
        return this._pipeTrigger;
    }

    @Input()
    get sortingExpressions() {
        return this._sortingExpressions;
    }

    set sortingExpressions(value) {
        const highlightedItem = this.findHiglightedItem();

        this._sortingExpressions = cloneArray(value);
        this.cdr.markForCheck();

        if (highlightedItem !== null) {
            this.restoreHighlight(highlightedItem);
        }
    }

    get virtualizationState() {
        return this.verticalScrollContainer.state;
    }
    set virtualizationState(state) {
        this.verticalScrollContainer.state = state;
    }

    get totalItemCount() {
        return this.verticalScrollContainer.totalItemCount;
    }

    set totalItemCount(count) {
        this.verticalScrollContainer.totalItemCount = count;
        this.cdr.detectChanges();
    }

    get hiddenColumnsCount() {
        return this.columnList.filter((col) => col.hidden === true).length;
    }

    @Input()
    get hiddenColumnsText() {
        return this._hiddenColumnsText;
    }

    set hiddenColumnsText(value) {
        this._hiddenColumnsText = value;
    }

    /* Toolbar related definitions */

    private _showToolbar = false;
    private _exportExcel = false;
    private _exportCsv = false;
    private _toolbarTitle: string = null;
    private _exportText: string = null;
    private _exportExcelText: string = null;
    private _exportCsvText: string = null;

    @ViewChild('toolbar', { read: IgxGridToolbarComponent })
    public toolbar: IgxGridToolbarComponent = null;

    @ViewChild('toolbar', { read: ElementRef })
    private toolbarHtml: ElementRef = null;

    @Input()
    public get showToolbar(): boolean {
        return this._showToolbar;
    }

    public set showToolbar(newValue: boolean) {
        if (this._showToolbar !== newValue) {
            this._showToolbar = newValue;
            this.cdr.markForCheck();
            if (this._ngAfterViewInitPaassed) {
                this.calculateGridSizes();
            }
        }
    }

    @Input()
    public get toolbarTitle(): string {
        return this._toolbarTitle;
    }

    public set toolbarTitle(newValue: string) {
        if (this._toolbarTitle !== newValue) {
            this._toolbarTitle = newValue;
            this.cdr.markForCheck();
            if (this._ngAfterViewInitPaassed) {
                this.calculateGridSizes();
            }
        }
    }

    @Input()
    public get exportExcel(): boolean {
        return this._exportExcel;
    }

    public set exportExcel(newValue: boolean) {
        if (this._exportExcel !== newValue) {
            this._exportExcel = newValue;
            this.cdr.markForCheck();
            if (this._ngAfterViewInitPaassed) {
                this.calculateGridSizes();
            }
        }
    }

    @Input()
    public get exportCsv(): boolean {
        return this._exportCsv;
    }

    public set exportCsv(newValue: boolean) {
        if (this._exportCsv !== newValue) {
            this._exportCsv = newValue;
            this.cdr.markForCheck();
            if (this._ngAfterViewInitPaassed) {
                this.calculateGridSizes();
            }
        }
    }

    @Input()
    public get exportText(): string {
        return this._exportText;
    }

    public set exportText(newValue: string) {
        if (this._exportText !== newValue) {
            this._exportText = newValue;
            this.cdr.markForCheck();
            if (this._ngAfterViewInitPaassed) {
                this.calculateGridSizes();
            }
        }
    }

    @Input()
    public get exportExcelText(): string {
        return this._exportExcelText;
    }

    public set exportExcelText(newValue: string) {
        if (this._exportExcelText !== newValue) {
            this._exportExcelText = newValue;
            this.cdr.markForCheck();
            if (this._ngAfterViewInitPaassed) {
                this.calculateGridSizes();
            }
        }
    }

    @Input()
    public get exportCsvText(): string {
        return this._exportCsvText;
    }

    public set exportCsvText(newValue: string) {
        if (this._exportCsvText !== newValue) {
            this._exportCsvText = newValue;
            this.cdr.markForCheck();
            if (this._ngAfterViewInitPaassed) {
                this.calculateGridSizes();
            }
        }
    }

    @Output()
    public onToolbarExporting = new EventEmitter<IGridToolbarExportEventArgs>();

    /* End of toolbar related definitions */

    public pagingState;
    public calcWidth: number;
    public calcRowCheckboxWidth: number;
    public calcHeight: number;
    public tfootHeight: number;
    public chipsGoupingExpressions = [];
    public summariesHeight: number;

    public cellInEditMode: IgxGridCellComponent;
    public draggedColumn: IgxColumnComponent;
    public isColumnResizing: boolean;

    public eventBus = new Subject<boolean>();

    public allRowsSelected = false;

    public lastSearchInfo: ISearchInfo = {
        searchText: '',
        caseSensitive: false,
        activeMatchIndex: 0,
        matchInfoCache: []
    };

    protected destroy$ = new Subject<boolean>();

    protected _perPage = 15;
    protected _page = 0;
    protected _paging = false;
    protected _rowSelection = false;
    protected _pipeTrigger = 0;
    protected _columns: IgxColumnComponent[] = [];
    protected _pinnedColumns: IgxColumnComponent[] = [];
    protected _unpinnedColumns: IgxColumnComponent[] = [];
    protected _filteringExpressionsTree: IFilteringExpressionsTree = new FilteringExpressionsTree(FilteringLogic.And);
    protected _sortingExpressions = [];
    protected _groupingExpressions = [];
    protected _groupingExpandState: IGroupByExpandState[] = [];
    protected _groupRowTemplate: TemplateRef<any>;
    protected _groupAreaTemplate: TemplateRef<any>;
    protected _columnHiding = false;
    private _filteredData = null;
    private resizeHandler;
    private columnListDiffer;
    private _hiddenColumnsText = '';
    private _height = '100%';
    private _width = '100%';
    private _displayDensity = DisplayDensity.comfortable;
    private _ngAfterViewInitPaassed = false;

    constructor(
        private gridAPI: IgxGridAPIService,
        private selectionAPI: IgxSelectionAPIService,
        private elementRef: ElementRef,
        private zone: NgZone,
        @Inject(DOCUMENT) public document,
        public cdr: ChangeDetectorRef,
        private resolver: ComponentFactoryResolver,
        private differs: IterableDiffers,
        private viewRef: ViewContainerRef) {

        this.resizeHandler = () => {
            this.calculateGridSizes();
            this.zone.run(() => this.markForCheck());
        };
    }

    public ngOnInit() {
        this.gridAPI.register(this);
        this.setEventBusSubscription();
        this.setVerticalScrollSubscription();
        this.columnListDiffer = this.differs.find([]).create(null);
        this.calcWidth = this._width && this._width.indexOf('%') === -1 ? parseInt(this._width, 10) : 0;
        this.calcHeight = 0;
        this.calcRowCheckboxWidth = 0;
        this.rowHeight = this.rowHeight ? this.rowHeight : this.defaultRowHeight;

        this.onRowAdded.pipe(takeUntil(this.destroy$)).subscribe(() => this.clearSummaryCache());
        this.onRowDeleted.pipe(takeUntil(this.destroy$)).subscribe(() => this.clearSummaryCache());
        this.onFilteringDone.pipe(takeUntil(this.destroy$)).subscribe(() => this.clearSummaryCache());
        this.onEditDone.pipe(takeUntil(this.destroy$)).subscribe((editCell) => { this.clearSummaryCache(editCell); });
    }

    public ngAfterContentInit() {
        if (this.autoGenerate) {
            this.autogenerateColumns();
        }
        if (this.groupTemplate) {
            this._groupRowTemplate = this.groupTemplate.template;
        }

        this.initColumns(this.columnList, (col: IgxColumnComponent) => this.onColumnInit.emit(col));
        this.columnListDiffer.diff(this.columnList);
        this.clearSummaryCache();
        this.summariesHeight = this.calcMaxSummaryHeight();
        this._derivePossibleHeight();
        this.markForCheck();

        this.columnList.changes
            .pipe(takeUntil(this.destroy$))
            .subscribe((change: QueryList<IgxColumnComponent>) => {
                const diff = this.columnListDiffer.diff(change);
                if (diff) {

                    this.initColumns(this.columnList);

                    diff.forEachAddedItem((record: IterableChangeRecord<IgxColumnComponent>) => {
                        this.clearSummaryCache();
                        this.calculateGridSizes();
                        this.onColumnInit.emit(record.item);
                    });

                    diff.forEachRemovedItem((record: IterableChangeRecord<IgxColumnComponent>) => {
                        // Recalculate Summaries
                        this.clearSummaryCache();
                        this.calculateGridSizes();

                        // Clear Filtering
                        this.gridAPI.clear_filter(this.id, record.item.field);

                        // Clear Sorting
                        this.gridAPI.clear_sort(this.id, record.item.field);
                    });
                }
                this.markForCheck();
            });
    }

    public ngAfterViewInit() {
        this.zone.runOutsideAngular(() => {
            this.document.defaultView.addEventListener('resize', this.resizeHandler);
        });
        this._derivePossibleWidth();
        this.calculateGridSizes();
        this._ngAfterViewInitPaassed = true;
    }

    public ngOnDestroy() {
        this.zone.runOutsideAngular(() => this.document.defaultView.removeEventListener('resize', this.resizeHandler));
        this.destroy$.next(true);
        this.destroy$.complete();
    }

    public dataLoading(event) {
        this.onDataPreLoad.emit(event);
    }

    public toggleColumnVisibility(args: IColumnVisibilityChangedEventArgs) {
        const col = this.getColumnByName(args.column.field);
        col.hidden = args.newValue;
        this.onColumnVisibilityChanged.emit(args);

        this.markForCheck();
    }

    get nativeElement() {
        return this.elementRef.nativeElement;
    }

    get groupRowTemplate(): TemplateRef<any> {
        return this._groupRowTemplate;
    }
    set groupRowTemplate(template: TemplateRef<any>) {
        this._groupRowTemplate = template;
        this.markForCheck();
    }

    get groupAreaTemplate(): TemplateRef<any> {
        return this._groupAreaTemplate;
    }
    set groupAreaTemplate(template: TemplateRef<any>) {
        this._groupAreaTemplate = template;
        this.markForCheck();
    }

    get calcResizerHeight(): number {
        if (this.hasSummarizedColumns) {
            return this.theadRow.nativeElement.clientHeight + this.tbody.nativeElement.clientHeight +
                this.tfoot.nativeElement.clientHeight;
        }
        return this.theadRow.nativeElement.clientHeight + this.tbody.nativeElement.clientHeight;
    }

    get defaultRowHeight(): number {
        switch (this._displayDensity) {
            case DisplayDensity.compact:
                return 32;
            case DisplayDensity.cosy:
                return 40;
            case DisplayDensity.comfortable:
            default:
                return 50;
        }
    }

    get calcPinnedContainerMaxWidth(): number {
        return (this.calcWidth * 80) / 100;
    }

    get unpinnedAreaMinWidth(): number {
        return (this.calcWidth * 20) / 100;
    }
    get pinnedWidth() {
        return this.getPinnedWidth();
    }

    get unpinnedWidth() {
        return this.getUnpinnedWidth();
    }

    get summariesMargin() {
        return this.rowSelectable ? this.calcRowCheckboxWidth : 0;
    }

    get columns(): IgxColumnComponent[] {
        return this._columns;
    }

    get pinnedColumns(): IgxColumnComponent[] {
        return this._pinnedColumns.filter((col) => !col.hidden);
    }

    get unpinnedColumns(): IgxColumnComponent[] {
        return this._unpinnedColumns.filter((col) => !col.hidden).sort((col1, col2) => col1.index - col2.index);
    }

    public getColumnByName(name: string): IgxColumnComponent {
        return this.columnList.find((col) => col.field === name);
    }

    public getRowByIndex(index: number): IgxGridRowComponent {
        return this.gridAPI.get_row_by_index(this.id, index);
    }

    public getRowByKey(keyValue: any): IgxGridRowComponent {
        return this.gridAPI.get_row_by_key(this.id, keyValue);
    }

    get visibleColumns(): IgxColumnComponent[] {
        return this.columnList.filter((col) => !col.hidden);
    }

    public getCellByColumn(rowSelector: any, columnField: string): IgxGridCellComponent {
        return this.gridAPI.get_cell_by_field(this.id, rowSelector, columnField);
    }

    get totalPages(): number {
        if (this.pagingState) {
            return this.pagingState.metadata.countPages;
        }
        return -1;
    }

    get totalRecords(): number {
        if (this.pagingState) {
            return this.pagingState.metadata.countRecords;
        }
    }

    get isFirstPage(): boolean {
        return this.page === 0;
    }

    get isLastPage(): boolean {
        return this.page + 1 >= this.totalPages;
    }

    get totalWidth(): number {
        const cols = this.visibleColumns;
        let totalWidth = 0;
        let i = 0;
        for (i; i < cols.length; i++) {
            totalWidth += parseInt(cols[i].width, 10) || 0;
        }
        return totalWidth;
    }

    public moveColumn(column: IgxColumnComponent, dropTarget: IgxColumnComponent) {
        if (column.pinned) {
            const fromIndex = this._pinnedColumns.indexOf(column);

            const toIndex = dropTarget.pinned ? this._pinnedColumns.indexOf(dropTarget) :
                this._unpinnedColumns.indexOf(dropTarget);

            this._pinnedColumns.splice(fromIndex, 1);

            if (dropTarget.pinned) {
                column.pinned = true;
                this._pinnedColumns.splice(toIndex, 0, column);
            } else {
                column.pinned = false;
                this._unpinnedColumns.splice(toIndex + 1, 0, column);
            }
        } else {
            const fromIndex = this._unpinnedColumns.indexOf(column);

            const toIndex = dropTarget.pinned ? this._pinnedColumns.indexOf(dropTarget) :
                this._unpinnedColumns.indexOf(dropTarget);

            this._unpinnedColumns.splice(fromIndex, 1);

            if (dropTarget.pinned) {
                column.pinned = true;
                this._pinnedColumns.splice(toIndex, 0, column);
            } else {
                column.pinned = false;
                this._unpinnedColumns.splice(toIndex, 0, column);
            }
        }

        this.columnList.reset(this._pinnedColumns.concat(this._unpinnedColumns));
        this.columnList.notifyOnChanges();
    }

    public nextPage(): void {
        if (!this.isLastPage) {
            this.page += 1;
        }
    }

    public previousPage(): void {
        if (!this.isFirstPage) {
            this.page -= 1;
        }
    }

    public paginate(val: number): void {
        if (val < 0) {
            return;
        }
        this.page = val;
    }

    public markForCheck() {
        if (this.rowList) {
            this.rowList.forEach((row) => row.cdr.markForCheck());
        }
        this.cdr.detectChanges();
    }

    public addRow(data: any): void {
        this.data.push(data);
        this.onRowAdded.emit({ data });
        this._pipeTrigger++;
        this.cdr.markForCheck();

        this.refreshSearch();
    }

    public deleteRow(rowSelector: any): void {
        const row = this.gridAPI.get_row_by_key(this.id, rowSelector);
        if (row) {
            const index = this.data.indexOf(row.rowData);
            if (this.rowSelectable === true) {
                this.deselectRows([row.rowID]);
            }
            this.data.splice(index, 1);
            this.onRowDeleted.emit({ data: row.rowData });
            this._pipeTrigger++;
            this.cdr.markForCheck();

            this.refreshSearch();
        }
    }

    public updateCell(value: any, rowSelector: any, column: string): void {
        const cell = this.gridAPI.get_cell_by_field(this.id, rowSelector, column);
        if (cell) {
            cell.update(value);
            this.cdr.detectChanges();
            this._pipeTrigger++;
        }
    }

    public updateRow(value: any, rowSelector: any): void {
        const row = this.gridAPI.get_row_by_key(this.id, rowSelector);
        if (row) {
            if (this.primaryKey !== undefined && this.primaryKey !== null) {
                value[this.primaryKey] = row.rowData[this.primaryKey];
            }
            this.gridAPI.update_row(value, this.id, row);
            this._pipeTrigger++;
            this.cdr.markForCheck();
        }
    }

    public sort(expression: ISortingExpression | Array<ISortingExpression>): void;
    public sort(...rest): void {
        if (rest.length === 1 && rest[0] instanceof Array) {
            this._sortMultiple(rest[0]);
        } else {
            this._sort(rest[0]);
        }
    }
    public groupBy(expression: ISortingExpression | Array<ISortingExpression>): void;
    public groupBy(...rest): void {
        if (rest.length === 1 && rest[0] instanceof Array) {
            this._groupByMultiple(rest[0]);
        } else {
            this._groupBy(rest[0]);
        }
        this.calculateGridSizes();
        this.onGroupingDone.emit(this.sortingExpressions);
    }

    public clearGrouping(name?: string): void {
        this.gridAPI.clear_groupby(this.id, name);
        this.calculateGridSizes();
    }

    public isExpandedGroup(group: IGroupByRecord): boolean {
        const state: IGroupByExpandState = this._getStateForGroupRow(group);
        return state ? state.expanded : this.groupsExpanded;
    }

    public toggleGroup(groupRow: IGroupByRecord) {
        this._toggleGroup(groupRow);
    }

    public isGroupByRecord(record: any): boolean {
        // return record.records instance of GroupedRecords fails under Webpack
        return record.records && record.records.length;
    }

    public get dropAreaVisible(): boolean {
        return (this.draggedColumn && this.draggedColumn.groupable) ||
            !this.chipsGoupingExpressions.length;
    }

    public filter(name: string, value: any, conditionOrExpressionTree?: IFilteringOperation | IFilteringExpressionsTree,
        ignoreCase?: boolean) {
        const col = this.gridAPI.get_column_by_name(this.id, name);
        const filteringIgnoreCase = ignoreCase || (col ? col.filteringIgnoreCase : false);

        if (conditionOrExpressionTree) {
            this.gridAPI.filter(this.id, name, value, conditionOrExpressionTree, filteringIgnoreCase);
        } else {
            const expressionsTreeForColumn = this._filteringExpressionsTree.find(name);
            if (expressionsTreeForColumn instanceof FilteringExpressionsTree) {
                this.gridAPI.filter(this.id, name, value, expressionsTreeForColumn, filteringIgnoreCase);
            } else {
                const expressionForColumn = expressionsTreeForColumn as IFilteringExpression;
                this.gridAPI.filter(this.id, name, value, expressionForColumn.condition, filteringIgnoreCase);
            }
        }
    }

    public filterGlobal(value: any, condition?, ignoreCase?) {
        this.gridAPI.filter_global(this.id, value, condition, ignoreCase);
    }

    public enableSummaries(...rest) {
        if (rest.length === 1 && Array.isArray(rest[0])) {
            this._multipleSummaries(rest[0], true);
        } else {
            this._summaries(rest[0], true, rest[1]);
        }
        this.summariesHeight = 0;
        this.markForCheck();
        this.calculateGridHeight();
        this.cdr.detectChanges();
    }

    public disableSummaries(...rest) {
        if (rest.length === 1 && Array.isArray(rest[0])) {
            this._disableMultipleSummaries(rest[0], false);
        } else {
            this._summaries(rest[0], false);
        }
        this.summariesHeight = 0;
        this.markForCheck();
        this.calculateGridHeight();
        this.cdr.detectChanges();
    }

    public clearFilter(name?: string) {
        if (name) {
            const column = this.gridAPI.get_column_by_name(this.id, name);
            if (!column) {
                return;
            }
        }

        this.gridAPI.clear_filter(this.id, name);
    }

    public clearSort(name?: string) {
        if (!name) {
            this.sortingExpressions = [];
            return;
        }
        if (!this.gridAPI.get_column_by_name(this.id, name)) {
            return;
        }
        this.gridAPI.clear_sort(this.id, name);
    }

    public clearSummaryCache(editCell?) {
        if (editCell && editCell.cell) {
            this.gridAPI.remove_summary(this.id, editCell.cell.column.filed);
        } else {
            this.gridAPI.remove_summary(this.id);
        }
    }

    public pinColumn(columnName: string): boolean {
        const col = this.getColumnByName(columnName);
        const colWidth = parseInt(col.width, 10);

        if (col.pinned) {
            return false;
        }
        /**
         * If the column that we want to pin is bigger or equal than the unpinned area we should not pin it.
         * It should be also unpinned before pinning, since changing left/right pin area doesn't affect unpinned area.
         */
        if (this.getUnpinnedWidth(true) - colWidth < this.unpinnedAreaMinWidth) {
            return false;
        }

        const oldIndex = col.visibleIndex;

        col.pinned = true;
        const index = this._pinnedColumns.length;

        const args = { column: col, insertAtIndex: index };
        this.onColumnPinning.emit(args);

        // update grid collections.
        if (this._pinnedColumns.indexOf(col) === -1) {
            this._pinnedColumns.splice(args.insertAtIndex, 0, col);

            if (this._unpinnedColumns.indexOf(col) !== -1) {
                this._unpinnedColumns.splice(this._unpinnedColumns.indexOf(col), 1);
            }
        }
        this.markForCheck();

        const newIndex = col.visibleIndex;
        col.updateHighlights(oldIndex, newIndex);
        return true;
    }

    public toggleAllGroupRows() {
        this.groupingExpansionState = [];
        this.groupsExpanded = !this.groupsExpanded;
    }

    public unpinColumn(columnName: string): boolean {
        const col = this.getColumnByName(columnName);

        if (!col.pinned) {
            return false;
        }
        const oldIndex = col.visibleIndex;
        col.pinned = false;
        this._unpinnedColumns.splice(col.index, 0, col);
        if (this._pinnedColumns.indexOf(col) !== -1) {
            this._pinnedColumns.splice(this._pinnedColumns.indexOf(col), 1);
        }
        this.markForCheck();

        const newIndex = col.visibleIndex;
        col.updateHighlights(oldIndex, newIndex);
        return true;
    }

    /**
     * Recalculates grid width/height dimensions. Should be run when changing DOM elements dimentions manually that affect the grid's size.
     */
    public reflow() {
        this.calculateGridSizes();
    }

    public findNext(text: string, caseSensitive?: boolean): number {
        return this.find(text, 1, caseSensitive);
    }

    public findPrev(text: string, caseSensitive?: boolean): number {
        return this.find(text, -1, caseSensitive);
    }

    public refreshSearch(updateActiveInfo?: boolean): number {
        if (this.lastSearchInfo.searchText) {
            this.rebuildMatchCache();

            if (updateActiveInfo) {
                const activeInfo = IgxTextHighlightDirective.highlightGroupsMap.get(this.id);
                this.lastSearchInfo.matchInfoCache.forEach((match, i) => {
                    if (match.column === activeInfo.columnIndex &&
                        match.row === activeInfo.rowIndex &&
                        match.index === activeInfo.index &&
                        match.page === activeInfo.page) {
                        this.lastSearchInfo.activeMatchIndex = i;
                    }
                });
            }

            return this.find(this.lastSearchInfo.searchText, 0, this.lastSearchInfo.caseSensitive, false);
        } else {
            return 0;
        }
    }

    public clearSearch() {
        this.lastSearchInfo = {
            searchText: '',
            caseSensitive: false,
            activeMatchIndex: 0,
            matchInfoCache: []
        };

        this.rowList.forEach((row) => {
            row.cells.forEach((c) => {
                c.clearHighlight();
            });
        });
    }

    get hasGroupableColumns(): boolean {
        return this.columnList.some((col) => col.groupable);
    }

    get hasSortableColumns(): boolean {
        return this.columnList.some((col) => col.sortable);
    }

    get hasEditableColumns(): boolean {
        return this.columnList.some((col) => col.editable);
    }

    get hasFilterableColumns(): boolean {
        return this.columnList.some((col) => col.filterable);
    }

    get hasSummarizedColumns(): boolean {
        return this.columnList.some((col) => col.hasSummary);
    }

    get hasMovableColumns(): boolean {
        return this.columnList && this.columnList.some((col) => col.movable);
    }

    get selectedCells(): IgxGridCellComponent[] | any[] {
        if (this.rowList) {
            return this.rowList.map((row) => row.cells.filter((cell) => cell.selected))
                .reduce((a, b) => a.concat(b), []);
        }
        return [];
    }

    protected get rowBasedHeight() {
        if (this.data && this.data.length) {
            return this.data.length * this.rowHeight;
        }
        return 0;
    }

    protected _derivePossibleHeight() {
        if ((this._height && this._height.indexOf('%') === -1) || !this._height) {
            return;
        }
        if (!this.nativeElement.parentNode.clientHeight) {
            const viewPortHeight = document.documentElement.clientHeight;
            this._height = this.rowBasedHeight <= viewPortHeight ? null : viewPortHeight.toString();
        } else {
            const parentHeight = this.nativeElement.parentNode.getBoundingClientRect().height;
            this._height = this.rowBasedHeight <= parentHeight ? null : this._height;
        }
        this.calculateGridHeight();
        this.cdr.detectChanges();
    }

    protected _derivePossibleWidth() {
        if (!this.columnWidth) {
            this.columnWidth = this.getPossibleColumnWidth();
            this.initColumns(this.columnList);
        }
        this.calculateGridWidth();
    }

    protected calculateGridHeight() {
        const computed = this.document.defaultView.getComputedStyle(this.nativeElement);

        if (!this._height) {
            this.calcHeight = null;
            if (this.hasSummarizedColumns && !this.summariesHeight) {
                this.summariesHeight = this.summaries ?
                    this.calcMaxSummaryHeight() : 0;
            }
            return;
        }

        let toolbarHeight = 0;
        if (this.showToolbar && this.toolbarHtml != null) {
            toolbarHeight = this.toolbarHtml.nativeElement.firstElementChild ?
                this.toolbarHtml.nativeElement.offsetHeight : 0;
        }

        let pagingHeight = 0;
        let groupAreaHeight = 0;
        if (this.paging) {
            pagingHeight = this.paginator.nativeElement.firstElementChild ?
                this.paginator.nativeElement.clientHeight : 0;
        }

        if (!this.summariesHeight) {
            this.summariesHeight = this.summaries ?
                this.calcMaxSummaryHeight() : 0;
        }

        if (this.groupArea) {
            groupAreaHeight = this.groupArea.nativeElement.offsetHeight;
        }

        if (this._height && this._height.indexOf('%') !== -1) {
            /*height in %*/
            this.calcHeight = this._calculateGridBodyHeight(
                parseInt(computed.getPropertyValue('height'), 10), toolbarHeight, pagingHeight, groupAreaHeight);
        } else {
            this.calcHeight = this._calculateGridBodyHeight(
                parseInt(this._height, 10), toolbarHeight, pagingHeight, groupAreaHeight);
        }
    }

    protected _calculateGridBodyHeight(gridHeight: number,
        toolbarHeight: number, pagingHeight: number, groupAreaHeight: number) {
        const footerBordersAndScrollbars = this.tfoot.nativeElement.offsetHeight -
            this.tfoot.nativeElement.clientHeight;

        return gridHeight - toolbarHeight -
            this.theadRow.nativeElement.offsetHeight -
            this.summariesHeight - pagingHeight - groupAreaHeight -
            footerBordersAndScrollbars -
            this.scr.nativeElement.clientHeight;
    }

    protected getPossibleColumnWidth() {
        let computedWidth = parseInt(
            this.document.defaultView.getComputedStyle(this.nativeElement).getPropertyValue('width'), 10);

        let maxColumnWidth = Math.max(
            ...this.visibleColumns.map((col) => parseInt(col.width, 10))
                .filter((width) => !isNaN(width))
        );
        const sumExistingWidths = this.visibleColumns
            .filter((col) => col.width !== null)
            .reduce((prev, curr) => prev + parseInt(curr.width, 10), 0);

        if (this.rowSelectable) {
            computedWidth -= this.headerCheckboxContainer.nativeElement.clientWidth;
        }
        const visibleColsWithNoWidth = this.visibleColumns.filter((col) => col.width === null);
        maxColumnWidth = !Number.isFinite(sumExistingWidths) ?
            Math.max(computedWidth / visibleColsWithNoWidth.length, MINIMUM_COLUMN_WIDTH) :
            Math.max((computedWidth - sumExistingWidths) / visibleColsWithNoWidth.length, MINIMUM_COLUMN_WIDTH);

        return maxColumnWidth.toString();
    }

    protected calculateGridWidth() {
        const computed = this.document.defaultView.getComputedStyle(this.nativeElement);

        if (this._width && this._width.indexOf('%') !== -1) {
            /* width in %*/
            this.calcWidth = parseInt(computed.getPropertyValue('width'), 10);
            return;
        }
        this.calcWidth = parseInt(this._width, 10);
    }

    protected calcMaxSummaryHeight() {
        let maxSummaryLength = 0;
        this.columnList.filter((col) => col.hasSummary).forEach((column) => {
            this.gridAPI.set_summary_by_column_name(this.id, column.field);
            const getCurrentSummaryColumn = this.gridAPI.get_summaries(this.id).get(column.field);
            if (getCurrentSummaryColumn) {
                if (maxSummaryLength < getCurrentSummaryColumn.length) {
                    maxSummaryLength = getCurrentSummaryColumn.length;
                }
            }
        });

        let summariesHeight = this.defaultRowHeight;
        if (this.summaries && this.summaries.nativeElement.clientHeight) {
            summariesHeight = this.summaries.nativeElement.clientHeight;
        }

        return maxSummaryLength * summariesHeight;
    }

    protected calculateGridSizes() {
        this.calculateGridWidth();
        this.cdr.detectChanges();
        this.calculateGridHeight();
        if (this.rowSelectable) {
            this.calcRowCheckboxWidth = this.headerCheckboxContainer.nativeElement.clientWidth;
        }
        this.cdr.detectChanges();
    }

    /**
     * Gets calculated width of the start pinned area
     * @param takeHidden If we should take into account the hidden columns in the pinned area
     */
    public getPinnedWidth(takeHidden = false) {
        const fc = takeHidden ? this._pinnedColumns : this.pinnedColumns;
        let sum = 0;
        for (const col of fc) {
            sum += parseInt(col.width, 10);
        }
        if (this.rowSelectable) {
            sum += this.calcRowCheckboxWidth;
        }

        if (this.groupingExpressions.length > 0 && this.headerGroupContainer) {
            sum += this.headerGroupContainer.nativeElement.clientWidth;
        }
        return sum;
    }

    /**
     * Gets calculated width of the unpinned area
     * @param takeHidden If we should take into account the hidden columns in the pinned area
     */
    protected getUnpinnedWidth(takeHidden = false) {
        const width = this._width && this._width.indexOf('%') !== -1 ?
            this.calcWidth :
            parseInt(this._width, 10);
        return width - this.getPinnedWidth(takeHidden);
    }

    protected _sort(expression: ISortingExpression) {
        this.gridAPI.sort(this.id, expression.fieldName, expression.dir, expression.ignoreCase);
    }

    protected _sortMultiple(expressions: ISortingExpression[]) {
        this.gridAPI.sort_multiple(this.id, expressions);
    }

    protected _groupBy(expression: ISortingExpression) {
        this.gridAPI.groupBy(this.id, expression.fieldName, expression.dir, expression.ignoreCase);
    }

    protected _groupByMultiple(expressions: ISortingExpression[]) {
        this.gridAPI.groupBy_multiple(this.id, expressions);
    }

    protected _getStateForGroupRow(groupRow: IGroupByRecord): IGroupByExpandState {
        return this.gridAPI.groupBy_get_expanded_for_group(this.id, groupRow);
    }

    protected _toggleGroup(groupRow: IGroupByRecord) {
        this.gridAPI.groupBy_toggle_group(this.id, groupRow);
    }

    protected _applyGrouping() {
        this.gridAPI.sort_multiple(this.id, this._groupingExpressions);
    }

    protected _summaries(fieldName: string, hasSummary: boolean, summaryOperand?: any) {
        const column = this.gridAPI.get_column_by_name(this.id, fieldName);
        column.hasSummary = hasSummary;
        if (summaryOperand) {
            column.summaries = summaryOperand;
        }
    }

    protected _multipleSummaries(expressions: ISummaryExpression[], hasSummary: boolean) {
        expressions.forEach((element) => {
            this._summaries(element.fieldName, hasSummary, element.customSummary);
        });
    }
    protected _disableMultipleSummaries(expressions: string[], hasSummary: boolean) {
        expressions.forEach((column) => { this._summaries(column, false); });
    }

    protected resolveDataTypes(rec) {
        if (typeof rec === 'number') {
            return DataType.Number;
        } else if (typeof rec === 'boolean') {
            return DataType.Boolean;
        } else if (typeof rec === 'object' && rec instanceof Date) {
            return DataType.Date;
        }
        return DataType.String;
    }

    protected autogenerateColumns() {
        const factory = this.resolver.resolveComponentFactory(IgxColumnComponent);
        const fields = Object.keys(this.data[0]);
        const columns = [];

        fields.forEach((field) => {
            const ref = this.viewRef.createComponent(factory);
            ref.instance.field = field;
            ref.instance.dataType = this.resolveDataTypes(this.data[0][field]);
            ref.changeDetectorRef.detectChanges();
            columns.push(ref.instance);
        });

        this.columnList.reset(columns);
    }

    protected initColumns(collection: QueryList<IgxColumnComponent>, cb: any = null) {
        collection.forEach((column: IgxColumnComponent, index: number) => {
            column.gridID = this.id;
            column.index = index;
            if (!column.width) {
                column.width = this.columnWidth;
            }
            if (cb) {
                cb(column);
            }
        });
        this._columns = this.columnList.toArray();
        this._pinnedColumns = this.columnList.filter((c) => c.pinned);
        this._unpinnedColumns = this.columnList.filter((c) => !c.pinned);
    }

    protected setEventBusSubscription() {
        this.eventBus.pipe(
            debounceTime(DEBOUNCE_TIME),
            takeUntil(this.destroy$)
        ).subscribe(() => this.cdr.detectChanges());
    }

    protected setVerticalScrollSubscription() {
        /*
            Until the grid component is destroyed,
            Take the first event and unsubscribe
            then merge with an empty observable after DEBOUNCE_TIME,
            re-subscribe and repeat the process
        */
        this.verticalScrollContainer.onChunkLoad.pipe(
            takeUntil(this.destroy$),
            take(1),
            merge(of({})),
            delay(DEBOUNCE_TIME),
            repeat()
        ).subscribe(() => {
            if (this.cellInEditMode) {
                this.cellInEditMode.inEditMode = false;
            }
            this.eventBus.next();
        });
    }

    public onHeaderCheckboxClick(event) {
        this.allRowsSelected = event.checked;
        const newSelection =
            event.checked ?
                this.filteredData ?
                    this.selectionAPI.append_items(this.id, this.selectionAPI.get_all_ids(this._filteredData, this.primaryKey)) :
                    this.selectionAPI.get_all_ids(this.data, this.primaryKey) :
                this.filteredData ?
                    this.selectionAPI.subtract_items(this.id, this.selectionAPI.get_all_ids(this._filteredData, this.primaryKey)) :
                    [];
        this.triggerRowSelectionChange(newSelection, null, event, event.checked);
        this.checkHeaderChecboxStatus(event.checked);
    }

    get headerCheckboxAriaLabel() {
        return this._filteringExpressionsTree.filteringOperands.length > 0 ?
            this.headerCheckbox && this.headerCheckbox.checked ? 'Deselect all filtered' : 'Select all filtered' :
            this.headerCheckbox && this.headerCheckbox.checked ? 'Deselect all' : 'Select all';
    }

    public get template(): TemplateRef<any> {
        if (this.filteredData && this.filteredData.length === 0) {
            return this.emptyGridTemplate;
        }
    }

    public checkHeaderChecboxStatus(headerStatus?: boolean) {
        if (headerStatus === undefined) {
            this.allRowsSelected = this.selectionAPI.are_all_selected(this.id, this.data);
            if (this.headerCheckbox) {
                this.headerCheckbox.indeterminate = !this.allRowsSelected && !this.selectionAPI.are_none_selected(this.id);
                if (!this.headerCheckbox.indeterminate) {
                    this.headerCheckbox.checked = this.selectionAPI.are_all_selected(this.id, this.data);
                }
            }
            this.cdr.markForCheck();
        } else if (this.headerCheckbox) {
            this.headerCheckbox.checked = headerStatus !== undefined ? headerStatus : false;
        }
    }

    public filteredItemsStatus(componentID: string, filteredData: any[], primaryKey?) {
        const currSelection = this.selectionAPI.get_selection(componentID);
        let atLeastOneSelected = false;
        let notAllSelected = false;
        if (currSelection) {
            for (const key of Object.keys(filteredData)) {
                const dataItem = primaryKey ? filteredData[key][primaryKey] : filteredData[key];
                if (currSelection.indexOf(dataItem) !== -1) {
                    atLeastOneSelected = true;
                    if (notAllSelected) {
                        return 'indeterminate';
                    }
                } else {
                    notAllSelected = true;
                    if (atLeastOneSelected) {
                        return 'indeterminate';
                    }
                }
            }
        }
        return atLeastOneSelected ? 'allSelected' : 'noneSelected';
    }

    public updateHeaderChecboxStatusOnFilter(data) {
        if (!data) {
            data = this.data;
        }
        switch (this.filteredItemsStatus(this.id, data)) {
            case 'allSelected': {
                if (!this.allRowsSelected) {
                    this.allRowsSelected = true;
                }
                if (this.headerCheckbox.indeterminate) {
                    this.headerCheckbox.indeterminate = false;
                }
                break;
            }
            case 'noneSelected': {
                if (this.allRowsSelected) {
                    this.allRowsSelected = false;
                }
                if (this.headerCheckbox.indeterminate) {
                    this.headerCheckbox.indeterminate = false;
                }
                break;
            }
            default: {
                if (!this.headerCheckbox.indeterminate) {
                    this.headerCheckbox.indeterminate = true;
                }
                if (this.allRowsSelected) {
                    this.allRowsSelected = false;
                }
                break;
            }
        }
    }

    public selectedRows(): any[] {
        return this.selectionAPI.get_selection(this.id) || [];
    }

    public selectRows(rowIDs: any[], clearCurrentSelection?: boolean) {
        const newSelection = clearCurrentSelection ? rowIDs : this.selectionAPI.select_items(this.id, rowIDs);
        this.triggerRowSelectionChange(newSelection);
    }

    public deselectRows(rowIDs: any[]) {
        const newSelection = this.selectionAPI.deselect_items(this.id, rowIDs);
        this.triggerRowSelectionChange(newSelection);
    }

    public selectAllRows() {
        this.triggerRowSelectionChange(this.selectionAPI.get_all_ids(this.data, this.primaryKey));
    }

    public deselectAllRows() {
        this.triggerRowSelectionChange([]);
    }

    public triggerRowSelectionChange(newSelection: any[], row?: IgxGridRowComponent, event?: Event, headerStatus?: boolean) {
        const oldSelection = this.selectionAPI.get_selection(this.id);
        const args: IRowSelectionEventArgs = { oldSelection, newSelection, row, event };
        this.onRowSelectionChange.emit(args);
        this.selectionAPI.set_selection(this.id, args.newSelection);
        this.checkHeaderChecboxStatus(headerStatus);
    }

    public navigateDown(rowIndex: number, columnIndex: number) {
        const row = this.gridAPI.get_row_by_index(this.id, rowIndex);
        const target = row instanceof IgxGridGroupByRowComponent ?
            row.groupContent :
            this.gridAPI.get_cell_by_visible_index(this.id, rowIndex, columnIndex);
        const verticalScroll = this.verticalScrollContainer.getVerticalScroll();
        if (!verticalScroll && !target) {
            return;
        }

        if (target) {
            const containerHeight = this.calcHeight ?
                Math.ceil(this.calcHeight) :
                null; // null when there is no vertical virtualization
            const containerTopOffset =
                parseInt(this.verticalScrollContainer.dc.instance._viewContainer.element.nativeElement.style.top, 10);
            const targetEndTopOffset = row.element.nativeElement.offsetTop + this.rowHeight + containerTopOffset;
            if (containerHeight && targetEndTopOffset > containerHeight) {
                const scrollAmount = targetEndTopOffset - containerHeight;
                this.performVerticalScroll(scrollAmount, rowIndex, columnIndex);
            } else {
                target.nativeElement.focus();
            }
        } else {
            const contentHeight = this.verticalScrollContainer.dc.instance._viewContainer.element.nativeElement.offsetHeight;
            const scrollOffset = parseInt(this.verticalScrollContainer.dc.instance._viewContainer.element.nativeElement.style.top, 10);
            const lastRowOffset = contentHeight + scrollOffset - this.calcHeight;
            const scrollAmount = this.rowHeight + lastRowOffset;
            this.performVerticalScroll(scrollAmount, rowIndex, columnIndex);
        }
    }

    public navigateUp(rowIndex: number, columnIndex: number) {
        const row = this.gridAPI.get_row_by_index(this.id, rowIndex);
        const target = row instanceof IgxGridGroupByRowComponent ?
            row.groupContent :
            this.gridAPI.get_cell_by_visible_index(this.id, rowIndex, columnIndex);
        const verticalScroll = this.verticalScrollContainer.getVerticalScroll();

        if (!verticalScroll && !target) {
            return;
        }
        if (target) {
            const containerTopOffset =
                parseInt(row.grid.verticalScrollContainer.dc.instance._viewContainer.element.nativeElement.style.top, 10);
            if (this.rowHeight > -containerTopOffset // not the entire row is visible, due to grid offset
                && verticalScroll.scrollTop // the scrollbar is not at the first item
                && row.element.nativeElement.offsetTop < this.rowHeight) { // the target is in the first row

                this.performVerticalScroll(-this.rowHeight, rowIndex, columnIndex);
            }
            target.nativeElement.focus();
        } else {
            const scrollOffset =
                -parseInt(this.verticalScrollContainer.dc.instance._viewContainer.element.nativeElement.style.top, 10);
            const scrollAmount = this.rowHeight + scrollOffset;
            this.performVerticalScroll(-scrollAmount, rowIndex, columnIndex);
        }
    }

    private _focusNextCell(rowIndex: number, columnIndex: number, dir?: string) {
        let row = this.gridAPI.get_row_by_index(this.id, rowIndex);
        const virtualDir = dir !== undefined ? row.virtDirRow : this.verticalScrollContainer;
        this.subscribeNext(virtualDir, () => {
            this.cdr.detectChanges();
            let target;
            row = this.gridAPI.get_row_by_index(this.id, rowIndex);
            target = this.gridAPI.get_cell_by_visible_index(
                this.id,
                rowIndex,
                columnIndex);
            if (!target) {
                if (dir) {
                    target = dir === 'left' ? row.cells.first : row.cells.last;
                } else if (row instanceof IgxGridGroupByRowComponent) {
                    target = row.groupContent;
                } else if (row) {
                    target = row.cells.first;
                } else {
                    return;
                }
            }
            target.nativeElement.focus();
        });
    }

    private subscribeNext(virtualContainer: any, callback: (elem?) => void) {
        virtualContainer.onChunkLoad.pipe(take(1)).subscribe({
            next: (e: any) => {
                callback(e);
            }
        });
    }

    private performVerticalScroll(amount: number, rowIndex: number, columnIndex: number) {
        const scrolled = this.verticalScrollContainer.addScrollTop(amount);
        if (scrolled) {
            this._focusNextCell(rowIndex, columnIndex);
        }
    }

    public trackColumnChanges(index, col) {
        return col.field + col.width;
    }

    private find(text: string, increment: number, caseSensitive?: boolean, scroll?: boolean) {
        if (!this.rowList) {
            return 0;
        }

        if (this.cellInEditMode) {
            this.cellInEditMode.inEditMode = false;
        }

        if (!text) {
            this.clearSearch();
            return 0;
        }

        const caseSensitiveResolved = caseSensitive ? true : false;
        let rebuildCache = false;

        if (this.lastSearchInfo.searchText !== text || this.lastSearchInfo.caseSensitive !== caseSensitiveResolved) {
            this.lastSearchInfo = {
                searchText: text,
                activeMatchIndex: 0,
                caseSensitive: caseSensitiveResolved,
                matchInfoCache: []
            };

            rebuildCache = true;
        } else {
            this.lastSearchInfo.activeMatchIndex += increment;
        }

        if (rebuildCache) {
            this.rowList.forEach((row) => {
                row.cells.forEach((c) => {
                    c.highlightText(text, caseSensitiveResolved);
                });
            });

            this.rebuildMatchCache();
        }

        if (this.lastSearchInfo.activeMatchIndex >= this.lastSearchInfo.matchInfoCache.length) {
            this.lastSearchInfo.activeMatchIndex = 0;
        } else if (this.lastSearchInfo.activeMatchIndex < 0) {
            this.lastSearchInfo.activeMatchIndex = this.lastSearchInfo.matchInfoCache.length - 1;
        }

        if (this.lastSearchInfo.matchInfoCache.length) {
            const matchInfo = this.lastSearchInfo.matchInfoCache[this.lastSearchInfo.activeMatchIndex];
            const row = this.paging ? matchInfo.row % this.perPage : matchInfo.row;

            IgxTextHighlightDirective.setActiveHighlight(this.id, matchInfo.column, row, matchInfo.index, matchInfo.page);

            if (scroll !== false) {
                this.scrollTo(matchInfo.row, matchInfo.column, matchInfo.page);
            }
        } else {
            IgxTextHighlightDirective.setActiveHighlight(this.id, -1, -1, -1, -1);
        }

        return this.lastSearchInfo.matchInfoCache.length;
    }

    get filteredSortedData(): any[] {
        let data: any[] = this.filteredData ? this.filteredData : this.data;

        if (this.sortingExpressions &&
            this.sortingExpressions.length > 0) {

            const sortingPipe = new IgxGridSortingPipe(this.gridAPI);
            data = sortingPipe.transform(data, this.sortingExpressions, this.id, -1);
        }

        return data;
    }

    private scrollTo(row: number, column: number, page: number): void {
        if (this.paging) {
            this.page = page;
        }

        this.scrollDirective(this.verticalScrollContainer, row);

        if (this.pinnedColumns.length) {
            if (column >= this.pinnedColumns.length) {
                column -= this.pinnedColumns.length;
                this.scrollDirective(this.rowList.first.virtDirRow, column);
            }
        } else {
            this.scrollDirective(this.rowList.first.virtDirRow, column);
        }
    }

    private scrollDirective(directive: IgxForOfDirective<any>, goal: number): void {
        const state = directive.state;
        const start = state.startIndex;
        const size = state.chunkSize - 1;

        if (start >= goal) {
            directive.scrollTo(goal);
        } else if (start + size <= goal) {
            directive.scrollTo(goal - size + 1);
        }
    }

    private rebuildMatchCache() {
        this.lastSearchInfo.matchInfoCache = [];

        const caseSensitive = this.lastSearchInfo.caseSensitive;
        const searchText = caseSensitive ? this.lastSearchInfo.searchText : this.lastSearchInfo.searchText.toLowerCase();
        const data = this.filteredSortedData;
        const columnItems = this.visibleColumns.sort((c1, c2) => c1.visibleIndex - c2.visibleIndex).
            map((c) => ({ columnName: c.field, columnSearchable: c.searchable }));

        data.forEach((dataRow, i) => {
            const rowIndex = this.paging ? i % this.perPage : i;

            columnItems.forEach((columnItem, j) => {
                const value = dataRow[columnItem.columnName];
                if (value !== undefined && value !== null && columnItem.columnSearchable) {
                    let searchValue = caseSensitive ? String(value) : String(value).toLowerCase();
                    let occurenceIndex = 0;
                    let searchIndex = searchValue.indexOf(searchText);
                    const pageIndex = this.paging ? Math.floor(i / this.perPage) : 0;

                    while (searchIndex !== -1) {
                        this.lastSearchInfo.matchInfoCache.push({
                            row: rowIndex,
                            column: j,
                            page: pageIndex,
                            index: occurenceIndex++
                        });

                        searchValue = searchValue.substring(searchIndex + searchText.length);
                        searchIndex = searchValue.indexOf(searchText);
                    }
                }
            });
        });
    }

    private findHiglightedItem(): any {
        if (this.lastSearchInfo.searchText !== '') {
            const activeInfo = IgxTextHighlightDirective.highlightGroupsMap.get(this.id);

            const activeIndex = (activeInfo.page * this.perPage) + activeInfo.rowIndex;
            const data = this.filteredSortedData;
            return data[activeIndex];
        } else {
            return null;
        }
    }

    private restoreHighlight(highlightedItem: any): void {
        const activeInfo = IgxTextHighlightDirective.highlightGroupsMap.get(this.id);

        const data = this.filteredSortedData;
        const rowIndex = data.indexOf(highlightedItem);
        const page = this.paging ? Math.floor(rowIndex / this.perPage) : 0;
        const row = this.paging ? rowIndex % this.perPage : rowIndex;

        this.rebuildMatchCache();

        if (rowIndex !== -1) {
            IgxTextHighlightDirective.setActiveHighlight(this.id, activeInfo.columnIndex, row, activeInfo.index, page);

            this.lastSearchInfo.matchInfoCache.forEach((match, i) => {
                if (match.column === activeInfo.columnIndex &&
                    match.row === rowIndex &&
                    match.index === activeInfo.index &&
                    match.page === page) {
                    this.lastSearchInfo.activeMatchIndex = i;
                }
            });
        } else {
            this.lastSearchInfo.activeMatchIndex = 0;
            this.find(this.lastSearchInfo.searchText, 0, this.lastSearchInfo.caseSensitive, false);
        }
    }

    public onChipRemoved(event) {
        this.clearGrouping(event.owner.id);
    }

    public chipsOrderChanged(event) {
        const newGrouping = [];
        for (let i = 0; i < event.chipsArray.length; i++) {
            const expr = this.groupingExpressions.filter((item) => {
                return item.fieldName === event.chipsArray[i].id;
            })[0];

            if (!this.getColumnByName(expr.fieldName).groupable) {
                // disallow changing order if there are columns with groupable: false
                event.isValid = false;
                return;
            }
            newGrouping.push(expr);
        }
        this.groupingExpansionState = [];
        this.chipsGoupingExpressions = newGrouping;
        event.isValid = true;
        this.markForCheck();
    }

    public chipsMovingEnded() {
        this.groupingExpressions = this.chipsGoupingExpressions;
        this.markForCheck();
    }

    public onChipClicked(event) {
        const sortingExpr = this.sortingExpressions;
        const columnExpr = sortingExpr.find((expr) => expr.fieldName === event.owner.id);
        columnExpr.dir = 3 - columnExpr.dir;
        this.sort(columnExpr);
    }

    public onChipKeyDown(event) {
        if (event.key === ' ' || event.key === 'Spacebar' || event.key === 'Enter') {
            const sortingExpr = this.sortingExpressions;
            const columnExpr = sortingExpr.find((expr) => expr.fieldName === event.owner.id);
            columnExpr.dir = 3 - columnExpr.dir;
            this.sort(columnExpr);
        }
    }
}<|MERGE_RESOLUTION|>--- conflicted
+++ resolved
@@ -288,21 +288,6 @@
     @Input()
     public paginationTemplate: TemplateRef<any>;
 
-    @Input()
-<<<<<<< HEAD
-=======
-    get columnHiding() {
-        return this._columnHiding;
-    }
-
-    set columnHiding(value) {
-        this._columnHiding = value;
-        if (this.gridAPI.get(this.id)) {
-            this.markForCheck();
-          }
-    }
-
->>>>>>> 95745bd3
     public get displayDensity(): DisplayDensity | string {
         return this._displayDensity;
     }
