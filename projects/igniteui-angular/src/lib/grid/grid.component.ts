﻿import { DOCUMENT } from '@angular/common';
import {
    AfterContentInit,
    AfterViewInit,
    ChangeDetectionStrategy,
    ChangeDetectorRef,
    Component,
    ComponentFactory,
    ComponentFactoryResolver,
    ComponentRef,
    ContentChild,
    ContentChildren,
    ElementRef,
    EventEmitter,
    HostBinding,
    Inject,
    Input,
    IterableChangeRecord,
    IterableDiffers,
    NgZone,
    OnDestroy,
    OnInit,
    Output,
    QueryList,
    TemplateRef,
    ViewChild,
    ViewChildren,
    ViewContainerRef
} from '@angular/core';
import { of, Subject } from 'rxjs';
import { debounceTime, delay, merge, repeat, take, takeUntil } from 'rxjs/operators';
import { IgxSelectionAPIService } from '../core/selection';
import { cloneArray, DisplayDensity } from '../core/utils';
import { DataType } from '../data-operations/data-util';
import { FilteringLogic, IFilteringExpression } from '../data-operations/filtering-expression.interface';
import { IGroupByExpandState } from '../data-operations/groupby-expand-state.interface';
import { GroupedRecords, IGroupByRecord } from '../data-operations/groupby-record.interface';
import { ISortingExpression, SortingDirection } from '../data-operations/sorting-expression.interface';
import { IgxForOfDirective } from '../directives/for-of/for_of.directive';
import { IForOfState } from '../directives/for-of/IForOfState';
import { IActiveHighlightInfo, IgxTextHighlightDirective } from '../directives/text-highlight/text-highlight.directive';
import { IgxBaseExporter } from '../services/index';
import { IgxCheckboxComponent } from './../checkbox/checkbox.component';
import { IgxGridAPIService } from './api.service';
import { IgxGridCellComponent } from './cell.component';
import { IgxColumnComponent } from './column.component';
import { ISummaryExpression } from './grid-summary';
<<<<<<< HEAD
import { IgxGroupByRowTemplateDirective, IgxColumnMovingDragDirective } from './grid.common';
=======
import { IgxGridToolbarComponent } from './grid-toolbar.component';
>>>>>>> 0d875e42
import { IgxGridSortingPipe } from './grid.pipes';
import { IgxGridGroupByRowComponent } from './groupby-row.component';
import { IgxGridRowComponent } from './row.component';
import { IFilteringOperation } from '../../public_api';

let NEXT_ID = 0;
const DEBOUNCE_TIME = 16;
const DEFAULT_SUMMARY_HEIGHT = 36.36;
const MINIMUM_COLUMN_WIDTH = 136;

export interface IGridCellEventArgs {
    cell: IgxGridCellComponent;
    event: Event;
}

export interface IGridEditEventArgs {
    row: IgxGridRowComponent;
    cell: IgxGridCellComponent;
    currentValue: any;
    newValue: any;
}

export interface IPinColumnEventArgs {
    column: IgxColumnComponent;
    insertAtIndex: number;
}

export interface IPageEventArgs {
    previous: number;
    current: number;
}

export interface IRowDataEventArgs {
    data: any;
}

export interface IColumnResizeEventArgs {
    column: IgxColumnComponent;
    prevWidth: string;
    newWidth: string;
}

export interface IRowSelectionEventArgs {
    oldSelection: any[];
    newSelection: any[];
    row?: IgxGridRowComponent;
    event?: Event;
}

export interface ISearchInfo {
    searchText: string;
    caseSensitive: boolean;
    activeMatchIndex: number;
    matchInfoCache: any[];
}

export interface IGridToolbarExportEventArgs {
    grid: IgxGridComponent;
    exporter: IgxBaseExporter;
    type: string;
    cancel: boolean;
}

export interface IColumnMovingStartEventArgs {
    source: IgxColumnComponent;
}

export interface IColumnMovingEventArgs {
    source: IgxColumnComponent;
    target: IgxColumnComponent;
    cancel: boolean;
}

export interface IColumnMovingEndEventArgs {
    source: IgxColumnComponent;
    target: IgxColumnComponent;
}

/**
 * **Ignite UI for Angular Grid** -
 * [Documentation](https://www.infragistics.com/products/ignite-ui-angular/angular/components/grid.html)
 *
 * The Ignite UI Grid is used for presenting and manipulating tabular data in the simplest way possible.  Once data
 * has been bound, it can be manipulated through filtering, sorting & editing operations.
 *
 * Example:
 * ```html
 * <igx-grid [data]="employeeData" autoGenerate="false">
 *   <igx-column field="first" header="First Name"></igx-column>
 *   <igx-column field="last" header="Last Name"></igx-column>
 *   <igx-column field="role" header="Role"></igx-column>
 * </igx-grid>
 * ```
 */
@Component({
    changeDetection: ChangeDetectionStrategy.OnPush,
    preserveWhitespaces: false,
    selector: 'igx-grid',
    templateUrl: './grid.component.html'
})
export class IgxGridComponent implements OnInit, OnDestroy, AfterContentInit, AfterViewInit {

    @Input()
    public data = [];

    @Input()
    public autoGenerate = false;

    @HostBinding('attr.id')
    @Input()
    public id = `igx-grid-${NEXT_ID++}`;

    @Input()
    public filteringLogic = FilteringLogic.And;

    @Input()
    get filteringExpressions() {
        return this._filteringExpressions;
    }
    set filteringExpressions(value) {
        this._filteringExpressions = cloneArray(value);
        this.cdr.markForCheck();
    }

    get filteredData() {
        return this._filteredData;
    }

    set filteredData(value) {
        const highlightedItem = this.findHiglightedItem();

        this._filteredData = value;
        if (this.rowSelectable) {
            this.updateHeaderChecboxStatusOnFilter(this._filteredData);
        }

        if (highlightedItem !== null) {
            this.restoreHighlight(highlightedItem);
        }
    }

    @Input()
    get groupingExpressions() {
        return this._groupingExpressions;
    }

    set groupingExpressions(value) {
        this._groupingExpressions = cloneArray(value);
        this.chipsGoupingExpressions = cloneArray(value);
        this.gridAPI.arrange_sorting_expressions(this.id);
        /* grouping should work in conjunction with sorting
        and without overriding seperate sorting expressions */
        this._applyGrouping();
        this.cdr.markForCheck();
    }

    @Input()
    get groupingExpansionState() {
        return this._groupingExpandState;
    }

    set groupingExpansionState(value) {
        this._groupingExpandState = cloneArray(value);
        this.cdr.markForCheck();
    }

    @Input()
    public groupsExpanded = true;

    @Input()
    get paging(): boolean {
        return this._paging;
    }

    set paging(value: boolean) {
        this._paging = value;
        this._pipeTrigger++;
        this.cdr.markForCheck();
    }

    @Input()
    get page(): number {
        return this._page;
    }

    set page(val: number) {
        if (val < 0) {
            return;
        }
        this.onPagingDone.emit({ previous: this._page, current: val });
        this._page = val;
        this.cdr.markForCheck();
    }

    @Input()
    get perPage(): number {
        return this._perPage;
    }

    set perPage(val: number) {
        if (val < 0) {
            return;
        }

        let rowIndex = -1;
        const activeInfo = IgxTextHighlightDirective.highlightGroupsMap.get(this.id);

        if (this.lastSearchInfo.searchText !== '') {
            rowIndex = (activeInfo.page * this._perPage) + activeInfo.rowIndex;
        }

        this._perPage = val;
        this.page = 0;

        if (this.lastSearchInfo.searchText !== '') {
            const newRowIndex = rowIndex % this._perPage;
            const newPage = Math.floor(rowIndex / this._perPage);
            IgxTextHighlightDirective.setActiveHighlight(this.id, activeInfo.columnIndex, newRowIndex, activeInfo.index, newPage);
            this.rebuildMatchCache();
        }
    }

    @Input()
    public paginationTemplate: TemplateRef<any>;

    @Input()
    public get displayDensity(): DisplayDensity | string {
        return this._displayDensity;
    }

    public set displayDensity(val: DisplayDensity | string) {
        switch (val) {
            case 'compact':
                this._displayDensity = DisplayDensity.compact;
                break;
            case 'cosy':
                this._displayDensity = DisplayDensity.cosy;
                break;
            case 'comfortable':
            default:
                this._displayDensity = DisplayDensity.comfortable;
        }
    }

    @Input()
    get rowSelectable(): boolean {
        return this._rowSelection;
    }

    set rowSelectable(val: boolean) {
        this._rowSelection = val;
        if (this.gridAPI.get(this.id)) {

            // should selection persist?
            this.allRowsSelected = false;
            this.deselectAllRows();
            this.markForCheck();
        }
    }

    @HostBinding('style.height')
    @Input()
    public get height() {
        return this._height;
    }
    public set height(value: any) {
        if (this._height !== value) {
            this._height = value;
            requestAnimationFrame(() => {
                this.calculateGridHeight();
                this.cdr.markForCheck();
            });
        }
    }

    @HostBinding('style.width')
    @Input()
    public get width() {
        return this._width;
    }
    public set width(value: any) {
        if (this._width !== value) {
            this._width = value;
            requestAnimationFrame(() => {
                this.calculateGridWidth();
                this.cdr.markForCheck();
            });
        }
    }

    get headerWidth() {
        return parseInt(this._width, 10) - 17;
    }

    @Input()
    public evenRowCSS = '';

    @Input()
    public oddRowCSS = '';

    @Input()
    public rowHeight: number;

    @Input()
    public columnWidth: string = null;

    @Input()
    public primaryKey;

    @Input()
    public emptyGridMessage = 'No records found.';

    @Output()
    public onCellClick = new EventEmitter<IGridCellEventArgs>();

    @Output()
    public onSelection = new EventEmitter<IGridCellEventArgs>();

    @Output()
    public onRowSelectionChange = new EventEmitter<IRowSelectionEventArgs>();

    @Output()
    public onColumnPinning = new EventEmitter<IPinColumnEventArgs>();

    /**
     * An @Output property emitting an event when cell or row editing has been performed in the grid.
     * On cell editing, both cell and row objects in the event arguments are defined for the corresponding
     * cell that is being edited and the row the cell belongs to.
     * On row editing, only the row object is defined, for the row that is being edited.
     * The cell object is null on row editing.
     */
    @Output()
    public onEditDone = new EventEmitter<IGridEditEventArgs>();

    @Output()
    public onColumnInit = new EventEmitter<IgxColumnComponent>();

    @Output()
    public onSortingDone = new EventEmitter<ISortingExpression>();

    @Output()
    public onFilteringDone = new EventEmitter<IFilteringExpression>();

    @Output()
    public onPagingDone = new EventEmitter<IPageEventArgs>();

    @Output()
    public onRowAdded = new EventEmitter<IRowDataEventArgs>();

    @Output()
    public onRowDeleted = new EventEmitter<IRowDataEventArgs>();

    @Output()
    public onGroupingDone = new EventEmitter<any>();

    @Output()
    public onDataPreLoad = new EventEmitter<any>();

    @Output()
    public onColumnResized = new EventEmitter<IColumnResizeEventArgs>();

    @Output()
    public onContextMenu = new EventEmitter<IGridCellEventArgs>();

    @Output()
    public onDoubleClick = new EventEmitter<IGridCellEventArgs>();

    @Output()
    public onColumnMovingStart = new EventEmitter<IColumnMovingStartEventArgs>();

    @Output()
    public onColumnMoving = new EventEmitter<IColumnMovingEventArgs>();

    @Output()
    public onColumnMovingEnd = new EventEmitter<IColumnMovingEndEventArgs>();

    @ContentChildren(IgxColumnComponent, { read: IgxColumnComponent })
    public columnList: QueryList<IgxColumnComponent>;

    @ContentChild(IgxGroupByRowTemplateDirective, { read: IgxGroupByRowTemplateDirective })
    protected groupTemplate: IgxGroupByRowTemplateDirective;

    @ViewChildren('row')
    public rowList: QueryList<any>;

    @ViewChildren(IgxGridRowComponent, { read: IgxGridRowComponent })
    public dataRowList: QueryList<any>;

    @ViewChildren(IgxGridGroupByRowComponent, { read: IgxGridGroupByRowComponent })
    public groupedRowList: QueryList<IgxGridGroupByRowComponent>;

    @ViewChild('emptyGrid', { read: TemplateRef })
    public emptyGridTemplate: TemplateRef<any>;

    @ViewChild('scrollContainer', { read: IgxForOfDirective })
    public parentVirtDir: IgxForOfDirective<any>;

    @ViewChild('verticalScrollContainer', { read: IgxForOfDirective })
    public verticalScrollContainer: IgxForOfDirective<any>;

    @ViewChild('scr', { read: ElementRef })
    public scr: ElementRef;

    @ViewChild('paginator', { read: ElementRef })
    public paginator: ElementRef;

    @ViewChild('headerContainer', { read: IgxForOfDirective })
    public headerContainer: IgxForOfDirective<any>;

    @ViewChild('headerCheckboxContainer')
    public headerCheckboxContainer: ElementRef;

    @ViewChild('headerGroupContainer')
    public headerGroupContainer: ElementRef;

    @ViewChild('headerCheckbox', { read: IgxCheckboxComponent })
    public headerCheckbox: IgxCheckboxComponent;

    @ViewChild('groupArea')
    public groupArea: ElementRef;

    @ViewChild('theadRow')
    public theadRow: ElementRef;

    @ViewChild('tbody')
    public tbody: ElementRef;

    @ViewChild('tfoot')
    public tfoot: ElementRef;

    @HostBinding('attr.tabindex')
    public tabindex = 0;

    @HostBinding('attr.class')
    get hostClass(): string {
        switch (this._displayDensity) {
            case DisplayDensity.cosy:
                return 'igx-grid--cosy';
            case DisplayDensity.compact:
                return 'igx-grid--compact';
            default:
                return 'igx-grid';
        }
    }

    @HostBinding('attr.role')
    public hostRole = 'grid';

    get pipeTrigger(): number {
        return this._pipeTrigger;
    }

    @Input()
    get sortingExpressions() {
        return this._sortingExpressions;
    }

    set sortingExpressions(value) {
        const highlightedItem = this.findHiglightedItem();

        this._sortingExpressions = cloneArray(value);
        this.cdr.markForCheck();

        if (highlightedItem !== null) {
            this.restoreHighlight(highlightedItem);
        }
    }

    get virtualizationState() {
        return this.verticalScrollContainer.state;
    }
    set virtualizationState(state) {
        this.verticalScrollContainer.state = state;
    }

    get totalItemCount() {
        return this.verticalScrollContainer.totalItemCount;
    }

    set totalItemCount(count) {
        this.verticalScrollContainer.totalItemCount = count;
        this.cdr.detectChanges();
    }

    /* Toolbar related definitions */

    private _showToolbar = false;
    private _exportExcel = false;
    private _exportCsv = false;
    private _toolbarTitle: string = null;
    private _exportText: string = null;
    private _exportExcelText: string = null;
    private _exportCsvText: string = null;

    @ViewChild('toolbar', { read: IgxGridToolbarComponent })
    public toolbar: IgxGridToolbarComponent = null;

    @ViewChild('toolbar', { read: ElementRef })
    private toolbarHtml: ElementRef = null;

    @Input()
    public get showToolbar(): boolean {
        return this._showToolbar;
    }

    public set showToolbar(newValue: boolean) {
        if (this._showToolbar !== newValue) {
            this._showToolbar = newValue;
            this.cdr.markForCheck();
            if (this._ngAfterViewInitPaassed) {
                this.calculateGridSizes();
            }
        }
    }

    @Input()
    public get toolbarTitle(): string {
        return this._toolbarTitle;
    }

    public set toolbarTitle(newValue: string) {
        if (this._toolbarTitle !== newValue) {
            this._toolbarTitle = newValue;
            this.cdr.markForCheck();
            if (this._ngAfterViewInitPaassed) {
                this.calculateGridSizes();
            }
        }
    }

    @Input()
    public get exportExcel(): boolean {
        return this._exportExcel;
    }

    public set exportExcel(newValue: boolean) {
        if (this._exportExcel !== newValue) {
            this._exportExcel = newValue;
            this.cdr.markForCheck();
            if (this._ngAfterViewInitPaassed) {
                this.calculateGridSizes();
            }
        }
    }

    @Input()
    public get exportCsv(): boolean {
        return this._exportCsv;
    }

    public set exportCsv(newValue: boolean) {
        if (this._exportCsv !== newValue) {
            this._exportCsv = newValue;
            this.cdr.markForCheck();
            if (this._ngAfterViewInitPaassed) {
                this.calculateGridSizes();
            }
        }
    }

    @Input()
    public get exportText(): string {
        return this._exportText;
    }

    public set exportText(newValue: string) {
        if (this._exportText !== newValue) {
            this._exportText = newValue;
            this.cdr.markForCheck();
            if (this._ngAfterViewInitPaassed) {
                this.calculateGridSizes();
            }
        }
    }

    @Input()
    public get exportExcelText(): string {
        return this._exportExcelText;
    }

    public set exportExcelText(newValue: string) {
        if (this._exportExcelText !== newValue) {
            this._exportExcelText = newValue;
            this.cdr.markForCheck();
            if (this._ngAfterViewInitPaassed) {
                this.calculateGridSizes();
            }
        }
    }

    @Input()
    public get exportCsvText(): string {
        return this._exportCsvText;
    }

    public set exportCsvText(newValue: string) {
        if (this._exportCsvText !== newValue) {
            this._exportCsvText = newValue;
            this.cdr.markForCheck();
            if (this._ngAfterViewInitPaassed) {
                this.calculateGridSizes();
            }
        }
    }

    @Output()
    public onToolbarExporting = new EventEmitter<IGridToolbarExportEventArgs>();

    /* End of toolbar related definitions */

    public pagingState;
    public calcWidth: number;
    public calcRowCheckboxWidth: number;
    public calcHeight: number;
    public tfootHeight: number;
    public chipsGoupingExpressions = [];

    public cellInEditMode: IgxGridCellComponent;
    public isColumnMoving: boolean;
    public isColumnResizing: boolean;

    public eventBus = new Subject<boolean>();

    public allRowsSelected = false;

    public lastSearchInfo: ISearchInfo = {
        searchText: '',
        caseSensitive: false,
        activeMatchIndex: 0,
        matchInfoCache: []
    };

    protected destroy$ = new Subject<boolean>();

    protected _perPage = 15;
    protected _page = 0;
    protected _paging = false;
    protected _rowSelection = false;
    protected _pipeTrigger = 0;
    protected _columns: IgxColumnComponent[] = [];
    protected _pinnedColumns: IgxColumnComponent[] = [];
    protected _unpinnedColumns: IgxColumnComponent[] = [];
    protected _filteringLogic = FilteringLogic.And;
    protected _filteringExpressions = [];
    protected _sortingExpressions = [];
    protected _groupingExpressions = [];
    protected _groupingExpandState: IGroupByExpandState[] = [];
    protected _groupRowTemplate: TemplateRef<any>;
    protected _groupAreaTemplate: TemplateRef<any>;
    private _filteredData = null;
    private resizeHandler;
    private columnListDiffer;
    private _height = '100%';
    private _width = '100%';
    private _displayDensity = DisplayDensity.comfortable;
    private _ngAfterViewInitPaassed = false;

    constructor(
        private gridAPI: IgxGridAPIService,
        private selectionAPI: IgxSelectionAPIService,
        private elementRef: ElementRef,
        private zone: NgZone,
        @Inject(DOCUMENT) public document,
        public cdr: ChangeDetectorRef,
        private resolver: ComponentFactoryResolver,
        private differs: IterableDiffers,
        private viewRef: ViewContainerRef) {

        this.resizeHandler = () => {
            this.calculateGridSizes();
            this.zone.run(() => this.markForCheck());
        };
    }

    public ngOnInit() {
        this.gridAPI.register(this);
        this.setEventBusSubscription();
        this.setVerticalScrollSubscription();
        this.columnListDiffer = this.differs.find([]).create(null);
        this.calcWidth = this._width && this._width.indexOf('%') === -1 ? parseInt(this._width, 10) : 0;
        this.calcHeight = 0;
        this.calcRowCheckboxWidth = 0;
        this.rowHeight = this.rowHeight ? this.rowHeight : this.defaultRowHeight;

        this.onRowAdded.pipe(takeUntil(this.destroy$)).subscribe(() => this.clearSummaryCache());
        this.onRowDeleted.pipe(takeUntil(this.destroy$)).subscribe(() => this.clearSummaryCache());
        this.onFilteringDone.pipe(takeUntil(this.destroy$)).subscribe(() => this.clearSummaryCache());
        this.onEditDone.pipe(takeUntil(this.destroy$)).subscribe((editCell) => { this.clearSummaryCache(editCell); });
    }

    public ngAfterContentInit() {
        if (this.autoGenerate) {
            this.autogenerateColumns();
        }
        if (this.groupTemplate) {
            this._groupRowTemplate = this.groupTemplate.template;
        }

        this.initColumns(this.columnList, (col: IgxColumnComponent) => this.onColumnInit.emit(col));
        this.columnListDiffer.diff(this.columnList);
        this.clearSummaryCache();
        this.tfootHeight = this.calcMaxSummaryHeight();
        this._derivePossibleHeight();
        this.markForCheck();

        this.columnList.changes
            .pipe(takeUntil(this.destroy$))
            .subscribe((change: QueryList<IgxColumnComponent>) => {
                const diff = this.columnListDiffer.diff(change);
                if (diff) {

                    this.initColumns(this.columnList);

                    diff.forEachAddedItem((record: IterableChangeRecord<IgxColumnComponent>) => {
                        this.clearSummaryCache();
                        this.calculateGridSizes();
                        this.onColumnInit.emit(record.item);
                    });

                    diff.forEachRemovedItem((record: IterableChangeRecord<IgxColumnComponent>) => {
                        // Recalculate Summaries
                        this.clearSummaryCache();
                        this.calculateGridSizes();

                        // Clear Filtering
                        this.gridAPI.clear_filter(this.id, record.item.field);

                        // Clear Sorting
                        this.gridAPI.clear_sort(this.id, record.item.field);
                    });
                }
                this.markForCheck();
            });
    }

    public ngAfterViewInit() {
        this.zone.runOutsideAngular(() => {
            this.document.defaultView.addEventListener('resize', this.resizeHandler);
        });
        this._derivePossibleWidth();
        this.calculateGridSizes();
        this._ngAfterViewInitPaassed = true;
    }

    public ngOnDestroy() {
        this.zone.runOutsideAngular(() => this.document.defaultView.removeEventListener('resize', this.resizeHandler));
        this.destroy$.next(true);
        this.destroy$.complete();
    }

    public dataLoading(event) {
        this.onDataPreLoad.emit(event);
    }

    get nativeElement() {
        return this.elementRef.nativeElement;
    }

    get groupRowTemplate(): TemplateRef<any> {
        return this._groupRowTemplate;
    }
    set groupRowTemplate(template: TemplateRef<any>) {
        this._groupRowTemplate = template;
        this.markForCheck();
    }

    get groupAreaTemplate(): TemplateRef<any> {
        return this._groupAreaTemplate;
    }
    set groupAreaTemplate(template: TemplateRef<any>) {
        this._groupAreaTemplate = template;
        this.markForCheck();
    }

    get calcResizerHeight(): number {
        if (this.hasSummarizedColumns) {
            return this.theadRow.nativeElement.clientHeight + this.tbody.nativeElement.clientHeight +
                this.tfoot.nativeElement.clientHeight;
        }
        return this.theadRow.nativeElement.clientHeight + this.tbody.nativeElement.clientHeight;
    }

    get defaultRowHeight(): number {
        switch (this._displayDensity) {
            case DisplayDensity.compact:
                return 32;
            case DisplayDensity.cosy:
                return 40;
            case DisplayDensity.comfortable:
            default:
                return 50;
        }
    }

    get calcPinnedContainerMaxWidth(): number {
        return (this.calcWidth * 80) / 100;
    }

    get unpinnedAreaMinWidth(): number {
        return (this.calcWidth * 20) / 100;
    }
    get pinnedWidth() {
        return this.getPinnedWidth();
    }

    get unpinnedWidth() {
        return this.getUnpinnedWidth();
    }

    get summariesMargin() {
        return this.rowSelectable ? this.calcRowCheckboxWidth : 0;
    }

    get columns(): IgxColumnComponent[] {
        return this._columns;
    }

    get pinnedColumns(): IgxColumnComponent[] {
        return this._pinnedColumns.filter((col) => !col.hidden);
    }

    get unpinnedColumns(): IgxColumnComponent[] {
        return this._unpinnedColumns.filter((col) => !col.hidden).sort((col1, col2) => col1.index - col2.index);
    }

    public getColumnByName(name: string): IgxColumnComponent {
        return this.columnList.find((col) => col.field === name);
    }

    public getRowByIndex(index: number): IgxGridRowComponent {
        return this.gridAPI.get_row_by_index(this.id, index);
    }

    public getRowByKey(keyValue: any): IgxGridRowComponent {
        return this.gridAPI.get_row_by_key(this.id, keyValue);
    }

    get visibleColumns(): IgxColumnComponent[] {
        return this.columnList.filter((col) => !col.hidden);
    }

    public getCellByColumn(rowSelector: any, columnField: string): IgxGridCellComponent {
        return this.gridAPI.get_cell_by_field(this.id, rowSelector, columnField);
    }

    get totalPages(): number {
        if (this.pagingState) {
            return this.pagingState.metadata.countPages;
        }
        return -1;
    }

    get totalRecords(): number {
        if (this.pagingState) {
            return this.pagingState.metadata.countRecords;
        }
    }

    get isFirstPage(): boolean {
        return this.page === 0;
    }

    get isLastPage(): boolean {
        return this.page + 1 >= this.totalPages;
    }

    get totalWidth(): number {
        const cols = this.visibleColumns;
        let totalWidth = 0;
        let i = 0;
        for (i; i < cols.length; i++) {
            totalWidth += parseInt(cols[i].width, 10) || 0;
        }
        return totalWidth;
    }

    public moveColumn(column: IgxColumnComponent, dropTarget: IgxColumnComponent) {
        if (column.pinned) {
            const fromIndex = this._pinnedColumns.indexOf(column);

            const toIndex = dropTarget.pinned ? this._pinnedColumns.indexOf(dropTarget) :
                this._unpinnedColumns.indexOf(dropTarget);

            this._pinnedColumns.splice(fromIndex, 1);

            if (dropTarget.pinned) {
                column.pinned = true;
                this._pinnedColumns.splice(toIndex, 0, column);
            } else {
                column.pinned = false;
                this._unpinnedColumns.splice(toIndex + 1, 0, column);
            }
        } else {
            const fromIndex = this._unpinnedColumns.indexOf(column);

            const toIndex = dropTarget.pinned ? this._pinnedColumns.indexOf(dropTarget) :
                this._unpinnedColumns.indexOf(dropTarget);

            this._unpinnedColumns.splice(fromIndex, 1);

            if (dropTarget.pinned) {
                column.pinned = true;
                this._pinnedColumns.splice(toIndex, 0, column);
            } else {
                column.pinned = false;
                this._unpinnedColumns.splice(toIndex, 0, column);
            }
        }

        this.columnList.reset(this._pinnedColumns.concat(this._unpinnedColumns));
        this.columnList.notifyOnChanges();
    }

    public nextPage(): void {
        if (!this.isLastPage) {
            this.page += 1;
        }
    }

    public previousPage(): void {
        if (!this.isFirstPage) {
            this.page -= 1;
        }
    }

    public paginate(val: number): void {
        if (val < 0) {
            return;
        }
        this.page = val;
    }

    public markForCheck() {
        if (this.rowList) {
            this.rowList.forEach((row) => row.cdr.markForCheck());
        }
        this.cdr.detectChanges();
    }

    public addRow(data: any): void {
        this.data.push(data);
        this.onRowAdded.emit({ data });
        this._pipeTrigger++;
        this.cdr.markForCheck();

        this.refreshSearch();
    }

    public deleteRow(rowSelector: any): void {
        const row = this.gridAPI.get_row_by_key(this.id, rowSelector);
        if (row) {
            const index = this.data.indexOf(row.rowData);
            if (this.rowSelectable === true) {
                this.deselectRows([row.rowID]);
            }
            this.data.splice(index, 1);
            this.onRowDeleted.emit({ data: row.rowData });
            this._pipeTrigger++;
            this.cdr.markForCheck();

            this.refreshSearch();
        }
    }

    public updateCell(value: any, rowSelector: any, column: string): void {
        const cell = this.gridAPI.get_cell_by_field(this.id, rowSelector, column);
        if (cell) {
            cell.update(value);
            this.cdr.detectChanges();
            this._pipeTrigger++;
        }
    }

    public updateRow(value: any, rowSelector: any): void {
        const row = this.gridAPI.get_row_by_key(this.id, rowSelector);
        if (row) {
            if (this.primaryKey !== undefined && this.primaryKey !== null) {
                value[this.primaryKey] = row.rowData[this.primaryKey];
            }
            this.gridAPI.update_row(value, this.id, row);
            this._pipeTrigger++;
            this.cdr.markForCheck();
        }
    }

    public sort(expression: ISortingExpression | Array<ISortingExpression>): void;
    public sort(...rest): void {
        if (rest.length === 1 && rest[0] instanceof Array) {
            this._sortMultiple(rest[0]);
        } else {
            this._sort(rest[0]);
        }
    }
    public groupBy(expression: ISortingExpression | Array<ISortingExpression>): void;
    public groupBy(...rest): void {
        if (rest.length === 1 && rest[0] instanceof Array) {
            this._groupByMultiple(rest[0]);
        } else {
            this._groupBy(rest[0]);
        }
        this.calculateGridSizes();
        this.onGroupingDone.emit(this.sortingExpressions);
    }

    public clearGrouping(name?: string): void {
        this.gridAPI.clear_groupby(this.id, name);
    }

    public isExpandedGroup(group: IGroupByRecord): boolean {
        const state: IGroupByExpandState = this._getStateForGroupRow(group);
        return state ? state.expanded : this.groupsExpanded;
    }

    public toggleGroup(groupRow: IGroupByRecord) {
        this._toggleGroup(groupRow);
    }

    public isGroupByRecord(record: any): boolean {
        // return record.records instance of GroupedRecords fails under Webpack
        return record.records && record.records.length;
    }

    public filter(...rest): void {
        if (rest.length === 1 && rest[0] instanceof Array) {
            this._filterMultiple(rest[0]);
        } else {
            this._filter(rest[0], rest[1], rest[2], rest[3]);
        }
    }

    public filterGlobal(value: any, condition?, ignoreCase?) {
        this.gridAPI.filter_global(this.id, value, condition, ignoreCase);
    }

    public enableSummaries(...rest) {
        if (rest.length === 1 && Array.isArray(rest[0])) {
            this._multipleSummaries(rest[0], true);
        } else {
            this._summaries(rest[0], true, rest[1]);
        }
        this.tfootHeight = 0;
        this.markForCheck();
        this.calculateGridHeight();
        this.cdr.detectChanges();
    }

    public disableSummaries(...rest) {
        if (rest.length === 1 && Array.isArray(rest[0])) {
            this._disableMultipleSummaries(rest[0], false);
        } else {
            this._summaries(rest[0], false);
        }
        this.tfootHeight = 0;
        this.markForCheck();
        this.calculateGridHeight();
        this.cdr.detectChanges();
    }

    public clearFilter(name?: string) {

        if (!name) {
            this.filteringExpressions = [];
            this.filteredData = null;
            return;
        }

        const column = this.gridAPI.get_column_by_name(this.id, name);
        if (!column) {
            return;
        }
        this.clearSummaryCache();
        this.gridAPI.clear_filter(this.id, name);
    }

    public clearSort(name?: string) {
        if (!name) {
            this.sortingExpressions = [];
            return;
        }
        if (!this.gridAPI.get_column_by_name(this.id, name)) {
            return;
        }
        this.gridAPI.clear_sort(this.id, name);
    }

    public clearSummaryCache(editCell?) {
        if (editCell && editCell.cell) {
            this.gridAPI.remove_summary(this.id, editCell.cell.column.filed);
        } else {
            this.gridAPI.remove_summary(this.id);
        }
    }

    public pinColumn(columnName: string): boolean {
        const col = this.getColumnByName(columnName);
        const colWidth = parseInt(col.width, 10);

        if (col.pinned) {
            return false;
        }
        /**
         * If the column that we want to pin is bigger or equal than the unpinned area we should not pin it.
         * It should be also unpinned before pinning, since changing left/right pin area doesn't affect unpinned area.
         */
        if (this.getUnpinnedWidth(true) - colWidth < this.unpinnedAreaMinWidth) {
            return false;
        }

        const oldIndex = col.visibleIndex;

        col.pinned = true;
        const index = this._pinnedColumns.length;

        const args = { column: col, insertAtIndex: index };
        this.onColumnPinning.emit(args);

        // update grid collections.
        if (this._pinnedColumns.indexOf(col) === -1) {
            this._pinnedColumns.splice(args.insertAtIndex, 0, col);

            if (this._unpinnedColumns.indexOf(col) !== -1) {
                this._unpinnedColumns.splice(this._unpinnedColumns.indexOf(col), 1);
            }
        }
        this.markForCheck();

        const newIndex = col.visibleIndex;
        col.updateHighlights(oldIndex, newIndex);
        return true;
    }

    public toggleAllGroupRows() {
        this.groupingExpansionState = [];
        this.groupsExpanded = !this.groupsExpanded;
    }

    public unpinColumn(columnName: string): boolean {
        const col = this.getColumnByName(columnName);

        if (!col.pinned) {
            return false;
        }
        const oldIndex = col.visibleIndex;
        col.pinned = false;
        this._unpinnedColumns.splice(col.index, 0, col);
        if (this._pinnedColumns.indexOf(col) !== -1) {
            this._pinnedColumns.splice(this._pinnedColumns.indexOf(col), 1);
        }
        this.markForCheck();

        const newIndex = col.visibleIndex;
        col.updateHighlights(oldIndex, newIndex);
        return true;
    }

    /**
     * Recalculates grid width/height dimensions. Should be run when changing DOM elements dimentions manually that affect the grid's size.
     */
    public reflow() {
        this.calculateGridSizes();
    }

    public findNext(text: string, caseSensitive?: boolean): number {
        return this.find(text, 1, caseSensitive);
    }

    public findPrev(text: string, caseSensitive?: boolean): number {
        return this.find(text, -1, caseSensitive);
    }

    public refreshSearch(updateActiveInfo?: boolean): number {
        if (this.lastSearchInfo.searchText) {
            this.rebuildMatchCache();

            if (updateActiveInfo) {
                const activeInfo = IgxTextHighlightDirective.highlightGroupsMap.get(this.id);
                this.lastSearchInfo.matchInfoCache.forEach((match, i) => {
                    if (match.column === activeInfo.columnIndex &&
                        match.row === activeInfo.rowIndex &&
                        match.index === activeInfo.index &&
                        match.page === activeInfo.page) {
                        this.lastSearchInfo.activeMatchIndex = i;
                    }
                });
            }

            return this.find(this.lastSearchInfo.searchText, 0, this.lastSearchInfo.caseSensitive, false);
        } else {
            return 0;
        }
    }

    public clearSearch() {
        this.lastSearchInfo = {
            searchText: '',
            caseSensitive: false,
            activeMatchIndex: 0,
            matchInfoCache: []
        };

        this.rowList.forEach((row) => {
            row.cells.forEach((c) => {
                c.clearHighlight();
            });
        });
    }

    get hasGroupableColumns(): boolean {
        return this.columnList.some((col) => col.groupable);
    }

    get hasSortableColumns(): boolean {
        return this.columnList.some((col) => col.sortable);
    }

    get hasEditableColumns(): boolean {
        return this.columnList.some((col) => col.editable);
    }

    get hasFilterableColumns(): boolean {
        return this.columnList.some((col) => col.filterable);
    }

    get hasSummarizedColumns(): boolean {
        return this.columnList.some((col) => col.hasSummary);
    }

    get hasMovableColumns(): boolean {
        return this.columnList.some((col) => col.movable);
    }

    get selectedCells(): IgxGridCellComponent[] | any[] {
        if (this.rowList) {
            return this.rowList.map((row) => row.cells.filter((cell) => cell.selected))
                .reduce((a, b) => a.concat(b), []);
        }
        return [];
    }

    protected get rowBasedHeight() {
        if (this.data && this.data.length) {
            return this.data.length * this.rowHeight;
        }
        return 0;
    }

    protected _derivePossibleHeight() {
        if ((this._height && this._height.indexOf('%') === -1) || !this._height) {
            return;
        }
        if (!this.nativeElement.parentNode.clientHeight) {
            const viewPortHeight = document.documentElement.clientHeight;
            this._height = this.rowBasedHeight <= viewPortHeight ? null : viewPortHeight.toString();
        } else {
            const parentHeight = this.nativeElement.parentNode.getBoundingClientRect().height;
            this._height = this.rowBasedHeight <= parentHeight ? null : this._height;
        }
        this.calculateGridHeight();
        this.cdr.detectChanges();
    }

    protected _derivePossibleWidth() {
        if (!this.columnWidth) {
            this.columnWidth = this.getPossibleColumnWidth();
            this.initColumns(this.columnList);
        }
        this.calculateGridWidth();
    }

    protected calculateGridHeight() {
        const computed = this.document.defaultView.getComputedStyle(this.nativeElement);

        if (!this._height) {
            this.calcHeight = null;
            if (this.hasSummarizedColumns && !this.tfootHeight) {
                this.tfootHeight = this.tfoot.nativeElement.firstElementChild ?
                    this.calcMaxSummaryHeight() : 0;
            }
            return;
        }

        if (this._height && this._height.indexOf('%') !== -1) {
            /*height in %*/
            let toolbarHeight = 0;
            if (this.showToolbar && this.toolbarHtml != null) {
                toolbarHeight = this.toolbarHtml.nativeElement.firstElementChild ?
                    this.toolbarHtml.nativeElement.offsetHeight : 0;
            }
            let pagingHeight = 0;
            let groupAreaHeight = 0;
            if (this.paging) {
                pagingHeight = this.paginator.nativeElement.firstElementChild ?
                    this.paginator.nativeElement.clientHeight : 0;
            }
            if (!this.tfootHeight) {
                this.tfootHeight = this.tfoot.nativeElement.firstElementChild ?
                    this.calcMaxSummaryHeight() : 0;
            }
            if (this.groupArea) {
                groupAreaHeight = this.groupArea.nativeElement.offsetHeight;
            }
            this.calcHeight = parseInt(computed.getPropertyValue('height'), 10) -
                this.theadRow.nativeElement.clientHeight -
<<<<<<< HEAD
                this.tfootHeight - pagingHeight - groupAreaHeight -
=======
                this.tfootHeight - pagingHeight - toolbarHeight -
>>>>>>> 0d875e42
                this.scr.nativeElement.clientHeight;
        } else {
            let toolbarHeight = 0;
            if (this.showToolbar && this.toolbarHtml != null) {
                toolbarHeight = this.toolbarHtml.nativeElement.firstElementChild ?
                    this.toolbarHtml.nativeElement.offsetHeight : 0;
            }
            let pagingHeight = 0;
            let groupAreaHeight = 0;
            if (this.paging) {
                pagingHeight = this.paginator.nativeElement.firstElementChild ?
                    this.paginator.nativeElement.clientHeight : 0;
            }
            if (!this.tfootHeight) {
                this.tfootHeight = this.tfoot.nativeElement.firstElementChild ?
                    this.calcMaxSummaryHeight() : 0;
            }
            if (this.groupArea) {
                groupAreaHeight = this.groupArea.nativeElement.offsetHeight;
            }
            this.calcHeight = parseInt(this._height, 10) -
                this.theadRow.nativeElement.getBoundingClientRect().height -
<<<<<<< HEAD
                this.tfootHeight - pagingHeight - groupAreaHeight -
=======
                this.tfootHeight - pagingHeight - toolbarHeight -
>>>>>>> 0d875e42
                this.scr.nativeElement.clientHeight;
        }
    }

    protected getPossibleColumnWidth() {
        let computedWidth = parseInt(
            this.document.defaultView.getComputedStyle(this.nativeElement).getPropertyValue('width'), 10);

        let maxColumnWidth = Math.max(
            ...this.visibleColumns.map((col) => parseInt(col.width, 10))
                .filter((width) => !isNaN(width))
        );
        const sumExistingWidths = this.visibleColumns
            .filter((col) => col.width !== null)
            .reduce((prev, curr) => prev + parseInt(curr.width, 10), 0);

        if (this.rowSelectable) {
            computedWidth -= this.headerCheckboxContainer.nativeElement.clientWidth;
        }
        const visibleColsWithNoWidth = this.visibleColumns.filter((col) => col.width === null);
        maxColumnWidth = !Number.isFinite(sumExistingWidths) ?
            Math.max(computedWidth / visibleColsWithNoWidth.length, MINIMUM_COLUMN_WIDTH) :
            Math.max((computedWidth - sumExistingWidths) / visibleColsWithNoWidth.length, MINIMUM_COLUMN_WIDTH);

        return maxColumnWidth.toString();
    }

    protected calculateGridWidth() {
        const computed = this.document.defaultView.getComputedStyle(this.nativeElement);

        if (this._width && this._width.indexOf('%') !== -1) {
            /* width in %*/
            this.calcWidth = parseInt(computed.getPropertyValue('width'), 10);
            return;
        }
        this.calcWidth = parseInt(this._width, 10);
    }

    protected calcMaxSummaryHeight() {
        let maxSummaryLength = 0;
        this.columnList.filter((col) => col.hasSummary).forEach((column) => {
            this.gridAPI.set_summary_by_column_name(this.id, column.field);
            const getCurrentSummaryColumn = this.gridAPI.get_summaries(this.id).get(column.field);
            if (getCurrentSummaryColumn) {
                if (maxSummaryLength < getCurrentSummaryColumn.length) {
                    maxSummaryLength = getCurrentSummaryColumn.length;
                }
            }
        });
        return maxSummaryLength * (this.tfoot.nativeElement.clientHeight ? this.tfoot.nativeElement.clientHeight : this.defaultRowHeight);
    }

    protected calculateGridSizes() {
        this.calculateGridWidth();
        this.cdr.detectChanges();
        this.calculateGridHeight();
        if (this.rowSelectable) {
            this.calcRowCheckboxWidth = this.headerCheckboxContainer.nativeElement.clientWidth;
        }
        this.cdr.detectChanges();
    }

    /**
     * Gets calculated width of the start pinned area
     * @param takeHidden If we should take into account the hidden columns in the pinned area
     */
    public getPinnedWidth(takeHidden = false) {
        const fc = takeHidden ? this._pinnedColumns : this.pinnedColumns;
        let sum = 0;
        for (const col of fc) {
            sum += parseInt(col.width, 10);
        }
        if (this.rowSelectable) {
            sum += this.calcRowCheckboxWidth;
        }

        if (this.groupingExpressions.length > 0 && this.headerGroupContainer) {
            sum += this.headerGroupContainer.nativeElement.clientWidth;
        }
        return sum;
    }

    /**
     * Gets calculated width of the unpinned area
     * @param takeHidden If we should take into account the hidden columns in the pinned area
     */
    protected getUnpinnedWidth(takeHidden = false) {
        const width = this._width && this._width.indexOf('%') !== -1 ?
            this.calcWidth :
            parseInt(this._width, 10);
        return width - this.getPinnedWidth(takeHidden);
    }

    protected _sort(expression: ISortingExpression) {
        this.gridAPI.sort(this.id, expression.fieldName, expression.dir, expression.ignoreCase);
    }

    protected _sortMultiple(expressions: ISortingExpression[]) {
        this.gridAPI.sort_multiple(this.id, expressions);
    }

    protected _groupBy(expression: ISortingExpression) {
        this.gridAPI.groupBy(this.id, expression.fieldName, expression.dir, expression.ignoreCase);
    }

    protected _groupByMultiple(expressions: ISortingExpression[]) {
        this.gridAPI.groupBy_multiple(this.id, expressions);
    }

    protected _getStateForGroupRow(groupRow: IGroupByRecord): IGroupByExpandState {
        return this.gridAPI.groupBy_get_expanded_for_group(this.id, groupRow);
    }

    protected _toggleGroup(groupRow: IGroupByRecord) {
        this.gridAPI.groupBy_toggle_group(this.id, groupRow);
    }

    protected _applyGrouping() {
        this.gridAPI.sort_multiple(this.id, this._groupingExpressions);
    }

    protected _filter(name: string, value: any, condition?: IFilteringOperation, ignoreCase?: boolean) {
        const col = this.gridAPI.get_column_by_name(this.id, name);
        if (col) {
            this.gridAPI
                .filter(this.id, name, value,
                    condition || col.filteringCondition, ignoreCase || col.filteringIgnoreCase);
        } else {
            this.gridAPI.filter(this.id, name, value, condition, ignoreCase);
        }
    }

    protected _filterMultiple(expressions: IFilteringExpression[]) {
        this.gridAPI.filter_multiple(this.id, expressions);
    }

    protected _summaries(fieldName: string, hasSummary: boolean, summaryOperand?: any) {
        const column = this.gridAPI.get_column_by_name(this.id, fieldName);
        column.hasSummary = hasSummary;
        if (summaryOperand) {
            column.summaries = summaryOperand;
        }
    }

    protected _multipleSummaries(expressions: ISummaryExpression[], hasSummary: boolean) {
        expressions.forEach((element) => {
            this._summaries(element.fieldName, hasSummary, element.customSummary);
        });
    }
    protected _disableMultipleSummaries(expressions: string[], hasSummary: boolean) {
        expressions.forEach((column) => { this._summaries(column, false); });
    }

    protected resolveDataTypes(rec) {
        if (typeof rec === 'number') {
            return DataType.Number;
        } else if (typeof rec === 'boolean') {
            return DataType.Boolean;
        } else if (typeof rec === 'object' && rec instanceof Date) {
            return DataType.Date;
        }
        return DataType.String;
    }

    protected autogenerateColumns() {
        const factory = this.resolver.resolveComponentFactory(IgxColumnComponent);
        const fields = Object.keys(this.data[0]);
        const columns = [];

        fields.forEach((field) => {
            const ref = this.viewRef.createComponent(factory);
            ref.instance.field = field;
            ref.instance.dataType = this.resolveDataTypes(this.data[0][field]);
            ref.changeDetectorRef.detectChanges();
            columns.push(ref.instance);
        });

        this.columnList.reset(columns);
    }

    protected initColumns(collection: QueryList<IgxColumnComponent>, cb: any = null) {
        collection.forEach((column: IgxColumnComponent, index: number) => {
            column.gridID = this.id;
            column.index = index;
            if (!column.width) {
                column.width = this.columnWidth;
            }
            if (cb) {
                cb(column);
            }
        });
        this._columns = this.columnList.toArray();
        this._pinnedColumns = this.columnList.filter((c) => c.pinned);
        this._unpinnedColumns = this.columnList.filter((c) => !c.pinned);
    }

    protected setEventBusSubscription() {
        this.eventBus.pipe(
            debounceTime(DEBOUNCE_TIME),
            takeUntil(this.destroy$)
        ).subscribe(() => this.cdr.detectChanges());
    }

    protected setVerticalScrollSubscription() {
        /*
            Until the grid component is destroyed,
            Take the first event and unsubscribe
            then merge with an empty observable after DEBOUNCE_TIME,
            re-subscribe and repeat the process
        */
        this.verticalScrollContainer.onChunkLoad.pipe(
            takeUntil(this.destroy$),
            take(1),
            merge(of({})),
            delay(DEBOUNCE_TIME),
            repeat()
        ).subscribe(() => {
            if (this.cellInEditMode) {
                this.cellInEditMode.inEditMode = false;
            }
            this.eventBus.next();
        });
    }

    public onHeaderCheckboxClick(event) {
        this.allRowsSelected = event.checked;
        const newSelection =
            event.checked ?
                this.filteredData ?
                    this.selectionAPI.append_items(this.id, this.selectionAPI.get_all_ids(this._filteredData, this.primaryKey)) :
                    this.selectionAPI.get_all_ids(this.data, this.primaryKey) :
                this.filteredData ?
                    this.selectionAPI.subtract_items(this.id, this.selectionAPI.get_all_ids(this._filteredData, this.primaryKey)) :
                    [];
        this.triggerRowSelectionChange(newSelection, null, event, event.checked);
        this.checkHeaderChecboxStatus(event.checked);
    }

    get headerCheckboxAriaLabel() {
        return this._filteringExpressions.length > 0 ?
            this.headerCheckbox && this.headerCheckbox.checked ? 'Deselect all filtered' : 'Select all filtered' :
            this.headerCheckbox && this.headerCheckbox.checked ? 'Deselect all' : 'Select all';
    }

    public get template(): TemplateRef<any> {
        if (this.filteredData && this.filteredData.length === 0) {
            return this.emptyGridTemplate;
        }
    }

    public checkHeaderChecboxStatus(headerStatus?: boolean) {
        if (headerStatus === undefined) {
            this.allRowsSelected = this.selectionAPI.are_all_selected(this.id, this.data);
            if (this.headerCheckbox) {
                this.headerCheckbox.indeterminate = !this.allRowsSelected && !this.selectionAPI.are_none_selected(this.id);
                if (!this.headerCheckbox.indeterminate) {
                    this.headerCheckbox.checked = this.selectionAPI.are_all_selected(this.id, this.data);
                }
            }
            this.cdr.markForCheck();
        } else if (this.headerCheckbox) {
            this.headerCheckbox.checked = headerStatus !== undefined ? headerStatus : false;
        }
    }

    public filteredItemsStatus(componentID: string, filteredData: any[], primaryKey?) {
        const currSelection = this.selectionAPI.get_selection(componentID);
        let atLeastOneSelected = false;
        let notAllSelected = false;
        if (currSelection) {
            for (const key of Object.keys(filteredData)) {
                const dataItem = primaryKey ? filteredData[key][primaryKey] : filteredData[key];
                if (currSelection.indexOf(dataItem) !== -1) {
                    atLeastOneSelected = true;
                    if (notAllSelected) {
                        return 'indeterminate';
                    }
                } else {
                    notAllSelected = true;
                    if (atLeastOneSelected) {
                        return 'indeterminate';
                    }
                }
            }
        }
        return atLeastOneSelected ? 'allSelected' : 'noneSelected';
    }

    public updateHeaderChecboxStatusOnFilter(data) {
        if (!data) {
            data = this.data;
        }
        switch (this.filteredItemsStatus(this.id, data)) {
            case 'allSelected': {
                if (!this.allRowsSelected) {
                    this.allRowsSelected = true;
                }
                if (this.headerCheckbox.indeterminate) {
                    this.headerCheckbox.indeterminate = false;
                }
                break;
            }
            case 'noneSelected': {
                if (this.allRowsSelected) {
                    this.allRowsSelected = false;
                }
                if (this.headerCheckbox.indeterminate) {
                    this.headerCheckbox.indeterminate = false;
                }
                break;
            }
            default: {
                if (!this.headerCheckbox.indeterminate) {
                    this.headerCheckbox.indeterminate = true;
                }
                if (this.allRowsSelected) {
                    this.allRowsSelected = false;
                }
                break;
            }
        }
    }

    public selectedRows(): any[] {
        return this.selectionAPI.get_selection(this.id) || [];
    }

    public selectRows(rowIDs: any[], clearCurrentSelection?: boolean) {
        const newSelection = clearCurrentSelection ? rowIDs : this.selectionAPI.select_items(this.id, rowIDs);
        this.triggerRowSelectionChange(newSelection);
    }

    public deselectRows(rowIDs: any[]) {
        const newSelection = this.selectionAPI.deselect_items(this.id, rowIDs);
        this.triggerRowSelectionChange(newSelection);
    }

    public selectAllRows() {
        this.triggerRowSelectionChange(this.selectionAPI.get_all_ids(this.data, this.primaryKey));
    }

    public deselectAllRows() {
        this.triggerRowSelectionChange([]);
    }

    public triggerRowSelectionChange(newSelection: any[], row?: IgxGridRowComponent, event?: Event, headerStatus?: boolean) {
        const oldSelection = this.selectionAPI.get_selection(this.id);
        const args: IRowSelectionEventArgs = { oldSelection, newSelection, row, event };
        this.onRowSelectionChange.emit(args);
        this.selectionAPI.set_selection(this.id, args.newSelection);
        this.checkHeaderChecboxStatus(headerStatus);
    }

    public navigateDown(rowIndex: number, columnIndex: number) {
        const row = this.gridAPI.get_row_by_index(this.id, rowIndex);
        const target = row instanceof IgxGridGroupByRowComponent ?
        row.groupContent :
        this.gridAPI.get_cell_by_visible_index(this.id, rowIndex, columnIndex);
        const verticalScroll = this.verticalScrollContainer.getVerticalScroll();
        if (!verticalScroll && !target) {
            return;
        }

        if (target) {
            const containerHeight = this.calcHeight ?
                Math.ceil(this.calcHeight) :
                null; // null when there is no vertical virtualization
            const containerTopOffset =
                parseInt(this.verticalScrollContainer.dc.instance._viewContainer.element.nativeElement.style.top, 10);
            const targetEndTopOffset = row.element.nativeElement.offsetTop + this.rowHeight + containerTopOffset;
            if (containerHeight && targetEndTopOffset > containerHeight) {
                const scrollAmount = targetEndTopOffset - containerHeight;
                this.performVerticalScroll(scrollAmount, rowIndex, columnIndex);
            } else {
                target.nativeElement.focus();
            }
        } else {
            const contentHeight = this.verticalScrollContainer.dc.instance._viewContainer.element.nativeElement.offsetHeight;
            const scrollOffset = parseInt(this.verticalScrollContainer.dc.instance._viewContainer.element.nativeElement.style.top, 10);
            const lastRowOffset = contentHeight + scrollOffset - this.calcHeight;
            const scrollAmount = this.rowHeight + lastRowOffset;
            this.performVerticalScroll(scrollAmount, rowIndex, columnIndex);
        }
    }

    public navigateUp(rowIndex: number, columnIndex: number) {
        const row = this.gridAPI.get_row_by_index(this.id, rowIndex);
        const target =  row instanceof IgxGridGroupByRowComponent ?
         row.groupContent :
         this.gridAPI.get_cell_by_visible_index(this.id, rowIndex, columnIndex);
        const verticalScroll = this.verticalScrollContainer.getVerticalScroll();

        if (!verticalScroll && !target) {
            return;
        }
        if (target) {
            const containerTopOffset =
                parseInt(row.grid.verticalScrollContainer.dc.instance._viewContainer.element.nativeElement.style.top, 10);
            if (this.rowHeight > -containerTopOffset // not the entire row is visible, due to grid offset
                && verticalScroll.scrollTop // the scrollbar is not at the first item
                && row.element.nativeElement.offsetTop < this.rowHeight) { // the target is in the first row

                this.performVerticalScroll(-this.rowHeight, rowIndex, columnIndex);
            }
            target.nativeElement.focus();
        } else {
            const scrollOffset =
                -parseInt(this.verticalScrollContainer.dc.instance._viewContainer.element.nativeElement.style.top, 10);
            const scrollAmount = this.rowHeight + scrollOffset;
            this.performVerticalScroll(-scrollAmount, rowIndex, columnIndex);
        }
    }

    private _focusNextCell(rowIndex: number, columnIndex: number, dir?: string) {
        let row = this.gridAPI.get_row_by_index(this.id, rowIndex);
        const virtualDir = dir !== undefined ? row.virtDirRow : this.verticalScrollContainer;
        this.subscribeNext(virtualDir, () => {
             this.cdr.detectChanges();
             let target;
             row = this.gridAPI.get_row_by_index(this.id, rowIndex);
             target = this.gridAPI.get_cell_by_visible_index(
                this.id,
                rowIndex,
                columnIndex);
             if (!target) {
                if (dir) {
                    target = dir === 'left' ? row.cells.first : row.cells.last;
                } else if (row instanceof IgxGridGroupByRowComponent) {
                    target = row.groupContent;
                } else if (row) {
                     target = row.cells.first;
                } else {
                    return;
                }
            }
             target.nativeElement.focus();
        });
    }

    private subscribeNext(virtualContainer: any, callback: (elem?) => void) {
        virtualContainer.onChunkLoad.pipe(take(1)).subscribe({
            next: (e: any) => {
                callback(e);
            }
        });
    }

    private performVerticalScroll(amount: number, rowIndex: number, columnIndex: number) {
        const scrolled = this.verticalScrollContainer.addScrollTop(amount);
        if (scrolled) {
            this._focusNextCell(rowIndex, columnIndex);
        }
    }

    public trackColumnChanges(index, col) {
        return col.field + col.width;
    }

    private find(text: string, increment: number, caseSensitive?: boolean, scroll?: boolean) {
        if (!this.rowList) {
            return 0;
        }

        if (this.cellInEditMode) {
            this.cellInEditMode.inEditMode = false;
        }

        if (!text) {
            this.clearSearch();
            return 0;
        }

        const caseSensitiveResolved = caseSensitive ? true : false;
        let rebuildCache = false;

        if (this.lastSearchInfo.searchText !== text || this.lastSearchInfo.caseSensitive !== caseSensitiveResolved) {
            this.lastSearchInfo = {
                searchText: text,
                activeMatchIndex: 0,
                caseSensitive: caseSensitiveResolved,
                matchInfoCache: []
            };

            rebuildCache = true;
        } else {
            this.lastSearchInfo.activeMatchIndex += increment;
        }

        if (rebuildCache) {
            this.rowList.forEach((row) => {
                row.cells.forEach((c) => {
                    c.highlightText(text, caseSensitiveResolved);
                });
            });

            this.rebuildMatchCache();
        }

        if (this.lastSearchInfo.activeMatchIndex >= this.lastSearchInfo.matchInfoCache.length) {
            this.lastSearchInfo.activeMatchIndex = 0;
        } else if (this.lastSearchInfo.activeMatchIndex < 0) {
            this.lastSearchInfo.activeMatchIndex = this.lastSearchInfo.matchInfoCache.length - 1;
        }

        if (this.lastSearchInfo.matchInfoCache.length) {
            const matchInfo = this.lastSearchInfo.matchInfoCache[this.lastSearchInfo.activeMatchIndex];
            const row = this.paging ? matchInfo.row % this.perPage : matchInfo.row;

            IgxTextHighlightDirective.setActiveHighlight(this.id, matchInfo.column, row, matchInfo.index, matchInfo.page);

            if (scroll !== false) {
                this.scrollTo(matchInfo.row, matchInfo.column, matchInfo.page);
            }
        } else {
            IgxTextHighlightDirective.setActiveHighlight(this.id, -1, -1, -1, -1);
        }

        return this.lastSearchInfo.matchInfoCache.length;
    }

    get filteredSortedData(): any[] {
        let data: any[] = this.filteredData ? this.filteredData : this.data;

        if (this.sortingExpressions &&
            this.sortingExpressions.length > 0) {

            const sortingPipe = new IgxGridSortingPipe(this.gridAPI);
            data = sortingPipe.transform(data, this.sortingExpressions, this.id, -1);
        }

        return data;
    }

    private scrollTo(row: number, column: number, page: number): void {
        if (this.paging) {
            this.page = page;
        }

        this.scrollDirective(this.verticalScrollContainer, row);

        if (this.pinnedColumns.length) {
            if (column >= this.pinnedColumns.length) {
                column -= this.pinnedColumns.length;
                this.scrollDirective(this.rowList.first.virtDirRow, column);
            }
        } else {
            this.scrollDirective(this.rowList.first.virtDirRow, column);
        }
    }

    private scrollDirective(directive: IgxForOfDirective<any>, goal: number): void {
        const state = directive.state;
        const start = state.startIndex;
        const size = state.chunkSize - 1;

        if (start >= goal) {
            directive.scrollTo(goal);
        } else if (start + size <= goal) {
            directive.scrollTo(goal - size + 1);
        }
    }

    private rebuildMatchCache() {
        this.lastSearchInfo.matchInfoCache = [];

        const caseSensitive = this.lastSearchInfo.caseSensitive;
        const searchText = caseSensitive ? this.lastSearchInfo.searchText : this.lastSearchInfo.searchText.toLowerCase();
        const data = this.filteredSortedData;
        const keys = this.visibleColumns.sort((c1, c2) => c1.visibleIndex - c2.visibleIndex).
                                        filter((c) => c.searchable).
                                        map((c) => c.field);

        data.forEach((dataRow, i) => {
            const rowIndex = this.paging ? i % this.perPage : i;

            keys.forEach((key, j) => {
                const value = dataRow[key];
                if (value !== undefined && value !== null) {
                    let searchValue = caseSensitive ? String(value) : String(value).toLowerCase();
                    let occurenceIndex = 0;
                    let searchIndex = searchValue.indexOf(searchText);
                    const pageIndex = this.paging ? Math.floor(i / this.perPage) : 0;

                    while (searchIndex !== -1) {
                        this.lastSearchInfo.matchInfoCache.push({
                            row: rowIndex,
                            column: j,
                            page: pageIndex,
                            index: occurenceIndex++
                        });

                        searchValue = searchValue.substring(searchIndex + searchText.length);
                        searchIndex = searchValue.indexOf(searchText);
                    }
                }
            });
        });
    }

    private findHiglightedItem(): any {
        if (this.lastSearchInfo.searchText !== '') {
            const activeInfo = IgxTextHighlightDirective.highlightGroupsMap.get(this.id);

            const activeIndex = (activeInfo.page * this.perPage) + activeInfo.rowIndex;
            const data = this.filteredSortedData;
            return data[activeIndex];
        } else {
            return null;
        }
    }

    private restoreHighlight(highlightedItem: any): void {
        const activeInfo = IgxTextHighlightDirective.highlightGroupsMap.get(this.id);

        const data = this.filteredSortedData;
        const rowIndex = data.indexOf(highlightedItem);
        const page = this.paging ? Math.floor(rowIndex / this.perPage) : 0;
        const row = this.paging ? rowIndex % this.perPage : rowIndex;

        this.rebuildMatchCache();

        if (rowIndex !== -1) {
            IgxTextHighlightDirective.setActiveHighlight(this.id, activeInfo.columnIndex, row, activeInfo.index, page);

            this.lastSearchInfo.matchInfoCache.forEach((match, i) => {
                if (match.column === activeInfo.columnIndex &&
                    match.row === rowIndex &&
                    match.index === activeInfo.index &&
                    match.page === page) {
                    this.lastSearchInfo.activeMatchIndex = i;
                }
            });
        } else {
            this.lastSearchInfo.activeMatchIndex = 0;
            this.find(this.lastSearchInfo.searchText, 0, this.lastSearchInfo.caseSensitive, false);
        }
    }

    public onChipRemoved(event) {
        this.clearGrouping(event.owner.id);
    }

    public chipsOrderChanged(event) {
        const newGrouping = [];
        for (let i = 0; i < event.chipsArray.length; i++) {
            const expr = this.groupingExpressions.filter((item) => {
                return item.fieldName === event.chipsArray[i].id;
            })[0];

            if (!this.getColumnByName(expr.fieldName).groupable) {
                // disallow changing order if there are columns with groupable: false
                event.isValid = false;
                return;
            }
            newGrouping.push(expr);
        }
        this.groupingExpansionState = [];
        this.chipsGoupingExpressions = newGrouping;
        event.isValid = true;
    }

    public chipsMovingEnded() {
        this.groupingExpressions = this.chipsGoupingExpressions;
    }

    public onChipInteractionEnd(event) {
        if (!event.moved) {
            const column = this.getColumnByName(event.owner.id);
            const exprIndex = this.groupingExpressions.findIndex((expr) => expr.fieldName === column.field);
            const sortDirection = this.groupingExpressions[exprIndex].dir;
            this.groupingExpressions[exprIndex].dir = 3 - sortDirection;
        }
    }
}<|MERGE_RESOLUTION|>--- conflicted
+++ resolved
@@ -45,11 +45,8 @@
 import { IgxGridCellComponent } from './cell.component';
 import { IgxColumnComponent } from './column.component';
 import { ISummaryExpression } from './grid-summary';
-<<<<<<< HEAD
 import { IgxGroupByRowTemplateDirective, IgxColumnMovingDragDirective } from './grid.common';
-=======
 import { IgxGridToolbarComponent } from './grid-toolbar.component';
->>>>>>> 0d875e42
 import { IgxGridSortingPipe } from './grid.pipes';
 import { IgxGridGroupByRowComponent } from './groupby-row.component';
 import { IgxGridRowComponent } from './row.component';
@@ -1353,11 +1350,7 @@
             }
             this.calcHeight = parseInt(computed.getPropertyValue('height'), 10) -
                 this.theadRow.nativeElement.clientHeight -
-<<<<<<< HEAD
-                this.tfootHeight - pagingHeight - groupAreaHeight -
-=======
-                this.tfootHeight - pagingHeight - toolbarHeight -
->>>>>>> 0d875e42
+                this.tfootHeight - pagingHeight - groupAreaHeight - toolbarHeight
                 this.scr.nativeElement.clientHeight;
         } else {
             let toolbarHeight = 0;
@@ -1380,11 +1373,7 @@
             }
             this.calcHeight = parseInt(this._height, 10) -
                 this.theadRow.nativeElement.getBoundingClientRect().height -
-<<<<<<< HEAD
-                this.tfootHeight - pagingHeight - groupAreaHeight -
-=======
-                this.tfootHeight - pagingHeight - toolbarHeight -
->>>>>>> 0d875e42
+                this.tfootHeight - pagingHeight - groupAreaHeight - toolbarHeight -
                 this.scr.nativeElement.clientHeight;
         }
     }
