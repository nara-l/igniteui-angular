--- conflicted
+++ resolved
@@ -512,15 +512,12 @@
         this.calcWidth = this._width && this._width.indexOf('%') === -1 ? parseInt(this._width, 10) : 0;
         this.calcHeight = 0;
         this.calcRowCheckboxWidth = 0;
-<<<<<<< HEAD
         this.rowHeight = this.rowHeight ? this.rowHeight : this.defaultRowHeight;
-=======
 
         this.onRowAdded.pipe(takeUntil(this.destroy$)).subscribe(() => this.clearSummaryCache());
         this.onRowDeleted.pipe(takeUntil(this.destroy$)).subscribe(() => this.clearSummaryCache());
         this.onFilteringDone.pipe(takeUntil(this.destroy$)).subscribe(() => this.clearSummaryCache());
         this.onEditDone.pipe(takeUntil(this.destroy$)).subscribe((editCell) => { this.clearSummaryCache(editCell); });
->>>>>>> df7034ae
     }
 
     public ngAfterContentInit() {
