--- conflicted
+++ resolved
@@ -450,13 +450,12 @@
     @ViewChild('tfoot')
     public tfoot: ElementRef;
 
-<<<<<<< HEAD
     @ViewChild('columnHidingUI')
     public columnHidingUI: IgxColumnHidingComponent;
-=======
+
     @ViewChild('summaries')
     public summaries: ElementRef;
->>>>>>> 18d96ddb
+
 
     @HostBinding('attr.tabindex')
     public tabindex = 0;
