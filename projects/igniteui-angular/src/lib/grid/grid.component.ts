﻿import { DOCUMENT } from '@angular/common';
import {
    AfterContentInit,
    AfterViewInit,
    ChangeDetectionStrategy,
    ChangeDetectorRef,
    Component,
    ComponentFactoryResolver,
    ContentChildren,
    ContentChild,
    ElementRef,
    EventEmitter,
    HostBinding,
    HostListener,
    Inject,
    Input,
    IterableChangeRecord,
    IterableDiffers,
    NgZone,
    OnDestroy,
    OnInit,
    Output,
    QueryList,
    TemplateRef,
    ViewChild,
    ViewChildren,
    ViewContainerRef
} from '@angular/core';
import { of, Subject } from 'rxjs';
import { debounceTime, delay, merge, repeat, take, takeUntil } from 'rxjs/operators';
import { IgxSelectionAPIService } from '../core/selection';
import { cloneArray, DisplayDensity } from '../core/utils';
import { DataType } from '../data-operations/data-util';
import { FilteringLogic, IFilteringExpression } from '../data-operations/filtering-expression.interface';
import { IGroupByExpandState } from '../data-operations/groupby-expand-state.interface';
import { GroupedRecords, IGroupByRecord } from '../data-operations/groupby-record.interface';
import { ISortingExpression, SortingDirection } from '../data-operations/sorting-expression.interface';
import { IForOfState, IgxForOfDirective } from '../directives/for-of/for_of.directive';
import { IgxTextHighlightDirective } from '../directives/text-highlight/text-highlight.directive';
import { IgxBaseExporter, IgxExporterOptionsBase } from '../services/index';
import { IgxCheckboxComponent } from './../checkbox/checkbox.component';
import { IgxGridAPIService } from './api.service';
import { IgxGridCellComponent } from './cell.component';
import { IColumnVisibilityChangedEventArgs } from './column-hiding-item.directive';
import { IgxColumnComponent } from './column.component';
import { ISummaryExpression } from './grid-summary';
import { IgxGroupByRowTemplateDirective, IgxColumnMovingDragDirective } from './grid.common';
import { IgxGridToolbarComponent } from './grid-toolbar.component';
import { IgxGridSortingPipe, IgxGridPreGroupingPipe } from './grid.pipes';
import { IgxGridGroupByRowComponent } from './groupby-row.component';
import { IgxGridRowComponent } from './row.component';
import { DataUtil, IFilteringOperation, IFilteringExpressionsTree, FilteringExpressionsTree } from '../../public_api';

let NEXT_ID = 0;
const DEBOUNCE_TIME = 16;
const MINIMUM_COLUMN_WIDTH = 136;

export interface IGridCellEventArgs {
    cell: IgxGridCellComponent;
    event: Event;
}

export interface IGridEditEventArgs {
    row: IgxGridRowComponent;
    cell: IgxGridCellComponent;
    currentValue: any;
    newValue: any;
}

export interface IPinColumnEventArgs {
    column: IgxColumnComponent;
    insertAtIndex: number;
}

export interface IPageEventArgs {
    previous: number;
    current: number;
}

export interface IRowDataEventArgs {
    data: any;
}

export interface IColumnResizeEventArgs {
    column: IgxColumnComponent;
    prevWidth: string;
    newWidth: string;
}

export interface IRowSelectionEventArgs {
    oldSelection: any[];
    newSelection: any[];
    row?: IgxGridRowComponent;
    event?: Event;
}

export interface ISearchInfo {
    searchText: string;
    caseSensitive: boolean;
    activeMatchIndex: number;
    matchInfoCache: any[];
}

export interface IGridToolbarExportEventArgs {
    grid: IgxGridComponent;
    exporter: IgxBaseExporter;
    options: IgxExporterOptionsBase;
    cancel: boolean;
}

export interface IColumnMovingStartEventArgs {
    source: IgxColumnComponent;
}

export interface IColumnMovingEventArgs {
    source: IgxColumnComponent;
    cancel: boolean;
}

export interface IColumnMovingEndEventArgs {
    source: IgxColumnComponent;
    target: IgxColumnComponent;
    cancel: boolean;
}

/**
 * **Ignite UI for Angular Grid** -
 * [Documentation](https://www.infragistics.com/products/ignite-ui-angular/angular/components/grid.html)
 *
 * The Ignite UI Grid is used for presenting and manipulating tabular data in the simplest way possible.  Once data
 * has been bound, it can be manipulated through filtering, sorting & editing operations.
 *
 * Example:
 * ```html
 * <igx-grid [data]="employeeData" autoGenerate="false">
 *   <igx-column field="first" header="First Name"></igx-column>
 *   <igx-column field="last" header="Last Name"></igx-column>
 *   <igx-column field="role" header="Role"></igx-column>
 * </igx-grid>
 * ```
 */
@Component({
    changeDetection: ChangeDetectionStrategy.OnPush,
    preserveWhitespaces: false,
    selector: 'igx-grid',
    templateUrl: './grid.component.html'
})
export class IgxGridComponent implements OnInit, OnDestroy, AfterContentInit, AfterViewInit {

    /**
     * An @Input property that lets you fill the `IgxGridComponent` with an array of data.
     * ```html
     * <igx-grid [data]="Data" [autoGenerate]="true"></igx-grid>
     * ```
     */
    @Input()
    public data = [];

    /**
     * An @Input property that autogenerates the `IgxGridComponent` columns.
     * The default value is false.
     * ```html
     * <igx-grid [data]="Data" [autoGenerate]="true"></igx-grid>
     * ```
     */
    @Input()
    public autoGenerate = false;

    /**
     * An @Input property that sets the value of the `id` attribute. If not provided it will be automatically generated.
     * ```html
     * <igx-grid [id]="'igx-grid-1'" [data]="Data" [autoGenerate]="true"></igx-grid>
     * ```
     */
    @HostBinding('attr.id')
    @Input()
    public id = `igx-grid-${NEXT_ID++}`;

    /**
     * An @Input property that sets a custom template when the `IgxGridComponent` is empty.
     * ```html
     * <igx-grid [id]="'igx-grid-1'" [data]="Data" [emptyGridTemplate]="myTemplate" [autoGenerate]="true"></igx-grid>
     * ```
     */
    @Input()
    public emptyGridTemplate: TemplateRef<any>;

    @Input()
    public get filteringLogic() {
        return this._filteringExpressionsTree.operator;
    }

    /**
     * Sets the filtering logic of the `IgxGridComponent`.
     * The default is AND.
     * ```html
     * <igx-grid [data]="Data" [autoGenerate]="true" [filteringLogic]="filtering"></igx-grid>
     * ```
     */
    public set filteringLogic(value: FilteringLogic) {
        this._filteringExpressionsTree.operator = value;
    }

    /**
     * Returns the filtering state of `IgxGridComponent`.
     * ```typescript
     * let filteringExpressionsTree = this.grid.filteringExpressionsTree;
     * ```
     */
    @Input()
    get filteringExpressionsTree() {
        return this._filteringExpressionsTree;
    }

    /**
     * Sets the filtering state of the `IgxGridComponent`.
     * ```typescript
     * const logic = new FilteringExpressionsTree(FilteringLogic.And, "ID");
     * logic.filteringOperands = [
     *     {
     *          condition: IgxNumberFilteringOperand.instance().condition('greaterThan'),
     *          fieldName: 'ID',
     *          searchVal: 1
     *     }
     * ];
     * this.grid.filteringExpressionsTree = (logic);
     * ```
     */
    set filteringExpressionsTree(value) {
        if (value) {
            this._filteringExpressionsTree = value;
            this.clearSummaryCache();
            this._pipeTrigger++;
            this.cdr.markForCheck();
            requestAnimationFrame(() => this.cdr.detectChanges());
        }
    }

    /**
     * Returns an array of objects containing the filtered data in the `IgxGridComponent`.
     * ```typescript
     * let filteredData = this.grid.filteredData;
     * ```
     */
    get filteredData() {
        return this._filteredData;
    }

    /**
     * Sets an array of objects containing the filtered data in the `IgxGridComponent`.
     * ```typescript
     * this.grid.filteredData = [{
     *       ID: 1,
     *       Name: "A"
     * }];
     * ```
     */
    set filteredData(value) {
        this._filteredData = value;

        if (this.rowSelectable) {
            this.updateHeaderChecboxStatusOnFilter(this._filteredData);
        }

        this.restoreHighlight();
    }

    /**
     * Returns the group by state of the `IgxGridComponent`.
     * ```typescript
     * let groupByState = this.grid.groupingExpressions;
     * ```
     */
    @Input()
    get groupingExpressions() {
        return this._groupingExpressions;
    }

    /**
     * Sets the group by state of the `IgxGridComponent`.
     * ```typescript
     * this.grid.groupingExpressions = [{
     *     fieldName: "ID",
     *     dir: SortingDirection.Asc,
     *     ignoreCase: false
     * }];
     * ```
     */
    set groupingExpressions(value) {
        if (value && value.length > 10) {
            throw Error('Maximum amount of grouped columns is 10.');
        }
        this._groupingExpressions = cloneArray(value);
        this.chipsGoupingExpressions = cloneArray(value);
        if (this.gridAPI.get(this.id)) {
            this.gridAPI.arrange_sorting_expressions(this.id);
            /* grouping should work in conjunction with sorting
            and without overriding seperate sorting expressions */
            this._applyGrouping();
            this.cdr.markForCheck();
        } else {
            // setter called before grid is registered in grid API service
            this.sortingExpressions.unshift.apply(this.sortingExpressions, this._groupingExpressions);
        }
    }

    /**
     * Returns a list of expansion states for group rows.
     * Includes only states that differ from the default one (controlled through groupsExpanded and states that the user has changed.
     * Contains the expansion state (expanded: boolean) and the unique identifier for the group row (Array).
     * ```typescript
     * const groupExpState = this.grid.groupingExpansionState;
     * ```
     */
    @Input()
    get groupingExpansionState() {
        return this._groupingExpandState;
    }

    /**
     * Sets a list of expansion states for group rows.
     * ```typescript
     *      this.grid.groupingExpansionState = [{
     *      expanded: false,
     *      hierarchy: [{ fieldName: 'ID', value: 1 }]
     *   }];
     * // You can use DataUtil.getHierarchy(groupRow) to get the group `IgxGridRowComponent` hierarchy.
     * ```
     */
    set groupingExpansionState(value) {
        const activeInfo = IgxTextHighlightDirective.highlightGroupsMap.get(this.id);

        let highlightItem = null;
        if (this.collapsedHighlightedItem) {
            highlightItem = this.collapsedHighlightedItem.item;
        } else if (this.lastSearchInfo.matchInfoCache.length) {
            highlightItem = this.lastSearchInfo.matchInfoCache[this.lastSearchInfo.activeMatchIndex].item;
        }

        this._groupingExpandState = cloneArray(value);

        this.refreshSearch();

        if (highlightItem !== null && this.groupingExpressions.length) {
            const index = this.filteredSortedData.indexOf(highlightItem);
            const groupRow = this.getGroupByRecords()[index];

            if (!this.isExpandedGroup(groupRow)) {
                IgxTextHighlightDirective.clearActiveHighlight(this.id);
                this.collapsedHighlightedItem = {
                    info: activeInfo,
                    item: highlightItem
                };
            } else if (this.collapsedHighlightedItem !== null) {
                const collapsedInfo = this.collapsedHighlightedItem.info;
                IgxTextHighlightDirective.setActiveHighlight(this.id, {
                    columnIndex: collapsedInfo.columnIndex,
                    rowIndex: collapsedInfo.rowIndex,
                    index: collapsedInfo.index,
                    page: collapsedInfo.page
                });
            }
        }
        this.cdr.detectChanges();
    }

    private collapsedHighlightedItem: any = null;

    /**
     * An @Input property that determines whether created groups are rendered expanded or collapsed.
     * The default rendered state is expanded.
     * ```html
     * <igx-grid #grid [data]="Data" [groupsExpanded]="false" [autoGenerate]="true"></igx-grid>
     * ```
     */
    @Input()
    public groupsExpanded = true;

    /**
     * A hierarchical representation of the group by records.
     * ```typescript
     * let groupRecords = this.grid.groupsRecords;
     * ```
     */
    public groupsRecords: IGroupByRecord[] = [];

    /**
     * Returns whether the paging feature is enabled/disabled.
     * The default state is disabled (false).
     * ```
     * const paging = this.grid.paging;
     * ```
     */
    @Input()
    get paging(): boolean {
        return this._paging;
    }

    /**
     * Enables/Disables the paging feature.
     * ```html
     * <igx-grid #grid [data]="Data" [autoGenerate]="true" [paging]="true"></igx-grid>
     * ```
     */
    set paging(value: boolean) {
        this._paging = value;
        this._pipeTrigger++;

        if (this._ngAfterViewInitPaassed) {
            this.cdr.detectChanges();
            this.calculateGridHeight();
            this.cdr.detectChanges();
        }
    }

    /**
     * Returns the current page index.
     * ```html
     * let gridPage = this.grid.page;
     * ```
     */
    @Input()
    get page(): number {
        return this._page;
    }

    /**
     * Sets the current page index.
     * <igx-grid #grid [data]="Data" [paging]="true" [page]="5" [autoGenerate]="true"></igx-grid>
     */
    set page(val: number) {
        if (val < 0) {
            return;
        }
        this.onPagingDone.emit({ previous: this._page, current: val });
        this._page = val;
        this.cdr.markForCheck();
    }

    /**
     * Returns the number of visible items per page of the `IgxGridComponent`.
     * The default is 15.
     * ```html
     * let itemsPerPage = this.grid.perPage;
     * ```
     */
    @Input()
    get perPage(): number {
        return this._perPage;
    }

    /**
     * Sets the number of visible items per page of the `IgxGridComponent`.
     * ```html
     * <igx-grid #grid [data]="Data" [paging]="true" [perPage]="5" [autoGenerate]="true"></igx-grid>
     * ```
     */
    set perPage(val: number) {
        if (val < 0) {
            return;
        }

        this._perPage = val;
        this.page = 0;

        this.restoreHighlight();
    }

    /**
     * You can provide a custom `ng-template` for the pagination UI of the grid.
     * ```html
     * <igx-grid #grid [paging]="true" [myTemplate]="myTemplate" [height]="'305px'"></igx-grid>
     * ```
     */
    @Input()
    public paginationTemplate: TemplateRef<any>;

    /**
     * Return the display density currently applied to the grid.
     * The default value is `comfortable`.
     * Available options are `comfortable`, `cosy`, `compact`.
     * ```typescript
     * let gridTheme = this.grid.displayDensity;
     * ```
     */
    @Input()
    public get displayDensity(): DisplayDensity | string {
        return this._displayDensity;
    }

    /**
     * Sets the display density currently applied to the grid.
     * ```html
     * <igx-grid #grid [data]="localData" [displayDensity]="'compact'" [autoGenerate]="true"></igx-grid>
     * ```
     */
    public set displayDensity(val: DisplayDensity | string) {
        switch (val) {
            case 'compact':
                this._displayDensity = DisplayDensity.compact;
                break;
            case 'cosy':
                this._displayDensity = DisplayDensity.cosy;
                break;
            case 'comfortable':
            default:
                this._displayDensity = DisplayDensity.comfortable;
        }
        this.onDensityChanged.emit();
    }

    /**
     * Returns whether the column hiding UI for the `IgxGridComponent` is enabled.
     * By default it is disabled (false).
     * ```typescript
     * let gridColHiding = this.grid.columnHiding;
     * ```
     */
    @Input()
    get columnHiding() {
        return this._columnHiding;
    }

    /**
     * Sets whether the column hiding UI for the `IgxGridComponent` is enabled.
     * In order for the UI to work, you need to enable the toolbar as shown in the example below.
     * ```html
     * <igx-grid [data]="Data" [autoGenerate]="true" [showToolbar]="true" [columnHiding]="true"></igx-grid>
     * ```
     */
    set columnHiding(value) {
        if (this._columnHiding !== value) {
            this._columnHiding = value;
            if (this.gridAPI.get(this.id)) {
                this.markForCheck();
                if (this._ngAfterViewInitPaassed) {
                    this.calculateGridSizes();
                }
            }
        }
    }

    /**
     * Sets whether the `IgxGridRowComponent` selection is enabled.
     * By default it is set to false.
     * ```typescript
     * let rowSelectable = this.grid.rowSelectable;
     * ```
     */
    @Input()
    get rowSelectable(): boolean {
        return this._rowSelection;
    }

    /**
     * Sets whether rows can be selected.
     * ```html
     * <igx-grid #grid [showToolbar]="true" [rowSelectable]="true" [columnHiding]="true"></igx-grid>
     * ```
     */
    set rowSelectable(val: boolean) {
        this._rowSelection = val;
        if (this.gridAPI.get(this.id)) {

            // should selection persist?
            this.allRowsSelected = false;
            this.deselectAllRows();
            this.markForCheck();
        }
    }

    /**
     * Returns the height of the `IgxGridComponent`.
     * ```typescript
     * let gridHeight = this.grid.height;
     * ```
     */
    @HostBinding('style.height')
    @Input()
    public get height() {
        return this._height;
    }

    /**
     * Sets the height of the `IgxGridComponent`.
     * ```html
     * <igx-grid #grid [data]="Data" [height]="'305px'" [autoGenerate]="true"></igx-grid>
     * ```
     */
    public set height(value: any) {
        if (this._height !== value) {
            this._height = value;
            requestAnimationFrame(() => {
                this.calculateGridHeight();
                this.cdr.markForCheck();
            });
        }
    }

    /**
     * Returns the width of the `IgxGridComponent`.
     * ```typescript
     * let gridWidth = this.grid.width;
     * ```
     */
    @HostBinding('style.width')
    @Input()
    public get width() {
        return this._width;
    }

    /**
     * Sets the width of the `IgxGridComponent`.
     * ```html
     * <igx-grid #grid [data]="Data" [width]="'305px'" [autoGenerate]="true"></igx-grid>
     * ```
     */
    public set width(value: any) {
        if (this._width !== value) {
            this._width = value;
            requestAnimationFrame(() => {
                // Calling reflow(), because the width calculation
                // might make the horizontal scrollbar appear/disappear.
                // This will change the height, which should be recalculated.
                this.reflow();
            });
        }
    }

    /**
     * Returns the width of the header of the `IgxGridComponent`.
     * ```html
     * let gridHeaderWidth = this.grid.headerWidth;
     * ```
     */
    get headerWidth() {
        return parseInt(this._width, 10) - 17;
    }

    /**
     * An @Input property that adds styling classes applied to all even `IgxGridRowComponent`s in the grid.
     * ```html
     * <igx-grid #grid [data]="Data" [evenRowCSS]="'igx-grid--my-even-class'" [autoGenerate]="true"></igx-grid>
     * ```
     */
    @Input()
    public evenRowCSS = 'igx-grid__tr--even';

    /**
     * An @Input property that adds styling classes applied to all odd `IgxGridRowComponent`s in the grid.
     * ```html
     * <igx-grid #grid [data]="Data" [evenRowCSS]="'igx-grid--my-odd-class'" [autoGenerate]="true"></igx-grid>
     * ```
     */
    @Input()
    public oddRowCSS = 'igx-grid__tr--odd';

    /**
     * Returns the row height.
     * ```typescript
     * const rowHeight = this.grid.rowHeight;
     * ```
     */
    @Input()
    public  get rowHeight()  {
        return this._rowHeight ? this._rowHeight : this.defaultRowHeight;
    }

    /**
     * Sets the row height.
     * ```html
     * <igx-grid #grid [data]="localData" [showToolbar]="true" [rowHeight]="100" [autoGenerate]="true"></igx-grid>
     * ```
     */
    public set rowHeight(value) {
        this._rowHeight = parseInt(value, 10);
    }

    /**
     * An @Input property that sets the default width of the `IgxGridComponent`'s columns.
     * ```html
     * <igx-grid #grid [data]="localData" [showToolbar]="true" [columnWidth]="100" [autoGenerate]="true"></igx-grid>
     * ```
     */
    @Input()
    public get columnWidth(): string {
        return this._columnWidth;
    }
    public set columnWidth(value: string) {
        this._columnWidth = value;
        this._columnWidthSetByUser = true;
    }

    /**
     * An @Input property that sets the primary key of the `IgxGridComponent`.
     * ```html
     * <igx-grid #grid [data]="localData" [showToolbar]="true" [primaryKey]="6" [autoGenerate]="true"></igx-grid>
     * ```
     */
    @Input()
    public primaryKey;

    /**
     * An @Input property that sets the message displayed when there are no records.
     * ```html
     * <igx-grid #grid [data]="Data" [emptyGridMessage]="'The grid is empty'" [autoGenerate]="true"></igx-grid>
     * ```
     */
    @Input()
    public emptyGridMessage = 'Grid has no data.';

    /**
     * An @Input property that sets the message displayed when there are no records and the grid is filtered.
     * ```html
     * <igx-grid #grid [data]="Data" [emptyGridMessage]="'The grid is empty'" [autoGenerate]="true"></igx-grid>
     * ```
     */
     @Input()
    public emptyFilteredGridMessage = 'No records found.';

    /**
     * An @Input property that sets the title to be displayed in the built-in column hiding UI.
     * ```html
     * <igx-grid [showToolbar]="true" [columnHiding]="true" columnHidingTitle="Column Hiding"></igx-grid>
     * ```
     */
    @Input()
    public columnHidingTitle = '';

    /**
     * Returns if the built-in column pinning UI should be shown in the toolbar.
     * ```typescript
     *  let colPinning = this.grid.columnPinning;
     * ```
     */
    @Input()
    get columnPinning() {
        return this._columnPinning;
    }

    /**
     * Sets if the built-in column pinning UI should be shown in the toolbar.
     * By default it's disabled.
     * ```html
     * <igx-grid #grid [data]="localData" [columnPinning]="'true" [height]="'305px'" [autoGenerate]="true"></igx-grid>
     * ```
     */
    set columnPinning(value) {
        if (this._columnPinning !== value) {
            this._columnPinning = value;
            if (this.gridAPI.get(this.id)) {
                this.markForCheck();
                if (this._ngAfterViewInitPaassed) {
                    this.calculateGridSizes();
                }
            }
        }
    }

    /**
     * An @Input property that sets the title to be displayed in the UI of the column pinning.
     * ```html
     * <igx-grid #grid [data]="localData" [columnPinning]="'true" [columnPinningTitle]="'Column Hiding'" [autoGenerate]="true"></igx-grid>
     * ```
     */
    @Input()
    public columnPinningTitle = '';

    /**
     * Emitted when `IgxGridCellComponent` is clicked. Returns the `IgxGridCellComponent`.
     * ```html
     * <igx-grid #grid (onCellClick)="onCellClick($event)" [data]="localData" [height]="'305px'" [autoGenerate]="true"></igx-grid>
     * ```
     * ```typescript
     * public onCellClick(e){
     *     alert("The cell has been clicked!");
     * }
     * ```
     */
    @Output()
    public onCellClick = new EventEmitter<IGridCellEventArgs>();

    /**
     * Emitted when `IgxGridCellComponent` is selected. Returns the `IgxGridCellComponent`.
     * ```html
     * <igx-grid #grid (onSelection)="onCellSelect($event)" [data]="localData" [height]="'305px'" [autoGenerate]="true"></igx-grid>
     * ```
     * ```typescript
     * public onCellSelect(e){
     *     alert("The cell has been selected!");
     * }
     * ```
     */
    @Output()
    public onSelection = new EventEmitter<IGridCellEventArgs>();

    /**
     *  Emitted when `IgxGridRowComponent` is selected.
     * ```html
     * <igx-grid #grid (onRowSelectionChange)="onRowClickChange($event)" [data]="localData" [autoGenerate]="true"></igx-grid>
     * ```
     * ```typescript
     * public onCellClickChange(e){
     *     alert("The selected row has been changed!");
     * }
     * ```
     */
    @Output()
    public onRowSelectionChange = new EventEmitter<IRowSelectionEventArgs>();

    /**
     * Emitted when `IgxColumnComponent` is pinned.
     * The index that the column is inserted at may be changed through the `insertAtIndex` property.
     * ```typescript
     * public columnPinning(event) {
     *     if (event.column.field === "Name") {
     *       event.insertAtIndex = 0;
     *     }
     * }
     * ```
     */
    @Output()
    public onColumnPinning = new EventEmitter<IPinColumnEventArgs>();

    /**
     * An @Output property emitting an event when `IgxGridCellComponent` or `IgxGridRowComponent`
     * editing has been performed in the grid.
     * On `IgxGridCellComponent` editing, both `IgxGridCellComponent` and `IgxGridRowComponent`
     * objects in the event arguments are defined for the corresponding
     * `IgxGridCellComponent` that is being edited and the `IgxGridRowComponent` the `IgxGridCellComponent` belongs to.
     * On `IgxGridRowComponent` editing, only the `IgxGridRowComponent` object is defined, for the `IgxGridRowComponent`
     * that is being edited.
     * The `IgxGridCellComponent` object is null on `IgxGridRowComponent` editing.
     * ```typescript
     * editDone(event: IgxColumnComponent){
     *    const column: IgxColumnComponent = event;
     * }
     * ```html
     * <igx-grid #grid3 (onEditDone)="editDone($event)" [data]="remote | async" (onSortingDone)="process($event)"
     *          [primaryKey]="'ProductID'" [rowSelectable]="true">
     *          <igx-column [sortable]="true" [field]="'ProductID'"></igx-column>
     *          <igx-column [editable]="true" [field]="'ProductName'"></igx-column>
     *          <igx-column [sortable]="true" [field]="'UnitsInStock'" [header]="'Units in Stock'"></igx-column>
     * </igx-grid>
     * ```
     */
    @Output()
    public onEditDone = new EventEmitter<IGridEditEventArgs>();

    /**
     * Emitted when a grid column is initialized. Returns the column object.
     * ```html
     * <igx-grid #grid [data]="localData" [onColumnInit]="initColumns($event)" [autoGenerate]="true"</igx-grid>
     * ```
     * ```typescript
     * initColumns(event: IgxColumnComponent) {
     * const column: IgxColumnComponent = event;
     *       column.filterable = true;
     *       column.sortable = true;
     *       column.editable = true;
     * }
     * ```
     */
    @Output()
    public onColumnInit = new EventEmitter<IgxColumnComponent>();

    /**
     * Emitted when sorting is performed through the UI. Returns the sorting expression.
     * ```html
     * <igx-grid #grid [data]="localData" [autoGenerate]="true" (onSortingDone)="sortingDone($event)"></igx-grid>
     * ```
     * ```typescript
     * sortingDone(event: SortingDirection){
     *     const sortingDirection = event;
     * }
     * ```
     */
    @Output()
    public onSortingDone = new EventEmitter<ISortingExpression>();

    /**
     * Emitted when filtering is performed through the UI.
     * Returns the filtering expressions tree of the column for which filtering was performed.
     * ```typescript
     * filteringDone(event: IFilteringExpressionsTree){
     *     const filteringTree = event;
     *}
     * ```
     * ```html
     * <igx-grid #grid [data]="localData" [height]="'305px'" [autoGenerate]="true" (onFilteringDone)="filteringDone($event)"></igx-grid>
     * ```
     */
    @Output()
    public onFilteringDone = new EventEmitter<IFilteringExpressionsTree>();

    /**
     * Emitted when paging is performed. Returns an object consisting of the previous and next pages.
     * ```typescript
     * pagingDone(event: IPageEventArgs){
     *     const paging = event;
     * }
     * ```
     * ```html
     * <igx-grid #grid [data]="localData" [height]="'305px'" [autoGenerate]="true" (onPagingDone)="pagingDone($event)"></igx-grid>
     * ```
     */
    @Output()
    public onPagingDone = new EventEmitter<IPageEventArgs>();

    /**
     * Emitted when a `IgxGridRowComponent` is being added to the `IgxGridComponent` through the API.
     * Returns the data for the new `IgxGridRowComponent` object.
     * ```typescript
     * rowAdded(event: IRowDataEventArgs){
     *    const rowInfo = event;
     * }
     * ```
     * ```html
     * <igx-grid #grid [data]="localData" (onRowAdded)="rowAdded($event)" [height]="'305px'" [autoGenerate]="true"></igx-grid>
     * ```
     */
    @Output()
    public onRowAdded = new EventEmitter<IRowDataEventArgs>();

    /**
     * Emitted when a `IgxGridRowComponent` is deleted through the `IgxGridComponent` API.
     * Returns an `IRowDataEventArgs` object.
     * ```typescript
     * rowDeleted(event: IRowDataEventArgs){
     *    const rowInfo = event;
     * }
     * ```html
     * <igx-grid #grid [data]="localData" (onRowDeleted)="rowDeleted($event)" [height]="'305px'" [autoGenerate]="true"></igx-grid>
     * ```
     */
    @Output()
    public onRowDeleted = new EventEmitter<IRowDataEventArgs>();

    /**
     * Emitted when a new `IgxColumnComponent` is grouped or ungrouped.
     * Returns the `ISortingExpression` related to the grouping operation.
     * ```typescript
     * groupingDone(event: any){
     *     const grouping = event;
     * }
     * ```
     * ```html
     * <igx-grid #grid [data]="localData" (onGroupingDone)="groupingDone($event)" [autoGenerate]="true"></igx-grid>
     * ```
     */
    @Output()
    public onGroupingDone = new EventEmitter<any>();

    /**
     * Emitted when a new chunk fo data is loaded from virtualization.
     * ```typescript
     *  <igx-grid #grid [data]="localData" [autoGenerate]="true" (onDataPreLoad)='handleDataPreloadEvent()'></igx-grid>
     * ```
     */
    @Output()
    public onDataPreLoad = new EventEmitter<any>();

    /**
     * Emitted when `IgxColumnComponent` is resized.
     * Returns the `IgxColumnComponent` object's old and new width.
     * ```typescript
     * resizing(event: IColumnResizeEventArgs){
     *     const grouping = event;
     * }
     * ```
     * ```html
     * <igx-grid #grid [data]="localData" (onColumnResized)="resizing($event)" [autoGenerate]="true"></igx-grid>
     * ```
     */
    @Output()
    public onColumnResized = new EventEmitter<IColumnResizeEventArgs>();

    /**
     * Emitted when a `IgxGridCellComponent` is right clicked. Returns the `IgxGridCellComponent` object.
     * ```typescript
     * contextMenu(event: IGridCellEventArgs){
     *     const resizing = event;
     *     console.log(resizing);
     * }
     * ```html
     * <igx-grid #grid [data]="localData" (onContextMenu)="contextMenu($event)" [autoGenerate]="true"></igx-grid>
     * ```
     */
    @Output()
    public onContextMenu = new EventEmitter<IGridCellEventArgs>();

    /**
     * Emitted when a `IgxGridCellComponent` is double clicked. Returns the `IgxGridCellComponent` object.
     * ```typescript
     * dblClick(event: IGridCellEventArgs){
     *     const dblClick = event;
     *     console.log(dblClick);
     * }
     * ```html
     * <igx-grid #grid [data]="localData" (onDoubleClick)="dblClick($event)" [autoGenerate]="true"></igx-grid>
     * ```
     */
    @Output()
    public onDoubleClick = new EventEmitter<IGridCellEventArgs>();

    /**
     * Emitted when `IgxColumnComponent` visibility is changed. Args: { column: any, newValue: boolean }
     * ```typescript
     * visibilityChanged(event: IColumnVisibilityChangedEventArgs){
     *    const visiblity = event;
     * }
     * ```
     * ```html
     * <igx-grid [columnHiding]="true" [showToolbar]="true" (onColumnVisibilityChanged)="visibilityChanged($event)"></igx-grid>
     * ```
     */
    @Output()
    public onColumnVisibilityChanged = new EventEmitter<IColumnVisibilityChangedEventArgs>();

    /**
     * Emitted when `IgxColumnComponent` moving starts. Returns the moved `IgxColumnComponent` object.
     * ```typescript
     * movingStart(event: IColumnMovingStartEventArgs){
     *     const movingStarts = event;
     * }
     * ```
     * ```html
     * <igx-grid [columnHiding]="true" [showToolbar]="true" (onColumnMovingStart)="movingStart($event)"></igx-grid>
     * ```
     */
    @Output()
    public onColumnMovingStart = new EventEmitter<IColumnMovingStartEventArgs>();

    /**
     * Emitted throughout the `IgxColumnComponent` moving operation.
     * Returns the source and target `IgxColumnComponent` objects. This event is cancelable.
     * ```typescript
     * moving(event: IColumnMovingEventArgs){
     *     const moving = event;
     * }
     * ```
     * ```html
     * <igx-grid [columnHiding]="true" [showToolbar]="true" (onColumnMoving)="moving($event)"></igx-grid>
     * ```
     */
    @Output()
    public onColumnMoving = new EventEmitter<IColumnMovingEventArgs>();

    /**
     * Emitted when `IgxColumnComponent` moving ends.
     * Returns the source and target `IgxColumnComponent` objects. This event is cancelable.
     * ```typescript
     * movingEnds(event: IColumnMovingEndEventArgs){
     *     const movingEnds = event;
     * }
     * ```
     * ```html
     * <igx-grid [columnHiding]="true" [showToolbar]="true" (onColumnMovingEnd)="movingEnds($event)"></igx-grid>
     * ```
     */
    @Output()
    public onColumnMovingEnd = new EventEmitter<IColumnMovingEndEventArgs>();

    /**
     * @hidden
     */
    @Output()
    protected onDensityChanged = new EventEmitter<any>();

    /**
     * @hidden
     */
    @ContentChildren(IgxColumnComponent, {read: IgxColumnComponent, descendants: true})
    public columnList: QueryList<IgxColumnComponent>;

    /**
     * @hidden
     */
    @ContentChild(IgxGroupByRowTemplateDirective, { read: IgxGroupByRowTemplateDirective })
    protected groupTemplate: IgxGroupByRowTemplateDirective;

    /**
     * A list of `IgxGridRowComponent`.
     * ```typescript
     * const rowList = this.grid.rowList;
     * ```
     */
    @ViewChildren('row')
    public rowList: QueryList<any>;

    /**
     * A list of `IgxGridRowComponent`, currently rendered.
     * ```typescript
     * const dataList = this.grid.dataRowList;
     * ```
     */
    @ViewChildren(IgxGridRowComponent, { read: IgxGridRowComponent })
    public dataRowList: QueryList<any>;

    /**
     * A list of all group rows.
     * ```typescript
     * const groupList = this.grid.groupsRowList;
     * ```
     */
    @ViewChildren(IgxGridGroupByRowComponent, { read: IgxGridGroupByRowComponent })
    public groupsRowList: QueryList<IgxGridGroupByRowComponent>;

    /**
     * A template reference for the template when the filtered `IgxGridComponent` is empty.
     * ```
     * const emptyTempalte = this.grid.emptyGridTemplate;
     * ```
     */
    @ViewChild('emptyFilteredGrid', { read: TemplateRef })
    public emptyFilteredGridTemplate: TemplateRef<any>;

    /**
     * A template reference for the template when the `IgxGridComponent` is empty.
     * ```
     * const emptyTempalte = this.grid.emptyGridTemplate;
     * ```
     */
    @ViewChild('defaultEmptyGrid', { read: TemplateRef })
    public emptyGridDefaultTemplate: TemplateRef<any>;

    /**
     * @hidden
     */
    @ViewChild('scrollContainer', { read: IgxForOfDirective })
    public parentVirtDir: IgxForOfDirective<any>;

    /**
     * @hidden
     */
    @ViewChild('verticalScrollContainer', { read: IgxForOfDirective })
    public verticalScrollContainer: IgxForOfDirective<any>;

    /**
     * @hidden
     */
    @ViewChild('scr', { read: ElementRef })
    public scr: ElementRef;

    /**
     * @hidden
     */
    @ViewChild('paginator', { read: ElementRef })
    public paginator: ElementRef;

    /**
     * @hidden
     */
    @ViewChild('headerContainer', { read: IgxForOfDirective })
    public headerContainer: IgxForOfDirective<any>;

    /**
     * @hidden
     */
    @ViewChild('headerCheckboxContainer')
    public headerCheckboxContainer: ElementRef;

    /**
     * @hidden
     */
    @ViewChild('headerGroupContainer')
    public headerGroupContainer: ElementRef;

    /**
     * @hidden
     */
    @ViewChild('headerCheckbox', { read: IgxCheckboxComponent })
    public headerCheckbox: IgxCheckboxComponent;

    /**
     * @hidden
     */
    @ViewChild('groupArea')
    public groupArea: ElementRef;

    /**
     * @hidden
     */
    @ViewChild('theadRow')
    public theadRow: ElementRef;

    /**
     * @hidden
     */
    @ViewChild('tbody')
    public tbody: ElementRef;

    /**
     * @hidden
     */
    @ViewChild('tfoot')
    public tfoot: ElementRef;

    /**
     * @hidden
     */
    @ViewChild('summaries')
    public summaries: ElementRef;

    /**
     * @hidden
     */
    @HostBinding('attr.tabindex')
    public tabindex = 0;

    /**
     * @hidden
     */
    @HostBinding('attr.class')
    get hostClass(): string {
        switch (this._displayDensity) {
            case DisplayDensity.cosy:
                return 'igx-grid--cosy';
            case DisplayDensity.compact:
                return 'igx-grid--compact';
            default:
                return 'igx-grid';
        }
    }

    /**
     * @hidden
     */
    get groupAreaHostClass(): string {
        switch (this._displayDensity) {
            case DisplayDensity.cosy:
                return 'igx-drop-area--cosy';
            case DisplayDensity.compact:
                return 'igx-drop-area--compact';
            default:
                return 'igx-drop-area';
        }
    }

    /**
     * @hidden
     */
    @HostBinding('attr.role')
    public hostRole = 'grid';

    /**
     * @hidden
     */
    get pipeTrigger(): number {
        return this._pipeTrigger;
    }

    /**
     * Returns the sorting state of the `IgxGridComponent`.
     * ```typescript
     * const sortingState = this.grid.sortingExpressions;
     * ```
     */
    @Input()
    get sortingExpressions() {
        return this._sortingExpressions;
    }

    /**
     * Sets the sorting state of the `IgxGridComponent`.
     * ```typescript
     * this.grid.sortingExpressions = [{
     *     fieldName: "ID",
     *     dir: SortingDirection.Desc,
     *     ignoreCase: true
     * }];
     * ```
     */
    set sortingExpressions(value) {
        this._sortingExpressions = cloneArray(value);
        this.cdr.markForCheck();

        this.restoreHighlight();
    }

    /**
     * Returns the state of the grid virtualization, including the start index and how many records are rendered.
     * ```typescript
     * const gridVirtState = this.grid1.virtualizationState;
     * ```
     */
    get virtualizationState() {
        return this.verticalScrollContainer.state;
    }

    /**
     * @hidden
     */
    set virtualizationState(state) {
        this.verticalScrollContainer.state = state;
    }

    /**
     * Returns the total number of records in the data source.
     * Works only with remote grid virtualization.
     * ```typescript
     * const itemCount = this.grid1.totalItemCount;
     * ```
     */
    get totalItemCount() {
        return this.verticalScrollContainer.totalItemCount;
    }

    /**
     * Sets the total number of records in the data source.
     * This property is required for virtualization to function when the grid is bound remotely.
     * ```typescript
     * this.grid1.totalItemCount = 55;
     * ```
     */
    set totalItemCount(count) {
        this.verticalScrollContainer.totalItemCount = count;
        this.cdr.detectChanges();
    }

    /**
     * @hidden
     */
    get maxLevelHeaderDepth() {
        if (this._maxLevelHeaderDepth === null) {
            this._maxLevelHeaderDepth =  this.columnList.reduce((acc, col) => Math.max(acc, col.level), 0);
        }
        return this._maxLevelHeaderDepth;
    }

    /**
     * Returns the number of hidden `IgxColumnComponent`.
     * ```typescript
     * const hiddenCol = this.grid.hiddenColumnsCount;
     * ``
     */
    get hiddenColumnsCount() {
        return this.columnList.filter((col) => col.columnGroup === false && col.hidden === true).length;
    }

    /**
     * Returns the text to be displayed inside the toggle button
     * for the built-in column hiding UI of the`IgxColumnComponent`.
     * ```typescript
     * const hiddenColText = this.grid.hiddenColumnsText;
     * ``
     */
    @Input()
    get hiddenColumnsText() {
        return this._hiddenColumnsText;
    }

    /**
     * Sets the text to be displayed inside the toggle button
     * for the built-in column hiding UI of the`IgxColumnComponent`.
     * ```typesciprt
     * <igx-grid [columnHiding]="true" [showToolbar]="true" [hiddenColumnsText]="'Hidden Columns'"></igx-grid>
     * ```
     */
    set hiddenColumnsText(value) {
        this._hiddenColumnsText = value;

    }

    /**
     * Returns the text to be displayed inside the toggle button
     * for the built-in column pinning UI of the`IgxColumnComponent`.
     * ```typescript
     * const pinnedText = this.grid.pinnedColumnsText;
     * ```
     */
    @Input()
    get pinnedColumnsText() {
        return this._pinnedColumnsText;
    }

    /**
     * Sets the text to be displayed inside the toggle button
     * for the built-in column pinning UI of the`IgxColumnComponent`.
     * ```html
     * <igx-grid [pinnedColumnsText]="'PinnedCols Text" [data]="data" [width]="'100%'" [height]="'500px'"></igx-grid>
     * ```
     */
    set pinnedColumnsText(value) {
        this._pinnedColumnsText = value;
    }

    /**
     * @hidden
    */
    public columnsWithNoSetWidths = null;

    /* Toolbar related definitions */
    private _showToolbar = false;
    private _exportExcel = false;
    private _exportCsv = false;
    private _toolbarTitle: string = null;
    private _exportText: string = null;
    private _exportExcelText: string = null;
    private _exportCsvText: string = null;

    /**
     * Provides access to the `IgxToolbarComponent`.
     * ```typescript
     * const gridToolbar = this.grid.toolbar;
     * ```
     */
    @ViewChild('toolbar', { read: IgxGridToolbarComponent })
    public toolbar: IgxGridToolbarComponent = null;

    @ViewChild('toolbar', { read: ElementRef })
    private toolbarHtml: ElementRef = null;

    public get shouldShowToolbar(): boolean {
        return this.showToolbar &&
               (this.columnHiding ||
                this.columnPinning ||
                this.exportExcel ||
                this.exportCsv ||
                (this.toolbarTitle && this.toolbarTitle !== null && this.toolbarTitle !== ''));
    }

    /**
     * Returns whether the `IgxGridComponent`'s toolbar is shown or hidden.
     * ```typescript
     * const toolbarGrid = this.grid.showToolbar;
     * ```
     */
    @Input()
    public get showToolbar(): boolean {
        return this._showToolbar;
    }

    /**
     * Shows or hides the `IgxGridComponent`'s toolbar.
     * ```html
     * <igx-grid [data]="localData" [showToolbar]="true" [autoGenerate]="true" ></igx-grid>
     * ```
     */
    public set showToolbar(newValue: boolean) {
        if (this._showToolbar !== newValue) {
            this._showToolbar = newValue;
            this.cdr.markForCheck();
            if (this._ngAfterViewInitPaassed) {
                this.calculateGridSizes();
            }
        }
    }

    /**
     * Returns the toolbar's title.
     * ```typescript
     * const toolbarTitle  = this.grid.toolbarTitle;
     * ```
     */
    @Input()
    public get toolbarTitle(): string {
        return this._toolbarTitle;
    }

    /**
     * Sets the toolbar's title.
     * ```html
     * <igx-grid [data]="localData" [showToolbar]="true" [autoGenerate]="true" [toolbarTitle]="'My Grid'"></igx-grid>
     * ```
     */
    public set toolbarTitle(newValue: string) {
        if (this._toolbarTitle !== newValue) {
            this._toolbarTitle = newValue;
            this.cdr.markForCheck();
            if (this._ngAfterViewInitPaassed) {
                this.calculateGridSizes();
            }
        }
    }

    /**
     * Returns whether the option for exporting to MS Excel is enabled or disabled.
     * ```typescript
     * cosnt excelExporter = this.grid.exportExcel;
     * ```
     */
    @Input()
    public get exportExcel(): boolean {
        return this._exportExcel;
    }

    /**
     * Enable or disable the option for exporting to MS Excel.
     * ```html
     * <igx-grid [data]="localData" [showToolbar]="true" [autoGenerate]="true" [exportExcel]="true"></igx-grid>
     * ```
     */
    public set exportExcel(newValue: boolean) {
        if (this._exportExcel !== newValue) {
            this._exportExcel = newValue;
            this.cdr.markForCheck();
            if (this._ngAfterViewInitPaassed) {
                this.calculateGridSizes();
            }
        }
    }

    /**
     * Returns whether the option for exporting to CSV is enabled or disabled.
     * ```typescript
     * const exportCsv = this.grid.exportCsv;
     * ```
     */
    @Input()
    public get exportCsv(): boolean {
        return this._exportCsv;
    }

    /**
     * Enable or disable the option for exporting to CSV.
     * ```html
     * <igx-grid [data]="localData" [showToolbar]="true" [autoGenerate]="true" [exportCsv]="true"></igx-grid>
     * ```
     */
    public set exportCsv(newValue: boolean) {
        if (this._exportCsv !== newValue) {
            this._exportCsv = newValue;
            this.cdr.markForCheck();
            if (this._ngAfterViewInitPaassed) {
                this.calculateGridSizes();
            }
        }
    }

    /**
     * Returns the textual content for the main export button.
     * ```typescript
     * const exportText = this.grid.exportText;
     * ```
     */
    @Input()
    public get exportText(): string {
        return this._exportText;
    }

    /**
     * Sets the textual content for the main export button.
     * ```html
     * <igx-grid [data]="localData" [showToolbar]="true" [exportText]="'My Exporter'" [exportCsv]="true"></igx-grid>
     * ```
     */
    public set exportText(newValue: string) {
        if (this._exportText !== newValue) {
            this._exportText = newValue;
            this.cdr.markForCheck();
            if (this._ngAfterViewInitPaassed) {
                this.calculateGridSizes();
            }
        }
    }

    /**
     * Returns the textual content for the MS Excel export button.
     * ```typescript
     * const excelText = this.grid.exportExcelText;
     * ```
     */
    @Input()
    public get exportExcelText(): string {
        return this._exportExcelText;
    }

    /**
     * Sets the textual content for the MS Excel export button.
     * ```html
     * <igx-grid [exportExcelText]="'My Excel Exporter" [showToolbar]="true" [exportText]="'My Exporter'" [exportCsv]="true"></igx-grid>
     * ```
     */
    public set exportExcelText(newValue: string) {
        if (this._exportExcelText !== newValue) {
            this._exportExcelText = newValue;
            this.cdr.markForCheck();
            if (this._ngAfterViewInitPaassed) {
                this.calculateGridSizes();
            }
        }
    }

    /**
     * Returns the textual content for the CSV export button.
     * ```typescript
     * const csvText = this.grid.exportCsvText;
     * ```
     */
    @Input()
    public get exportCsvText(): string {
        return this._exportCsvText;
    }

    /**
     * Sets the textual content for the CSV export button.
     * ```html
     * <igx-grid [exportCsvText]="'My Csv Exporter" [showToolbar]="true" [exportText]="'My Exporter'" [exportExcel]="true"></igx-grid>
     * ```
     */
    public set exportCsvText(newValue: string) {
        if (this._exportCsvText !== newValue) {
            this._exportCsvText = newValue;
            this.cdr.markForCheck();
            if (this._ngAfterViewInitPaassed) {
                this.calculateGridSizes();
            }
        }
    }

    /**
     * Emitted when an export process is initiated by the user.
     * ```typescript
     * toolbarExporting(event: IGridToolbarExportEventArgs){
     *     const toolbarExporting = event;
     * }
     * ```
     */
    @Output()
    public onToolbarExporting = new EventEmitter<IGridToolbarExportEventArgs>();

    /* End of toolbar related definitions */

    /**
     * @hidden
     */
    public pagingState;
    /**
     * @hidden
     */
    public calcWidth: number;
    /**
     * @hidden
     */
    public calcRowCheckboxWidth: number;
    /**
     * @hidden
     */
    public calcHeight: number;
    /**
     * @hidden
     */
    public tfootHeight: number;
    /**
     * @hidden
     */
    public chipsGoupingExpressions = [];
    /**
     * @hidden
     */
    public summariesHeight: number;

    /**
     * @hidden
     */
    public draggedColumn: IgxColumnComponent;
    /**
     * @hidden
     */
    public isColumnResizing: boolean;
    /**
     * @hidden
     */
    public isColumnMoving: boolean;

    /**
     * @hidden
     */
    public eventBus = new Subject<boolean>();

    /**
     * @hidden
     */
    public allRowsSelected = false;

    /**
     * @hidden
     */
    public lastSearchInfo: ISearchInfo = {
        searchText: '',
        caseSensitive: false,
        activeMatchIndex: 0,
        matchInfoCache: []
    };

    /**
     * @hidden
     */
    protected destroy$ = new Subject<boolean>();

    /**
     * @hidden
     */
    protected _perPage = 15;
    /**
     * @hidden
     */
    protected _page = 0;
    /**
     * @hidden
     */
    protected _paging = false;
    /**
     * @hidden
     */
    protected _rowSelection = false;
    /**
     * @hidden
     */
    protected _pipeTrigger = 0;
    /**
     * @hidden
     */
    protected _columns: IgxColumnComponent[] = [];
    /**
     * @hidden
     */
    protected _pinnedColumns: IgxColumnComponent[] = [];
    /**
     * @hidden
     */
    protected _unpinnedColumns: IgxColumnComponent[] = [];
    /**
     * @hidden
     */
    protected _filteringExpressionsTree: IFilteringExpressionsTree = new FilteringExpressionsTree(FilteringLogic.And);
    /**
     * @hidden
     */
    protected _sortingExpressions = [];
    /**
     * @hidden
     */
    protected _maxLevelHeaderDepth = null;
    /**
     * @hidden
     */
    protected _groupingExpressions = [];
    /**
     * @hidden
     */
    protected _groupingExpandState: IGroupByExpandState[] = [];
    /**
     * @hidden
     */
    protected _groupRowTemplate: TemplateRef<any>;
    /**
     * @hidden
     */
    protected _groupAreaTemplate: TemplateRef<any>;
    /**
     * @hidden
     */
    protected _columnHiding = false;
    /**
     * @hidden
     */
    protected _columnPinning = false;
    private _filteredData = null;
    private resizeHandler;
    private columnListDiffer;
    private _hiddenColumnsText = '';
    private _pinnedColumnsText = '';
    private _height = '100%';
    private _width = '100%';
    private _rowHeight;
    private _displayDensity = DisplayDensity.comfortable;
    private _ngAfterViewInitPaassed = false;

    private _columnWidth: string;
    private _columnWidthSetByUser = false;

    constructor(
        private gridAPI: IgxGridAPIService,
        public selectionAPI: IgxSelectionAPIService,
        private elementRef: ElementRef,
        private zone: NgZone,
        @Inject(DOCUMENT) public document,
        public cdr: ChangeDetectorRef,
        private resolver: ComponentFactoryResolver,
        private differs: IterableDiffers,
        private viewRef: ViewContainerRef) {

        this.resizeHandler = () => {
            this.calculateGridSizes();
            this.zone.run(() => this.markForCheck());
        };
    }

    /**
     * @hidden
     */
    public ngOnInit() {
        this.gridAPI.register(this);
        this.setEventBusSubscription();
        this.setVerticalScrollSubscription();
        this.columnListDiffer = this.differs.find([]).create(null);
        this.calcWidth = this._width && this._width.indexOf('%') === -1 ? parseInt(this._width, 10) : 0;
        this.calcHeight = 0;
        this.calcRowCheckboxWidth = 0;

        this.onRowAdded.pipe(takeUntil(this.destroy$)).subscribe(() => this.clearSummaryCache());
        this.onRowDeleted.pipe(takeUntil(this.destroy$)).subscribe(() => this.clearSummaryCache());
        this.onFilteringDone.pipe(takeUntil(this.destroy$)).subscribe(() => this.clearSummaryCache());
        this.onEditDone.pipe(takeUntil(this.destroy$)).subscribe((editCell) => this.clearSummaryCache(editCell));
        this.onColumnMoving.pipe(takeUntil(this.destroy$)).subscribe((source) => {
            this.gridAPI.submit_value(this.id);
        });
    }

    /**
     * @hidden
     */
    public ngAfterContentInit() {
        if (this.autoGenerate) {
            this.autogenerateColumns();
        }
        if (this.groupTemplate) {
            this._groupRowTemplate = this.groupTemplate.template;
        }

        this.initColumns(this.columnList, (col: IgxColumnComponent) => this.onColumnInit.emit(col));
        this.columnListDiffer.diff(this.columnList);
        this.clearSummaryCache();
        this.summariesHeight = this.calcMaxSummaryHeight();
        this._derivePossibleHeight();
        this.markForCheck();

        this.columnList.changes
            .pipe(takeUntil(this.destroy$))
            .subscribe((change: QueryList<IgxColumnComponent>) => {
                const diff = this.columnListDiffer.diff(change);
                if (diff) {

                    this.initColumns(this.columnList);

                    diff.forEachAddedItem((record: IterableChangeRecord<IgxColumnComponent>) => {
                        this.clearSummaryCache();
                        this.calculateGridSizes();
                        this.onColumnInit.emit(record.item);
                    });

                    diff.forEachRemovedItem((record: IterableChangeRecord<IgxColumnComponent>) => {
                        // Recalculate Summaries
                        this.clearSummaryCache();
                        this.calculateGridSizes();

                        // Clear Filtering
                        this.gridAPI.clear_filter(this.id, record.item.field);

                        // Clear Sorting
                        this.gridAPI.clear_sort(this.id, record.item.field);
                    });
                }
                this.markForCheck();
            });
        const vertScrDC = this.verticalScrollContainer.dc.instance._viewContainer.element.nativeElement;
        vertScrDC.addEventListener('scroll', (evt) => { this.scrollHandler(evt); });
    }

    /**
     * @hidden
     */
    public ngAfterViewInit() {
        this.zone.runOutsideAngular(() => {
            this.document.defaultView.addEventListener('resize', this.resizeHandler);
        });
        this._derivePossibleWidth();
        this.initPinning();
        this.calculateGridSizes();
        this.onDensityChanged.pipe(takeUntil(this.destroy$)).subscribe(() => {
            requestAnimationFrame(() => {
                this.summariesHeight = 0;
                this.reflow();
            });
        });
        this._ngAfterViewInitPaassed = true;

        // In some rare cases we get the AfterViewInit before the grid is added to the DOM
        // and as a result we get 0 width and can't size ourselves properly.
        // In order to prevent that add a mutation observer that watches if we have been added.
        if (!this.calcWidth) {
            const config = { childList: true, subtree: true };
            let observer: MutationObserver = null;
            const callback = (mutationsList) => {
                mutationsList.forEach((mutation) => {
                    if (mutation.type === 'childList') {
                        const addedNodes = new Array(... mutation.addedNodes);
                        addedNodes.forEach((node) => {
                            const added = this.checkIfGridIsAdded(node);
                            if (added) {
                                this.calculateGridWidth();
                                observer.disconnect();
                            }
                        });
                    }
                });
            };

            observer = new MutationObserver(callback);
            observer.observe(this.document.body, config);
        }
    }

    /**
     * @hidden
     */
    public ngOnDestroy() {
        this.zone.runOutsideAngular(() => this.document.defaultView.removeEventListener('resize', this.resizeHandler));
        this.destroy$.next(true);
        this.destroy$.complete();
        this.gridAPI.unset(this.id);
    }

    /**
     * @hidden
     */
    public dataLoading(event) {
        this.onDataPreLoad.emit(event);
    }

    /**
     * Toggles the specified column's visibility.
     * ```typescript
     * this.grid1.toggleColumnVisibility({
     *       column: this.grid1.columns[0],
     *       newValue: true
     * });
     * ```
     */
    public toggleColumnVisibility(args: IColumnVisibilityChangedEventArgs) {
        const col = this.getColumnByName(args.column.field);
        col.hidden = args.newValue;
        this.onColumnVisibilityChanged.emit(args);

        this.markForCheck();
    }

    /**
     * Returns the native element of the `IgxGridComponent`.
     * ```typescript
     * const nativeEl = this.grid.nativeElement.
     * ```
     */
    get nativeElement() {
        return this.elementRef.nativeElement;
    }

    /**
     * Returns the template reference of the `IgxGridComponent`'s group row.
     * ```
     * const groupRowTemplate = this.grid.groupRowTemplate;
     * ```
     */
    get groupRowTemplate(): TemplateRef<any> {
        return this._groupRowTemplate;
    }

    /**
     * Sets the template reference of the `IgxGridComponent`'s group `IgxGridRowComponent`.
     * ```typescript
     * this.grid.groupRowTemplate = myRowTemplate.
     * ```
     */
    set groupRowTemplate(template: TemplateRef<any>) {
        this._groupRowTemplate = template;
        this.markForCheck();
    }


    /**
     * Returns the template reference of the `IgxGridComponent`'s group area.
     * ```typescript
     * const groupAreaTemplate = this.grid.groupAreaTemplate;
     * ```
     */
    get groupAreaTemplate(): TemplateRef<any> {
        return this._groupAreaTemplate;
    }

    /**
     * Sets the template reference of the `IgxGridComponent`'s group area.
     * ```typescript
     * this.grid.groupAreaTemplate = myAreaTemplate.
     * ```
     */
    set groupAreaTemplate(template: TemplateRef<any>) {
        this._groupAreaTemplate = template;
        this.markForCheck();
    }

    /**
     * @hidden
     */
    get calcResizerHeight(): number {
        if (this.hasSummarizedColumns) {
            return this.theadRow.nativeElement.clientHeight + this.tbody.nativeElement.clientHeight +
                this.tfoot.nativeElement.clientHeight;
        }
        return this.theadRow.nativeElement.clientHeight + this.tbody.nativeElement.clientHeight;
    }

    /**
     * Returns the `IgxGridComponent`'s rows height.
     * ```typescript
     * const rowHeigh = this.grid.defaultRowHeight;
     * ```
     */
    get defaultRowHeight(): number {
        switch (this._displayDensity) {
            case DisplayDensity.compact:
                return 32;
            case DisplayDensity.cosy:
                return 40;
            case DisplayDensity.comfortable:
            default:
                return 50;
        }
    }

    /**
     * Returns the maximum width of the container for the pinned `IgxColumnComponent`s.
     * ```typescript
     * const maxPinnedColWidth = this.grid.calcPinnedContainerMaxWidth;
     * ```
     */
    get calcPinnedContainerMaxWidth(): number {
        return (this.calcWidth * 80) / 100;
    }

    /**
     * Returns the minimum width of the container for the unpinned `IgxColumnComponent`s.
     * ```typescript
     * const minUnpinnedColWidth = this.grid.unpinnedAreaMinWidth;
     * ```
     */
    get unpinnedAreaMinWidth(): number {
        return (this.calcWidth * 20) / 100;
    }

    /**
     * Returns the current width of the container for the pinned `IgxColumnComponent`s.
     * ```typescript
     * const pinnedWidth = this.grid.getPinnedWidth;
     * ```
     */
    get pinnedWidth() {
        return this.getPinnedWidth();
    }

    /**
     * Returns the current width of the container for the unpinned `IgxColumnComponent`s.
     * ```typescript
     * const unpinnedWidth = this.grid.getUnpinnedWidth;
     * ```
     */
    get unpinnedWidth() {
        return this.getUnpinnedWidth();
    }

    /**
     * @hidden
     */
    get summariesMargin() {
        return this.rowSelectable ? this.calcRowCheckboxWidth : 0;
    }

    /**
     * Returns an array of `IgxColumnComponent`s.
     * ```typescript
     * const colums = this.grid.columns.
     * ```
     */
    get columns(): IgxColumnComponent[] {
        return this._columns;
    }

    /**
     * Returns an array of the pinned `IgxColumnComponent`s.
     * ```typescript
     * const pinnedColumns = this.grid.pinnedColumns.
     * ```
     */
    get pinnedColumns(): IgxColumnComponent[] {
        return this._pinnedColumns.filter((col) => !col.hidden);
    }

    /**
     * Returns an array of unpinned `IgxColumnComponent`s.
     * ```typescript
     * const unpinnedColumns = this.grid.unpinnedColumns.
     * ```
     */
    get unpinnedColumns(): IgxColumnComponent[] {
        return this._unpinnedColumns.filter((col) => !col.hidden); // .sort((col1, col2) => col1.index - col2.index);
    }

    /**
     * Returns the `IgxColumnComponent` by field name.
     * ```typescript
     * const myCol = this.grid1.getColumnByName("ID");
     * ```
     * @param name
     */
    public getColumnByName(name: string): IgxColumnComponent {
        return this.columnList.find((col) => col.field === name);
    }

    /**
     * Returns the `IgxColumnComponent` by index.
     * ```typescript
     * const myRow = this.grid1.getRowByIndex(1);
     * ```
     * @param index
     */
    public getRowByIndex(index: number): IgxGridRowComponent {
        return this.gridAPI.get_row_by_index(this.id, index);
    }

    /**
     * Returns `IgxGridRowComponent` object by the specified primary key .
     * Requires that the `primaryKey` property is set.
     * ```typescript
     * const myRow = this.grid1.getRowByKey("cell5");
     * ```
     * @param keyValue
     */
    public getRowByKey(keyValue: any): IgxGridRowComponent {
        return this.gridAPI.get_row_by_key(this.id, keyValue);
    }

    /**
     * Returns an array of visible `IgxColumnComponent`s.
     * ```typescript
     * const visibleColumns = this.grid.visibleColumns.
     * ```
     */
    get visibleColumns(): IgxColumnComponent[] {
        return this.columnList.filter((col) => !col.hidden);
    }

    /**
     * Returns the `IgxGridCellComponent` that matches the conditions.
     * ```typescript
     * const myCell = this.grid1.getCellByColumn(2,"UnitPrice");
     * ```
     * @param rowIndex
     * @param columnField
     */
    public getCellByColumn(rowIndex: number, columnField: string): IgxGridCellComponent {
        const columnId = this.columnList.map((column) => column.field).indexOf(columnField);
        if (columnId !== -1) {
            return this.gridAPI.get_cell_by_index(this.id, rowIndex, columnId);
        }
    }

    /**
     * Returns an `IgxGridCellComponent` object by the specified primary key and column field.
     * Requires that the primaryKey property is set.
     * ```typescript
     * grid.getCellByKey(1, 'index');
     * ```
     * @param rowSelector match any rowID
     * @param columnField
     */
    public getCellByKey(rowSelector: any, columnField: string): IgxGridCellComponent {
        return this.gridAPI.get_cell_by_key(this.id, rowSelector, columnField);
    }

    /**
     * Returns the total number of pages.
     * ```typescript
     * const totalPages = this.grid.totalPages;
     * ```
     */
    get totalPages(): number {
        if (this.pagingState) {
            return this.pagingState.metadata.countPages;
        }
        return -1;
    }

    /**
     * Returns the total number of records.
     * Only functions when paging is enabled.
     * ```typescript
     * const totalRecords = this.grid.totalRecords;
     * ```
     */
    get totalRecords(): number {
        if (this.pagingState) {
            return this.pagingState.metadata.countRecords;
        }
    }

    /**
     * Returns if the current page is the first page.
     * ```typescript
     * const firstPage = this.grid.isFirstPage;
     * ```
     */
    get isFirstPage(): boolean {
        return this.page === 0;
    }

    /**
     * Returns if the current page is the last page.
     * ```typescript
     * const lastPage = this.grid.isLastPage;
     * ```
     */
    get isLastPage(): boolean {
        return this.page + 1 >= this.totalPages;
    }

    /**
     * Returns the total width of the `IgxGridComponent`.
     * ```typescript
     * const gridWidth = this.grid.totalWidth;
     * ```
     */
    get totalWidth(): number {
        // Take only top level columns
        const cols = this.visibleColumns.filter(col => col.level === 0 && !col.pinned);
        let totalWidth = 0;
        let i = 0;
        for (i; i < cols.length; i++) {
            totalWidth += parseInt(cols[i].width, 10) || 0;
        }
        return totalWidth;
    }

    /**
     * @hidden
     */
    protected _moveColumns(from: IgxColumnComponent, to: IgxColumnComponent) {
        const list = this.columnList.toArray();
        const fi = list.indexOf(from);
        const ti = list.indexOf(to);

        const activeInfo = IgxTextHighlightDirective.highlightGroupsMap.get(this.id);
        const activeColumnIndex = activeInfo.columnIndex;
        let activeColumn = null;

        if (activeInfo.columnIndex !== -1) {
            activeColumn = list[activeColumnIndex];
        }

        list.splice(ti, 0, ...list.splice(fi, 1));
        const newList = this._resetColumnList(list);
        this.columnList.reset(newList);
        this.columnList.notifyOnChanges();

        if (activeColumn !== null && activeColumn !== undefined) {
            const newIndex = newList.indexOf(activeColumn);
            IgxColumnComponent.updateHighlights(activeColumnIndex, newIndex, this);
        }
    }

    /**
     * @hidden
     */
    protected _resetColumnList(list?) {
        if (!list) {
            list = this.columnList.toArray();
        }
        let newList = [];
        list.filter(c => c.level === 0).forEach(p => {
            newList.push(p);
            if (p.columnGroup) {
                newList = newList.concat(p.allChildren);
            }
        });
        return newList;
    }

    /**
     * @hidden
     */
    protected _moveChildColumns(parent: IgxColumnComponent, from: IgxColumnComponent, to: IgxColumnComponent) {
        const buffer = parent.children.toArray();
        const fi = buffer.indexOf(from);
        const ti = buffer.indexOf(to);
        buffer.splice(ti, 0, ...buffer.splice(fi, 1));
        parent.children.reset(buffer);
    }

    /**
     * Moves a column to the specified drop target.
     * ```typescript
     * grid.moveColumn(compName, persDetails);
     * ```
     */
    public moveColumn(column: IgxColumnComponent, dropTarget: IgxColumnComponent) {
        if (column.level !== dropTarget.level) {
            return;
        }
        this.gridAPI.submit_value(this.id);
        if (column.level) {
            this._moveChildColumns(column.parent, column, dropTarget);
        }

        if (dropTarget.pinned && column.pinned) {
            const pinned = this._pinnedColumns;
            pinned.splice(pinned.indexOf(dropTarget), 0, ...pinned.splice(pinned.indexOf(column), 1));
        }

        if (dropTarget.pinned && !column.pinned) {
            column.pin(dropTarget.index);
        }

        if (!dropTarget.pinned && column.pinned) {
            column.pinned = false;
        }

        this._moveColumns(column, dropTarget);
    }

    /**
     * Goes to the next page of the `IgxGridComponent`, if the grid is not already at the last page.
     * ```typescript
     * this.grid1.nextPage();
     * ```
     */
    public nextPage(): void {
        if (!this.isLastPage) {
            this.page += 1;
        }
    }

    /**
     * Goes to the previous page of the `IgxGridComponent`, if the grid is not already at the first page.
     * ```typescript
     * this.grid1.previousPage();
     * ```
     */
    public previousPage(): void {
        if (!this.isFirstPage) {
            this.page -= 1;
        }
    }

    /**
     * Goes to the desired page.
     * ```typescript
     * this.grid1.paginate(1);
     * ```
     * @param val
     */
    public paginate(val: number): void {
        if (val < 0) {
            return;
        }
        this.page = val;
    }

    /**
     * Manually marks the `IgxGridComponent` for change detection.
     * ```typescript
     * this.grid1.markForCheck();
     * ```
     */
    public markForCheck() {
        if (this.rowList) {
            this.rowList.forEach((row) => row.cdr.markForCheck());
        }
        this.cdr.detectChanges();
    }

    /**
     * Creates a new `IgxGridRowComponent` and adds the data record to the end of the data source.
     * ```typescript
     * const record = {
     *     ID: this.grid1.data[this.grid1.data.length - 1].ID + 1,
     *     Name: this.newRecord
     * };
     * this.grid1.addRow(record);
     * ```
     * @param data
     */
    public addRow(data: any): void {
        this.data.push(data);
        this.onRowAdded.emit({ data });
        this._pipeTrigger++;
        this.cdr.markForCheck();

        this.refreshSearch();
    }

    /**
     * Removes the `IgxGridRowComponent` and the corresponding data record by primary key.
     * Requires that the `primaryKey` property is set.
     * The method accept rowSelector as a parameter, which is the rowID.
     * ```typescript
     * this.grid1.deleteRow(0);
     * ```
     * @param rowSelector
     */
    public deleteRow(rowSelector: any): void {
        if (this.primaryKey !== undefined && this.primaryKey !== null) {
            const row = this.gridAPI.get_row_by_key(this.id, rowSelector);
            if (row) {
                const index = this.data.indexOf(row.rowData);
                const editableCell = this.gridAPI.get_cell_inEditMode(this.id);
                if (editableCell && editableCell.cellID.rowID === row.rowID) {
                    this.gridAPI.escape_editMode(this.id, editableCell.cellID);
                }
                if (this.rowSelectable === true) {
                    this.deselectRows([row.rowID]);
                }
                this.data.splice(index, 1);
                this.onRowDeleted.emit({ data: row.rowData });
                this._pipeTrigger++;
                this.cdr.markForCheck();

                this.refreshSearch();

                if (this.data.length % this.perPage === 0 && this.isLastPage && this.page !== 0) {
                    this.page--;
                }
            }
        }
    }

    /**
     * Updates the `IgxGridRowComponent` and the corresponding data record by primary key.
     * Requires that the `primaryKey` property is set.
     * ```typescript
     * this.gridWithPK.updateCell('Updated', 1, 'ProductName');
     * ```
     * @param value the new value which is to be set.
     * @param rowSelector corresponds to rowID.
     * @param column corresponds to column field.
     */
    public updateCell(value: any, rowSelector: any, column: string): void {
        if (this.primaryKey !== undefined && this.primaryKey !== null) {
            const columnEdit = this.columnList.toArray().filter((col) => col.field === column);
            if (columnEdit.length > 0) {
                const columnId = this.columnList.toArray().indexOf(columnEdit[0]);
                const editableCell = this.gridAPI.get_cell_inEditMode(this.id);
                if (editableCell && editableCell.cellID.rowID === rowSelector &&
                    editableCell.cellID.columnID === columnId) {
                        this.gridAPI.escape_editMode(this.id, editableCell.cellID);
                }
                this.gridAPI.update_cell(this.id, rowSelector, columnId, value);
                this.cdr.markForCheck();
                this.refreshSearch();
            }
        }
    }

    /**
     * Updates the `IgxGridRowComponent`, which is specified by
     * rowSelector parameter and the data source record with the passed value.
     * This method will apply requested update only if primary key is specified in the grid.
     * ```typescript
     * grid.updateRow({
     *       ProductID: 1, ProductName: 'Spearmint', InStock: true, UnitsInStock: 1, OrderDate: new Date('2005-03-21')
     *   }, 1);
     * ```
     * @param value
     * @param rowSelector correspond to rowID
     */
    public updateRow(value: any, rowSelector: any): void {
        if (this.primaryKey !== undefined && this.primaryKey !== null) {
            const row = this.gridAPI.get_row_by_key(this.id, rowSelector);
            if (row) {
                const editableCell = this.gridAPI.get_cell_inEditMode(this.id);
                if (editableCell && editableCell.cellID.rowID === row.rowID) {
                    this.gridAPI.escape_editMode(this.id, editableCell.cellID);
                }
                if (this.rowSelectable === true && row.isSelected) {
                    this.deselectRows([row.rowID]);
                    this.gridAPI.update_row(value, this.id, row);
                    this.selectRows([value[this.primaryKey]]);
                } else {
                    this.gridAPI.update_row(value, this.id, row);
                }
                this.cdr.markForCheck();
                this.refreshSearch();
            }
        }
    }

    /**
     * Sort a single `IgxColumnComponent`.
     * Sort the `IgxGridComponent`'s `IgxColumnComponent` based on the provided array of sorting expressions.
     * ```typescript
     * this.grid.sort({ fieldName: name, dir: SortingDirection.Asc, ignoreCase: false });
     * ```
     */
    public sort(expression: ISortingExpression | Array<ISortingExpression>): void;
    public sort(...rest): void {
        this.gridAPI.escape_editMode(this.id);
        if (rest.length === 1 && rest[0] instanceof Array) {
            this._sortMultiple(rest[0]);
        } else {
            this._sort(rest[0]);
        }
    }

    /**
     * Groups by a new `IgxColumnComponent` based on the provided expression or modifies an existing one.
     * ```typescript
     * this.grid.groupBy({ fieldName: name, dir: SortingDirection.Asc, ignoreCase: false });
     * ```
     */
    public groupBy(expression: ISortingExpression | Array<ISortingExpression>): void;
    public groupBy(...rest): void {
        this.gridAPI.submit_value(this.id);
        if (rest.length === 1 && rest[0] instanceof Array) {
            this._groupByMultiple(rest[0]);
        } else {
            this._groupBy(rest[0]);
        }
        this.cdr.detectChanges();
        this.calculateGridSizes();
        this.onGroupingDone.emit(this.sortingExpressions);

        this.restoreHighlight();
    }

    /**
     * Clears all grouping in the grid, if no parameter is passed.
     * If a parameter is provided clears grouping for a particular column
     * ```typescript
     * this.grid.clearGrouping();
     * this.grid.clearGrouping("ID");
     * ```
     * @param name
     */
    public clearGrouping(name?: string): void {
        this.gridAPI.clear_groupby(this.id, name);
        this.calculateGridSizes();

        this.restoreHighlight();
    }

    /**
     * Returns if a group is expanded or not.
     * ```typescript
     * public groupRow: IGroupByRecord;
     * const expandedGroup = this.grid.isExpandedGroup(this.groupRow);
     * ```
     */
    public isExpandedGroup(group: IGroupByRecord): boolean {
        const state: IGroupByExpandState = this._getStateForGroupRow(group);
        return state ? state.expanded : this.groupsExpanded;
    }

    /**
     * Toggles the expansion state of a group.
     * ```typescript
     * public groupRow: IGroupByRecord;
     * const toggleExpGroup = this.grid.toggleGroup(this.groupRow);
     * ```
     */
    public toggleGroup(groupRow: IGroupByRecord) {
        this._toggleGroup(groupRow);
    }

    /**
     * @hidden
     */
    public isGroupByRecord(record: any): boolean {
        // return record.records instance of GroupedRecords fails under Webpack
        return record.records && record.records.length;
    }

    /**
     * Returns if the grid's group by drop area is visible.
     * ```typescript
     * const dropVisible = this.grid.dropAreaVisible;
     * ```
     */
    public get dropAreaVisible(): boolean {
        return (this.draggedColumn && this.draggedColumn.groupable) ||
            !this.chipsGoupingExpressions.length;
    }

    /**
     * Filters a single `IgxColumnComponent`.
     * ```typescript
     * public filter(term) {
     *      this.grid.filter("ProductName", term, IgxStringFilteringOperand.instance().condition("contains"));
     * }
     * ```
     * @param name
     * @param value
     * @param conditionOrExpressionTree
     * @param ignoreCase
     */
    public filter(name: string, value: any, conditionOrExpressionTree?: IFilteringOperation | IFilteringExpressionsTree,
        ignoreCase?: boolean) {
        const col = this.gridAPI.get_column_by_name(this.id, name);
        const filteringIgnoreCase = ignoreCase || (col ? col.filteringIgnoreCase : false);

        if (conditionOrExpressionTree) {
            this.gridAPI.filter(this.id, name, value, conditionOrExpressionTree, filteringIgnoreCase);
        } else {
            const expressionsTreeForColumn = this._filteringExpressionsTree.find(name);
            if (expressionsTreeForColumn instanceof FilteringExpressionsTree) {
                this.gridAPI.filter(this.id, name, value, expressionsTreeForColumn, filteringIgnoreCase);
            } else {
                const expressionForColumn = expressionsTreeForColumn as IFilteringExpression;
                this.gridAPI.filter(this.id, name, value, expressionForColumn.condition, filteringIgnoreCase);
            }
        }
    }

    /**
     * Filters all the `IgxColumnComponent` in the `IgxGridComponent` with the same condition.
     * ```typescript
     * grid.filterGlobal('some', IgxStringFilteringOperand.instance().condition('contains'));
     * ```
     * @param value
     * @param condition
     * @param ignoreCase
     */
    public filterGlobal(value: any, condition?, ignoreCase?) {
        this.gridAPI.filter_global(this.id, value, condition, ignoreCase);
    }

    /**
     * Enables summaries for the specified column and applies your customSummary.
     * If you do not provide the customSummary, then the default summary for the column data type will be applied.
     * ```typescript
     * grid.enableSummaries([{ fieldName: 'ProductName' }, { fieldName: 'ID' }]);
     * ```
     * Enable summaries for the listed columns.
     * ```typescript
     * grid.enableSummaries('ProductName');
     * ```
     * @param rest
     */
    public enableSummaries(...rest) {
        if (rest.length === 1 && Array.isArray(rest[0])) {
            this._multipleSummaries(rest[0], true);
        } else {
            this._summaries(rest[0], true, rest[1]);
        }
        this.summariesHeight = 0;
        this.markForCheck();
        this.calculateGridHeight();
        this.cdr.detectChanges();
    }

    /**
     * Disable summaries for the specified column.
     * ```typescript
     * grid.disableSummaries('ProductName');
     * ```
     *
     * Disable summaries for the listed columns.
     * ```typescript
     * grid.disableSummaries([{ fieldName: 'ProductName' }]);
     * ```
     */
    public disableSummaries(...rest) {
        if (rest.length === 1 && Array.isArray(rest[0])) {
            this._disableMultipleSummaries(rest[0], false);
        } else {
            this._summaries(rest[0], false);
        }
        this.summariesHeight = 0;
        this.markForCheck();
        this.calculateGridHeight();
        this.cdr.detectChanges();
    }

    /**
     * If name is provided, clears the filtering state of the corresponding `IgxColumnComponent`,
     * otherwise clears the filtering state of all `IgxColumnComponent`s.
     * ```typescript
     * this.grid.clearFilter();
     * ```
     * @param name
     */
    public clearFilter(name?: string) {
        if (name) {
            const column = this.gridAPI.get_column_by_name(this.id, name);
            if (!column) {
                return;
            }
        }

        this.gridAPI.clear_filter(this.id, name);
    }

    /**
     * If name is provided, clears the sorting state of the corresponding `IgxColumnComponent`,
     * otherwise clears the sorting state of all `IgxColumnComponent`.
     * ```typescript
     * this.grid.clearSort();
     * ```
     * @param name
     */
    public clearSort(name?: string) {
        if (!name) {
            this.sortingExpressions = [];
            return;
        }
        if (!this.gridAPI.get_column_by_name(this.id, name)) {
            return;
        }
        this.gridAPI.clear_sort(this.id, name);
    }

    /**
     * @hidden
     */
    public clearSummaryCache(editCell?) {
        if (editCell && editCell.cell) {
            this.gridAPI.remove_summary(this.id, editCell.cell.column.filed);
        } else {
            this.gridAPI.remove_summary(this.id);
        }
    }

    // TODO: We have return values here. Move them to event args ??

    /**
     * Pins a column by field name. Returns whether the operation is successful.
     * ```typescript
     * this.grid.pinColumn("ID");
     * ```
     * @param columnName
     * @param index
     */
    public pinColumn(columnName: string | IgxColumnComponent, index?): boolean {
        const col = columnName instanceof IgxColumnComponent ? columnName : this.getColumnByName(columnName);
        return col.pin(index);
    }

    /**
     * Unpins a column by field name. Returns whether the operation is successful.
     * ```typescript
     * this.grid.pinColumn("ID");
     * ```
     * @param columnName
     * @param index
     */
    public unpinColumn(columnName: string | IgxColumnComponent, index?): boolean {
        const col = columnName instanceof IgxColumnComponent ? columnName : this.getColumnByName(columnName);
        return col.unpin(index);
    }

    /**
     * Toggles the expansion state of all group rows recursively.
     * ```typescript
     * this.grid.toggleAllGroupRows;
     * ```
     */
    public toggleAllGroupRows() {
        this.groupingExpansionState = [];
        this.groupsExpanded = !this.groupsExpanded;
    }


    /**
     * Recalculates grid width/height dimensions. Should be run when changing DOM elements dimentions manually that affect the grid's size.
     * ```typescript
     * this.grid.reflow();
     * ```
     */
    public reflow() {
        this.calculateGridSizes();
    }

    /**
     * Finds the next occurrence of a given string in the grid and scrolls to the cell if it isn't visible.
     * Returns how many times the grid contains the string.
     * ```typescript
     * this.grid.findNext("financial");
     * ````
     * @param text the string to search.
     * @param caseSensitive optionally, if the search should be case sensitive (defaults to false).
     */
    public findNext(text: string, caseSensitive?: boolean): number {
        return this.find(text, 1, caseSensitive);
    }

    /**
     * Finds the previous occurrence of a given string in the grid and scrolls to the cell if it isn't visible.
     * Returns how many times the grid contains the string.
     * ```typescript
     * this.grid.findPrev("financial");
     * ````
     * @param text the string to search.
     * @param caseSensitive optionally, if the search should be case sensitive (defaults to false).
     */
    public findPrev(text: string, caseSensitive?: boolean): number {
        return this.find(text, -1, caseSensitive);
    }

    /**
     * Reapplies the existing search.
     * Returns how many times the grid contains the last search.
     * ```typescript
     * this.grid.refreshSearch();
     * ```
     * @param updateActiveInfo
     */
    public refreshSearch(updateActiveInfo?: boolean): number {
        if (this.lastSearchInfo.searchText) {
            this.rebuildMatchCache();

            if (updateActiveInfo) {
                const activeInfo = IgxTextHighlightDirective.highlightGroupsMap.get(this.id);
                this.lastSearchInfo.matchInfoCache.forEach((match, i) => {
                    if (match.column === activeInfo.columnIndex &&
                        match.row === activeInfo.rowIndex &&
                        match.index === activeInfo.index &&
                        match.page === activeInfo.page) {
                        this.lastSearchInfo.activeMatchIndex = i;
                    }
                });
            }

            return this.find(this.lastSearchInfo.searchText, 0, this.lastSearchInfo.caseSensitive, false);
        } else {
            return 0;
        }
    }

    /**
     * 	Removes all the highlights in the cell.
     * ```typescript
     * this.grid.clearSearch();
     * ```
     */
    public clearSearch() {
        this.lastSearchInfo = {
            searchText: '',
            caseSensitive: false,
            activeMatchIndex: 0,
            matchInfoCache: []
        };

        this.rowList.forEach((row) => {
            if (row.cells) {
                row.cells.forEach((c) => {
                    c.clearHighlight();
                });
            }
        });
    }

    /**
     * Returns if the `IgxGridComponent` has groupable columns.
     * ```typescript
     * const groupableGrid = this.grid.hasGroupableColumns;
     * ```
     */
    get hasGroupableColumns(): boolean {
        return this.columnList.some((col) => col.groupable);
    }

    /**
     * Returns if the `IgxGridComponent` has sortable columns.
     * ```typescript
     * const sortableGrid = this.grid.hasSortableColumns;
     * ```
     */
    get hasSortableColumns(): boolean {
        return this.columnList.some((col) => col.sortable);
    }

    /**
     * Returns if the `IgxGridComponent` has editable columns.
     * ```typescript
     * const editableGrid = this.grid.hasEditableColumns;
     * ```
     */
    get hasEditableColumns(): boolean {
        return this.columnList.some((col) => col.editable);
    }

    /**
     * Returns if the `IgxGridComponent` has fiterable columns.
     * ```typescript
     * const filterableGrid = this.grid.hasFilterableColumns;
     * ```
     */
    get hasFilterableColumns(): boolean {
        return this.columnList.some((col) => col.filterable);
    }

    /**
     * Returns if the `IgxGridComponent` has summarized columns.
     * ```typescript
     * const summarizedGrid = this.grid.hasSummarizedColumns;
     * ```
     */
    get hasSummarizedColumns(): boolean {
        return this.columnList.some((col) => col.hasSummary);
    }

    /**
     * Returns if the `IgxGridComponent` has moveable columns.
     * ```typescript
     * const movableGrid = this.grid.hasMovableColumns;
     * ```
     */
    get hasMovableColumns(): boolean {
        return this.columnList && this.columnList.some((col) => col.movable);
    }

    /**
     * Returns if the `IgxGridComponent` has column groups.
     * ```typescript
     * const groupGrid = this.grid.hasColumnGroups;
     * ```
     */
    get hasColumnGroups(): boolean {
        return this.columnList.some(col => col.columnGroup);
    }

    /**
     * Returns an array of the selected `IgxGridCellComponent`s.
     * ```typescript
     * const selectedCells = this.grid.selectedCells;
     * ```
     */
    get selectedCells(): IgxGridCellComponent[] | any[] {
        if (this.rowList) {
            return this.rowList.filter((row) => row instanceof IgxGridRowComponent).map((row) => row.cells.filter((cell) => cell.selected))
                .reduce((a, b) => a.concat(b), []);
        }
        return [];
    }

    /**
     * @hidden
     */
    protected get rowBasedHeight() {
        if (this.data && this.data.length) {
            return this.data.length * this.rowHeight;
        }
        return 0;
    }

    /**
     * @hidden
     */
    protected _derivePossibleHeight() {
        if ((this._height && this._height.indexOf('%') === -1) || !this._height) {
            return;
        }
        if (!this.nativeElement.parentNode.clientHeight) {
            const viewPortHeight = document.documentElement.clientHeight;
            this._height = this.rowBasedHeight <= viewPortHeight ? null : viewPortHeight.toString();
        } else {
            const parentHeight = this.nativeElement.parentNode.getBoundingClientRect().height;
            this._height = this.rowBasedHeight <= parentHeight ? null : this._height;
        }
        this.calculateGridHeight();
        this.cdr.detectChanges();
    }

    /**
     * @hidden
     */
    protected _derivePossibleWidth() {
        if (!this._columnWidthSetByUser) {
            this._columnWidth = this.getPossibleColumnWidth();
            this.initColumns(this.columnList, null);
        }
        this.calculateGridWidth();
    }

    /**
     * @hidden
     */
    protected calculateGridHeight() {
        const computed = this.document.defaultView.getComputedStyle(this.nativeElement);

        // TODO: Calculate based on grid density
        if (this.maxLevelHeaderDepth) {
            this.theadRow.nativeElement.style.height = `${(this.maxLevelHeaderDepth + 1) * this.defaultRowHeight + 1}px`;
        }

        if (!this._height) {
            this.calcHeight = null;
            if (this.hasSummarizedColumns && !this.summariesHeight) {
                this.summariesHeight = this.summaries ?
                    this.calcMaxSummaryHeight() : 0;
            }
            return;
        }

        let toolbarHeight = 0;
        if (this.showToolbar && this.toolbarHtml != null) {
            toolbarHeight = this.toolbarHtml.nativeElement.firstElementChild ?
                this.toolbarHtml.nativeElement.offsetHeight : 0;
        }

        let pagingHeight = 0;
        let groupAreaHeight = 0;
        if (this.paging && this.paginator) {
            pagingHeight = this.paginator.nativeElement.firstElementChild ?
                this.paginator.nativeElement.clientHeight : 0;
        }

        if (!this.summariesHeight) {
            this.summariesHeight = this.summaries ?
                this.calcMaxSummaryHeight() : 0;
        }

        if (this.groupArea) {
            groupAreaHeight = this.groupArea.nativeElement.offsetHeight;
        }

        if (this._height && this._height.indexOf('%') !== -1) {
            /*height in %*/
            this.calcHeight = this._calculateGridBodyHeight(
                parseInt(computed.getPropertyValue('height'), 10), toolbarHeight, pagingHeight, groupAreaHeight);
        } else {
            this.calcHeight = this._calculateGridBodyHeight(
                parseInt(this._height, 10), toolbarHeight, pagingHeight, groupAreaHeight);
        }
    }

    /**
     * @hidden
     */
    protected _calculateGridBodyHeight(gridHeight: number,
        toolbarHeight: number, pagingHeight: number, groupAreaHeight: number) {
        const footerBordersAndScrollbars = this.tfoot.nativeElement.offsetHeight -
            this.tfoot.nativeElement.clientHeight;

        return Math.abs(gridHeight - toolbarHeight -
            this.theadRow.nativeElement.offsetHeight -
            this.summariesHeight - pagingHeight - groupAreaHeight -
            footerBordersAndScrollbars -
            this.scr.nativeElement.clientHeight);
    }

    /**
     * @hidden
     */
    protected getPossibleColumnWidth() {
        let computedWidth = parseInt(
            this.document.defaultView.getComputedStyle(this.nativeElement).getPropertyValue('width'), 10);

        let maxColumnWidth = Math.max(
            ...this.visibleColumns.map((col) => parseInt(col.width, 10))
                .filter((width) => !isNaN(width))
        );

        if (this.rowSelectable) {
            computedWidth -= this.headerCheckboxContainer.nativeElement.clientWidth;
        }

        if (this.columnsWithNoSetWidths === null) {
            this.columnsWithNoSetWidths = this.visibleColumns.filter((col) => !col.columnGroup && col.width === null);
        }

        const sumExistingWidths = this.visibleColumns
            .filter((col) => !col.columnGroup && this.columnsWithNoSetWidths.indexOf(col) === -1)
            .reduce((prev, curr) => prev + parseInt(curr.width, 10), 0);

        maxColumnWidth = !Number.isFinite(sumExistingWidths) ?
            Math.max(computedWidth / this.columnsWithNoSetWidths.length, MINIMUM_COLUMN_WIDTH) :
            Math.max((computedWidth - sumExistingWidths) / this.columnsWithNoSetWidths.length, MINIMUM_COLUMN_WIDTH);

        return maxColumnWidth.toString();
    }

    /**
     * @hidden
     */
    protected calculateGridWidth() {
        const computed = this.document.defaultView.getComputedStyle(this.nativeElement);

        if (this._width && this._width.indexOf('%') !== -1) {
            /* width in %*/
            const width = parseInt(computed.getPropertyValue('width'), 10);
            if (Number.isFinite(width) && width !== this.calcWidth) {
                this.calcWidth = width;

                this._derivePossibleWidth();
            }
            return;
        }
        this.calcWidth = parseInt(this._width, 10);
    }

    /**
     * @hidden
     */
    protected calcMaxSummaryHeight() {
        let maxSummaryLength = 0;
        this.columnList.filter((col) => col.hasSummary).forEach((column) => {
            this.gridAPI.set_summary_by_column_name(this.id, column.field);
            const getCurrentSummaryColumn = this.gridAPI.get_summaries(this.id).get(column.field);
            if (getCurrentSummaryColumn) {
                if (maxSummaryLength < getCurrentSummaryColumn.length) {
                    maxSummaryLength = getCurrentSummaryColumn.length;
                }
            }
        });
        return maxSummaryLength * this.defaultRowHeight;
    }

    /**
     * @hidden
     */
    protected calculateGridSizes() {
        this.calculateGridWidth();
        this.cdr.detectChanges();
        this.calculateGridHeight();
        if (this.rowSelectable) {
            this.calcRowCheckboxWidth = this.headerCheckboxContainer.nativeElement.clientWidth;
        }
        this.cdr.detectChanges();
    }

    /**
     * Gets calculated width of the pinned area.
     * ```typescript
     * const pinnedWidth = this.grid.getPinnedWidth();
     * ```
     * @param takeHidden If we should take into account the hidden columns in the pinned area.
     */
    public getPinnedWidth(takeHidden = false) {
        const fc = takeHidden ? this._pinnedColumns : this.pinnedColumns;
        let sum = 0;
        for (const col of fc) {
            if (col.level === 0) {
                sum += parseInt(col.width, 10);
            }
        }
        if (this.rowSelectable) {
            sum += this.calcRowCheckboxWidth;
        }

        if (this.groupingExpressions.length > 0 && this.headerGroupContainer) {
            sum += this.headerGroupContainer.nativeElement.clientWidth;
        }
        return sum;
    }

    /**
     * @hidden
     * Gets calculated width of the unpinned area
     * @param takeHidden If we should take into account the hidden columns in the pinned area
     */
    protected getUnpinnedWidth(takeHidden = false) {
        const width = this._width && this._width.indexOf('%') !== -1 ?
            this.calcWidth :
            parseInt(this._width, 10);
        return width - this.getPinnedWidth(takeHidden);
    }

    /**
     * @hidden
     */
    protected _sort(expression: ISortingExpression) {
        this.gridAPI.sort(this.id, expression.fieldName, expression.dir, expression.ignoreCase);
    }

    /**
     * @hidden
     */
    protected _sortMultiple(expressions: ISortingExpression[]) {
        this.gridAPI.sort_multiple(this.id, expressions);
    }

    /**
     * @hidden
     */
    protected _groupBy(expression: ISortingExpression) {
        this.gridAPI.groupBy(this.id, expression.fieldName, expression.dir, expression.ignoreCase);
    }

    /**
     * @hidden
     */
    protected _groupByMultiple(expressions: ISortingExpression[]) {
        this.gridAPI.groupBy_multiple(this.id, expressions);
    }

    /**
     * @hidden
     */
    protected _getStateForGroupRow(groupRow: IGroupByRecord): IGroupByExpandState {
        return this.gridAPI.groupBy_get_expanded_for_group(this.id, groupRow);
    }

    /**
     * @hidden
     */
    protected _toggleGroup(groupRow: IGroupByRecord) {
        this.gridAPI.groupBy_toggle_group(this.id, groupRow);
    }

    /**
     * @hidden
     */
    protected _applyGrouping() {
        this.gridAPI.sort_multiple(this.id, this._groupingExpressions);
    }

    /**
     * @hidden
     */
    protected _summaries(fieldName: string, hasSummary: boolean, summaryOperand?: any) {
        const column = this.gridAPI.get_column_by_name(this.id, fieldName);
        column.hasSummary = hasSummary;
        if (summaryOperand) {
            column.summaries = summaryOperand;
        }
    }

    /**
     * @hidden
     */
    protected _multipleSummaries(expressions: ISummaryExpression[], hasSummary: boolean) {
        expressions.forEach((element) => {
            this._summaries(element.fieldName, hasSummary, element.customSummary);
        });
    }
    /**
     * @hidden
     */
    protected _disableMultipleSummaries(expressions: string[], hasSummary: boolean) {
        expressions.forEach((column) => { this._summaries(column, false); });
    }

    /**
     * @hidden
     */
    protected resolveDataTypes(rec) {
        if (typeof rec === 'number') {
            return DataType.Number;
        } else if (typeof rec === 'boolean') {
            return DataType.Boolean;
        } else if (typeof rec === 'object' && rec instanceof Date) {
            return DataType.Date;
        }
        return DataType.String;
    }

    /**
     * @hidden
     */
    protected autogenerateColumns() {
        const factory = this.resolver.resolveComponentFactory(IgxColumnComponent);
        const fields = Object.keys(this.data[0]);
        const columns = [];

        fields.forEach((field) => {
            const ref = this.viewRef.createComponent(factory);
            ref.instance.field = field;
            ref.instance.dataType = this.resolveDataTypes(this.data[0][field]);
            ref.changeDetectorRef.detectChanges();
            columns.push(ref.instance);
        });

        this.columnList.reset(columns);
    }

    /**
     * @hidden
     */
    onlyTopLevel(arr) {
        return arr.filter(c => c.level === 0);
    }

    /**
     * @hidden
     */
    protected initColumns(collection: QueryList<IgxColumnComponent>, cb: any = null) {

        // XXX: Deprecate index
        this._columns = this.columnList.toArray();
        const _columnsWithNoSetWidths = [];

        collection.forEach((column: IgxColumnComponent) => {
            column.gridID = this.id;
            if (cb) {
                cb(column);
            }
            if ((this.columnsWithNoSetWidths === null && !column.width) ||
                (this.columnsWithNoSetWidths !== null && this.columnsWithNoSetWidths.indexOf(column) !== -1)) {
                column.width = this.columnWidth;
                _columnsWithNoSetWidths.push(column);
            }
        });

        this.columnsWithNoSetWidths = _columnsWithNoSetWidths;
        this.reinitPinStates();
    }

    /**
     * @hidden
     */
    protected reinitPinStates() {
        this._pinnedColumns = this.columnList.filter((c) => c.pinned);
        this._unpinnedColumns = this.columnList.filter((c) => !c.pinned);
    }

    /**
     * @hidden
     */
    protected setEventBusSubscription() {
        this.eventBus.pipe(
            debounceTime(DEBOUNCE_TIME),
            takeUntil(this.destroy$)
        ).subscribe(() => this.cdr.detectChanges());
    }

    /**
     * @hidden
     */
    protected setVerticalScrollSubscription() {
        /*
            Until the grid component is destroyed,
            Take the first event and unsubscribe
            then merge with an empty observable after DEBOUNCE_TIME,
            re-subscribe and repeat the process
        */
        this.verticalScrollContainer.onChunkLoad.pipe(
            takeUntil(this.destroy$),
            take(1),
            merge(of({})),
            delay(DEBOUNCE_TIME),
            repeat()
        ).subscribe(() => {
            this.eventBus.next();
        });
    }

    /**
     * @hidden
     */
    public onHeaderCheckboxClick(event) {
        this.allRowsSelected = event.checked;
        const newSelection =
            event.checked ?
                this.filteredData ?
                    this.selectionAPI.append_items(this.id, this.selectionAPI.get_all_ids(this._filteredData, this.primaryKey)) :
                    this.selectionAPI.get_all_ids(this.data, this.primaryKey) :
                this.filteredData ?
                    this.selectionAPI.subtract_items(this.id, this.selectionAPI.get_all_ids(this._filteredData, this.primaryKey)) :
                    [];
        this.triggerRowSelectionChange(newSelection, null, event, event.checked);
        this.checkHeaderChecboxStatus(event.checked);
    }

    /**
     * @hidden
     */
    get headerCheckboxAriaLabel() {
        return this._filteringExpressionsTree.filteringOperands.length > 0 ?
            this.headerCheckbox && this.headerCheckbox.checked ? 'Deselect all filtered' : 'Select all filtered' :
            this.headerCheckbox && this.headerCheckbox.checked ? 'Deselect all' : 'Select all';
    }

    public get template(): TemplateRef<any> {
        if (this.filteredData && this.filteredData.length === 0) {
            return this.emptyGridTemplate ? this.emptyGridTemplate : this.emptyFilteredGridTemplate;
        }

        if (this.data && this.data.length === 0) {
            return this.emptyGridTemplate ? this.emptyGridTemplate : this.emptyGridDefaultTemplate;
        }
    }

    /**
     * @hidden
     */
    public checkHeaderChecboxStatus(headerStatus?: boolean) {
        if (headerStatus === undefined) {
            this.allRowsSelected = this.selectionAPI.are_all_selected(this.id, this.data);
            if (this.headerCheckbox) {
                this.headerCheckbox.indeterminate = !this.allRowsSelected && !this.selectionAPI.are_none_selected(this.id);
                if (!this.headerCheckbox.indeterminate) {
                    this.headerCheckbox.checked = this.selectionAPI.are_all_selected(this.id, this.data);
                }
            }
            this.cdr.markForCheck();
        } else if (this.headerCheckbox) {
            this.headerCheckbox.checked = headerStatus !== undefined ? headerStatus : false;
        }
    }

    /**
     * @hidden
     */
    public filteredItemsStatus(componentID: string, filteredData: any[], primaryKey?) {
        const currSelection = this.selectionAPI.get_selection(componentID);
        let atLeastOneSelected = false;
        let notAllSelected = false;
        if (currSelection) {
            for (const key of Object.keys(filteredData)) {
                const dataItem = primaryKey ? filteredData[key][primaryKey] : filteredData[key];
                if (currSelection.indexOf(dataItem) !== -1) {
                    atLeastOneSelected = true;
                    if (notAllSelected) {
                        return 'indeterminate';
                    }
                } else {
                    notAllSelected = true;
                    if (atLeastOneSelected) {
                        return 'indeterminate';
                    }
                }
            }
        }
        return atLeastOneSelected ? 'allSelected' : 'noneSelected';
    }

    /**
     * @hidden
     */
    public updateHeaderChecboxStatusOnFilter(data) {
        if (!data) {
            data = this.data;
        }
        switch (this.filteredItemsStatus(this.id, data)) {
            case 'allSelected': {
                if (!this.allRowsSelected) {
                    this.allRowsSelected = true;
                }
                if (this.headerCheckbox.indeterminate) {
                    this.headerCheckbox.indeterminate = false;
                }
                break;
            }
            case 'noneSelected': {
                if (this.allRowsSelected) {
                    this.allRowsSelected = false;
                }
                if (this.headerCheckbox.indeterminate) {
                    this.headerCheckbox.indeterminate = false;
                }
                break;
            }
            default: {
                if (!this.headerCheckbox.indeterminate) {
                    this.headerCheckbox.indeterminate = true;
                }
                if (this.allRowsSelected) {
                    this.allRowsSelected = false;
                }
                break;
            }
        }
    }

    /**
     * Get current selection state.
     * Returns an array with selected rows' IDs (primaryKey or rowData)
     * ```typescript
     * const selectedRows = this.grid.selectedRows();
     * ```
     */
    public selectedRows(): any[] {
        return this.selectionAPI.get_selection(this.id) || [];
    }

    /**
     * Select specified rows by ID.
     * ```typescript
     * this.grid.selectRows([1,2,5], true);
     * ```
     * @param rowIDs
     * @param clearCurrentSelection if true clears the curren selection
     */
    public selectRows(rowIDs: any[], clearCurrentSelection?: boolean) {
        const newSelection = clearCurrentSelection ? rowIDs : this.selectionAPI.select_items(this.id, rowIDs);
        this.triggerRowSelectionChange(newSelection);
    }

    /**
     * Deselect specified rows by ID.
     * ```typescript
     * this.grid.deselectRows([1,2,5]);
     * ```
     * @param rowIDs
     */
    public deselectRows(rowIDs: any[]) {
        const newSelection = this.selectionAPI.deselect_items(this.id, rowIDs);
        this.triggerRowSelectionChange(newSelection);
    }

    /**
     * Selects all rows
     * Note: If filtering is in place, selectAllRows() and deselectAllRows() select/deselect all filtered rows.
     * ```typescript
     * this.grid.selectAllRows();
     * ```
     */
    public selectAllRows() {
        this.triggerRowSelectionChange(this.selectionAPI.get_all_ids(this.data, this.primaryKey));
    }

    /**
     * Deselects all rows
     * ```typescript
     * this.grid.deselectAllRows();
     * ```
     * Note: If filtering is in place, selectAllRows() and deselectAllRows() select/deselect all filtered rows.
     */
    public deselectAllRows() {
        this.triggerRowSelectionChange([]);
    }

    /**
     * @hidden
     */
    public triggerRowSelectionChange(newSelection: any[], row?: IgxGridRowComponent, event?: Event, headerStatus?: boolean) {
        const oldSelection = this.selectionAPI.get_selection(this.id);
        const args: IRowSelectionEventArgs = { oldSelection, newSelection, row, event };
        this.onRowSelectionChange.emit(args);
        this.selectionAPI.set_selection(this.id, args.newSelection);
        this.checkHeaderChecboxStatus(headerStatus);
    }

    /**
     * @hidden
     */
    public navigateDown(rowIndex: number, columnIndex: number) {
        const row = this.gridAPI.get_row_by_index(this.id, rowIndex);
        const target = row instanceof IgxGridGroupByRowComponent ?
            row.groupContent :
            this.gridAPI.get_cell_by_visible_index(this.id, rowIndex, columnIndex);
        const verticalScroll = this.verticalScrollContainer.getVerticalScroll();
        if (!verticalScroll && !target) {
            return;
        }

        if (target) {
            const containerHeight = this.calcHeight ?
                Math.ceil(this.calcHeight) :
                null; // null when there is no vertical virtualization
            const containerTopOffset =
                parseInt(this.verticalScrollContainer.dc.instance._viewContainer.element.nativeElement.style.top, 10);
            const targetEndTopOffset = row.element.nativeElement.offsetTop + this.rowHeight + containerTopOffset;
            if (containerHeight && targetEndTopOffset > containerHeight) {
                const scrollAmount = targetEndTopOffset - containerHeight;
                this.performVerticalScroll(scrollAmount, rowIndex, columnIndex);
            } else {
                target.nativeElement.focus();
            }
        } else {
            const contentHeight = this.verticalScrollContainer.dc.instance._viewContainer.element.nativeElement.offsetHeight;
            const scrollOffset = parseInt(this.verticalScrollContainer.dc.instance._viewContainer.element.nativeElement.style.top, 10);
            const lastRowOffset = contentHeight + scrollOffset - this.calcHeight;
            const scrollAmount = this.rowHeight + lastRowOffset;
            this.performVerticalScroll(scrollAmount, rowIndex, columnIndex);
        }
    }

    /**
     * @hidden
     */
    public navigateUp(rowIndex: number, columnIndex: number) {
        const row = this.gridAPI.get_row_by_index(this.id, rowIndex);
        const target = row instanceof IgxGridGroupByRowComponent ?
            row.groupContent :
            this.gridAPI.get_cell_by_visible_index(this.id, rowIndex, columnIndex);
        const verticalScroll = this.verticalScrollContainer.getVerticalScroll();

        if (!verticalScroll && !target) {
            return;
        }
        if (target) {
            const containerTopOffset =
                parseInt(row.grid.verticalScrollContainer.dc.instance._viewContainer.element.nativeElement.style.top, 10);
            if (this.rowHeight > -containerTopOffset // not the entire row is visible, due to grid offset
                && verticalScroll.scrollTop // the scrollbar is not at the first item
                && row.element.nativeElement.offsetTop < this.rowHeight) { // the target is in the first row

                this.performVerticalScroll(-this.rowHeight, rowIndex, columnIndex);
            }
            target.nativeElement.focus();
        } else {
            const scrollOffset =
                -parseInt(this.verticalScrollContainer.dc.instance._viewContainer.element.nativeElement.style.top, 10);
            const scrollAmount = this.rowHeight + scrollOffset;
            this.performVerticalScroll(-scrollAmount, rowIndex, columnIndex);
        }
    }

    /**
     * @hidden
     */
    @HostListener('scroll', ['$event'])
    public scrollHandler(event) {
        this.parentVirtDir.getHorizontalScroll().scrollLeft += event.target.scrollLeft;
        this.verticalScrollContainer.getVerticalScroll().scrollTop += event.target.scrollTop;
        event.target.scrollLeft = 0;
        event.target.scrollTop = 0;
    }

    private _focusNextCell(rowIndex: number, columnIndex: number, dir?: string) {
        let row = this.gridAPI.get_row_by_index(this.id, rowIndex);
        const virtualDir = dir !== undefined ? row.virtDirRow : this.verticalScrollContainer;
        this.subscribeNext(virtualDir, () => {
            this.cdr.detectChanges();
            let target;
            row = this.gridAPI.get_row_by_index(this.id, rowIndex);
            target = this.gridAPI.get_cell_by_visible_index(
                this.id,
                rowIndex,
                columnIndex);
            if (!target) {
                if (dir) {
                    target = dir === 'left' ? row.cells.first : row.cells.last;
                } else if (row instanceof IgxGridGroupByRowComponent) {
                    target = row.groupContent;
                } else if (row) {
                    target = row.cells.first;
                } else {
                    return;
                }
            }
            target.nativeElement.focus();
        });
    }

    private subscribeNext(virtualContainer: any, callback: (elem?) => void) {
        virtualContainer.onChunkLoad.pipe(take(1)).subscribe({
            next: (e: any) => {
                callback(e);
            }
        });
    }

    private performVerticalScroll(amount: number, rowIndex: number, columnIndex: number) {
        const scrolled = this.verticalScrollContainer.addScrollTop(amount);
        if (scrolled) {
            this._focusNextCell(rowIndex, columnIndex);
        }
    }

    /**
     * @hidden
     */
    public trackColumnChanges(index, col) {
        return col.field + col.width;
    }

    private find(text: string, increment: number, caseSensitive?: boolean, scroll?: boolean) {
        if (!this.rowList) {
            return 0;
        }
        this.gridAPI.escape_editMode(this.id);

        if (this.collapsedHighlightedItem) {
            this.collapsedHighlightedItem = null;
        }

        if (!text) {
            this.clearSearch();
            return 0;
        }

        const caseSensitiveResolved = caseSensitive ? true : false;
        let rebuildCache = false;

        if (this.lastSearchInfo.searchText !== text || this.lastSearchInfo.caseSensitive !== caseSensitiveResolved) {
            this.lastSearchInfo = {
                searchText: text,
                activeMatchIndex: 0,
                caseSensitive: caseSensitiveResolved,
                matchInfoCache: []
            };

            rebuildCache = true;
        } else {
            this.lastSearchInfo.activeMatchIndex += increment;
        }

        if (rebuildCache) {
            this.rowList.forEach((row) => {
                if (row.cells) {
                    row.cells.forEach((c) => {
                        c.highlightText(text, caseSensitiveResolved);
                    });
                }
            });

            this.rebuildMatchCache();
        }

        if (this.lastSearchInfo.activeMatchIndex >= this.lastSearchInfo.matchInfoCache.length) {
            this.lastSearchInfo.activeMatchIndex = 0;
        } else if (this.lastSearchInfo.activeMatchIndex < 0) {
            this.lastSearchInfo.activeMatchIndex = this.lastSearchInfo.matchInfoCache.length - 1;
        }

        if (this.lastSearchInfo.matchInfoCache.length) {
            const matchInfo = this.lastSearchInfo.matchInfoCache[this.lastSearchInfo.activeMatchIndex];

            IgxTextHighlightDirective.setActiveHighlight(this.id, {
                columnIndex: matchInfo.column,
                rowIndex: matchInfo.row,
                index: matchInfo.index,
                page: matchInfo.page
            });

            if (scroll !== false) {
                this.scrollTo(matchInfo.row, matchInfo.column, matchInfo.page, matchInfo.groupByRecord);
            }
        } else {
            IgxTextHighlightDirective.clearActiveHighlight(this.id);
        }

        return this.lastSearchInfo.matchInfoCache.length;
    }

    /**
     * Returns an array containing the filtered data.
     * ```typescript
     * const filteredData = this.grid1.filteredSortedData;
     * ```
     */
    get filteredSortedData(): any[] {
        let data: any[] = this.filteredData ? this.filteredData : this.data;

        if (this.sortingExpressions &&
            this.sortingExpressions.length > 0) {

            const sortingPipe = new IgxGridSortingPipe(this.gridAPI);
            data = sortingPipe.transform(data, this.sortingExpressions, this.id, -1);
        }

        return data;
    }

    /**
     * @hidden
     */
    protected initPinning() {
        this._pinnedColumns.forEach(col => {
            if (col.parent) {
                col.parent.pinned = true;
            }
            if (col.columnGroup) {
                col.children.forEach(child => child.pinned = true);
            }
        });
        this._pinnedColumns = this.columnList.filter(col => col.pinned);
    }

    private scrollTo(row: number, column: number, page: number, groupByRecord?: IGroupByRecord): void {
        if (this.paging) {
            this.page = page;
        }

        if (groupByRecord && !this.isExpandedGroup(groupByRecord)) {
            this.toggleGroup(groupByRecord);
        }

        this.scrollDirective(this.verticalScrollContainer, row);

        const scrollRow = this.rowList.find(r => r.virtDirRow);
        const virtDir = scrollRow ? scrollRow.virtDirRow : null;

        if (this.pinnedColumns.length) {
            if (column >= this.pinnedColumns.length) {
                column -= this.pinnedColumns.length;
                this.scrollDirective(virtDir, column);
            }
        } else {
            this.scrollDirective(virtDir, column);
        }
    }

    private scrollDirective(directive: IgxForOfDirective<any>, goal: number): void {
        if (!directive) {
            return;
        }

        const state = directive.state;
        const start = state.startIndex;
        const size = state.chunkSize - 1;

        if (start >= goal) {
            directive.scrollTo(goal);
        } else if (start + size <= goal) {
            directive.scrollTo(goal - size + 1);
        }
    }

    private rebuildMatchCache() {
        this.lastSearchInfo.matchInfoCache = [];

        const caseSensitive = this.lastSearchInfo.caseSensitive;
        const searchText = caseSensitive ? this.lastSearchInfo.searchText : this.lastSearchInfo.searchText.toLowerCase();
        const data = this.filteredSortedData;
        const columnItems = this.visibleColumns.filter((c) => !c.columnGroup).sort((c1, c2) => c1.visibleIndex - c2.visibleIndex);

        const groupIndexData = this.getGroupIncrementData();
        const groupByRecords = this.getGroupByRecords();
        let collapsedRowsCount = 0;

        data.forEach((dataRow, i) => {
            const groupByRecord = groupByRecords ? groupByRecords[i] : null;
            const groupByIncrement = groupIndexData ? groupIndexData[i] : 0;
            const pagingIncrement = this.getPagingIncrement(groupByIncrement, groupIndexData, Math.floor(i / this.perPage));
            let rowIndex = this.paging ? (i % this.perPage) + pagingIncrement : i + groupByIncrement;

            if (this.paging && i % this.perPage === 0) {
                collapsedRowsCount = 0;
            }

            rowIndex -= collapsedRowsCount;

            if (groupByRecord && !this.isExpandedGroup(groupByRecord)) {
                collapsedRowsCount++;
            }
            columnItems.forEach((c, j) => {
                const value = c.formatter ? c.formatter(dataRow[c.field]) : dataRow[c.field];
                if (value !== undefined && value !== null && c.searchable) {
                    let searchValue = caseSensitive ? String(value) : String(value).toLowerCase();
                    let occurenceIndex = 0;
                    let searchIndex = searchValue.indexOf(searchText);
                    const pageIndex = this.paging ? Math.floor(i / this.perPage) : 0;

                    while (searchIndex !== -1) {
                        this.lastSearchInfo.matchInfoCache.push({
                            row: rowIndex,
                            column: j,
                            page: pageIndex,
                            index: occurenceIndex++,
                            groupByRecord: groupByRecord,
                            item: dataRow
                        });

                        searchValue = searchValue.substring(searchIndex + searchText.length);
                        searchIndex = searchValue.indexOf(searchText);
                    }
                }
            });
        });
    }

    // This method's idea is to get by how much each data row is offset by the group by rows before it.
    private getGroupIncrementData(): number[] {
        if (this.groupingExpressions && this.groupingExpressions.length) {
                const groupsRecords = this.getGroupByRecords();
                const groupByIncrements = [];
                const values = [];

                let prevHierarchy = null;
                let increment = 0;

                groupsRecords.forEach((gbr) => {
                    if (values.indexOf(gbr) === -1) {
                        let levelIncrement = 1;

                        if (prevHierarchy !== null) {
                            levelIncrement += this.getLevelIncrement(0, gbr.groupParent, prevHierarchy.groupParent);
                        } else {
                            // This is the first level we stumble upon, so we haven't accounted for any of its parents
                            levelIncrement += gbr.level;
                        }

                        increment += levelIncrement;
                        prevHierarchy = gbr;
                        values.push(gbr);
                    }

                    groupByIncrements.push(increment);
                });
                return groupByIncrements;
        } else {
            return null;
        }
    }

    private getLevelIncrement(currentIncrement, currentHierarchy, prevHierarchy) {
        if (currentHierarchy !== prevHierarchy && !!prevHierarchy && !!currentHierarchy) {
            return this.getLevelIncrement(++currentIncrement, currentHierarchy.groupParent, prevHierarchy.groupParent);
        } else {
            return currentIncrement;
        }
    }

    private getGroupByRecords(): IGroupByRecord[] {
        if (this.groupingExpressions && this.groupingExpressions.length) {
            const state = {
                expressions: this.groupingExpressions,
                expansion:  this.groupingExpansionState,
                defaultExpanded: this.groupsExpanded
            };

            return DataUtil.group(cloneArray(this.filteredSortedData), state).metadata;
        } else {
            return null;
        }
    }

    // For paging we need just the increment between the start of the page and the current row
    private getPagingIncrement(groupByIncrement: number, groupIndexData: number[], page: number) {
        let pagingIncrement = 0;

        if (this.paging && groupByIncrement) {
            const lastRowOnPrevPageInrement = page ? groupIndexData[page * this.perPage - 1] : 0;
            const firstRowOnThisPageInrement = groupIndexData[page * this.perPage];
            // If the page ends in the middle of the group, on the next page there is
            // one additional group by row. We need to account for this.
            const additionalPagingIncrement = lastRowOnPrevPageInrement === firstRowOnThisPageInrement ? 1 : 0;
            pagingIncrement = groupByIncrement - lastRowOnPrevPageInrement + additionalPagingIncrement;
        }

        return pagingIncrement;
    }

    private restoreHighlight(): void {
        if (this.lastSearchInfo.searchText) {
            const activeInfo = IgxTextHighlightDirective.highlightGroupsMap.get(this.id);
            const matchInfo = this.lastSearchInfo.matchInfoCache[this.lastSearchInfo.activeMatchIndex];
            const data = this.filteredSortedData;
            const groupByIncrements = this.getGroupIncrementData();

            const rowIndex = matchInfo ? data.indexOf(matchInfo.item) : -1;
            const page = this.paging ? Math.floor(rowIndex / this.perPage) : 0;
            let increment = groupByIncrements && rowIndex !== -1 ? groupByIncrements[rowIndex] : 0;
            if (this.paging && increment) {
                increment = this.getPagingIncrement(increment, groupByIncrements, page);
            }

            const row = this.paging ? (rowIndex % this.perPage) + increment : rowIndex + increment;

            this.rebuildMatchCache();

            if (rowIndex !== -1) {
                if (this.collapsedHighlightedItem && groupByIncrements !== null) {
                    this.collapsedHighlightedItem.info.page = page;
                    this.collapsedHighlightedItem.info.rowIndex = row;
                } else {
                    IgxTextHighlightDirective.setActiveHighlight(this.id, {
                        columnIndex: activeInfo.columnIndex,
                        rowIndex: row,
                        index: activeInfo.index,
                        page: page
                    });

                    this.lastSearchInfo.matchInfoCache.forEach((match, i) => {
                        if (match.column === activeInfo.columnIndex &&
                            match.row === row &&
                            match.index === activeInfo.index &&
                            match.page === page) {
                            this.lastSearchInfo.activeMatchIndex = i;
                        }
                    });
                }
            } else {
                this.lastSearchInfo.activeMatchIndex = 0;
                this.find(this.lastSearchInfo.searchText, 0, this.lastSearchInfo.caseSensitive, false);
            }
        }
    }

<<<<<<< HEAD
    private checkIfGridIsAdded(node): boolean {
        if (node === this.nativeElement) {
            return true;
        } else {
            for (const childNode of node.childNodes) {
                const added = this.checkIfGridIsAdded(childNode);
                if (added) {
                    return true;
                }
            }
            return false;
        }
    }

=======
    /**
     * @hidden
     */
>>>>>>> 7318a0dc
    notGroups(arr) {
        return arr.filter(c => !c.columnGroup);
    }

    /**
     * @hidden
     */
    public onChipRemoved(event) {
        this.clearGrouping(event.owner.id);
    }

    /**
     * @hidden
     */
    public chipsOrderChanged(event) {
        const newGrouping = [];
        for (let i = 0; i < event.chipsArray.length; i++) {
            const expr = this.groupingExpressions.filter((item) => {
                return item.fieldName === event.chipsArray[i].id;
            })[0];

            if (!this.getColumnByName(expr.fieldName).groupable) {
                // disallow changing order if there are columns with groupable: false
                event.isValid = false;
                return;
            }
            newGrouping.push(expr);
        }
        this.groupingExpansionState = [];
        this.chipsGoupingExpressions = newGrouping;
        event.isValid = true;
        this.markForCheck();
    }

    /**
     * @hidden
     */
    public chipsMovingEnded() {
        this.groupingExpressions = this.chipsGoupingExpressions;
        this.markForCheck();
    }

    /**
     * @hidden
     */
    public onChipClicked(event) {
        const sortingExpr = this.sortingExpressions;
        const columnExpr = sortingExpr.find((expr) => expr.fieldName === event.owner.id);
        columnExpr.dir = 3 - columnExpr.dir;
        this.sort(columnExpr);
        this.markForCheck();
    }

    /**
     * @hidden
     */
    public onChipKeyDown(event) {
        if (event.key === ' ' || event.key === 'Spacebar' || event.key === 'Enter') {
            const sortingExpr = this.sortingExpressions;
            const columnExpr = sortingExpr.find((expr) => expr.fieldName === event.owner.id);
            columnExpr.dir = 3 - columnExpr.dir;
            this.sort(columnExpr);
            this.markForCheck();
        }
    }

    /**
     * @hidden
     */
    @HostListener('keydown.pagedown', ['$event'])
    public onKeydownPageDown(event) {
        event.preventDefault();
        this.verticalScrollContainer.scrollNextPage();
        this.nativeElement.focus();
    }

    /**
     * @hidden
     */
    @HostListener('keydown.pageup', ['$event'])
    public onKeydownPageUp(event) {
        event.preventDefault();
        this.verticalScrollContainer.scrollPrevPage();
        this.nativeElement.focus();
    }

    /**
     * @hidden
     */
    @HostListener('keydown.arrowdown', ['$event'])
    public onKeydownArrowDown(event) {
        event.preventDefault();
        this.verticalScrollContainer.addScrollTop(this.rowHeight);
    }

    /**
     * @hidden
     */
    @HostListener('keydown.arrowup', ['$event'])
    public onKeydownArrowUp(event) {
        event.preventDefault();
        this.verticalScrollContainer.addScrollTop(-(this.rowHeight));
    }

    /**
     * @hidden
     */
    @HostListener('keydown.arrowleft', ['$event'])
    public onKeydownArrowLeft(event) {
        event.preventDefault();
        const horVirtScroll = this.parentVirtDir.getHorizontalScroll();
        horVirtScroll.scrollLeft -= MINIMUM_COLUMN_WIDTH;
    }

    /**
     * @hidden
     */
    @HostListener('keydown.arrowright', ['$event'])
    public onKeydownArrowRight(event) {
        event.preventDefault();
        const horVirtScroll = this.parentVirtDir.getHorizontalScroll();
        horVirtScroll.scrollLeft += MINIMUM_COLUMN_WIDTH;
    }

}<|MERGE_RESOLUTION|>--- conflicted
+++ resolved
@@ -3959,7 +3959,6 @@
         }
     }
 
-<<<<<<< HEAD
     private checkIfGridIsAdded(node): boolean {
         if (node === this.nativeElement) {
             return true;
@@ -3974,11 +3973,9 @@
         }
     }
 
-=======
-    /**
-     * @hidden
-     */
->>>>>>> 7318a0dc
+    /**
+     * @hidden
+     */
     notGroups(arr) {
         return arr.filter(c => !c.columnGroup);
     }
