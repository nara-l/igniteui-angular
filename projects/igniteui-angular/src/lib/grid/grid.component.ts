import { DOCUMENT } from '@angular/common';
import {
    AfterContentInit,
    AfterViewInit,
    ChangeDetectionStrategy,
    ChangeDetectorRef,
    Component,
    ComponentFactoryResolver,
    ContentChildren,
    ContentChild,
    ElementRef,
    EventEmitter,
    HostBinding,
    HostListener,
    Inject,
    Input,
    IterableChangeRecord,
    IterableDiffers,
    NgZone,
    OnDestroy,
    OnInit,
    Output,
    QueryList,
    TemplateRef,
    ViewChild,
    ViewChildren,
    ViewContainerRef
} from '@angular/core';
import { Subject, of } from 'rxjs';
import { take, takeUntil, debounceTime, merge, delay, repeat } from 'rxjs/operators';
import { IgxSelectionAPIService } from '../core/selection';
import { cloneArray, DisplayDensity } from '../core/utils';
import { DataType } from '../data-operations/data-util';
import { FilteringLogic, IFilteringExpression } from '../data-operations/filtering-expression.interface';
import { IGroupByExpandState } from '../data-operations/groupby-expand-state.interface';
import { GroupedRecords, IGroupByRecord } from '../data-operations/groupby-record.interface';
import { ISortingExpression, SortingDirection } from '../data-operations/sorting-expression.interface';
import { IForOfState, IgxForOfDirective } from '../directives/for-of/for_of.directive';
import { IgxTextHighlightDirective } from '../directives/text-highlight/text-highlight.directive';
import { IgxBaseExporter, IgxExporterOptionsBase } from '../services/index';
import { IgxCheckboxComponent } from './../checkbox/checkbox.component';
import { IgxGridAPIService } from './api.service';
import { IgxGridCellComponent } from './cell.component';
import { IColumnVisibilityChangedEventArgs } from './column-hiding-item.directive';
import { IgxColumnComponent } from './column.component';
import { ISummaryExpression } from './grid-summary';
import { IgxGroupByRowTemplateDirective, DropPosition } from './grid.common';
import { IgxGridToolbarComponent } from './grid-toolbar.component';
import { IgxGridSortingPipe, IgxGridPreGroupingPipe } from './grid.pipes';
import { IgxGridGroupByRowComponent } from './groupby-row.component';
import { IgxGridRowComponent } from './row.component';
import { DataUtil, IFilteringOperation, IFilteringExpressionsTree, FilteringExpressionsTree } from '../../public_api';

let NEXT_ID = 0;
const DEBOUNCE_TIME = 16;
const MINIMUM_COLUMN_WIDTH = 136;

export interface IGridCellEventArgs {
    cell: IgxGridCellComponent;
    event: Event;
}

export interface IGridEditEventArgs {
    row: IgxGridRowComponent;
    cell: IgxGridCellComponent;
    currentValue: any;
    newValue: any;
}

export interface IPinColumnEventArgs {
    column: IgxColumnComponent;
    insertAtIndex: number;
}

export interface IPageEventArgs {
    previous: number;
    current: number;
}

export interface IRowDataEventArgs {
    data: any;
}

export interface IColumnResizeEventArgs {
    column: IgxColumnComponent;
    prevWidth: string;
    newWidth: string;
}

export interface IRowSelectionEventArgs {
    oldSelection: any[];
    newSelection: any[];
    row?: IgxGridRowComponent;
    event?: Event;
}

export interface ISearchInfo {
    searchText: string;
    caseSensitive: boolean;
    activeMatchIndex: number;
    matchInfoCache: any[];
}

export interface IGridToolbarExportEventArgs {
    grid: IgxGridComponent;
    exporter: IgxBaseExporter;
    options: IgxExporterOptionsBase;
    cancel: boolean;
}

export interface IColumnMovingStartEventArgs {
    source: IgxColumnComponent;
}

export interface IColumnMovingEventArgs {
    source: IgxColumnComponent;
    cancel: boolean;
}

export interface IColumnMovingEndEventArgs {
    source: IgxColumnComponent;
    target: IgxColumnComponent;
    cancel: boolean;
}

/**
 * **Ignite UI for Angular Grid** -
 * [Documentation](https://www.infragistics.com/products/ignite-ui-angular/angular/components/grid.html)
 *
 * The Ignite UI Grid is used for presenting and manipulating tabular data in the simplest way possible.  Once data
 * has been bound, it can be manipulated through filtering, sorting & editing operations.
 *
 * Example:
 * ```html
 * <igx-grid [data]="employeeData" autoGenerate="false">
 *   <igx-column field="first" header="First Name"></igx-column>
 *   <igx-column field="last" header="Last Name"></igx-column>
 *   <igx-column field="role" header="Role"></igx-column>
 * </igx-grid>
 * ```
 */
@Component({
    changeDetection: ChangeDetectionStrategy.OnPush,
    preserveWhitespaces: false,
    selector: 'igx-grid',
    templateUrl: './grid.component.html'
})
export class IgxGridComponent implements OnInit, OnDestroy, AfterContentInit, AfterViewInit {

    /**
     * An @Input property that lets you fill the `IgxGridComponent` with an array of data.
     * ```html
     * <igx-grid [data]="Data" [autoGenerate]="true"></igx-grid>
     * ```
	 * @memberof IgxGridComponent
	 */
    @Input()
    public data = [];

    /**
     * An @Input property that autogenerates the `IgxGridComponent` columns.
     * The default value is false.
     * ```html
     * <igx-grid [data]="Data" [autoGenerate]="true"></igx-grid>
     * ```
	 * @memberof IgxGridComponent
	 */
    @Input()
    public autoGenerate = false;

    /**
     * An @Input property that sets the value of the `id` attribute. If not provided it will be automatically generated.
     * ```html
     * <igx-grid [id]="'igx-grid-1'" [data]="Data" [autoGenerate]="true"></igx-grid>
     * ```
	 * @memberof IgxGridComponent
	 */
    @HostBinding('attr.id')
    @Input()
    public id = `igx-grid-${NEXT_ID++}`;

    /**
     * An @Input property that sets a custom template when the `IgxGridComponent` is empty.
     * ```html
     * <igx-grid [id]="'igx-grid-1'" [data]="Data" [emptyGridTemplate]="myTemplate" [autoGenerate]="true"></igx-grid>
     * ```
	 * @memberof IgxGridComponent
	 */
    @Input()
    public emptyGridTemplate: TemplateRef<any>;

    @Input()
    public get filteringLogic() {
        return this._filteringExpressionsTree.operator;
    }

    /**
     * Sets the filtering logic of the `IgxGridComponent`.
     * The default is AND.
     * ```html
     * <igx-grid [data]="Data" [autoGenerate]="true" [filteringLogic]="filtering"></igx-grid>
     * ```
	 * @memberof IgxGridComponent
	 */
    public set filteringLogic(value: FilteringLogic) {
        this._filteringExpressionsTree.operator = value;
    }

    /**
     * Returns the filtering state of `IgxGridComponent`.
     * ```typescript
     * let filteringExpressionsTree = this.grid.filteringExpressionsTree;
     * ```
	 * @memberof IgxGridComponent
	 */
    @Input()
    get filteringExpressionsTree() {
        return this._filteringExpressionsTree;
    }

    /**
     * Sets the filtering state of the `IgxGridComponent`.
     * ```typescript
     * const logic = new FilteringExpressionsTree(FilteringLogic.And, "ID");
     * logic.filteringOperands = [
     *     {
     *          condition: IgxNumberFilteringOperand.instance().condition('greaterThan'),
     *          fieldName: 'ID',
     *          searchVal: 1
     *     }
     * ];
     * this.grid.filteringExpressionsTree = (logic);
     * ```
	 * @memberof IgxGridComponent
	 */
    set filteringExpressionsTree(value) {
        if (value) {
            this._filteringExpressionsTree = value;
            this.clearSummaryCache();
            this._pipeTrigger++;
            this.cdr.markForCheck();
            requestAnimationFrame(() => this.cdr.detectChanges());
        }
    }

    /**
     * Returns an array of objects containing the filtered data in the `IgxGridComponent`.
     * ```typescript
     * let filteredData = this.grid.filteredData;
     * ```
	 * @memberof IgxGridComponent
	 */
    get filteredData() {
        return this._filteredData;
    }

    /**
     * Sets an array of objects containing the filtered data in the `IgxGridComponent`.
     * ```typescript
     * this.grid.filteredData = [{
     *       ID: 1,
     *       Name: "A"
     * }];
     * ```
	 * @memberof IgxGridComponent
	 */
    set filteredData(value) {
        this._filteredData = value;

        if (this.rowSelectable) {
            this.updateHeaderChecboxStatusOnFilter(this._filteredData);
        }

        this.restoreHighlight();
    }

    /**
     * Returns the group by state of the `IgxGridComponent`.
     * ```typescript
     * let groupByState = this.grid.groupingExpressions;
     * ```
	 * @memberof IgxGridComponent
	 */
    @Input()
    get groupingExpressions() {
        return this._groupingExpressions;
    }

    /**
     * Sets the group by state of the `IgxGridComponent`.
     * ```typescript
     * this.grid.groupingExpressions = [{
     *     fieldName: "ID",
     *     dir: SortingDirection.Asc,
     *     ignoreCase: false
     * }];
     * ```
	 * @memberof IgxGridComponent
	 */
    set groupingExpressions(value) {
        if (value && value.length > 10) {
            throw Error('Maximum amount of grouped columns is 10.');
        }
        this._groupingExpressions = cloneArray(value);
        this.chipsGoupingExpressions = cloneArray(value);
        if (this.gridAPI.get(this.id)) {
            this.gridAPI.arrange_sorting_expressions(this.id);
            /* grouping should work in conjunction with sorting
            and without overriding seperate sorting expressions */
            this._applyGrouping();
            this.cdr.markForCheck();
        } else {
            // setter called before grid is registered in grid API service
            this.sortingExpressions.unshift.apply(this.sortingExpressions, this._groupingExpressions);
        }
    }

    /**
     * Returns a list of expansion states for group rows.
     * Includes only states that differ from the default one (controlled through groupsExpanded and states that the user has changed.
     * Contains the expansion state (expanded: boolean) and the unique identifier for the group row (Array).
     * ```typescript
     * const groupExpState = this.grid.groupingExpansionState;
     * ```
	 * @memberof IgxGridComponent
	 */
    @Input()
    get groupingExpansionState() {
        return this._groupingExpandState;
    }

    /**
     * Sets a list of expansion states for group rows.
     * ```typescript
     *      this.grid.groupingExpansionState = [{
     *      expanded: false,
     *      hierarchy: [{ fieldName: 'ID', value: 1 }]
     *   }];
     * // You can use DataUtil.getHierarchy(groupRow) to get the group `IgxGridRowComponent` hierarchy.
     * ```
	 * @memberof IgxGridComponent
	 */
    set groupingExpansionState(value) {
        const activeInfo = IgxTextHighlightDirective.highlightGroupsMap.get(this.id);

        let highlightItem = null;
        if (this.collapsedHighlightedItem) {
            highlightItem = this.collapsedHighlightedItem.item;
        } else if (this.lastSearchInfo.matchInfoCache.length) {
            highlightItem = this.lastSearchInfo.matchInfoCache[this.lastSearchInfo.activeMatchIndex].item;
        }

        this._groupingExpandState = cloneArray(value);

        this.refreshSearch();

        if (highlightItem !== null && this.groupingExpressions.length) {
            const index = this.filteredSortedData.indexOf(highlightItem);
            const groupRow = this.getGroupByRecords()[index];

            if (!this.isExpandedGroup(groupRow)) {
                IgxTextHighlightDirective.clearActiveHighlight(this.id);
                this.collapsedHighlightedItem = {
                    info: activeInfo,
                    item: highlightItem
                };
            } else if (this.collapsedHighlightedItem !== null) {
                const collapsedInfo = this.collapsedHighlightedItem.info;
                IgxTextHighlightDirective.setActiveHighlight(this.id, {
                    columnIndex: collapsedInfo.columnIndex,
                    rowIndex: collapsedInfo.rowIndex,
                    index: collapsedInfo.index,
                    page: collapsedInfo.page
                });
            }
        }
        this.cdr.detectChanges();
    }

    private collapsedHighlightedItem: any = null;

    /**
     * An @Input property that determines whether created groups are rendered expanded or collapsed.
     * The default rendered state is expanded.
     * ```html
     * <igx-grid #grid [data]="Data" [groupsExpanded]="false" [autoGenerate]="true"></igx-grid>
     * ```
	 * @memberof IgxGridComponent
	 */
    @Input()
    public groupsExpanded = true;

    /**
     * A hierarchical representation of the group by records.
     * ```typescript
     * let groupRecords = this.grid.groupsRecords;
     * ```
	 * @memberof IgxGridComponent
	 */
    public groupsRecords: IGroupByRecord[] = [];

    /**
     * Returns whether the paging feature is enabled/disabled.
     * The default state is disabled (false).
     * ```
     * const paging = this.grid.paging;
     * ```
	 * @memberof IgxGridComponent
	 */
    @Input()
    get paging(): boolean {
        return this._paging;
    }

    /**
     * Enables/Disables the paging feature.
     * ```html
     * <igx-grid #grid [data]="Data" [autoGenerate]="true" [paging]="true"></igx-grid>
     * ```
	 * @memberof IgxGridComponent
	 */
    set paging(value: boolean) {
        this._paging = value;
        this._pipeTrigger++;

        if (this._ngAfterViewInitPaassed) {
            this.cdr.detectChanges();
            this.calculateGridHeight();
            this.cdr.detectChanges();
        }
    }

    /**
     * Returns the current page index.
     * ```html
     * let gridPage = this.grid.page;
     * ```
	 * @memberof IgxGridComponent
	 */
    @Input()
    get page(): number {
        return this._page;
    }

    /**
     * Sets the current page index.
     * <igx-grid #grid [data]="Data" [paging]="true" [page]="5" [autoGenerate]="true"></igx-grid>
     */
    set page(val: number) {
        if (val < 0) {
            return;
        }
        this.onPagingDone.emit({ previous: this._page, current: val });
        this._page = val;
        this.cdr.markForCheck();
    }

    /**
     * Returns the number of visible items per page of the `IgxGridComponent`.
     * The default is 15.
     * ```html
     * let itemsPerPage = this.grid.perPage;
     * ```
	 * @memberof IgxGridComponent
	 */
    @Input()
    get perPage(): number {
        return this._perPage;
    }

    /**
     * Sets the number of visible items per page of the `IgxGridComponent`.
     * ```html
     * <igx-grid #grid [data]="Data" [paging]="true" [perPage]="5" [autoGenerate]="true"></igx-grid>
     * ```
	 * @memberof IgxGridComponent
	 */
    set perPage(val: number) {
        if (val < 0) {
            return;
        }

        this._perPage = val;
        this.page = 0;

        this.restoreHighlight();
    }

    /**
     * You can provide a custom `ng-template` for the pagination UI of the grid.
     * ```html
     * <igx-grid #grid [paging]="true" [myTemplate]="myTemplate" [height]="'305px'"></igx-grid>
     * ```
	 * @memberof IgxGridComponent
	 */
    @Input()
    public paginationTemplate: TemplateRef<any>;

    /**
     * Return the display density currently applied to the grid.
     * The default value is `comfortable`.
     * Available options are `comfortable`, `cosy`, `compact`.
     * ```typescript
     * let gridTheme = this.grid.displayDensity;
     * ```
	 * @memberof IgxGridComponent
	 */
    @Input()
    public get displayDensity(): DisplayDensity | string {
        return this._displayDensity;
    }

    /**
     * Sets the display density currently applied to the grid.
     * ```html
     * <igx-grid #grid [data]="localData" [displayDensity]="'compact'" [autoGenerate]="true"></igx-grid>
     * ```
	 * @memberof IgxGridComponent
	 */
    public set displayDensity(val: DisplayDensity | string) {
        switch (val) {
            case 'compact':
                this._displayDensity = DisplayDensity.compact;
                break;
            case 'cosy':
                this._displayDensity = DisplayDensity.cosy;
                break;
            case 'comfortable':
            default:
                this._displayDensity = DisplayDensity.comfortable;
        }
        this.onDensityChanged.emit();
    }

    /**
     * Returns whether the column hiding UI for the `IgxGridComponent` is enabled.
     * By default it is disabled (false).
     * ```typescript
     * let gridColHiding = this.grid.columnHiding;
     * ```
	 * @memberof IgxGridComponent
	 */
    @Input()
    get columnHiding() {
        return this._columnHiding;
    }

    /**
     * Sets whether the column hiding UI for the `IgxGridComponent` is enabled.
     * In order for the UI to work, you need to enable the toolbar as shown in the example below.
     * ```html
     * <igx-grid [data]="Data" [autoGenerate]="true" [showToolbar]="true" [columnHiding]="true"></igx-grid>
     * ```
	 * @memberof IgxGridComponent
	 */
    set columnHiding(value) {
        if (this._columnHiding !== value) {
            this._columnHiding = value;
            if (this.gridAPI.get(this.id)) {
                this.markForCheck();
                if (this._ngAfterViewInitPaassed) {
                    this.calculateGridSizes();
                }
            }
        }
    }

    /**
     * Sets whether the `IgxGridRowComponent` selection is enabled.
     * By default it is set to false.
     * ```typescript
     * let rowSelectable = this.grid.rowSelectable;
     * ```
	 * @memberof IgxGridComponent
	 */
    @Input()
    get rowSelectable(): boolean {
        return this._rowSelection;
    }

    /**
     * Sets whether rows can be selected.
     * ```html
     * <igx-grid #grid [showToolbar]="true" [rowSelectable]="true" [columnHiding]="true"></igx-grid>
     * ```
	 * @memberof IgxGridComponent
	 */
    set rowSelectable(val: boolean) {
        this._rowSelection = val;
        if (this.gridAPI.get(this.id)) {

            // should selection persist?
            this.allRowsSelected = false;
            this.deselectAllRows();
            this.markForCheck();
        }
    }

    /**
     * Returns the height of the `IgxGridComponent`.
     * ```typescript
     * let gridHeight = this.grid.height;
     * ```
	 * @memberof IgxGridComponent
	 */
    @HostBinding('style.height')
    @Input()
    public get height() {
        return this._height;
    }

    /**
     * Sets the height of the `IgxGridComponent`.
     * ```html
     * <igx-grid #grid [data]="Data" [height]="'305px'" [autoGenerate]="true"></igx-grid>
     * ```
	 * @memberof IgxGridComponent
	 */
    public set height(value: any) {
        if (this._height !== value) {
            this._height = value;
            requestAnimationFrame(() => {
                this.calculateGridHeight();
                this.cdr.markForCheck();
            });
        }
    }

    /**
     * Returns the width of the `IgxGridComponent`.
     * ```typescript
     * let gridWidth = this.grid.width;
     * ```
	 * @memberof IgxGridComponent
	 */
    @HostBinding('style.width')
    @Input()
    public get width() {
        return this._width;
    }

    /**
     * Sets the width of the `IgxGridComponent`.
     * ```html
     * <igx-grid #grid [data]="Data" [width]="'305px'" [autoGenerate]="true"></igx-grid>
     * ```
	 * @memberof IgxGridComponent
	 */
    public set width(value: any) {
        if (this._width !== value) {
            this._width = value;
            requestAnimationFrame(() => {
                // Calling reflow(), because the width calculation
                // might make the horizontal scrollbar appear/disappear.
                // This will change the height, which should be recalculated.
                this.reflow();
            });
        }
    }

    /**
     * Returns the width of the header of the `IgxGridComponent`.
     * ```html
     * let gridHeaderWidth = this.grid.headerWidth;
     * ```
	 * @memberof IgxGridComponent
	 */
    get headerWidth() {
        return parseInt(this._width, 10) - 17;
    }

    /**
     * An @Input property that adds styling classes applied to all even `IgxGridRowComponent`s in the grid.
     * ```html
     * <igx-grid #grid [data]="Data" [evenRowCSS]="'igx-grid--my-even-class'" [autoGenerate]="true"></igx-grid>
     * ```
	 * @memberof IgxGridComponent
	 */
    @Input()
    public evenRowCSS = 'igx-grid__tr--even';

    /**
     * An @Input property that adds styling classes applied to all odd `IgxGridRowComponent`s in the grid.
     * ```html
     * <igx-grid #grid [data]="Data" [evenRowCSS]="'igx-grid--my-odd-class'" [autoGenerate]="true"></igx-grid>
     * ```
	 * @memberof IgxGridComponent
	 */
    @Input()
    public oddRowCSS = 'igx-grid__tr--odd';

    /**
     * Returns the row height.
     * ```typescript
     * const rowHeight = this.grid.rowHeight;
     * ```
	 * @memberof IgxGridComponent
	 */
    @Input()
    public get rowHeight() {
        return this._rowHeight ? this._rowHeight : this.defaultRowHeight;
    }

    /**
     * Sets the row height.
     * ```html
     * <igx-grid #grid [data]="localData" [showToolbar]="true" [rowHeight]="100" [autoGenerate]="true"></igx-grid>
     * ```
	 * @memberof IgxGridComponent
	 */
    public set rowHeight(value) {
        this._rowHeight = parseInt(value, 10);
    }

    /**
     * An @Input property that sets the default width of the `IgxGridComponent`'s columns.
     * ```html
     * <igx-grid #grid [data]="localData" [showToolbar]="true" [columnWidth]="100" [autoGenerate]="true"></igx-grid>
     * ```
	 * @memberof IgxGridComponent
	 */
    @Input()
    public get columnWidth(): string {
        return this._columnWidth;
    }
    public set columnWidth(value: string) {
        this._columnWidth = value;
        this._columnWidthSetByUser = true;
    }

    /**
     * An @Input property that sets the primary key of the `IgxGridComponent`.
     * ```html
     * <igx-grid #grid [data]="localData" [showToolbar]="true" [primaryKey]="6" [autoGenerate]="true"></igx-grid>
     * ```
	 * @memberof IgxGridComponent
	 */
    @Input()
    public primaryKey;

    /**
     * An @Input property that sets the message displayed when there are no records.
     * ```html
     * <igx-grid #grid [data]="Data" [emptyGridMessage]="'The grid is empty'" [autoGenerate]="true"></igx-grid>
     * ```
	 * @memberof IgxGridComponent
	 */
    @Input()
    public emptyGridMessage = 'Grid has no data.';

    /**
     * An @Input property that sets the message displayed when there are no records and the grid is filtered.
     * ```html
     * <igx-grid #grid [data]="Data" [emptyGridMessage]="'The grid is empty'" [autoGenerate]="true"></igx-grid>
     * ```
	 * @memberof IgxGridComponent
	 */
    @Input()
    public emptyFilteredGridMessage = 'No records found.';

    /**
     * An @Input property that sets the message displayed inside the GroupBy drop area where columns can be dragged on.
     * Note: The grid needs to have at least one groupable column in order the GroupBy area to be displayed.
     * ```html
     * <igx-grid dropAreaMessage="Drop here to group!">
     *      <igx-column [groupable]="true" field="ID"></igx-column>
     * </igx-grid>
     * ```
	 * @memberof IgxGridComponent
	 */
    @Input()
    public dropAreaMessage = 'Drag a column header and drop it here to group by that column.';

    /**
     * An @Input property that sets the template that will be rendered as a GroupBy drop area.
     * Note: The grid needs to have at least one groupable column in order the GroupBy area to be displayed.
     * ```html
     * <igx-grid [dropAreaTemplate]="dropAreaRef">
     *      <igx-column [groupable]="true" field="ID"></igx-column>
     * </igx-grid>
     *
     * <ng-template #myDropArea>
     *      <span> Custom drop area! </span>
     * </ng-template>
     * ```
     * ```ts
     * @ViewChild('myDropArea', { read: TemplateRef })
     * public dropAreaRef: TemplateRef<any>;
     * ```
	 * @memberof IgxGridComponent
	 */
    @Input()
    public dropAreaTemplate: TemplateRef<any>;

    /**
     * An @Input property that sets the title to be displayed in the built-in column hiding UI.
     * ```html
     * <igx-grid [showToolbar]="true" [columnHiding]="true" columnHidingTitle="Column Hiding"></igx-grid>
     * ```
	 * @memberof IgxGridComponent
	 */
    @Input()
    public columnHidingTitle = '';

    /**
     * Returns if the built-in column pinning UI should be shown in the toolbar.
     * ```typescript
     *  let colPinning = this.grid.columnPinning;
     * ```
	 * @memberof IgxGridComponent
	 */
    @Input()
    get columnPinning() {
        return this._columnPinning;
    }

    /**
     * Sets if the built-in column pinning UI should be shown in the toolbar.
     * By default it's disabled.
     * ```html
     * <igx-grid #grid [data]="localData" [columnPinning]="'true" [height]="'305px'" [autoGenerate]="true"></igx-grid>
     * ```
	 * @memberof IgxGridComponent
	 */
    set columnPinning(value) {
        if (this._columnPinning !== value) {
            this._columnPinning = value;
            if (this.gridAPI.get(this.id)) {
                this.markForCheck();
                if (this._ngAfterViewInitPaassed) {
                    this.calculateGridSizes();
                }
            }
        }
    }

    /**
     * An @Input property that sets the title to be displayed in the UI of the column pinning.
     * ```html
     * <igx-grid #grid [data]="localData" [columnPinning]="'true" [columnPinningTitle]="'Column Hiding'" [autoGenerate]="true"></igx-grid>
     * ```
	 * @memberof IgxGridComponent
	 */
    @Input()
    public columnPinningTitle = '';

    /**
     * Emitted when `IgxGridCellComponent` is clicked. Returns the `IgxGridCellComponent`.
     * ```html
     * <igx-grid #grid (onCellClick)="onCellClick($event)" [data]="localData" [height]="'305px'" [autoGenerate]="true"></igx-grid>
     * ```
     * ```typescript
     * public onCellClick(e){
     *     alert("The cell has been clicked!");
     * }
     * ```
	 * @memberof IgxGridComponent
	 */
    @Output()
    public onCellClick = new EventEmitter<IGridCellEventArgs>();

    /**
     * Emitted when `IgxGridCellComponent` is selected. Returns the `IgxGridCellComponent`.
     * ```html
     * <igx-grid #grid (onSelection)="onCellSelect($event)" [data]="localData" [height]="'305px'" [autoGenerate]="true"></igx-grid>
     * ```
     * ```typescript
     * public onCellSelect(e){
     *     alert("The cell has been selected!");
     * }
     * ```
	 * @memberof IgxGridComponent
	 */
    @Output()
    public onSelection = new EventEmitter<IGridCellEventArgs>();

    /**
     *  Emitted when `IgxGridRowComponent` is selected.
     * ```html
     * <igx-grid #grid (onRowSelectionChange)="onRowClickChange($event)" [data]="localData" [autoGenerate]="true"></igx-grid>
     * ```
     * ```typescript
     * public onCellClickChange(e){
     *     alert("The selected row has been changed!");
     * }
     * ```
	 * @memberof IgxGridComponent
	 */
    @Output()
    public onRowSelectionChange = new EventEmitter<IRowSelectionEventArgs>();

    /**
     * Emitted when `IgxColumnComponent` is pinned.
     * The index that the column is inserted at may be changed through the `insertAtIndex` property.
     * ```typescript
     * public columnPinning(event) {
     *     if (event.column.field === "Name") {
     *       event.insertAtIndex = 0;
     *     }
     * }
     * ```
	 * @memberof IgxGridComponent
	 */
    @Output()
    public onColumnPinning = new EventEmitter<IPinColumnEventArgs>();

    /**
     * An @Output property emitting an event when `IgxGridCellComponent` or `IgxGridRowComponent`
     * editing has been performed in the grid.
     * On `IgxGridCellComponent` editing, both `IgxGridCellComponent` and `IgxGridRowComponent`
     * objects in the event arguments are defined for the corresponding
     * `IgxGridCellComponent` that is being edited and the `IgxGridRowComponent` the `IgxGridCellComponent` belongs to.
     * On `IgxGridRowComponent` editing, only the `IgxGridRowComponent` object is defined, for the `IgxGridRowComponent`
     * that is being edited.
     * The `IgxGridCellComponent` object is null on `IgxGridRowComponent` editing.
     * ```typescript
     * editDone(event: IgxColumnComponent){
     *    const column: IgxColumnComponent = event;
     * }
     * ```
     * ```html
     * <igx-grid #grid3 (onEditDone)="editDone($event)" [data]="remote | async" (onSortingDone)="process($event)"
     *          [primaryKey]="'ProductID'" [rowSelectable]="true">
     *          <igx-column [sortable]="true" [field]="'ProductID'"></igx-column>
     *          <igx-column [editable]="true" [field]="'ProductName'"></igx-column>
     *          <igx-column [sortable]="true" [field]="'UnitsInStock'" [header]="'Units in Stock'"></igx-column>
     * </igx-grid>
     * ```
	 * @memberof IgxGridComponent
	 */
    @Output()
    public onEditDone = new EventEmitter<IGridEditEventArgs>();

    /**
     * Emitted when a grid column is initialized. Returns the column object.
     * ```html
     * <igx-grid #grid [data]="localData" [onColumnInit]="initColumns($event)" [autoGenerate]="true"</igx-grid>
     * ```
     * ```typescript
     * initColumns(event: IgxColumnComponent) {
     * const column: IgxColumnComponent = event;
     *       column.filterable = true;
     *       column.sortable = true;
     *       column.editable = true;
     * }
     * ```
	 * @memberof IgxGridComponent
	 */
    @Output()
    public onColumnInit = new EventEmitter<IgxColumnComponent>();

    /**
     * Emitted when sorting is performed through the UI. Returns the sorting expression.
     * ```html
     * <igx-grid #grid [data]="localData" [autoGenerate]="true" (onSortingDone)="sortingDone($event)"></igx-grid>
     * ```
     * ```typescript
     * sortingDone(event: SortingDirection){
     *     const sortingDirection = event;
     * }
     * ```
	 * @memberof IgxGridComponent
	 */
    @Output()
    public onSortingDone = new EventEmitter<ISortingExpression>();

    /**
     * Emitted when filtering is performed through the UI.
     * Returns the filtering expressions tree of the column for which filtering was performed.
     * ```typescript
     * filteringDone(event: IFilteringExpressionsTree){
     *     const filteringTree = event;
     *}
     * ```
     * ```html
     * <igx-grid #grid [data]="localData" [height]="'305px'" [autoGenerate]="true" (onFilteringDone)="filteringDone($event)"></igx-grid>
     * ```
	 * @memberof IgxGridComponent
	 */
    @Output()
    public onFilteringDone = new EventEmitter<IFilteringExpressionsTree>();

    /**
     * Emitted when paging is performed. Returns an object consisting of the previous and next pages.
     * ```typescript
     * pagingDone(event: IPageEventArgs){
     *     const paging = event;
     * }
     * ```
     * ```html
     * <igx-grid #grid [data]="localData" [height]="'305px'" [autoGenerate]="true" (onPagingDone)="pagingDone($event)"></igx-grid>
     * ```
	 * @memberof IgxGridComponent
	 */
    @Output()
    public onPagingDone = new EventEmitter<IPageEventArgs>();

    /**
     * Emitted when a `IgxGridRowComponent` is being added to the `IgxGridComponent` through the API.
     * Returns the data for the new `IgxGridRowComponent` object.
     * ```typescript
     * rowAdded(event: IRowDataEventArgs){
     *    const rowInfo = event;
     * }
     * ```
     * ```html
     * <igx-grid #grid [data]="localData" (onRowAdded)="rowAdded($event)" [height]="'305px'" [autoGenerate]="true"></igx-grid>
     * ```
	 * @memberof IgxGridComponent
	 */
    @Output()
    public onRowAdded = new EventEmitter<IRowDataEventArgs>();

    /**
     * Emitted when a `IgxGridRowComponent` is deleted through the `IgxGridComponent` API.
     * Returns an `IRowDataEventArgs` object.
     * ```typescript
     * rowDeleted(event: IRowDataEventArgs){
     *    const rowInfo = event;
     * }
     * ```
     * ```html
     * <igx-grid #grid [data]="localData" (onRowDeleted)="rowDeleted($event)" [height]="'305px'" [autoGenerate]="true"></igx-grid>
     * ```
	 * @memberof IgxGridComponent
	 */
    @Output()
    public onRowDeleted = new EventEmitter<IRowDataEventArgs>();

    /**
     * Emitted when a new `IgxColumnComponent` is grouped or ungrouped.
     * Returns the `ISortingExpression` related to the grouping operation.
     * ```typescript
     * groupingDone(event: any){
     *     const grouping = event;
     * }
     * ```
     * ```html
     * <igx-grid #grid [data]="localData" (onGroupingDone)="groupingDone($event)" [autoGenerate]="true"></igx-grid>
     * ```
	 * @memberof IgxGridComponent
	 */
    @Output()
    public onGroupingDone = new EventEmitter<any>();

    /**
     * Emitted when a new chunk fo data is loaded from virtualization.
     * ```typescript
     *  <igx-grid #grid [data]="localData" [autoGenerate]="true" (onDataPreLoad)='handleDataPreloadEvent()'></igx-grid>
     * ```
	 * @memberof IgxGridComponent
	 */
    @Output()
    public onDataPreLoad = new EventEmitter<any>();

    /**
     * Emitted when `IgxColumnComponent` is resized.
     * Returns the `IgxColumnComponent` object's old and new width.
     * ```typescript
     * resizing(event: IColumnResizeEventArgs){
     *     const grouping = event;
     * }
     * ```
     * ```html
     * <igx-grid #grid [data]="localData" (onColumnResized)="resizing($event)" [autoGenerate]="true"></igx-grid>
     * ```
	 * @memberof IgxGridComponent
	 */
    @Output()
    public onColumnResized = new EventEmitter<IColumnResizeEventArgs>();

    /**
     * Emitted when a `IgxGridCellComponent` is right clicked. Returns the `IgxGridCellComponent` object.
     * ```typescript
     * contextMenu(event: IGridCellEventArgs){
     *     const resizing = event;
     *     console.log(resizing);
     * }
     * ```
     * ```html
     * <igx-grid #grid [data]="localData" (onContextMenu)="contextMenu($event)" [autoGenerate]="true"></igx-grid>
     * ```
	 * @memberof IgxGridComponent
	 */
    @Output()
    public onContextMenu = new EventEmitter<IGridCellEventArgs>();

    /**
     * Emitted when a `IgxGridCellComponent` is double clicked. Returns the `IgxGridCellComponent` object.
     * ```typescript
     * dblClick(event: IGridCellEventArgs){
     *     const dblClick = event;
     *     console.log(dblClick);
     * }
     * ```
     * ```html
     * <igx-grid #grid [data]="localData" (onDoubleClick)="dblClick($event)" [autoGenerate]="true"></igx-grid>
     * ```
	 * @memberof IgxGridComponent
	 */
    @Output()
    public onDoubleClick = new EventEmitter<IGridCellEventArgs>();

    /**
     * Emitted when `IgxColumnComponent` visibility is changed. Args: { column: any, newValue: boolean }
     * ```typescript
     * visibilityChanged(event: IColumnVisibilityChangedEventArgs){
     *    const visiblity = event;
     * }
     * ```
     * ```html
     * <igx-grid [columnHiding]="true" [showToolbar]="true" (onColumnVisibilityChanged)="visibilityChanged($event)"></igx-grid>
     * ```
	 * @memberof IgxGridComponent
	 */
    @Output()
    public onColumnVisibilityChanged = new EventEmitter<IColumnVisibilityChangedEventArgs>();

    /**
     * Emitted when `IgxColumnComponent` moving starts. Returns the moved `IgxColumnComponent` object.
     * ```typescript
     * movingStart(event: IColumnMovingStartEventArgs){
     *     const movingStarts = event;
     * }
     * ```
     * ```html
     * <igx-grid [columnHiding]="true" [showToolbar]="true" (onColumnMovingStart)="movingStart($event)"></igx-grid>
     * ```
	 * @memberof IgxGridComponent
	 */
    @Output()
    public onColumnMovingStart = new EventEmitter<IColumnMovingStartEventArgs>();

    /**
     * Emitted throughout the `IgxColumnComponent` moving operation.
     * Returns the source and target `IgxColumnComponent` objects. This event is cancelable.
     * ```typescript
     * moving(event: IColumnMovingEventArgs){
     *     const moving = event;
     * }
     * ```
     * ```html
     * <igx-grid [columnHiding]="true" [showToolbar]="true" (onColumnMoving)="moving($event)"></igx-grid>
     * ```
	 * @memberof IgxGridComponent
	 */
    @Output()
    public onColumnMoving = new EventEmitter<IColumnMovingEventArgs>();

    /**
     * Emitted when `IgxColumnComponent` moving ends.
     * Returns the source and target `IgxColumnComponent` objects. This event is cancelable.
     * ```typescript
     * movingEnds(event: IColumnMovingEndEventArgs){
     *     const movingEnds = event;
     * }
     * ```
     * ```html
     * <igx-grid [columnHiding]="true" [showToolbar]="true" (onColumnMovingEnd)="movingEnds($event)"></igx-grid>
     * ```
	 * @memberof IgxGridComponent
	 */
    @Output()
    public onColumnMovingEnd = new EventEmitter<IColumnMovingEndEventArgs>();

    /**
     * @hidden
     */
    @Output()
    protected onDensityChanged = new EventEmitter<any>();

    /**
     * @hidden
     */
    @ContentChildren(IgxColumnComponent, { read: IgxColumnComponent, descendants: true })
    public columnList: QueryList<IgxColumnComponent>;

    /**
     * @hidden
     */
    @ContentChild(IgxGroupByRowTemplateDirective, { read: IgxGroupByRowTemplateDirective })
    protected groupTemplate: IgxGroupByRowTemplateDirective;

    /**
     * A list of `IgxGridRowComponent`.
     * ```typescript
     * const rowList = this.grid.rowList;
     * ```
	 * @memberof IgxGridComponent
	 */
    @ViewChildren('row')
    public rowList: QueryList<any>;

    /**
     * A list of `IgxGridRowComponent`, currently rendered.
     * ```typescript
     * const dataList = this.grid.dataRowList;
     * ```
	 * @memberof IgxGridComponent
	 */
    @ViewChildren(IgxGridRowComponent, { read: IgxGridRowComponent })
    public dataRowList: QueryList<any>;

    /**
     * A list of all group rows.
     * ```typescript
     * const groupList = this.grid.groupsRowList;
     * ```
	 * @memberof IgxGridComponent
	 */
    @ViewChildren(IgxGridGroupByRowComponent, { read: IgxGridGroupByRowComponent })
    public groupsRowList: QueryList<IgxGridGroupByRowComponent>;

    /**
     * A template reference for the template when the filtered `IgxGridComponent` is empty.
     * ```
     * const emptyTempalte = this.grid.emptyGridTemplate;
     * ```
	 * @memberof IgxGridComponent
	 */
    @ViewChild('emptyFilteredGrid', { read: TemplateRef })
    public emptyFilteredGridTemplate: TemplateRef<any>;

    /**
     * A template reference for the template when the `IgxGridComponent` is empty.
     * ```
     * const emptyTempalte = this.grid.emptyGridTemplate;
     * ```
	 * @memberof IgxGridComponent
	 */
    @ViewChild('defaultEmptyGrid', { read: TemplateRef })
    public emptyGridDefaultTemplate: TemplateRef<any>;

    /**
     * @hidden
     */
    @ViewChild('defaultDropArea', { read: TemplateRef })
    public defaultDropAreaTemplate: TemplateRef<any>;

    /**
     * @hidden
     */
    @ViewChild('scrollContainer', { read: IgxForOfDirective })
    public parentVirtDir: IgxForOfDirective<any>;

    /**
     * @hidden
     */
    @ViewChild('verticalScrollContainer', { read: IgxForOfDirective })
    public verticalScrollContainer: IgxForOfDirective<any>;

    /**
     * @hidden
     */
    @ViewChild('scr', { read: ElementRef })
    public scr: ElementRef;

    /**
     * @hidden
     */
    @ViewChild('paginator', { read: ElementRef })
    public paginator: ElementRef;

    /**
     * @hidden
     */
    @ViewChild('headerContainer', { read: IgxForOfDirective })
    public headerContainer: IgxForOfDirective<any>;

    /**
     * @hidden
     */
    @ViewChild('headerCheckboxContainer')
    public headerCheckboxContainer: ElementRef;

    /**
     * @hidden
     */
    @ViewChild('headerGroupContainer')
    public headerGroupContainer: ElementRef;

    /**
     * @hidden
     */
    @ViewChild('headerCheckbox', { read: IgxCheckboxComponent })
    public headerCheckbox: IgxCheckboxComponent;

    /**
     * @hidden
     */
    @ViewChild('groupArea')
    public groupArea: ElementRef;

    /**
     * @hidden
     */
    @ViewChild('theadRow')
    public theadRow: ElementRef;

    /**
     * @hidden
     */
    @ViewChild('tbody')
    public tbody: ElementRef;

    /**
     * @hidden
     */
    @ViewChild('tfoot')
    public tfoot: ElementRef;

    /**
     * @hidden
     */
    @ViewChild('summaries')
    public summaries: ElementRef;

    /**
     * @hidden
     */
    @HostBinding('attr.tabindex')
    public tabindex = 0;

    /**
     * @hidden
     */
    @HostBinding('attr.class')
    get hostClass(): string {
        switch (this._displayDensity) {
            case DisplayDensity.cosy:
                return 'igx-grid--cosy';
            case DisplayDensity.compact:
                return 'igx-grid--compact';
            default:
                return 'igx-grid';
        }
    }

    /**
     * @hidden
     */
    get groupAreaHostClass(): string {
        switch (this._displayDensity) {
            case DisplayDensity.cosy:
                return 'igx-drop-area--cosy';
            case DisplayDensity.compact:
                return 'igx-drop-area--compact';
            default:
                return 'igx-drop-area';
        }
    }

    /**
     * @hidden
     */
    @HostBinding('attr.role')
    public hostRole = 'grid';

    /**
     * @hidden
     */
    get pipeTrigger(): number {
        return this._pipeTrigger;
    }

    /**
     * Returns the sorting state of the `IgxGridComponent`.
     * ```typescript
     * const sortingState = this.grid.sortingExpressions;
     * ```
	 * @memberof IgxGridComponent
	 */
    @Input()
    get sortingExpressions() {
        return this._sortingExpressions;
    }

    /**
     * Sets the sorting state of the `IgxGridComponent`.
     * ```typescript
     * this.grid.sortingExpressions = [{
     *     fieldName: "ID",
     *     dir: SortingDirection.Desc,
     *     ignoreCase: true
     * }];
     * ```
	 * @memberof IgxGridComponent
	 */
    set sortingExpressions(value) {
        this._sortingExpressions = cloneArray(value);
        this.cdr.markForCheck();

        this.restoreHighlight();
    }

    /**
     * Returns the state of the grid virtualization, including the start index and how many records are rendered.
     * ```typescript
     * const gridVirtState = this.grid1.virtualizationState;
     * ```
	 * @memberof IgxGridComponent
	 */
    get virtualizationState() {
        return this.verticalScrollContainer.state;
    }

    /**
     * @hidden
     */
    set virtualizationState(state) {
        this.verticalScrollContainer.state = state;
    }

    /**
     * Returns the total number of records in the data source.
     * Works only with remote grid virtualization.
     * ```typescript
     * const itemCount = this.grid1.totalItemCount;
     * ```
	 * @memberof IgxGridComponent
	 */
    get totalItemCount() {
        return this.verticalScrollContainer.totalItemCount;
    }

    /**
     * Sets the total number of records in the data source.
     * This property is required for virtualization to function when the grid is bound remotely.
     * ```typescript
     * this.grid1.totalItemCount = 55;
     * ```
	 * @memberof IgxGridComponent
	 */
    set totalItemCount(count) {
        this.verticalScrollContainer.totalItemCount = count;
        this.cdr.detectChanges();
    }

    /**
     * @hidden
     */
    get maxLevelHeaderDepth() {
        if (this._maxLevelHeaderDepth === null) {
            this._maxLevelHeaderDepth = this.columnList.reduce((acc, col) => Math.max(acc, col.level), 0);
        }
        return this._maxLevelHeaderDepth;
    }

    /**
     * Returns the number of hidden `IgxColumnComponent`.
     * ```typescript
     * const hiddenCol = this.grid.hiddenColumnsCount;
     * ``
     */
    get hiddenColumnsCount() {
        return this.columnList.filter((col) => col.columnGroup === false && col.hidden === true).length;
    }

    /**
     * Returns the text to be displayed inside the toggle button
     * for the built-in column hiding UI of the`IgxColumnComponent`.
     * ```typescript
     * const hiddenColText = this.grid.hiddenColumnsText;
     * ``
     */
    @Input()
    get hiddenColumnsText() {
        return this._hiddenColumnsText;
    }

    /**
     * Sets the text to be displayed inside the toggle button
     * for the built-in column hiding UI of the`IgxColumnComponent`.
     * ```typescript
     * <igx-grid [columnHiding]="true" [showToolbar]="true" [hiddenColumnsText]="'Hidden Columns'"></igx-grid>
     * ```
	 * @memberof IgxGridComponent
	 */
    set hiddenColumnsText(value) {
        this._hiddenColumnsText = value;

    }

    /**
     * Returns the text to be displayed inside the toggle button
     * for the built-in column pinning UI of the`IgxColumnComponent`.
     * ```typescript
     * const pinnedText = this.grid.pinnedColumnsText;
     * ```
	 * @memberof IgxGridComponent
	 */
    @Input()
    get pinnedColumnsText() {
        return this._pinnedColumnsText;
    }

    /**
     * Sets the text to be displayed inside the toggle button
     * for the built-in column pinning UI of the`IgxColumnComponent`.
     * ```html
     * <igx-grid [pinnedColumnsText]="'PinnedCols Text" [data]="data" [width]="'100%'" [height]="'500px'"></igx-grid>
     * ```
	 * @memberof IgxGridComponent
	 */
    set pinnedColumnsText(value) {
        this._pinnedColumnsText = value;
    }

    /**
     * @hidden
    */
    public columnsWithNoSetWidths = null;

    /* Toolbar related definitions */
    private _showToolbar = false;
    private _exportExcel = false;
    private _exportCsv = false;
    private _toolbarTitle: string = null;
    private _exportText: string = null;
    private _exportExcelText: string = null;
    private _exportCsvText: string = null;

    /**
     * Provides access to the `IgxToolbarComponent`.
     * ```typescript
     * const gridToolbar = this.grid.toolbar;
     * ```
	 * @memberof IgxGridComponent
	 */
    @ViewChild('toolbar', { read: IgxGridToolbarComponent })
    public toolbar: IgxGridToolbarComponent = null;

    @ViewChild('toolbar', { read: ElementRef })
    private toolbarHtml: ElementRef = null;

    public get shouldShowToolbar(): boolean {
        return this.showToolbar &&
            (this.columnHiding ||
                this.columnPinning ||
                this.exportExcel ||
                this.exportCsv ||
                (this.toolbarTitle && this.toolbarTitle !== null && this.toolbarTitle !== ''));
    }

    /**
     * Returns whether the `IgxGridComponent`'s toolbar is shown or hidden.
     * ```typescript
     * const toolbarGrid = this.grid.showToolbar;
     * ```
	 * @memberof IgxGridComponent
	 */
    @Input()
    public get showToolbar(): boolean {
        return this._showToolbar;
    }

    /**
     * Shows or hides the `IgxGridComponent`'s toolbar.
     * ```html
     * <igx-grid [data]="localData" [showToolbar]="true" [autoGenerate]="true" ></igx-grid>
     * ```
	 * @memberof IgxGridComponent
	 */
    public set showToolbar(newValue: boolean) {
        if (this._showToolbar !== newValue) {
            this._showToolbar = newValue;
            this.cdr.markForCheck();
            if (this._ngAfterViewInitPaassed) {
                this.calculateGridSizes();
            }
        }
    }

    /**
     * Returns the toolbar's title.
     * ```typescript
     * const toolbarTitle  = this.grid.toolbarTitle;
     * ```
	 * @memberof IgxGridComponent
	 */
    @Input()
    public get toolbarTitle(): string {
        return this._toolbarTitle;
    }

    /**
     * Sets the toolbar's title.
     * ```html
     * <igx-grid [data]="localData" [showToolbar]="true" [autoGenerate]="true" [toolbarTitle]="'My Grid'"></igx-grid>
     * ```
	 * @memberof IgxGridComponent
	 */
    public set toolbarTitle(newValue: string) {
        if (this._toolbarTitle !== newValue) {
            this._toolbarTitle = newValue;
            this.cdr.markForCheck();
            if (this._ngAfterViewInitPaassed) {
                this.calculateGridSizes();
            }
        }
    }

    /**
     * Returns whether the option for exporting to MS Excel is enabled or disabled.
     * ```typescript
     * cosnt excelExporter = this.grid.exportExcel;
     * ```
	 * @memberof IgxGridComponent
	 */
    @Input()
    public get exportExcel(): boolean {
        return this._exportExcel;
    }

    /**
     * Enable or disable the option for exporting to MS Excel.
     * ```html
     * <igx-grid [data]="localData" [showToolbar]="true" [autoGenerate]="true" [exportExcel]="true"></igx-grid>
     * ```
	 * @memberof IgxGridComponent
	 */
    public set exportExcel(newValue: boolean) {
        if (this._exportExcel !== newValue) {
            this._exportExcel = newValue;
            this.cdr.markForCheck();
            if (this._ngAfterViewInitPaassed) {
                this.calculateGridSizes();
            }
        }
    }

    /**
     * Returns whether the option for exporting to CSV is enabled or disabled.
     * ```typescript
     * const exportCsv = this.grid.exportCsv;
     * ```
	 * @memberof IgxGridComponent
	 */
    @Input()
    public get exportCsv(): boolean {
        return this._exportCsv;
    }

    /**
     * Enable or disable the option for exporting to CSV.
     * ```html
     * <igx-grid [data]="localData" [showToolbar]="true" [autoGenerate]="true" [exportCsv]="true"></igx-grid>
     * ```
	 * @memberof IgxGridComponent
	 */
    public set exportCsv(newValue: boolean) {
        if (this._exportCsv !== newValue) {
            this._exportCsv = newValue;
            this.cdr.markForCheck();
            if (this._ngAfterViewInitPaassed) {
                this.calculateGridSizes();
            }
        }
    }

    /**
     * Returns the textual content for the main export button.
     * ```typescript
     * const exportText = this.grid.exportText;
     * ```
	 * @memberof IgxGridComponent
	 */
    @Input()
    public get exportText(): string {
        return this._exportText;
    }

    /**
     * Sets the textual content for the main export button.
     * ```html
     * <igx-grid [data]="localData" [showToolbar]="true" [exportText]="'My Exporter'" [exportCsv]="true"></igx-grid>
     * ```
	 * @memberof IgxGridComponent
	 */
    public set exportText(newValue: string) {
        if (this._exportText !== newValue) {
            this._exportText = newValue;
            this.cdr.markForCheck();
            if (this._ngAfterViewInitPaassed) {
                this.calculateGridSizes();
            }
        }
    }

    /**
     * Returns the textual content for the MS Excel export button.
     * ```typescript
     * const excelText = this.grid.exportExcelText;
     * ```
	 * @memberof IgxGridComponent
	 */
    @Input()
    public get exportExcelText(): string {
        return this._exportExcelText;
    }

    /**
     * Sets the textual content for the MS Excel export button.
     * ```html
     * <igx-grid [exportExcelText]="'My Excel Exporter" [showToolbar]="true" [exportText]="'My Exporter'" [exportCsv]="true"></igx-grid>
     * ```
	 * @memberof IgxGridComponent
	 */
    public set exportExcelText(newValue: string) {
        if (this._exportExcelText !== newValue) {
            this._exportExcelText = newValue;
            this.cdr.markForCheck();
            if (this._ngAfterViewInitPaassed) {
                this.calculateGridSizes();
            }
        }
    }

    /**
     * Returns the textual content for the CSV export button.
     * ```typescript
     * const csvText = this.grid.exportCsvText;
     * ```
	 * @memberof IgxGridComponent
	 */
    @Input()
    public get exportCsvText(): string {
        return this._exportCsvText;
    }

    /**
     * Sets the textual content for the CSV export button.
     * ```html
     * <igx-grid [exportCsvText]="'My Csv Exporter" [showToolbar]="true" [exportText]="'My Exporter'" [exportExcel]="true"></igx-grid>
     * ```
	 * @memberof IgxGridComponent
	 */
    public set exportCsvText(newValue: string) {
        if (this._exportCsvText !== newValue) {
            this._exportCsvText = newValue;
            this.cdr.markForCheck();
            if (this._ngAfterViewInitPaassed) {
                this.calculateGridSizes();
            }
        }
    }

    /**
     * Emitted when an export process is initiated by the user.
     * ```typescript
     * toolbarExporting(event: IGridToolbarExportEventArgs){
     *     const toolbarExporting = event;
     * }
     * ```
	 * @memberof IgxGridComponent
	 */
    @Output()
    public onToolbarExporting = new EventEmitter<IGridToolbarExportEventArgs>();

    /* End of toolbar related definitions */

    /**
     * @hidden
     */
    public pagingState;
    /**
     * @hidden
     */
    public calcWidth: number;
    /**
     * @hidden
     */
    public calcRowCheckboxWidth: number;
    /**
     * @hidden
     */
    public calcHeight: number;
    /**
     * @hidden
     */
    public tfootHeight: number;
    /**
     * @hidden
     */
    public chipsGoupingExpressions = [];
    /**
     * @hidden
     */
    public summariesHeight: number;

    /**
     * @hidden
     */
    public draggedColumn: IgxColumnComponent;
    /**
     * @hidden
     */
    public isColumnResizing: boolean;
    /**
     * @hidden
     */
    public isColumnMoving: boolean;

    /**
     * @hidden
     */
    public eventBus = new Subject<boolean>();

    /**
     * @hidden
     */
    public allRowsSelected = false;

    /**
     * @hidden
     */
    public lastSearchInfo: ISearchInfo = {
        searchText: '',
        caseSensitive: false,
        activeMatchIndex: 0,
        matchInfoCache: []
    };

    /**
     * @hidden
     */
    protected destroy$ = new Subject<boolean>();

    /**
     * @hidden
     */
    protected _perPage = 15;
    /**
     * @hidden
     */
    protected _page = 0;
    /**
     * @hidden
     */
    protected _paging = false;
    /**
     * @hidden
     */
    protected _rowSelection = false;
    /**
     * @hidden
     */
    protected _pipeTrigger = 0;
    /**
     * @hidden
     */
    protected _columns: IgxColumnComponent[] = [];
    /**
     * @hidden
     */
    protected _pinnedColumns: IgxColumnComponent[] = [];
    /**
     * @hidden
     */
    protected _unpinnedColumns: IgxColumnComponent[] = [];
    /**
     * @hidden
     */
    protected _filteringExpressionsTree: IFilteringExpressionsTree = new FilteringExpressionsTree(FilteringLogic.And);
    /**
     * @hidden
     */
    protected _sortingExpressions = [];
    /**
     * @hidden
     */
    protected _maxLevelHeaderDepth = null;
    /**
     * @hidden
     */
    protected _groupingExpressions = [];
    /**
     * @hidden
     */
    protected _groupingExpandState: IGroupByExpandState[] = [];
    /**
     * @hidden
     */
    protected _groupRowTemplate: TemplateRef<any>;
    /**
     * @hidden
     */
    protected _groupAreaTemplate: TemplateRef<any>;
    /**
     * @hidden
     */
    protected _columnHiding = false;
    /**
     * @hidden
     */
    protected _columnPinning = false;
    private _filteredData = null;
    private resizeHandler;
    private columnListDiffer;
    private _hiddenColumnsText = '';
    private _pinnedColumnsText = '';
    private _height = '100%';
    private _width = '100%';
    private _rowHeight;
    private _displayDensity = DisplayDensity.comfortable;
    private _ngAfterViewInitPaassed = false;

    private _columnWidth: string;
    private _columnWidthSetByUser = false;

    constructor(
        private gridAPI: IgxGridAPIService,
        public selectionAPI: IgxSelectionAPIService,
        private elementRef: ElementRef,
        private zone: NgZone,
        @Inject(DOCUMENT) public document,
        public cdr: ChangeDetectorRef,
        private resolver: ComponentFactoryResolver,
        private differs: IterableDiffers,
        private viewRef: ViewContainerRef) {

        this.resizeHandler = () => {
            this.calculateGridSizes();
            this.zone.run(() => this.markForCheck());
        };
    }

    /**
     * @hidden
     */
    public ngOnInit() {
        this.gridAPI.register(this);
        this.columnListDiffer = this.differs.find([]).create(null);
        this.calcWidth = this._width && this._width.indexOf('%') === -1 ? parseInt(this._width, 10) : 0;
        this.calcHeight = 0;
        this.calcRowCheckboxWidth = 0;

        this.onRowAdded.pipe(takeUntil(this.destroy$)).subscribe(() => this.clearSummaryCache());
        this.onRowDeleted.pipe(takeUntil(this.destroy$)).subscribe(() => this.clearSummaryCache());
        this.onFilteringDone.pipe(takeUntil(this.destroy$)).subscribe(() => this.clearSummaryCache());
        this.onEditDone.pipe(takeUntil(this.destroy$)).subscribe((editCell) => this.clearSummaryCache(editCell));
        this.onColumnMoving.pipe(takeUntil(this.destroy$)).subscribe((source) => {
            this.gridAPI.submit_value(this.id);
        });
    }

    /**
     * @hidden
     */
    public ngAfterContentInit() {
        if (this.autoGenerate) {
            this.autogenerateColumns();
        }
        if (this.groupTemplate) {
            this._groupRowTemplate = this.groupTemplate.template;
        }

        this.initColumns(this.columnList, (col: IgxColumnComponent) => this.onColumnInit.emit(col));
        this.columnListDiffer.diff(this.columnList);
        this.clearSummaryCache();
        this.summariesHeight = this.calcMaxSummaryHeight();
        this._derivePossibleHeight();
        this.markForCheck();

        this.columnList.changes
            .pipe(takeUntil(this.destroy$))
            .subscribe((change: QueryList<IgxColumnComponent>) => {
                const diff = this.columnListDiffer.diff(change);
                if (diff) {

                    this.initColumns(this.columnList);

                    diff.forEachAddedItem((record: IterableChangeRecord<IgxColumnComponent>) => {
                        this.clearSummaryCache();
                        this.calculateGridSizes();
                        this.onColumnInit.emit(record.item);
                    });

                    diff.forEachRemovedItem((record: IterableChangeRecord<IgxColumnComponent>) => {
                        // Recalculate Summaries
                        this.clearSummaryCache();
                        this.calculateGridSizes();

                        // Clear Filtering
                        this.gridAPI.clear_filter(this.id, record.item.field);

                        // Clear Sorting
                        this.gridAPI.clear_sort(this.id, record.item.field);
                    });
                }
                this.markForCheck();
            });
        const vertScrDC = this.verticalScrollContainer.dc.instance._viewContainer.element.nativeElement;
        vertScrDC.addEventListener('scroll', (evt) => { this.scrollHandler(evt); });
    }

    /**
     * @hidden
     */
    public ngAfterViewInit() {
        this.zone.runOutsideAngular(() => {
            this.document.defaultView.addEventListener('resize', this.resizeHandler);
        });
        this._derivePossibleWidth();
        this.initPinning();
        this.calculateGridSizes();
        this.onDensityChanged.pipe(takeUntil(this.destroy$)).subscribe(() => {
            requestAnimationFrame(() => {
                this.summariesHeight = 0;
                this.reflow();
            });
        });
        this._ngAfterViewInitPaassed = true;

        // In some rare cases we get the AfterViewInit before the grid is added to the DOM
        // and as a result we get 0 width and can't size ourselves properly.
        // In order to prevent that add a mutation observer that watches if we have been added.
        if (!this.calcWidth && this._width !== undefined) {
            const config = { childList: true, subtree: true };
            let observer: MutationObserver = null;
            const callback = (mutationsList) => {
                mutationsList.forEach((mutation) => {
                    if (mutation.type === 'childList') {
                        const addedNodes = new Array(...mutation.addedNodes);
                        addedNodes.forEach((node) => {
                            const added = this.checkIfGridIsAdded(node);
                            if (added) {
                                this.calculateGridWidth();
                                observer.disconnect();
                            }
                        });
                    }
                });
            };

            observer = new MutationObserver(callback);
            observer.observe(this.document.body, config);
        }
    }

    /**
     * @hidden
     */
    public ngOnDestroy() {
        this.zone.runOutsideAngular(() => this.document.defaultView.removeEventListener('resize', this.resizeHandler));
        this.destroy$.next(true);
        this.destroy$.complete();
        this.gridAPI.unset(this.id);
    }

    /**
     * @hidden
     */
    public dataLoading(event) {
        this.onDataPreLoad.emit(event);
    }

    /**
     * Toggles the specified column's visibility.
     * ```typescript
     * this.grid1.toggleColumnVisibility({
     *       column: this.grid1.columns[0],
     *       newValue: true
     * });
     * ```
	 * @memberof IgxGridComponent
	 */
    public toggleColumnVisibility(args: IColumnVisibilityChangedEventArgs) {
        const col = this.getColumnByName(args.column.field);
        col.hidden = args.newValue;
        this.onColumnVisibilityChanged.emit(args);

        this.markForCheck();
    }

    /**
     * Returns the native element of the `IgxGridComponent`.
     * ```typescript
     * const nativeEl = this.grid.nativeElement.
     * ```
	 * @memberof IgxGridComponent
	 */
    get nativeElement() {
        return this.elementRef.nativeElement;
    }

    /**
     * Returns the template reference of the `IgxGridComponent`'s group row.
     * ```
     * const groupRowTemplate = this.grid.groupRowTemplate;
     * ```
	 * @memberof IgxGridComponent
	 */
    get groupRowTemplate(): TemplateRef<any> {
        return this._groupRowTemplate;
    }

    /**
     * Sets the template reference of the `IgxGridComponent`'s group `IgxGridRowComponent`.
     * ```typescript
     * this.grid.groupRowTemplate = myRowTemplate.
     * ```
	 * @memberof IgxGridComponent
	 */
    set groupRowTemplate(template: TemplateRef<any>) {
        this._groupRowTemplate = template;
        this.markForCheck();
    }


    /**
     * Returns the template reference of the `IgxGridComponent`'s group area.
     * ```typescript
     * const groupAreaTemplate = this.grid.groupAreaTemplate;
     * ```
	 * @memberof IgxGridComponent
	 */
    get groupAreaTemplate(): TemplateRef<any> {
        return this._groupAreaTemplate;
    }

    /**
     * Sets the template reference of the `IgxGridComponent`'s group area.
     * ```typescript
     * this.grid.groupAreaTemplate = myAreaTemplate.
     * ```
	 * @memberof IgxGridComponent
	 */
    set groupAreaTemplate(template: TemplateRef<any>) {
        this._groupAreaTemplate = template;
        this.markForCheck();
    }

    /**
     * @hidden
     */
    get calcResizerHeight(): number {
        if (this.hasSummarizedColumns) {
            return this.theadRow.nativeElement.clientHeight + this.tbody.nativeElement.clientHeight +
                this.tfoot.nativeElement.clientHeight;
        }
        return this.theadRow.nativeElement.clientHeight + this.tbody.nativeElement.clientHeight;
    }

    /**
     * Returns the `IgxGridComponent`'s rows height.
     * ```typescript
     * const rowHeigh = this.grid.defaultRowHeight;
     * ```
	 * @memberof IgxGridComponent
	 */
    get defaultRowHeight(): number {
        switch (this._displayDensity) {
            case DisplayDensity.compact:
                return 32;
            case DisplayDensity.cosy:
                return 40;
            case DisplayDensity.comfortable:
            default:
                return 50;
        }
    }

    /**
     * Returns the maximum width of the container for the pinned `IgxColumnComponent`s.
     * ```typescript
     * const maxPinnedColWidth = this.grid.calcPinnedContainerMaxWidth;
     * ```
	 * @memberof IgxGridComponent
	 */
    get calcPinnedContainerMaxWidth(): number {
        return (this.calcWidth * 80) / 100;
    }

    /**
     * Returns the minimum width of the container for the unpinned `IgxColumnComponent`s.
     * ```typescript
     * const minUnpinnedColWidth = this.grid.unpinnedAreaMinWidth;
     * ```
	 * @memberof IgxGridComponent
	 */
    get unpinnedAreaMinWidth(): number {
        return (this.calcWidth * 20) / 100;
    }

    /**
     * Returns the current width of the container for the pinned `IgxColumnComponent`s.
     * ```typescript
     * const pinnedWidth = this.grid.getPinnedWidth;
     * ```
	 * @memberof IgxGridComponent
	 */
    get pinnedWidth() {
        return this.getPinnedWidth();
    }

    /**
     * Returns the current width of the container for the unpinned `IgxColumnComponent`s.
     * ```typescript
     * const unpinnedWidth = this.grid.getUnpinnedWidth;
     * ```
	 * @memberof IgxGridComponent
	 */
    get unpinnedWidth() {
        return this.getUnpinnedWidth();
    }

    /**
     * @hidden
     */
    get summariesMargin() {
        return this.rowSelectable ? this.calcRowCheckboxWidth : 0;
    }

    /**
     * Returns an array of `IgxColumnComponent`s.
     * ```typescript
     * const colums = this.grid.columns.
     * ```
	 * @memberof IgxGridComponent
	 */
    get columns(): IgxColumnComponent[] {
        return this._columns;
    }

    /**
     * Returns an array of the pinned `IgxColumnComponent`s.
     * ```typescript
     * const pinnedColumns = this.grid.pinnedColumns.
     * ```
	 * @memberof IgxGridComponent
	 */
    get pinnedColumns(): IgxColumnComponent[] {
        return this._pinnedColumns.filter((col) => !col.hidden);
    }

    /**
     * Returns an array of unpinned `IgxColumnComponent`s.
     * ```typescript
     * const unpinnedColumns = this.grid.unpinnedColumns.
     * ```
	 * @memberof IgxGridComponent
	 */
    get unpinnedColumns(): IgxColumnComponent[] {
        return this._unpinnedColumns.filter((col) => !col.hidden); // .sort((col1, col2) => col1.index - col2.index);
    }

    /**
     * Returns the `IgxColumnComponent` by field name.
     * ```typescript
     * const myCol = this.grid1.getColumnByName("ID");
     * ```
     * @param name
     * @memberof IgxGridComponent
     */
    public getColumnByName(name: string): IgxColumnComponent {
        return this.columnList.find((col) => col.field === name);
    }

    /**
     * Returns the `IgxColumnComponent` by index.
     * ```typescript
     * const myRow = this.grid1.getRowByIndex(1);
     * ```
     * @param index
     * @memberof IgxGridComponent
     */
    public getRowByIndex(index: number): IgxGridRowComponent {
        return this.gridAPI.get_row_by_index(this.id, index);
    }

    /**
     * Returns `IgxGridRowComponent` object by the specified primary key .
     * Requires that the `primaryKey` property is set.
     * ```typescript
     * const myRow = this.grid1.getRowByKey("cell5");
     * ```
     * @param keyValue
     * @memberof IgxGridComponent
     */
    public getRowByKey(keyValue: any): IgxGridRowComponent {
        return this.gridAPI.get_row_by_key(this.id, keyValue);
    }

    /**
     * Returns an array of visible `IgxColumnComponent`s.
     * ```typescript
     * const visibleColumns = this.grid.visibleColumns.
     * ```
	 * @memberof IgxGridComponent
	 */
    get visibleColumns(): IgxColumnComponent[] {
        return this.columnList.filter((col) => !col.hidden);
    }

    /**
     * Returns the `IgxGridCellComponent` that matches the conditions.
     * ```typescript
     * const myCell = this.grid1.getCellByColumn(2,"UnitPrice");
     * ```
     * @param rowIndex
     * @param columnField
     * @memberof IgxGridComponent
     */
    public getCellByColumn(rowIndex: number, columnField: string): IgxGridCellComponent {
        const columnId = this.columnList.map((column) => column.field).indexOf(columnField);
        if (columnId !== -1) {
            return this.gridAPI.get_cell_by_index(this.id, rowIndex, columnId);
        }
    }

    /**
     * Returns an `IgxGridCellComponent` object by the specified primary key and column field.
     * Requires that the primaryKey property is set.
     * ```typescript
     * grid.getCellByKey(1, 'index');
     * ```
     * @param rowSelector match any rowID
     * @param columnField
     * @memberof IgxGridComponent
     */
    public getCellByKey(rowSelector: any, columnField: string): IgxGridCellComponent {
        return this.gridAPI.get_cell_by_key(this.id, rowSelector, columnField);
    }

    /**
     * Returns the total number of pages.
     * ```typescript
     * const totalPages = this.grid.totalPages;
     * ```
	 * @memberof IgxGridComponent
	 */
    get totalPages(): number {
        if (this.pagingState) {
            return this.pagingState.metadata.countPages;
        }
        return -1;
    }

    /**
     * Returns the total number of records.
     * Only functions when paging is enabled.
     * ```typescript
     * const totalRecords = this.grid.totalRecords;
     * ```
	 * @memberof IgxGridComponent
	 */
    get totalRecords(): number {
        if (this.pagingState) {
            return this.pagingState.metadata.countRecords;
        }
    }

    /**
     * Returns if the current page is the first page.
     * ```typescript
     * const firstPage = this.grid.isFirstPage;
     * ```
	 * @memberof IgxGridComponent
	 */
    get isFirstPage(): boolean {
        return this.page === 0;
    }

    /**
     * Returns if the current page is the last page.
     * ```typescript
     * const lastPage = this.grid.isLastPage;
     * ```
	 * @memberof IgxGridComponent
	 */
    get isLastPage(): boolean {
        return this.page + 1 >= this.totalPages;
    }

    /**
     * Returns the total width of the `IgxGridComponent`.
     * ```typescript
     * const gridWidth = this.grid.totalWidth;
     * ```
	 * @memberof IgxGridComponent
	 */
    get totalWidth(): number {
        // Take only top level columns
        const cols = this.visibleColumns.filter(col => col.level === 0 && !col.pinned);
        let totalWidth = 0;
        let i = 0;
        for (i; i < cols.length; i++) {
            totalWidth += parseInt(cols[i].width, 10) || 0;
        }
        return totalWidth;
    }

    /**
     * @hidden
     */
    protected _moveColumns(from: IgxColumnComponent, to: IgxColumnComponent, pos: DropPosition) {
        const list = this.columnList.toArray();
        const fi = list.indexOf(from);
        let ti = list.indexOf(to);

        if (pos === DropPosition.BeforeDropTarget && fi < ti) {
            ti -= 1;
        }

        if (pos === DropPosition.AfterDropTarget && fi > ti) {
            ti += 1;
        }

        let activeColumn = null;
        let activeColumnIndex = -1;

        if (this.lastSearchInfo.searchText) {
            const activeInfo = IgxTextHighlightDirective.highlightGroupsMap.get(this.id);
            activeColumnIndex = activeInfo.columnIndex;

            if (activeColumnIndex !== -1) {
                activeColumn = list[activeColumnIndex];
            }
        }

        list.splice(ti, 0, ...list.splice(fi, 1));
        const newList = this._resetColumnList(list);
        this.columnList.reset(newList);
        this.columnList.notifyOnChanges();

        if (activeColumn !== null && activeColumn !== undefined) {
            const newIndex = newList.indexOf(activeColumn);
            IgxColumnComponent.updateHighlights(activeColumnIndex, newIndex, this);
        }
    }

    /**
     * @hidden
     */
    protected _resetColumnList(list?) {
        if (!list) {
            list = this.columnList.toArray();
        }
        let newList = [];
        list.filter(c => c.level === 0).forEach(p => {
            newList.push(p);
            if (p.columnGroup) {
                newList = newList.concat(p.allChildren);
            }
        });
        return newList;
    }

    /**
     * @hidden
     */
    protected _moveChildColumns(parent: IgxColumnComponent, from: IgxColumnComponent, to: IgxColumnComponent, pos: DropPosition) {
        const buffer = parent.children.toArray();
        const fi = buffer.indexOf(from);
        let ti = buffer.indexOf(to);

        if (pos === DropPosition.BeforeDropTarget && fi < ti) {
            ti -= 1;
        }

        if (pos === DropPosition.AfterDropTarget && fi > ti) {
            ti += 1;
        }

        buffer.splice(ti, 0, ...buffer.splice(fi, 1));
        parent.children.reset(buffer);
    }

    /**
     * Moves a column to the specified drop target.
     * ```typescript
     * grid.moveColumn(compName, persDetails);
     * ```
<<<<<<< HEAD
     */
    public moveColumn(column: IgxColumnComponent, dropTarget: IgxColumnComponent, pos: DropPosition = DropPosition.None) {
=======
	 * @memberof IgxGridComponent
	 */
    public moveColumn(column: IgxColumnComponent, dropTarget: IgxColumnComponent) {
>>>>>>> dadec302
        if ((column.level !== dropTarget.level) ||
            (column.topLevelParent !== dropTarget.topLevelParent)) {
            return;
        }

        this.gridAPI.submit_value(this.id);
        if (column.level) {
            this._moveChildColumns(column.parent, column, dropTarget, pos);
        }

        if (dropTarget.pinned && column.pinned) {
            const pinned = this._pinnedColumns;
            pinned.splice(pinned.indexOf(dropTarget), 0, ...pinned.splice(pinned.indexOf(column), 1));
        }

        if (dropTarget.pinned && !column.pinned) {
            column.pin();
        }

        if (!dropTarget.pinned && column.pinned) {
            column.unpin();
        }

        this._moveColumns(column, dropTarget, pos);
    }

    /**
     * Goes to the next page of the `IgxGridComponent`, if the grid is not already at the last page.
     * ```typescript
     * this.grid1.nextPage();
     * ```
	 * @memberof IgxGridComponent
	 */
    public nextPage(): void {
        if (!this.isLastPage) {
            this.page += 1;
        }
    }

    /**
     * Goes to the previous page of the `IgxGridComponent`, if the grid is not already at the first page.
     * ```typescript
     * this.grid1.previousPage();
     * ```
	 * @memberof IgxGridComponent
	 */
    public previousPage(): void {
        if (!this.isFirstPage) {
            this.page -= 1;
        }
    }

    /**
     * Goes to the desired page.
     * ```typescript
     * this.grid1.paginate(1);
     * ```
     * @param val
     * @memberof IgxGridComponent
     */
    public paginate(val: number): void {
        if (val < 0) {
            return;
        }
        this.page = val;
    }

    /**
     * Manually marks the `IgxGridComponent` for change detection.
     * ```typescript
     * this.grid1.markForCheck();
     * ```
	 * @memberof IgxGridComponent
	 */
    public markForCheck() {
        if (this.rowList) {
            this.rowList.forEach((row) => row.cdr.markForCheck());
        }
        this.cdr.detectChanges();
    }

    /**
     * Creates a new `IgxGridRowComponent` and adds the data record to the end of the data source.
     * ```typescript
     * const record = {
     *     ID: this.grid1.data[this.grid1.data.length - 1].ID + 1,
     *     Name: this.newRecord
     * };
     * this.grid1.addRow(record);
     * ```
     * @param data
     * @memberof IgxGridComponent
     */
    public addRow(data: any): void {
        this.data.push(data);
        this.onRowAdded.emit({ data });
        this._pipeTrigger++;
        this.cdr.markForCheck();

        this.refreshSearch();
    }

    /**
     * Removes the `IgxGridRowComponent` and the corresponding data record by primary key.
     * Requires that the `primaryKey` property is set.
     * The method accept rowSelector as a parameter, which is the rowID.
     * ```typescript
     * this.grid1.deleteRow(0);
     * ```
     * @param rowSelector
     * @memberof IgxGridComponent
     */
    public deleteRow(rowSelector: any): void {
        if (this.primaryKey !== undefined && this.primaryKey !== null) {
            const row = this.gridAPI.get_row_by_key(this.id, rowSelector);
            if (row) {
                const index = this.data.indexOf(row.rowData);
                const editableCell = this.gridAPI.get_cell_inEditMode(this.id);
                if (editableCell && editableCell.cellID.rowID === row.rowID) {
                    this.gridAPI.escape_editMode(this.id, editableCell.cellID);
                }
                if (this.rowSelectable === true) {
                    this.deselectRows([row.rowID]);
                }
                this.data.splice(index, 1);
                this.onRowDeleted.emit({ data: row.rowData });
                this._pipeTrigger++;
                this.cdr.markForCheck();

                this.refreshSearch();

                if (this.data.length % this.perPage === 0 && this.isLastPage && this.page !== 0) {
                    this.page--;
                }
            }
        }
    }

    /**
     * Updates the `IgxGridRowComponent` and the corresponding data record by primary key.
     * Requires that the `primaryKey` property is set.
     * ```typescript
     * this.gridWithPK.updateCell('Updated', 1, 'ProductName');
     * ```
     * @param value the new value which is to be set.
     * @param rowSelector corresponds to rowID.
     * @param column corresponds to column field.
     * @memberof IgxGridComponent
     */
    public updateCell(value: any, rowSelector: any, column: string): void {
        if (this.primaryKey !== undefined && this.primaryKey !== null) {
            const columnEdit = this.columnList.toArray().filter((col) => col.field === column);
            if (columnEdit.length > 0) {
                const columnId = this.columnList.toArray().indexOf(columnEdit[0]);
                const editableCell = this.gridAPI.get_cell_inEditMode(this.id);
                if (editableCell && editableCell.cellID.rowID === rowSelector &&
                    editableCell.cellID.columnID === columnId) {
                    this.gridAPI.escape_editMode(this.id, editableCell.cellID);
                }
                this.gridAPI.update_cell(this.id, rowSelector, columnId, value);
                this.cdr.markForCheck();
                this.refreshSearch();
            }
        }
    }

    /**
     * Updates the `IgxGridRowComponent`, which is specified by
     * rowSelector parameter and the data source record with the passed value.
     * This method will apply requested update only if primary key is specified in the grid.
     * ```typescript
     * grid.updateRow({
     *       ProductID: 1, ProductName: 'Spearmint', InStock: true, UnitsInStock: 1, OrderDate: new Date('2005-03-21')
     *   }, 1);
     * ```
     * @param value
     * @param rowSelector correspond to rowID
     * @memberof IgxGridComponent
     */
    public updateRow(value: any, rowSelector: any): void {
        if (this.primaryKey !== undefined && this.primaryKey !== null) {
            const row = this.gridAPI.get_row_by_key(this.id, rowSelector);
            if (row) {
                const editableCell = this.gridAPI.get_cell_inEditMode(this.id);
                if (editableCell && editableCell.cellID.rowID === row.rowID) {
                    this.gridAPI.escape_editMode(this.id, editableCell.cellID);
                }
                if (this.rowSelectable === true && row.isSelected) {
                    this.deselectRows([row.rowID]);
                    this.gridAPI.update_row(value, this.id, row);
                    this.selectRows([value[this.primaryKey]]);
                } else {
                    this.gridAPI.update_row(value, this.id, row);
                }
                this.cdr.markForCheck();
                this.refreshSearch();
            }
        }
    }

    /**
     * Sort a single `IgxColumnComponent`.
     * Sort the `IgxGridComponent`'s `IgxColumnComponent` based on the provided array of sorting expressions.
     * ```typescript
     * this.grid.sort({ fieldName: name, dir: SortingDirection.Asc, ignoreCase: false });
     * ```
	 * @memberof IgxGridComponent
	 */
    public sort(expression: ISortingExpression | Array<ISortingExpression>): void;
    public sort(...rest): void {
        this.gridAPI.escape_editMode(this.id);
        if (rest.length === 1 && rest[0] instanceof Array) {
            this._sortMultiple(rest[0]);
        } else {
            this._sort(rest[0]);
        }
    }

    /**
     * Groups by a new `IgxColumnComponent` based on the provided expression or modifies an existing one.
     * ```typescript
     * this.grid.groupBy({ fieldName: name, dir: SortingDirection.Asc, ignoreCase: false });
     * ```
	 * @memberof IgxGridComponent
	 */
    public groupBy(expression: ISortingExpression | Array<ISortingExpression>): void;
    public groupBy(...rest): void {
        this.gridAPI.submit_value(this.id);
        if (rest.length === 1 && rest[0] instanceof Array) {
            this._groupByMultiple(rest[0]);
        } else {
            this._groupBy(rest[0]);
        }
        this.cdr.detectChanges();
        this.calculateGridSizes();
        this.onGroupingDone.emit(this.sortingExpressions);

        this.restoreHighlight();
    }

    /**
     * Clears all grouping in the grid, if no parameter is passed.
     * If a parameter is provided clears grouping for a particular column
     * ```typescript
     * this.grid.clearGrouping();
     * this.grid.clearGrouping("ID");
     * ```
     *
     */
    public clearGrouping(name?: string): void {
        this.gridAPI.clear_groupby(this.id, name);
        this.calculateGridSizes();

        this.restoreHighlight();
    }

    /**
     * Returns if a group is expanded or not.
     * ```typescript
     * public groupRow: IGroupByRecord;
     * const expandedGroup = this.grid.isExpandedGroup(this.groupRow);
     * ```
	 * @memberof IgxGridComponent
	 */
    public isExpandedGroup(group: IGroupByRecord): boolean {
        const state: IGroupByExpandState = this._getStateForGroupRow(group);
        return state ? state.expanded : this.groupsExpanded;
    }

    /**
     * Toggles the expansion state of a group.
     * ```typescript
     * public groupRow: IGroupByRecord;
     * const toggleExpGroup = this.grid.toggleGroup(this.groupRow);
     * ```
	 * @memberof IgxGridComponent
	 */
    public toggleGroup(groupRow: IGroupByRecord) {
        this._toggleGroup(groupRow);
    }

    /**
     * @hidden
     */
    public isGroupByRecord(record: any): boolean {
        // return record.records instance of GroupedRecords fails under Webpack
        return record.records && record.records.length;
    }

    /**
     * Returns if the grid's group by drop area is visible.
     * ```typescript
     * const dropVisible = this.grid.dropAreaVisible;
     * ```
	 * @memberof IgxGridComponent
	 */
    public get dropAreaVisible(): boolean {
        return (this.draggedColumn && this.draggedColumn.groupable) ||
            !this.chipsGoupingExpressions.length;
    }

    /**
     * Filters a single `IgxColumnComponent`.
     * ```typescript
     * public filter(term) {
     *      this.grid.filter("ProductName", term, IgxStringFilteringOperand.instance().condition("contains"));
     * }
     * ```
     * @param name
     * @param value
     * @param conditionOrExpressionTree
     * @param ignoreCase
     * @memberof IgxGridComponent
     */
    public filter(name: string, value: any, conditionOrExpressionTree?: IFilteringOperation | IFilteringExpressionsTree,
        ignoreCase?: boolean) {
        const col = this.gridAPI.get_column_by_name(this.id, name);
        const filteringIgnoreCase = ignoreCase || (col ? col.filteringIgnoreCase : false);

        if (conditionOrExpressionTree) {
            this.gridAPI.filter(this.id, name, value, conditionOrExpressionTree, filteringIgnoreCase);
        } else {
            const expressionsTreeForColumn = this._filteringExpressionsTree.find(name);
            if (expressionsTreeForColumn instanceof FilteringExpressionsTree) {
                this.gridAPI.filter(this.id, name, value, expressionsTreeForColumn, filteringIgnoreCase);
            } else {
                const expressionForColumn = expressionsTreeForColumn as IFilteringExpression;
                this.gridAPI.filter(this.id, name, value, expressionForColumn.condition, filteringIgnoreCase);
            }
        }
    }

    /**
     * Filters all the `IgxColumnComponent` in the `IgxGridComponent` with the same condition.
     * ```typescript
     * grid.filterGlobal('some', IgxStringFilteringOperand.instance().condition('contains'));
     * ```
     * @param value
     * @param condition
     * @param ignoreCase
     * @memberof IgxGridComponent
     */
    public filterGlobal(value: any, condition?, ignoreCase?) {
        this.gridAPI.filter_global(this.id, value, condition, ignoreCase);
    }

    /**
     * Enables summaries for the specified column and applies your customSummary.
     * If you do not provide the customSummary, then the default summary for the column data type will be applied.
     * ```typescript
     * grid.enableSummaries([{ fieldName: 'ProductName' }, { fieldName: 'ID' }]);
     * ```
     * Enable summaries for the listed columns.
     * ```typescript
     * grid.enableSummaries('ProductName');
     * ```
     * @param rest
     * @memberof IgxGridComponent
     */
    public enableSummaries(...rest) {
        if (rest.length === 1 && Array.isArray(rest[0])) {
            this._multipleSummaries(rest[0], true);
        } else {
            this._summaries(rest[0], true, rest[1]);
        }
        this.summariesHeight = 0;
        this.markForCheck();
        this.calculateGridHeight();
        this.cdr.detectChanges();
    }

    /**
     * Disable summaries for the specified column.
     * ```typescript
     * grid.disableSummaries('ProductName');
     * ```
     *
     * Disable summaries for the listed columns.
     * ```typescript
     * grid.disableSummaries([{ fieldName: 'ProductName' }]);
     * ```
	 * @memberof IgxGridComponent
	 */
    public disableSummaries(...rest) {
        if (rest.length === 1 && Array.isArray(rest[0])) {
            this._disableMultipleSummaries(rest[0], false);
        } else {
            this._summaries(rest[0], false);
        }
        this.summariesHeight = 0;
        this.markForCheck();
        this.calculateGridHeight();
        this.cdr.detectChanges();
    }

    /**
     * If name is provided, clears the filtering state of the corresponding `IgxColumnComponent`,
     * otherwise clears the filtering state of all `IgxColumnComponent`s.
     * ```typescript
     * this.grid.clearFilter();
     * ```
     * @param name
     * @memberof IgxGridComponent
     */
    public clearFilter(name?: string) {
        if (name) {
            const column = this.gridAPI.get_column_by_name(this.id, name);
            if (!column) {
                return;
            }
        }

        this.gridAPI.clear_filter(this.id, name);
    }

    /**
     * If name is provided, clears the sorting state of the corresponding `IgxColumnComponent`,
     * otherwise clears the sorting state of all `IgxColumnComponent`.
     * ```typescript
     * this.grid.clearSort();
     * ```
     * @param name
     * @memberof IgxGridComponent
     */
    public clearSort(name?: string) {
        if (!name) {
            this.sortingExpressions = [];
            return;
        }
        if (!this.gridAPI.get_column_by_name(this.id, name)) {
            return;
        }
        this.gridAPI.clear_sort(this.id, name);
    }

    /**
     * @hidden
     */
    public clearSummaryCache(editCell?) {
        if (editCell && editCell.cell) {
            this.gridAPI.remove_summary(this.id, editCell.cell.column.filed);
        } else {
            this.gridAPI.remove_summary(this.id);
        }
    }

    // TODO: We have return values here. Move them to event args ??

    /**
     * Pins a column by field name. Returns whether the operation is successful.
     * ```typescript
     * this.grid.pinColumn("ID");
     * ```
     * @param columnName
     * @param index
     * @memberof IgxGridComponent
     */
    public pinColumn(columnName: string | IgxColumnComponent, index?): boolean {
        const col = columnName instanceof IgxColumnComponent ? columnName : this.getColumnByName(columnName);
        return col.pin(index);
    }

    /**
     * Unpins a column by field name. Returns whether the operation is successful.
     * ```typescript
     * this.grid.pinColumn("ID");
     * ```
     * @param columnName
     * @param index
     * @memberof IgxGridComponent
     */
    public unpinColumn(columnName: string | IgxColumnComponent, index?): boolean {
        const col = columnName instanceof IgxColumnComponent ? columnName : this.getColumnByName(columnName);
        return col.unpin(index);
    }

    /**
     * Toggles the expansion state of all group rows recursively.
     * ```typescript
     * this.grid.toggleAllGroupRows;
     * ```
	 * @memberof IgxGridComponent
	 */
    public toggleAllGroupRows() {
        this.groupingExpansionState = [];
        this.groupsExpanded = !this.groupsExpanded;
        this.cdr.detectChanges();
    }


    /**
     * Recalculates grid width/height dimensions. Should be run when changing DOM elements dimentions manually that affect the grid's size.
     * ```typescript
     * this.grid.reflow();
     * ```
	 * @memberof IgxGridComponent
	 */
    public reflow() {
        this.calculateGridSizes();
    }

    /**
     * Recalculates grid summary area.
     * Should be run for example when enabling or disabling summaries for a column.
     * ```typescript
     * this.grid.recalculateSummaries();
     * ```
	 * @memberof IgxGridComponent
	 */
    public recalculateSummaries() {
        this.summariesHeight = 0;
        requestAnimationFrame(() => this.calculateGridSizes());
    }

    /**
     * Finds the next occurrence of a given string in the grid and scrolls to the cell if it isn't visible.
     * Returns how many times the grid contains the string.
     * ```typescript
     * this.grid.findNext("financial");
     * ```
     * @param text the string to search.
     * @param caseSensitive optionally, if the search should be case sensitive (defaults to false).
     * @memberof IgxGridComponent
     */
    public findNext(text: string, caseSensitive?: boolean): number {
        return this.find(text, 1, caseSensitive);
    }

    /**
     * Finds the previous occurrence of a given string in the grid and scrolls to the cell if it isn't visible.
     * Returns how many times the grid contains the string.
     * ```typescript
     * this.grid.findPrev("financial");
     * ````
     * @param text the string to search.
     * @param caseSensitive optionally, if the search should be case sensitive (defaults to false).
     * @memberof IgxGridComponent
     */
    public findPrev(text: string, caseSensitive?: boolean): number {
        return this.find(text, -1, caseSensitive);
    }

    /**
     * Reapplies the existing search.
     * Returns how many times the grid contains the last search.
     * ```typescript
     * this.grid.refreshSearch();
     * ```
     * @param updateActiveInfo
     * @memberof IgxGridComponent
     */
    public refreshSearch(updateActiveInfo?: boolean): number {
        if (this.lastSearchInfo.searchText) {
            this.rebuildMatchCache();

            if (updateActiveInfo) {
                const activeInfo = IgxTextHighlightDirective.highlightGroupsMap.get(this.id);
                this.lastSearchInfo.matchInfoCache.forEach((match, i) => {
                    if (match.column === activeInfo.columnIndex &&
                        match.row === activeInfo.rowIndex &&
                        match.index === activeInfo.index &&
                        match.page === activeInfo.page) {
                        this.lastSearchInfo.activeMatchIndex = i;
                    }
                });
            }

            return this.find(this.lastSearchInfo.searchText, 0, this.lastSearchInfo.caseSensitive, false);
        } else {
            return 0;
        }
    }

    /**
     * 	Removes all the highlights in the cell.
     * ```typescript
     * this.grid.clearSearch();
     * ```
	 * @memberof IgxGridComponent
	 */
    public clearSearch() {
        this.lastSearchInfo = {
            searchText: '',
            caseSensitive: false,
            activeMatchIndex: 0,
            matchInfoCache: []
        };

        this.rowList.forEach((row) => {
            if (row.cells) {
                row.cells.forEach((c) => {
                    c.clearHighlight();
                });
            }
        });
    }

    /**
     * Returns if the `IgxGridComponent` has groupable columns.
     * ```typescript
     * const groupableGrid = this.grid.hasGroupableColumns;
     * ```
	 * @memberof IgxGridComponent
	 */
    get hasGroupableColumns(): boolean {
        return this.columnList.some((col) => col.groupable);
    }

    /**
     * Returns if the `IgxGridComponent` has sortable columns.
     * ```typescript
     * const sortableGrid = this.grid.hasSortableColumns;
     * ```
	 * @memberof IgxGridComponent
	 */
    get hasSortableColumns(): boolean {
        return this.columnList.some((col) => col.sortable);
    }

    /**
     * Returns if the `IgxGridComponent` has editable columns.
     * ```typescript
     * const editableGrid = this.grid.hasEditableColumns;
     * ```
	 * @memberof IgxGridComponent
	 */
    get hasEditableColumns(): boolean {
        return this.columnList.some((col) => col.editable);
    }

    /**
     * Returns if the `IgxGridComponent` has fiterable columns.
     * ```typescript
     * const filterableGrid = this.grid.hasFilterableColumns;
     * ```
	 * @memberof IgxGridComponent
	 */
    get hasFilterableColumns(): boolean {
        return this.columnList.some((col) => col.filterable);
    }

    /**
     * Returns if the `IgxGridComponent` has summarized columns.
     * ```typescript
     * const summarizedGrid = this.grid.hasSummarizedColumns;
     * ```
	 * @memberof IgxGridComponent
	 */
    get hasSummarizedColumns(): boolean {
        const summarizedColumns = this.columnList.filter(col => col.hasSummary);
        return summarizedColumns.length > 0 && summarizedColumns.some(col => !col.hidden);
    }

    /**
     * Returns if the `IgxGridComponent` has moveable columns.
     * ```typescript
     * const movableGrid = this.grid.hasMovableColumns;
     * ```
	 * @memberof IgxGridComponent
	 */
    get hasMovableColumns(): boolean {
        return this.columnList && this.columnList.some((col) => col.movable);
    }

    /**
     * Returns if the `IgxGridComponent` has column groups.
     * ```typescript
     * const groupGrid = this.grid.hasColumnGroups;
     * ```
	 * @memberof IgxGridComponent
	 */
    get hasColumnGroups(): boolean {
        return this.columnList.some(col => col.columnGroup);
    }

    /**
     * Returns an array of the selected `IgxGridCellComponent`s.
     * ```typescript
     * const selectedCells = this.grid.selectedCells;
     * ```
	 * @memberof IgxGridComponent
	 */
    get selectedCells(): IgxGridCellComponent[] | any[] {
        if (this.rowList) {
            return this.rowList.filter((row) => row instanceof IgxGridRowComponent).map((row) => row.cells.filter((cell) => cell.selected))
                .reduce((a, b) => a.concat(b), []);
        }
        return [];
    }

    /**
     * @hidden
     */
    protected get rowBasedHeight() {
        if (this.data && this.data.length) {
            return this.data.length * this.rowHeight;
        }
        return 0;
    }

    /**
     * @hidden
     */
    protected _derivePossibleHeight() {
        if ((this._height && this._height.indexOf('%') === -1) || !this._height) {
            return;
        }
        if (!this.nativeElement.parentNode.clientHeight) {
            const viewPortHeight = document.documentElement.clientHeight;
            this._height = this.rowBasedHeight <= viewPortHeight ? null : viewPortHeight.toString();
        } else {
            const parentHeight = this.nativeElement.parentNode.getBoundingClientRect().height;
            this._height = this.rowBasedHeight <= parentHeight ? null : this._height;
        }
        this.calculateGridHeight();
        this.cdr.detectChanges();
    }

    /**
     * @hidden
     */
    protected _derivePossibleWidth() {
        if (!this._columnWidthSetByUser) {
            this._columnWidth = this.getPossibleColumnWidth();
            this.initColumns(this.columnList, null);
        }
        this.calculateGridWidth();
    }

    /**
     * @hidden
     */
    protected calculateGridHeight() {
        const computed = this.document.defaultView.getComputedStyle(this.nativeElement);

        // TODO: Calculate based on grid density
        if (this.maxLevelHeaderDepth) {
            this.theadRow.nativeElement.style.height = `${(this.maxLevelHeaderDepth + 1) * this.defaultRowHeight + 1}px`;
        }

        if (!this._height) {
            this.calcHeight = null;
            if (this.hasSummarizedColumns && !this.summariesHeight) {
                this.summariesHeight = this.summaries ?
                    this.calcMaxSummaryHeight() : 0;
            }
            return;
        }

        let toolbarHeight = 0;
        if (this.showToolbar && this.toolbarHtml != null) {
            toolbarHeight = this.toolbarHtml.nativeElement.firstElementChild ?
                this.toolbarHtml.nativeElement.offsetHeight : 0;
        }

        let pagingHeight = 0;
        let groupAreaHeight = 0;
        if (this.paging && this.paginator) {
            pagingHeight = this.paginator.nativeElement.firstElementChild ?
                this.paginator.nativeElement.clientHeight : 0;
        }

        if (!this.summariesHeight) {
            this.summariesHeight = this.summaries ?
                this.calcMaxSummaryHeight() : 0;
        }

        if (this.groupArea) {
            groupAreaHeight = this.groupArea.nativeElement.offsetHeight;
        }

        if (this._height && this._height.indexOf('%') !== -1) {
            /*height in %*/
            this.calcHeight = this._calculateGridBodyHeight(
                parseInt(computed.getPropertyValue('height'), 10), toolbarHeight, pagingHeight, groupAreaHeight);
        } else {
            this.calcHeight = this._calculateGridBodyHeight(
                parseInt(this._height, 10), toolbarHeight, pagingHeight, groupAreaHeight);
        }
    }

    /**
     * @hidden
     */
    protected _calculateGridBodyHeight(gridHeight: number,
        toolbarHeight: number, pagingHeight: number, groupAreaHeight: number) {
        const footerBordersAndScrollbars = this.tfoot.nativeElement.offsetHeight -
            this.tfoot.nativeElement.clientHeight;

        return Math.abs(gridHeight - toolbarHeight -
            this.theadRow.nativeElement.offsetHeight -
            this.summariesHeight - pagingHeight - groupAreaHeight -
            footerBordersAndScrollbars -
            this.scr.nativeElement.clientHeight);
    }

    /**
     * @hidden
     */
    protected getPossibleColumnWidth() {
        let computedWidth = parseInt(
            this.document.defaultView.getComputedStyle(this.nativeElement).getPropertyValue('width'), 10);

        let maxColumnWidth = Math.max(
            ...this.visibleColumns.map((col) => parseInt(col.width, 10))
                .filter((width) => !isNaN(width))
        );

        if (this.rowSelectable) {
            computedWidth -= this.headerCheckboxContainer.nativeElement.clientWidth;
        }

        if (this.columnsWithNoSetWidths === null) {
            this.columnsWithNoSetWidths = this.visibleColumns.filter((col) => !col.columnGroup && col.width === null);
        }

        const sumExistingWidths = this.visibleColumns
            .filter((col) => !col.columnGroup && this.columnsWithNoSetWidths.indexOf(col) === -1)
            .reduce((prev, curr) => prev + parseInt(curr.width, 10), 0);

        maxColumnWidth = !Number.isFinite(sumExistingWidths) ?
            Math.max(computedWidth / this.columnsWithNoSetWidths.length, MINIMUM_COLUMN_WIDTH) :
            Math.max((computedWidth - sumExistingWidths) / this.columnsWithNoSetWidths.length, MINIMUM_COLUMN_WIDTH);

        return maxColumnWidth.toString();
    }

    /**
     * @hidden
     */
    protected calculateGridWidth() {
        const computed = this.document.defaultView.getComputedStyle(this.nativeElement);

        if (this._width && this._width.indexOf('%') !== -1) {
            /* width in %*/
            const width = parseInt(computed.getPropertyValue('width'), 10);
            if (Number.isFinite(width) && width !== this.calcWidth) {
                this.calcWidth = width;

                this._derivePossibleWidth();
                this.cdr.markForCheck();
            }
            return;
        }
        this.calcWidth = parseInt(this._width, 10);
    }

    /**
     * @hidden
     */
    protected calcMaxSummaryHeight() {
        let maxSummaryLength = 0;
        this.columnList.filter((col) => col.hasSummary && !col.hidden).forEach((column) => {
            this.gridAPI.set_summary_by_column_name(this.id, column.field);
            const getCurrentSummaryColumn = this.gridAPI.get_summaries(this.id).get(column.field);
            if (getCurrentSummaryColumn) {
                if (maxSummaryLength < getCurrentSummaryColumn.length) {
                    maxSummaryLength = getCurrentSummaryColumn.length;
                }
            }
        });
        return maxSummaryLength * this.defaultRowHeight;
    }

    /**
     * @hidden
     */
    protected calculateGridSizes() {
        this.calculateGridWidth();
        this.cdr.detectChanges();
        this.calculateGridHeight();
        if (this.rowSelectable) {
            this.calcRowCheckboxWidth = this.headerCheckboxContainer.nativeElement.clientWidth;
        }
        this.cdr.detectChanges();
    }

    /**
     * Gets calculated width of the pinned area.
     * ```typescript
     * const pinnedWidth = this.grid.getPinnedWidth();
     * ```
     * @param takeHidden If we should take into account the hidden columns in the pinned area.
     * @memberof IgxGridComponent
     */
    public getPinnedWidth(takeHidden = false) {
        const fc = takeHidden ? this._pinnedColumns : this.pinnedColumns;
        let sum = 0;
        for (const col of fc) {
            if (col.level === 0) {
                sum += parseInt(col.width, 10);
            }
        }
        if (this.rowSelectable) {
            sum += this.calcRowCheckboxWidth;
        }

        if (this.groupingExpressions.length > 0 && this.headerGroupContainer) {
            sum += this.headerGroupContainer.nativeElement.clientWidth;
        }
        return sum;
    }

    /**
     * @hidden
     * Gets calculated width of the unpinned area
     * @param takeHidden If we should take into account the hidden columns in the pinned area.
     * @memberof IgxGridComponent
     */
    protected getUnpinnedWidth(takeHidden = false) {
        const width = this._width && this._width.indexOf('%') !== -1 ?
            this.calcWidth :
            parseInt(this._width, 10);
        return width - this.getPinnedWidth(takeHidden);
    }

    /**
     * @hidden
     */
    protected _sort(expression: ISortingExpression) {
        this.gridAPI.sort(this.id, expression.fieldName, expression.dir, expression.ignoreCase);
    }

    /**
     * @hidden
     */
    protected _sortMultiple(expressions: ISortingExpression[]) {
        this.gridAPI.sort_multiple(this.id, expressions);
    }

    /**
     * @hidden
     */
    protected _groupBy(expression: ISortingExpression) {
        this.gridAPI.groupBy(this.id, expression.fieldName, expression.dir, expression.ignoreCase);
    }

    /**
     * @hidden
     */
    protected _groupByMultiple(expressions: ISortingExpression[]) {
        this.gridAPI.groupBy_multiple(this.id, expressions);
    }

    /**
     * @hidden
     */
    protected _getStateForGroupRow(groupRow: IGroupByRecord): IGroupByExpandState {
        return this.gridAPI.groupBy_get_expanded_for_group(this.id, groupRow);
    }

    /**
     * @hidden
     */
    protected _toggleGroup(groupRow: IGroupByRecord) {
        this.gridAPI.groupBy_toggle_group(this.id, groupRow);
    }

    /**
     * @hidden
     */
    protected _applyGrouping() {
        this.gridAPI.sort_multiple(this.id, this._groupingExpressions);
    }

    /**
     * @hidden
     */
    protected _summaries(fieldName: string, hasSummary: boolean, summaryOperand?: any) {
        const column = this.gridAPI.get_column_by_name(this.id, fieldName);
        column.hasSummary = hasSummary;
        if (summaryOperand) {
            column.summaries = summaryOperand;
        }
    }

    /**
     * @hidden
     */
    protected _multipleSummaries(expressions: ISummaryExpression[], hasSummary: boolean) {
        expressions.forEach((element) => {
            this._summaries(element.fieldName, hasSummary, element.customSummary);
        });
    }
    /**
     * @hidden
     */
    protected _disableMultipleSummaries(expressions: string[], hasSummary: boolean) {
        expressions.forEach((column) => { this._summaries(column, false); });
    }

    /**
     * @hidden
     */
    protected resolveDataTypes(rec) {
        if (typeof rec === 'number') {
            return DataType.Number;
        } else if (typeof rec === 'boolean') {
            return DataType.Boolean;
        } else if (typeof rec === 'object' && rec instanceof Date) {
            return DataType.Date;
        }
        return DataType.String;
    }

    /**
     * @hidden
     */
    protected autogenerateColumns() {
        const factory = this.resolver.resolveComponentFactory(IgxColumnComponent);
        const fields = Object.keys(this.data[0]);
        const columns = [];

        fields.forEach((field) => {
            const ref = this.viewRef.createComponent(factory);
            ref.instance.field = field;
            ref.instance.dataType = this.resolveDataTypes(this.data[0][field]);
            ref.changeDetectorRef.detectChanges();
            columns.push(ref.instance);
        });

        this.columnList.reset(columns);
    }

    /**
     * @hidden
     */
    onlyTopLevel(arr) {
        return arr.filter(c => c.level === 0);
    }

    /**
     * @hidden
     */
    protected initColumns(collection: QueryList<IgxColumnComponent>, cb: any = null) {

        // XXX: Deprecate index
        this._columns = this.columnList.toArray();
        const _columnsWithNoSetWidths = [];

        collection.forEach((column: IgxColumnComponent) => {
            column.gridID = this.id;
            if (cb) {
                cb(column);
            }
            if ((this.columnsWithNoSetWidths === null && !column.width) ||
                (this.columnsWithNoSetWidths !== null && this.columnsWithNoSetWidths.indexOf(column) !== -1)) {
                column.width = this.columnWidth;
                _columnsWithNoSetWidths.push(column);
            }
        });

        this.columnsWithNoSetWidths = _columnsWithNoSetWidths;
        this.reinitPinStates();
    }

    /**
     * @hidden
     */
    protected reinitPinStates() {
        this._pinnedColumns = this.columnList.filter((c) => c.pinned);
        this._unpinnedColumns = this.columnList.filter((c) => !c.pinned);
    }

    /**
     * @hidden
     */
    protected setEventBusSubscription() {
        this.eventBus.pipe(
            debounceTime(DEBOUNCE_TIME),
            takeUntil(this.destroy$)
        ).subscribe(() => this.cdr.detectChanges());
    }

    /**
     * @hidden
     */
    protected setVerticalScrollSubscription() {
        /*
            Until the grid component is destroyed,
            Take the first event and unsubscribe
            then merge with an empty observable after DEBOUNCE_TIME,
            re-subscribe and repeat the process
        */
        this.verticalScrollContainer.onChunkLoad.pipe(
            takeUntil(this.destroy$),
            take(1),
            merge(of({})),
            delay(DEBOUNCE_TIME),
            repeat()
        ).subscribe(() => {
            this.eventBus.next();
        });
    }

    /**
     * @hidden
     */
    public onHeaderCheckboxClick(event) {
        this.allRowsSelected = event.checked;
        const newSelection =
            event.checked ?
                this.filteredData ?
                    this.selectionAPI.append_items(this.id, this.selectionAPI.get_all_ids(this._filteredData, this.primaryKey)) :
                    this.selectionAPI.get_all_ids(this.data, this.primaryKey) :
                this.filteredData ?
                    this.selectionAPI.subtract_items(this.id, this.selectionAPI.get_all_ids(this._filteredData, this.primaryKey)) :
                    [];
        this.triggerRowSelectionChange(newSelection, null, event, event.checked);
        this.checkHeaderChecboxStatus(event.checked);
    }

    /**
     * @hidden
     */
    get headerCheckboxAriaLabel() {
        return this._filteringExpressionsTree.filteringOperands.length > 0 ?
            this.headerCheckbox && this.headerCheckbox.checked ? 'Deselect all filtered' : 'Select all filtered' :
            this.headerCheckbox && this.headerCheckbox.checked ? 'Deselect all' : 'Select all';
    }

    public get template(): TemplateRef<any> {
        if (this.filteredData && this.filteredData.length === 0) {
            return this.emptyGridTemplate ? this.emptyGridTemplate : this.emptyFilteredGridTemplate;
        }

        if (this.data && this.data.length === 0) {
            return this.emptyGridTemplate ? this.emptyGridTemplate : this.emptyGridDefaultTemplate;
        }
    }

    /**
     * @hidden
     */
    public get dropAreaTemplateResolved(): TemplateRef<any> {
        if (this.dropAreaTemplate) {
            return this.dropAreaTemplate;
        } else {
            return this.defaultDropAreaTemplate;
        }
    }

    /**
     * @hidden
     */
    public checkHeaderChecboxStatus(headerStatus?: boolean) {
        if (headerStatus === undefined) {
            this.allRowsSelected = this.selectionAPI.are_all_selected(this.id, this.data);
            if (this.headerCheckbox) {
                this.headerCheckbox.indeterminate = !this.allRowsSelected && !this.selectionAPI.are_none_selected(this.id);
                if (!this.headerCheckbox.indeterminate) {
                    this.headerCheckbox.checked = this.selectionAPI.are_all_selected(this.id, this.data);
                }
            }
            this.cdr.markForCheck();
        } else if (this.headerCheckbox) {
            this.headerCheckbox.checked = headerStatus !== undefined ? headerStatus : false;
        }
    }

    /**
     * @hidden
     */
    public filteredItemsStatus(componentID: string, filteredData: any[], primaryKey?) {
        const currSelection = this.selectionAPI.get_selection(componentID);
        let atLeastOneSelected = false;
        let notAllSelected = false;
        if (currSelection) {
            for (const key of Object.keys(filteredData)) {
                const dataItem = primaryKey ? filteredData[key][primaryKey] : filteredData[key];
                if (currSelection.indexOf(dataItem) !== -1) {
                    atLeastOneSelected = true;
                    if (notAllSelected) {
                        return 'indeterminate';
                    }
                } else {
                    notAllSelected = true;
                    if (atLeastOneSelected) {
                        return 'indeterminate';
                    }
                }
            }
        }
        return atLeastOneSelected ? 'allSelected' : 'noneSelected';
    }

    /**
     * @hidden
     */
    public updateHeaderChecboxStatusOnFilter(data) {
        if (!data) {
            data = this.data;
        }
        switch (this.filteredItemsStatus(this.id, data)) {
            case 'allSelected': {
                if (!this.allRowsSelected) {
                    this.allRowsSelected = true;
                }
                if (this.headerCheckbox.indeterminate) {
                    this.headerCheckbox.indeterminate = false;
                }
                break;
            }
            case 'noneSelected': {
                if (this.allRowsSelected) {
                    this.allRowsSelected = false;
                }
                if (this.headerCheckbox.indeterminate) {
                    this.headerCheckbox.indeterminate = false;
                }
                break;
            }
            default: {
                if (!this.headerCheckbox.indeterminate) {
                    this.headerCheckbox.indeterminate = true;
                }
                if (this.allRowsSelected) {
                    this.allRowsSelected = false;
                }
                break;
            }
        }
    }

    /**
     * Get current selection state.
     * Returns an array with selected rows' IDs (primaryKey or rowData)
     * ```typescript
     * const selectedRows = this.grid.selectedRows();
     * ```
	 * @memberof IgxGridComponent
	 */
    public selectedRows(): any[] {
        return this.selectionAPI.get_selection(this.id) || [];
    }

    /**
     * Select specified rows by ID.
     * ```typescript
     * this.grid.selectRows([1,2,5], true);
     * ```
     * @param rowIDs
     * @param clearCurrentSelection if true clears the curren selection
     * @memberof IgxGridComponent
     */
    public selectRows(rowIDs: any[], clearCurrentSelection?: boolean) {
        const newSelection = clearCurrentSelection ? rowIDs : this.selectionAPI.select_items(this.id, rowIDs);
        this.triggerRowSelectionChange(newSelection);
    }

    /**
     * Deselect specified rows by ID.
     * ```typescript
     * this.grid.deselectRows([1,2,5]);
     * ```
     * @param rowIDs
     * @memberof IgxGridComponent
     */
    public deselectRows(rowIDs: any[]) {
        const newSelection = this.selectionAPI.deselect_items(this.id, rowIDs);
        this.triggerRowSelectionChange(newSelection);
    }

    /**
     * Selects all rows
     * Note: If filtering is in place, selectAllRows() and deselectAllRows() select/deselect all filtered rows.
     * ```typescript
     * this.grid.selectAllRows();
     * ```
	 * @memberof IgxGridComponent
	 */
    public selectAllRows() {
        this.triggerRowSelectionChange(this.selectionAPI.get_all_ids(this.data, this.primaryKey));
    }

    /**
     * Deselects all rows
     * ```typescript
     * this.grid.deselectAllRows();
     * ```
     * Note: If filtering is in place, selectAllRows() and deselectAllRows() select/deselect all filtered rows.
     */
    public deselectAllRows() {
        this.triggerRowSelectionChange([]);
    }

    /**
     * @hidden
     */
    public triggerRowSelectionChange(newSelection: any[], row?: IgxGridRowComponent, event?: Event, headerStatus?: boolean) {
        const oldSelection = this.selectionAPI.get_selection(this.id);
        const args: IRowSelectionEventArgs = { oldSelection, newSelection, row, event };
        this.onRowSelectionChange.emit(args);
        this.selectionAPI.set_selection(this.id, args.newSelection);
        this.checkHeaderChecboxStatus(headerStatus);
    }

    /**
     * @hidden
     */
    public navigateDown(rowIndex: number, columnIndex: number) {
        const row = this.gridAPI.get_row_by_index(this.id, rowIndex);
        const target = row instanceof IgxGridGroupByRowComponent ?
            row.groupContent :
            this.gridAPI.get_cell_by_visible_index(this.id, rowIndex, columnIndex);
        const verticalScroll = this.verticalScrollContainer.getVerticalScroll();
        if (!verticalScroll && !target) {
            return;
        }

        if (target) {
            const containerHeight = this.calcHeight ?
                Math.ceil(this.calcHeight) :
                null; // null when there is no vertical virtualization
            const containerTopOffset =
                parseInt(this.verticalScrollContainer.dc.instance._viewContainer.element.nativeElement.style.top, 10);
            const targetEndTopOffset = row.element.nativeElement.offsetTop + this.rowHeight + containerTopOffset;
            if (containerHeight && targetEndTopOffset > containerHeight) {
                const scrollAmount = targetEndTopOffset - containerHeight;
                this.performVerticalScroll(scrollAmount, rowIndex, columnIndex);
            } else {
                target.nativeElement.focus();
            }
        } else {
            const contentHeight = this.verticalScrollContainer.dc.instance._viewContainer.element.nativeElement.offsetHeight;
            const scrollOffset = parseInt(this.verticalScrollContainer.dc.instance._viewContainer.element.nativeElement.style.top, 10);
            const lastRowOffset = contentHeight + scrollOffset - this.calcHeight;
            const scrollAmount = this.rowHeight + lastRowOffset;
            this.performVerticalScroll(scrollAmount, rowIndex, columnIndex);
        }
    }

    /**
     * @hidden
     */
    public navigateUp(rowIndex: number, columnIndex: number) {
        const row = this.gridAPI.get_row_by_index(this.id, rowIndex);
        const target = row instanceof IgxGridGroupByRowComponent ?
            row.groupContent :
            this.gridAPI.get_cell_by_visible_index(this.id, rowIndex, columnIndex);
        const verticalScroll = this.verticalScrollContainer.getVerticalScroll();

        if (!verticalScroll && !target) {
            return;
        }
        if (target) {
            const containerTopOffset =
                parseInt(row.grid.verticalScrollContainer.dc.instance._viewContainer.element.nativeElement.style.top, 10);
            if (this.rowHeight > -containerTopOffset // not the entire row is visible, due to grid offset
                && verticalScroll.scrollTop // the scrollbar is not at the first item
                && row.element.nativeElement.offsetTop < this.rowHeight) { // the target is in the first row

                this.performVerticalScroll(-this.rowHeight, rowIndex, columnIndex);
            }
            target.nativeElement.focus();
        } else {
            const scrollOffset =
                -parseInt(this.verticalScrollContainer.dc.instance._viewContainer.element.nativeElement.style.top, 10);
            const scrollAmount = this.rowHeight + scrollOffset;
            this.performVerticalScroll(-scrollAmount, rowIndex, columnIndex);
        }
    }

    /**
     * @hidden
     */
    @HostListener('scroll', ['$event'])
    public scrollHandler(event) {
        this.parentVirtDir.getHorizontalScroll().scrollLeft += event.target.scrollLeft;
        this.verticalScrollContainer.getVerticalScroll().scrollTop += event.target.scrollTop;
        event.target.scrollLeft = 0;
        event.target.scrollTop = 0;
    }

    private _focusNextCell(rowIndex: number, columnIndex: number, dir?: string) {
        let row = this.gridAPI.get_row_by_index(this.id, rowIndex);
        const virtualDir = dir !== undefined ? row.virtDirRow : this.verticalScrollContainer;
        this.subscribeNext(virtualDir, () => {
            this.cdr.detectChanges();
            let target;
            row = this.gridAPI.get_row_by_index(this.id, rowIndex);
            target = this.gridAPI.get_cell_by_visible_index(
                this.id,
                rowIndex,
                columnIndex);
            if (!target) {
                if (dir) {
                    target = dir === 'left' ? row.cells.first : row.cells.last;
                } else if (row instanceof IgxGridGroupByRowComponent) {
                    target = row.groupContent;
                } else if (row) {
                    target = row.cells.first;
                } else {
                    return;
                }
            }
            target.nativeElement.focus();
        });
    }

    private subscribeNext(virtualContainer: any, callback: (elem?) => void) {
        virtualContainer.onChunkLoad.pipe(take(1)).subscribe({
            next: (e: any) => {
                callback(e);
            }
        });
    }

    private performVerticalScroll(amount: number, rowIndex: number, columnIndex: number) {
        const scrolled = this.verticalScrollContainer.addScrollTop(amount);
        if (scrolled) {
            this._focusNextCell(rowIndex, columnIndex);
        }
    }

    /**
     * @hidden
     */
    public trackColumnChanges(index, col) {
        return col.field + col.width;
    }

    private find(text: string, increment: number, caseSensitive?: boolean, scroll?: boolean) {
        if (!this.rowList) {
            return 0;
        }
        this.gridAPI.escape_editMode(this.id);

        if (this.collapsedHighlightedItem) {
            this.collapsedHighlightedItem = null;
        }

        if (!text) {
            this.clearSearch();
            return 0;
        }

        const caseSensitiveResolved = caseSensitive ? true : false;
        let rebuildCache = false;

        if (this.lastSearchInfo.searchText !== text || this.lastSearchInfo.caseSensitive !== caseSensitiveResolved) {
            this.lastSearchInfo = {
                searchText: text,
                activeMatchIndex: 0,
                caseSensitive: caseSensitiveResolved,
                matchInfoCache: []
            };

            rebuildCache = true;
        } else {
            this.lastSearchInfo.activeMatchIndex += increment;
        }

        if (rebuildCache) {
            this.rowList.forEach((row) => {
                if (row.cells) {
                    row.cells.forEach((c) => {
                        c.highlightText(text, caseSensitiveResolved);
                    });
                }
            });

            this.rebuildMatchCache();
        }

        if (this.lastSearchInfo.activeMatchIndex >= this.lastSearchInfo.matchInfoCache.length) {
            this.lastSearchInfo.activeMatchIndex = 0;
        } else if (this.lastSearchInfo.activeMatchIndex < 0) {
            this.lastSearchInfo.activeMatchIndex = this.lastSearchInfo.matchInfoCache.length - 1;
        }

        if (this.lastSearchInfo.matchInfoCache.length) {
            const matchInfo = this.lastSearchInfo.matchInfoCache[this.lastSearchInfo.activeMatchIndex];

            IgxTextHighlightDirective.setActiveHighlight(this.id, {
                columnIndex: matchInfo.column,
                rowIndex: matchInfo.row,
                index: matchInfo.index,
                page: matchInfo.page
            });

            if (scroll !== false) {
                this.scrollTo(matchInfo.row, matchInfo.column, matchInfo.page, matchInfo.groupByRecord);
            }
        } else {
            IgxTextHighlightDirective.clearActiveHighlight(this.id);
        }

        return this.lastSearchInfo.matchInfoCache.length;
    }

    /**
     * Returns an array containing the filtered data.
     * ```typescript
     * const filteredData = this.grid1.filteredSortedData;
     * ```
	 * @memberof IgxGridComponent
	 */
    get filteredSortedData(): any[] {
        let data: any[] = this.filteredData ? this.filteredData : this.data;

        if (this.sortingExpressions &&
            this.sortingExpressions.length > 0) {

            const sortingPipe = new IgxGridSortingPipe(this.gridAPI);
            data = sortingPipe.transform(data, this.sortingExpressions, this.id, -1);
        }

        return data;
    }

    /**
     * @hidden
     */
    protected initPinning() {
        this._pinnedColumns.forEach(col => {
            if (col.parent) {
                col.parent.pinned = true;
            }
            if (col.columnGroup) {
                col.children.forEach(child => child.pinned = true);
            }
        });
        this._pinnedColumns = this.columnList.filter(col => col.pinned);
    }

    private scrollTo(row: number, column: number, page: number, groupByRecord?: IGroupByRecord): void {
        if (this.paging) {
            this.page = page;
        }

        if (groupByRecord && !this.isExpandedGroup(groupByRecord)) {
            this.toggleGroup(groupByRecord);
        }

        this.scrollDirective(this.verticalScrollContainer, row);

        const scrollRow = this.rowList.find(r => r.virtDirRow);
        const virtDir = scrollRow ? scrollRow.virtDirRow : null;

        if (this.pinnedColumns.length) {
            if (column >= this.pinnedColumns.length) {
                column -= this.pinnedColumns.length;
                this.scrollDirective(virtDir, column);
            }
        } else {
            this.scrollDirective(virtDir, column);
        }
    }

    private scrollDirective(directive: IgxForOfDirective<any>, goal: number): void {
        if (!directive) {
            return;
        }

        const state = directive.state;
        const start = state.startIndex;
        const isColumn = directive.igxForScrollOrientation === 'horizontal';

        const size = directive.getItemCountInView();

        if (start >= goal) {
            // scroll so that goal is at beggining of visible chunk
            directive.scrollTo(goal);
        } else if (start + size <= goal) {
            // scroll so that goal is at end of visible chunk
            if (isColumn) {
                directive.getHorizontalScroll().scrollLeft =
                    directive.getColumnScrollLeft(goal) -
                    parseInt(directive.igxForContainerSize, 10) +
                    parseInt(this.columns[goal].width, 10);
            } else {
                directive.scrollTo(goal - size + 1);
            }
        }
    }

    private rebuildMatchCache() {
        this.lastSearchInfo.matchInfoCache = [];

        const caseSensitive = this.lastSearchInfo.caseSensitive;
        const searchText = caseSensitive ? this.lastSearchInfo.searchText : this.lastSearchInfo.searchText.toLowerCase();
        const data = this.filteredSortedData;
        const columnItems = this.visibleColumns.filter((c) => !c.columnGroup).sort((c1, c2) => c1.visibleIndex - c2.visibleIndex);

        const groupIndexData = this.getGroupIncrementData();
        const groupByRecords = this.getGroupByRecords();
        let collapsedRowsCount = 0;

        data.forEach((dataRow, i) => {
            const groupByRecord = groupByRecords ? groupByRecords[i] : null;
            const groupByIncrement = groupIndexData ? groupIndexData[i] : 0;
            const pagingIncrement = this.getPagingIncrement(groupByIncrement, groupIndexData, Math.floor(i / this.perPage));
            let rowIndex = this.paging ? (i % this.perPage) + pagingIncrement : i + groupByIncrement;

            if (this.paging && i % this.perPage === 0) {
                collapsedRowsCount = 0;
            }

            rowIndex -= collapsedRowsCount;

            if (groupByRecord && !this.isExpandedGroup(groupByRecord)) {
                collapsedRowsCount++;
            }
            columnItems.forEach((c, j) => {
                const value = c.formatter ? c.formatter(dataRow[c.field]) : dataRow[c.field];
                if (value !== undefined && value !== null && c.searchable) {
                    let searchValue = caseSensitive ? String(value) : String(value).toLowerCase();
                    let occurenceIndex = 0;
                    let searchIndex = searchValue.indexOf(searchText);
                    const pageIndex = this.paging ? Math.floor(i / this.perPage) : 0;

                    while (searchIndex !== -1) {
                        this.lastSearchInfo.matchInfoCache.push({
                            row: rowIndex,
                            column: j,
                            page: pageIndex,
                            index: occurenceIndex++,
                            groupByRecord: groupByRecord,
                            item: dataRow
                        });

                        searchValue = searchValue.substring(searchIndex + searchText.length);
                        searchIndex = searchValue.indexOf(searchText);
                    }
                }
            });
        });
    }

    // This method's idea is to get by how much each data row is offset by the group by rows before it.
    private getGroupIncrementData(): number[] {
        if (this.groupingExpressions && this.groupingExpressions.length) {
            const groupsRecords = this.getGroupByRecords();
            const groupByIncrements = [];
            const values = [];

            let prevHierarchy = null;
            let increment = 0;

            groupsRecords.forEach((gbr) => {
                if (values.indexOf(gbr) === -1) {
                    let levelIncrement = 1;

                    if (prevHierarchy !== null) {
                        levelIncrement += this.getLevelIncrement(0, gbr.groupParent, prevHierarchy.groupParent);
                    } else {
                        // This is the first level we stumble upon, so we haven't accounted for any of its parents
                        levelIncrement += gbr.level;
                    }

                    increment += levelIncrement;
                    prevHierarchy = gbr;
                    values.push(gbr);
                }

                groupByIncrements.push(increment);
            });
            return groupByIncrements;
        } else {
            return null;
        }
    }

    private getLevelIncrement(currentIncrement, currentHierarchy, prevHierarchy) {
        if (currentHierarchy !== prevHierarchy && !!prevHierarchy && !!currentHierarchy) {
            return this.getLevelIncrement(++currentIncrement, currentHierarchy.groupParent, prevHierarchy.groupParent);
        } else {
            return currentIncrement;
        }
    }

    private getGroupByRecords(): IGroupByRecord[] {
        if (this.groupingExpressions && this.groupingExpressions.length) {
            const state = {
                expressions: this.groupingExpressions,
                expansion: this.groupingExpansionState,
                defaultExpanded: this.groupsExpanded
            };

            return DataUtil.group(cloneArray(this.filteredSortedData), state).metadata;
        } else {
            return null;
        }
    }

    // For paging we need just the increment between the start of the page and the current row
    private getPagingIncrement(groupByIncrement: number, groupIndexData: number[], page: number) {
        let pagingIncrement = 0;

        if (this.paging && groupByIncrement) {
            const lastRowOnPrevPageInrement = page ? groupIndexData[page * this.perPage - 1] : 0;
            const firstRowOnThisPageInrement = groupIndexData[page * this.perPage];
            // If the page ends in the middle of the group, on the next page there is
            // one additional group by row. We need to account for this.
            const additionalPagingIncrement = lastRowOnPrevPageInrement === firstRowOnThisPageInrement ? 1 : 0;
            pagingIncrement = groupByIncrement - lastRowOnPrevPageInrement + additionalPagingIncrement;
        }

        return pagingIncrement;
    }

    private restoreHighlight(): void {
        if (this.lastSearchInfo.searchText) {
            const activeInfo = IgxTextHighlightDirective.highlightGroupsMap.get(this.id);
            const matchInfo = this.lastSearchInfo.matchInfoCache[this.lastSearchInfo.activeMatchIndex];
            const data = this.filteredSortedData;
            const groupByIncrements = this.getGroupIncrementData();

            const rowIndex = matchInfo ? data.indexOf(matchInfo.item) : -1;
            const page = this.paging ? Math.floor(rowIndex / this.perPage) : 0;
            let increment = groupByIncrements && rowIndex !== -1 ? groupByIncrements[rowIndex] : 0;
            if (this.paging && increment) {
                increment = this.getPagingIncrement(increment, groupByIncrements, page);
            }

            const row = this.paging ? (rowIndex % this.perPage) + increment : rowIndex + increment;

            this.rebuildMatchCache();

            if (rowIndex !== -1) {
                if (this.collapsedHighlightedItem && groupByIncrements !== null) {
                    this.collapsedHighlightedItem.info.page = page;
                    this.collapsedHighlightedItem.info.rowIndex = row;
                } else {
                    IgxTextHighlightDirective.setActiveHighlight(this.id, {
                        columnIndex: activeInfo.columnIndex,
                        rowIndex: row,
                        index: activeInfo.index,
                        page: page
                    });

                    this.lastSearchInfo.matchInfoCache.forEach((match, i) => {
                        if (match.column === activeInfo.columnIndex &&
                            match.row === row &&
                            match.index === activeInfo.index &&
                            match.page === page) {
                            this.lastSearchInfo.activeMatchIndex = i;
                        }
                    });
                }
            } else {
                this.lastSearchInfo.activeMatchIndex = 0;
                this.find(this.lastSearchInfo.searchText, 0, this.lastSearchInfo.caseSensitive, false);
            }
        }
    }

    private checkIfGridIsAdded(node): boolean {
        if (node === this.nativeElement) {
            return true;
        } else {
            for (const childNode of node.childNodes) {
                const added = this.checkIfGridIsAdded(childNode);
                if (added) {
                    return true;
                }
            }

            return false;
        }
    }

    /**
     * @hidden
     */
    notGroups(arr) {
        return arr.filter(c => !c.columnGroup);
    }

    /**
     * @hidden
     */
    public onChipRemoved(event) {
        this.clearGrouping(event.owner.id);
    }

    /**
     * @hidden
     */
    public chipsOrderChanged(event) {
        const newGrouping = [];
        for (let i = 0; i < event.chipsArray.length; i++) {
            const expr = this.groupingExpressions.filter((item) => {
                return item.fieldName === event.chipsArray[i].id;
            })[0];

            if (!this.getColumnByName(expr.fieldName).groupable) {
                // disallow changing order if there are columns with groupable: false
                event.isValid = false;
                return;
            }
            newGrouping.push(expr);
        }
        this.groupingExpansionState = [];
        this.chipsGoupingExpressions = newGrouping;
        event.isValid = true;
        this.markForCheck();
    }

    /**
     * @hidden
     */
    public chipsMovingEnded() {
        this.groupingExpressions = this.chipsGoupingExpressions;
        this.markForCheck();
    }

    /**
     * @hidden
     */
    public onChipClicked(event) {
        const sortingExpr = this.sortingExpressions;
        const columnExpr = sortingExpr.find((expr) => expr.fieldName === event.owner.id);
        columnExpr.dir = 3 - columnExpr.dir;
        this.sort(columnExpr);
        this.markForCheck();
    }

    /**
     * @hidden
     */
    public onChipKeyDown(event) {
        if (event.key === ' ' || event.key === 'Spacebar' || event.key === 'Enter') {
            const sortingExpr = this.sortingExpressions;
            const columnExpr = sortingExpr.find((expr) => expr.fieldName === event.owner.id);
            columnExpr.dir = 3 - columnExpr.dir;
            this.sort(columnExpr);
            this.markForCheck();
        }
    }

    /**
     * @hidden
     */
    @HostListener('keydown.pagedown', ['$event'])
    public onKeydownPageDown(event) {
        event.preventDefault();
        this.verticalScrollContainer.scrollNextPage();
        this.nativeElement.focus();
    }

    /**
     * @hidden
     */
    @HostListener('keydown.pageup', ['$event'])
    public onKeydownPageUp(event) {
        event.preventDefault();
        this.verticalScrollContainer.scrollPrevPage();
        this.nativeElement.focus();
    }

    /**
     * @hidden
     */
    @HostListener('keydown.arrowdown', ['$event'])
    public onKeydownArrowDown(event) {
        event.preventDefault();
        this.verticalScrollContainer.addScrollTop(this.rowHeight);
    }

    /**
     * @hidden
     */
    @HostListener('keydown.arrowup', ['$event'])
    public onKeydownArrowUp(event) {
        event.preventDefault();
        this.verticalScrollContainer.addScrollTop(-(this.rowHeight));
    }

    /**
     * @hidden
     */
    @HostListener('keydown.arrowleft', ['$event'])
    public onKeydownArrowLeft(event) {
        event.preventDefault();
        const horVirtScroll = this.parentVirtDir.getHorizontalScroll();
        horVirtScroll.scrollLeft -= MINIMUM_COLUMN_WIDTH;
    }

    /**
     * @hidden
     */
    @HostListener('keydown.arrowright', ['$event'])
    public onKeydownArrowRight(event) {
        event.preventDefault();
        const horVirtScroll = this.parentVirtDir.getHorizontalScroll();
        horVirtScroll.scrollLeft += MINIMUM_COLUMN_WIDTH;
    }

}<|MERGE_RESOLUTION|>--- conflicted
+++ resolved
@@ -2472,14 +2472,10 @@
      * ```typescript
      * grid.moveColumn(compName, persDetails);
      * ```
-<<<<<<< HEAD
-     */
+	  * @memberof IgxGridComponent
+	  */
     public moveColumn(column: IgxColumnComponent, dropTarget: IgxColumnComponent, pos: DropPosition = DropPosition.None) {
-=======
-	 * @memberof IgxGridComponent
-	 */
-    public moveColumn(column: IgxColumnComponent, dropTarget: IgxColumnComponent) {
->>>>>>> dadec302
+
         if ((column.level !== dropTarget.level) ||
             (column.topLevelParent !== dropTarget.topLevelParent)) {
             return;
