﻿import { DOCUMENT } from '@angular/common';
import {
    AfterContentInit,
    AfterViewInit,
    ChangeDetectionStrategy,
    ChangeDetectorRef,
    Component,
    ComponentFactoryResolver,
    ContentChildren,
    ContentChild,
    ElementRef,
    EventEmitter,
    HostBinding,
    HostListener,
    Inject,
    Input,
    IterableChangeRecord,
    IterableDiffers,
    NgZone,
    OnDestroy,
    OnInit,
    Output,
    QueryList,
    TemplateRef,
    ViewChild,
    ViewChildren,
    ViewContainerRef
} from '@angular/core';
import { Subject, of } from 'rxjs';
import { take, takeUntil, debounceTime, merge, delay, repeat } from 'rxjs/operators';
import { IgxSelectionAPIService } from '../core/selection';
import { cloneArray, DisplayDensity } from '../core/utils';
import { DataType } from '../data-operations/data-util';
import { FilteringLogic, IFilteringExpression } from '../data-operations/filtering-expression.interface';
import { IGroupByExpandState } from '../data-operations/groupby-expand-state.interface';
import { GroupedRecords, IGroupByRecord } from '../data-operations/groupby-record.interface';
import { ISortingExpression, SortingDirection } from '../data-operations/sorting-expression.interface';
import { IForOfState, IgxForOfDirective } from '../directives/for-of/for_of.directive';
import { IgxTextHighlightDirective } from '../directives/text-highlight/text-highlight.directive';
import { IgxBaseExporter, IgxExporterOptionsBase } from '../services/index';
import { IgxCheckboxComponent } from './../checkbox/checkbox.component';
import { IgxGridAPIService } from './api.service';
import { IgxGridCellComponent } from './cell.component';
import { IColumnVisibilityChangedEventArgs } from './column-hiding-item.directive';
import { IgxColumnComponent } from './column.component';
import { ISummaryExpression } from './grid-summary';
import { IgxGroupByRowTemplateDirective, IgxColumnMovingDragDirective } from './grid.common';
import { IgxGridToolbarComponent } from './grid-toolbar.component';
import { IgxGridSortingPipe, IgxGridPreGroupingPipe } from './grid.pipes';
import { IgxGridGroupByRowComponent } from './groupby-row.component';
import { IgxGridRowComponent } from './row.component';
import { DataUtil, IFilteringOperation, IFilteringExpressionsTree, FilteringExpressionsTree } from '../../public_api';

let NEXT_ID = 0;
const DEBOUNCE_TIME = 16;
const MINIMUM_COLUMN_WIDTH = 136;

export interface IGridCellEventArgs {
    cell: IgxGridCellComponent;
    event: Event;
}

export interface IGridEditEventArgs {
    row: IgxGridRowComponent;
    cell: IgxGridCellComponent;
    currentValue: any;
    newValue: any;
}

export interface IPinColumnEventArgs {
    column: IgxColumnComponent;
    insertAtIndex: number;
}

export interface IPageEventArgs {
    previous: number;
    current: number;
}

export interface IRowDataEventArgs {
    data: any;
}

export interface IColumnResizeEventArgs {
    column: IgxColumnComponent;
    prevWidth: string;
    newWidth: string;
}

export interface IRowSelectionEventArgs {
    oldSelection: any[];
    newSelection: any[];
    row?: IgxGridRowComponent;
    event?: Event;
}

export interface ISearchInfo {
    searchText: string;
    caseSensitive: boolean;
    activeMatchIndex: number;
    matchInfoCache: any[];
}

export interface IGridToolbarExportEventArgs {
    grid: IgxGridComponent;
    exporter: IgxBaseExporter;
    options: IgxExporterOptionsBase;
    cancel: boolean;
}

export interface IColumnMovingStartEventArgs {
    source: IgxColumnComponent;
}

export interface IColumnMovingEventArgs {
    source: IgxColumnComponent;
    cancel: boolean;
}

export interface IColumnMovingEndEventArgs {
    source: IgxColumnComponent;
    target: IgxColumnComponent;
    cancel: boolean;
}

/**
 * **Ignite UI for Angular Grid** -
 * [Documentation](https://www.infragistics.com/products/ignite-ui-angular/angular/components/grid.html)
 *
 * The Ignite UI Grid is used for presenting and manipulating tabular data in the simplest way possible.  Once data
 * has been bound, it can be manipulated through filtering, sorting & editing operations.
 *
 * Example:
 * ```html
 * <igx-grid [data]="employeeData" autoGenerate="false">
 *   <igx-column field="first" header="First Name"></igx-column>
 *   <igx-column field="last" header="Last Name"></igx-column>
 *   <igx-column field="role" header="Role"></igx-column>
 * </igx-grid>
 * ```
 */
@Component({
    changeDetection: ChangeDetectionStrategy.OnPush,
    preserveWhitespaces: false,
    selector: 'igx-grid',
    templateUrl: './grid.component.html'
})
export class IgxGridComponent implements OnInit, OnDestroy, AfterContentInit, AfterViewInit {

    /**
     * An @Input property that lets you fill the `IgxGridComponent` with an array of data.
     * ```html
     * <igx-grid [data]="Data" [autoGenerate]="true"></igx-grid>
     * ```
     */
    @Input()
    public data = [];

    /**
     * An @Input property that autogenerates the `IgxGridComponent` columns.
     * The default value is false.
     * ```html
     * <igx-grid [data]="Data" [autoGenerate]="true"></igx-grid>
     * ```
     */
    @Input()
    public autoGenerate = false;

    /**
     * An @Input property that sets the value of the `id` attribute. If not provided it will be automatically generated.
     * ```html
     * <igx-grid [id]="'igx-grid-1'" [data]="Data" [autoGenerate]="true"></igx-grid>
     * ```
     */
    @HostBinding('attr.id')
    @Input()
    public id = `igx-grid-${NEXT_ID++}`;

    /**
     * An @Input property that sets a custom template when the `IgxGridComponent` is empty.
     * ```html
     * <igx-grid [id]="'igx-grid-1'" [data]="Data" [emptyGridTemplate]="myTemplate" [autoGenerate]="true"></igx-grid>
     * ```
     */
    @Input()
    public emptyGridTemplate: TemplateRef<any>;

    @Input()
    public get filteringLogic() {
        return this._filteringExpressionsTree.operator;
    }

    /**
     * Sets the filtering logic of the `IgxGridComponent`.
     * The default is AND.
     * ```html
     * <igx-grid [data]="Data" [autoGenerate]="true" [filteringLogic]="filtering"></igx-grid>
     * ```
     */
    public set filteringLogic(value: FilteringLogic) {
        this._filteringExpressionsTree.operator = value;
    }

    /**
     * Returns the filtering state of `IgxGridComponent`.
     * ```typescript
     * let filteringExpressionsTree = this.grid.filteringExpressionsTree;
     * ```
     */
    @Input()
    get filteringExpressionsTree() {
        return this._filteringExpressionsTree;
    }

    /**
     * Sets the filtering state of the `IgxGridComponent`.
     * ```typescript
     * const logic = new FilteringExpressionsTree(FilteringLogic.And, "ID");
     * logic.filteringOperands = [
     *     {
     *          condition: IgxNumberFilteringOperand.instance().condition('greaterThan'),
     *          fieldName: 'ID',
     *          searchVal: 1
     *     }
     * ];
     * this.grid.filteringExpressionsTree = (logic);
     * ```
     */
    set filteringExpressionsTree(value) {
        if (value) {
            this._filteringExpressionsTree = value;
            this.clearSummaryCache();
            this._pipeTrigger++;
            this.cdr.markForCheck();
            requestAnimationFrame(() => this.cdr.detectChanges());
        }
    }

    /**
     * Returns an array of objects containing the filtered data in the `IgxGridComponent`.
     * ```typescript
     * let filteredData = this.grid.filteredData;
     * ```
     */
    get filteredData() {
        return this._filteredData;
    }

    /**
     * Sets an array of objects containing the filtered data in the `IgxGridComponent`.
     * ```typescript
     * this.grid.filteredData = [{
     *       ID: 1,
     *       Name: "A"
     * }];
     * ```
     */
    set filteredData(value) {
        this._filteredData = value;

        if (this.rowSelectable) {
            this.updateHeaderChecboxStatusOnFilter(this._filteredData);
        }

        this.restoreHighlight();
    }

    /**
     * Returns the group by state of the `IgxGridComponent`.
     * ```typescript
     * let groupByState = this.grid.groupingExpressions;
     * ```
     */
    @Input()
    get groupingExpressions() {
        return this._groupingExpressions;
    }

    /**
     * Sets the group by state of the `IgxGridComponent`.
     * ```typescript
     * this.grid.groupingExpressions = [{
     *     fieldName: "ID",
     *     dir: SortingDirection.Asc,
     *     ignoreCase: false
     * }];
     * ```
     */
    set groupingExpressions(value) {
        if (value && value.length > 10) {
            throw Error('Maximum amount of grouped columns is 10.');
        }
        this._groupingExpressions = cloneArray(value);
        this.chipsGoupingExpressions = cloneArray(value);
        if (this.gridAPI.get(this.id)) {
            this.gridAPI.arrange_sorting_expressions(this.id);
            /* grouping should work in conjunction with sorting
            and without overriding seperate sorting expressions */
            this._applyGrouping();
            this.cdr.markForCheck();
        } else {
            // setter called before grid is registered in grid API service
            this.sortingExpressions.unshift.apply(this.sortingExpressions, this._groupingExpressions);
        }
    }

    /**
     * Returns a list of expansion states for group rows.
     * Includes only states that differ from the default one (controlled through groupsExpanded and states that the user has changed.
     * Contains the expansion state (expanded: boolean) and the unique identifier for the group row (Array).
     * ```typescript
     * const groupExpState = this.grid.groupingExpansionState;
     * ```
     */
    @Input()
    get groupingExpansionState() {
        return this._groupingExpandState;
    }

    /**
     * Sets a list of expansion states for group rows.
     * ```typescript
     *      this.grid.groupingExpansionState = [{
     *      expanded: false,
     *      hierarchy: [{ fieldName: 'ID', value: 1 }]
     *   }];
     * // You can use DataUtil.getHierarchy(groupRow) to get the group `IgxGridRowComponent` hierarchy.
     * ```
     */
    set groupingExpansionState(value) {
        const activeInfo = IgxTextHighlightDirective.highlightGroupsMap.get(this.id);

        let highlightItem = null;
        if (this.collapsedHighlightedItem) {
            highlightItem = this.collapsedHighlightedItem.item;
        } else if (this.lastSearchInfo.matchInfoCache.length) {
            highlightItem = this.lastSearchInfo.matchInfoCache[this.lastSearchInfo.activeMatchIndex].item;
        }

        this._groupingExpandState = cloneArray(value);

        this.refreshSearch();

        if (highlightItem !== null && this.groupingExpressions.length) {
            const index = this.filteredSortedData.indexOf(highlightItem);
            const groupRow = this.getGroupByRecords()[index];

            if (!this.isExpandedGroup(groupRow)) {
                IgxTextHighlightDirective.clearActiveHighlight(this.id);
                this.collapsedHighlightedItem = {
                    info: activeInfo,
                    item: highlightItem
                };
            } else if (this.collapsedHighlightedItem !== null) {
                const collapsedInfo = this.collapsedHighlightedItem.info;
                IgxTextHighlightDirective.setActiveHighlight(this.id, {
                    columnIndex: collapsedInfo.columnIndex,
                    rowIndex: collapsedInfo.rowIndex,
                    index: collapsedInfo.index,
                    page: collapsedInfo.page
                });
            }
        }
        this.cdr.detectChanges();
    }

    private collapsedHighlightedItem: any = null;

    /**
     * An @Input property that determines whether created groups are rendered expanded or collapsed.
     * The default rendered state is expanded.
     * ```html
     * <igx-grid #grid [data]="Data" [groupsExpanded]="false" [autoGenerate]="true"></igx-grid>
     * ```
     */
    @Input()
    public groupsExpanded = true;

    /**
     * A hierarchical representation of the group by records.
     * ```typescript
     * let groupRecords = this.grid.groupsRecords;
     * ```
     */
    public groupsRecords: IGroupByRecord[] = [];

    /**
     * Returns whether the paging feature is enabled/disabled.
     * The default state is disabled (false).
     * ```
     * const paging = this.grid.paging;
     * ```
     */
    @Input()
    get paging(): boolean {
        return this._paging;
    }

    /**
     * Enables/Disables the paging feature.
     * ```html
     * <igx-grid #grid [data]="Data" [autoGenerate]="true" [paging]="true"></igx-grid>
     * ```
     */
    set paging(value: boolean) {
        this._paging = value;
        this._pipeTrigger++;

        if (this._ngAfterViewInitPaassed) {
            this.cdr.detectChanges();
            this.calculateGridHeight();
            this.cdr.detectChanges();
        }
    }

    /**
     * Returns the current page index.
     * ```html
     * let gridPage = this.grid.page;
     * ```
     */
    @Input()
    get page(): number {
        return this._page;
    }

    /**
     * Sets the current page index.
     * <igx-grid #grid [data]="Data" [paging]="true" [page]="5" [autoGenerate]="true"></igx-grid>
     */
    set page(val: number) {
        if (val < 0) {
            return;
        }
        this.onPagingDone.emit({ previous: this._page, current: val });
        this._page = val;
        this.cdr.markForCheck();
    }

    /**
     * Returns the number of visible items per page of the `IgxGridComponent`.
     * The default is 15.
     * ```html
     * let itemsPerPage = this.grid.perPage;
     * ```
     */
    @Input()
    get perPage(): number {
        return this._perPage;
    }

    /**
     * Sets the number of visible items per page of the `IgxGridComponent`.
     * ```html
     * <igx-grid #grid [data]="Data" [paging]="true" [perPage]="5" [autoGenerate]="true"></igx-grid>
     * ```
     */
    set perPage(val: number) {
        if (val < 0) {
            return;
        }

        this._perPage = val;
        this.page = 0;

        this.restoreHighlight();
    }

    /**
     * You can provide a custom `ng-template` for the pagination UI of the grid.
     * ```html
     * <igx-grid #grid [paging]="true" [myTemplate]="myTemplate" [height]="'305px'"></igx-grid>
     * ```
     */
    @Input()
    public paginationTemplate: TemplateRef<any>;

    /**
     * Return the display density currently applied to the grid.
     * The default value is `comfortable`.
     * Available options are `comfortable`, `cosy`, `compact`.
     * ```typescript
     * let gridTheme = this.grid.displayDensity;
     * ```
     */
    @Input()
    public get displayDensity(): DisplayDensity | string {
        return this._displayDensity;
    }

    /**
     * Sets the display density currently applied to the grid.
     * ```html
     * <igx-grid #grid [data]="localData" [displayDensity]="'compact'" [autoGenerate]="true"></igx-grid>
     * ```
     */
    public set displayDensity(val: DisplayDensity | string) {
        switch (val) {
            case 'compact':
                this._displayDensity = DisplayDensity.compact;
                break;
            case 'cosy':
                this._displayDensity = DisplayDensity.cosy;
                break;
            case 'comfortable':
            default:
                this._displayDensity = DisplayDensity.comfortable;
        }
        this.onDensityChanged.emit();
    }

    /**
     * Returns whether the column hiding UI for the `IgxGridComponent` is enabled.
     * By default it is disabled (false).
     * ```typescript
     * let gridColHiding = this.grid.columnHiding;
     * ```
     */
    @Input()
    get columnHiding() {
        return this._columnHiding;
    }

    /**
     * Sets whether the column hiding UI for the `IgxGridComponent` is enabled.
     * In order for the UI to work, you need to enable the toolbar as shown in the example below.
     * ```html
     * <igx-grid [data]="Data" [autoGenerate]="true" [showToolbar]="true" [columnHiding]="true"></igx-grid>
     * ```
     */
    set columnHiding(value) {
        if (this._columnHiding !== value) {
            this._columnHiding = value;
            if (this.gridAPI.get(this.id)) {
                this.markForCheck();
                if (this._ngAfterViewInitPaassed) {
                    this.calculateGridSizes();
                }
            }
        }
    }

    /**
     * Sets whether the `IgxGridRowComponent` selection is enabled.
     * By default it is set to false.
     * ```typescript
     * let rowSelectable = this.grid.rowSelectable;
     * ```
     */
    @Input()
    get rowSelectable(): boolean {
        return this._rowSelection;
    }

    /**
     * Sets whether rows can be selected.
     * ```html
     * <igx-grid #grid [showToolbar]="true" [rowSelectable]="true" [columnHiding]="true"></igx-grid>
     * ```
     */
    set rowSelectable(val: boolean) {
        this._rowSelection = val;
        if (this.gridAPI.get(this.id)) {

            // should selection persist?
            this.allRowsSelected = false;
            this.deselectAllRows();
            this.markForCheck();
        }
    }

    /**
     * Returns the height of the `IgxGridComponent`.
     * ```typescript
     * let gridHeight = this.grid.height;
     * ```
     */
    @HostBinding('style.height')
    @Input()
    public get height() {
        return this._height;
    }

    /**
     * Sets the height of the `IgxGridComponent`.
     * ```html
     * <igx-grid #grid [data]="Data" [height]="'305px'" [autoGenerate]="true"></igx-grid>
     * ```
     */
    public set height(value: any) {
        if (this._height !== value) {
            this._height = value;
            requestAnimationFrame(() => {
                this.calculateGridHeight();
                this.cdr.markForCheck();
            });
        }
    }

    /**
     * Returns the width of the `IgxGridComponent`.
     * ```typescript
     * let gridWidth = this.grid.width;
     * ```
     */
    @HostBinding('style.width')
    @Input()
    public get width() {
        return this._width;
    }

    /**
     * Sets the width of the `IgxGridComponent`.
     * ```html
     * <igx-grid #grid [data]="Data" [width]="'305px'" [autoGenerate]="true"></igx-grid>
     * ```
     */
    public set width(value: any) {
        if (this._width !== value) {
            this._width = value;
            requestAnimationFrame(() => {
                // Calling reflow(), because the width calculation
                // might make the horizontal scrollbar appear/disappear.
                // This will change the height, which should be recalculated.
                this.reflow();
            });
        }
    }

    /**
     * Returns the width of the header of the `IgxGridComponent`.
     * ```html
     * let gridHeaderWidth = this.grid.headerWidth;
     * ```
     */
    get headerWidth() {
        return parseInt(this._width, 10) - 17;
    }

    /**
     * An @Input property that adds styling classes applied to all even `IgxGridRowComponent`s in the grid.
     * ```html
     * <igx-grid #grid [data]="Data" [evenRowCSS]="'igx-grid--my-even-class'" [autoGenerate]="true"></igx-grid>
     * ```
     */
    @Input()
    public evenRowCSS = 'igx-grid__tr--even';

    /**
     * An @Input property that adds styling classes applied to all odd `IgxGridRowComponent`s in the grid.
     * ```html
     * <igx-grid #grid [data]="Data" [evenRowCSS]="'igx-grid--my-odd-class'" [autoGenerate]="true"></igx-grid>
     * ```
     */
    @Input()
    public oddRowCSS = 'igx-grid__tr--odd';

    /**
     * Returns the row height.
     * ```typescript
     * const rowHeight = this.grid.rowHeight;
     * ```
     */
    @Input()
    public  get rowHeight()  {
        return this._rowHeight ? this._rowHeight : this.defaultRowHeight;
    }

    /**
     * Sets the row height.
     * ```html
     * <igx-grid #grid [data]="localData" [showToolbar]="true" [rowHeight]="100" [autoGenerate]="true"></igx-grid>
     * ```
     */
    public set rowHeight(value) {
        this._rowHeight = parseInt(value, 10);
    }

    /**
     * An @Input property that sets the default width of the `IgxGridComponent`'s columns.
     * ```html
     * <igx-grid #grid [data]="localData" [showToolbar]="true" [columnWidth]="100" [autoGenerate]="true"></igx-grid>
     * ```
     */
    @Input()
    public get columnWidth(): string {
        return this._columnWidth;
    }
    public set columnWidth(value: string) {
        this._columnWidth = value;
        this._columnWidthSetByUser = true;
    }

    /**
     * An @Input property that sets the primary key of the `IgxGridComponent`.
     * ```html
     * <igx-grid #grid [data]="localData" [showToolbar]="true" [primaryKey]="6" [autoGenerate]="true"></igx-grid>
     * ```
     */
    @Input()
    public primaryKey;

    /**
     * An @Input property that sets the message displayed when there are no records.
     * ```html
     * <igx-grid #grid [data]="Data" [emptyGridMessage]="'The grid is empty'" [autoGenerate]="true"></igx-grid>
     * ```
     */
    @Input()
    public emptyGridMessage = 'Grid has no data.';

    /**
     * An @Input property that sets the message displayed when there are no records and the grid is filtered.
     * ```html
     * <igx-grid #grid [data]="Data" [emptyGridMessage]="'The grid is empty'" [autoGenerate]="true"></igx-grid>
     * ```
     */
     @Input()
    public emptyFilteredGridMessage = 'No records found.';

    /**
     * An @Input property that sets the message displayed inside the GroupBy drop area where columns can be dragged on.
     * Note: The grid needs to have at least one groupable column in order the GroupBy area to be displayed.
     * ```html
     * <igx-grid dropAreaMessage="Drop here to group!">
     *      <igx-column [groupable]="true" field="ID"></igx-column>
     * </igx-grid>
     * ```
     */
    @Input()
    public dropAreaMessage = 'Drag a column header and drop it here to group by that column.';

    /**
     * An @Input property that sets the template that will be rendered as a GroupBy drop area.
     * Note: The grid needs to have at least one groupable column in order the GroupBy area to be displayed.
     * ```html
     * <igx-grid [dropAreaTemplate]="dropAreaRef">
     *      <igx-column [groupable]="true" field="ID"></igx-column>
     * </igx-grid>
     *
     * <ng-template #myDropArea>
     *      <span> Custom drop area! </span>
     * </ng-template>
     * ```
     * ```ts
     * @ViewChild('myDropArea', { read: TemplateRef })
     * public dropAreaRef: TemplateRef<any>;
     * ```
     */
    @Input()
    public dropAreaTemplate: TemplateRef<any>;

    /**
     * An @Input property that sets the title to be displayed in the built-in column hiding UI.
     * ```html
     * <igx-grid [showToolbar]="true" [columnHiding]="true" columnHidingTitle="Column Hiding"></igx-grid>
     * ```
     */
    @Input()
    public columnHidingTitle = '';

    /**
     * Returns if the built-in column pinning UI should be shown in the toolbar.
     * ```typescript
     *  let colPinning = this.grid.columnPinning;
     * ```
     */
    @Input()
    get columnPinning() {
        return this._columnPinning;
    }

    /**
     * Sets if the built-in column pinning UI should be shown in the toolbar.
     * By default it's disabled.
     * ```html
     * <igx-grid #grid [data]="localData" [columnPinning]="'true" [height]="'305px'" [autoGenerate]="true"></igx-grid>
     * ```
     */
    set columnPinning(value) {
        if (this._columnPinning !== value) {
            this._columnPinning = value;
            if (this.gridAPI.get(this.id)) {
                this.markForCheck();
                if (this._ngAfterViewInitPaassed) {
                    this.calculateGridSizes();
                }
            }
        }
    }

    /**
     * An @Input property that sets the title to be displayed in the UI of the column pinning.
     * ```html
     * <igx-grid #grid [data]="localData" [columnPinning]="'true" [columnPinningTitle]="'Column Hiding'" [autoGenerate]="true"></igx-grid>
     * ```
     */
    @Input()
    public columnPinningTitle = '';

    /**
     * Emitted when `IgxGridCellComponent` is clicked. Returns the `IgxGridCellComponent`.
     * ```html
     * <igx-grid #grid (onCellClick)="onCellClick($event)" [data]="localData" [height]="'305px'" [autoGenerate]="true"></igx-grid>
     * ```
     * ```typescript
     * public onCellClick(e){
     *     alert("The cell has been clicked!");
     * }
     * ```
     */
    @Output()
    public onCellClick = new EventEmitter<IGridCellEventArgs>();

    /**
     * Emitted when `IgxGridCellComponent` is selected. Returns the `IgxGridCellComponent`.
     * ```html
     * <igx-grid #grid (onSelection)="onCellSelect($event)" [data]="localData" [height]="'305px'" [autoGenerate]="true"></igx-grid>
     * ```
     * ```typescript
     * public onCellSelect(e){
     *     alert("The cell has been selected!");
     * }
     * ```
     */
    @Output()
    public onSelection = new EventEmitter<IGridCellEventArgs>();

    /**
     *  Emitted when `IgxGridRowComponent` is selected.
     * ```html
     * <igx-grid #grid (onRowSelectionChange)="onRowClickChange($event)" [data]="localData" [autoGenerate]="true"></igx-grid>
     * ```
     * ```typescript
     * public onCellClickChange(e){
     *     alert("The selected row has been changed!");
     * }
     * ```
     */
    @Output()
    public onRowSelectionChange = new EventEmitter<IRowSelectionEventArgs>();

    /**
     * Emitted when `IgxColumnComponent` is pinned.
     * The index that the column is inserted at may be changed through the `insertAtIndex` property.
     * ```typescript
     * public columnPinning(event) {
     *     if (event.column.field === "Name") {
     *       event.insertAtIndex = 0;
     *     }
     * }
     * ```
     */
    @Output()
    public onColumnPinning = new EventEmitter<IPinColumnEventArgs>();

    /**
     * An @Output property emitting an event when `IgxGridCellComponent` or `IgxGridRowComponent`
     * editing has been performed in the grid.
     * On `IgxGridCellComponent` editing, both `IgxGridCellComponent` and `IgxGridRowComponent`
     * objects in the event arguments are defined for the corresponding
     * `IgxGridCellComponent` that is being edited and the `IgxGridRowComponent` the `IgxGridCellComponent` belongs to.
     * On `IgxGridRowComponent` editing, only the `IgxGridRowComponent` object is defined, for the `IgxGridRowComponent`
     * that is being edited.
     * The `IgxGridCellComponent` object is null on `IgxGridRowComponent` editing.
     * ```typescript
     * editDone(event: IgxColumnComponent){
     *    const column: IgxColumnComponent = event;
     * }
     * ```html
     * <igx-grid #grid3 (onEditDone)="editDone($event)" [data]="remote | async" (onSortingDone)="process($event)"
     *          [primaryKey]="'ProductID'" [rowSelectable]="true">
     *          <igx-column [sortable]="true" [field]="'ProductID'"></igx-column>
     *          <igx-column [editable]="true" [field]="'ProductName'"></igx-column>
     *          <igx-column [sortable]="true" [field]="'UnitsInStock'" [header]="'Units in Stock'"></igx-column>
     * </igx-grid>
     * ```
     */
    @Output()
    public onEditDone = new EventEmitter<IGridEditEventArgs>();

    /**
     * Emitted when a grid column is initialized. Returns the column object.
     * ```html
     * <igx-grid #grid [data]="localData" [onColumnInit]="initColumns($event)" [autoGenerate]="true"</igx-grid>
     * ```
     * ```typescript
     * initColumns(event: IgxColumnComponent) {
     * const column: IgxColumnComponent = event;
     *       column.filterable = true;
     *       column.sortable = true;
     *       column.editable = true;
     * }
     * ```
     */
    @Output()
    public onColumnInit = new EventEmitter<IgxColumnComponent>();

    /**
     * Emitted when sorting is performed through the UI. Returns the sorting expression.
     * ```html
     * <igx-grid #grid [data]="localData" [autoGenerate]="true" (onSortingDone)="sortingDone($event)"></igx-grid>
     * ```
     * ```typescript
     * sortingDone(event: SortingDirection){
     *     const sortingDirection = event;
     * }
     * ```
     */
    @Output()
    public onSortingDone = new EventEmitter<ISortingExpression>();

    /**
     * Emitted when filtering is performed through the UI.
     * Returns the filtering expressions tree of the column for which filtering was performed.
     * ```typescript
     * filteringDone(event: IFilteringExpressionsTree){
     *     const filteringTree = event;
     *}
     * ```
     * ```html
     * <igx-grid #grid [data]="localData" [height]="'305px'" [autoGenerate]="true" (onFilteringDone)="filteringDone($event)"></igx-grid>
     * ```
     */
    @Output()
    public onFilteringDone = new EventEmitter<IFilteringExpressionsTree>();

    /**
     * Emitted when paging is performed. Returns an object consisting of the previous and next pages.
     * ```typescript
     * pagingDone(event: IPageEventArgs){
     *     const paging = event;
     * }
     * ```
     * ```html
     * <igx-grid #grid [data]="localData" [height]="'305px'" [autoGenerate]="true" (onPagingDone)="pagingDone($event)"></igx-grid>
     * ```
     */
    @Output()
    public onPagingDone = new EventEmitter<IPageEventArgs>();

    /**
     * Emitted when a `IgxGridRowComponent` is being added to the `IgxGridComponent` through the API.
     * Returns the data for the new `IgxGridRowComponent` object.
     * ```typescript
     * rowAdded(event: IRowDataEventArgs){
     *    const rowInfo = event;
     * }
     * ```
     * ```html
     * <igx-grid #grid [data]="localData" (onRowAdded)="rowAdded($event)" [height]="'305px'" [autoGenerate]="true"></igx-grid>
     * ```
     */
    @Output()
    public onRowAdded = new EventEmitter<IRowDataEventArgs>();

    /**
     * Emitted when a `IgxGridRowComponent` is deleted through the `IgxGridComponent` API.
     * Returns an `IRowDataEventArgs` object.
     * ```typescript
     * rowDeleted(event: IRowDataEventArgs){
     *    const rowInfo = event;
     * }
     * ```html
     * <igx-grid #grid [data]="localData" (onRowDeleted)="rowDeleted($event)" [height]="'305px'" [autoGenerate]="true"></igx-grid>
     * ```
     */
    @Output()
    public onRowDeleted = new EventEmitter<IRowDataEventArgs>();

    /**
     * Emitted when a new `IgxColumnComponent` is grouped or ungrouped.
     * Returns the `ISortingExpression` related to the grouping operation.
     * ```typescript
     * groupingDone(event: any){
     *     const grouping = event;
     * }
     * ```
     * ```html
     * <igx-grid #grid [data]="localData" (onGroupingDone)="groupingDone($event)" [autoGenerate]="true"></igx-grid>
     * ```
     */
    @Output()
    public onGroupingDone = new EventEmitter<any>();

    /**
     * Emitted when a new chunk fo data is loaded from virtualization.
     * ```typescript
     *  <igx-grid #grid [data]="localData" [autoGenerate]="true" (onDataPreLoad)='handleDataPreloadEvent()'></igx-grid>
     * ```
     */
    @Output()
    public onDataPreLoad = new EventEmitter<any>();

    /**
     * Emitted when `IgxColumnComponent` is resized.
     * Returns the `IgxColumnComponent` object's old and new width.
     * ```typescript
     * resizing(event: IColumnResizeEventArgs){
     *     const grouping = event;
     * }
     * ```
     * ```html
     * <igx-grid #grid [data]="localData" (onColumnResized)="resizing($event)" [autoGenerate]="true"></igx-grid>
     * ```
     */
    @Output()
    public onColumnResized = new EventEmitter<IColumnResizeEventArgs>();

    /**
     * Emitted when a `IgxGridCellComponent` is right clicked. Returns the `IgxGridCellComponent` object.
     * ```typescript
     * contextMenu(event: IGridCellEventArgs){
     *     const resizing = event;
     *     console.log(resizing);
     * }
     * ```html
     * <igx-grid #grid [data]="localData" (onContextMenu)="contextMenu($event)" [autoGenerate]="true"></igx-grid>
     * ```
     */
    @Output()
    public onContextMenu = new EventEmitter<IGridCellEventArgs>();

    /**
     * Emitted when a `IgxGridCellComponent` is double clicked. Returns the `IgxGridCellComponent` object.
     * ```typescript
     * dblClick(event: IGridCellEventArgs){
     *     const dblClick = event;
     *     console.log(dblClick);
     * }
     * ```html
     * <igx-grid #grid [data]="localData" (onDoubleClick)="dblClick($event)" [autoGenerate]="true"></igx-grid>
     * ```
     */
    @Output()
    public onDoubleClick = new EventEmitter<IGridCellEventArgs>();

    /**
     * Emitted when `IgxColumnComponent` visibility is changed. Args: { column: any, newValue: boolean }
     * ```typescript
     * visibilityChanged(event: IColumnVisibilityChangedEventArgs){
     *    const visiblity = event;
     * }
     * ```
     * ```html
     * <igx-grid [columnHiding]="true" [showToolbar]="true" (onColumnVisibilityChanged)="visibilityChanged($event)"></igx-grid>
     * ```
     */
    @Output()
    public onColumnVisibilityChanged = new EventEmitter<IColumnVisibilityChangedEventArgs>();

    /**
     * Emitted when `IgxColumnComponent` moving starts. Returns the moved `IgxColumnComponent` object.
     * ```typescript
     * movingStart(event: IColumnMovingStartEventArgs){
     *     const movingStarts = event;
     * }
     * ```
     * ```html
     * <igx-grid [columnHiding]="true" [showToolbar]="true" (onColumnMovingStart)="movingStart($event)"></igx-grid>
     * ```
     */
    @Output()
    public onColumnMovingStart = new EventEmitter<IColumnMovingStartEventArgs>();

    /**
     * Emitted throughout the `IgxColumnComponent` moving operation.
     * Returns the source and target `IgxColumnComponent` objects. This event is cancelable.
     * ```typescript
     * moving(event: IColumnMovingEventArgs){
     *     const moving = event;
     * }
     * ```
     * ```html
     * <igx-grid [columnHiding]="true" [showToolbar]="true" (onColumnMoving)="moving($event)"></igx-grid>
     * ```
     */
    @Output()
    public onColumnMoving = new EventEmitter<IColumnMovingEventArgs>();

    /**
     * Emitted when `IgxColumnComponent` moving ends.
     * Returns the source and target `IgxColumnComponent` objects. This event is cancelable.
     * ```typescript
     * movingEnds(event: IColumnMovingEndEventArgs){
     *     const movingEnds = event;
     * }
     * ```
     * ```html
     * <igx-grid [columnHiding]="true" [showToolbar]="true" (onColumnMovingEnd)="movingEnds($event)"></igx-grid>
     * ```
     */
    @Output()
    public onColumnMovingEnd = new EventEmitter<IColumnMovingEndEventArgs>();

    /**
     * @hidden
     */
    @Output()
    protected onDensityChanged = new EventEmitter<any>();

    /**
     * @hidden
     */
    @ContentChildren(IgxColumnComponent, { read: IgxColumnComponent, descendants: true })
    public columnList: QueryList<IgxColumnComponent>;

    /**
     * @hidden
     */
    @ContentChild(IgxGroupByRowTemplateDirective, { read: IgxGroupByRowTemplateDirective })
    protected groupTemplate: IgxGroupByRowTemplateDirective;

    /**
     * A list of `IgxGridRowComponent`.
     * ```typescript
     * const rowList = this.grid.rowList;
     * ```
     */
    @ViewChildren('row')
    public rowList: QueryList<any>;

    /**
     * A list of `IgxGridRowComponent`, currently rendered.
     * ```typescript
     * const dataList = this.grid.dataRowList;
     * ```
     */
    @ViewChildren(IgxGridRowComponent, { read: IgxGridRowComponent })
    public dataRowList: QueryList<any>;

    /**
     * A list of all group rows.
     * ```typescript
     * const groupList = this.grid.groupsRowList;
     * ```
     */
    @ViewChildren(IgxGridGroupByRowComponent, { read: IgxGridGroupByRowComponent })
    public groupsRowList: QueryList<IgxGridGroupByRowComponent>;

    /**
     * A template reference for the template when the filtered `IgxGridComponent` is empty.
     * ```
     * const emptyTempalte = this.grid.emptyGridTemplate;
     * ```
     */
    @ViewChild('emptyFilteredGrid', { read: TemplateRef })
    public emptyFilteredGridTemplate: TemplateRef<any>;

    /**
     * A template reference for the template when the `IgxGridComponent` is empty.
     * ```
     * const emptyTempalte = this.grid.emptyGridTemplate;
     * ```
     */
    @ViewChild('defaultEmptyGrid', { read: TemplateRef })
    public emptyGridDefaultTemplate: TemplateRef<any>;

    /**
     * @hidden
     */
    @ViewChild('defaultDropArea', { read: TemplateRef })
    public defaultDropAreaTemplate: TemplateRef<any>;

    /**
     * @hidden
     */
    @ViewChild('scrollContainer', { read: IgxForOfDirective })
    public parentVirtDir: IgxForOfDirective<any>;

    /**
     * @hidden
     */
    @ViewChild('verticalScrollContainer', { read: IgxForOfDirective })
    public verticalScrollContainer: IgxForOfDirective<any>;

    /**
     * @hidden
     */
    @ViewChild('scr', { read: ElementRef })
    public scr: ElementRef;

    /**
     * @hidden
     */
    @ViewChild('paginator', { read: ElementRef })
    public paginator: ElementRef;

    /**
     * @hidden
     */
    @ViewChild('headerContainer', { read: IgxForOfDirective })
    public headerContainer: IgxForOfDirective<any>;

    /**
     * @hidden
     */
    @ViewChild('headerCheckboxContainer')
    public headerCheckboxContainer: ElementRef;

    /**
     * @hidden
     */
    @ViewChild('headerGroupContainer')
    public headerGroupContainer: ElementRef;

    /**
     * @hidden
     */
    @ViewChild('headerCheckbox', { read: IgxCheckboxComponent })
    public headerCheckbox: IgxCheckboxComponent;

    /**
     * @hidden
     */
    @ViewChild('groupArea')
    public groupArea: ElementRef;

    /**
     * @hidden
     */
    @ViewChild('theadRow')
    public theadRow: ElementRef;

    /**
     * @hidden
     */
    @ViewChild('tbody')
    public tbody: ElementRef;

    /**
     * @hidden
     */
    @ViewChild('tfoot')
    public tfoot: ElementRef;

    /**
     * @hidden
     */
    @ViewChild('summaries')
    public summaries: ElementRef;

    /**
     * @hidden
     */
    @HostBinding('attr.tabindex')
    public tabindex = 0;

    /**
     * @hidden
     */
    @HostBinding('attr.class')
    get hostClass(): string {
        switch (this._displayDensity) {
            case DisplayDensity.cosy:
                return 'igx-grid--cosy';
            case DisplayDensity.compact:
                return 'igx-grid--compact';
            default:
                return 'igx-grid';
        }
    }

    /**
     * @hidden
     */
    get groupAreaHostClass(): string {
        switch (this._displayDensity) {
            case DisplayDensity.cosy:
                return 'igx-drop-area--cosy';
            case DisplayDensity.compact:
                return 'igx-drop-area--compact';
            default:
                return 'igx-drop-area';
        }
    }

    /**
     * @hidden
     */
    @HostBinding('attr.role')
    public hostRole = 'grid';

    /**
     * @hidden
     */
    get pipeTrigger(): number {
        return this._pipeTrigger;
    }

    /**
     * Returns the sorting state of the `IgxGridComponent`.
     * ```typescript
     * const sortingState = this.grid.sortingExpressions;
     * ```
     */
    @Input()
    get sortingExpressions() {
        return this._sortingExpressions;
    }

    /**
     * Sets the sorting state of the `IgxGridComponent`.
     * ```typescript
     * this.grid.sortingExpressions = [{
     *     fieldName: "ID",
     *     dir: SortingDirection.Desc,
     *     ignoreCase: true
     * }];
     * ```
     */
    set sortingExpressions(value) {
        this._sortingExpressions = cloneArray(value);
        this.cdr.markForCheck();

        this.restoreHighlight();
    }

    /**
     * Returns the state of the grid virtualization, including the start index and how many records are rendered.
     * ```typescript
     * const gridVirtState = this.grid1.virtualizationState;
     * ```
     */
    get virtualizationState() {
        return this.verticalScrollContainer.state;
    }

    /**
     * @hidden
     */
    set virtualizationState(state) {
        this.verticalScrollContainer.state = state;
    }

    /**
     * Returns the total number of records in the data source.
     * Works only with remote grid virtualization.
     * ```typescript
     * const itemCount = this.grid1.totalItemCount;
     * ```
     */
    get totalItemCount() {
        return this.verticalScrollContainer.totalItemCount;
    }

    /**
     * Sets the total number of records in the data source.
     * This property is required for virtualization to function when the grid is bound remotely.
     * ```typescript
     * this.grid1.totalItemCount = 55;
     * ```
     */
    set totalItemCount(count) {
        this.verticalScrollContainer.totalItemCount = count;
        this.cdr.detectChanges();
    }

    /**
     * @hidden
     */
    get maxLevelHeaderDepth() {
        if (this._maxLevelHeaderDepth === null) {
            this._maxLevelHeaderDepth =  this.columnList.reduce((acc, col) => Math.max(acc, col.level), 0);
        }
        return this._maxLevelHeaderDepth;
    }

    /**
     * Returns the number of hidden `IgxColumnComponent`.
     * ```typescript
     * const hiddenCol = this.grid.hiddenColumnsCount;
     * ``
     */
    get hiddenColumnsCount() {
        return this.columnList.filter((col) => col.columnGroup === false && col.hidden === true).length;
    }

    /**
     * Returns the text to be displayed inside the toggle button
     * for the built-in column hiding UI of the`IgxColumnComponent`.
     * ```typescript
     * const hiddenColText = this.grid.hiddenColumnsText;
     * ``
     */
    @Input()
    get hiddenColumnsText() {
        return this._hiddenColumnsText;
    }

    /**
     * Sets the text to be displayed inside the toggle button
     * for the built-in column hiding UI of the`IgxColumnComponent`.
     * ```typesciprt
     * <igx-grid [columnHiding]="true" [showToolbar]="true" [hiddenColumnsText]="'Hidden Columns'"></igx-grid>
     * ```
     */
    set hiddenColumnsText(value) {
        this._hiddenColumnsText = value;

    }

    /**
     * Returns the text to be displayed inside the toggle button
     * for the built-in column pinning UI of the`IgxColumnComponent`.
     * ```typescript
     * const pinnedText = this.grid.pinnedColumnsText;
     * ```
     */
    @Input()
    get pinnedColumnsText() {
        return this._pinnedColumnsText;
    }

    /**
     * Sets the text to be displayed inside the toggle button
     * for the built-in column pinning UI of the`IgxColumnComponent`.
     * ```html
     * <igx-grid [pinnedColumnsText]="'PinnedCols Text" [data]="data" [width]="'100%'" [height]="'500px'"></igx-grid>
     * ```
     */
    set pinnedColumnsText(value) {
        this._pinnedColumnsText = value;
    }

    /**
     * @hidden
    */
    public columnsWithNoSetWidths = null;

    /* Toolbar related definitions */
    private _showToolbar = false;
    private _exportExcel = false;
    private _exportCsv = false;
    private _toolbarTitle: string = null;
    private _exportText: string = null;
    private _exportExcelText: string = null;
    private _exportCsvText: string = null;

    /**
     * Provides access to the `IgxToolbarComponent`.
     * ```typescript
     * const gridToolbar = this.grid.toolbar;
     * ```
     */
    @ViewChild('toolbar', { read: IgxGridToolbarComponent })
    public toolbar: IgxGridToolbarComponent = null;

    @ViewChild('toolbar', { read: ElementRef })
    private toolbarHtml: ElementRef = null;

    public get shouldShowToolbar(): boolean {
        return this.showToolbar &&
               (this.columnHiding ||
                this.columnPinning ||
                this.exportExcel ||
                this.exportCsv ||
                (this.toolbarTitle && this.toolbarTitle !== null && this.toolbarTitle !== ''));
    }

    /**
     * Returns whether the `IgxGridComponent`'s toolbar is shown or hidden.
     * ```typescript
     * const toolbarGrid = this.grid.showToolbar;
     * ```
     */
    @Input()
    public get showToolbar(): boolean {
        return this._showToolbar;
    }

    /**
     * Shows or hides the `IgxGridComponent`'s toolbar.
     * ```html
     * <igx-grid [data]="localData" [showToolbar]="true" [autoGenerate]="true" ></igx-grid>
     * ```
     */
    public set showToolbar(newValue: boolean) {
        if (this._showToolbar !== newValue) {
            this._showToolbar = newValue;
            this.cdr.markForCheck();
            if (this._ngAfterViewInitPaassed) {
                this.calculateGridSizes();
            }
        }
    }

    /**
     * Returns the toolbar's title.
     * ```typescript
     * const toolbarTitle  = this.grid.toolbarTitle;
     * ```
     */
    @Input()
    public get toolbarTitle(): string {
        return this._toolbarTitle;
    }

    /**
     * Sets the toolbar's title.
     * ```html
     * <igx-grid [data]="localData" [showToolbar]="true" [autoGenerate]="true" [toolbarTitle]="'My Grid'"></igx-grid>
     * ```
     */
    public set toolbarTitle(newValue: string) {
        if (this._toolbarTitle !== newValue) {
            this._toolbarTitle = newValue;
            this.cdr.markForCheck();
            if (this._ngAfterViewInitPaassed) {
                this.calculateGridSizes();
            }
        }
    }

    /**
     * Returns whether the option for exporting to MS Excel is enabled or disabled.
     * ```typescript
     * cosnt excelExporter = this.grid.exportExcel;
     * ```
     */
    @Input()
    public get exportExcel(): boolean {
        return this._exportExcel;
    }

    /**
     * Enable or disable the option for exporting to MS Excel.
     * ```html
     * <igx-grid [data]="localData" [showToolbar]="true" [autoGenerate]="true" [exportExcel]="true"></igx-grid>
     * ```
     */
    public set exportExcel(newValue: boolean) {
        if (this._exportExcel !== newValue) {
            this._exportExcel = newValue;
            this.cdr.markForCheck();
            if (this._ngAfterViewInitPaassed) {
                this.calculateGridSizes();
            }
        }
    }

    /**
     * Returns whether the option for exporting to CSV is enabled or disabled.
     * ```typescript
     * const exportCsv = this.grid.exportCsv;
     * ```
     */
    @Input()
    public get exportCsv(): boolean {
        return this._exportCsv;
    }

    /**
     * Enable or disable the option for exporting to CSV.
     * ```html
     * <igx-grid [data]="localData" [showToolbar]="true" [autoGenerate]="true" [exportCsv]="true"></igx-grid>
     * ```
     */
    public set exportCsv(newValue: boolean) {
        if (this._exportCsv !== newValue) {
            this._exportCsv = newValue;
            this.cdr.markForCheck();
            if (this._ngAfterViewInitPaassed) {
                this.calculateGridSizes();
            }
        }
    }

    /**
     * Returns the textual content for the main export button.
     * ```typescript
     * const exportText = this.grid.exportText;
     * ```
     */
    @Input()
    public get exportText(): string {
        return this._exportText;
    }

    /**
     * Sets the textual content for the main export button.
     * ```html
     * <igx-grid [data]="localData" [showToolbar]="true" [exportText]="'My Exporter'" [exportCsv]="true"></igx-grid>
     * ```
     */
    public set exportText(newValue: string) {
        if (this._exportText !== newValue) {
            this._exportText = newValue;
            this.cdr.markForCheck();
            if (this._ngAfterViewInitPaassed) {
                this.calculateGridSizes();
            }
        }
    }

    /**
     * Returns the textual content for the MS Excel export button.
     * ```typescript
     * const excelText = this.grid.exportExcelText;
     * ```
     */
    @Input()
    public get exportExcelText(): string {
        return this._exportExcelText;
    }

    /**
     * Sets the textual content for the MS Excel export button.
     * ```html
     * <igx-grid [exportExcelText]="'My Excel Exporter" [showToolbar]="true" [exportText]="'My Exporter'" [exportCsv]="true"></igx-grid>
     * ```
     */
    public set exportExcelText(newValue: string) {
        if (this._exportExcelText !== newValue) {
            this._exportExcelText = newValue;
            this.cdr.markForCheck();
            if (this._ngAfterViewInitPaassed) {
                this.calculateGridSizes();
            }
        }
    }

    /**
     * Returns the textual content for the CSV export button.
     * ```typescript
     * const csvText = this.grid.exportCsvText;
     * ```
     */
    @Input()
    public get exportCsvText(): string {
        return this._exportCsvText;
    }

    /**
     * Sets the textual content for the CSV export button.
     * ```html
     * <igx-grid [exportCsvText]="'My Csv Exporter" [showToolbar]="true" [exportText]="'My Exporter'" [exportExcel]="true"></igx-grid>
     * ```
     */
    public set exportCsvText(newValue: string) {
        if (this._exportCsvText !== newValue) {
            this._exportCsvText = newValue;
            this.cdr.markForCheck();
            if (this._ngAfterViewInitPaassed) {
                this.calculateGridSizes();
            }
        }
    }

    /**
     * Emitted when an export process is initiated by the user.
     * ```typescript
     * toolbarExporting(event: IGridToolbarExportEventArgs){
     *     const toolbarExporting = event;
     * }
     * ```
     */
    @Output()
    public onToolbarExporting = new EventEmitter<IGridToolbarExportEventArgs>();

    /* End of toolbar related definitions */

    /**
     * @hidden
     */
    public pagingState;
    /**
     * @hidden
     */
    public calcWidth: number;
    /**
     * @hidden
     */
    public calcRowCheckboxWidth: number;
    /**
     * @hidden
     */
    public calcHeight: number;
    /**
     * @hidden
     */
    public tfootHeight: number;
    /**
     * @hidden
     */
    public chipsGoupingExpressions = [];
    /**
     * @hidden
     */
    public summariesHeight: number;

    /**
     * @hidden
     */
    public draggedColumn: IgxColumnComponent;
    /**
     * @hidden
     */
    public isColumnResizing: boolean;
    /**
     * @hidden
     */
    public isColumnMoving: boolean;

    /**
     * @hidden
     */
    public eventBus = new Subject<boolean>();

    /**
     * @hidden
     */
    public allRowsSelected = false;

    /**
     * @hidden
     */
    public lastSearchInfo: ISearchInfo = {
        searchText: '',
        caseSensitive: false,
        activeMatchIndex: 0,
        matchInfoCache: []
    };

    /**
     * @hidden
     */
    protected destroy$ = new Subject<boolean>();

    /**
     * @hidden
     */
    protected _perPage = 15;
    /**
     * @hidden
     */
    protected _page = 0;
    /**
     * @hidden
     */
    protected _paging = false;
    /**
     * @hidden
     */
    protected _rowSelection = false;
    /**
     * @hidden
     */
    protected _pipeTrigger = 0;
    /**
     * @hidden
     */
    protected _columns: IgxColumnComponent[] = [];
    /**
     * @hidden
     */
    protected _pinnedColumns: IgxColumnComponent[] = [];
    /**
     * @hidden
     */
    protected _unpinnedColumns: IgxColumnComponent[] = [];
    /**
     * @hidden
     */
    protected _filteringExpressionsTree: IFilteringExpressionsTree = new FilteringExpressionsTree(FilteringLogic.And);
    /**
     * @hidden
     */
    protected _sortingExpressions = [];
    /**
     * @hidden
     */
    protected _maxLevelHeaderDepth = null;
    /**
     * @hidden
     */
    protected _groupingExpressions = [];
    /**
     * @hidden
     */
    protected _groupingExpandState: IGroupByExpandState[] = [];
    /**
     * @hidden
     */
    protected _groupRowTemplate: TemplateRef<any>;
    /**
     * @hidden
     */
    protected _groupAreaTemplate: TemplateRef<any>;
    /**
     * @hidden
     */
    protected _columnHiding = false;
    /**
     * @hidden
     */
    protected _columnPinning = false;
    private _filteredData = null;
    private resizeHandler;
    private columnListDiffer;
    private _hiddenColumnsText = '';
    private _pinnedColumnsText = '';
    private _height = '100%';
    private _width = '100%';
    private _rowHeight;
    private _displayDensity = DisplayDensity.comfortable;
    private _ngAfterViewInitPaassed = false;

    private _columnWidth: string;
    private _columnWidthSetByUser = false;

    constructor(
        private gridAPI: IgxGridAPIService,
        public selectionAPI: IgxSelectionAPIService,
        private elementRef: ElementRef,
        private zone: NgZone,
        @Inject(DOCUMENT) public document,
        public cdr: ChangeDetectorRef,
        private resolver: ComponentFactoryResolver,
        private differs: IterableDiffers,
        private viewRef: ViewContainerRef) {

        this.resizeHandler = () => {
            this.calculateGridSizes();
            this.zone.run(() => this.markForCheck());
        };
    }

    /**
     * @hidden
     */
    public ngOnInit() {
        this.gridAPI.register(this);
        this.columnListDiffer = this.differs.find([]).create(null);
        this.calcWidth = this._width && this._width.indexOf('%') === -1 ? parseInt(this._width, 10) : 0;
        this.calcHeight = 0;
        this.calcRowCheckboxWidth = 0;

        this.onRowAdded.pipe(takeUntil(this.destroy$)).subscribe(() => this.clearSummaryCache());
        this.onRowDeleted.pipe(takeUntil(this.destroy$)).subscribe(() => this.clearSummaryCache());
        this.onFilteringDone.pipe(takeUntil(this.destroy$)).subscribe(() => this.clearSummaryCache());
        this.onEditDone.pipe(takeUntil(this.destroy$)).subscribe((editCell) => this.clearSummaryCache(editCell));
        this.onColumnMoving.pipe(takeUntil(this.destroy$)).subscribe((source) => {
            this.gridAPI.submit_value(this.id);
        });
    }

    /**
     * @hidden
     */
    public ngAfterContentInit() {
        if (this.autoGenerate) {
            this.autogenerateColumns();
        }
        if (this.groupTemplate) {
            this._groupRowTemplate = this.groupTemplate.template;
        }

        this.initColumns(this.columnList, (col: IgxColumnComponent) => this.onColumnInit.emit(col));
        this.columnListDiffer.diff(this.columnList);
        this.clearSummaryCache();
        this.summariesHeight = this.calcMaxSummaryHeight();
        this._derivePossibleHeight();
        this.markForCheck();

        this.columnList.changes
            .pipe(takeUntil(this.destroy$))
            .subscribe((change: QueryList<IgxColumnComponent>) => {
                const diff = this.columnListDiffer.diff(change);
                if (diff) {

                    this.initColumns(this.columnList);

                    diff.forEachAddedItem((record: IterableChangeRecord<IgxColumnComponent>) => {
                        this.clearSummaryCache();
                        this.calculateGridSizes();
                        this.onColumnInit.emit(record.item);
                    });

                    diff.forEachRemovedItem((record: IterableChangeRecord<IgxColumnComponent>) => {
                        // Recalculate Summaries
                        this.clearSummaryCache();
                        this.calculateGridSizes();

                        // Clear Filtering
                        this.gridAPI.clear_filter(this.id, record.item.field);

                        // Clear Sorting
                        this.gridAPI.clear_sort(this.id, record.item.field);
                    });
                }
                this.markForCheck();
            });
        const vertScrDC = this.verticalScrollContainer.dc.instance._viewContainer.element.nativeElement;
        vertScrDC.addEventListener('scroll', (evt) => { this.scrollHandler(evt); });
    }

    /**
     * @hidden
     */
    public ngAfterViewInit() {
        this.zone.runOutsideAngular(() => {
            this.document.defaultView.addEventListener('resize', this.resizeHandler);
        });
        this._derivePossibleWidth();
        this.initPinning();
        this.calculateGridSizes();
        this.onDensityChanged.pipe(takeUntil(this.destroy$)).subscribe(() => {
            requestAnimationFrame(() => {
                this.summariesHeight = 0;
                this.reflow();
            });
        });
        this._ngAfterViewInitPaassed = true;
    }

    /**
     * @hidden
     */
    public ngOnDestroy() {
        this.zone.runOutsideAngular(() => this.document.defaultView.removeEventListener('resize', this.resizeHandler));
        this.destroy$.next(true);
        this.destroy$.complete();
        this.gridAPI.unset(this.id);
    }

    /**
     * @hidden
     */
    public dataLoading(event) {
        this.onDataPreLoad.emit(event);
    }

    /**
     * Toggles the specified column's visibility.
     * ```typescript
     * this.grid1.toggleColumnVisibility({
     *       column: this.grid1.columns[0],
     *       newValue: true
     * });
     * ```
     */
    public toggleColumnVisibility(args: IColumnVisibilityChangedEventArgs) {
        const col = this.getColumnByName(args.column.field);
        col.hidden = args.newValue;
        this.onColumnVisibilityChanged.emit(args);

        this.markForCheck();
    }

    /**
     * Returns the native element of the `IgxGridComponent`.
     * ```typescript
     * const nativeEl = this.grid.nativeElement.
     * ```
     */
    get nativeElement() {
        return this.elementRef.nativeElement;
    }

    /**
     * Returns the template reference of the `IgxGridComponent`'s group row.
     * ```
     * const groupRowTemplate = this.grid.groupRowTemplate;
     * ```
     */
    get groupRowTemplate(): TemplateRef<any> {
        return this._groupRowTemplate;
    }

    /**
     * Sets the template reference of the `IgxGridComponent`'s group `IgxGridRowComponent`.
     * ```typescript
     * this.grid.groupRowTemplate = myRowTemplate.
     * ```
     */
    set groupRowTemplate(template: TemplateRef<any>) {
        this._groupRowTemplate = template;
        this.markForCheck();
    }


    /**
     * Returns the template reference of the `IgxGridComponent`'s group area.
     * ```typescript
     * const groupAreaTemplate = this.grid.groupAreaTemplate;
     * ```
     */
    get groupAreaTemplate(): TemplateRef<any> {
        return this._groupAreaTemplate;
    }

    /**
     * Sets the template reference of the `IgxGridComponent`'s group area.
     * ```typescript
     * this.grid.groupAreaTemplate = myAreaTemplate.
     * ```
     */
    set groupAreaTemplate(template: TemplateRef<any>) {
        this._groupAreaTemplate = template;
        this.markForCheck();
    }

    /**
     * @hidden
     */
    get calcResizerHeight(): number {
        if (this.hasSummarizedColumns) {
            return this.theadRow.nativeElement.clientHeight + this.tbody.nativeElement.clientHeight +
                this.tfoot.nativeElement.clientHeight;
        }
        return this.theadRow.nativeElement.clientHeight + this.tbody.nativeElement.clientHeight;
    }

    /**
     * Returns the `IgxGridComponent`'s rows height.
     * ```typescript
     * const rowHeigh = this.grid.defaultRowHeight;
     * ```
     */
    get defaultRowHeight(): number {
        switch (this._displayDensity) {
            case DisplayDensity.compact:
                return 32;
            case DisplayDensity.cosy:
                return 40;
            case DisplayDensity.comfortable:
            default:
                return 50;
        }
    }

    /**
     * Returns the maximum width of the container for the pinned `IgxColumnComponent`s.
     * ```typescript
     * const maxPinnedColWidth = this.grid.calcPinnedContainerMaxWidth;
     * ```
     */
    get calcPinnedContainerMaxWidth(): number {
        return (this.calcWidth * 80) / 100;
    }

    /**
     * Returns the minimum width of the container for the unpinned `IgxColumnComponent`s.
     * ```typescript
     * const minUnpinnedColWidth = this.grid.unpinnedAreaMinWidth;
     * ```
     */
    get unpinnedAreaMinWidth(): number {
        return (this.calcWidth * 20) / 100;
    }

    /**
     * Returns the current width of the container for the pinned `IgxColumnComponent`s.
     * ```typescript
     * const pinnedWidth = this.grid.getPinnedWidth;
     * ```
     */
    get pinnedWidth() {
        return this.getPinnedWidth();
    }

    /**
     * Returns the current width of the container for the unpinned `IgxColumnComponent`s.
     * ```typescript
     * const unpinnedWidth = this.grid.getUnpinnedWidth;
     * ```
     */
    get unpinnedWidth() {
        return this.getUnpinnedWidth();
    }

    /**
     * @hidden
     */
    get summariesMargin() {
        return this.rowSelectable ? this.calcRowCheckboxWidth : 0;
    }

    /**
     * Returns an array of `IgxColumnComponent`s.
     * ```typescript
     * const colums = this.grid.columns.
     * ```
     */
    get columns(): IgxColumnComponent[] {
        return this._columns;
    }

    /**
     * Returns an array of the pinned `IgxColumnComponent`s.
     * ```typescript
     * const pinnedColumns = this.grid.pinnedColumns.
     * ```
     */
    get pinnedColumns(): IgxColumnComponent[] {
        return this._pinnedColumns.filter((col) => !col.hidden);
    }

    /**
     * Returns an array of unpinned `IgxColumnComponent`s.
     * ```typescript
     * const unpinnedColumns = this.grid.unpinnedColumns.
     * ```
     */
    get unpinnedColumns(): IgxColumnComponent[] {
        return this._unpinnedColumns.filter((col) => !col.hidden); // .sort((col1, col2) => col1.index - col2.index);
    }

    /**
     * Returns the `IgxColumnComponent` by field name.
     * ```typescript
     * const myCol = this.grid1.getColumnByName("ID");
     * ```
     * @param name
     */
    public getColumnByName(name: string): IgxColumnComponent {
        return this.columnList.find((col) => col.field === name);
    }

    /**
     * Returns the `IgxColumnComponent` by index.
     * ```typescript
     * const myRow = this.grid1.getRowByIndex(1);
     * ```
     * @param index
     */
    public getRowByIndex(index: number): IgxGridRowComponent {
        return this.gridAPI.get_row_by_index(this.id, index);
    }

    /**
     * Returns `IgxGridRowComponent` object by the specified primary key .
     * Requires that the `primaryKey` property is set.
     * ```typescript
     * const myRow = this.grid1.getRowByKey("cell5");
     * ```
     * @param keyValue
     */
    public getRowByKey(keyValue: any): IgxGridRowComponent {
        return this.gridAPI.get_row_by_key(this.id, keyValue);
    }

    /**
     * Returns an array of visible `IgxColumnComponent`s.
     * ```typescript
     * const visibleColumns = this.grid.visibleColumns.
     * ```
     */
    get visibleColumns(): IgxColumnComponent[] {
        return this.columnList.filter((col) => !col.hidden);
    }

    /**
     * Returns the `IgxGridCellComponent` that matches the conditions.
     * ```typescript
     * const myCell = this.grid1.getCellByColumn(2,"UnitPrice");
     * ```
     * @param rowIndex
     * @param columnField
     */
    public getCellByColumn(rowIndex: number, columnField: string): IgxGridCellComponent {
        const columnId = this.columnList.map((column) => column.field).indexOf(columnField);
        if (columnId !== -1) {
            return this.gridAPI.get_cell_by_index(this.id, rowIndex, columnId);
        }
    }

    /**
     * Returns an `IgxGridCellComponent` object by the specified primary key and column field.
     * Requires that the primaryKey property is set.
     * ```typescript
     * grid.getCellByKey(1, 'index');
     * ```
     * @param rowSelector match any rowID
     * @param columnField
     */
    public getCellByKey(rowSelector: any, columnField: string): IgxGridCellComponent {
        return this.gridAPI.get_cell_by_key(this.id, rowSelector, columnField);
    }

    /**
     * Returns the total number of pages.
     * ```typescript
     * const totalPages = this.grid.totalPages;
     * ```
     */
    get totalPages(): number {
        if (this.pagingState) {
            return this.pagingState.metadata.countPages;
        }
        return -1;
    }

    /**
     * Returns the total number of records.
     * Only functions when paging is enabled.
     * ```typescript
     * const totalRecords = this.grid.totalRecords;
     * ```
     */
    get totalRecords(): number {
        if (this.pagingState) {
            return this.pagingState.metadata.countRecords;
        }
    }

    /**
     * Returns if the current page is the first page.
     * ```typescript
     * const firstPage = this.grid.isFirstPage;
     * ```
     */
    get isFirstPage(): boolean {
        return this.page === 0;
    }

    /**
     * Returns if the current page is the last page.
     * ```typescript
     * const lastPage = this.grid.isLastPage;
     * ```
     */
    get isLastPage(): boolean {
        return this.page + 1 >= this.totalPages;
    }

    /**
     * Returns the total width of the `IgxGridComponent`.
     * ```typescript
     * const gridWidth = this.grid.totalWidth;
     * ```
     */
    get totalWidth(): number {
        // Take only top level columns
        const cols = this.visibleColumns.filter(col => col.level === 0 && !col.pinned);
        let totalWidth = 0;
        let i = 0;
        for (i; i < cols.length; i++) {
            totalWidth += parseInt(cols[i].width, 10) || 0;
        }
        return totalWidth;
    }

    /**
     * @hidden
     */
    protected _moveColumns(from: IgxColumnComponent, to: IgxColumnComponent) {
        const list = this.columnList.toArray();
        const fi = list.indexOf(from);
        const ti = list.indexOf(to);

        const activeInfo = IgxTextHighlightDirective.highlightGroupsMap.get(this.id);
        const activeColumnIndex = activeInfo.columnIndex;
        let activeColumn = null;

        if (activeInfo.columnIndex !== -1) {
            activeColumn = list[activeColumnIndex];
        }

        list.splice(ti, 0, ...list.splice(fi, 1));
        const newList = this._resetColumnList(list);
        this.columnList.reset(newList);
        this.columnList.notifyOnChanges();

        if (activeColumn !== null && activeColumn !== undefined) {
            const newIndex = newList.indexOf(activeColumn);
            IgxColumnComponent.updateHighlights(activeColumnIndex, newIndex, this);
        }
    }

    /**
     * @hidden
     */
    protected _resetColumnList(list?) {
        if (!list) {
            list = this.columnList.toArray();
        }
        let newList = [];
        list.filter(c => c.level === 0).forEach(p => {
            newList.push(p);
            if (p.columnGroup) {
                newList = newList.concat(p.allChildren);
            }
        });
        return newList;
    }

    /**
     * @hidden
     */
    protected _moveChildColumns(parent: IgxColumnComponent, from: IgxColumnComponent, to: IgxColumnComponent) {
        const buffer = parent.children.toArray();
        const fi = buffer.indexOf(from);
        const ti = buffer.indexOf(to);
        buffer.splice(ti, 0, ...buffer.splice(fi, 1));
        parent.children.reset(buffer);
    }

    /**
     * Moves a column to the specified drop target.
     * ```typescript
     * grid.moveColumn(compName, persDetails);
     * ```
     */
    public moveColumn(column: IgxColumnComponent, dropTarget: IgxColumnComponent) {
        if (column.level !== dropTarget.level) {
            return;
        }
        this.gridAPI.submit_value(this.id);
        if (column.level) {
            this._moveChildColumns(column.parent, column, dropTarget);
        }

        if (dropTarget.pinned && column.pinned) {
            const pinned = this._pinnedColumns;
            pinned.splice(pinned.indexOf(dropTarget), 0, ...pinned.splice(pinned.indexOf(column), 1));
        }

        if (dropTarget.pinned && !column.pinned) {
            column.pin(dropTarget.index);
        }

        if (!dropTarget.pinned && column.pinned) {
            column.pinned = false;
        }

        this._moveColumns(column, dropTarget);
    }

    /**
     * Goes to the next page of the `IgxGridComponent`, if the grid is not already at the last page.
     * ```typescript
     * this.grid1.nextPage();
     * ```
     */
    public nextPage(): void {
        if (!this.isLastPage) {
            this.page += 1;
        }
    }

    /**
     * Goes to the previous page of the `IgxGridComponent`, if the grid is not already at the first page.
     * ```typescript
     * this.grid1.previousPage();
     * ```
     */
    public previousPage(): void {
        if (!this.isFirstPage) {
            this.page -= 1;
        }
    }

    /**
     * Goes to the desired page.
     * ```typescript
     * this.grid1.paginate(1);
     * ```
     * @param val
     */
    public paginate(val: number): void {
        if (val < 0) {
            return;
        }
        this.page = val;
    }

    /**
     * Manually marks the `IgxGridComponent` for change detection.
     * ```typescript
     * this.grid1.markForCheck();
     * ```
     */
    public markForCheck() {
        if (this.rowList) {
            this.rowList.forEach((row) => row.cdr.markForCheck());
        }
        this.cdr.detectChanges();
    }

    /**
     * Creates a new `IgxGridRowComponent` and adds the data record to the end of the data source.
     * ```typescript
     * const record = {
     *     ID: this.grid1.data[this.grid1.data.length - 1].ID + 1,
     *     Name: this.newRecord
     * };
     * this.grid1.addRow(record);
     * ```
     * @param data
     */
    public addRow(data: any): void {
        this.data.push(data);
        this.onRowAdded.emit({ data });
        this._pipeTrigger++;
        this.cdr.markForCheck();

        this.refreshSearch();
    }

    /**
     * Removes the `IgxGridRowComponent` and the corresponding data record by primary key.
     * Requires that the `primaryKey` property is set.
     * The method accept rowSelector as a parameter, which is the rowID.
     * ```typescript
     * this.grid1.deleteRow(0);
     * ```
     * @param rowSelector
     */
    public deleteRow(rowSelector: any): void {
        if (this.primaryKey !== undefined && this.primaryKey !== null) {
            const row = this.gridAPI.get_row_by_key(this.id, rowSelector);
            if (row) {
                const index = this.data.indexOf(row.rowData);
                const editableCell = this.gridAPI.get_cell_inEditMode(this.id);
                if (editableCell && editableCell.cellID.rowID === row.rowID) {
                    this.gridAPI.escape_editMode(this.id, editableCell.cellID);
                }
                if (this.rowSelectable === true) {
                    this.deselectRows([row.rowID]);
                }
                this.data.splice(index, 1);
                this.onRowDeleted.emit({ data: row.rowData });
                this._pipeTrigger++;
                this.cdr.markForCheck();

                this.refreshSearch();

                if (this.data.length % this.perPage === 0 && this.isLastPage && this.page !== 0) {
                    this.page--;
                }
            }
        }
    }

    /**
     * Updates the `IgxGridRowComponent` and the corresponding data record by primary key.
     * Requires that the `primaryKey` property is set.
     * ```typescript
     * this.gridWithPK.updateCell('Updated', 1, 'ProductName');
     * ```
     * @param value the new value which is to be set.
     * @param rowSelector corresponds to rowID.
     * @param column corresponds to column field.
     */
    public updateCell(value: any, rowSelector: any, column: string): void {
        if (this.primaryKey !== undefined && this.primaryKey !== null) {
            const columnEdit = this.columnList.toArray().filter((col) => col.field === column);
            if (columnEdit.length > 0) {
                const columnId = this.columnList.toArray().indexOf(columnEdit[0]);
                const editableCell = this.gridAPI.get_cell_inEditMode(this.id);
                if (editableCell && editableCell.cellID.rowID === rowSelector &&
                    editableCell.cellID.columnID === columnId) {
                        this.gridAPI.escape_editMode(this.id, editableCell.cellID);
                }
                this.gridAPI.update_cell(this.id, rowSelector, columnId, value);
                this.cdr.markForCheck();
                this.refreshSearch();
            }
        }
    }

    /**
     * Updates the `IgxGridRowComponent`, which is specified by
     * rowSelector parameter and the data source record with the passed value.
     * This method will apply requested update only if primary key is specified in the grid.
     * ```typescript
     * grid.updateRow({
     *       ProductID: 1, ProductName: 'Spearmint', InStock: true, UnitsInStock: 1, OrderDate: new Date('2005-03-21')
     *   }, 1);
     * ```
     * @param value
     * @param rowSelector correspond to rowID
     */
    public updateRow(value: any, rowSelector: any): void {
        if (this.primaryKey !== undefined && this.primaryKey !== null) {
            const row = this.gridAPI.get_row_by_key(this.id, rowSelector);
            if (row) {
                const editableCell = this.gridAPI.get_cell_inEditMode(this.id);
                if (editableCell && editableCell.cellID.rowID === row.rowID) {
                    this.gridAPI.escape_editMode(this.id, editableCell.cellID);
                }
                if (this.rowSelectable === true && row.isSelected) {
                    this.deselectRows([row.rowID]);
                    this.gridAPI.update_row(value, this.id, row);
                    this.selectRows([value[this.primaryKey]]);
                } else {
                    this.gridAPI.update_row(value, this.id, row);
                }
                this.cdr.markForCheck();
                this.refreshSearch();
            }
        }
    }

    /**
     * Sort a single `IgxColumnComponent`.
     * Sort the `IgxGridComponent`'s `IgxColumnComponent` based on the provided array of sorting expressions.
     * ```typescript
     * this.grid.sort({ fieldName: name, dir: SortingDirection.Asc, ignoreCase: false });
     * ```
     */
    public sort(expression: ISortingExpression | Array<ISortingExpression>): void;
    public sort(...rest): void {
        this.gridAPI.escape_editMode(this.id);
        if (rest.length === 1 && rest[0] instanceof Array) {
            this._sortMultiple(rest[0]);
        } else {
            this._sort(rest[0]);
        }
    }

    /**
     * Groups by a new `IgxColumnComponent` based on the provided expression or modifies an existing one.
     * ```typescript
     * this.grid.groupBy({ fieldName: name, dir: SortingDirection.Asc, ignoreCase: false });
     * ```
     */
    public groupBy(expression: ISortingExpression | Array<ISortingExpression>): void;
    public groupBy(...rest): void {
        this.gridAPI.submit_value(this.id);
        if (rest.length === 1 && rest[0] instanceof Array) {
            this._groupByMultiple(rest[0]);
        } else {
            this._groupBy(rest[0]);
        }
        this.cdr.detectChanges();
        this.calculateGridSizes();
        this.onGroupingDone.emit(this.sortingExpressions);

        this.restoreHighlight();
    }

    /**
     * Clears all grouping in the grid, if no parameter is passed.
     * If a parameter is provided clears grouping for a particular column
     * ```typescript
     * this.grid.clearGrouping();
     * this.grid.clearGrouping("ID");
     * ```
     * @param name
     */
    public clearGrouping(name?: string): void {
        this.gridAPI.clear_groupby(this.id, name);
        this.calculateGridSizes();

        this.restoreHighlight();
    }

    /**
     * Returns if a group is expanded or not.
     * ```typescript
     * public groupRow: IGroupByRecord;
     * const expandedGroup = this.grid.isExpandedGroup(this.groupRow);
     * ```
     */
    public isExpandedGroup(group: IGroupByRecord): boolean {
        const state: IGroupByExpandState = this._getStateForGroupRow(group);
        return state ? state.expanded : this.groupsExpanded;
    }

    /**
     * Toggles the expansion state of a group.
     * ```typescript
     * public groupRow: IGroupByRecord;
     * const toggleExpGroup = this.grid.toggleGroup(this.groupRow);
     * ```
     */
    public toggleGroup(groupRow: IGroupByRecord) {
        this._toggleGroup(groupRow);
    }

    /**
     * @hidden
     */
    public isGroupByRecord(record: any): boolean {
        // return record.records instance of GroupedRecords fails under Webpack
        return record.records && record.records.length;
    }

    /**
     * Returns if the grid's group by drop area is visible.
     * ```typescript
     * const dropVisible = this.grid.dropAreaVisible;
     * ```
     */
    public get dropAreaVisible(): boolean {
        return (this.draggedColumn && this.draggedColumn.groupable) ||
            !this.chipsGoupingExpressions.length;
    }

    /**
     * Filters a single `IgxColumnComponent`.
     * ```typescript
     * public filter(term) {
     *      this.grid.filter("ProductName", term, IgxStringFilteringOperand.instance().condition("contains"));
     * }
     * ```
     * @param name
     * @param value
     * @param conditionOrExpressionTree
     * @param ignoreCase
     */
    public filter(name: string, value: any, conditionOrExpressionTree?: IFilteringOperation | IFilteringExpressionsTree,
        ignoreCase?: boolean) {
        const col = this.gridAPI.get_column_by_name(this.id, name);
        const filteringIgnoreCase = ignoreCase || (col ? col.filteringIgnoreCase : false);

        if (conditionOrExpressionTree) {
            this.gridAPI.filter(this.id, name, value, conditionOrExpressionTree, filteringIgnoreCase);
        } else {
            const expressionsTreeForColumn = this._filteringExpressionsTree.find(name);
            if (expressionsTreeForColumn instanceof FilteringExpressionsTree) {
                this.gridAPI.filter(this.id, name, value, expressionsTreeForColumn, filteringIgnoreCase);
            } else {
                const expressionForColumn = expressionsTreeForColumn as IFilteringExpression;
                this.gridAPI.filter(this.id, name, value, expressionForColumn.condition, filteringIgnoreCase);
            }
        }
    }

    /**
     * Filters all the `IgxColumnComponent` in the `IgxGridComponent` with the same condition.
     * ```typescript
     * grid.filterGlobal('some', IgxStringFilteringOperand.instance().condition('contains'));
     * ```
     * @param value
     * @param condition
     * @param ignoreCase
     */
    public filterGlobal(value: any, condition?, ignoreCase?) {
        this.gridAPI.filter_global(this.id, value, condition, ignoreCase);
    }

    /**
     * Enables summaries for the specified column and applies your customSummary.
     * If you do not provide the customSummary, then the default summary for the column data type will be applied.
     * ```typescript
     * grid.enableSummaries([{ fieldName: 'ProductName' }, { fieldName: 'ID' }]);
     * ```
     * Enable summaries for the listed columns.
     * ```typescript
     * grid.enableSummaries('ProductName');
     * ```
     * @param rest
     */
    public enableSummaries(...rest) {
        if (rest.length === 1 && Array.isArray(rest[0])) {
            this._multipleSummaries(rest[0], true);
        } else {
            this._summaries(rest[0], true, rest[1]);
        }
        this.summariesHeight = 0;
        this.markForCheck();
        this.calculateGridHeight();
        this.cdr.detectChanges();
    }

    /**
     * Disable summaries for the specified column.
     * ```typescript
     * grid.disableSummaries('ProductName');
     * ```
     *
     * Disable summaries for the listed columns.
     * ```typescript
     * grid.disableSummaries([{ fieldName: 'ProductName' }]);
     * ```
     */
    public disableSummaries(...rest) {
        if (rest.length === 1 && Array.isArray(rest[0])) {
            this._disableMultipleSummaries(rest[0], false);
        } else {
            this._summaries(rest[0], false);
        }
        this.summariesHeight = 0;
        this.markForCheck();
        this.calculateGridHeight();
        this.cdr.detectChanges();
    }

    /**
     * If name is provided, clears the filtering state of the corresponding `IgxColumnComponent`,
     * otherwise clears the filtering state of all `IgxColumnComponent`s.
     * ```typescript
     * this.grid.clearFilter();
     * ```
     * @param name
     */
    public clearFilter(name?: string) {
        if (name) {
            const column = this.gridAPI.get_column_by_name(this.id, name);
            if (!column) {
                return;
            }
        }

        this.gridAPI.clear_filter(this.id, name);
    }

    /**
     * If name is provided, clears the sorting state of the corresponding `IgxColumnComponent`,
     * otherwise clears the sorting state of all `IgxColumnComponent`.
     * ```typescript
     * this.grid.clearSort();
     * ```
     * @param name
     */
    public clearSort(name?: string) {
        if (!name) {
            this.sortingExpressions = [];
            return;
        }
        if (!this.gridAPI.get_column_by_name(this.id, name)) {
            return;
        }
        this.gridAPI.clear_sort(this.id, name);
    }

    /**
     * @hidden
     */
    public clearSummaryCache(editCell?) {
        if (editCell && editCell.cell) {
            this.gridAPI.remove_summary(this.id, editCell.cell.column.filed);
        } else {
            this.gridAPI.remove_summary(this.id);
        }
    }

    // TODO: We have return values here. Move them to event args ??

    /**
     * Pins a column by field name. Returns whether the operation is successful.
     * ```typescript
     * this.grid.pinColumn("ID");
     * ```
     * @param columnName
     * @param index
     */
    public pinColumn(columnName: string | IgxColumnComponent, index?): boolean {
        const col = columnName instanceof IgxColumnComponent ? columnName : this.getColumnByName(columnName);
        return col.pin(index);
    }

    /**
     * Unpins a column by field name. Returns whether the operation is successful.
     * ```typescript
     * this.grid.pinColumn("ID");
     * ```
     * @param columnName
     * @param index
     */
    public unpinColumn(columnName: string | IgxColumnComponent, index?): boolean {
        const col = columnName instanceof IgxColumnComponent ? columnName : this.getColumnByName(columnName);
        return col.unpin(index);
    }

    /**
     * Toggles the expansion state of all group rows recursively.
     * ```typescript
     * this.grid.toggleAllGroupRows;
     * ```
     */
    public toggleAllGroupRows() {
        this.groupingExpansionState = [];
        this.groupsExpanded = !this.groupsExpanded;
    }


    /**
     * Recalculates grid width/height dimensions. Should be run when changing DOM elements dimentions manually that affect the grid's size.
     * ```typescript
     * this.grid.reflow();
     * ```
     */
    public reflow() {
        this.calculateGridSizes();
    }

<<<<<<< HEAD
    /**
     * Finds the next occurrence of a given string in the grid and scrolls to the cell if it isn't visible.
     * Returns how many times the grid contains the string.
     * ```typescript
     * this.grid.findNext("financial");
     * ````
     * @param text the string to search.
     * @param caseSensitive optionally, if the search should be case sensitive (defaults to false).
     */
=======
    public recalculateSummaries() {
        this.summariesHeight = 0;
        requestAnimationFrame(() => this.calculateGridSizes());
    }

>>>>>>> f8c916a6
    public findNext(text: string, caseSensitive?: boolean): number {
        return this.find(text, 1, caseSensitive);
    }

    /**
     * Finds the previous occurrence of a given string in the grid and scrolls to the cell if it isn't visible.
     * Returns how many times the grid contains the string.
     * ```typescript
     * this.grid.findPrev("financial");
     * ````
     * @param text the string to search.
     * @param caseSensitive optionally, if the search should be case sensitive (defaults to false).
     */
    public findPrev(text: string, caseSensitive?: boolean): number {
        return this.find(text, -1, caseSensitive);
    }

    /**
     * Reapplies the existing search.
     * Returns how many times the grid contains the last search.
     * ```typescript
     * this.grid.refreshSearch();
     * ```
     * @param updateActiveInfo
     */
    public refreshSearch(updateActiveInfo?: boolean): number {
        if (this.lastSearchInfo.searchText) {
            this.rebuildMatchCache();

            if (updateActiveInfo) {
                const activeInfo = IgxTextHighlightDirective.highlightGroupsMap.get(this.id);
                this.lastSearchInfo.matchInfoCache.forEach((match, i) => {
                    if (match.column === activeInfo.columnIndex &&
                        match.row === activeInfo.rowIndex &&
                        match.index === activeInfo.index &&
                        match.page === activeInfo.page) {
                        this.lastSearchInfo.activeMatchIndex = i;
                    }
                });
            }

            return this.find(this.lastSearchInfo.searchText, 0, this.lastSearchInfo.caseSensitive, false);
        } else {
            return 0;
        }
    }

    /**
     * 	Removes all the highlights in the cell.
     * ```typescript
     * this.grid.clearSearch();
     * ```
     */
    public clearSearch() {
        this.lastSearchInfo = {
            searchText: '',
            caseSensitive: false,
            activeMatchIndex: 0,
            matchInfoCache: []
        };

        this.rowList.forEach((row) => {
            if (row.cells) {
                row.cells.forEach((c) => {
                    c.clearHighlight();
                });
            }
        });
    }

    /**
     * Returns if the `IgxGridComponent` has groupable columns.
     * ```typescript
     * const groupableGrid = this.grid.hasGroupableColumns;
     * ```
     */
    get hasGroupableColumns(): boolean {
        return this.columnList.some((col) => col.groupable);
    }

    /**
     * Returns if the `IgxGridComponent` has sortable columns.
     * ```typescript
     * const sortableGrid = this.grid.hasSortableColumns;
     * ```
     */
    get hasSortableColumns(): boolean {
        return this.columnList.some((col) => col.sortable);
    }

    /**
     * Returns if the `IgxGridComponent` has editable columns.
     * ```typescript
     * const editableGrid = this.grid.hasEditableColumns;
     * ```
     */
    get hasEditableColumns(): boolean {
        return this.columnList.some((col) => col.editable);
    }

    /**
     * Returns if the `IgxGridComponent` has fiterable columns.
     * ```typescript
     * const filterableGrid = this.grid.hasFilterableColumns;
     * ```
     */
    get hasFilterableColumns(): boolean {
        return this.columnList.some((col) => col.filterable);
    }

    /**
     * Returns if the `IgxGridComponent` has summarized columns.
     * ```typescript
     * const summarizedGrid = this.grid.hasSummarizedColumns;
     * ```
     */
    get hasSummarizedColumns(): boolean {
        const summarizedColumns = this.columnList.filter(col => col.hasSummary);
        return summarizedColumns.length > 0 && summarizedColumns.some(col => !col.hidden);
    }

    /**
     * Returns if the `IgxGridComponent` has moveable columns.
     * ```typescript
     * const movableGrid = this.grid.hasMovableColumns;
     * ```
     */
    get hasMovableColumns(): boolean {
        return this.columnList && this.columnList.some((col) => col.movable);
    }

    /**
     * Returns if the `IgxGridComponent` has column groups.
     * ```typescript
     * const groupGrid = this.grid.hasColumnGroups;
     * ```
     */
    get hasColumnGroups(): boolean {
        return this.columnList.some(col => col.columnGroup);
    }

    /**
     * Returns an array of the selected `IgxGridCellComponent`s.
     * ```typescript
     * const selectedCells = this.grid.selectedCells;
     * ```
     */
    get selectedCells(): IgxGridCellComponent[] | any[] {
        if (this.rowList) {
            return this.rowList.filter((row) => row instanceof IgxGridRowComponent).map((row) => row.cells.filter((cell) => cell.selected))
                .reduce((a, b) => a.concat(b), []);
        }
        return [];
    }

    /**
     * @hidden
     */
    protected get rowBasedHeight() {
        if (this.data && this.data.length) {
            return this.data.length * this.rowHeight;
        }
        return 0;
    }

    /**
     * @hidden
     */
    protected _derivePossibleHeight() {
        if ((this._height && this._height.indexOf('%') === -1) || !this._height) {
            return;
        }
        if (!this.nativeElement.parentNode.clientHeight) {
            const viewPortHeight = document.documentElement.clientHeight;
            this._height = this.rowBasedHeight <= viewPortHeight ? null : viewPortHeight.toString();
        } else {
            const parentHeight = this.nativeElement.parentNode.getBoundingClientRect().height;
            this._height = this.rowBasedHeight <= parentHeight ? null : this._height;
        }
        this.calculateGridHeight();
        this.cdr.detectChanges();
    }

    /**
     * @hidden
     */
    protected _derivePossibleWidth() {
        if (!this._columnWidthSetByUser) {
            this._columnWidth = this.getPossibleColumnWidth();
            this.initColumns(this.columnList, null);
        }
        this.calculateGridWidth();
    }

    /**
     * @hidden
     */
    protected calculateGridHeight() {
        const computed = this.document.defaultView.getComputedStyle(this.nativeElement);

        // TODO: Calculate based on grid density
        if (this.maxLevelHeaderDepth) {
            this.theadRow.nativeElement.style.height = `${(this.maxLevelHeaderDepth + 1) * this.defaultRowHeight + 1}px`;
        }

        if (!this._height) {
            this.calcHeight = null;
            if (this.hasSummarizedColumns && !this.summariesHeight) {
                this.summariesHeight = this.summaries ?
                    this.calcMaxSummaryHeight() : 0;
            }
            return;
        }

        let toolbarHeight = 0;
        if (this.showToolbar && this.toolbarHtml != null) {
            toolbarHeight = this.toolbarHtml.nativeElement.firstElementChild ?
                this.toolbarHtml.nativeElement.offsetHeight : 0;
        }

        let pagingHeight = 0;
        let groupAreaHeight = 0;
        if (this.paging && this.paginator) {
            pagingHeight = this.paginator.nativeElement.firstElementChild ?
                this.paginator.nativeElement.clientHeight : 0;
        }

        if (!this.summariesHeight) {
            this.summariesHeight = this.summaries ?
                this.calcMaxSummaryHeight() : 0;
        }

        if (this.groupArea) {
            groupAreaHeight = this.groupArea.nativeElement.offsetHeight;
        }

        if (this._height && this._height.indexOf('%') !== -1) {
            /*height in %*/
            this.calcHeight = this._calculateGridBodyHeight(
                parseInt(computed.getPropertyValue('height'), 10), toolbarHeight, pagingHeight, groupAreaHeight);
        } else {
            this.calcHeight = this._calculateGridBodyHeight(
                parseInt(this._height, 10), toolbarHeight, pagingHeight, groupAreaHeight);
        }
    }

    /**
     * @hidden
     */
    protected _calculateGridBodyHeight(gridHeight: number,
        toolbarHeight: number, pagingHeight: number, groupAreaHeight: number) {
        const footerBordersAndScrollbars = this.tfoot.nativeElement.offsetHeight -
            this.tfoot.nativeElement.clientHeight;

        return Math.abs(gridHeight - toolbarHeight -
            this.theadRow.nativeElement.offsetHeight -
            this.summariesHeight - pagingHeight - groupAreaHeight -
            footerBordersAndScrollbars -
            this.scr.nativeElement.clientHeight);
    }

    /**
     * @hidden
     */
    protected getPossibleColumnWidth() {
        let computedWidth = parseInt(
            this.document.defaultView.getComputedStyle(this.nativeElement).getPropertyValue('width'), 10);

        let maxColumnWidth = Math.max(
            ...this.visibleColumns.map((col) => parseInt(col.width, 10))
                .filter((width) => !isNaN(width))
        );

        if (this.rowSelectable) {
            computedWidth -= this.headerCheckboxContainer.nativeElement.clientWidth;
        }

        if (this.columnsWithNoSetWidths === null) {
            this.columnsWithNoSetWidths = this.visibleColumns.filter((col) => !col.columnGroup && col.width === null);
        }

        const sumExistingWidths = this.visibleColumns
            .filter((col) => !col.columnGroup && this.columnsWithNoSetWidths.indexOf(col) === -1)
            .reduce((prev, curr) => prev + parseInt(curr.width, 10), 0);

        maxColumnWidth = !Number.isFinite(sumExistingWidths) ?
            Math.max(computedWidth / this.columnsWithNoSetWidths.length, MINIMUM_COLUMN_WIDTH) :
            Math.max((computedWidth - sumExistingWidths) / this.columnsWithNoSetWidths.length, MINIMUM_COLUMN_WIDTH);

        return maxColumnWidth.toString();
    }

    /**
     * @hidden
     */
    protected calculateGridWidth() {
        const computed = this.document.defaultView.getComputedStyle(this.nativeElement);

        if (this._width && this._width.indexOf('%') !== -1) {
            /* width in %*/
            const width = parseInt(computed.getPropertyValue('width'), 10);
            if (width !== this.calcWidth) {
                this.calcWidth = width;

                this._derivePossibleWidth();
            }
            return;
        }
        this.calcWidth = parseInt(this._width, 10);
    }

    /**
     * @hidden
     */
    protected calcMaxSummaryHeight() {
        let maxSummaryLength = 0;
        this.columnList.filter((col) => col.hasSummary && !col.hidden).forEach((column) => {
            this.gridAPI.set_summary_by_column_name(this.id, column.field);
            const getCurrentSummaryColumn = this.gridAPI.get_summaries(this.id).get(column.field);
            if (getCurrentSummaryColumn) {
                if (maxSummaryLength < getCurrentSummaryColumn.length) {
                    maxSummaryLength = getCurrentSummaryColumn.length;
                }
            }
        });
        return maxSummaryLength * this.defaultRowHeight;
    }

    /**
     * @hidden
     */
    protected calculateGridSizes() {
        this.calculateGridWidth();
        this.cdr.detectChanges();
        this.calculateGridHeight();
        if (this.rowSelectable) {
            this.calcRowCheckboxWidth = this.headerCheckboxContainer.nativeElement.clientWidth;
        }
        this.cdr.detectChanges();
    }

    /**
     * Gets calculated width of the pinned area.
     * ```typescript
     * const pinnedWidth = this.grid.getPinnedWidth();
     * ```
     * @param takeHidden If we should take into account the hidden columns in the pinned area.
     */
    public getPinnedWidth(takeHidden = false) {
        const fc = takeHidden ? this._pinnedColumns : this.pinnedColumns;
        let sum = 0;
        for (const col of fc) {
            if (col.level === 0) {
                sum += parseInt(col.width, 10);
            }
        }
        if (this.rowSelectable) {
            sum += this.calcRowCheckboxWidth;
        }

        if (this.groupingExpressions.length > 0 && this.headerGroupContainer) {
            sum += this.headerGroupContainer.nativeElement.clientWidth;
        }
        return sum;
    }

    /**
     * @hidden
     * Gets calculated width of the unpinned area
     * @param takeHidden If we should take into account the hidden columns in the pinned area
     */
    protected getUnpinnedWidth(takeHidden = false) {
        const width = this._width && this._width.indexOf('%') !== -1 ?
            this.calcWidth :
            parseInt(this._width, 10);
        return width - this.getPinnedWidth(takeHidden);
    }

    /**
     * @hidden
     */
    protected _sort(expression: ISortingExpression) {
        this.gridAPI.sort(this.id, expression.fieldName, expression.dir, expression.ignoreCase);
    }

    /**
     * @hidden
     */
    protected _sortMultiple(expressions: ISortingExpression[]) {
        this.gridAPI.sort_multiple(this.id, expressions);
    }

    /**
     * @hidden
     */
    protected _groupBy(expression: ISortingExpression) {
        this.gridAPI.groupBy(this.id, expression.fieldName, expression.dir, expression.ignoreCase);
    }

    /**
     * @hidden
     */
    protected _groupByMultiple(expressions: ISortingExpression[]) {
        this.gridAPI.groupBy_multiple(this.id, expressions);
    }

    /**
     * @hidden
     */
    protected _getStateForGroupRow(groupRow: IGroupByRecord): IGroupByExpandState {
        return this.gridAPI.groupBy_get_expanded_for_group(this.id, groupRow);
    }

    /**
     * @hidden
     */
    protected _toggleGroup(groupRow: IGroupByRecord) {
        this.gridAPI.groupBy_toggle_group(this.id, groupRow);
    }

    /**
     * @hidden
     */
    protected _applyGrouping() {
        this.gridAPI.sort_multiple(this.id, this._groupingExpressions);
    }

    /**
     * @hidden
     */
    protected _summaries(fieldName: string, hasSummary: boolean, summaryOperand?: any) {
        const column = this.gridAPI.get_column_by_name(this.id, fieldName);
        column.hasSummary = hasSummary;
        if (summaryOperand) {
            column.summaries = summaryOperand;
        }
    }

    /**
     * @hidden
     */
    protected _multipleSummaries(expressions: ISummaryExpression[], hasSummary: boolean) {
        expressions.forEach((element) => {
            this._summaries(element.fieldName, hasSummary, element.customSummary);
        });
    }
    /**
     * @hidden
     */
    protected _disableMultipleSummaries(expressions: string[], hasSummary: boolean) {
        expressions.forEach((column) => { this._summaries(column, false); });
    }

    /**
     * @hidden
     */
    protected resolveDataTypes(rec) {
        if (typeof rec === 'number') {
            return DataType.Number;
        } else if (typeof rec === 'boolean') {
            return DataType.Boolean;
        } else if (typeof rec === 'object' && rec instanceof Date) {
            return DataType.Date;
        }
        return DataType.String;
    }

    /**
     * @hidden
     */
    protected autogenerateColumns() {
        const factory = this.resolver.resolveComponentFactory(IgxColumnComponent);
        const fields = Object.keys(this.data[0]);
        const columns = [];

        fields.forEach((field) => {
            const ref = this.viewRef.createComponent(factory);
            ref.instance.field = field;
            ref.instance.dataType = this.resolveDataTypes(this.data[0][field]);
            ref.changeDetectorRef.detectChanges();
            columns.push(ref.instance);
        });

        this.columnList.reset(columns);
    }

    /**
     * @hidden
     */
    onlyTopLevel(arr) {
        return arr.filter(c => c.level === 0);
    }

    /**
     * @hidden
     */
    protected initColumns(collection: QueryList<IgxColumnComponent>, cb: any = null) {

        // XXX: Deprecate index
        this._columns = this.columnList.toArray();
        const _columnsWithNoSetWidths = [];

        collection.forEach((column: IgxColumnComponent) => {
            column.gridID = this.id;
            if (cb) {
                cb(column);
            }
            if ((this.columnsWithNoSetWidths === null && !column.width) ||
                (this.columnsWithNoSetWidths !== null && this.columnsWithNoSetWidths.indexOf(column) !== -1)) {
                column.width = this.columnWidth;
                _columnsWithNoSetWidths.push(column);
            }
        });

        this.columnsWithNoSetWidths = _columnsWithNoSetWidths;
        this.reinitPinStates();
    }

    /**
     * @hidden
     */
    protected reinitPinStates() {
        this._pinnedColumns = this.columnList.filter((c) => c.pinned);
        this._unpinnedColumns = this.columnList.filter((c) => !c.pinned);
    }

    /**
     * @hidden
     */
    protected setEventBusSubscription() {
        this.eventBus.pipe(
            debounceTime(DEBOUNCE_TIME),
            takeUntil(this.destroy$)
        ).subscribe(() => this.cdr.detectChanges());
    }

    /**
     * @hidden
     */
    protected setVerticalScrollSubscription() {
        /*
            Until the grid component is destroyed,
            Take the first event and unsubscribe
            then merge with an empty observable after DEBOUNCE_TIME,
            re-subscribe and repeat the process
        */
        this.verticalScrollContainer.onChunkLoad.pipe(
            takeUntil(this.destroy$),
            take(1),
            merge(of({})),
            delay(DEBOUNCE_TIME),
            repeat()
        ).subscribe(() => {
            this.eventBus.next();
        });
    }

    /**
     * @hidden
     */
    public onHeaderCheckboxClick(event) {
        this.allRowsSelected = event.checked;
        const newSelection =
            event.checked ?
                this.filteredData ?
                    this.selectionAPI.append_items(this.id, this.selectionAPI.get_all_ids(this._filteredData, this.primaryKey)) :
                    this.selectionAPI.get_all_ids(this.data, this.primaryKey) :
                this.filteredData ?
                    this.selectionAPI.subtract_items(this.id, this.selectionAPI.get_all_ids(this._filteredData, this.primaryKey)) :
                    [];
        this.triggerRowSelectionChange(newSelection, null, event, event.checked);
        this.checkHeaderChecboxStatus(event.checked);
    }

    /**
     * @hidden
     */
    get headerCheckboxAriaLabel() {
        return this._filteringExpressionsTree.filteringOperands.length > 0 ?
            this.headerCheckbox && this.headerCheckbox.checked ? 'Deselect all filtered' : 'Select all filtered' :
            this.headerCheckbox && this.headerCheckbox.checked ? 'Deselect all' : 'Select all';
    }

    public get template(): TemplateRef<any> {
        if (this.filteredData && this.filteredData.length === 0) {
            return this.emptyGridTemplate ? this.emptyGridTemplate : this.emptyFilteredGridTemplate;
        }

        if (this.data && this.data.length === 0) {
            return this.emptyGridTemplate ? this.emptyGridTemplate : this.emptyGridDefaultTemplate;
        }
    }

    /**
     * @hidden
     */
    public get dropAreaTemplateResolved(): TemplateRef<any> {
        if (this.dropAreaTemplate) {
            return this.dropAreaTemplate;
        } else {
            return this.defaultDropAreaTemplate;
        }
    }

    /**
     * @hidden
     */
    public checkHeaderChecboxStatus(headerStatus?: boolean) {
        if (headerStatus === undefined) {
            this.allRowsSelected = this.selectionAPI.are_all_selected(this.id, this.data);
            if (this.headerCheckbox) {
                this.headerCheckbox.indeterminate = !this.allRowsSelected && !this.selectionAPI.are_none_selected(this.id);
                if (!this.headerCheckbox.indeterminate) {
                    this.headerCheckbox.checked = this.selectionAPI.are_all_selected(this.id, this.data);
                }
            }
            this.cdr.markForCheck();
        } else if (this.headerCheckbox) {
            this.headerCheckbox.checked = headerStatus !== undefined ? headerStatus : false;
        }
    }

    /**
     * @hidden
     */
    public filteredItemsStatus(componentID: string, filteredData: any[], primaryKey?) {
        const currSelection = this.selectionAPI.get_selection(componentID);
        let atLeastOneSelected = false;
        let notAllSelected = false;
        if (currSelection) {
            for (const key of Object.keys(filteredData)) {
                const dataItem = primaryKey ? filteredData[key][primaryKey] : filteredData[key];
                if (currSelection.indexOf(dataItem) !== -1) {
                    atLeastOneSelected = true;
                    if (notAllSelected) {
                        return 'indeterminate';
                    }
                } else {
                    notAllSelected = true;
                    if (atLeastOneSelected) {
                        return 'indeterminate';
                    }
                }
            }
        }
        return atLeastOneSelected ? 'allSelected' : 'noneSelected';
    }

    /**
     * @hidden
     */
    public updateHeaderChecboxStatusOnFilter(data) {
        if (!data) {
            data = this.data;
        }
        switch (this.filteredItemsStatus(this.id, data)) {
            case 'allSelected': {
                if (!this.allRowsSelected) {
                    this.allRowsSelected = true;
                }
                if (this.headerCheckbox.indeterminate) {
                    this.headerCheckbox.indeterminate = false;
                }
                break;
            }
            case 'noneSelected': {
                if (this.allRowsSelected) {
                    this.allRowsSelected = false;
                }
                if (this.headerCheckbox.indeterminate) {
                    this.headerCheckbox.indeterminate = false;
                }
                break;
            }
            default: {
                if (!this.headerCheckbox.indeterminate) {
                    this.headerCheckbox.indeterminate = true;
                }
                if (this.allRowsSelected) {
                    this.allRowsSelected = false;
                }
                break;
            }
        }
    }

    /**
     * Get current selection state.
     * Returns an array with selected rows' IDs (primaryKey or rowData)
     * ```typescript
     * const selectedRows = this.grid.selectedRows();
     * ```
     */
    public selectedRows(): any[] {
        return this.selectionAPI.get_selection(this.id) || [];
    }

    /**
     * Select specified rows by ID.
     * ```typescript
     * this.grid.selectRows([1,2,5], true);
     * ```
     * @param rowIDs
     * @param clearCurrentSelection if true clears the curren selection
     */
    public selectRows(rowIDs: any[], clearCurrentSelection?: boolean) {
        const newSelection = clearCurrentSelection ? rowIDs : this.selectionAPI.select_items(this.id, rowIDs);
        this.triggerRowSelectionChange(newSelection);
    }

    /**
     * Deselect specified rows by ID.
     * ```typescript
     * this.grid.deselectRows([1,2,5]);
     * ```
     * @param rowIDs
     */
    public deselectRows(rowIDs: any[]) {
        const newSelection = this.selectionAPI.deselect_items(this.id, rowIDs);
        this.triggerRowSelectionChange(newSelection);
    }

    /**
     * Selects all rows
     * Note: If filtering is in place, selectAllRows() and deselectAllRows() select/deselect all filtered rows.
     * ```typescript
     * this.grid.selectAllRows();
     * ```
     */
    public selectAllRows() {
        this.triggerRowSelectionChange(this.selectionAPI.get_all_ids(this.data, this.primaryKey));
    }

    /**
     * Deselects all rows
     * ```typescript
     * this.grid.deselectAllRows();
     * ```
     * Note: If filtering is in place, selectAllRows() and deselectAllRows() select/deselect all filtered rows.
     */
    public deselectAllRows() {
        this.triggerRowSelectionChange([]);
    }

    /**
     * @hidden
     */
    public triggerRowSelectionChange(newSelection: any[], row?: IgxGridRowComponent, event?: Event, headerStatus?: boolean) {
        const oldSelection = this.selectionAPI.get_selection(this.id);
        const args: IRowSelectionEventArgs = { oldSelection, newSelection, row, event };
        this.onRowSelectionChange.emit(args);
        this.selectionAPI.set_selection(this.id, args.newSelection);
        this.checkHeaderChecboxStatus(headerStatus);
    }

    /**
     * @hidden
     */
    public navigateDown(rowIndex: number, columnIndex: number) {
        const row = this.gridAPI.get_row_by_index(this.id, rowIndex);
        const target = row instanceof IgxGridGroupByRowComponent ?
            row.groupContent :
            this.gridAPI.get_cell_by_visible_index(this.id, rowIndex, columnIndex);
        const verticalScroll = this.verticalScrollContainer.getVerticalScroll();
        if (!verticalScroll && !target) {
            return;
        }

        if (target) {
            const containerHeight = this.calcHeight ?
                Math.ceil(this.calcHeight) :
                null; // null when there is no vertical virtualization
            const containerTopOffset =
                parseInt(this.verticalScrollContainer.dc.instance._viewContainer.element.nativeElement.style.top, 10);
            const targetEndTopOffset = row.element.nativeElement.offsetTop + this.rowHeight + containerTopOffset;
            if (containerHeight && targetEndTopOffset > containerHeight) {
                const scrollAmount = targetEndTopOffset - containerHeight;
                this.performVerticalScroll(scrollAmount, rowIndex, columnIndex);
            } else {
                target.nativeElement.focus();
            }
        } else {
            const contentHeight = this.verticalScrollContainer.dc.instance._viewContainer.element.nativeElement.offsetHeight;
            const scrollOffset = parseInt(this.verticalScrollContainer.dc.instance._viewContainer.element.nativeElement.style.top, 10);
            const lastRowOffset = contentHeight + scrollOffset - this.calcHeight;
            const scrollAmount = this.rowHeight + lastRowOffset;
            this.performVerticalScroll(scrollAmount, rowIndex, columnIndex);
        }
    }

    /**
     * @hidden
     */
    public navigateUp(rowIndex: number, columnIndex: number) {
        const row = this.gridAPI.get_row_by_index(this.id, rowIndex);
        const target = row instanceof IgxGridGroupByRowComponent ?
            row.groupContent :
            this.gridAPI.get_cell_by_visible_index(this.id, rowIndex, columnIndex);
        const verticalScroll = this.verticalScrollContainer.getVerticalScroll();

        if (!verticalScroll && !target) {
            return;
        }
        if (target) {
            const containerTopOffset =
                parseInt(row.grid.verticalScrollContainer.dc.instance._viewContainer.element.nativeElement.style.top, 10);
            if (this.rowHeight > -containerTopOffset // not the entire row is visible, due to grid offset
                && verticalScroll.scrollTop // the scrollbar is not at the first item
                && row.element.nativeElement.offsetTop < this.rowHeight) { // the target is in the first row

                    this.performVerticalScroll(-this.rowHeight, rowIndex, columnIndex);
            }
            target.nativeElement.focus();
        } else {
            const scrollOffset =
                -parseInt(this.verticalScrollContainer.dc.instance._viewContainer.element.nativeElement.style.top, 10);
            const scrollAmount = this.rowHeight + scrollOffset;
            this.performVerticalScroll(-scrollAmount, rowIndex, columnIndex);
        }
    }

    /**
     * @hidden
     */
    @HostListener('scroll', ['$event'])
    public scrollHandler(event) {
        this.parentVirtDir.getHorizontalScroll().scrollLeft += event.target.scrollLeft;
        this.verticalScrollContainer.getVerticalScroll().scrollTop += event.target.scrollTop;
        event.target.scrollLeft = 0;
        event.target.scrollTop = 0;
    }

    private _focusNextCell(rowIndex: number, columnIndex: number, dir?: string) {
        let row = this.gridAPI.get_row_by_index(this.id, rowIndex);
        const virtualDir = dir !== undefined ? row.virtDirRow : this.verticalScrollContainer;
        this.subscribeNext(virtualDir, () => {
            this.cdr.detectChanges();
            let target;
            row = this.gridAPI.get_row_by_index(this.id, rowIndex);
            target = this.gridAPI.get_cell_by_visible_index(
                this.id,
                rowIndex,
                columnIndex);
            if (!target) {
                if (dir) {
                    target = dir === 'left' ? row.cells.first : row.cells.last;
                } else if (row instanceof IgxGridGroupByRowComponent) {
                    target = row.groupContent;
                } else if (row) {
                    target = row.cells.first;
                } else {
                    return;
                }
            }
            target.nativeElement.focus();
        });
    }

    private subscribeNext(virtualContainer: any, callback: (elem?) => void) {
        virtualContainer.onChunkLoad.pipe(take(1)).subscribe({
            next: (e: any) => {
                callback(e);
            }
        });
    }

    private performVerticalScroll(amount: number, rowIndex: number, columnIndex: number) {
        const scrolled = this.verticalScrollContainer.addScrollTop(amount);
        if (scrolled) {
            this._focusNextCell(rowIndex, columnIndex);
        }
    }

    /**
     * @hidden
     */
    public trackColumnChanges(index, col) {
        return col.field + col.width;
    }

    private find(text: string, increment: number, caseSensitive?: boolean, scroll?: boolean) {
        if (!this.rowList) {
            return 0;
        }
        this.gridAPI.escape_editMode(this.id);

        if (this.collapsedHighlightedItem) {
            this.collapsedHighlightedItem = null;
        }

        if (!text) {
            this.clearSearch();
            return 0;
        }

        const caseSensitiveResolved = caseSensitive ? true : false;
        let rebuildCache = false;

        if (this.lastSearchInfo.searchText !== text || this.lastSearchInfo.caseSensitive !== caseSensitiveResolved) {
            this.lastSearchInfo = {
                searchText: text,
                activeMatchIndex: 0,
                caseSensitive: caseSensitiveResolved,
                matchInfoCache: []
            };

            rebuildCache = true;
        } else {
            this.lastSearchInfo.activeMatchIndex += increment;
        }

        if (rebuildCache) {
            this.rowList.forEach((row) => {
                if (row.cells) {
                    row.cells.forEach((c) => {
                        c.highlightText(text, caseSensitiveResolved);
                    });
                }
            });

            this.rebuildMatchCache();
        }

        if (this.lastSearchInfo.activeMatchIndex >= this.lastSearchInfo.matchInfoCache.length) {
            this.lastSearchInfo.activeMatchIndex = 0;
        } else if (this.lastSearchInfo.activeMatchIndex < 0) {
            this.lastSearchInfo.activeMatchIndex = this.lastSearchInfo.matchInfoCache.length - 1;
        }

        if (this.lastSearchInfo.matchInfoCache.length) {
            const matchInfo = this.lastSearchInfo.matchInfoCache[this.lastSearchInfo.activeMatchIndex];

            IgxTextHighlightDirective.setActiveHighlight(this.id, {
                columnIndex: matchInfo.column,
                rowIndex: matchInfo.row,
                index: matchInfo.index,
                page: matchInfo.page
            });

            if (scroll !== false) {
                this.scrollTo(matchInfo.row, matchInfo.column, matchInfo.page, matchInfo.groupByRecord);
            }
        } else {
            IgxTextHighlightDirective.clearActiveHighlight(this.id);
        }

        return this.lastSearchInfo.matchInfoCache.length;
    }

    /**
     * Returns an array containing the filtered data.
     * ```typescript
     * const filteredData = this.grid1.filteredSortedData;
     * ```
     */
    get filteredSortedData(): any[] {
        let data: any[] = this.filteredData ? this.filteredData : this.data;

        if (this.sortingExpressions &&
            this.sortingExpressions.length > 0) {

            const sortingPipe = new IgxGridSortingPipe(this.gridAPI);
            data = sortingPipe.transform(data, this.sortingExpressions, this.id, -1);
        }

        return data;
    }

    /**
     * @hidden
     */
    protected initPinning() {
        this._pinnedColumns.forEach(col => {
            if (col.parent) {
                col.parent.pinned = true;
            }
            if (col.columnGroup) {
                col.children.forEach(child => child.pinned = true);
            }
        });
        this._pinnedColumns = this.columnList.filter(col => col.pinned);
    }

    private scrollTo(row: number, column: number, page: number, groupByRecord?: IGroupByRecord): void {
        if (this.paging) {
            this.page = page;
        }

        if (groupByRecord && !this.isExpandedGroup(groupByRecord)) {
            this.toggleGroup(groupByRecord);
        }

        this.scrollDirective(this.verticalScrollContainer, row);

        const scrollRow = this.rowList.find(r => r.virtDirRow);
        const virtDir = scrollRow ? scrollRow.virtDirRow : null;

        if (this.pinnedColumns.length) {
            if (column >= this.pinnedColumns.length) {
                column -= this.pinnedColumns.length;
                this.scrollDirective(virtDir, column);
            }
        } else {
            this.scrollDirective(virtDir, column);
        }
    }

    private scrollDirective(directive: IgxForOfDirective<any>, goal: number): void {
        if (!directive) {
            return;
        }

        const state = directive.state;
        const start = state.startIndex;
        const size = state.chunkSize - 1;

        if (start >= goal) {
            directive.scrollTo(goal);
        } else if (start + size <= goal) {
            directive.scrollTo(goal - size + 1);
        }
    }

    private rebuildMatchCache() {
        this.lastSearchInfo.matchInfoCache = [];

        const caseSensitive = this.lastSearchInfo.caseSensitive;
        const searchText = caseSensitive ? this.lastSearchInfo.searchText : this.lastSearchInfo.searchText.toLowerCase();
        const data = this.filteredSortedData;
        const columnItems = this.visibleColumns.filter((c) => !c.columnGroup).sort((c1, c2) => c1.visibleIndex - c2.visibleIndex);

        const groupIndexData = this.getGroupIncrementData();
        const groupByRecords = this.getGroupByRecords();
        let collapsedRowsCount = 0;

        data.forEach((dataRow, i) => {
            const groupByRecord = groupByRecords ? groupByRecords[i] : null;
            const groupByIncrement = groupIndexData ? groupIndexData[i] : 0;
            const pagingIncrement = this.getPagingIncrement(groupByIncrement, groupIndexData, Math.floor(i / this.perPage));
            let rowIndex = this.paging ? (i % this.perPage) + pagingIncrement : i + groupByIncrement;

            if (this.paging && i % this.perPage === 0) {
                collapsedRowsCount = 0;
            }

            rowIndex -= collapsedRowsCount;

            if (groupByRecord && !this.isExpandedGroup(groupByRecord)) {
                collapsedRowsCount++;
            }

            columnItems.forEach((c, j) => {
                const value = c.formatter ? c.formatter(dataRow[c.field]) : dataRow[c.field];
                if (value !== undefined && value !== null && c.searchable) {
                    let searchValue = caseSensitive ? String(value) : String(value).toLowerCase();
                    let occurenceIndex = 0;
                    let searchIndex = searchValue.indexOf(searchText);
                    const pageIndex = this.paging ? Math.floor(i / this.perPage) : 0;

                    while (searchIndex !== -1) {
                        this.lastSearchInfo.matchInfoCache.push({
                            row: rowIndex,
                            column: j,
                            page: pageIndex,
                            index: occurenceIndex++,
                            groupByRecord: groupByRecord,
                            item: dataRow
                        });

                        searchValue = searchValue.substring(searchIndex + searchText.length);
                        searchIndex = searchValue.indexOf(searchText);
                    }
                }
            });
        });
    }

    // This method's idea is to get by how much each data row is offset by the group by rows before it.
    private getGroupIncrementData(): number[] {
        if (this.groupingExpressions && this.groupingExpressions.length) {
                const groupsRecords = this.getGroupByRecords();
                const groupByIncrements = [];
                const values = [];

                let prevHierarchy = null;
                let increment = 0;

                groupsRecords.forEach((gbr) => {
                    if (values.indexOf(gbr) === -1) {
                        let levelIncrement = 1;

                        if (prevHierarchy !== null) {
                            levelIncrement += this.getLevelIncrement(0, gbr.groupParent, prevHierarchy.groupParent);
                        } else {
                            // This is the first level we stumble upon, so we haven't accounted for any of its parents
                            levelIncrement += gbr.level;
                        }

                        increment += levelIncrement;
                        prevHierarchy = gbr;
                        values.push(gbr);
                    }

                    groupByIncrements.push(increment);
                });
                return groupByIncrements;
        } else {
            return null;
        }
    }

    private getLevelIncrement(currentIncrement, currentHierarchy, prevHierarchy) {
        if (currentHierarchy !== prevHierarchy && !!prevHierarchy && !!currentHierarchy) {
            return this.getLevelIncrement(++currentIncrement, currentHierarchy.groupParent, prevHierarchy.groupParent);
        } else {
            return currentIncrement;
        }
    }

    private getGroupByRecords(): IGroupByRecord[] {
        if (this.groupingExpressions && this.groupingExpressions.length) {
            const state = {
                expressions: this.groupingExpressions,
                expansion:  this.groupingExpansionState,
                defaultExpanded: this.groupsExpanded
            };

            return DataUtil.group(cloneArray(this.filteredSortedData), state).metadata;
        } else {
            return null;
        }
    }

    // For paging we need just the increment between the start of the page and the current row
    private getPagingIncrement(groupByIncrement: number, groupIndexData: number[], page: number) {
        let pagingIncrement = 0;

        if (this.paging && groupByIncrement) {
            const lastRowOnPrevPageInrement = page ? groupIndexData[page * this.perPage - 1] : 0;
            const firstRowOnThisPageInrement = groupIndexData[page * this.perPage];
            // If the page ends in the middle of the group, on the next page there is
            // one additional group by row. We need to account for this.
            const additionalPagingIncrement = lastRowOnPrevPageInrement === firstRowOnThisPageInrement ? 1 : 0;
            pagingIncrement = groupByIncrement - lastRowOnPrevPageInrement + additionalPagingIncrement;
        }

        return pagingIncrement;
    }

    private restoreHighlight(): void {
        if (this.lastSearchInfo.searchText) {
            const activeInfo = IgxTextHighlightDirective.highlightGroupsMap.get(this.id);
            const matchInfo = this.lastSearchInfo.matchInfoCache[this.lastSearchInfo.activeMatchIndex];
            const data = this.filteredSortedData;
            const groupByIncrements = this.getGroupIncrementData();

            const rowIndex = matchInfo ? data.indexOf(matchInfo.item) : -1;
            const page = this.paging ? Math.floor(rowIndex / this.perPage) : 0;
            let increment = groupByIncrements && rowIndex !== -1 ? groupByIncrements[rowIndex] : 0;
            if (this.paging && increment) {
                increment = this.getPagingIncrement(increment, groupByIncrements, page);
            }

            const row = this.paging ? (rowIndex % this.perPage) + increment : rowIndex + increment;

            this.rebuildMatchCache();

            if (rowIndex !== -1) {
                if (this.collapsedHighlightedItem && groupByIncrements !== null) {
                    this.collapsedHighlightedItem.info.page = page;
                    this.collapsedHighlightedItem.info.rowIndex = row;
                } else {
                    IgxTextHighlightDirective.setActiveHighlight(this.id, {
                        columnIndex: activeInfo.columnIndex,
                        rowIndex: row,
                        index: activeInfo.index,
                        page: page
                    });

                    this.lastSearchInfo.matchInfoCache.forEach((match, i) => {
                        if (match.column === activeInfo.columnIndex &&
                            match.row === row &&
                            match.index === activeInfo.index &&
                            match.page === page) {
                            this.lastSearchInfo.activeMatchIndex = i;
                        }
                    });
                }
            } else {
                this.lastSearchInfo.activeMatchIndex = 0;
                this.find(this.lastSearchInfo.searchText, 0, this.lastSearchInfo.caseSensitive, false);
            }
        }
    }

    /**
     * @hidden
     */
    notGroups(arr) {
        return arr.filter(c => !c.columnGroup);
    }

    /**
     * @hidden
     */
    public onChipRemoved(event) {
        this.clearGrouping(event.owner.id);
    }

    /**
     * @hidden
     */
    public chipsOrderChanged(event) {
        const newGrouping = [];
        for (let i = 0; i < event.chipsArray.length; i++) {
            const expr = this.groupingExpressions.filter((item) => {
                return item.fieldName === event.chipsArray[i].id;
            })[0];

            if (!this.getColumnByName(expr.fieldName).groupable) {
                // disallow changing order if there are columns with groupable: false
                event.isValid = false;
                return;
            }
            newGrouping.push(expr);
        }
        this.groupingExpansionState = [];
        this.chipsGoupingExpressions = newGrouping;
        event.isValid = true;
        this.markForCheck();
    }

    /**
     * @hidden
     */
    public chipsMovingEnded() {
        this.groupingExpressions = this.chipsGoupingExpressions;
        this.markForCheck();
    }

    /**
     * @hidden
     */
    public onChipClicked(event) {
        const sortingExpr = this.sortingExpressions;
        const columnExpr = sortingExpr.find((expr) => expr.fieldName === event.owner.id);
        columnExpr.dir = 3 - columnExpr.dir;
        this.sort(columnExpr);
        this.markForCheck();
    }

    /**
     * @hidden
     */
    public onChipKeyDown(event) {
        if (event.key === ' ' || event.key === 'Spacebar' || event.key === 'Enter') {
            const sortingExpr = this.sortingExpressions;
            const columnExpr = sortingExpr.find((expr) => expr.fieldName === event.owner.id);
            columnExpr.dir = 3 - columnExpr.dir;
            this.sort(columnExpr);
            this.markForCheck();
        }
    }

    /**
     * @hidden
     */
    @HostListener('keydown.pagedown', ['$event'])
    public onKeydownPageDown(event) {
        event.preventDefault();
        this.verticalScrollContainer.scrollNextPage();
        this.nativeElement.focus();
    }

    /**
     * @hidden
     */
    @HostListener('keydown.pageup', ['$event'])
    public onKeydownPageUp(event) {
        event.preventDefault();
        this.verticalScrollContainer.scrollPrevPage();
        this.nativeElement.focus();
    }

    /**
     * @hidden
     */
    @HostListener('keydown.arrowdown', ['$event'])
    public onKeydownArrowDown(event) {
        event.preventDefault();
        this.verticalScrollContainer.addScrollTop(this.rowHeight);
    }

    /**
     * @hidden
     */
    @HostListener('keydown.arrowup', ['$event'])
    public onKeydownArrowUp(event) {
        event.preventDefault();
        this.verticalScrollContainer.addScrollTop(-(this.rowHeight));
    }

    /**
     * @hidden
     */
    @HostListener('keydown.arrowleft', ['$event'])
    public onKeydownArrowLeft(event) {
        event.preventDefault();
        const horVirtScroll = this.parentVirtDir.getHorizontalScroll();
        horVirtScroll.scrollLeft -= MINIMUM_COLUMN_WIDTH;
    }

    /**
     * @hidden
     */
    @HostListener('keydown.arrowright', ['$event'])
    public onKeydownArrowRight(event) {
        event.preventDefault();
        const horVirtScroll = this.parentVirtDir.getHorizontalScroll();
        horVirtScroll.scrollLeft += MINIMUM_COLUMN_WIDTH;
    }

}<|MERGE_RESOLUTION|>--- conflicted
+++ resolved
@@ -2779,23 +2779,27 @@
         this.calculateGridSizes();
     }
 
-<<<<<<< HEAD
-    /**
-     * Finds the next occurrence of a given string in the grid and scrolls to the cell if it isn't visible.
-     * Returns how many times the grid contains the string.
-     * ```typescript
-     * this.grid.findNext("financial");
-     * ````
-     * @param text the string to search.
-     * @param caseSensitive optionally, if the search should be case sensitive (defaults to false).
-     */
-=======
+    /**
+     * Recalculates grid summary area.
+     * Should be run for example when enabling or disabling summaries for a column.
+     * ```typescript
+     * this.grid.recalculateSummaries();
+     * ```
+     */
     public recalculateSummaries() {
         this.summariesHeight = 0;
         requestAnimationFrame(() => this.calculateGridSizes());
     }
 
->>>>>>> f8c916a6
+    /**
+     * Finds the next occurrence of a given string in the grid and scrolls to the cell if it isn't visible.
+     * Returns how many times the grid contains the string.
+     * ```typescript
+     * this.grid.findNext("financial");
+     * ```
+     * @param text the string to search.
+     * @param caseSensitive optionally, if the search should be case sensitive (defaults to false).
+     */
     public findNext(text: string, caseSensitive?: boolean): number {
         return this.find(text, 1, caseSensitive);
     }
