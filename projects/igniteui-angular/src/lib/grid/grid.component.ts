--- conflicted
+++ resolved
@@ -2473,16 +2473,10 @@
      * ```typescript
      * grid.moveColumn(compName, persDetails);
      * ```
-<<<<<<< HEAD
 	  * @memberof IgxGridComponent
 	  */
     public moveColumn(column: IgxColumnComponent, dropTarget: IgxColumnComponent, pos: DropPosition = DropPosition.None) {
 
-=======
-	 * @memberof IgxGridComponent
-     */
-    public moveColumn(column: IgxColumnComponent, dropTarget: IgxColumnComponent) {
->>>>>>> 4b355e91
         if ((column.level !== dropTarget.level) ||
             (column.topLevelParent !== dropTarget.topLevelParent)) {
             return;
