import { DOCUMENT } from '@angular/common';
import {
    AfterContentInit,
    AfterViewInit,
    ChangeDetectionStrategy,
    ChangeDetectorRef,
    Component,
    ComponentFactory,
    ComponentFactoryResolver,
    ComponentRef,
    ContentChild,
    ContentChildren,
    ElementRef,
    EventEmitter,
    HostBinding,
    Inject,
    Input,
    IterableChangeRecord,
    IterableDiffers,
    NgZone,
    OnDestroy,
    OnInit,
    Output,
    QueryList,
    TemplateRef,
    ViewChild,
    ViewChildren,
    ViewContainerRef
} from '@angular/core';
import { of, Subject } from 'rxjs';
import { debounceTime, delay, merge, repeat, take, takeUntil } from 'rxjs/operators';
import { IgxSelectionAPIService } from '../core/selection';
import { cloneArray, DisplayDensity } from '../core/utils';
import { DataType } from '../data-operations/data-util';
import { FilteringLogic, IFilteringExpression } from '../data-operations/filtering-expression.interface';
import { ISortingExpression, SortingDirection } from '../data-operations/sorting-expression.interface';
import { IgxForOfDirective } from '../directives/for-of/for_of.directive';
import { IForOfState } from '../directives/for-of/IForOfState';
import { IActiveHighlightInfo, IgxTextHighlightDirective } from '../directives/text-highlight/text-highlight.directive';
import { IgxCheckboxComponent } from './../checkbox/checkbox.component';
import { IgxGridAPIService } from './api.service';
import { IgxGridCellComponent } from './cell.component';
import { IColumnVisibilityChangedEventArgs } from './column-hiding-item.directive';
import { IgxColumnHidingComponent } from './column-hiding.component';
import { IgxColumnComponent } from './column.component';
import { ISummaryExpression } from './grid-summary';
import { IgxGridSortingPipe } from './grid.pipes';
import { IgxGridRowComponent } from './row.component';
import { IFilteringOperation } from '../../public_api';

let NEXT_ID = 0;
const DEBOUNCE_TIME = 16;
const DEFAULT_SUMMARY_HEIGHT = 36.36;
const MINIMUM_COLUMN_WIDTH = 136;

export interface IGridCellEventArgs {
    cell: IgxGridCellComponent;
    event: Event;
}

export interface IGridEditEventArgs {
    row: IgxGridRowComponent;
    cell: IgxGridCellComponent;
    currentValue: any;
    newValue: any;
}

export interface IPinColumnEventArgs {
    column: IgxColumnComponent;
    insertAtIndex: number;
}

export interface IPageEventArgs {
    previous: number;
    current: number;
}

export interface IRowDataEventArgs {
    data: any;
}

export interface IColumnResizeEventArgs {
    column: IgxColumnComponent;
    prevWidth: string;
    newWidth: string;
}

export interface IRowSelectionEventArgs {
    oldSelection: any[];
    newSelection: any[];
    row?: IgxGridRowComponent;
    event?: Event;
}

export interface ISearchInfo {
    searchText: string;
    caseSensitive: boolean;
    activeMatchIndex: number;
    matchInfoCache: any[];
}

export interface IColumnMovingStartEventArgs {
    source: IgxColumnComponent;
}

export interface IColumnMovingEventArgs {
    source: IgxColumnComponent;
    target: IgxColumnComponent;
    cancel: boolean;
}

export interface IColumnMovingEndEventArgs {
    source: IgxColumnComponent;
    target: IgxColumnComponent;
    cancel: boolean;
}

/**
 * **Ignite UI for Angular Grid** -
 * [Documentation](https://www.infragistics.com/products/ignite-ui-angular/angular/components/grid.html)
 *
 * The Ignite UI Grid is used for presenting and manipulating tabular data in the simplest way possible.  Once data
 * has been bound, it can be manipulated through filtering, sorting & editing operations.
 *
 * Example:
 * ```html
 * <igx-grid [data]="employeeData" autoGenerate="false">
 *   <igx-column field="first" header="First Name"></igx-column>
 *   <igx-column field="last" header="Last Name"></igx-column>
 *   <igx-column field="role" header="Role"></igx-column>
 * </igx-grid>
 * ```
 */
@Component({
    changeDetection: ChangeDetectionStrategy.OnPush,
    preserveWhitespaces: false,
    selector: 'igx-grid',
    templateUrl: './grid.component.html'
})
export class IgxGridComponent implements OnInit, OnDestroy, AfterContentInit, AfterViewInit {

    @Input()
    public data = [];

    @Input()
    public autoGenerate = false;

    @HostBinding('attr.id')
    @Input()
    public id = `igx-grid-${NEXT_ID++}`;

    @Input()
    public filteringLogic = FilteringLogic.And;

    @Input()
    get filteringExpressions() {
        return this._filteringExpressions;
    }

    set filteringExpressions(value) {
        this._filteringExpressions = cloneArray(value);
        this.cdr.markForCheck();
    }

    get filteredData() {
        return this._filteredData;
    }

    set filteredData(value) {
        const highlightedItem = this.findHiglightedItem();

        this._filteredData = value;
        if (this.rowSelectable) {
            this.updateHeaderChecboxStatusOnFilter(this._filteredData);
        }

        if (highlightedItem !== null) {
            this.restoreHighlight(highlightedItem);
        }
    }

    @Input()
    get paging(): boolean {
        return this._paging;
    }

    set paging(value: boolean) {
        this._paging = value;
        this._pipeTrigger++;
        this.cdr.markForCheck();
    }

    @Input()
    get page(): number {
        return this._page;
    }

    set page(val: number) {
        if (val < 0) {
            return;
        }
        this.onPagingDone.emit({ previous: this._page, current: val });
        this._page = val;
        this.cdr.markForCheck();
    }

    @Input()
    get perPage(): number {
        return this._perPage;
    }

    set perPage(val: number) {
        if (val < 0) {
            return;
        }

        let rowIndex = -1;
        const activeInfo = IgxTextHighlightDirective.highlightGroupsMap.get(this.id);

        if (this.lastSearchInfo.searchText !== '') {
            rowIndex = (activeInfo.page * this._perPage) + activeInfo.rowIndex;
        }

        this._perPage = val;
        this.page = 0;

        if (this.lastSearchInfo.searchText !== '') {
            const newRowIndex = rowIndex % this._perPage;
            const newPage = Math.floor(rowIndex / this._perPage);
            IgxTextHighlightDirective.setActiveHighlight(this.id, activeInfo.columnIndex, newRowIndex, activeInfo.index, newPage);
            this.rebuildMatchCache();
        }
    }

    @Input()
    public paginationTemplate: TemplateRef<any>;

    @Input()

    get columnHiding() {
        return this._columnHiding;
    }

    set columnHiding(value) {
        this._columnHiding = value;
        if (this.gridAPI.get(this.id)) {
            this.markForCheck();
          }
    }

    public get displayDensity(): DisplayDensity | string {
        return this._displayDensity;
    }

    public set displayDensity(val: DisplayDensity | string) {
        switch (val) {
            case 'compact':
                this._displayDensity = DisplayDensity.compact;
                break;
            case 'cosy':
                this._displayDensity = DisplayDensity.cosy;
                break;
            case 'comfortable':
            default:
                this._displayDensity = DisplayDensity.comfortable;
        }
    }

    @Input()
    get rowSelectable(): boolean {
        return this._rowSelection;
    }

    set rowSelectable(val: boolean) {
        this._rowSelection = val;
        if (this.gridAPI.get(this.id)) {

            // should selection persist?
            this.allRowsSelected = false;
            this.deselectAllRows();
            this.markForCheck();
        }
    }

    @HostBinding('style.height')
    @Input()
    public get height() {
        return this._height;
    }
    public set height(value: any) {
        if (this._height !== value) {
            this._height = value;
            requestAnimationFrame(() => {
                this.calculateGridHeight();
                this.cdr.markForCheck();
            });
        }
    }

    @HostBinding('style.width')
    @Input()
    public get width() {
        return this._width;
    }
    public set width(value: any) {
        if (this._width !== value) {
            this._width = value;
            requestAnimationFrame(() => {
                this.calculateGridWidth();
                this.cdr.markForCheck();
            });
        }
    }

    get headerWidth() {
        return parseInt(this._width, 10) - 17;
    }

    @Input()
    public evenRowCSS = '';

    @Input()
    public oddRowCSS = '';

    @Input()
    public rowHeight: number;

    @Input()
    public columnWidth: string = null;

    @Input()
    public primaryKey;

    @Input()
    public emptyGridMessage = 'No records found.';

    @Input()
    public columnHidingTitle = '';

    @Output()
    public onCellClick = new EventEmitter<IGridCellEventArgs>();

    @Output()
    public onSelection = new EventEmitter<IGridCellEventArgs>();

    @Output()
    public onRowSelectionChange = new EventEmitter<IRowSelectionEventArgs>();

    @Output()
    public onColumnPinning = new EventEmitter<IPinColumnEventArgs>();

    /**
     * An @Output property emitting an event when cell or row editing has been performed in the grid.
     * On cell editing, both cell and row objects in the event arguments are defined for the corresponding
     * cell that is being edited and the row the cell belongs to.
     * On row editing, only the row object is defined, for the row that is being edited.
     * The cell object is null on row editing.
     */
    @Output()
    public onEditDone = new EventEmitter<IGridEditEventArgs>();

    @Output()
    public onColumnInit = new EventEmitter<IgxColumnComponent>();

    @Output()
    public onSortingDone = new EventEmitter<ISortingExpression>();

    @Output()
    public onFilteringDone = new EventEmitter<IFilteringExpression>();

    @Output()
    public onPagingDone = new EventEmitter<IPageEventArgs>();

    @Output()
    public onRowAdded = new EventEmitter<IRowDataEventArgs>();

    @Output()
    public onRowDeleted = new EventEmitter<IRowDataEventArgs>();

    @Output()
    public onDataPreLoad = new EventEmitter<any>();

    @Output()
    public onColumnResized = new EventEmitter<IColumnResizeEventArgs>();

    @Output()
    public onContextMenu = new EventEmitter<IGridCellEventArgs>();

    @Output()
    public onDoubleClick = new EventEmitter<IGridCellEventArgs>();

    @Output()
<<<<<<< HEAD
    public onColumnVisibilityChanged = new EventEmitter<IColumnVisibilityChangedEventArgs>();
=======
    public onColumnMovingStart = new EventEmitter<IColumnMovingStartEventArgs>();

    @Output()
    public onColumnMoving = new EventEmitter<IColumnMovingEventArgs>();

    @Output()
    public onColumnMovingEnd = new EventEmitter<IColumnMovingEndEventArgs>();
>>>>>>> 4b7ca7f4

    @ContentChildren(IgxColumnComponent, { read: IgxColumnComponent })
    public columnList: QueryList<IgxColumnComponent>;

    @ViewChildren(IgxGridRowComponent, { read: IgxGridRowComponent })
    public rowList: QueryList<IgxGridRowComponent>;

    @ViewChild('emptyGrid', { read: TemplateRef })
    public emptyGridTemplate: TemplateRef<any>;

    @ViewChild('scrollContainer', { read: IgxForOfDirective })
    public parentVirtDir: IgxForOfDirective<any>;

    @ViewChild('verticalScrollContainer', { read: IgxForOfDirective })
    public verticalScrollContainer: IgxForOfDirective<any>;

    @ViewChild('scr', { read: ElementRef })
    public scr: ElementRef;

    @ViewChild('paginator', { read: ElementRef })
    public paginator: ElementRef;

    @ViewChild('headerContainer', { read: IgxForOfDirective })
    public headerContainer: IgxForOfDirective<any>;

    @ViewChild('headerCheckboxContainer')
    public headerCheckboxContainer: ElementRef;

    @ViewChild('headerCheckbox', { read: IgxCheckboxComponent })
    public headerCheckbox: IgxCheckboxComponent;

    @ViewChild('theadRow')
    public theadRow: ElementRef;

    @ViewChild('tbody')
    public tbody: ElementRef;

    @ViewChild('tfoot')
    public tfoot: ElementRef;

    @ViewChild('columnHidingUI')
    public columnHidingUI: IgxColumnHidingComponent;

    @HostBinding('attr.tabindex')
    public tabindex = 0;

    @HostBinding('attr.class')
    get hostClass(): string {
        switch (this._displayDensity) {
            case DisplayDensity.cosy:
                return 'igx-grid--cosy';
            case DisplayDensity.compact:
                return 'igx-grid--compact';
            default:
                return 'igx-grid';
        }
    }

    @HostBinding('attr.role')
    public hostRole = 'grid';

    get pipeTrigger(): number {
        return this._pipeTrigger;
    }

    @Input()
    get sortingExpressions() {
        return this._sortingExpressions;
    }

    set sortingExpressions(value) {
        const highlightedItem = this.findHiglightedItem();

        this._sortingExpressions = cloneArray(value);
        this.cdr.markForCheck();

        if (highlightedItem !== null) {
            this.restoreHighlight(highlightedItem);
        }
    }

    get virtualizationState() {
        return this.verticalScrollContainer.state;
    }
    set virtualizationState(state) {
        this.verticalScrollContainer.state = state;
    }

    get totalItemCount() {
        return this.verticalScrollContainer.totalItemCount;
    }
    set totalItemCount(count) {
        this.verticalScrollContainer.totalItemCount = count;
        this.cdr.detectChanges();
    }

    get hiddenColumnsCount() {
        return this.columnList.filter((col) => col.hidden === true).length;
    }

    @Input()
    get hiddenColumnsText() {
        return this._hiddenColumnsText;
    }

    set hiddenColumnsText(value) {
        this._hiddenColumnsText = value;
    }

    public pagingState;
    public calcWidth: number;
    public calcRowCheckboxWidth: number;
    public calcHeight: number;
    public tfootHeight: number;

    public cellInEditMode: IgxGridCellComponent;
    public isColumnMoving: boolean;
    public isColumnResizing: boolean;

    public eventBus = new Subject<boolean>();

    public allRowsSelected = false;

    public lastSearchInfo: ISearchInfo = {
        searchText: '',
        caseSensitive: false,
        activeMatchIndex: 0,
        matchInfoCache: []
    };

    protected destroy$ = new Subject<boolean>();

    protected _perPage = 15;
    protected _page = 0;
    protected _paging = false;
    protected _rowSelection = false;
    protected _pipeTrigger = 0;
    protected _columns: IgxColumnComponent[] = [];
    protected _pinnedColumns: IgxColumnComponent[] = [];
    protected _unpinnedColumns: IgxColumnComponent[] = [];
    protected _filteringLogic = FilteringLogic.And;
    protected _filteringExpressions = [];
    protected _sortingExpressions = [];
    protected _columnHiding = false;
    private _filteredData = null;
    private resizeHandler;
    private columnListDiffer;
    private _hiddenColumnsText = '';
    private _height = '100%';
    private _width = '100%';
    private _displayDensity = DisplayDensity.comfortable;

    constructor(
        private gridAPI: IgxGridAPIService,
        private selectionAPI: IgxSelectionAPIService,
        private elementRef: ElementRef,
        private zone: NgZone,
        @Inject(DOCUMENT) public document,
        public cdr: ChangeDetectorRef,
        private resolver: ComponentFactoryResolver,
        private differs: IterableDiffers,
        private viewRef: ViewContainerRef) {

        this.resizeHandler = () => {
            this.calculateGridSizes();
            this.zone.run(() => this.markForCheck());
        };
    }

    public ngOnInit() {
        this.gridAPI.register(this);
        this.setEventBusSubscription();
        this.setVerticalScrollSubscription();
        this.columnListDiffer = this.differs.find([]).create(null);
        this.calcWidth = this._width && this._width.indexOf('%') === -1 ? parseInt(this._width, 10) : 0;
        this.calcHeight = 0;
        this.calcRowCheckboxWidth = 0;
        this.rowHeight = this.rowHeight ? this.rowHeight : this.defaultRowHeight;

        this.onRowAdded.pipe(takeUntil(this.destroy$)).subscribe(() => this.clearSummaryCache());
        this.onRowDeleted.pipe(takeUntil(this.destroy$)).subscribe(() => this.clearSummaryCache());
        this.onFilteringDone.pipe(takeUntil(this.destroy$)).subscribe(() => this.clearSummaryCache());
        this.onEditDone.pipe(takeUntil(this.destroy$)).subscribe((editCell) => { this.clearSummaryCache(editCell); });
    }

    public ngAfterContentInit() {
        if (this.autoGenerate) {
            this.autogenerateColumns();
        }

        this.initColumns(this.columnList, (col: IgxColumnComponent) => this.onColumnInit.emit(col));
        this.columnListDiffer.diff(this.columnList);
        this.clearSummaryCache();
        this.tfootHeight = this.calcMaxSummaryHeight();
        this._derivePossibleHeight();
        this.markForCheck();

        this.columnList.changes
            .pipe(takeUntil(this.destroy$))
            .subscribe((change: QueryList<IgxColumnComponent>) => {
                const diff = this.columnListDiffer.diff(change);
                if (diff) {

                    this.initColumns(this.columnList);

                    diff.forEachAddedItem((record: IterableChangeRecord<IgxColumnComponent>) => {
                        this.clearSummaryCache();
                        this.calculateGridSizes();
                        this.onColumnInit.emit(record.item);
                    });

                    diff.forEachRemovedItem((record: IterableChangeRecord<IgxColumnComponent>) => {
                        // Recalculate Summaries
                        this.clearSummaryCache();
                        this.calculateGridSizes();

                        // Clear Filtering
                        this.gridAPI.clear_filter(this.id, record.item.field);

                        // Clear Sorting
                        this.gridAPI.clear_sort(this.id, record.item.field);
                    });
                }
                this.markForCheck();
            });
    }

    public ngAfterViewInit() {
        this.zone.runOutsideAngular(() => {
            this.document.defaultView.addEventListener('resize', this.resizeHandler);
        });
        this._derivePossibleWidth();
        this.calculateGridSizes();

    }

    public ngOnDestroy() {
        this.zone.runOutsideAngular(() => this.document.defaultView.removeEventListener('resize', this.resizeHandler));
        this.destroy$.next(true);
        this.destroy$.complete();
    }

    public dataLoading(event) {
        this.onDataPreLoad.emit(event);
    }

    public toggleColumnVisibility(args: IColumnVisibilityChangedEventArgs) {
        const col = this.getColumnByName(args.column.field);
        col.hidden = args.newValue;
        this.onColumnVisibilityChanged.emit(args);

        this.markForCheck();
    }

    public showColumnHidingUI() {
        if (this.columnHidingUI) {
            this.columnHidingUI.toggle.open(true);
            this.columnHidingUI.dialogShowing = true;
        }
    }

    public hideColumnHidingUI() {
        if (this.columnHidingUI) {
            this.columnHidingUI.toggle.close(true);
            this.columnHidingUI.dialogShowing = false;
        }
    }

    get nativeElement() {
        return this.elementRef.nativeElement;
    }

    get calcResizerHeight(): number {
        if (this.hasSummarizedColumns) {
            return this.theadRow.nativeElement.clientHeight + this.tbody.nativeElement.clientHeight +
                this.tfoot.nativeElement.clientHeight;
        }
        return this.theadRow.nativeElement.clientHeight + this.tbody.nativeElement.clientHeight;
    }

    get defaultRowHeight(): number {
        switch (this._displayDensity) {
            case DisplayDensity.compact:
                return 32;
            case DisplayDensity.cosy:
                return 40;
            case DisplayDensity.comfortable:
            default:
                return 50;
        }
    }

    get calcPinnedContainerMaxWidth(): number {
        return (this.calcWidth * 80) / 100;
    }

    get unpinnedAreaMinWidth(): number {
        return (this.calcWidth * 20) / 100;
    }
    get pinnedWidth() {
        return this.getPinnedWidth();
    }

    get unpinnedWidth() {
        return this.getUnpinnedWidth();
    }

    get summariesMargin() {
        return this.rowSelectable ? this.calcRowCheckboxWidth : 0;
    }

    get columns(): IgxColumnComponent[] {
        return this._columns;
    }

    get pinnedColumns(): IgxColumnComponent[] {
        return this._pinnedColumns.filter((col) => !col.hidden);
    }

    get unpinnedColumns(): IgxColumnComponent[] {
        return this._unpinnedColumns.filter((col) => !col.hidden).sort((col1, col2) => col1.index - col2.index);
    }

    public getColumnByName(name: string): IgxColumnComponent {
        return this.columnList.find((col) => col.field === name);
    }

    public getRowByIndex(index: number): IgxGridRowComponent {
        return this.gridAPI.get_row_by_index(this.id, index);
    }

    public getRowByKey(keyValue: any): IgxGridRowComponent {
        return this.gridAPI.get_row_by_key(this.id, keyValue);
    }

    get visibleColumns(): IgxColumnComponent[] {
        return this.columnList.filter((col) => !col.hidden);
    }

    public getCellByColumn(rowSelector: any, columnField: string): IgxGridCellComponent {
        return this.gridAPI.get_cell_by_field(this.id, rowSelector, columnField);
    }

    get totalPages(): number {
        if (this.pagingState) {
            return this.pagingState.metadata.countPages;
        }
        return -1;
    }

    get totalRecords(): number {
        if (this.pagingState) {
            return this.pagingState.metadata.countRecords;
        }
    }

    get isFirstPage(): boolean {
        return this.page === 0;
    }

    get isLastPage(): boolean {
        return this.page + 1 >= this.totalPages;
    }

    get totalWidth(): number {
        const cols = this.visibleColumns;
        let totalWidth = 0;
        let i = 0;
        for (i; i < cols.length; i++) {
            totalWidth += parseInt(cols[i].width, 10) || 0;
        }
        return totalWidth;
    }

    public moveColumn(column: IgxColumnComponent, dropTarget: IgxColumnComponent) {
        if (column.pinned) {
            const fromIndex = this._pinnedColumns.indexOf(column);

            const toIndex = dropTarget.pinned ? this._pinnedColumns.indexOf(dropTarget) :
                this._unpinnedColumns.indexOf(dropTarget);

            this._pinnedColumns.splice(fromIndex, 1);

            if (dropTarget.pinned) {
                column.pinned = true;
                this._pinnedColumns.splice(toIndex, 0, column);
            } else {
                column.pinned = false;
                this._unpinnedColumns.splice(toIndex + 1, 0, column);
            }
        } else {
            const fromIndex = this._unpinnedColumns.indexOf(column);

            const toIndex = dropTarget.pinned ? this._pinnedColumns.indexOf(dropTarget) :
                this._unpinnedColumns.indexOf(dropTarget);

            this._unpinnedColumns.splice(fromIndex, 1);

            if (dropTarget.pinned) {
                column.pinned = true;
                this._pinnedColumns.splice(toIndex, 0, column);
            } else {
                column.pinned = false;
                this._unpinnedColumns.splice(toIndex, 0, column);
            }
        }

        this.columnList.reset(this._pinnedColumns.concat(this._unpinnedColumns));
        this.columnList.notifyOnChanges();
    }

    public nextPage(): void {
        if (!this.isLastPage) {
            this.page += 1;
        }
    }

    public previousPage(): void {
        if (!this.isFirstPage) {
            this.page -= 1;
        }
    }

    public paginate(val: number): void {
        if (val < 0) {
            return;
        }
        this.page = val;
    }

    public markForCheck() {
        if (this.rowList) {
            this.rowList.forEach((row) => row.cdr.markForCheck());
        }
        this.cdr.detectChanges();
    }

    public addRow(data: any): void {
        this.data.push(data);
        this.onRowAdded.emit({ data });
        this._pipeTrigger++;
        this.cdr.markForCheck();

        this.refreshSearch();
    }

    public deleteRow(rowSelector: any): void {
        const row = this.gridAPI.get_row_by_key(this.id, rowSelector);
        if (row) {
            const index = this.data.indexOf(row.rowData);
            if (this.rowSelectable === true) {
                this.deselectRows([row.rowID]);
            }
            this.data.splice(index, 1);
            this.onRowDeleted.emit({ data: row.rowData });
            this._pipeTrigger++;
            this.cdr.markForCheck();

            this.refreshSearch();
        }
    }

    public updateCell(value: any, rowSelector: any, column: string): void {
        const cell = this.gridAPI.get_cell_by_field(this.id, rowSelector, column);
        if (cell) {
            cell.update(value);
            this.cdr.detectChanges();
            this._pipeTrigger++;
        }
    }

    public updateRow(value: any, rowSelector: any): void {
        const row = this.gridAPI.get_row_by_key(this.id, rowSelector);
        if (row) {
            if (this.primaryKey !== undefined && this.primaryKey !== null) {
                value[this.primaryKey] = row.rowData[this.primaryKey];
            }
            this.gridAPI.update_row(value, this.id, row);
            this._pipeTrigger++;
            this.cdr.markForCheck();
        }
    }

    public sort(...rest): void {
        if (rest.length === 1 && rest[0] instanceof Array) {
            this._sortMultiple(rest[0]);
        } else {
            this._sort(rest[0], rest[1], rest[2]);
        }
    }

    public filter(...rest): void {
        if (rest.length === 1 && rest[0] instanceof Array) {
            this._filterMultiple(rest[0]);
        } else {
            this._filter(rest[0], rest[1], rest[2], rest[3]);
        }
    }

    public filterGlobal(value: any, condition?, ignoreCase?) {
        this.gridAPI.filter_global(this.id, value, condition, ignoreCase);
    }

    public enableSummaries(...rest) {
        if (rest.length === 1 && Array.isArray(rest[0])) {
            this._multipleSummaries(rest[0], true);
        } else {
            this._summaries(rest[0], true, rest[1]);
        }
        this.tfootHeight = 0;
        this.markForCheck();
        this.calculateGridHeight();
        this.cdr.detectChanges();
    }

    public disableSummaries(...rest) {
        if (rest.length === 1 && Array.isArray(rest[0])) {
            this._disableMultipleSummaries(rest[0], false);
        } else {
            this._summaries(rest[0], false);
        }
        this.tfootHeight = 0;
        this.markForCheck();
        this.calculateGridHeight();
        this.cdr.detectChanges();
    }

    public clearFilter(name?: string) {

        if (!name) {
            this.filteringExpressions = [];
            this.filteredData = null;
            return;
        }

        const column = this.gridAPI.get_column_by_name(this.id, name);
        if (!column) {
            return;
        }
        this.clearSummaryCache();
        this.gridAPI.clear_filter(this.id, name);
    }

    public clearSort(name?: string) {
        if (!name) {
            this.sortingExpressions = [];
            return;
        }
        if (!this.gridAPI.get_column_by_name(this.id, name)) {
            return;
        }
        this.gridAPI.clear_sort(this.id, name);
    }

    public clearSummaryCache(editCell?) {
        if (editCell && editCell.cell) {
            this.gridAPI.remove_summary(this.id, editCell.cell.column.filed);
        } else {
            this.gridAPI.remove_summary(this.id);
        }
    }

    public pinColumn(columnName: string): boolean {
        const col = this.getColumnByName(columnName);
        const colWidth = parseInt(col.width, 10);

        if (col.pinned) {
            return false;
        }
        /**
         * If the column that we want to pin is bigger or equal than the unpinned area we should not pin it.
         * It should be also unpinned before pinning, since changing left/right pin area doesn't affect unpinned area.
         */
        if (this.getUnpinnedWidth(true) - colWidth < this.unpinnedAreaMinWidth) {
            return false;
        }

        const oldIndex = col.visibleIndex;

        col.pinned = true;
        const index = this._pinnedColumns.length;

        const args = { column: col, insertAtIndex: index };
        this.onColumnPinning.emit(args);

        // update grid collections.
        if (this._pinnedColumns.indexOf(col) === -1) {
            this._pinnedColumns.splice(args.insertAtIndex, 0, col);

            if (this._unpinnedColumns.indexOf(col) !== -1) {
                this._unpinnedColumns.splice(this._unpinnedColumns.indexOf(col), 1);
            }
        }
        this.markForCheck();

        const newIndex = col.visibleIndex;
        col.updateHighlights(oldIndex, newIndex);
        return true;
    }

    public unpinColumn(columnName: string): boolean {
        const col = this.getColumnByName(columnName);

        if (!col.pinned) {
            return false;
        }
        const oldIndex = col.visibleIndex;
        col.pinned = false;
        this._unpinnedColumns.splice(col.index, 0, col);
        if (this._pinnedColumns.indexOf(col) !== -1) {
            this._pinnedColumns.splice(this._pinnedColumns.indexOf(col), 1);
        }
        this.markForCheck();

        const newIndex = col.visibleIndex;
        col.updateHighlights(oldIndex, newIndex);
        return true;
    }

    /**
     * Recalculates grid width/height dimensions. Should be run when changing DOM elements dimentions manually that affect the grid's size.
     */
    public reflow() {
        this.calculateGridSizes();
    }

    public findNext(text: string, caseSensitive?: boolean): number {
        return this.find(text, 1, caseSensitive);
    }

    public findPrev(text: string, caseSensitive?: boolean): number {
        return this.find(text, -1, caseSensitive);
    }

    public refreshSearch(updateActiveInfo?: boolean): number {
        if (this.lastSearchInfo.searchText) {
            this.rebuildMatchCache();

            if (updateActiveInfo) {
                const activeInfo = IgxTextHighlightDirective.highlightGroupsMap.get(this.id);
                this.lastSearchInfo.matchInfoCache.forEach((match, i) => {
                    if (match.column === activeInfo.columnIndex &&
                        match.row === activeInfo.rowIndex &&
                        match.index === activeInfo.index &&
                        match.page === activeInfo.page) {
                        this.lastSearchInfo.activeMatchIndex = i;
                    }
                });
            }

            return this.find(this.lastSearchInfo.searchText, 0, this.lastSearchInfo.caseSensitive, false);
        } else {
            return 0;
        }
    }

    public clearSearch() {
        this.lastSearchInfo = {
            searchText: '',
            caseSensitive: false,
            activeMatchIndex: 0,
            matchInfoCache: []
        };

        this.rowList.forEach((row) => {
            row.cells.forEach((c) => {
                c.clearHighlight();
            });
        });
    }

    get hasSortableColumns(): boolean {
        return this.columnList.some((col) => col.sortable);
    }

    get hasEditableColumns(): boolean {
        return this.columnList.some((col) => col.editable);
    }

    get hasFilterableColumns(): boolean {
        return this.columnList.some((col) => col.filterable);
    }

    get hasSummarizedColumns(): boolean {
        return this.columnList.some((col) => col.hasSummary);
    }

    get hasMovableColumns(): boolean {
        return this.columnList.some((col) => col.movable);
    }

    get selectedCells(): IgxGridCellComponent[] | any[] {
        if (this.rowList) {
            return this.rowList.map((row) => row.cells.filter((cell) => cell.selected))
                .reduce((a, b) => a.concat(b), []);
        }
        return [];
    }

    protected get rowBasedHeight() {
        if (this.data && this.data.length) {
            return this.data.length * this.rowHeight;
        }
        return 0;
    }

    protected _derivePossibleHeight() {
        if ((this._height && this._height.indexOf('%') === -1) || !this._height) {
            return;
        }
        if (!this.nativeElement.parentNode.clientHeight) {
            const viewPortHeight = document.documentElement.clientHeight;
            this._height = this.rowBasedHeight <= viewPortHeight ? null : viewPortHeight.toString();
        } else {
            const parentHeight = this.nativeElement.parentNode.getBoundingClientRect().height;
            this._height = this.rowBasedHeight <= parentHeight ? null : this._height;
        }
        this.calculateGridHeight();
        this.cdr.detectChanges();
    }

    protected _derivePossibleWidth() {
        if (!this.columnWidth) {
            this.columnWidth = this.getPossibleColumnWidth();
            this.initColumns(this.columnList);
        }
        this.calculateGridWidth();
    }

    protected calculateGridHeight() {
        const computed = this.document.defaultView.getComputedStyle(this.nativeElement);

        if (!this._height) {
            this.calcHeight = null;
            if (this.hasSummarizedColumns && !this.tfootHeight) {
                this.tfootHeight = this.tfoot.nativeElement.firstElementChild ?
                    this.calcMaxSummaryHeight() : 0;
            }
            return;
        }

        if (this._height && this._height.indexOf('%') !== -1) {
            /*height in %*/
            let pagingHeight = 0;
            if (this.paging) {
                pagingHeight = this.paginator.nativeElement.firstElementChild ?
                    this.paginator.nativeElement.clientHeight : 0;
            }
            if (!this.tfootHeight) {
                this.tfootHeight = this.tfoot.nativeElement.firstElementChild ?
                    this.calcMaxSummaryHeight() : 0;
            }
            this.calcHeight = parseInt(computed.getPropertyValue('height'), 10) -
                this.theadRow.nativeElement.clientHeight -
                this.tfootHeight - pagingHeight -
                this.scr.nativeElement.clientHeight;
        } else {
            let pagingHeight = 0;
            if (this.paging) {
                pagingHeight = this.paginator.nativeElement.firstElementChild ?
                    this.paginator.nativeElement.clientHeight : 0;
            }
            if (!this.tfootHeight) {
                this.tfootHeight = this.tfoot.nativeElement.firstElementChild ?
                    this.calcMaxSummaryHeight() : 0;
            }
            this.calcHeight = parseInt(this._height, 10) -
                this.theadRow.nativeElement.getBoundingClientRect().height -
                this.tfootHeight - pagingHeight -
                this.scr.nativeElement.clientHeight;
        }
    }

    protected getPossibleColumnWidth() {
        let computedWidth = parseInt(
            this.document.defaultView.getComputedStyle(this.nativeElement).getPropertyValue('width'), 10);

        let maxColumnWidth = Math.max(
            ...this.visibleColumns.map((col) => parseInt(col.width, 10))
                .filter((width) => !isNaN(width))
        );
        const sumExistingWidths = this.visibleColumns
            .filter((col) => col.width !== null)
            .reduce((prev, curr) => prev + parseInt(curr.width, 10), 0);

        if (this.rowSelectable) {
            computedWidth -= this.headerCheckboxContainer.nativeElement.clientWidth;
        }
        const visibleColsWithNoWidth = this.visibleColumns.filter((col) => col.width === null);
        maxColumnWidth = !Number.isFinite(sumExistingWidths) ?
            Math.max(computedWidth / visibleColsWithNoWidth.length, MINIMUM_COLUMN_WIDTH) :
            Math.max((computedWidth - sumExistingWidths) / visibleColsWithNoWidth.length, MINIMUM_COLUMN_WIDTH);

        return maxColumnWidth.toString();
    }

    protected calculateGridWidth() {
        const computed = this.document.defaultView.getComputedStyle(this.nativeElement);

        if (this._width && this._width.indexOf('%') !== -1) {
            /* width in %*/
            this.calcWidth = parseInt(computed.getPropertyValue('width'), 10);
            return;
        }
        this.calcWidth = parseInt(this._width, 10);
    }

    protected calcMaxSummaryHeight() {
        let maxSummaryLength = 0;
        this.columnList.filter((col) => col.hasSummary).forEach((column) => {
            this.gridAPI.set_summary_by_column_name(this.id, column.field);
            const getCurrentSummaryColumn = this.gridAPI.get_summaries(this.id).get(column.field);
            if (getCurrentSummaryColumn) {
                if (maxSummaryLength < getCurrentSummaryColumn.length) {
                    maxSummaryLength = getCurrentSummaryColumn.length;
                }
            }
        });
        return maxSummaryLength * (this.tfoot.nativeElement.clientHeight ? this.tfoot.nativeElement.clientHeight : this.defaultRowHeight);
    }

    protected calculateGridSizes() {
        this.calculateGridWidth();
        this.cdr.detectChanges();
        this.calculateGridHeight();
        if (this.rowSelectable) {
            this.calcRowCheckboxWidth = this.headerCheckboxContainer.nativeElement.clientWidth;
        }
        this.cdr.detectChanges();
    }

    /**
     * Gets calculated width of the start pinned area
     * @param takeHidden If we should take into account the hidden columns in the pinned area
     */
    public getPinnedWidth(takeHidden = false) {
        const fc = takeHidden ? this._pinnedColumns : this.pinnedColumns;
        let sum = 0;
        for (const col of fc) {
            sum += parseInt(col.width, 10);
        }
        if (this.rowSelectable) {
            sum += this.calcRowCheckboxWidth;
        }
        return sum;
    }

    /**
     * Gets calculated width of the unpinned area
     * @param takeHidden If we should take into account the hidden columns in the pinned area
     */
    protected getUnpinnedWidth(takeHidden = false) {
        const width = this._width && this._width.indexOf('%') !== -1 ?
            this.calcWidth :
            parseInt(this._width, 10);
        return width - this.getPinnedWidth(takeHidden);
    }

    protected _sort(name: string, direction = SortingDirection.Asc, ignoreCase = true) {
        this.gridAPI.sort(this.id, name, direction, ignoreCase);
    }

    protected _sortMultiple(expressions: ISortingExpression[]) {
        this.gridAPI.sort_multiple(this.id, expressions);
    }

    protected _filter(name: string, value: any, condition?: IFilteringOperation, ignoreCase?: boolean) {
        const col = this.gridAPI.get_column_by_name(this.id, name);
        if (col) {
            this.gridAPI
                .filter(this.id, name, value,
                    condition || col.filteringCondition, ignoreCase || col.filteringIgnoreCase);
        } else {
            this.gridAPI.filter(this.id, name, value, condition, ignoreCase);
        }
    }

    protected _filterMultiple(expressions: IFilteringExpression[]) {
        this.gridAPI.filter_multiple(this.id, expressions);
    }

    protected _summaries(fieldName: string, hasSummary: boolean, summaryOperand?: any) {
        const column = this.gridAPI.get_column_by_name(this.id, fieldName);
        column.hasSummary = hasSummary;
        if (summaryOperand) {
            column.summaries = summaryOperand;
        }
    }

    protected _multipleSummaries(expressions: ISummaryExpression[], hasSummary: boolean) {
        expressions.forEach((element) => {
            this._summaries(element.fieldName, hasSummary, element.customSummary);
        });
    }
    protected _disableMultipleSummaries(expressions: string[], hasSummary: boolean) {
        expressions.forEach((column) => { this._summaries(column, false); });
    }

    protected resolveDataTypes(rec) {
        if (typeof rec === 'number') {
            return DataType.Number;
        } else if (typeof rec === 'boolean') {
            return DataType.Boolean;
        } else if (typeof rec === 'object' && rec instanceof Date) {
            return DataType.Date;
        }
        return DataType.String;
    }

    protected autogenerateColumns() {
        const factory = this.resolver.resolveComponentFactory(IgxColumnComponent);
        const fields = Object.keys(this.data[0]);
        const columns = [];

        fields.forEach((field) => {
            const ref = this.viewRef.createComponent(factory);
            ref.instance.field = field;
            ref.instance.dataType = this.resolveDataTypes(this.data[0][field]);
            ref.changeDetectorRef.detectChanges();
            columns.push(ref.instance);
        });

        this.columnList.reset(columns);
    }

    protected initColumns(collection: QueryList<IgxColumnComponent>, cb: any = null) {
        collection.forEach((column: IgxColumnComponent, index: number) => {
            column.gridID = this.id;
            column.index = index;
            if (!column.width) {
                column.width = this.columnWidth;
            }
            if (cb) {
                cb(column);
            }
        });
        this._columns = this.columnList.toArray();
        this._pinnedColumns = this.columnList.filter((c) => c.pinned);
        this._unpinnedColumns = this.columnList.filter((c) => !c.pinned);
    }

    protected setEventBusSubscription() {
        this.eventBus.pipe(
            debounceTime(DEBOUNCE_TIME),
            takeUntil(this.destroy$)
        ).subscribe(() => this.cdr.detectChanges());
    }

    protected setVerticalScrollSubscription() {
        /*
            Until the grid component is destroyed,
            Take the first event and unsubscribe
            then merge with an empty observable after DEBOUNCE_TIME,
            re-subscribe and repeat the process
        */
        this.verticalScrollContainer.onChunkLoad.pipe(
            takeUntil(this.destroy$),
            take(1),
            merge(of({})),
            delay(DEBOUNCE_TIME),
            repeat()
        ).subscribe(() => {
            if (this.cellInEditMode) {
                this.cellInEditMode.inEditMode = false;
            }
            this.eventBus.next();
        });
    }

    public onHeaderCheckboxClick(event) {
        this.allRowsSelected = event.checked;
        const newSelection =
            event.checked ?
                this.filteredData ?
                    this.selectionAPI.append_items(this.id, this.selectionAPI.get_all_ids(this._filteredData, this.primaryKey)) :
                    this.selectionAPI.get_all_ids(this.data, this.primaryKey) :
                this.filteredData ?
                    this.selectionAPI.subtract_items(this.id, this.selectionAPI.get_all_ids(this._filteredData, this.primaryKey)) :
                    [];
        this.triggerRowSelectionChange(newSelection, null, event, event.checked);
        this.checkHeaderChecboxStatus(event.checked);
    }

    get headerCheckboxAriaLabel() {
        return this._filteringExpressions.length > 0 ?
            this.headerCheckbox && this.headerCheckbox.checked ? 'Deselect all filtered' : 'Select all filtered' :
            this.headerCheckbox && this.headerCheckbox.checked ? 'Deselect all' : 'Select all';
    }

    public get template(): TemplateRef<any> {
        if (this.filteredData && this.filteredData.length === 0) {
            return this.emptyGridTemplate;
        }
    }

    public checkHeaderChecboxStatus(headerStatus?: boolean) {
        if (headerStatus === undefined) {
            this.allRowsSelected = this.selectionAPI.are_all_selected(this.id, this.data);
            if (this.headerCheckbox) {
                this.headerCheckbox.indeterminate = !this.allRowsSelected && !this.selectionAPI.are_none_selected(this.id);
                if (!this.headerCheckbox.indeterminate) {
                    this.headerCheckbox.checked = this.selectionAPI.are_all_selected(this.id, this.data);
                }
            }
            this.cdr.markForCheck();
        } else if (this.headerCheckbox) {
            this.headerCheckbox.checked = headerStatus !== undefined ? headerStatus : false;
        }
    }

    public filteredItemsStatus(componentID: string, filteredData: any[], primaryKey?) {
        const currSelection = this.selectionAPI.get_selection(componentID);
        let atLeastOneSelected = false;
        let notAllSelected = false;
        if (currSelection) {
            for (const key of Object.keys(filteredData)) {
                const dataItem = primaryKey ? filteredData[key][primaryKey] : filteredData[key];
                if (currSelection.indexOf(dataItem) !== -1) {
                    atLeastOneSelected = true;
                    if (notAllSelected) {
                        return 'indeterminate';
                    }
                } else {
                    notAllSelected = true;
                    if (atLeastOneSelected) {
                        return 'indeterminate';
                    }
                }
            }
        }
        return atLeastOneSelected ? 'allSelected' : 'noneSelected';
    }

    public updateHeaderChecboxStatusOnFilter(data) {
        if (!data) {
            data = this.data;
        }
        switch (this.filteredItemsStatus(this.id, data)) {
            case 'allSelected': {
                if (!this.allRowsSelected) {
                    this.allRowsSelected = true;
                }
                if (this.headerCheckbox.indeterminate) {
                    this.headerCheckbox.indeterminate = false;
                }
                break;
            }
            case 'noneSelected': {
                if (this.allRowsSelected) {
                    this.allRowsSelected = false;
                }
                if (this.headerCheckbox.indeterminate) {
                    this.headerCheckbox.indeterminate = false;
                }
                break;
            }
            default: {
                if (!this.headerCheckbox.indeterminate) {
                    this.headerCheckbox.indeterminate = true;
                }
                if (this.allRowsSelected) {
                    this.allRowsSelected = false;
                }
                break;
            }
        }
    }

    public selectedRows(): any[] {
        return this.selectionAPI.get_selection(this.id) || [];
    }

    public selectRows(rowIDs: any[], clearCurrentSelection?: boolean) {
        const newSelection = clearCurrentSelection ? rowIDs : this.selectionAPI.select_items(this.id, rowIDs);
        this.triggerRowSelectionChange(newSelection);
    }

    public deselectRows(rowIDs: any[]) {
        const newSelection = this.selectionAPI.deselect_items(this.id, rowIDs);
        this.triggerRowSelectionChange(newSelection);
    }

    public selectAllRows() {
        this.triggerRowSelectionChange(this.selectionAPI.get_all_ids(this.data, this.primaryKey));
    }

    public deselectAllRows() {
        this.triggerRowSelectionChange([]);
    }

    public triggerRowSelectionChange(newSelection: any[], row?: IgxGridRowComponent, event?: Event, headerStatus?: boolean) {
        const oldSelection = this.selectionAPI.get_selection(this.id);
        const args: IRowSelectionEventArgs = { oldSelection, newSelection, row, event };
        this.onRowSelectionChange.emit(args);
        this.selectionAPI.set_selection(this.id, args.newSelection);
        this.checkHeaderChecboxStatus(headerStatus);
    }

    public trackColumnChanges(index, col) {
        return col.field + col.width;
    }

    private find(text: string, increment: number, caseSensitive?: boolean, scroll?: boolean) {
        if (!this.rowList) {
            return 0;
        }

        if (this.cellInEditMode) {
            this.cellInEditMode.inEditMode = false;
        }

        if (!text) {
            this.clearSearch();
            return 0;
        }

        const caseSensitiveResolved = caseSensitive ? true : false;
        let rebuildCache = false;

        if (this.lastSearchInfo.searchText !== text || this.lastSearchInfo.caseSensitive !== caseSensitiveResolved) {
            this.lastSearchInfo = {
                searchText: text,
                activeMatchIndex: 0,
                caseSensitive: caseSensitiveResolved,
                matchInfoCache: []
            };

            rebuildCache = true;
        } else {
            this.lastSearchInfo.activeMatchIndex += increment;
        }

        if (rebuildCache) {
            this.rowList.forEach((row) => {
                row.cells.forEach((c) => {
                    c.highlightText(text, caseSensitiveResolved);
                });
            });

            this.rebuildMatchCache();
        }

        if (this.lastSearchInfo.activeMatchIndex >= this.lastSearchInfo.matchInfoCache.length) {
            this.lastSearchInfo.activeMatchIndex = 0;
        } else if (this.lastSearchInfo.activeMatchIndex < 0) {
            this.lastSearchInfo.activeMatchIndex = this.lastSearchInfo.matchInfoCache.length - 1;
        }

        if (this.lastSearchInfo.matchInfoCache.length) {
            const matchInfo = this.lastSearchInfo.matchInfoCache[this.lastSearchInfo.activeMatchIndex];
            const row = this.paging ? matchInfo.row % this.perPage : matchInfo.row;

            IgxTextHighlightDirective.setActiveHighlight(this.id, matchInfo.column, row, matchInfo.index, matchInfo.page);

            if (scroll !== false) {
                this.scrollTo(matchInfo.row, matchInfo.column, matchInfo.page);
            }
        } else {
            IgxTextHighlightDirective.setActiveHighlight(this.id, -1, -1, -1, -1);
        }

        return this.lastSearchInfo.matchInfoCache.length;
    }

    get filteredSortedData(): any[] {
        let data: any[] = this.filteredData ? this.filteredData : this.data;

        if (this.sortingExpressions &&
            this.sortingExpressions.length > 0) {

            const sortingPipe = new IgxGridSortingPipe(this.gridAPI);
            data = sortingPipe.transform(data, this.sortingExpressions, this.id, -1);
        }

        return data;
    }

    private scrollTo(row: number, column: number, page: number): void {
        if (this.paging) {
            this.page = page;
        }

        this.scrollDirective(this.verticalScrollContainer, row);

        if (this.pinnedColumns.length) {
            if (column >= this.pinnedColumns.length) {
                column -= this.pinnedColumns.length;
                this.scrollDirective(this.rowList.first.virtDirRow, column);
            }
        } else {
            this.scrollDirective(this.rowList.first.virtDirRow, column);
        }
    }

    private scrollDirective(directive: IgxForOfDirective<any>, goal: number): void {
        const state = directive.state;
        const start = state.startIndex;
        const size = state.chunkSize - 1;

        if (start >= goal) {
            directive.scrollTo(goal);
        } else if (start + size <= goal) {
            directive.scrollTo(goal - size + 1);
        }
    }

    private rebuildMatchCache() {
        this.lastSearchInfo.matchInfoCache = [];

        const caseSensitive = this.lastSearchInfo.caseSensitive;
        const searchText = caseSensitive ? this.lastSearchInfo.searchText : this.lastSearchInfo.searchText.toLowerCase();
        const data = this.filteredSortedData;
        const keys = this.visibleColumns.sort((c1, c2) => c1.visibleIndex - c2.visibleIndex).
                                        filter((c) => c.searchable).
                                        map((c) => c.field);

        data.forEach((dataRow, i) => {
            const rowIndex = this.paging ? i % this.perPage : i;

            keys.forEach((key, j) => {
                const value = dataRow[key];
                if (value !== undefined && value !== null) {
                    let searchValue = caseSensitive ? String(value) : String(value).toLowerCase();
                    let occurenceIndex = 0;
                    let searchIndex = searchValue.indexOf(searchText);
                    const pageIndex = this.paging ? Math.floor(i / this.perPage) : 0;

                    while (searchIndex !== -1) {
                        this.lastSearchInfo.matchInfoCache.push({
                            row: rowIndex,
                            column: j,
                            page: pageIndex,
                            index: occurenceIndex++
                        });

                        searchValue = searchValue.substring(searchIndex + searchText.length);
                        searchIndex = searchValue.indexOf(searchText);
                    }
                }
            });
        });
    }

    private findHiglightedItem(): any {
        if (this.lastSearchInfo.searchText !== '') {
            const activeInfo = IgxTextHighlightDirective.highlightGroupsMap.get(this.id);

            const activeIndex = (activeInfo.page * this.perPage) + activeInfo.rowIndex;
            const data = this.filteredSortedData;
            return data[activeIndex];
        } else {
            return null;
        }
    }

    private restoreHighlight(highlightedItem: any): void {
        const activeInfo = IgxTextHighlightDirective.highlightGroupsMap.get(this.id);

        const data = this.filteredSortedData;
        const rowIndex = data.indexOf(highlightedItem);
        const page = this.paging ? Math.floor(rowIndex / this.perPage) : 0;
        const row = this.paging ? rowIndex % this.perPage : rowIndex;

        this.rebuildMatchCache();

        if (rowIndex !== -1) {
            IgxTextHighlightDirective.setActiveHighlight(this.id, activeInfo.columnIndex, row, activeInfo.index, page);

            this.lastSearchInfo.matchInfoCache.forEach((match, i) => {
                if (match.column === activeInfo.columnIndex &&
                    match.row === rowIndex &&
                    match.index === activeInfo.index &&
                    match.page === page) {
                    this.lastSearchInfo.activeMatchIndex = i;
                }
            });
        } else {
            this.lastSearchInfo.activeMatchIndex = 0;
            this.find(this.lastSearchInfo.searchText, 0, this.lastSearchInfo.caseSensitive, false);
        }
    }
}<|MERGE_RESOLUTION|>--- conflicted
+++ resolved
@@ -390,9 +390,9 @@
     public onDoubleClick = new EventEmitter<IGridCellEventArgs>();
 
     @Output()
-<<<<<<< HEAD
     public onColumnVisibilityChanged = new EventEmitter<IColumnVisibilityChangedEventArgs>();
-=======
+
+    @Output()
     public onColumnMovingStart = new EventEmitter<IColumnMovingStartEventArgs>();
 
     @Output()
@@ -400,7 +400,6 @@
 
     @Output()
     public onColumnMovingEnd = new EventEmitter<IColumnMovingEndEventArgs>();
->>>>>>> 4b7ca7f4
 
     @ContentChildren(IgxColumnComponent, { read: IgxColumnComponent })
     public columnList: QueryList<IgxColumnComponent>;
