﻿import { DOCUMENT } from '@angular/common';
import {
    AfterContentInit,
    AfterViewInit,
    ChangeDetectionStrategy,
    ChangeDetectorRef,
    Component,
    ComponentFactoryResolver,
    ContentChildren,
    ContentChild,
    ElementRef,
    EventEmitter,
    HostBinding,
    HostListener,
    Inject,
    Input,
    IterableChangeRecord,
    IterableDiffers,
    NgZone,
    OnDestroy,
    OnInit,
    Output,
    QueryList,
    TemplateRef,
    ViewChild,
    ViewChildren,
    ViewContainerRef
} from '@angular/core';
import { of, Subject } from 'rxjs';
import { debounceTime, delay, merge, repeat, take, takeUntil } from 'rxjs/operators';
import { IgxSelectionAPIService } from '../core/selection';
import { cloneArray, DisplayDensity } from '../core/utils';
import { DataType } from '../data-operations/data-util';
import { FilteringLogic, IFilteringExpression } from '../data-operations/filtering-expression.interface';
import { IGroupByExpandState } from '../data-operations/groupby-expand-state.interface';
import { GroupedRecords, IGroupByRecord } from '../data-operations/groupby-record.interface';
import { ISortingExpression, SortingDirection } from '../data-operations/sorting-expression.interface';
import { IForOfState, IgxForOfDirective } from '../directives/for-of/for_of.directive';
import { IgxTextHighlightDirective } from '../directives/text-highlight/text-highlight.directive';
import { IgxBaseExporter, IgxExporterOptionsBase } from '../services/index';
import { IgxCheckboxComponent } from './../checkbox/checkbox.component';
import { IgxGridAPIService } from './api.service';
import { IgxGridCellComponent } from './cell.component';
import { IColumnVisibilityChangedEventArgs } from './column-hiding-item.directive';
import { IgxColumnComponent } from './column.component';
import { ISummaryExpression } from './grid-summary';
import { IgxGroupByRowTemplateDirective, IgxColumnMovingDragDirective } from './grid.common';
import { IgxGridToolbarComponent } from './grid-toolbar.component';
import { IgxGridSortingPipe, IgxGridPreGroupingPipe } from './grid.pipes';
import { IgxGridGroupByRowComponent } from './groupby-row.component';
import { IgxGridRowComponent } from './row.component';
import { DataUtil, IFilteringOperation, IFilteringExpressionsTree, FilteringExpressionsTree } from '../../public_api';

let NEXT_ID = 0;
const DEBOUNCE_TIME = 16;
const MINIMUM_COLUMN_WIDTH = 136;

export interface IGridCellEventArgs {
    cell: IgxGridCellComponent;
    event: Event;
}

export interface IGridEditEventArgs {
    row: IgxGridRowComponent;
    cell: IgxGridCellComponent;
    currentValue: any;
    newValue: any;
}

export interface IPinColumnEventArgs {
    column: IgxColumnComponent;
    insertAtIndex: number;
}

export interface IPageEventArgs {
    previous: number;
    current: number;
}

export interface IRowDataEventArgs {
    data: any;
}

export interface IColumnResizeEventArgs {
    column: IgxColumnComponent;
    prevWidth: string;
    newWidth: string;
}

export interface IRowSelectionEventArgs {
    oldSelection: any[];
    newSelection: any[];
    row?: IgxGridRowComponent;
    event?: Event;
}

export interface ISearchInfo {
    searchText: string;
    caseSensitive: boolean;
    activeMatchIndex: number;
    matchInfoCache: any[];
}

export interface IGridToolbarExportEventArgs {
    grid: IgxGridComponent;
    exporter: IgxBaseExporter;
    options: IgxExporterOptionsBase;
    cancel: boolean;
}

export interface IColumnMovingStartEventArgs {
    source: IgxColumnComponent;
}

export interface IColumnMovingEventArgs {
    source: IgxColumnComponent;
    cancel: boolean;
}

export interface IColumnMovingEndEventArgs {
    source: IgxColumnComponent;
    target: IgxColumnComponent;
    cancel: boolean;
}

/**
 * **Ignite UI for Angular Grid** -
 * [Documentation](https://www.infragistics.com/products/ignite-ui-angular/angular/components/grid.html)
 *
 * The Ignite UI Grid is used for presenting and manipulating tabular data in the simplest way possible.  Once data
 * has been bound, it can be manipulated through filtering, sorting & editing operations.
 *
 * Example:
 * ```html
 * <igx-grid [data]="employeeData" autoGenerate="false">
 *   <igx-column field="first" header="First Name"></igx-column>
 *   <igx-column field="last" header="Last Name"></igx-column>
 *   <igx-column field="role" header="Role"></igx-column>
 * </igx-grid>
 * ```
 */
@Component({
    changeDetection: ChangeDetectionStrategy.OnPush,
    preserveWhitespaces: false,
    selector: 'igx-grid',
    templateUrl: './grid.component.html'
})
export class IgxGridComponent implements OnInit, OnDestroy, AfterContentInit, AfterViewInit {

    /**
     * An @Input property that lets you fill the `IgxGridComponent` with an array of data.
     * ```html
     * <igx-grid [data]="Data" [autoGenerate]="true"></igx-grid>
     * ```
     */
    @Input()
    public data = [];

    /**
     * An @Input property that autogenerates the `IgxGridComponent` columns.
     * The default value is false.
     * ```html
     * <igx-grid [data]="Data" [autoGenerate]="true"></igx-grid>
     * ```
     */
    @Input()
    public autoGenerate = false;

    /**
     * An @Input property that sets the value of the `id` attribute. If not provided it will be automatically generated.
     * ```html
     * <igx-grid [id]="'igx-grid-1'" [data]="Data" [autoGenerate]="true"></igx-grid>
     * ```
     */
    @HostBinding('attr.id')
    @Input()
    public id = `igx-grid-${NEXT_ID++}`;

    /**
     * An @Input property that sets a custom template when the `IgxGridComponent` is empty.
     * ```html
     * <igx-grid [id]="'igx-grid-1'" [data]="Data" [emptyGridTemplate]="myTemplate" [autoGenerate]="true"></igx-grid>
     * ```
     */
    @Input()
    public emptyGridTemplate: TemplateRef<any>;

    @Input()
    public get filteringLogic() {
        return this._filteringExpressionsTree.operator;
    }

    /**
     * Sets the filtering logic of the `IgxGridComponent`.
     * The default is AND.
     * ```html
     * <igx-grid [data]="Data" [autoGenerate]="true" [filteringLogic]="filtering"></igx-grid>
     * ```
     */
    public set filteringLogic(value: FilteringLogic) {
        this._filteringExpressionsTree.operator = value;
    }

    /**
     * Returns the filtering state of `IgxGridComponent`.
     * ```typescript
     * let filteringExpressionsTree = this.grid.filteringExpressionsTree;
     * ```
     */
    @Input()
    get filteringExpressionsTree() {
        return this._filteringExpressionsTree;
    }

    /**
     * Sets the filtering state of the `IgxGridComponent`.
     * ```typescript
     * const logic = new FilteringExpressionsTree(FilteringLogic.And, "ID");
     * logic.filteringOperands = [
     *     {
     *          condition: IgxNumberFilteringOperand.instance().condition('greaterThan'),
     *          fieldName: 'ID',
     *          searchVal: 1
     *     }
     * ];
     * this.grid.filteringExpressionsTree = (logic);
     * ```
     */
    set filteringExpressionsTree(value) {
        if (value) {
            this._filteringExpressionsTree = value;
            this.clearSummaryCache();
            this._pipeTrigger++;
            this.cdr.markForCheck();
            requestAnimationFrame(() => this.cdr.detectChanges());
        }
    }

    /**
     * Returns an array of objects containing the filtered data in the `IgxGridComponent`.
     * ```typescript
     * let filteredData = this.grid.filteredData;
     * ```
     */
    get filteredData() {
        return this._filteredData;
    }

    /**
     * Sets an array of objects containing the filtered data in the `IgxGridComponent`.
     * ```typescript
     * this.grid.filteredData = [{
     *       ID: 1,
     *       Name: "A"
     * }];
     * ```
     */
    set filteredData(value) {
        this._filteredData = value;

        if (this.rowSelectable) {
            this.updateHeaderChecboxStatusOnFilter(this._filteredData);
        }

        this.restoreHighlight();
    }

    /**
     * Returns the group by state of the `IgxGridComponent`.
     * ```typescript
     * let groupByState = this.grid.groupingExpressions;
     * ```
     */
    @Input()
    get groupingExpressions() {
        return this._groupingExpressions;
    }

    /**
     * Sets the group by state of the `IgxGridComponent`.
     * ```typescript
     * this.grid.groupingExpressions = [{
     *     fieldName: "ID",
     *     dir: SortingDirection.Asc,
     *     ignoreCase: false
     * }];
     * ```
     */
    set groupingExpressions(value) {
        if (value && value.length > 10) {
            throw Error('Maximum amount of grouped columns is 10.');
        }
        this._groupingExpressions = cloneArray(value);
        this.chipsGoupingExpressions = cloneArray(value);
        if (this.gridAPI.get(this.id)) {
            this.gridAPI.arrange_sorting_expressions(this.id);
            /* grouping should work in conjunction with sorting
            and without overriding seperate sorting expressions */
            this._applyGrouping();
            this.cdr.markForCheck();
        } else {
            // setter called before grid is registered in grid API service
            this.sortingExpressions.unshift.apply(this.sortingExpressions, this._groupingExpressions);
        }
    }

    /**
     * Returns a list of expansion states for group rows.
     * Includes only states that differ from the default one (controlled through groupsExpanded and states that the user has changed.
     * Contains the expansion state (expanded: boolean) and the unique identifier for the group row (Array).
     * ```typescript
     * const groupExpState = this.grid.groupingExpansionState;
     * ```
     */
    @Input()
    get groupingExpansionState() {
        return this._groupingExpandState;
    }

    /**
     * Sets a list of expansion states for group rows.
     * ```typescript
     *      this.grid.groupingExpansionState = [{
     *      expanded: false,
     *      hierarchy: [{ fieldName: 'ID', value: 1 }]
     *   }];
     * // You can use DataUtil.getHierarchy(groupRow) to get the group `IgxGridRowComponent` hierarchy.
     * ```
     */
    set groupingExpansionState(value) {
        const activeInfo = IgxTextHighlightDirective.highlightGroupsMap.get(this.id);

        let highlightItem = null;
        if (this.collapsedHighlightedItem) {
            highlightItem = this.collapsedHighlightedItem.item;
        } else if (this.lastSearchInfo.matchInfoCache.length) {
            highlightItem = this.lastSearchInfo.matchInfoCache[this.lastSearchInfo.activeMatchIndex].item;
        }

        this._groupingExpandState = cloneArray(value);

        this.refreshSearch();

        if (highlightItem !== null && this.groupingExpressions.length) {
            const index = this.filteredSortedData.indexOf(highlightItem);
            const groupRow = this.getGroupByRecords()[index];

            if (!this.isExpandedGroup(groupRow)) {
                IgxTextHighlightDirective.clearActiveHighlight(this.id);
                this.collapsedHighlightedItem = {
                    info: activeInfo,
                    item: highlightItem
                };
            } else if (this.collapsedHighlightedItem !== null) {
                const collapsedInfo = this.collapsedHighlightedItem.info;
                IgxTextHighlightDirective.setActiveHighlight(this.id, {
                    columnIndex: collapsedInfo.columnIndex,
                    rowIndex: collapsedInfo.rowIndex,
                    index: collapsedInfo.index,
                    page: collapsedInfo.page
                });
            }
        }
        this.cdr.detectChanges();
    }

    private collapsedHighlightedItem: any = null;

    /**
     * An @Input property that determines whether created groups are rendered expanded or collapsed.
     * The default rendered state is expanded.
     * ```html
     * <igx-grid #grid [data]="Data" [groupsExpanded]="false" [autoGenerate]="true"></igx-grid>
     * ```
     */
    @Input()
    public groupsExpanded = true;

    /**
     * A hierarchical representation of the group by records.
     * ```typescript
     * let groupRecords = this.grid.groupsRecords;
     * ```
     */
    public groupsRecords: IGroupByRecord[] = [];

    /**
     * Returns whether the paging feature is enabled/disabled.
     * The default state is disabled (false).
     * ```
     * const paging = this.grid.paging;
     * ```
     */
    @Input()
    get paging(): boolean {
        return this._paging;
    }

    /**
     * Enables/Disables the paging feature.
     * ```html
     * <igx-grid #grid [data]="Data" [autoGenerate]="true" [paging]="true"></igx-grid>
     * ```
     */
    set paging(value: boolean) {
        this._paging = value;
        this._pipeTrigger++;

        if (this._ngAfterViewInitPaassed) {
            this.cdr.detectChanges();
            this.calculateGridHeight();
            this.cdr.detectChanges();
        }
    }

    /**
     * Returns the current page index.
     * ```html
     * let gridPage = this.grid.page;
     * ```
     */
    @Input()
    get page(): number {
        return this._page;
    }

    /**
     * Sets the current page index.
     * <igx-grid #grid [data]="Data" [paging]="true" [page]="5" [autoGenerate]="true"></igx-grid>
     */
    set page(val: number) {
        if (val < 0) {
            return;
        }
        this.onPagingDone.emit({ previous: this._page, current: val });
        this._page = val;
        this.cdr.markForCheck();
    }

    /**
     * Returns the number of visible items per page of the `IgxGridComponent`.
     * The default is 15.
     * ```html
     * let itemsPerPage = this.grid.perPage;
     * ```
     */
    @Input()
    get perPage(): number {
        return this._perPage;
    }

    /**
     * Sets the number of visible items per page of the `IgxGridComponent`.
     * ```html
     * <igx-grid #grid [data]="Data" [paging]="true" [perPage]="5" [autoGenerate]="true"></igx-grid>
     * ```
     */
    set perPage(val: number) {
        if (val < 0) {
            return;
        }

        this._perPage = val;
        this.page = 0;

        this.restoreHighlight();
    }

    /**
     * You can provide a custom `ng-template` for the pagination UI of the grid.
     * ```html
     * <igx-grid #grid [paging]="true" [myTemplate]="myTemplate" [height]="'305px'"></igx-grid>
     * ```
     */
    @Input()
    public paginationTemplate: TemplateRef<any>;

    /**
     * Return the display density currently applied to the grid.
     * The default value is `comfortable`.
     * Available options are `comfortable`, `cosy`, `compact`.
     * ```typescript
     * let gridTheme = this.grid.displayDensity;
     * ```
     */
    @Input()
    public get displayDensity(): DisplayDensity | string {
        return this._displayDensity;
    }

    /**
     * Sets the display density currently applied to the grid.
     * ```html
     * <igx-grid #grid [data]="localData" [displayDensity]="'compact'" [autoGenerate]="true"></igx-grid>
     * ```
     */
    public set displayDensity(val: DisplayDensity | string) {
        switch (val) {
            case 'compact':
                this._displayDensity = DisplayDensity.compact;
                break;
            case 'cosy':
                this._displayDensity = DisplayDensity.cosy;
                break;
            case 'comfortable':
            default:
                this._displayDensity = DisplayDensity.comfortable;
        }
        this.onDensityChanged.emit();
    }

    /**
     * Returns whether the column hiding UI for the `IgxGridComponent` is enabled.
     * By default it is disabled (false).
     * ```typescript
     * let gridColHiding = this.grid.columnHiding;
     * ```
     */
    @Input()
    get columnHiding() {
        return this._columnHiding;
    }

    /**
     * Sets whether the column hiding UI for the `IgxGridComponent` is enabled.
     * In order for the UI to work, you need to enable the toolbar as shown in the example below.
     * ```html
     * <igx-grid [data]="Data" [autoGenerate]="true" [showToolbar]="true" [columnHiding]="true"></igx-grid>
     * ```
     */
    set columnHiding(value) {
        if (this._columnHiding !== value) {
            this._columnHiding = value;
            if (this.gridAPI.get(this.id)) {
                this.markForCheck();
                if (this._ngAfterViewInitPaassed) {
                    this.calculateGridSizes();
                }
            }
        }
    }

    /**
     * Sets whether the `IgxGridRowComponent` selection is enabled.
     * By default it is set to false.
     * ```typescript
     * let rowSelectable = this.grid.rowSelectable;
     * ```
     */
    @Input()
    get rowSelectable(): boolean {
        return this._rowSelection;
    }

    /**
     * Sets whether rows can be selected.
     * ```html
     * <igx-grid #grid [showToolbar]="true" [rowSelectable]="true" [columnHiding]="true"></igx-grid>
     * ```
     */
    set rowSelectable(val: boolean) {
        this._rowSelection = val;
        if (this.gridAPI.get(this.id)) {

            // should selection persist?
            this.allRowsSelected = false;
            this.deselectAllRows();
            this.markForCheck();
        }
    }

    /**
     * Returns the height of the `IgxGridComponent`.
     * ```typescript
     * let gridHeight = this.grid.height;
     * ```
     */
    @HostBinding('style.height')
    @Input()
    public get height() {
        return this._height;
    }

    /**
     * Sets the height of the `IgxGridComponent`.
     * ```html
     * <igx-grid #grid [data]="Data" [height]="'305px'" [autoGenerate]="true"></igx-grid>
     * ```
     */
    public set height(value: any) {
        if (this._height !== value) {
            this._height = value;
            requestAnimationFrame(() => {
                this.calculateGridHeight();
                this.cdr.markForCheck();
            });
        }
    }

    /**
     * Returns the width of the `IgxGridComponent`.
     * ```typescript
     * let gridWidth = this.grid.width;
     * ```
     */
    @HostBinding('style.width')
    @Input()
    public get width() {
        return this._width;
    }

    /**
     * Sets the width of the `IgxGridComponent`.
     * ```html
     * <igx-grid #grid [data]="Data" [width]="'305px'" [autoGenerate]="true"></igx-grid>
     * ```
     */
    public set width(value: any) {
        if (this._width !== value) {
            this._width = value;
            requestAnimationFrame(() => {
                // Calling reflow(), because the width calculation
                // might make the horizontal scrollbar appear/disappear.
                // This will change the height, which should be recalculated.
                this.reflow();
            });
        }
    }

    /**
     * Returns the width of the header of the `IgxGridComponent`.
     * ```html
     * let gridHeaderWidth = this.grid.headerWidth;
     * ```
     */
    get headerWidth() {
        return parseInt(this._width, 10) - 17;
    }

    /**
     * An @Input property that adds styling classes applied to all even `IgxGridRowComponent`s in the grid.
     * ```html
     * <igx-grid #grid [data]="Data" [evenRowCSS]="'igx-grid--my-even-class'" [autoGenerate]="true"></igx-grid>
     * ```
     */
    @Input()
    public evenRowCSS = 'igx-grid__tr--even';

    /**
     * An @Input property that adds styling classes applied to all odd `IgxGridRowComponent`s in the grid.
     * ```html
     * <igx-grid #grid [data]="Data" [evenRowCSS]="'igx-grid--my-odd-class'" [autoGenerate]="true"></igx-grid>
     * ```
     */
    @Input()
    public oddRowCSS = 'igx-grid__tr--odd';

    /**
     * Returns the row height.
     * ```typescript
     * const rowHeight = this.grid.rowHeight;
     * ```
     */
    @Input()
    public  get rowHeight()  {
        return this._rowHeight ? this._rowHeight : this.defaultRowHeight;
    }

    /**
     * Sets the row height.
     * ```html
     * <igx-grid #grid [data]="localData" [showToolbar]="true" [rowHeight]="100" [autoGenerate]="true"></igx-grid>
     * ```
     */
    public set rowHeight(value) {
        this._rowHeight = parseInt(value, 10);
    }

    /**
     * An @Input property that sets the default width of the `IgxGridComponent`'s columns.
     * ```html
     * <igx-grid #grid [data]="localData" [showToolbar]="true" [columnWidth]="100" [autoGenerate]="true"></igx-grid>
     * ```
     */
    @Input()
    public get columnWidth(): string {
        return this._columnWidth;
    }
    public set columnWidth(value: string) {
        this._columnWidth = value;
        this._columnWidthSetByUser = true;
    }

    /**
     * An @Input property that sets the primary key of the `IgxGridComponent`.
     * ```html
     * <igx-grid #grid [data]="localData" [showToolbar]="true" [primaryKey]="6" [autoGenerate]="true"></igx-grid>
     * ```
     */
    @Input()
    public primaryKey;

    /**
     * An @Input property that sets the message displayed when there are no records.
     * ```html
     * <igx-grid #grid [data]="Data" [emptyGridMessage]="'The grid is empty'" [autoGenerate]="true"></igx-grid>
     * ```
     */
    @Input()
    public emptyGridMessage = 'Grid has no data.';

    /**
     * An @Input property that sets the message displayed when there are no records and the grid is filtered.
     * ```html
     * <igx-grid #grid [data]="Data" [emptyGridMessage]="'The grid is empty'" [autoGenerate]="true"></igx-grid>
     * ```
     */
     @Input()
    public emptyFilteredGridMessage = 'No records found.';

    /**
     * An @Input property that sets the title to be displayed in the built-in column hiding UI.
     * ```html
     * <igx-grid [showToolbar]="true" [columnHiding]="true" columnHidingTitle="Column Hiding"></igx-grid>
     * ```
     */
    @Input()
    public dropAreaMessage = 'Drag a column header and drop it here to group by that column.';

    @Input()
    public dropAreaTemplate: TemplateRef<any>;

    @Input()
    public columnHidingTitle = '';

    /**
     * Returns if the built-in column pinning UI should be shown in the toolbar.
     * ```typescript
     *  let colPinning = this.grid.columnPinning;
     * ```
     */
    @Input()
    get columnPinning() {
        return this._columnPinning;
    }

    /**
     * Sets if the built-in column pinning UI should be shown in the toolbar.
     * By default it's disabled.
     * ```html
     * <igx-grid #grid [data]="localData" [columnPinning]="'true" [height]="'305px'" [autoGenerate]="true"></igx-grid>
     * ```
     */
    set columnPinning(value) {
        if (this._columnPinning !== value) {
            this._columnPinning = value;
            if (this.gridAPI.get(this.id)) {
                this.markForCheck();
                if (this._ngAfterViewInitPaassed) {
                    this.calculateGridSizes();
                }
            }
        }
    }

    /**
     * An @Input property that sets the title to be displayed in the UI of the column pinning.
     * ```html
     * <igx-grid #grid [data]="localData" [columnPinning]="'true" [columnPinningTitle]="'Column Hiding'" [autoGenerate]="true"></igx-grid>
     * ```
     */
    @Input()
    public columnPinningTitle = '';

    /**
     * Emitted when `IgxGridCellComponent` is clicked. Returns the `IgxGridCellComponent`.
     * ```html
     * <igx-grid #grid (onCellClick)="onCellClick($event)" [data]="localData" [height]="'305px'" [autoGenerate]="true"></igx-grid>
     * ```
     * ```typescript
     * public onCellClick(e){
     *     alert("The cell has been clicked!");
     * }
     * ```
     */
    @Output()
    public onCellClick = new EventEmitter<IGridCellEventArgs>();

    /**
     * Emitted when `IgxGridCellComponent` is selected. Returns the `IgxGridCellComponent`.
     * ```html
     * <igx-grid #grid (onSelection)="onCellSelect($event)" [data]="localData" [height]="'305px'" [autoGenerate]="true"></igx-grid>
     * ```
     * ```typescript
     * public onCellSelect(e){
     *     alert("The cell has been selected!");
     * }
     * ```
     */
    @Output()
    public onSelection = new EventEmitter<IGridCellEventArgs>();

    /**
     *  Emitted when `IgxGridRowComponent` is selected.
     * ```html
     * <igx-grid #grid (onRowSelectionChange)="onRowClickChange($event)" [data]="localData" [autoGenerate]="true"></igx-grid>
     * ```
     * ```typescript
     * public onCellClickChange(e){
     *     alert("The selected row has been changed!");
     * }
     * ```
     */
    @Output()
    public onRowSelectionChange = new EventEmitter<IRowSelectionEventArgs>();

    /**
     * Emitted when `IgxColumnComponent` is pinned.
     * The index that the column is inserted at may be changed through the `insertAtIndex` property.
     * ```typescript
     * public columnPinning(event) {
     *     if (event.column.field === "Name") {
     *       event.insertAtIndex = 0;
     *     }
     * }
     * ```
     */
    @Output()
    public onColumnPinning = new EventEmitter<IPinColumnEventArgs>();

    /**
     * An @Output property emitting an event when `IgxGridCellComponent` or `IgxGridRowComponent`
     * editing has been performed in the grid.
     * On `IgxGridCellComponent` editing, both `IgxGridCellComponent` and `IgxGridRowComponent`
     * objects in the event arguments are defined for the corresponding
     * `IgxGridCellComponent` that is being edited and the `IgxGridRowComponent` the `IgxGridCellComponent` belongs to.
     * On `IgxGridRowComponent` editing, only the `IgxGridRowComponent` object is defined, for the `IgxGridRowComponent`
     * that is being edited.
     * The `IgxGridCellComponent` object is null on `IgxGridRowComponent` editing.
     * ```typescript
     * editDone(event: IgxColumnComponent){
     *    const column: IgxColumnComponent = event;
     * }
     * ```html
     * <igx-grid #grid3 (onEditDone)="editDone($event)" [data]="remote | async" (onSortingDone)="process($event)"
     *          [primaryKey]="'ProductID'" [rowSelectable]="true">
     *          <igx-column [sortable]="true" [field]="'ProductID'"></igx-column>
     *          <igx-column [editable]="true" [field]="'ProductName'"></igx-column>
     *          <igx-column [sortable]="true" [field]="'UnitsInStock'" [header]="'Units in Stock'"></igx-column>
     * </igx-grid>
     * ```
     */
    @Output()
    public onEditDone = new EventEmitter<IGridEditEventArgs>();

    /**
     * Emitted when a grid column is initialized. Returns the column object.
     * ```html
     * <igx-grid #grid [data]="localData" [onColumnInit]="initColumns($event)" [autoGenerate]="true"</igx-grid>
     * ```
     * ```typescript
     * initColumns(event: IgxColumnComponent) {
     * const column: IgxColumnComponent = event;
     *       column.filterable = true;
     *       column.sortable = true;
     *       column.editable = true;
     * }
     * ```
     */
    @Output()
    public onColumnInit = new EventEmitter<IgxColumnComponent>();

    /**
     * Emitted when sorting is performed through the UI. Returns the sorting expression.
     * ```html
     * <igx-grid #grid [data]="localData" [autoGenerate]="true" (onSortingDone)="sortingDone($event)"></igx-grid>
     * ```
     * ```typescript
     * sortingDone(event: SortingDirection){
     *     const sortingDirection = event;
     * }
     * ```
     */
    @Output()
    public onSortingDone = new EventEmitter<ISortingExpression>();

    /**
     * Emitted when filtering is performed through the UI.
     * Returns the filtering expressions tree of the column for which filtering was performed.
     * ```typescript
     * filteringDone(event: IFilteringExpressionsTree){
     *     const filteringTree = event;
     *}
     * ```
     * ```html
     * <igx-grid #grid [data]="localData" [height]="'305px'" [autoGenerate]="true" (onFilteringDone)="filteringDone($event)"></igx-grid>
     * ```
     */
    @Output()
    public onFilteringDone = new EventEmitter<IFilteringExpressionsTree>();

    /**
     * Emitted when paging is performed. Returns an object consisting of the previous and next pages.
     * ```typescript
     * pagingDone(event: IPageEventArgs){
     *     const paging = event;
     * }
     * ```
     * ```html
     * <igx-grid #grid [data]="localData" [height]="'305px'" [autoGenerate]="true" (onPagingDone)="pagingDone($event)"></igx-grid>
     * ```
     */
    @Output()
    public onPagingDone = new EventEmitter<IPageEventArgs>();

    /**
     * Emitted when a `IgxGridRowComponent` is being added to the `IgxGridComponent` through the API.
     * Returns the data for the new `IgxGridRowComponent` object.
     * ```typescript
     * rowAdded(event: IRowDataEventArgs){
     *    const rowInfo = event;
     * }
     * ```
     * ```html
     * <igx-grid #grid [data]="localData" (onRowAdded)="rowAdded($event)" [height]="'305px'" [autoGenerate]="true"></igx-grid>
     * ```
     */
    @Output()
    public onRowAdded = new EventEmitter<IRowDataEventArgs>();

    /**
     * Emitted when a `IgxGridRowComponent` is deleted through the `IgxGridComponent` API.
     * Returns an `IRowDataEventArgs` object.
     * ```typescript
     * rowDeleted(event: IRowDataEventArgs){
     *    const rowInfo = event;
     * }
     * ```html
     * <igx-grid #grid [data]="localData" (onRowDeleted)="rowDeleted($event)" [height]="'305px'" [autoGenerate]="true"></igx-grid>
     * ```
     */
    @Output()
    public onRowDeleted = new EventEmitter<IRowDataEventArgs>();

    /**
     * Emitted when a new `IgxColumnComponent` is grouped or ungrouped.
     * Returns the `ISortingExpression` related to the grouping operation.
     * ```typescript
     * groupingDone(event: any){
     *     const grouping = event;
     * }
     * ```
     * ```html
     * <igx-grid #grid [data]="localData" (onGroupingDone)="groupingDone($event)" [autoGenerate]="true"></igx-grid>
     * ```
     */
    @Output()
    public onGroupingDone = new EventEmitter<any>();

    /**
     * Emitted when a new chunk fo data is loaded from virtualization.
     * ```typescript
     *  <igx-grid #grid [data]="localData" [autoGenerate]="true" (onDataPreLoad)='handleDataPreloadEvent()'></igx-grid>
     * ```
     */
    @Output()
    public onDataPreLoad = new EventEmitter<any>();

    /**
     * Emitted when `IgxColumnComponent` is resized.
     * Returns the `IgxColumnComponent` object's old and new width.
     * ```typescript
     * resizing(event: IColumnResizeEventArgs){
     *     const grouping = event;
     * }
     * ```
     * ```html
     * <igx-grid #grid [data]="localData" (onColumnResized)="resizing($event)" [autoGenerate]="true"></igx-grid>
     * ```
     */
    @Output()
    public onColumnResized = new EventEmitter<IColumnResizeEventArgs>();

    /**
     * Emitted when a `IgxGridCellComponent` is right clicked. Returns the `IgxGridCellComponent` object.
     * ```typescript
     * contextMenu(event: IGridCellEventArgs){
     *     const resizing = event;
     *     console.log(resizing);
     * }
     * ```html
     * <igx-grid #grid [data]="localData" (onContextMenu)="contextMenu($event)" [autoGenerate]="true"></igx-grid>
     * ```
     */
    @Output()
    public onContextMenu = new EventEmitter<IGridCellEventArgs>();

    /**
     * Emitted when a `IgxGridCellComponent` is double clicked. Returns the `IgxGridCellComponent` object.
     * ```typescript
     * dblClick(event: IGridCellEventArgs){
     *     const dblClick = event;
     *     console.log(dblClick);
     * }
     * ```html
     * <igx-grid #grid [data]="localData" (onDoubleClick)="dblClick($event)" [autoGenerate]="true"></igx-grid>
     * ```
     */
    @Output()
    public onDoubleClick = new EventEmitter<IGridCellEventArgs>();

    /**
     * Emitted when `IgxColumnComponent` visibility is changed. Args: { column: any, newValue: boolean }
     * ```typescript
     * visibilityChanged(event: IColumnVisibilityChangedEventArgs){
     *    const visiblity = event;
     * }
     * ```
     * ```html
     * <igx-grid [columnHiding]="true" [showToolbar]="true" (onColumnVisibilityChanged)="visibilityChanged($event)"></igx-grid>
     * ```
     */
    @Output()
    public onColumnVisibilityChanged = new EventEmitter<IColumnVisibilityChangedEventArgs>();

    /**
     * Emitted when `IgxColumnComponent` moving starts. Returns the moved `IgxColumnComponent` object.
     * ```typescript
     * movingStart(event: IColumnMovingStartEventArgs){
     *     const movingStarts = event;
     * }
     * ```
     * ```html
     * <igx-grid [columnHiding]="true" [showToolbar]="true" (onColumnMovingStart)="movingStart($event)"></igx-grid>
     * ```
     */
    @Output()
    public onColumnMovingStart = new EventEmitter<IColumnMovingStartEventArgs>();

    /**
     * Emitted throughout the `IgxColumnComponent` moving operation.
     * Returns the source and target `IgxColumnComponent` objects. This event is cancelable.
     * ```typescript
     * moving(event: IColumnMovingEventArgs){
     *     const moving = event;
     * }
     * ```
     * ```html
     * <igx-grid [columnHiding]="true" [showToolbar]="true" (onColumnMoving)="moving($event)"></igx-grid>
     * ```
     */
    @Output()
    public onColumnMoving = new EventEmitter<IColumnMovingEventArgs>();

    /**
     * Emitted when `IgxColumnComponent` moving ends.
     * Returns the source and target `IgxColumnComponent` objects. This event is cancelable.
     * ```typescript
     * movingEnds(event: IColumnMovingEndEventArgs){
     *     const movingEnds = event;
     * }
     * ```
     * ```html
     * <igx-grid [columnHiding]="true" [showToolbar]="true" (onColumnMovingEnd)="movingEnds($event)"></igx-grid>
     * ```
     */
    @Output()
    public onColumnMovingEnd = new EventEmitter<IColumnMovingEndEventArgs>();

    /**
     * @hidden
     */
    @Output()
    protected onDensityChanged = new EventEmitter<any>();

    /**
     * @hidden
     */
    @ContentChildren(IgxColumnComponent, { read: IgxColumnComponent, descendants: true })
    public columnList: QueryList<IgxColumnComponent>;

    /**
     * @hidden
     */
    @ContentChild(IgxGroupByRowTemplateDirective, { read: IgxGroupByRowTemplateDirective })
    protected groupTemplate: IgxGroupByRowTemplateDirective;

    /**
     * A list of `IgxGridRowComponent`.
     * ```typescript
     * const rowList = this.grid.rowList;
     * ```
     */
    @ViewChildren('row')
    public rowList: QueryList<any>;

    /**
     * A list of `IgxGridRowComponent`, currently rendered.
     * ```typescript
     * const dataList = this.grid.dataRowList;
     * ```
     */
    @ViewChildren(IgxGridRowComponent, { read: IgxGridRowComponent })
    public dataRowList: QueryList<any>;

    /**
     * A list of all group rows.
     * ```typescript
     * const groupList = this.grid.groupsRowList;
     * ```
     */
    @ViewChildren(IgxGridGroupByRowComponent, { read: IgxGridGroupByRowComponent })
    public groupsRowList: QueryList<IgxGridGroupByRowComponent>;

    /**
     * A template reference for the template when the filtered `IgxGridComponent` is empty.
     * ```
     * const emptyTempalte = this.grid.emptyGridTemplate;
     * ```
     */
    @ViewChild('emptyFilteredGrid', { read: TemplateRef })
    public emptyFilteredGridTemplate: TemplateRef<any>;

    /**
     * A template reference for the template when the `IgxGridComponent` is empty.
     * ```
     * const emptyTempalte = this.grid.emptyGridTemplate;
     * ```
     */
    @ViewChild('defaultEmptyGrid', { read: TemplateRef })
    public emptyGridDefaultTemplate: TemplateRef<any>;

<<<<<<< HEAD
    /**
     * @hidden
     */
=======
    @ViewChild('defaultDropArea', { read: TemplateRef })
    public defaultDropAreaTemplate: TemplateRef<any>;

>>>>>>> eab16332
    @ViewChild('scrollContainer', { read: IgxForOfDirective })
    public parentVirtDir: IgxForOfDirective<any>;

    /**
     * @hidden
     */
    @ViewChild('verticalScrollContainer', { read: IgxForOfDirective })
    public verticalScrollContainer: IgxForOfDirective<any>;

    /**
     * @hidden
     */
    @ViewChild('scr', { read: ElementRef })
    public scr: ElementRef;

    /**
     * @hidden
     */
    @ViewChild('paginator', { read: ElementRef })
    public paginator: ElementRef;

    /**
     * @hidden
     */
    @ViewChild('headerContainer', { read: IgxForOfDirective })
    public headerContainer: IgxForOfDirective<any>;

    /**
     * @hidden
     */
    @ViewChild('headerCheckboxContainer')
    public headerCheckboxContainer: ElementRef;

    /**
     * @hidden
     */
    @ViewChild('headerGroupContainer')
    public headerGroupContainer: ElementRef;

    /**
     * @hidden
     */
    @ViewChild('headerCheckbox', { read: IgxCheckboxComponent })
    public headerCheckbox: IgxCheckboxComponent;

    /**
     * @hidden
     */
    @ViewChild('groupArea')
    public groupArea: ElementRef;

    /**
     * @hidden
     */
    @ViewChild('theadRow')
    public theadRow: ElementRef;

    /**
     * @hidden
     */
    @ViewChild('tbody')
    public tbody: ElementRef;

    /**
     * @hidden
     */
    @ViewChild('tfoot')
    public tfoot: ElementRef;

    /**
     * @hidden
     */
    @ViewChild('summaries')
    public summaries: ElementRef;

    /**
     * @hidden
     */
    @HostBinding('attr.tabindex')
    public tabindex = 0;

    /**
     * @hidden
     */
    @HostBinding('attr.class')
    get hostClass(): string {
        switch (this._displayDensity) {
            case DisplayDensity.cosy:
                return 'igx-grid--cosy';
            case DisplayDensity.compact:
                return 'igx-grid--compact';
            default:
                return 'igx-grid';
        }
    }

    /**
     * @hidden
     */
    get groupAreaHostClass(): string {
        switch (this._displayDensity) {
            case DisplayDensity.cosy:
                return 'igx-drop-area--cosy';
            case DisplayDensity.compact:
                return 'igx-drop-area--compact';
            default:
                return 'igx-drop-area';
        }
    }

    /**
     * @hidden
     */
    @HostBinding('attr.role')
    public hostRole = 'grid';

    /**
     * @hidden
     */
    get pipeTrigger(): number {
        return this._pipeTrigger;
    }

    /**
     * Returns the sorting state of the `IgxGridComponent`.
     * ```typescript
     * const sortingState = this.grid.sortingExpressions;
     * ```
     */
    @Input()
    get sortingExpressions() {
        return this._sortingExpressions;
    }

    /**
     * Sets the sorting state of the `IgxGridComponent`.
     * ```typescript
     * this.grid.sortingExpressions = [{
     *     fieldName: "ID",
     *     dir: SortingDirection.Desc,
     *     ignoreCase: true
     * }];
     * ```
     */
    set sortingExpressions(value) {
        this._sortingExpressions = cloneArray(value);
        this.cdr.markForCheck();

        this.restoreHighlight();
    }

    /**
     * Returns the state of the grid virtualization, including the start index and how many records are rendered.
     * ```typescript
     * const gridVirtState = this.grid1.virtualizationState;
     * ```
     */
    get virtualizationState() {
        return this.verticalScrollContainer.state;
    }

    /**
     * @hidden
     */
    set virtualizationState(state) {
        this.verticalScrollContainer.state = state;
    }

    /**
     * Returns the total number of records in the data source.
     * Works only with remote grid virtualization.
     * ```typescript
     * const itemCount = this.grid1.totalItemCount;
     * ```
     */
    get totalItemCount() {
        return this.verticalScrollContainer.totalItemCount;
    }

    /**
     * Sets the total number of records in the data source.
     * This property is required for virtualization to function when the grid is bound remotely.
     * ```typescript
     * this.grid1.totalItemCount = 55;
     * ```
     */
    set totalItemCount(count) {
        this.verticalScrollContainer.totalItemCount = count;
        this.cdr.detectChanges();
    }

    /**
     * @hidden
     */
    get maxLevelHeaderDepth() {
        if (this._maxLevelHeaderDepth === null) {
            this._maxLevelHeaderDepth =  this.columnList.reduce((acc, col) => Math.max(acc, col.level), 0);
        }
        return this._maxLevelHeaderDepth;
    }

    /**
     * Returns the number of hidden `IgxColumnComponent`.
     * ```typescript
     * const hiddenCol = this.grid.hiddenColumnsCount;
     * ``
     */
    get hiddenColumnsCount() {
        return this.columnList.filter((col) => col.columnGroup === false && col.hidden === true).length;
    }

    /**
     * Returns the text to be displayed inside the toggle button
     * for the built-in column hiding UI of the`IgxColumnComponent`.
     * ```typescript
     * const hiddenColText = this.grid.hiddenColumnsText;
     * ``
     */
    @Input()
    get hiddenColumnsText() {
        return this._hiddenColumnsText;
    }

    /**
     * Sets the text to be displayed inside the toggle button
     * for the built-in column hiding UI of the`IgxColumnComponent`.
     * ```typesciprt
     * <igx-grid [columnHiding]="true" [showToolbar]="true" [hiddenColumnsText]="'Hidden Columns'"></igx-grid>
     * ```
     */
    set hiddenColumnsText(value) {
        this._hiddenColumnsText = value;

    }

    /**
     * Returns the text to be displayed inside the toggle button
     * for the built-in column pinning UI of the`IgxColumnComponent`.
     * ```typescript
     * const pinnedText = this.grid.pinnedColumnsText;
     * ```
     */
    @Input()
    get pinnedColumnsText() {
        return this._pinnedColumnsText;
    }

    /**
     * Sets the text to be displayed inside the toggle button
     * for the built-in column pinning UI of the`IgxColumnComponent`.
     * ```html
     * <igx-grid [pinnedColumnsText]="'PinnedCols Text" [data]="data" [width]="'100%'" [height]="'500px'"></igx-grid>
     * ```
     */
    set pinnedColumnsText(value) {
        this._pinnedColumnsText = value;
    }

    /**
     * @hidden
    */
    public columnsWithNoSetWidths = null;

    /* Toolbar related definitions */
    private _showToolbar = false;
    private _exportExcel = false;
    private _exportCsv = false;
    private _toolbarTitle: string = null;
    private _exportText: string = null;
    private _exportExcelText: string = null;
    private _exportCsvText: string = null;

    /**
     * Provides access to the `IgxToolbarComponent`.
     * ```typescript
     * const gridToolbar = this.grid.toolbar;
     * ```
     */
    @ViewChild('toolbar', { read: IgxGridToolbarComponent })
    public toolbar: IgxGridToolbarComponent = null;

    @ViewChild('toolbar', { read: ElementRef })
    private toolbarHtml: ElementRef = null;

    public get shouldShowToolbar(): boolean {
        return this.showToolbar &&
               (this.columnHiding ||
                this.columnPinning ||
                this.exportExcel ||
                this.exportCsv ||
                (this.toolbarTitle && this.toolbarTitle !== null && this.toolbarTitle !== ''));
    }

    /**
     * Returns whether the `IgxGridComponent`'s toolbar is shown or hidden.
     * ```typescript
     * const toolbarGrid = this.grid.showToolbar;
     * ```
     */
    @Input()
    public get showToolbar(): boolean {
        return this._showToolbar;
    }

    /**
     * Shows or hides the `IgxGridComponent`'s toolbar.
     * ```html
     * <igx-grid [data]="localData" [showToolbar]="true" [autoGenerate]="true" ></igx-grid>
     * ```
     */
    public set showToolbar(newValue: boolean) {
        if (this._showToolbar !== newValue) {
            this._showToolbar = newValue;
            this.cdr.markForCheck();
            if (this._ngAfterViewInitPaassed) {
                this.calculateGridSizes();
            }
        }
    }

    /**
     * Returns the toolbar's title.
     * ```typescript
     * const toolbarTitle  = this.grid.toolbarTitle;
     * ```
     */
    @Input()
    public get toolbarTitle(): string {
        return this._toolbarTitle;
    }

    /**
     * Sets the toolbar's title.
     * ```html
     * <igx-grid [data]="localData" [showToolbar]="true" [autoGenerate]="true" [toolbarTitle]="'My Grid'"></igx-grid>
     * ```
     */
    public set toolbarTitle(newValue: string) {
        if (this._toolbarTitle !== newValue) {
            this._toolbarTitle = newValue;
            this.cdr.markForCheck();
            if (this._ngAfterViewInitPaassed) {
                this.calculateGridSizes();
            }
        }
    }

    /**
     * Returns whether the option for exporting to MS Excel is enabled or disabled.
     * ```typescript
     * cosnt excelExporter = this.grid.exportExcel;
     * ```
     */
    @Input()
    public get exportExcel(): boolean {
        return this._exportExcel;
    }

    /**
     * Enable or disable the option for exporting to MS Excel.
     * ```html
     * <igx-grid [data]="localData" [showToolbar]="true" [autoGenerate]="true" [exportExcel]="true"></igx-grid>
     * ```
     */
    public set exportExcel(newValue: boolean) {
        if (this._exportExcel !== newValue) {
            this._exportExcel = newValue;
            this.cdr.markForCheck();
            if (this._ngAfterViewInitPaassed) {
                this.calculateGridSizes();
            }
        }
    }

    /**
     * Returns whether the option for exporting to CSV is enabled or disabled.
     * ```typescript
     * const exportCsv = this.grid.exportCsv;
     * ```
     */
    @Input()
    public get exportCsv(): boolean {
        return this._exportCsv;
    }

    /**
     * Enable or disable the option for exporting to CSV.
     * ```html
     * <igx-grid [data]="localData" [showToolbar]="true" [autoGenerate]="true" [exportCsv]="true"></igx-grid>
     * ```
     */
    public set exportCsv(newValue: boolean) {
        if (this._exportCsv !== newValue) {
            this._exportCsv = newValue;
            this.cdr.markForCheck();
            if (this._ngAfterViewInitPaassed) {
                this.calculateGridSizes();
            }
        }
    }

    /**
     * Returns the textual content for the main export button.
     * ```typescript
     * const exportText = this.grid.exportText;
     * ```
     */
    @Input()
    public get exportText(): string {
        return this._exportText;
    }

    /**
     * Sets the textual content for the main export button.
     * ```html
     * <igx-grid [data]="localData" [showToolbar]="true" [exportText]="'My Exporter'" [exportCsv]="true"></igx-grid>
     * ```
     */
    public set exportText(newValue: string) {
        if (this._exportText !== newValue) {
            this._exportText = newValue;
            this.cdr.markForCheck();
            if (this._ngAfterViewInitPaassed) {
                this.calculateGridSizes();
            }
        }
    }

    /**
     * Returns the textual content for the MS Excel export button.
     * ```typescript
     * const excelText = this.grid.exportExcelText;
     * ```
     */
    @Input()
    public get exportExcelText(): string {
        return this._exportExcelText;
    }

    /**
     * Sets the textual content for the MS Excel export button.
     * ```html
     * <igx-grid [exportExcelText]="'My Excel Exporter" [showToolbar]="true" [exportText]="'My Exporter'" [exportCsv]="true"></igx-grid>
     * ```
     */
    public set exportExcelText(newValue: string) {
        if (this._exportExcelText !== newValue) {
            this._exportExcelText = newValue;
            this.cdr.markForCheck();
            if (this._ngAfterViewInitPaassed) {
                this.calculateGridSizes();
            }
        }
    }

    /**
     * Returns the textual content for the CSV export button.
     * ```typescript
     * const csvText = this.grid.exportCsvText;
     * ```
     */
    @Input()
    public get exportCsvText(): string {
        return this._exportCsvText;
    }

    /**
     * Sets the textual content for the CSV export button.
     * ```html
     * <igx-grid [exportCsvText]="'My Csv Exporter" [showToolbar]="true" [exportText]="'My Exporter'" [exportExcel]="true"></igx-grid>
     * ```
     */
    public set exportCsvText(newValue: string) {
        if (this._exportCsvText !== newValue) {
            this._exportCsvText = newValue;
            this.cdr.markForCheck();
            if (this._ngAfterViewInitPaassed) {
                this.calculateGridSizes();
            }
        }
    }

    /**
     * Emitted when an export process is initiated by the user.
     * ```typescript
     * toolbarExporting(event: IGridToolbarExportEventArgs){
     *     const toolbarExporting = event;
     * }
     * ```
     */
    @Output()
    public onToolbarExporting = new EventEmitter<IGridToolbarExportEventArgs>();

    /* End of toolbar related definitions */

    /**
     * @hidden
     */
    public pagingState;
    /**
     * @hidden
     */
    public calcWidth: number;
    /**
     * @hidden
     */
    public calcRowCheckboxWidth: number;
    /**
     * @hidden
     */
    public calcHeight: number;
    /**
     * @hidden
     */
    public tfootHeight: number;
    /**
     * @hidden
     */
    public chipsGoupingExpressions = [];
    /**
     * @hidden
     */
    public summariesHeight: number;

    /**
     * @hidden
     */
    public draggedColumn: IgxColumnComponent;
    /**
     * @hidden
     */
    public isColumnResizing: boolean;
    /**
     * @hidden
     */
    public isColumnMoving: boolean;

    /**
     * @hidden
     */
    public eventBus = new Subject<boolean>();

    /**
     * @hidden
     */
    public allRowsSelected = false;

    /**
     * @hidden
     */
    public lastSearchInfo: ISearchInfo = {
        searchText: '',
        caseSensitive: false,
        activeMatchIndex: 0,
        matchInfoCache: []
    };

    /**
     * @hidden
     */
    protected destroy$ = new Subject<boolean>();

    /**
     * @hidden
     */
    protected _perPage = 15;
    /**
     * @hidden
     */
    protected _page = 0;
    /**
     * @hidden
     */
    protected _paging = false;
    /**
     * @hidden
     */
    protected _rowSelection = false;
    /**
     * @hidden
     */
    protected _pipeTrigger = 0;
    /**
     * @hidden
     */
    protected _columns: IgxColumnComponent[] = [];
    /**
     * @hidden
     */
    protected _pinnedColumns: IgxColumnComponent[] = [];
    /**
     * @hidden
     */
    protected _unpinnedColumns: IgxColumnComponent[] = [];
    /**
     * @hidden
     */
    protected _filteringExpressionsTree: IFilteringExpressionsTree = new FilteringExpressionsTree(FilteringLogic.And);
    /**
     * @hidden
     */
    protected _sortingExpressions = [];
    /**
     * @hidden
     */
    protected _maxLevelHeaderDepth = null;
    /**
     * @hidden
     */
    protected _groupingExpressions = [];
    /**
     * @hidden
     */
    protected _groupingExpandState: IGroupByExpandState[] = [];
    /**
     * @hidden
     */
    protected _groupRowTemplate: TemplateRef<any>;
    /**
     * @hidden
     */
    protected _groupAreaTemplate: TemplateRef<any>;
    /**
     * @hidden
     */
    protected _columnHiding = false;
    /**
     * @hidden
     */
    protected _columnPinning = false;
    private _filteredData = null;
    private resizeHandler;
    private columnListDiffer;
    private _hiddenColumnsText = '';
    private _pinnedColumnsText = '';
    private _height = '100%';
    private _width = '100%';
    private _rowHeight;
    private _displayDensity = DisplayDensity.comfortable;
    private _ngAfterViewInitPaassed = false;

    private _columnWidth: string;
    private _columnWidthSetByUser = false;

    constructor(
        private gridAPI: IgxGridAPIService,
        public selectionAPI: IgxSelectionAPIService,
        private elementRef: ElementRef,
        private zone: NgZone,
        @Inject(DOCUMENT) public document,
        public cdr: ChangeDetectorRef,
        private resolver: ComponentFactoryResolver,
        private differs: IterableDiffers,
        private viewRef: ViewContainerRef) {

        this.resizeHandler = () => {
            this.calculateGridSizes();
            this.zone.run(() => this.markForCheck());
        };
    }

    /**
     * @hidden
     */
    public ngOnInit() {
        this.gridAPI.register(this);
        this.setEventBusSubscription();
        this.setVerticalScrollSubscription();
        this.columnListDiffer = this.differs.find([]).create(null);
        this.calcWidth = this._width && this._width.indexOf('%') === -1 ? parseInt(this._width, 10) : 0;
        this.calcHeight = 0;
        this.calcRowCheckboxWidth = 0;

        this.onRowAdded.pipe(takeUntil(this.destroy$)).subscribe(() => this.clearSummaryCache());
        this.onRowDeleted.pipe(takeUntil(this.destroy$)).subscribe(() => this.clearSummaryCache());
        this.onFilteringDone.pipe(takeUntil(this.destroy$)).subscribe(() => this.clearSummaryCache());
        this.onEditDone.pipe(takeUntil(this.destroy$)).subscribe((editCell) => this.clearSummaryCache(editCell));
        this.onColumnMoving.pipe(takeUntil(this.destroy$)).subscribe((source) => {
            this.gridAPI.submit_value(this.id);
        });
    }

    /**
     * @hidden
     */
    public ngAfterContentInit() {
        if (this.autoGenerate) {
            this.autogenerateColumns();
        }
        if (this.groupTemplate) {
            this._groupRowTemplate = this.groupTemplate.template;
        }

        this.initColumns(this.columnList, (col: IgxColumnComponent) => this.onColumnInit.emit(col));
        this.columnListDiffer.diff(this.columnList);
        this.clearSummaryCache();
        this.summariesHeight = this.calcMaxSummaryHeight();
        this._derivePossibleHeight();
        this.markForCheck();

        this.columnList.changes
            .pipe(takeUntil(this.destroy$))
            .subscribe((change: QueryList<IgxColumnComponent>) => {
                const diff = this.columnListDiffer.diff(change);
                if (diff) {

                    this.initColumns(this.columnList);

                    diff.forEachAddedItem((record: IterableChangeRecord<IgxColumnComponent>) => {
                        this.clearSummaryCache();
                        this.calculateGridSizes();
                        this.onColumnInit.emit(record.item);
                    });

                    diff.forEachRemovedItem((record: IterableChangeRecord<IgxColumnComponent>) => {
                        // Recalculate Summaries
                        this.clearSummaryCache();
                        this.calculateGridSizes();

                        // Clear Filtering
                        this.gridAPI.clear_filter(this.id, record.item.field);

                        // Clear Sorting
                        this.gridAPI.clear_sort(this.id, record.item.field);
                    });
                }
                this.markForCheck();
            });
        const vertScrDC = this.verticalScrollContainer.dc.instance._viewContainer.element.nativeElement;
        vertScrDC.addEventListener('scroll', (evt) => { this.scrollHandler(evt); });
    }

    /**
     * @hidden
     */
    public ngAfterViewInit() {
        this.zone.runOutsideAngular(() => {
            this.document.defaultView.addEventListener('resize', this.resizeHandler);
        });
        this._derivePossibleWidth();
        this.initPinning();
        this.calculateGridSizes();
        this.onDensityChanged.pipe(takeUntil(this.destroy$)).subscribe(() => {
            requestAnimationFrame(() => {
                this.summariesHeight = 0;
                this.reflow();
            });
        });
        this._ngAfterViewInitPaassed = true;
    }

    /**
     * @hidden
     */
    public ngOnDestroy() {
        this.zone.runOutsideAngular(() => this.document.defaultView.removeEventListener('resize', this.resizeHandler));
        this.destroy$.next(true);
        this.destroy$.complete();
        this.gridAPI.unset(this.id);
    }

    /**
     * @hidden
     */
    public dataLoading(event) {
        this.onDataPreLoad.emit(event);
    }

    /**
     * Toggles the specified column's visibility.
     * ```typescript
     * this.grid1.toggleColumnVisibility({
     *       column: this.grid1.columns[0],
     *       newValue: true
     * });
     * ```
     */
    public toggleColumnVisibility(args: IColumnVisibilityChangedEventArgs) {
        const col = this.getColumnByName(args.column.field);
        col.hidden = args.newValue;
        this.onColumnVisibilityChanged.emit(args);

        this.markForCheck();
    }

    /**
     * Returns the native element of the `IgxGridComponent`.
     * ```typescript
     * const nativeEl = this.grid.nativeElement.
     * ```
     */
    get nativeElement() {
        return this.elementRef.nativeElement;
    }

    /**
     * Returns the template reference of the `IgxGridComponent`'s group row.
     * ```
     * const groupRowTemplate = this.grid.groupRowTemplate;
     * ```
     */
    get groupRowTemplate(): TemplateRef<any> {
        return this._groupRowTemplate;
    }

    /**
     * Sets the template reference of the `IgxGridComponent`'s group `IgxGridRowComponent`.
     * ```typescript
     * this.grid.groupRowTemplate = myRowTemplate.
     * ```
     */
    set groupRowTemplate(template: TemplateRef<any>) {
        this._groupRowTemplate = template;
        this.markForCheck();
    }


    /**
     * Returns the template reference of the `IgxGridComponent`'s group area.
     * ```typescript
     * const groupAreaTemplate = this.grid.groupAreaTemplate;
     * ```
     */
    get groupAreaTemplate(): TemplateRef<any> {
        return this._groupAreaTemplate;
    }

    /**
     * Sets the template reference of the `IgxGridComponent`'s group area.
     * ```typescript
     * this.grid.groupAreaTemplate = myAreaTemplate.
     * ```
     */
    set groupAreaTemplate(template: TemplateRef<any>) {
        this._groupAreaTemplate = template;
        this.markForCheck();
    }

    /**
     * @hidden
     */
    get calcResizerHeight(): number {
        if (this.hasSummarizedColumns) {
            return this.theadRow.nativeElement.clientHeight + this.tbody.nativeElement.clientHeight +
                this.tfoot.nativeElement.clientHeight;
        }
        return this.theadRow.nativeElement.clientHeight + this.tbody.nativeElement.clientHeight;
    }

    /**
     * Returns the `IgxGridComponent`'s rows height.
     * ```typescript
     * const rowHeigh = this.grid.defaultRowHeight;
     * ```
     */
    get defaultRowHeight(): number {
        switch (this._displayDensity) {
            case DisplayDensity.compact:
                return 32;
            case DisplayDensity.cosy:
                return 40;
            case DisplayDensity.comfortable:
            default:
                return 50;
        }
    }

    /**
     * Returns the maximum width of the container for the pinned `IgxColumnComponent`s.
     * ```typescript
     * const maxPinnedColWidth = this.grid.calcPinnedContainerMaxWidth;
     * ```
     */
    get calcPinnedContainerMaxWidth(): number {
        return (this.calcWidth * 80) / 100;
    }

    /**
     * Returns the minimum width of the container for the unpinned `IgxColumnComponent`s.
     * ```typescript
     * const minUnpinnedColWidth = this.grid.unpinnedAreaMinWidth;
     * ```
     */
    get unpinnedAreaMinWidth(): number {
        return (this.calcWidth * 20) / 100;
    }

    /**
     * Returns the current width of the container for the pinned `IgxColumnComponent`s.
     * ```typescript
     * const pinnedWidth = this.grid.getPinnedWidth;
     * ```
     */
    get pinnedWidth() {
        return this.getPinnedWidth();
    }

    /**
     * Returns the current width of the container for the unpinned `IgxColumnComponent`s.
     * ```typescript
     * const unpinnedWidth = this.grid.getUnpinnedWidth;
     * ```
     */
    get unpinnedWidth() {
        return this.getUnpinnedWidth();
    }

    /**
     * @hidden
     */
    get summariesMargin() {
        return this.rowSelectable ? this.calcRowCheckboxWidth : 0;
    }

    /**
     * Returns an array of `IgxColumnComponent`s.
     * ```typescript
     * const colums = this.grid.columns.
     * ```
     */
    get columns(): IgxColumnComponent[] {
        return this._columns;
    }

    /**
     * Returns an array of the pinned `IgxColumnComponent`s.
     * ```typescript
     * const pinnedColumns = this.grid.pinnedColumns.
     * ```
     */
    get pinnedColumns(): IgxColumnComponent[] {
        return this._pinnedColumns.filter((col) => !col.hidden);
    }

    /**
     * Returns an array of unpinned `IgxColumnComponent`s.
     * ```typescript
     * const unpinnedColumns = this.grid.unpinnedColumns.
     * ```
     */
    get unpinnedColumns(): IgxColumnComponent[] {
        return this._unpinnedColumns.filter((col) => !col.hidden); // .sort((col1, col2) => col1.index - col2.index);
    }

    /**
     * Returns the `IgxColumnComponent` by field name.
     * ```typescript
     * const myCol = this.grid1.getColumnByName("ID");
     * ```
     * @param name
     */
    public getColumnByName(name: string): IgxColumnComponent {
        return this.columnList.find((col) => col.field === name);
    }

    /**
     * Returns the `IgxColumnComponent` by index.
     * ```typescript
     * const myRow = this.grid1.getRowByIndex(1);
     * ```
     * @param index
     */
    public getRowByIndex(index: number): IgxGridRowComponent {
        return this.gridAPI.get_row_by_index(this.id, index);
    }

    /**
     * Returns `IgxGridRowComponent` object by the specified primary key .
     * Requires that the `primaryKey` property is set.
     * ```typescript
     * const myRow = this.grid1.getRowByKey("cell5");
     * ```
     * @param keyValue
     */
    public getRowByKey(keyValue: any): IgxGridRowComponent {
        return this.gridAPI.get_row_by_key(this.id, keyValue);
    }

    /**
     * Returns an array of visible `IgxColumnComponent`s.
     * ```typescript
     * const visibleColumns = this.grid.visibleColumns.
     * ```
     */
    get visibleColumns(): IgxColumnComponent[] {
        return this.columnList.filter((col) => !col.hidden);
    }

    /**
     * Returns the `IgxGridCellComponent` that matches the conditions.
     * ```typescript
     * const myCell = this.grid1.getCellByColumn(2,"UnitPrice");
     * ```
     * @param rowIndex
     * @param columnField
     */
    public getCellByColumn(rowIndex: number, columnField: string): IgxGridCellComponent {
        const columnId = this.columnList.map((column) => column.field).indexOf(columnField);
        if (columnId !== -1) {
            return this.gridAPI.get_cell_by_index(this.id, rowIndex, columnId);
        }
    }

    /**
     * Returns an `IgxGridCellComponent` object by the specified primary key and column field.
     * Requires that the primaryKey property is set.
     * ```typescript
     * grid.getCellByKey(1, 'index');
     * ```
     * @param rowSelector match any rowID
     * @param columnField
     */
    public getCellByKey(rowSelector: any, columnField: string): IgxGridCellComponent {
        return this.gridAPI.get_cell_by_key(this.id, rowSelector, columnField);
    }

    /**
     * Returns the total number of pages.
     * ```typescript
     * const totalPages = this.grid.totalPages;
     * ```
     */
    get totalPages(): number {
        if (this.pagingState) {
            return this.pagingState.metadata.countPages;
        }
        return -1;
    }

    /**
     * Returns the total number of records.
     * Only functions when paging is enabled.
     * ```typescript
     * const totalRecords = this.grid.totalRecords;
     * ```
     */
    get totalRecords(): number {
        if (this.pagingState) {
            return this.pagingState.metadata.countRecords;
        }
    }

    /**
     * Returns if the current page is the first page.
     * ```typescript
     * const firstPage = this.grid.isFirstPage;
     * ```
     */
    get isFirstPage(): boolean {
        return this.page === 0;
    }

    /**
     * Returns if the current page is the last page.
     * ```typescript
     * const lastPage = this.grid.isLastPage;
     * ```
     */
    get isLastPage(): boolean {
        return this.page + 1 >= this.totalPages;
    }

    /**
     * Returns the total width of the `IgxGridComponent`.
     * ```typescript
     * const gridWidth = this.grid.totalWidth;
     * ```
     */
    get totalWidth(): number {
        // Take only top level columns
        const cols = this.visibleColumns.filter(col => col.level === 0 && !col.pinned);
        let totalWidth = 0;
        let i = 0;
        for (i; i < cols.length; i++) {
            totalWidth += parseInt(cols[i].width, 10) || 0;
        }
        return totalWidth;
    }

    /**
     * @hidden
     */
    protected _moveColumns(from: IgxColumnComponent, to: IgxColumnComponent) {
        const list = this.columnList.toArray();
        const fi = list.indexOf(from);
        const ti = list.indexOf(to);

        const activeInfo = IgxTextHighlightDirective.highlightGroupsMap.get(this.id);
        const activeColumnIndex = activeInfo.columnIndex;
        let activeColumn = null;

        if (activeInfo.columnIndex !== -1) {
            activeColumn = list[activeColumnIndex];
        }

        list.splice(ti, 0, ...list.splice(fi, 1));
        const newList = this._resetColumnList(list);
        this.columnList.reset(newList);
        this.columnList.notifyOnChanges();

        if (activeColumn !== null && activeColumn !== undefined) {
            const newIndex = newList.indexOf(activeColumn);
            IgxColumnComponent.updateHighlights(activeColumnIndex, newIndex, this);
        }
    }

    /**
     * @hidden
     */
    protected _resetColumnList(list?) {
        if (!list) {
            list = this.columnList.toArray();
        }
        let newList = [];
        list.filter(c => c.level === 0).forEach(p => {
            newList.push(p);
            if (p.columnGroup) {
                newList = newList.concat(p.allChildren);
            }
        });
        return newList;
    }

    /**
     * @hidden
     */
    protected _moveChildColumns(parent: IgxColumnComponent, from: IgxColumnComponent, to: IgxColumnComponent) {
        const buffer = parent.children.toArray();
        const fi = buffer.indexOf(from);
        const ti = buffer.indexOf(to);
        buffer.splice(ti, 0, ...buffer.splice(fi, 1));
        parent.children.reset(buffer);
    }

    /**
     * Moves a column to the specified drop target.
     * ```typescript
     * grid.moveColumn(compName, persDetails);
     * ```
     */
    public moveColumn(column: IgxColumnComponent, dropTarget: IgxColumnComponent) {
        if (column.level !== dropTarget.level) {
            return;
        }
        this.gridAPI.submit_value(this.id);
        if (column.level) {
            this._moveChildColumns(column.parent, column, dropTarget);
        }

        if (dropTarget.pinned && column.pinned) {
            const pinned = this._pinnedColumns;
            pinned.splice(pinned.indexOf(dropTarget), 0, ...pinned.splice(pinned.indexOf(column), 1));
        }

        if (dropTarget.pinned && !column.pinned) {
            column.pin(dropTarget.index);
        }

        if (!dropTarget.pinned && column.pinned) {
            column.pinned = false;
        }

        this._moveColumns(column, dropTarget);
    }

    /**
     * Goes to the next page of the `IgxGridComponent`, if the grid is not already at the last page.
     * ```typescript
     * this.grid1.nextPage();
     * ```
     */
    public nextPage(): void {
        if (!this.isLastPage) {
            this.page += 1;
        }
    }

    /**
     * Goes to the previous page of the `IgxGridComponent`, if the grid is not already at the first page.
     * ```typescript
     * this.grid1.previousPage();
     * ```
     */
    public previousPage(): void {
        if (!this.isFirstPage) {
            this.page -= 1;
        }
    }

    /**
     * Goes to the desired page.
     * ```typescript
     * this.grid1.paginate(1);
     * ```
     * @param val
     */
    public paginate(val: number): void {
        if (val < 0) {
            return;
        }
        this.page = val;
    }

    /**
     * Manually marks the `IgxGridComponent` for change detection.
     * ```typescript
     * this.grid1.markForCheck();
     * ```
     */
    public markForCheck() {
        if (this.rowList) {
            this.rowList.forEach((row) => row.cdr.markForCheck());
        }
        this.cdr.detectChanges();
    }

    /**
     * Creates a new `IgxGridRowComponent` and adds the data record to the end of the data source.
     * ```typescript
     * const record = {
     *     ID: this.grid1.data[this.grid1.data.length - 1].ID + 1,
     *     Name: this.newRecord
     * };
     * this.grid1.addRow(record);
     * ```
     * @param data
     */
    public addRow(data: any): void {
        this.data.push(data);
        this.onRowAdded.emit({ data });
        this._pipeTrigger++;
        this.cdr.markForCheck();

        this.refreshSearch();
    }

    /**
     * Removes the `IgxGridRowComponent` and the corresponding data record by primary key.
     * Requires that the `primaryKey` property is set.
     * The method accept rowSelector as a parameter, which is the rowID.
     * ```typescript
     * this.grid1.deleteRow(0);
     * ```
     * @param rowSelector
     */
    public deleteRow(rowSelector: any): void {
        if (this.primaryKey !== undefined && this.primaryKey !== null) {
            const row = this.gridAPI.get_row_by_key(this.id, rowSelector);
            if (row) {
                const index = this.data.indexOf(row.rowData);
                const editableCell = this.gridAPI.get_cell_inEditMode(this.id);
                if (editableCell && editableCell.cellID.rowID === row.rowID) {
                    this.gridAPI.escape_editMode(this.id, editableCell.cellID);
                }
                if (this.rowSelectable === true) {
                    this.deselectRows([row.rowID]);
                }
                this.data.splice(index, 1);
                this.onRowDeleted.emit({ data: row.rowData });
                this._pipeTrigger++;
                this.cdr.markForCheck();

                this.refreshSearch();

                if (this.data.length % this.perPage === 0 && this.isLastPage && this.page !== 0) {
                    this.page--;
                }
            }
        }
    }

    /**
     * Updates the `IgxGridRowComponent` and the corresponding data record by primary key.
     * Requires that the `primaryKey` property is set.
     * ```typescript
     * this.gridWithPK.updateCell('Updated', 1, 'ProductName');
     * ```
     * @param value the new value which is to be set.
     * @param rowSelector corresponds to rowID.
     * @param column corresponds to column field.
     */
    public updateCell(value: any, rowSelector: any, column: string): void {
        if (this.primaryKey !== undefined && this.primaryKey !== null) {
            const columnEdit = this.columnList.toArray().filter((col) => col.field === column);
            if (columnEdit.length > 0) {
                const columnId = this.columnList.toArray().indexOf(columnEdit[0]);
                const editableCell = this.gridAPI.get_cell_inEditMode(this.id);
                if (editableCell && editableCell.cellID.rowID === rowSelector &&
                    editableCell.cellID.columnID === columnId) {
                        this.gridAPI.escape_editMode(this.id, editableCell.cellID);
                }
                this.gridAPI.update_cell(this.id, rowSelector, columnId, value);
                this.cdr.markForCheck();
                this.refreshSearch();
            }
        }
    }

    /**
     * Updates the `IgxGridRowComponent`, which is specified by
     * rowSelector parameter and the data source record with the passed value.
     * This method will apply requested update only if primary key is specified in the grid.
     * ```typescript
     * grid.updateRow({
     *       ProductID: 1, ProductName: 'Spearmint', InStock: true, UnitsInStock: 1, OrderDate: new Date('2005-03-21')
     *   }, 1);
     * ```
     * @param value
     * @param rowSelector correspond to rowID
     */
    public updateRow(value: any, rowSelector: any): void {
        if (this.primaryKey !== undefined && this.primaryKey !== null) {
            const row = this.gridAPI.get_row_by_key(this.id, rowSelector);
            if (row) {
                const editableCell = this.gridAPI.get_cell_inEditMode(this.id);
                if (editableCell && editableCell.cellID.rowID === row.rowID) {
                    this.gridAPI.escape_editMode(this.id, editableCell.cellID);
                }
                if (this.rowSelectable === true && row.isSelected) {
                    this.deselectRows([row.rowID]);
                    this.gridAPI.update_row(value, this.id, row);
                    this.selectRows([value[this.primaryKey]]);
                } else {
                    this.gridAPI.update_row(value, this.id, row);
                }
                this.cdr.markForCheck();
                this.refreshSearch();
            }
        }
    }

    /**
     * Sort a single `IgxColumnComponent`.
     * Sort the `IgxGridComponent`'s `IgxColumnComponent` based on the provided array of sorting expressions.
     * ```typescript
     * this.grid.sort({ fieldName: name, dir: SortingDirection.Asc, ignoreCase: false });
     * ```
     */
    public sort(expression: ISortingExpression | Array<ISortingExpression>): void;
    public sort(...rest): void {
        this.gridAPI.escape_editMode(this.id);
        if (rest.length === 1 && rest[0] instanceof Array) {
            this._sortMultiple(rest[0]);
        } else {
            this._sort(rest[0]);
        }
    }

    /**
     * Groups by a new `IgxColumnComponent` based on the provided expression or modifies an existing one.
     * ```typescript
     * this.grid.groupBy({ fieldName: name, dir: SortingDirection.Asc, ignoreCase: false });
     * ```
     */
    public groupBy(expression: ISortingExpression | Array<ISortingExpression>): void;
    public groupBy(...rest): void {
        this.gridAPI.submit_value(this.id);
        if (rest.length === 1 && rest[0] instanceof Array) {
            this._groupByMultiple(rest[0]);
        } else {
            this._groupBy(rest[0]);
        }
        this.cdr.detectChanges();
        this.calculateGridSizes();
        this.onGroupingDone.emit(this.sortingExpressions);

        this.restoreHighlight();
    }

    /**
     * Clears all grouping in the grid, if no parameter is passed.
     * If a parameter is provided clears grouping for a particular column
     * ```typescript
     * this.grid.clearGrouping();
     * this.grid.clearGrouping("ID");
     * ```
     * @param name
     */
    public clearGrouping(name?: string): void {
        this.gridAPI.clear_groupby(this.id, name);
        this.calculateGridSizes();

        this.restoreHighlight();
    }

    /**
     * Returns if a group is expanded or not.
     * ```typescript
     * public groupRow: IGroupByRecord;
     * const expandedGroup = this.grid.isExpandedGroup(this.groupRow);
     * ```
     */
    public isExpandedGroup(group: IGroupByRecord): boolean {
        const state: IGroupByExpandState = this._getStateForGroupRow(group);
        return state ? state.expanded : this.groupsExpanded;
    }

    /**
     * Toggles the expansion state of a group.
     * ```typescript
     * public groupRow: IGroupByRecord;
     * const toggleExpGroup = this.grid.toggleGroup(this.groupRow);
     * ```
     */
    public toggleGroup(groupRow: IGroupByRecord) {
        this._toggleGroup(groupRow);
    }

    /**
     * @hidden
     */
    public isGroupByRecord(record: any): boolean {
        // return record.records instance of GroupedRecords fails under Webpack
        return record.records && record.records.length;
    }

    /**
     * Returns if the grid's group by drop area is visible.
     * ```typescript
     * const dropVisible = this.grid.dropAreaVisible;
     * ```
     */
    public get dropAreaVisible(): boolean {
        return (this.draggedColumn && this.draggedColumn.groupable) ||
            !this.chipsGoupingExpressions.length;
    }

    /**
     * Filters a single `IgxColumnComponent`.
     * ```typescript
     * public filter(term) {
     *      this.grid.filter("ProductName", term, IgxStringFilteringOperand.instance().condition("contains"));
     * }
     * ```
     * @param name
     * @param value
     * @param conditionOrExpressionTree
     * @param ignoreCase
     */
    public filter(name: string, value: any, conditionOrExpressionTree?: IFilteringOperation | IFilteringExpressionsTree,
        ignoreCase?: boolean) {
        const col = this.gridAPI.get_column_by_name(this.id, name);
        const filteringIgnoreCase = ignoreCase || (col ? col.filteringIgnoreCase : false);

        if (conditionOrExpressionTree) {
            this.gridAPI.filter(this.id, name, value, conditionOrExpressionTree, filteringIgnoreCase);
        } else {
            const expressionsTreeForColumn = this._filteringExpressionsTree.find(name);
            if (expressionsTreeForColumn instanceof FilteringExpressionsTree) {
                this.gridAPI.filter(this.id, name, value, expressionsTreeForColumn, filteringIgnoreCase);
            } else {
                const expressionForColumn = expressionsTreeForColumn as IFilteringExpression;
                this.gridAPI.filter(this.id, name, value, expressionForColumn.condition, filteringIgnoreCase);
            }
        }
    }

    /**
     * Filters all the `IgxColumnComponent` in the `IgxGridComponent` with the same condition.
     * ```typescript
     * grid.filterGlobal('some', IgxStringFilteringOperand.instance().condition('contains'));
     * ```
     * @param value
     * @param condition
     * @param ignoreCase
     */
    public filterGlobal(value: any, condition?, ignoreCase?) {
        this.gridAPI.filter_global(this.id, value, condition, ignoreCase);
    }

    /**
     * Enables summaries for the specified column and applies your customSummary.
     * If you do not provide the customSummary, then the default summary for the column data type will be applied.
     * ```typescript
     * grid.enableSummaries([{ fieldName: 'ProductName' }, { fieldName: 'ID' }]);
     * ```
     * Enable summaries for the listed columns.
     * ```typescript
     * grid.enableSummaries('ProductName');
     * ```
     * @param rest
     */
    public enableSummaries(...rest) {
        if (rest.length === 1 && Array.isArray(rest[0])) {
            this._multipleSummaries(rest[0], true);
        } else {
            this._summaries(rest[0], true, rest[1]);
        }
        this.summariesHeight = 0;
        this.markForCheck();
        this.calculateGridHeight();
        this.cdr.detectChanges();
    }

    /**
     * Disable summaries for the specified column.
     * ```typescript
     * grid.disableSummaries('ProductName');
     * ```
     *
     * Disable summaries for the listed columns.
     * ```typescript
     * grid.disableSummaries([{ fieldName: 'ProductName' }]);
     * ```
     */
    public disableSummaries(...rest) {
        if (rest.length === 1 && Array.isArray(rest[0])) {
            this._disableMultipleSummaries(rest[0], false);
        } else {
            this._summaries(rest[0], false);
        }
        this.summariesHeight = 0;
        this.markForCheck();
        this.calculateGridHeight();
        this.cdr.detectChanges();
    }

    /**
     * If name is provided, clears the filtering state of the corresponding `IgxColumnComponent`,
     * otherwise clears the filtering state of all `IgxColumnComponent`s.
     * ```typescript
     * this.grid.clearFilter();
     * ```
     * @param name
     */
    public clearFilter(name?: string) {
        if (name) {
            const column = this.gridAPI.get_column_by_name(this.id, name);
            if (!column) {
                return;
            }
        }

        this.gridAPI.clear_filter(this.id, name);
    }

    /**
     * If name is provided, clears the sorting state of the corresponding `IgxColumnComponent`,
     * otherwise clears the sorting state of all `IgxColumnComponent`.
     * ```typescript
     * this.grid.clearSort();
     * ```
     * @param name
     */
    public clearSort(name?: string) {
        if (!name) {
            this.sortingExpressions = [];
            return;
        }
        if (!this.gridAPI.get_column_by_name(this.id, name)) {
            return;
        }
        this.gridAPI.clear_sort(this.id, name);
    }

    /**
     * @hidden
     */
    public clearSummaryCache(editCell?) {
        if (editCell && editCell.cell) {
            this.gridAPI.remove_summary(this.id, editCell.cell.column.filed);
        } else {
            this.gridAPI.remove_summary(this.id);
        }
    }

    // TODO: We have return values here. Move them to event args ??

    /**
     * Pins a column by field name. Returns whether the operation is successful.
     * ```typescript
     * this.grid.pinColumn("ID");
     * ```
     * @param columnName
     * @param index
     */
    public pinColumn(columnName: string | IgxColumnComponent, index?): boolean {
        const col = columnName instanceof IgxColumnComponent ? columnName : this.getColumnByName(columnName);
        return col.pin(index);
    }

    /**
     * Unpins a column by field name. Returns whether the operation is successful.
     * ```typescript
     * this.grid.pinColumn("ID");
     * ```
     * @param columnName
     * @param index
     */
    public unpinColumn(columnName: string | IgxColumnComponent, index?): boolean {
        const col = columnName instanceof IgxColumnComponent ? columnName : this.getColumnByName(columnName);
        return col.unpin(index);
    }

    /**
     * Toggles the expansion state of all group rows recursively.
     * ```typescript
     * this.grid.toggleAllGroupRows;
     * ```
     */
    public toggleAllGroupRows() {
        this.groupingExpansionState = [];
        this.groupsExpanded = !this.groupsExpanded;
    }


    /**
     * Recalculates grid width/height dimensions. Should be run when changing DOM elements dimentions manually that affect the grid's size.
     * ```typescript
     * this.grid.reflow();
     * ```
     */
    public reflow() {
        this.calculateGridSizes();
    }

    /**
     * Finds the next occurrence of a given string in the grid and scrolls to the cell if it isn't visible.
     * Returns how many times the grid contains the string.
     * ```typescript
     * this.grid.findNext("financial");
     * ````
     * @param text the string to search.
     * @param caseSensitive optionally, if the search should be case sensitive (defaults to false).
     */
    public findNext(text: string, caseSensitive?: boolean): number {
        return this.find(text, 1, caseSensitive);
    }

    /**
     * Finds the previous occurrence of a given string in the grid and scrolls to the cell if it isn't visible.
     * Returns how many times the grid contains the string.
     * ```typescript
     * this.grid.findPrev("financial");
     * ````
     * @param text the string to search.
     * @param caseSensitive optionally, if the search should be case sensitive (defaults to false).
     */
    public findPrev(text: string, caseSensitive?: boolean): number {
        return this.find(text, -1, caseSensitive);
    }

    /**
     * Reapplies the existing search.
     * Returns how many times the grid contains the last search.
     * ```typescript
     * this.grid.refreshSearch();
     * ```
     * @param updateActiveInfo
     */
    public refreshSearch(updateActiveInfo?: boolean): number {
        if (this.lastSearchInfo.searchText) {
            this.rebuildMatchCache();

            if (updateActiveInfo) {
                const activeInfo = IgxTextHighlightDirective.highlightGroupsMap.get(this.id);
                this.lastSearchInfo.matchInfoCache.forEach((match, i) => {
                    if (match.column === activeInfo.columnIndex &&
                        match.row === activeInfo.rowIndex &&
                        match.index === activeInfo.index &&
                        match.page === activeInfo.page) {
                        this.lastSearchInfo.activeMatchIndex = i;
                    }
                });
            }

            return this.find(this.lastSearchInfo.searchText, 0, this.lastSearchInfo.caseSensitive, false);
        } else {
            return 0;
        }
    }

    /**
     * 	Removes all the highlights in the cell.
     * ```typescript
     * this.grid.clearSearch();
     * ```
     */
    public clearSearch() {
        this.lastSearchInfo = {
            searchText: '',
            caseSensitive: false,
            activeMatchIndex: 0,
            matchInfoCache: []
        };

        this.rowList.forEach((row) => {
            if (row.cells) {
                row.cells.forEach((c) => {
                    c.clearHighlight();
                });
            }
        });
    }

    /**
     * Returns if the `IgxGridComponent` has groupable columns.
     * ```typescript
     * const groupableGrid = this.grid.hasGroupableColumns;
     * ```
     */
    get hasGroupableColumns(): boolean {
        return this.columnList.some((col) => col.groupable);
    }

    /**
     * Returns if the `IgxGridComponent` has sortable columns.
     * ```typescript
     * const sortableGrid = this.grid.hasSortableColumns;
     * ```
     */
    get hasSortableColumns(): boolean {
        return this.columnList.some((col) => col.sortable);
    }

    /**
     * Returns if the `IgxGridComponent` has editable columns.
     * ```typescript
     * const editableGrid = this.grid.hasEditableColumns;
     * ```
     */
    get hasEditableColumns(): boolean {
        return this.columnList.some((col) => col.editable);
    }

    /**
     * Returns if the `IgxGridComponent` has fiterable columns.
     * ```typescript
     * const filterableGrid = this.grid.hasFilterableColumns;
     * ```
     */
    get hasFilterableColumns(): boolean {
        return this.columnList.some((col) => col.filterable);
    }

    /**
     * Returns if the `IgxGridComponent` has summarized columns.
     * ```typescript
     * const summarizedGrid = this.grid.hasSummarizedColumns;
     * ```
     */
    get hasSummarizedColumns(): boolean {
        return this.columnList.some((col) => col.hasSummary);
    }

    /**
     * Returns if the `IgxGridComponent` has moveable columns.
     * ```typescript
     * const movableGrid = this.grid.hasMovableColumns;
     * ```
     */
    get hasMovableColumns(): boolean {
        return this.columnList && this.columnList.some((col) => col.movable);
    }

    /**
     * Returns if the `IgxGridComponent` has column groups.
     * ```typescript
     * const groupGrid = this.grid.hasColumnGroups;
     * ```
     */
    get hasColumnGroups(): boolean {
        return this.columnList.some(col => col.columnGroup);
    }

    /**
     * Returns an array of the selected `IgxGridCellComponent`s.
     * ```typescript
     * const selectedCells = this.grid.selectedCells;
     * ```
     */
    get selectedCells(): IgxGridCellComponent[] | any[] {
        if (this.rowList) {
            return this.rowList.filter((row) => row instanceof IgxGridRowComponent).map((row) => row.cells.filter((cell) => cell.selected))
                .reduce((a, b) => a.concat(b), []);
        }
        return [];
    }

    /**
     * @hidden
     */
    protected get rowBasedHeight() {
        if (this.data && this.data.length) {
            return this.data.length * this.rowHeight;
        }
        return 0;
    }

    /**
     * @hidden
     */
    protected _derivePossibleHeight() {
        if ((this._height && this._height.indexOf('%') === -1) || !this._height) {
            return;
        }
        if (!this.nativeElement.parentNode.clientHeight) {
            const viewPortHeight = document.documentElement.clientHeight;
            this._height = this.rowBasedHeight <= viewPortHeight ? null : viewPortHeight.toString();
        } else {
            const parentHeight = this.nativeElement.parentNode.getBoundingClientRect().height;
            this._height = this.rowBasedHeight <= parentHeight ? null : this._height;
        }
        this.calculateGridHeight();
        this.cdr.detectChanges();
    }

    /**
     * @hidden
     */
    protected _derivePossibleWidth() {
        if (!this._columnWidthSetByUser) {
            this._columnWidth = this.getPossibleColumnWidth();
            this.initColumns(this.columnList, null);
        }
        this.calculateGridWidth();
    }

    /**
     * @hidden
     */
    protected calculateGridHeight() {
        const computed = this.document.defaultView.getComputedStyle(this.nativeElement);

        // TODO: Calculate based on grid density
        if (this.maxLevelHeaderDepth) {
            this.theadRow.nativeElement.style.height = `${(this.maxLevelHeaderDepth + 1) * this.defaultRowHeight + 1}px`;
        }

        if (!this._height) {
            this.calcHeight = null;
            if (this.hasSummarizedColumns && !this.summariesHeight) {
                this.summariesHeight = this.summaries ?
                    this.calcMaxSummaryHeight() : 0;
            }
            return;
        }

        let toolbarHeight = 0;
        if (this.showToolbar && this.toolbarHtml != null) {
            toolbarHeight = this.toolbarHtml.nativeElement.firstElementChild ?
                this.toolbarHtml.nativeElement.offsetHeight : 0;
        }

        let pagingHeight = 0;
        let groupAreaHeight = 0;
        if (this.paging && this.paginator) {
            pagingHeight = this.paginator.nativeElement.firstElementChild ?
                this.paginator.nativeElement.clientHeight : 0;
        }

        if (!this.summariesHeight) {
            this.summariesHeight = this.summaries ?
                this.calcMaxSummaryHeight() : 0;
        }

        if (this.groupArea) {
            groupAreaHeight = this.groupArea.nativeElement.offsetHeight;
        }

        if (this._height && this._height.indexOf('%') !== -1) {
            /*height in %*/
            this.calcHeight = this._calculateGridBodyHeight(
                parseInt(computed.getPropertyValue('height'), 10), toolbarHeight, pagingHeight, groupAreaHeight);
        } else {
            this.calcHeight = this._calculateGridBodyHeight(
                parseInt(this._height, 10), toolbarHeight, pagingHeight, groupAreaHeight);
        }
    }

    /**
     * @hidden
     */
    protected _calculateGridBodyHeight(gridHeight: number,
        toolbarHeight: number, pagingHeight: number, groupAreaHeight: number) {
        const footerBordersAndScrollbars = this.tfoot.nativeElement.offsetHeight -
            this.tfoot.nativeElement.clientHeight;

        return Math.abs(gridHeight - toolbarHeight -
            this.theadRow.nativeElement.offsetHeight -
            this.summariesHeight - pagingHeight - groupAreaHeight -
            footerBordersAndScrollbars -
            this.scr.nativeElement.clientHeight);
    }

    /**
     * @hidden
     */
    protected getPossibleColumnWidth() {
        let computedWidth = parseInt(
            this.document.defaultView.getComputedStyle(this.nativeElement).getPropertyValue('width'), 10);

        let maxColumnWidth = Math.max(
            ...this.visibleColumns.map((col) => parseInt(col.width, 10))
                .filter((width) => !isNaN(width))
        );

        if (this.rowSelectable) {
            computedWidth -= this.headerCheckboxContainer.nativeElement.clientWidth;
        }

        if (this.columnsWithNoSetWidths === null) {
            this.columnsWithNoSetWidths = this.visibleColumns.filter((col) => !col.columnGroup && col.width === null);
        }

        const sumExistingWidths = this.visibleColumns
            .filter((col) => !col.columnGroup && this.columnsWithNoSetWidths.indexOf(col) === -1)
            .reduce((prev, curr) => prev + parseInt(curr.width, 10), 0);

        maxColumnWidth = !Number.isFinite(sumExistingWidths) ?
            Math.max(computedWidth / this.columnsWithNoSetWidths.length, MINIMUM_COLUMN_WIDTH) :
            Math.max((computedWidth - sumExistingWidths) / this.columnsWithNoSetWidths.length, MINIMUM_COLUMN_WIDTH);

        return maxColumnWidth.toString();
    }

    /**
     * @hidden
     */
    protected calculateGridWidth() {
        const computed = this.document.defaultView.getComputedStyle(this.nativeElement);

        if (this._width && this._width.indexOf('%') !== -1) {
            /* width in %*/
            const width = parseInt(computed.getPropertyValue('width'), 10);
            if (width !== this.calcWidth) {
                this.calcWidth = width;

                this._derivePossibleWidth();
            }
            return;
        }
        this.calcWidth = parseInt(this._width, 10);
    }

    /**
     * @hidden
     */
    protected calcMaxSummaryHeight() {
        let maxSummaryLength = 0;
        this.columnList.filter((col) => col.hasSummary).forEach((column) => {
            this.gridAPI.set_summary_by_column_name(this.id, column.field);
            const getCurrentSummaryColumn = this.gridAPI.get_summaries(this.id).get(column.field);
            if (getCurrentSummaryColumn) {
                if (maxSummaryLength < getCurrentSummaryColumn.length) {
                    maxSummaryLength = getCurrentSummaryColumn.length;
                }
            }
        });
        return maxSummaryLength * this.defaultRowHeight;
    }

    /**
     * @hidden
     */
    protected calculateGridSizes() {
        this.calculateGridWidth();
        this.cdr.detectChanges();
        this.calculateGridHeight();
        if (this.rowSelectable) {
            this.calcRowCheckboxWidth = this.headerCheckboxContainer.nativeElement.clientWidth;
        }
        this.cdr.detectChanges();
    }

    /**
     * Gets calculated width of the pinned area.
     * ```typescript
     * const pinnedWidth = this.grid.getPinnedWidth();
     * ```
     * @param takeHidden If we should take into account the hidden columns in the pinned area.
     */
    public getPinnedWidth(takeHidden = false) {
        const fc = takeHidden ? this._pinnedColumns : this.pinnedColumns;
        let sum = 0;
        for (const col of fc) {
            if (col.level === 0) {
                sum += parseInt(col.width, 10);
            }
        }
        if (this.rowSelectable) {
            sum += this.calcRowCheckboxWidth;
        }

        if (this.groupingExpressions.length > 0 && this.headerGroupContainer) {
            sum += this.headerGroupContainer.nativeElement.clientWidth;
        }
        return sum;
    }

    /**
     * @hidden
     * Gets calculated width of the unpinned area
     * @param takeHidden If we should take into account the hidden columns in the pinned area
     */
    protected getUnpinnedWidth(takeHidden = false) {
        const width = this._width && this._width.indexOf('%') !== -1 ?
            this.calcWidth :
            parseInt(this._width, 10);
        return width - this.getPinnedWidth(takeHidden);
    }

    /**
     * @hidden
     */
    protected _sort(expression: ISortingExpression) {
        this.gridAPI.sort(this.id, expression.fieldName, expression.dir, expression.ignoreCase);
    }

    /**
     * @hidden
     */
    protected _sortMultiple(expressions: ISortingExpression[]) {
        this.gridAPI.sort_multiple(this.id, expressions);
    }

    /**
     * @hidden
     */
    protected _groupBy(expression: ISortingExpression) {
        this.gridAPI.groupBy(this.id, expression.fieldName, expression.dir, expression.ignoreCase);
    }

    /**
     * @hidden
     */
    protected _groupByMultiple(expressions: ISortingExpression[]) {
        this.gridAPI.groupBy_multiple(this.id, expressions);
    }

    /**
     * @hidden
     */
    protected _getStateForGroupRow(groupRow: IGroupByRecord): IGroupByExpandState {
        return this.gridAPI.groupBy_get_expanded_for_group(this.id, groupRow);
    }

    /**
     * @hidden
     */
    protected _toggleGroup(groupRow: IGroupByRecord) {
        this.gridAPI.groupBy_toggle_group(this.id, groupRow);
    }

    /**
     * @hidden
     */
    protected _applyGrouping() {
        this.gridAPI.sort_multiple(this.id, this._groupingExpressions);
    }

    /**
     * @hidden
     */
    protected _summaries(fieldName: string, hasSummary: boolean, summaryOperand?: any) {
        const column = this.gridAPI.get_column_by_name(this.id, fieldName);
        column.hasSummary = hasSummary;
        if (summaryOperand) {
            column.summaries = summaryOperand;
        }
    }

    /**
     * @hidden
     */
    protected _multipleSummaries(expressions: ISummaryExpression[], hasSummary: boolean) {
        expressions.forEach((element) => {
            this._summaries(element.fieldName, hasSummary, element.customSummary);
        });
    }
    /**
     * @hidden
     */
    protected _disableMultipleSummaries(expressions: string[], hasSummary: boolean) {
        expressions.forEach((column) => { this._summaries(column, false); });
    }

    /**
     * @hidden
     */
    protected resolveDataTypes(rec) {
        if (typeof rec === 'number') {
            return DataType.Number;
        } else if (typeof rec === 'boolean') {
            return DataType.Boolean;
        } else if (typeof rec === 'object' && rec instanceof Date) {
            return DataType.Date;
        }
        return DataType.String;
    }

    /**
     * @hidden
     */
    protected autogenerateColumns() {
        const factory = this.resolver.resolveComponentFactory(IgxColumnComponent);
        const fields = Object.keys(this.data[0]);
        const columns = [];

        fields.forEach((field) => {
            const ref = this.viewRef.createComponent(factory);
            ref.instance.field = field;
            ref.instance.dataType = this.resolveDataTypes(this.data[0][field]);
            ref.changeDetectorRef.detectChanges();
            columns.push(ref.instance);
        });

        this.columnList.reset(columns);
    }

    /**
     * @hidden
     */
    onlyTopLevel(arr) {
        return arr.filter(c => c.level === 0);
    }

    /**
     * @hidden
     */
    protected initColumns(collection: QueryList<IgxColumnComponent>, cb: any = null) {

        // XXX: Deprecate index
        this._columns = this.columnList.toArray();
        const _columnsWithNoSetWidths = [];

        collection.forEach((column: IgxColumnComponent) => {
            column.gridID = this.id;
            if (cb) {
                cb(column);
            }
            if ((this.columnsWithNoSetWidths === null && !column.width) ||
                (this.columnsWithNoSetWidths !== null && this.columnsWithNoSetWidths.indexOf(column) !== -1)) {
                column.width = this.columnWidth;
                _columnsWithNoSetWidths.push(column);
            }
        });

        this.columnsWithNoSetWidths = _columnsWithNoSetWidths;
        this.reinitPinStates();
    }

    /**
     * @hidden
     */
    protected reinitPinStates() {
        this._pinnedColumns = this.columnList.filter((c) => c.pinned);
        this._unpinnedColumns = this.columnList.filter((c) => !c.pinned);
    }

    /**
     * @hidden
     */
    protected setEventBusSubscription() {
        this.eventBus.pipe(
            debounceTime(DEBOUNCE_TIME),
            takeUntil(this.destroy$)
        ).subscribe(() => this.cdr.detectChanges());
    }

    /**
     * @hidden
     */
    protected setVerticalScrollSubscription() {
        /*
            Until the grid component is destroyed,
            Take the first event and unsubscribe
            then merge with an empty observable after DEBOUNCE_TIME,
            re-subscribe and repeat the process
        */
        this.verticalScrollContainer.onChunkLoad.pipe(
            takeUntil(this.destroy$),
            take(1),
            merge(of({})),
            delay(DEBOUNCE_TIME),
            repeat()
        ).subscribe(() => {
            this.eventBus.next();
        });
    }

    /**
     * @hidden
     */
    public onHeaderCheckboxClick(event) {
        this.allRowsSelected = event.checked;
        const newSelection =
            event.checked ?
                this.filteredData ?
                    this.selectionAPI.append_items(this.id, this.selectionAPI.get_all_ids(this._filteredData, this.primaryKey)) :
                    this.selectionAPI.get_all_ids(this.data, this.primaryKey) :
                this.filteredData ?
                    this.selectionAPI.subtract_items(this.id, this.selectionAPI.get_all_ids(this._filteredData, this.primaryKey)) :
                    [];
        this.triggerRowSelectionChange(newSelection, null, event, event.checked);
        this.checkHeaderChecboxStatus(event.checked);
    }

    /**
     * @hidden
     */
    get headerCheckboxAriaLabel() {
        return this._filteringExpressionsTree.filteringOperands.length > 0 ?
            this.headerCheckbox && this.headerCheckbox.checked ? 'Deselect all filtered' : 'Select all filtered' :
            this.headerCheckbox && this.headerCheckbox.checked ? 'Deselect all' : 'Select all';
    }

    public get template(): TemplateRef<any> {
        if (this.filteredData && this.filteredData.length === 0) {
            return this.emptyGridTemplate ? this.emptyGridTemplate : this.emptyFilteredGridTemplate;
        }

        if (this.data && this.data.length === 0) {
            return this.emptyGridTemplate ? this.emptyGridTemplate : this.emptyGridDefaultTemplate;
        }
    }

<<<<<<< HEAD
    /**
     * @hidden
     */
=======
    public get dropAreaTemplateResolved(): TemplateRef<any> {
        if (this.dropAreaTemplate) {
            return this.dropAreaTemplate;
        } else {
            return this.defaultDropAreaTemplate;
        }
    }

>>>>>>> eab16332
    public checkHeaderChecboxStatus(headerStatus?: boolean) {
        if (headerStatus === undefined) {
            this.allRowsSelected = this.selectionAPI.are_all_selected(this.id, this.data);
            if (this.headerCheckbox) {
                this.headerCheckbox.indeterminate = !this.allRowsSelected && !this.selectionAPI.are_none_selected(this.id);
                if (!this.headerCheckbox.indeterminate) {
                    this.headerCheckbox.checked = this.selectionAPI.are_all_selected(this.id, this.data);
                }
            }
            this.cdr.markForCheck();
        } else if (this.headerCheckbox) {
            this.headerCheckbox.checked = headerStatus !== undefined ? headerStatus : false;
        }
    }

    /**
     * @hidden
     */
    public filteredItemsStatus(componentID: string, filteredData: any[], primaryKey?) {
        const currSelection = this.selectionAPI.get_selection(componentID);
        let atLeastOneSelected = false;
        let notAllSelected = false;
        if (currSelection) {
            for (const key of Object.keys(filteredData)) {
                const dataItem = primaryKey ? filteredData[key][primaryKey] : filteredData[key];
                if (currSelection.indexOf(dataItem) !== -1) {
                    atLeastOneSelected = true;
                    if (notAllSelected) {
                        return 'indeterminate';
                    }
                } else {
                    notAllSelected = true;
                    if (atLeastOneSelected) {
                        return 'indeterminate';
                    }
                }
            }
        }
        return atLeastOneSelected ? 'allSelected' : 'noneSelected';
    }

    /**
     * @hidden
     */
    public updateHeaderChecboxStatusOnFilter(data) {
        if (!data) {
            data = this.data;
        }
        switch (this.filteredItemsStatus(this.id, data)) {
            case 'allSelected': {
                if (!this.allRowsSelected) {
                    this.allRowsSelected = true;
                }
                if (this.headerCheckbox.indeterminate) {
                    this.headerCheckbox.indeterminate = false;
                }
                break;
            }
            case 'noneSelected': {
                if (this.allRowsSelected) {
                    this.allRowsSelected = false;
                }
                if (this.headerCheckbox.indeterminate) {
                    this.headerCheckbox.indeterminate = false;
                }
                break;
            }
            default: {
                if (!this.headerCheckbox.indeterminate) {
                    this.headerCheckbox.indeterminate = true;
                }
                if (this.allRowsSelected) {
                    this.allRowsSelected = false;
                }
                break;
            }
        }
    }

    /**
     * Get current selection state.
     * Returns an array with selected rows' IDs (primaryKey or rowData)
     * ```typescript
     * const selectedRows = this.grid.selectedRows();
     * ```
     */
    public selectedRows(): any[] {
        return this.selectionAPI.get_selection(this.id) || [];
    }

    /**
     * Select specified rows by ID.
     * ```typescript
     * this.grid.selectRows([1,2,5], true);
     * ```
     * @param rowIDs
     * @param clearCurrentSelection if true clears the curren selection
     */
    public selectRows(rowIDs: any[], clearCurrentSelection?: boolean) {
        const newSelection = clearCurrentSelection ? rowIDs : this.selectionAPI.select_items(this.id, rowIDs);
        this.triggerRowSelectionChange(newSelection);
    }

    /**
     * Deselect specified rows by ID.
     * ```typescript
     * this.grid.deselectRows([1,2,5]);
     * ```
     * @param rowIDs
     */
    public deselectRows(rowIDs: any[]) {
        const newSelection = this.selectionAPI.deselect_items(this.id, rowIDs);
        this.triggerRowSelectionChange(newSelection);
    }

    /**
     * Selects all rows
     * Note: If filtering is in place, selectAllRows() and deselectAllRows() select/deselect all filtered rows.
     * ```typescript
     * this.grid.selectAllRows();
     * ```
     */
    public selectAllRows() {
        this.triggerRowSelectionChange(this.selectionAPI.get_all_ids(this.data, this.primaryKey));
    }

    /**
     * Deselects all rows
     * ```typescript
     * this.grid.deselectAllRows();
     * ```
     * Note: If filtering is in place, selectAllRows() and deselectAllRows() select/deselect all filtered rows.
     */
    public deselectAllRows() {
        this.triggerRowSelectionChange([]);
    }

    /**
     * @hidden
     */
    public triggerRowSelectionChange(newSelection: any[], row?: IgxGridRowComponent, event?: Event, headerStatus?: boolean) {
        const oldSelection = this.selectionAPI.get_selection(this.id);
        const args: IRowSelectionEventArgs = { oldSelection, newSelection, row, event };
        this.onRowSelectionChange.emit(args);
        this.selectionAPI.set_selection(this.id, args.newSelection);
        this.checkHeaderChecboxStatus(headerStatus);
    }

    /**
     * @hidden
     */
    public navigateDown(rowIndex: number, columnIndex: number) {
        const row = this.gridAPI.get_row_by_index(this.id, rowIndex);
        const target = row instanceof IgxGridGroupByRowComponent ?
            row.groupContent :
            this.gridAPI.get_cell_by_visible_index(this.id, rowIndex, columnIndex);
        const verticalScroll = this.verticalScrollContainer.getVerticalScroll();
        if (!verticalScroll && !target) {
            return;
        }

        if (target) {
            const containerHeight = this.calcHeight ?
                Math.ceil(this.calcHeight) :
                null; // null when there is no vertical virtualization
            const containerTopOffset =
                parseInt(this.verticalScrollContainer.dc.instance._viewContainer.element.nativeElement.style.top, 10);
            const targetEndTopOffset = row.element.nativeElement.offsetTop + this.rowHeight + containerTopOffset;
            if (containerHeight && targetEndTopOffset > containerHeight) {
                const scrollAmount = targetEndTopOffset - containerHeight;
                this.performVerticalScroll(scrollAmount, rowIndex, columnIndex);
            } else {
                target.nativeElement.focus();
            }
        } else {
            const contentHeight = this.verticalScrollContainer.dc.instance._viewContainer.element.nativeElement.offsetHeight;
            const scrollOffset = parseInt(this.verticalScrollContainer.dc.instance._viewContainer.element.nativeElement.style.top, 10);
            const lastRowOffset = contentHeight + scrollOffset - this.calcHeight;
            const scrollAmount = this.rowHeight + lastRowOffset;
            this.performVerticalScroll(scrollAmount, rowIndex, columnIndex);
        }
    }

    /**
     * @hidden
     */
    public navigateUp(rowIndex: number, columnIndex: number) {
        const row = this.gridAPI.get_row_by_index(this.id, rowIndex);
        const target = row instanceof IgxGridGroupByRowComponent ?
            row.groupContent :
            this.gridAPI.get_cell_by_visible_index(this.id, rowIndex, columnIndex);
        const verticalScroll = this.verticalScrollContainer.getVerticalScroll();

        if (!verticalScroll && !target) {
            return;
        }
        if (target) {
            const containerTopOffset =
                parseInt(row.grid.verticalScrollContainer.dc.instance._viewContainer.element.nativeElement.style.top, 10);
            if (this.rowHeight > -containerTopOffset // not the entire row is visible, due to grid offset
                && verticalScroll.scrollTop // the scrollbar is not at the first item
                && row.element.nativeElement.offsetTop < this.rowHeight) { // the target is in the first row

                this.performVerticalScroll(-this.rowHeight, rowIndex, columnIndex);
            }
            target.nativeElement.focus();
        } else {
            const scrollOffset =
                -parseInt(this.verticalScrollContainer.dc.instance._viewContainer.element.nativeElement.style.top, 10);
            const scrollAmount = this.rowHeight + scrollOffset;
            this.performVerticalScroll(-scrollAmount, rowIndex, columnIndex);
        }
    }

    /**
     * @hidden
     */
    @HostListener('scroll', ['$event'])
    public scrollHandler(event) {
        this.parentVirtDir.getHorizontalScroll().scrollLeft += event.target.scrollLeft;
        this.verticalScrollContainer.getVerticalScroll().scrollTop += event.target.scrollTop;
        event.target.scrollLeft = 0;
        event.target.scrollTop = 0;
    }

    private _focusNextCell(rowIndex: number, columnIndex: number, dir?: string) {
        let row = this.gridAPI.get_row_by_index(this.id, rowIndex);
        const virtualDir = dir !== undefined ? row.virtDirRow : this.verticalScrollContainer;
        this.subscribeNext(virtualDir, () => {
            this.cdr.detectChanges();
            let target;
            row = this.gridAPI.get_row_by_index(this.id, rowIndex);
            target = this.gridAPI.get_cell_by_visible_index(
                this.id,
                rowIndex,
                columnIndex);
            if (!target) {
                if (dir) {
                    target = dir === 'left' ? row.cells.first : row.cells.last;
                } else if (row instanceof IgxGridGroupByRowComponent) {
                    target = row.groupContent;
                } else if (row) {
                    target = row.cells.first;
                } else {
                    return;
                }
            }
            target.nativeElement.focus();
        });
    }

    private subscribeNext(virtualContainer: any, callback: (elem?) => void) {
        virtualContainer.onChunkLoad.pipe(take(1)).subscribe({
            next: (e: any) => {
                callback(e);
            }
        });
    }

    private performVerticalScroll(amount: number, rowIndex: number, columnIndex: number) {
        const scrolled = this.verticalScrollContainer.addScrollTop(amount);
        if (scrolled) {
            this._focusNextCell(rowIndex, columnIndex);
        }
    }

    /**
     * @hidden
     */
    public trackColumnChanges(index, col) {
        return col.field + col.width;
    }

    private find(text: string, increment: number, caseSensitive?: boolean, scroll?: boolean) {
        if (!this.rowList) {
            return 0;
        }
        this.gridAPI.escape_editMode(this.id);

        if (this.collapsedHighlightedItem) {
            this.collapsedHighlightedItem = null;
        }

        if (!text) {
            this.clearSearch();
            return 0;
        }

        const caseSensitiveResolved = caseSensitive ? true : false;
        let rebuildCache = false;

        if (this.lastSearchInfo.searchText !== text || this.lastSearchInfo.caseSensitive !== caseSensitiveResolved) {
            this.lastSearchInfo = {
                searchText: text,
                activeMatchIndex: 0,
                caseSensitive: caseSensitiveResolved,
                matchInfoCache: []
            };

            rebuildCache = true;
        } else {
            this.lastSearchInfo.activeMatchIndex += increment;
        }

        if (rebuildCache) {
            this.rowList.forEach((row) => {
                if (row.cells) {
                    row.cells.forEach((c) => {
                        c.highlightText(text, caseSensitiveResolved);
                    });
                }
            });

            this.rebuildMatchCache();
        }

        if (this.lastSearchInfo.activeMatchIndex >= this.lastSearchInfo.matchInfoCache.length) {
            this.lastSearchInfo.activeMatchIndex = 0;
        } else if (this.lastSearchInfo.activeMatchIndex < 0) {
            this.lastSearchInfo.activeMatchIndex = this.lastSearchInfo.matchInfoCache.length - 1;
        }

        if (this.lastSearchInfo.matchInfoCache.length) {
            const matchInfo = this.lastSearchInfo.matchInfoCache[this.lastSearchInfo.activeMatchIndex];

            IgxTextHighlightDirective.setActiveHighlight(this.id, {
                columnIndex: matchInfo.column,
                rowIndex: matchInfo.row,
                index: matchInfo.index,
                page: matchInfo.page
            });

            if (scroll !== false) {
                this.scrollTo(matchInfo.row, matchInfo.column, matchInfo.page, matchInfo.groupByRecord);
            }
        } else {
            IgxTextHighlightDirective.clearActiveHighlight(this.id);
        }

        return this.lastSearchInfo.matchInfoCache.length;
    }

    /**
     * Returns an array containing the filtered data.
     * ```typescript
     * const filteredData = this.grid1.filteredSortedData;
     * ```
     */
    get filteredSortedData(): any[] {
        let data: any[] = this.filteredData ? this.filteredData : this.data;

        if (this.sortingExpressions &&
            this.sortingExpressions.length > 0) {

            const sortingPipe = new IgxGridSortingPipe(this.gridAPI);
            data = sortingPipe.transform(data, this.sortingExpressions, this.id, -1);
        }

        return data;
    }

    /**
     * @hidden
     */
    protected initPinning() {
        this._pinnedColumns.forEach(col => {
            if (col.parent) {
                col.parent.pinned = true;
            }
            if (col.columnGroup) {
                col.children.forEach(child => child.pinned = true);
            }
        });
        this._pinnedColumns = this.columnList.filter(col => col.pinned);
    }

    private scrollTo(row: number, column: number, page: number, groupByRecord?: IGroupByRecord): void {
        if (this.paging) {
            this.page = page;
        }

        if (groupByRecord && !this.isExpandedGroup(groupByRecord)) {
            this.toggleGroup(groupByRecord);
        }

        this.scrollDirective(this.verticalScrollContainer, row);

        const scrollRow = this.rowList.find(r => r.virtDirRow);
        const virtDir = scrollRow ? scrollRow.virtDirRow : null;

        if (this.pinnedColumns.length) {
            if (column >= this.pinnedColumns.length) {
                column -= this.pinnedColumns.length;
                this.scrollDirective(virtDir, column);
            }
        } else {
            this.scrollDirective(virtDir, column);
        }
    }

    private scrollDirective(directive: IgxForOfDirective<any>, goal: number): void {
        if (!directive) {
            return;
        }

        const state = directive.state;
        const start = state.startIndex;
        const size = state.chunkSize - 1;

        if (start >= goal) {
            directive.scrollTo(goal);
        } else if (start + size <= goal) {
            directive.scrollTo(goal - size + 1);
        }
    }

    private rebuildMatchCache() {
        this.lastSearchInfo.matchInfoCache = [];

        const caseSensitive = this.lastSearchInfo.caseSensitive;
        const searchText = caseSensitive ? this.lastSearchInfo.searchText : this.lastSearchInfo.searchText.toLowerCase();
        const data = this.filteredSortedData;
        const columnItems = this.visibleColumns.filter((c) => !c.columnGroup).sort((c1, c2) => c1.visibleIndex - c2.visibleIndex);

        const groupIndexData = this.getGroupIncrementData();
        const groupByRecords = this.getGroupByRecords();
        let collapsedRowsCount = 0;

        data.forEach((dataRow, i) => {
            const groupByRecord = groupByRecords ? groupByRecords[i] : null;
            const groupByIncrement = groupIndexData ? groupIndexData[i] : 0;
            const pagingIncrement = this.getPagingIncrement(groupByIncrement, groupIndexData, Math.floor(i / this.perPage));
            let rowIndex = this.paging ? (i % this.perPage) + pagingIncrement : i + groupByIncrement;

            if (this.paging && i % this.perPage === 0) {
                collapsedRowsCount = 0;
            }

            rowIndex -= collapsedRowsCount;

            if (groupByRecord && !this.isExpandedGroup(groupByRecord)) {
                collapsedRowsCount++;
            }

            columnItems.forEach((c, j) => {
                const value = c.formatter ? c.formatter(dataRow[c.field]) : dataRow[c.field];
                if (value !== undefined && value !== null && c.searchable) {
                    let searchValue = caseSensitive ? String(value) : String(value).toLowerCase();
                    let occurenceIndex = 0;
                    let searchIndex = searchValue.indexOf(searchText);
                    const pageIndex = this.paging ? Math.floor(i / this.perPage) : 0;

                    while (searchIndex !== -1) {
                        this.lastSearchInfo.matchInfoCache.push({
                            row: rowIndex,
                            column: j,
                            page: pageIndex,
                            index: occurenceIndex++,
                            groupByRecord: groupByRecord,
                            item: dataRow
                        });

                        searchValue = searchValue.substring(searchIndex + searchText.length);
                        searchIndex = searchValue.indexOf(searchText);
                    }
                }
            });
        });
    }

    // This method's idea is to get by how much each data row is offset by the group by rows before it.
    private getGroupIncrementData(): number[] {
        if (this.groupingExpressions && this.groupingExpressions.length) {
                const groupsRecords = this.getGroupByRecords();
                const groupByIncrements = [];
                const values = [];

                let prevHierarchy = null;
                let increment = 0;

                groupsRecords.forEach((gbr) => {
                    if (values.indexOf(gbr) === -1) {
                        let levelIncrement = 1;

                        if (prevHierarchy !== null) {
                            levelIncrement += this.getLevelIncrement(0, gbr.groupParent, prevHierarchy.groupParent);
                        } else {
                            // This is the first level we stumble upon, so we haven't accounted for any of its parents
                            levelIncrement += gbr.level;
                        }

                        increment += levelIncrement;
                        prevHierarchy = gbr;
                        values.push(gbr);
                    }

                    groupByIncrements.push(increment);
                });
                return groupByIncrements;
        } else {
            return null;
        }
    }

    private getLevelIncrement(currentIncrement, currentHierarchy, prevHierarchy) {
        if (currentHierarchy !== prevHierarchy && !!prevHierarchy && !!currentHierarchy) {
            return this.getLevelIncrement(++currentIncrement, currentHierarchy.groupParent, prevHierarchy.groupParent);
        } else {
            return currentIncrement;
        }
    }

    private getGroupByRecords(): IGroupByRecord[] {
        if (this.groupingExpressions && this.groupingExpressions.length) {
            const state = {
                expressions: this.groupingExpressions,
                expansion:  this.groupingExpansionState,
                defaultExpanded: this.groupsExpanded
            };

            return DataUtil.group(cloneArray(this.filteredSortedData), state).metadata;
        } else {
            return null;
        }
    }

    // For paging we need just the increment between the start of the page and the current row
    private getPagingIncrement(groupByIncrement: number, groupIndexData: number[], page: number) {
        let pagingIncrement = 0;

        if (this.paging && groupByIncrement) {
            const lastRowOnPrevPageInrement = page ? groupIndexData[page * this.perPage - 1] : 0;
            const firstRowOnThisPageInrement = groupIndexData[page * this.perPage];
            // If the page ends in the middle of the group, on the next page there is
            // one additional group by row. We need to account for this.
            const additionalPagingIncrement = lastRowOnPrevPageInrement === firstRowOnThisPageInrement ? 1 : 0;
            pagingIncrement = groupByIncrement - lastRowOnPrevPageInrement + additionalPagingIncrement;
        }

        return pagingIncrement;
    }

    private restoreHighlight(): void {
        if (this.lastSearchInfo.searchText) {
            const activeInfo = IgxTextHighlightDirective.highlightGroupsMap.get(this.id);
            const matchInfo = this.lastSearchInfo.matchInfoCache[this.lastSearchInfo.activeMatchIndex];
            const data = this.filteredSortedData;
            const groupByIncrements = this.getGroupIncrementData();

            const rowIndex = matchInfo ? data.indexOf(matchInfo.item) : -1;
            const page = this.paging ? Math.floor(rowIndex / this.perPage) : 0;
            let increment = groupByIncrements && rowIndex !== -1 ? groupByIncrements[rowIndex] : 0;
            if (this.paging && increment) {
                increment = this.getPagingIncrement(increment, groupByIncrements, page);
            }

            const row = this.paging ? (rowIndex % this.perPage) + increment : rowIndex + increment;

            this.rebuildMatchCache();

            if (rowIndex !== -1) {
                if (this.collapsedHighlightedItem && groupByIncrements !== null) {
                    this.collapsedHighlightedItem.info.page = page;
                    this.collapsedHighlightedItem.info.rowIndex = row;
                } else {
                    IgxTextHighlightDirective.setActiveHighlight(this.id, {
                        columnIndex: activeInfo.columnIndex,
                        rowIndex: row,
                        index: activeInfo.index,
                        page: page
                    });

                    this.lastSearchInfo.matchInfoCache.forEach((match, i) => {
                        if (match.column === activeInfo.columnIndex &&
                            match.row === row &&
                            match.index === activeInfo.index &&
                            match.page === page) {
                            this.lastSearchInfo.activeMatchIndex = i;
                        }
                    });
                }
            } else {
                this.lastSearchInfo.activeMatchIndex = 0;
                this.find(this.lastSearchInfo.searchText, 0, this.lastSearchInfo.caseSensitive, false);
            }
        }
    }

    /**
     * @hidden
     */
    notGroups(arr) {
        return arr.filter(c => !c.columnGroup);
    }

    /**
     * @hidden
     */
    public onChipRemoved(event) {
        this.clearGrouping(event.owner.id);
    }

    /**
     * @hidden
     */
    public chipsOrderChanged(event) {
        const newGrouping = [];
        for (let i = 0; i < event.chipsArray.length; i++) {
            const expr = this.groupingExpressions.filter((item) => {
                return item.fieldName === event.chipsArray[i].id;
            })[0];

            if (!this.getColumnByName(expr.fieldName).groupable) {
                // disallow changing order if there are columns with groupable: false
                event.isValid = false;
                return;
            }
            newGrouping.push(expr);
        }
        this.groupingExpansionState = [];
        this.chipsGoupingExpressions = newGrouping;
        event.isValid = true;
        this.markForCheck();
    }

    /**
     * @hidden
     */
    public chipsMovingEnded() {
        this.groupingExpressions = this.chipsGoupingExpressions;
        this.markForCheck();
    }

    /**
     * @hidden
     */
    public onChipClicked(event) {
        const sortingExpr = this.sortingExpressions;
        const columnExpr = sortingExpr.find((expr) => expr.fieldName === event.owner.id);
        columnExpr.dir = 3 - columnExpr.dir;
        this.sort(columnExpr);
        this.markForCheck();
    }

    /**
     * @hidden
     */
    public onChipKeyDown(event) {
        if (event.key === ' ' || event.key === 'Spacebar' || event.key === 'Enter') {
            const sortingExpr = this.sortingExpressions;
            const columnExpr = sortingExpr.find((expr) => expr.fieldName === event.owner.id);
            columnExpr.dir = 3 - columnExpr.dir;
            this.sort(columnExpr);
            this.markForCheck();
        }
    }

    /**
     * @hidden
     */
    @HostListener('keydown.pagedown', ['$event'])
    public onKeydownPageDown(event) {
        event.preventDefault();
        this.verticalScrollContainer.scrollNextPage();
        this.nativeElement.focus();
    }

    /**
     * @hidden
     */
    @HostListener('keydown.pageup', ['$event'])
    public onKeydownPageUp(event) {
        event.preventDefault();
        this.verticalScrollContainer.scrollPrevPage();
        this.nativeElement.focus();
    }

    /**
     * @hidden
     */
    @HostListener('keydown.arrowdown', ['$event'])
    public onKeydownArrowDown(event) {
        event.preventDefault();
        this.verticalScrollContainer.addScrollTop(this.rowHeight);
    }

    /**
     * @hidden
     */
    @HostListener('keydown.arrowup', ['$event'])
    public onKeydownArrowUp(event) {
        event.preventDefault();
        this.verticalScrollContainer.addScrollTop(-(this.rowHeight));
    }

    /**
     * @hidden
     */
    @HostListener('keydown.arrowleft', ['$event'])
    public onKeydownArrowLeft(event) {
        event.preventDefault();
        const horVirtScroll = this.parentVirtDir.getHorizontalScroll();
        horVirtScroll.scrollLeft -= MINIMUM_COLUMN_WIDTH;
    }

    /**
     * @hidden
     */
    @HostListener('keydown.arrowright', ['$event'])
    public onKeydownArrowRight(event) {
        event.preventDefault();
        const horVirtScroll = this.parentVirtDir.getHorizontalScroll();
        horVirtScroll.scrollLeft += MINIMUM_COLUMN_WIDTH;
    }

}<|MERGE_RESOLUTION|>--- conflicted
+++ resolved
@@ -719,17 +719,43 @@
     public emptyFilteredGridMessage = 'No records found.';
 
     /**
-     * An @Input property that sets the title to be displayed in the built-in column hiding UI.
-     * ```html
-     * <igx-grid [showToolbar]="true" [columnHiding]="true" columnHidingTitle="Column Hiding"></igx-grid>
+     * An @Input property that sets the message displayed inside the GroupBy drop area where columns can be dragged on.
+     * Note: The grid needs to have at least one groupable column in order the GroupBy area to be displayed.
+     * ```html
+     * <igx-grid dropAreaMessage="Drop here to group!">
+     *      <igx-column [groupable]="true" field="ID"></igx-column>
+     * </igx-grid>
      * ```
      */
     @Input()
     public dropAreaMessage = 'Drag a column header and drop it here to group by that column.';
 
+    /**
+     * An @Input property that sets the template that will be rendered as a GroupBy drop area.
+     * Note: The grid needs to have at least one groupable column in order the GroupBy area to be displayed.
+     * ```html
+     * <igx-grid [dropAreaTemplate]="dropAreaRef">
+     *      <igx-column [groupable]="true" field="ID"></igx-column>
+     * </igx-grid>
+     *
+     * <ng-template #myDropArea>
+     *      <span> Custom drop area! </span>
+     * </ng-template>
+     * ```
+     * ```ts
+     * @ViewChild('myDropArea', { read: TemplateRef })
+     * public dropAreaRef: TemplateRef<any>;
+     * ```
+     */
     @Input()
     public dropAreaTemplate: TemplateRef<any>;
 
+    /**
+     * An @Input property that sets the title to be displayed in the built-in column hiding UI.
+     * ```html
+     * <igx-grid [showToolbar]="true" [columnHiding]="true" columnHidingTitle="Column Hiding"></igx-grid>
+     * ```
+     */
     @Input()
     public columnHidingTitle = '';
 
@@ -1130,15 +1156,15 @@
     @ViewChild('defaultEmptyGrid', { read: TemplateRef })
     public emptyGridDefaultTemplate: TemplateRef<any>;
 
-<<<<<<< HEAD
-    /**
-     * @hidden
-     */
-=======
+    /**
+     * @hidden
+     */
     @ViewChild('defaultDropArea', { read: TemplateRef })
     public defaultDropAreaTemplate: TemplateRef<any>;
 
->>>>>>> eab16332
+    /**
+     * @hidden
+     */
     @ViewChild('scrollContainer', { read: IgxForOfDirective })
     public parentVirtDir: IgxForOfDirective<any>;
 
@@ -3356,11 +3382,9 @@
         }
     }
 
-<<<<<<< HEAD
-    /**
-     * @hidden
-     */
-=======
+    /**
+     * @hidden
+     */
     public get dropAreaTemplateResolved(): TemplateRef<any> {
         if (this.dropAreaTemplate) {
             return this.dropAreaTemplate;
@@ -3369,7 +3393,9 @@
         }
     }
 
->>>>>>> eab16332
+    /**
+     * @hidden
+     */
     public checkHeaderChecboxStatus(headerStatus?: boolean) {
         if (headerStatus === undefined) {
             this.allRowsSelected = this.selectionAPI.are_all_selected(this.id, this.data);
