--- conflicted
+++ resolved
@@ -504,7 +504,6 @@
         this.cdr.detectChanges();
     }
 
-<<<<<<< HEAD
     get hiddenColumnsCount() {
         return this.columnList.filter((col) => col.hidden === true).length;
     }
@@ -518,7 +517,6 @@
         this._hiddenColumnsText = value;
     }
 
-=======
     /* Toolbar related definitions */
 
     private _showToolbar = false;
@@ -645,7 +643,6 @@
 
     /* End of toolbar related definitions */
 
->>>>>>> 0d875e42
     public pagingState;
     public calcWidth: number;
     public calcRowCheckboxWidth: number;
