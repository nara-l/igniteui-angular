﻿import { DOCUMENT } from '@angular/common';
import {
    AfterContentInit,
    AfterViewInit,
    ChangeDetectionStrategy,
    ChangeDetectorRef,
    Component,
    ComponentFactoryResolver,
    ContentChildren,
    ElementRef,
    EventEmitter,
    HostBinding,
    Inject,
    Input,
    IterableChangeRecord,
    IterableDiffers,
    NgZone,
    OnDestroy,
    OnInit,
    Output,
    QueryList,
    TemplateRef,
    ViewChild,
    ViewChildren,
    ViewContainerRef
} from '@angular/core';
import { of, Subject } from 'rxjs';
import { debounceTime, delay, merge, repeat, take, takeUntil } from 'rxjs/operators';
import { IgxSelectionAPIService } from '../core/selection';
import { cloneArray, DisplayDensity } from '../core/utils';
import { DataType } from '../data-operations/data-util';
import { FilteringLogic, IFilteringExpression } from '../data-operations/filtering-expression.interface';
import { ISortingExpression, SortingDirection } from '../data-operations/sorting-expression.interface';
import { IForOfState, IgxForOfDirective } from '../directives/for-of/for_of.directive';
import { IgxTextHighlightDirective } from '../directives/text-highlight/text-highlight.directive';
import { IgxBaseExporter, IgxExporterOptionsBase } from '../services/index';
import { IgxCheckboxComponent } from './../checkbox/checkbox.component';
import { IgxGridAPIService } from './api.service';
import { IgxGridCellComponent } from './cell.component';
import { IColumnVisibilityChangedEventArgs } from './column-hiding-item.directive';
import { IgxColumnComponent } from './column.component';
import { ISummaryExpression } from './grid-summary';
import { IgxGridToolbarComponent } from './grid-toolbar.component';
import { IgxGridSortingPipe } from './grid.pipes';
import { IgxGridRowComponent } from './row.component';
import { IFilteringOperation, IFilteringExpressionsTree, FilteringExpressionsTree } from '../../public_api';

let NEXT_ID = 0;
const DEBOUNCE_TIME = 16;
const MINIMUM_COLUMN_WIDTH = 136;

export interface IGridCellEventArgs {
    cell: IgxGridCellComponent;
    event: Event;
}

export interface IGridEditEventArgs {
    row: IgxGridRowComponent;
    cell: IgxGridCellComponent;
    currentValue: any;
    newValue: any;
}

export interface IPinColumnEventArgs {
    column: IgxColumnComponent;
    insertAtIndex: number;
}

export interface IPageEventArgs {
    previous: number;
    current: number;
}

export interface IRowDataEventArgs {
    data: any;
}

export interface IColumnResizeEventArgs {
    column: IgxColumnComponent;
    prevWidth: string;
    newWidth: string;
}

export interface IRowSelectionEventArgs {
    oldSelection: any[];
    newSelection: any[];
    row?: IgxGridRowComponent;
    event?: Event;
}

export interface ISearchInfo {
    searchText: string;
    caseSensitive: boolean;
    activeMatchIndex: number;
    matchInfoCache: any[];
}

export interface IGridToolbarExportEventArgs {
    grid: IgxGridComponent;
    exporter: IgxBaseExporter;
    options: IgxExporterOptionsBase;
    cancel: boolean;
}

export interface IColumnMovingStartEventArgs {
    source: IgxColumnComponent;
}

export interface IColumnMovingEventArgs {
    source: IgxColumnComponent;
    target: IgxColumnComponent;
    cancel: boolean;
}

export interface IColumnMovingEndEventArgs {
    source: IgxColumnComponent;
    target: IgxColumnComponent;
}

/**
 * **Ignite UI for Angular Grid** -
 * [Documentation](https://www.infragistics.com/products/ignite-ui-angular/angular/components/grid.html)
 *
 * The Ignite UI Grid is used for presenting and manipulating tabular data in the simplest way possible.  Once data
 * has been bound, it can be manipulated through filtering, sorting & editing operations.
 *
 * Example:
 * ```html
 * <igx-grid [data]="employeeData" autoGenerate="false">
 *   <igx-column field="first" header="First Name"></igx-column>
 *   <igx-column field="last" header="Last Name"></igx-column>
 *   <igx-column field="role" header="Role"></igx-column>
 * </igx-grid>
 * ```
 */
@Component({
    changeDetection: ChangeDetectionStrategy.OnPush,
    preserveWhitespaces: false,
    selector: 'igx-grid',
    templateUrl: './grid.component.html'
})
export class IgxGridComponent implements OnInit, OnDestroy, AfterContentInit, AfterViewInit {

    @Input()
    public data = [];

    @Input()
    public autoGenerate = false;

    @HostBinding('attr.id')
    @Input()
    public id = `igx-grid-${NEXT_ID++}`;

    @Input()
    public get filteringLogic() {
        return this._filteringExpressionsTree.operator;
    }

    public set filteringLogic(value: FilteringLogic) {
        this._filteringExpressionsTree.operator = value;
    }

    @Input()
    get filteringExpressionsTree() {
        return this._filteringExpressionsTree;
    }

    set filteringExpressionsTree(value) {
        if (value) {
            this._filteringExpressionsTree = value;
            this.clearSummaryCache();
            this._pipeTrigger++;
            this.cdr.markForCheck();
        }
    }

    get filteredData() {
        return this._filteredData;
    }

    set filteredData(value) {
        const highlightedItem = this.findHiglightedItem();

        this._filteredData = value;
        if (this.rowSelectable) {
            this.updateHeaderChecboxStatusOnFilter(this._filteredData);
        }

        if (highlightedItem !== null) {
            this.restoreHighlight(highlightedItem);
        }
    }

    @Input()
    get paging(): boolean {
        return this._paging;
    }

    set paging(value: boolean) {
        this._paging = value;
        this._pipeTrigger++;

        if (this._ngAfterViewInitPaassed) {
            this.cdr.detectChanges();
            this.calculateGridHeight();
            this.cdr.detectChanges();
        }
    }

    @Input()
    get page(): number {
        return this._page;
    }

    set page(val: number) {
        if (val < 0) {
            return;
        }
        this.onPagingDone.emit({ previous: this._page, current: val });
        this._page = val;
        this.cdr.markForCheck();
    }

    @Input()
    get perPage(): number {
        return this._perPage;
    }

    set perPage(val: number) {
        if (val < 0) {
            return;
        }

        let rowIndex = -1;
        const activeInfo = IgxTextHighlightDirective.highlightGroupsMap.get(this.id);

        if (this.lastSearchInfo.searchText !== '') {
            rowIndex = (activeInfo.page * this._perPage) + activeInfo.rowIndex;
        }

        this._perPage = val;
        this.page = 0;

        if (this.lastSearchInfo.searchText !== '') {
            const newRowIndex = rowIndex % this._perPage;
            const newPage = Math.floor(rowIndex / this._perPage);
            IgxTextHighlightDirective.setActiveHighlight(this.id, activeInfo.columnIndex, newRowIndex, activeInfo.index, newPage);
            this.rebuildMatchCache();
        }
    }

    @Input()
    public paginationTemplate: TemplateRef<any>;

    @Input()
    get columnHiding() {
        return this._columnHiding;
    }

    set columnHiding(value) {
        this._columnHiding = value;
        if (this.gridAPI.get(this.id)) {
            this.markForCheck();
          }
    }

    public get displayDensity(): DisplayDensity | string {
        return this._displayDensity;
    }

    public set displayDensity(val: DisplayDensity | string) {
        switch (val) {
            case 'compact':
                this._displayDensity = DisplayDensity.compact;
                break;
            case 'cosy':
                this._displayDensity = DisplayDensity.cosy;
                break;
            case 'comfortable':
            default:
                this._displayDensity = DisplayDensity.comfortable;
        }
    }

    @Input()
    get rowSelectable(): boolean {
        return this._rowSelection;
    }

    set rowSelectable(val: boolean) {
        this._rowSelection = val;
        if (this.gridAPI.get(this.id)) {

            // should selection persist?
            this.allRowsSelected = false;
            this.deselectAllRows();
            this.markForCheck();
        }
    }

    @HostBinding('style.height')
    @Input()
    public get height() {
        return this._height;
    }
    public set height(value: any) {
        if (this._height !== value) {
            this._height = value;
            requestAnimationFrame(() => {
                this.reflow();
            });
        }
    }

    @HostBinding('style.width')
    @Input()
    public get width() {
        return this._width;
    }
    public set width(value: any) {
        if (this._width !== value) {
            this._width = value;
            requestAnimationFrame(() => {
                // Calling reflow(), because the width calculation
                // might make the horizontal scrollbar appear/disappear.
                // This will change the height, which should be recalculated.
                this.reflow();
            });
        }
    }

    get headerWidth() {
        return parseInt(this._width, 10) - 17;
    }

    @Input()
    public evenRowCSS = '';

    @Input()
    public oddRowCSS = '';

    @Input()
    public rowHeight: number;

    @Input()
    public columnWidth: string = null;

    @Input()
    public primaryKey;

    @Input()
    public emptyGridMessage = 'No records found.';

    @Input()
    public columnHidingTitle = '';

    @Output()
    public onCellClick = new EventEmitter<IGridCellEventArgs>();

    @Output()
    public onSelection = new EventEmitter<IGridCellEventArgs>();

    @Output()
    public onRowSelectionChange = new EventEmitter<IRowSelectionEventArgs>();

    @Output()
    public onColumnPinning = new EventEmitter<IPinColumnEventArgs>();

    /**
     * An @Output property emitting an event when cell or row editing has been performed in the grid.
     * On cell editing, both cell and row objects in the event arguments are defined for the corresponding
     * cell that is being edited and the row the cell belongs to.
     * On row editing, only the row object is defined, for the row that is being edited.
     * The cell object is null on row editing.
     */
    @Output()
    public onEditDone = new EventEmitter<IGridEditEventArgs>();

    @Output()
    public onColumnInit = new EventEmitter<IgxColumnComponent>();

    @Output()
    public onSortingDone = new EventEmitter<ISortingExpression>();

    @Output()
    public onFilteringDone = new EventEmitter<IFilteringExpressionsTree>();

    @Output()
    public onPagingDone = new EventEmitter<IPageEventArgs>();

    @Output()
    public onRowAdded = new EventEmitter<IRowDataEventArgs>();

    @Output()
    public onRowDeleted = new EventEmitter<IRowDataEventArgs>();

    @Output()
    public onDataPreLoad = new EventEmitter<any>();

    @Output()
    public onColumnResized = new EventEmitter<IColumnResizeEventArgs>();

    @Output()
    public onContextMenu = new EventEmitter<IGridCellEventArgs>();

    @Output()
    public onDoubleClick = new EventEmitter<IGridCellEventArgs>();

    @Output()
    public onColumnVisibilityChanged = new EventEmitter<IColumnVisibilityChangedEventArgs>();

    @Output()
    public onColumnMovingStart = new EventEmitter<IColumnMovingStartEventArgs>();

    @Output()
    public onColumnMoving = new EventEmitter<IColumnMovingEventArgs>();

    @Output()
    public onColumnMovingEnd = new EventEmitter<IColumnMovingEndEventArgs>();

    @ContentChildren(IgxColumnComponent, { read: IgxColumnComponent })
    public columnList: QueryList<IgxColumnComponent>;

    @ViewChildren(IgxGridRowComponent, { read: IgxGridRowComponent })
    public rowList: QueryList<IgxGridRowComponent>;

    @ViewChild('emptyGrid', { read: TemplateRef })
    public emptyGridTemplate: TemplateRef<any>;

    @ViewChild('scrollContainer', { read: IgxForOfDirective })
    public parentVirtDir: IgxForOfDirective<any>;

    @ViewChild('verticalScrollContainer', { read: IgxForOfDirective })
    public verticalScrollContainer: IgxForOfDirective<any>;

    @ViewChild('scr', { read: ElementRef })
    public scr: ElementRef;

    @ViewChild('paginator', { read: ElementRef })
    public paginator: ElementRef;

    @ViewChild('headerContainer', { read: IgxForOfDirective })
    public headerContainer: IgxForOfDirective<any>;

    @ViewChild('headerCheckboxContainer')
    public headerCheckboxContainer: ElementRef;

    @ViewChild('headerCheckbox', { read: IgxCheckboxComponent })
    public headerCheckbox: IgxCheckboxComponent;

    @ViewChild('theadRow')
    public theadRow: ElementRef;

    @ViewChild('tbody')
    public tbody: ElementRef;

    @ViewChild('tfoot')
    public tfoot: ElementRef;

    @ViewChild('summaries')
    public summaries: ElementRef;

    @HostBinding('attr.tabindex')
    public tabindex = 0;

    @HostBinding('attr.class')
    get hostClass(): string {
        switch (this._displayDensity) {
            case DisplayDensity.cosy:
                return 'igx-grid--cosy';
            case DisplayDensity.compact:
                return 'igx-grid--compact';
            default:
                return 'igx-grid';
        }
    }

    @HostBinding('attr.role')
    public hostRole = 'grid';

    get pipeTrigger(): number {
        return this._pipeTrigger;
    }

    @Input()
    get sortingExpressions() {
        return this._sortingExpressions;
    }

    set sortingExpressions(value) {
        const highlightedItem = this.findHiglightedItem();

        this._sortingExpressions = cloneArray(value);
        this.cdr.markForCheck();

        if (highlightedItem !== null) {
            this.restoreHighlight(highlightedItem);
        }
    }

    get virtualizationState() {
        return this.verticalScrollContainer.state;
    }
    set virtualizationState(state) {
        this.verticalScrollContainer.state = state;
    }

    get totalItemCount() {
        return this.verticalScrollContainer.totalItemCount;
    }
    set totalItemCount(count) {
        this.verticalScrollContainer.totalItemCount = count;
        this.cdr.detectChanges();
    }

    get hiddenColumnsCount() {
        return this.columnList.filter((col) => col.hidden === true).length;
    }

    @Input()
    get hiddenColumnsText() {
        return this._hiddenColumnsText;
    }

    set hiddenColumnsText(value) {
        this._hiddenColumnsText = value;
    }

    /* Toolbar related definitions */
    private _showToolbar = false;
    private _exportExcel = false;
    private _exportCsv = false;
    private _toolbarTitle: string = null;
    private _exportText: string = null;
    private _exportExcelText: string = null;
    private _exportCsvText: string = null;

    @ViewChild('toolbar', { read: IgxGridToolbarComponent })
    public toolbar: IgxGridToolbarComponent = null;

    @ViewChild('toolbar', { read: ElementRef })
    private toolbarHtml: ElementRef = null;

    @Input()
    public get showToolbar(): boolean {
        return this._showToolbar;
    }

    public set showToolbar(newValue: boolean) {
        if (this._showToolbar !== newValue) {
            this._showToolbar = newValue;
            this.cdr.markForCheck();
            if (this._ngAfterViewInitPaassed) {
                this.calculateGridSizes();
            }
        }
    }

    @Input()
    public get toolbarTitle(): string {
        return this._toolbarTitle;
    }

    public set toolbarTitle(newValue: string) {
        if (this._toolbarTitle !== newValue) {
            this._toolbarTitle = newValue;
            this.cdr.markForCheck();
            if (this._ngAfterViewInitPaassed) {
                this.calculateGridSizes();
            }
        }
    }

    @Input()
    public get exportExcel(): boolean {
        return this._exportExcel;
    }

    public set exportExcel(newValue: boolean) {
        if (this._exportExcel !== newValue) {
            this._exportExcel = newValue;
            this.cdr.markForCheck();
            if (this._ngAfterViewInitPaassed) {
                this.calculateGridSizes();
            }
        }
    }

    @Input()
    public get exportCsv(): boolean {
        return this._exportCsv;
    }

    public set exportCsv(newValue: boolean) {
        if (this._exportCsv !== newValue) {
            this._exportCsv = newValue;
            this.cdr.markForCheck();
            if (this._ngAfterViewInitPaassed) {
                this.calculateGridSizes();
            }
        }
    }

    @Input()
    public get exportText(): string {
        return this._exportText;
    }

    public set exportText(newValue: string) {
        if (this._exportText !== newValue) {
            this._exportText = newValue;
            this.cdr.markForCheck();
            if (this._ngAfterViewInitPaassed) {
                this.calculateGridSizes();
            }
        }
    }

    @Input()
    public get exportExcelText(): string {
        return this._exportExcelText;
    }

    public set exportExcelText(newValue: string) {
        if (this._exportExcelText !== newValue) {
            this._exportExcelText = newValue;
            this.cdr.markForCheck();
            if (this._ngAfterViewInitPaassed) {
                this.calculateGridSizes();
            }
        }
    }

    @Input()
    public get exportCsvText(): string {
        return this._exportCsvText;
    }

    public set exportCsvText(newValue: string) {
        if (this._exportCsvText !== newValue) {
            this._exportCsvText = newValue;
            this.cdr.markForCheck();
            if (this._ngAfterViewInitPaassed) {
                this.calculateGridSizes();
            }
        }
    }

    @Output()
    public onToolbarExporting = new EventEmitter<IGridToolbarExportEventArgs>();

    /* End of toolbar related definitions */

    public pagingState;
    public calcWidth: number;
    public calcRowCheckboxWidth: number;
    public calcHeight: number;
    public summariesHeight: number;
    public isColumnMoving: boolean;
    public isColumnResizing: boolean;

    public eventBus = new Subject<boolean>();

    public allRowsSelected = false;

    public lastSearchInfo: ISearchInfo = {
        searchText: '',
        caseSensitive: false,
        activeMatchIndex: 0,
        matchInfoCache: []
    };

    protected destroy$ = new Subject<boolean>();

    protected _perPage = 15;
    protected _page = 0;
    protected _paging = false;
    protected _rowSelection = false;
    protected _pipeTrigger = 0;
    protected _columns: IgxColumnComponent[] = [];
    protected _pinnedColumns: IgxColumnComponent[] = [];
    protected _unpinnedColumns: IgxColumnComponent[] = [];
    protected _filteringExpressionsTree: IFilteringExpressionsTree = new FilteringExpressionsTree(FilteringLogic.And);
    protected _sortingExpressions = [];
    protected _columnHiding = false;
    private _filteredData = null;
    private resizeHandler;
    private columnListDiffer;
    private _hiddenColumnsText = '';
    private _height = '100%';
    private _width = '100%';
    private _displayDensity = DisplayDensity.comfortable;
    private _ngAfterViewInitPaassed = false;

    constructor(
        private gridAPI: IgxGridAPIService,
        private selectionAPI: IgxSelectionAPIService,
        private elementRef: ElementRef,
        private zone: NgZone,
        @Inject(DOCUMENT) public document,
        public cdr: ChangeDetectorRef,
        private resolver: ComponentFactoryResolver,
        private differs: IterableDiffers,
        private viewRef: ViewContainerRef) {

        this.resizeHandler = () => {
            this.calculateGridSizes();
            this.zone.run(() => this.markForCheck());
        };
    }

    public ngOnInit() {
        this.gridAPI.register(this);
        this.columnListDiffer = this.differs.find([]).create(null);
        this.calcWidth = this._width && this._width.indexOf('%') === -1 ? parseInt(this._width, 10) : 0;
        this.calcHeight = 0;
        this.calcRowCheckboxWidth = 0;
        this.rowHeight = this.rowHeight ? this.rowHeight : this.defaultRowHeight;

        this.onRowAdded.pipe(takeUntil(this.destroy$)).subscribe(() => this.clearSummaryCache());
        this.onRowDeleted.pipe(takeUntil(this.destroy$)).subscribe(() => this.clearSummaryCache());
        this.onFilteringDone.pipe(takeUntil(this.destroy$)).subscribe(() => this.clearSummaryCache());
        this.onEditDone.pipe(takeUntil(this.destroy$)).subscribe((editCell) => this.clearSummaryCache(editCell));
    }

    public ngAfterContentInit() {
        if (this.autoGenerate) {
            this.autogenerateColumns();
        }

        this.initColumns(this.columnList, (col: IgxColumnComponent) => this.onColumnInit.emit(col));
        this.columnListDiffer.diff(this.columnList);
        this.clearSummaryCache();
        this.summariesHeight = this.calcMaxSummaryHeight();
        this._derivePossibleHeight();
        this.markForCheck();

        this.columnList.changes
            .pipe(takeUntil(this.destroy$))
            .subscribe((change: QueryList<IgxColumnComponent>) => {
                const diff = this.columnListDiffer.diff(change);
                if (diff) {

                    this.initColumns(this.columnList);

                    diff.forEachAddedItem((record: IterableChangeRecord<IgxColumnComponent>) => {
                        this.clearSummaryCache();
                        this.calculateGridSizes();
                        this.onColumnInit.emit(record.item);
                    });

                    diff.forEachRemovedItem((record: IterableChangeRecord<IgxColumnComponent>) => {
                        // Recalculate Summaries
                        this.clearSummaryCache();
                        this.calculateGridSizes();

                        // Clear Filtering
                        this.gridAPI.clear_filter(this.id, record.item.field);

                        // Clear Sorting
                        this.gridAPI.clear_sort(this.id, record.item.field);
                    });
                }
                this.markForCheck();
            });
    }

    public ngAfterViewInit() {
        this.zone.runOutsideAngular(() => {
            this.document.defaultView.addEventListener('resize', this.resizeHandler);
        });
        this._derivePossibleWidth();
        this.calculateGridSizes();
        this._ngAfterViewInitPaassed = true;
    }

    public ngOnDestroy() {
        this.zone.runOutsideAngular(() => this.document.defaultView.removeEventListener('resize', this.resizeHandler));
        this.destroy$.next(true);
        this.destroy$.complete();
        this.gridAPI.unset(this.id);
    }

    public dataLoading(event) {
        this.onDataPreLoad.emit(event);
    }

    public toggleColumnVisibility(args: IColumnVisibilityChangedEventArgs) {
        const col = this.getColumnByName(args.column.field);
        col.hidden = args.newValue;
        this.onColumnVisibilityChanged.emit(args);

        this.markForCheck();
    }

    get nativeElement() {
        return this.elementRef.nativeElement;
    }

    get calcResizerHeight(): number {
        if (this.hasSummarizedColumns) {
            return this.theadRow.nativeElement.clientHeight + this.tbody.nativeElement.clientHeight +
                this.tfoot.nativeElement.clientHeight;
        }
        return this.theadRow.nativeElement.clientHeight + this.tbody.nativeElement.clientHeight;
    }

    get defaultRowHeight(): number {
        switch (this._displayDensity) {
            case DisplayDensity.compact:
                return 32;
            case DisplayDensity.cosy:
                return 40;
            case DisplayDensity.comfortable:
            default:
                return 50;
        }
    }

    get calcPinnedContainerMaxWidth(): number {
        return (this.calcWidth * 80) / 100;
    }

    get unpinnedAreaMinWidth(): number {
        return (this.calcWidth * 20) / 100;
    }
    get pinnedWidth() {
        return this.getPinnedWidth();
    }

    get unpinnedWidth() {
        return this.getUnpinnedWidth();
    }

    get summariesMargin() {
        return this.rowSelectable ? this.calcRowCheckboxWidth : 0;
    }

    get columns(): IgxColumnComponent[] {
        return this._columns;
    }

    get pinnedColumns(): IgxColumnComponent[] {
        return this._pinnedColumns.filter((col) => !col.hidden);
    }

    get unpinnedColumns(): IgxColumnComponent[] {
        return this._unpinnedColumns.filter((col) => !col.hidden).sort((col1, col2) => col1.index - col2.index);
    }

    public getColumnByName(name: string): IgxColumnComponent {
        return this.columnList.find((col) => col.field === name);
    }

    public getRowByIndex(index: number): IgxGridRowComponent {
        return this.gridAPI.get_row_by_index(this.id, index);
    }

    public getRowByKey(keyValue: any): IgxGridRowComponent {
        return this.gridAPI.get_row_by_key(this.id, keyValue);
    }

    get visibleColumns(): IgxColumnComponent[] {
        return this.columnList.filter((col) => !col.hidden);
    }

    public getCellByColumn(rowSelector: any, columnField: string): IgxGridCellComponent {
        return this.gridAPI.get_cell_by_field(this.id, rowSelector, columnField);
    }

    get totalPages(): number {
        if (this.pagingState) {
            return this.pagingState.metadata.countPages;
        }
        return -1;
    }

    get totalRecords(): number {
        if (this.pagingState) {
            return this.pagingState.metadata.countRecords;
        }
    }

    get isFirstPage(): boolean {
        return this.page === 0;
    }

    get isLastPage(): boolean {
        return this.page + 1 >= this.totalPages;
    }

    get totalWidth(): number {
        const cols = this.visibleColumns;
        let totalWidth = 0;
        let i = 0;
        for (i; i < cols.length; i++) {
            totalWidth += parseInt(cols[i].width, 10) || 0;
        }
        return totalWidth;
    }

    public moveColumn(column: IgxColumnComponent, dropTarget: IgxColumnComponent) {
        if (column.pinned) {
            const fromIndex = this._pinnedColumns.indexOf(column);

            const toIndex = dropTarget.pinned ? this._pinnedColumns.indexOf(dropTarget) :
                this._unpinnedColumns.indexOf(dropTarget);

            this._pinnedColumns.splice(fromIndex, 1);

            if (dropTarget.pinned) {
                column.pinned = true;
                this._pinnedColumns.splice(toIndex, 0, column);
            } else {
                column.pinned = false;
                this._unpinnedColumns.splice(toIndex + 1, 0, column);
            }
        } else {
            const fromIndex = this._unpinnedColumns.indexOf(column);

            const toIndex = dropTarget.pinned ? this._pinnedColumns.indexOf(dropTarget) :
                this._unpinnedColumns.indexOf(dropTarget);

            this._unpinnedColumns.splice(fromIndex, 1);

            if (dropTarget.pinned) {
                column.pinned = true;
                this._pinnedColumns.splice(toIndex, 0, column);
            } else {
                column.pinned = false;
                this._unpinnedColumns.splice(toIndex, 0, column);
            }
        }

        this.columnList.reset(this._pinnedColumns.concat(this._unpinnedColumns));
        this.columnList.notifyOnChanges();
    }

    public nextPage(): void {
        if (!this.isLastPage) {
            this.page += 1;
        }
    }

    public previousPage(): void {
        if (!this.isFirstPage) {
            this.page -= 1;
        }
    }

    public paginate(val: number): void {
        if (val < 0) {
            return;
        }
        this.page = val;
    }

    public markForCheck() {
        if (this.rowList) {
            this.rowList.forEach((row) => row.cdr.markForCheck());
        }
        this.cdr.detectChanges();
    }

    public addRow(data: any): void {
        this.data.push(data);
        this.onRowAdded.emit({ data });
        this._pipeTrigger++;
        this.cdr.markForCheck();

        this.refreshSearch();
    }

    public deleteRow(rowSelector: any): void {
        const row = this.gridAPI.get_row_by_key(this.id, rowSelector);
        if (row) {
            const index = this.data.indexOf(row.rowData);
            if (this.rowSelectable === true) {
                this.deselectRows([row.rowID]);
            }
            this.data.splice(index, 1);
            this.onRowDeleted.emit({ data: row.rowData });
            this._pipeTrigger++;
            this.cdr.markForCheck();

            this.refreshSearch();
        }
    }

    public updateCell(value: any, rowSelector: any, column: string): void {
        const columnEdit = this.columnList.toArray().filter((col) => col.field === column);
        if (columnEdit.length > 0) {
            const columnId = this.columnList.toArray().indexOf(columnEdit[0]);
            this.gridAPI.update_cell(this.id, rowSelector, columnId, value);
            this._pipeTrigger++;
            this.cdr.detectChanges();
        }
    }

    public updateRow(value: any, rowSelector: any): void {
        const row = this.gridAPI.get_row_by_key(this.id, rowSelector);
        if (row) {
            if (this.primaryKey !== undefined && this.primaryKey !== null) {
                value[this.primaryKey] = row.rowData[this.primaryKey];
            }
            this.gridAPI.update_row(value, this.id, row);
            this._pipeTrigger++;
            this.cdr.markForCheck();
        }
    }

    public sort(...rest): void {
        const editableCell = this.gridAPI.get_cell_inEditMode(this.id);
        if (editableCell) {
            this.gridAPI.escape_editMode(this.id, editableCell.cellID);
        }
        if (rest.length === 1 && rest[0] instanceof Array) {
            this._sortMultiple(rest[0]);
        } else {
            this._sort(rest[0], rest[1], rest[2]);
        }
    }

    public filter(name: string, value: any, conditionOrExpressionTree?: IFilteringOperation | IFilteringExpressionsTree,
        ignoreCase?: boolean) {
        const editableCell = this.gridAPI.get_cell_inEditMode(this.id);
        if (editableCell) {
            this.gridAPI.escape_editMode(this.id, editableCell.cellID);
        }
        const col = this.gridAPI.get_column_by_name(this.id, name);
        const filteringIgnoreCase = ignoreCase || (col ? col.filteringIgnoreCase : false);

        if (conditionOrExpressionTree) {
            this.gridAPI.filter(this.id, name, value, conditionOrExpressionTree, filteringIgnoreCase);
        } else {
            const expressionsTreeForColumn = this._filteringExpressionsTree.find(name);
            if (expressionsTreeForColumn instanceof FilteringExpressionsTree) {
                this.gridAPI.filter(this.id, name, value, expressionsTreeForColumn, filteringIgnoreCase);
            } else {
                const expressionForColumn = expressionsTreeForColumn as IFilteringExpression;
                this.gridAPI.filter(this.id, name, value, expressionForColumn.condition, filteringIgnoreCase);
            }
        }
    }

    public filterGlobal(value: any, condition?, ignoreCase?) {
        this.gridAPI.filter_global(this.id, value, condition, ignoreCase);
    }

    public enableSummaries(...rest) {
        if (rest.length === 1 && Array.isArray(rest[0])) {
            this._multipleSummaries(rest[0], true);
        } else {
            this._summaries(rest[0], true, rest[1]);
        }
        this.summariesHeight = 0;
        this.markForCheck();
        this.calculateGridHeight();
        this.cdr.detectChanges();
    }

    public disableSummaries(...rest) {
        if (rest.length === 1 && Array.isArray(rest[0])) {
            this._disableMultipleSummaries(rest[0], false);
        } else {
            this._summaries(rest[0], false);
        }
        this.summariesHeight = 0;
        this.markForCheck();
        this.calculateGridHeight();
        this.cdr.detectChanges();
    }

    public clearFilter(name?: string) {
        if (name) {
            const column = this.gridAPI.get_column_by_name(this.id, name);
            if (!column) {
                return;
            }
        }

        this.gridAPI.clear_filter(this.id, name);
    }

    public clearSort(name?: string) {
        if (!name) {
            this.sortingExpressions = [];
            return;
        }
        if (!this.gridAPI.get_column_by_name(this.id, name)) {
            return;
        }
        this.gridAPI.clear_sort(this.id, name);
    }

    public clearSummaryCache(editCell?) {
        if (editCell && editCell.cell) {
            this.gridAPI.remove_summary(this.id, editCell.cell.column.filed);
        } else {
            this.gridAPI.remove_summary(this.id);
        }
    }

    public pinColumn(columnName: string): boolean {
        const col = this.getColumnByName(columnName);
        const colWidth = parseInt(col.width, 10);

        if (col.pinned) {
            return false;
        }
        /**
         * If the column that we want to pin is bigger or equal than the unpinned area we should not pin it.
         * It should be also unpinned before pinning, since changing left/right pin area doesn't affect unpinned area.
         */
        if (this.getUnpinnedWidth(true) - colWidth < this.unpinnedAreaMinWidth) {
            return false;
        }

        const oldIndex = col.visibleIndex;

        col.pinned = true;
        const index = this._pinnedColumns.length;

        const args = { column: col, insertAtIndex: index };
        this.onColumnPinning.emit(args);

        // update grid collections.
        if (this._pinnedColumns.indexOf(col) === -1) {
            this._pinnedColumns.splice(args.insertAtIndex, 0, col);

            if (this._unpinnedColumns.indexOf(col) !== -1) {
                this._unpinnedColumns.splice(this._unpinnedColumns.indexOf(col), 1);
            }
        }
        this.markForCheck();

        const newIndex = col.visibleIndex;
        col.updateHighlights(oldIndex, newIndex);
        return true;
    }

    public unpinColumn(columnName: string): boolean {
        const col = this.getColumnByName(columnName);

        if (!col.pinned) {
            return false;
        }
        const oldIndex = col.visibleIndex;
        col.pinned = false;
        this._unpinnedColumns.splice(col.index, 0, col);
        if (this._pinnedColumns.indexOf(col) !== -1) {
            this._pinnedColumns.splice(this._pinnedColumns.indexOf(col), 1);
        }
        this.markForCheck();

        const newIndex = col.visibleIndex;
        col.updateHighlights(oldIndex, newIndex);
        return true;
    }

    /**
     * Recalculates grid width/height dimensions. Should be run when changing DOM elements dimentions manually that affect the grid's size.
     */
    public reflow() {
        this.calculateGridSizes();
    }

    public findNext(text: string, caseSensitive?: boolean): number {
        return this.find(text, 1, caseSensitive);
    }

    public findPrev(text: string, caseSensitive?: boolean): number {
        return this.find(text, -1, caseSensitive);
    }

    public refreshSearch(updateActiveInfo?: boolean): number {
        if (this.lastSearchInfo.searchText) {
            this.rebuildMatchCache();

            if (updateActiveInfo) {
                const activeInfo = IgxTextHighlightDirective.highlightGroupsMap.get(this.id);
                this.lastSearchInfo.matchInfoCache.forEach((match, i) => {
                    if (match.column === activeInfo.columnIndex &&
                        match.row === activeInfo.rowIndex &&
                        match.index === activeInfo.index &&
                        match.page === activeInfo.page) {
                        this.lastSearchInfo.activeMatchIndex = i;
                    }
                });
            }

            return this.find(this.lastSearchInfo.searchText, 0, this.lastSearchInfo.caseSensitive, false);
        } else {
            return 0;
        }
    }

    public clearSearch() {
        this.lastSearchInfo = {
            searchText: '',
            caseSensitive: false,
            activeMatchIndex: 0,
            matchInfoCache: []
        };

        this.rowList.forEach((row) => {
            row.cells.forEach((c) => {
                c.clearHighlight();
            });
        });
    }

    get hasSortableColumns(): boolean {
        return this.columnList.some((col) => col.sortable);
    }

    get hasEditableColumns(): boolean {
        return this.columnList.some((col) => col.editable);
    }

    get hasFilterableColumns(): boolean {
        return this.columnList.some((col) => col.filterable);
    }

    get hasSummarizedColumns(): boolean {
        return this.columnList.some((col) => col.hasSummary);
    }

    get hasMovableColumns(): boolean {
        return this.columnList && this.columnList.some((col) => col.movable);
    }

    get selectedCells(): IgxGridCellComponent[] | any[] {
        if (this.rowList) {
            return this.rowList.map((row) => row.cells.filter((cell) => cell.selected))
                .reduce((a, b) => a.concat(b), []);
        }
        return [];
    }

    protected get rowBasedHeight() {
        if (this.data && this.data.length) {
            return this.data.length * this.rowHeight;
        }
        return 0;
    }

    protected _derivePossibleHeight() {
        if ((this._height && this._height.indexOf('%') === -1) || !this._height) {
            return;
        }
        if (!this.nativeElement.parentNode.clientHeight) {
            const viewPortHeight = document.documentElement.clientHeight;
            this._height = this.rowBasedHeight <= viewPortHeight ? null : viewPortHeight.toString();
        } else {
            const parentHeight = this.nativeElement.parentNode.getBoundingClientRect().height;
            this._height = this.rowBasedHeight <= parentHeight ? null : this._height;
        }
        this.calculateGridHeight();
        this.cdr.detectChanges();
    }

    protected _derivePossibleWidth() {
        if (!this.columnWidth) {
            this.columnWidth = this.getPossibleColumnWidth();
            this.initColumns(this.columnList);
        }
        this.calculateGridWidth();
    }

    protected calculateGridHeight() {
        const computed = this.document.defaultView.getComputedStyle(this.nativeElement);

        if (!this._height) {
            this.calcHeight = null;
            if (this.hasSummarizedColumns && !this.summariesHeight) {
                this.summariesHeight = this.summaries ?
                    this.calcMaxSummaryHeight() : 0;
            }
            return;
        }

        let toolbarHeight = 0;
            if (this.showToolbar && this.toolbarHtml != null) {
                toolbarHeight = this.toolbarHtml.nativeElement.firstElementChild ?
                    this.toolbarHtml.nativeElement.offsetHeight : 0;
        }

        let pagingHeight = 0;
        if (this.paging) {
            pagingHeight = this.paginator.nativeElement.firstElementChild ?
                this.paginator.nativeElement.clientHeight : 0;
        }

        if (!this.summariesHeight) {
            this.summariesHeight = this.summaries ?
                this.calcMaxSummaryHeight() : 0;
        }

        if (this._height && this._height.indexOf('%') !== -1) {
            /*height in %*/
            this.calcHeight = this._calculateGridBodyHeight(
               parseInt(computed.getPropertyValue('height'), 10), toolbarHeight, pagingHeight);
        } else {
            this.calcHeight = this._calculateGridBodyHeight(
                parseInt(this._height, 10), toolbarHeight, pagingHeight);
        }
    }

    protected _calculateGridBodyHeight(gridHeight: number,
            toolbarHeight: number, pagingHeight: number) {
        const footerBordersAndScrollbars = this.tfoot.nativeElement.offsetHeight -
            this.tfoot.nativeElement.clientHeight;

        return gridHeight - toolbarHeight -
            this.theadRow.nativeElement.offsetHeight -
            this.summariesHeight - pagingHeight -
            footerBordersAndScrollbars -
            this.scr.nativeElement.clientHeight;
    }

    protected getPossibleColumnWidth() {
        let computedWidth = parseInt(
            this.document.defaultView.getComputedStyle(this.nativeElement).getPropertyValue('width'), 10);

        let maxColumnWidth = Math.max(
            ...this.visibleColumns.map((col) => parseInt(col.width, 10))
                .filter((width) => !isNaN(width))
        );
        const sumExistingWidths = this.visibleColumns
            .filter((col) => col.width !== null)
            .reduce((prev, curr) => prev + parseInt(curr.width, 10), 0);

        if (this.rowSelectable) {
            computedWidth -= this.headerCheckboxContainer.nativeElement.clientWidth;
        }
        const visibleColsWithNoWidth = this.visibleColumns.filter((col) => col.width === null);
        maxColumnWidth = !Number.isFinite(sumExistingWidths) ?
            Math.max(computedWidth / visibleColsWithNoWidth.length, MINIMUM_COLUMN_WIDTH) :
            Math.max((computedWidth - sumExistingWidths) / visibleColsWithNoWidth.length, MINIMUM_COLUMN_WIDTH);

        return maxColumnWidth.toString();
    }

    protected calculateGridWidth() {
        const computed = this.document.defaultView.getComputedStyle(this.nativeElement);

        if (this._width && this._width.indexOf('%') !== -1) {
            /* width in %*/
            this.calcWidth = parseInt(computed.getPropertyValue('width'), 10);
            return;
        }
        this.calcWidth = parseInt(this._width, 10);
    }

    protected calcMaxSummaryHeight() {
        let maxSummaryLength = 0;
        this.columnList.filter((col) => col.hasSummary).forEach((column) => {
            this.gridAPI.set_summary_by_column_name(this.id, column.field);
            const getCurrentSummaryColumn = this.gridAPI.get_summaries(this.id).get(column.field);
            if (getCurrentSummaryColumn) {
                if (maxSummaryLength < getCurrentSummaryColumn.length) {
                    maxSummaryLength = getCurrentSummaryColumn.length;
                }
            }
        });

        let summariesHeight = this.defaultRowHeight;
        if (this.summaries && this.summaries.nativeElement.clientHeight) {
            summariesHeight = this.summaries.nativeElement.clientHeight;
        }

        return maxSummaryLength * summariesHeight;
    }

    protected calculateGridSizes() {
        this.calculateGridWidth();
        this.cdr.detectChanges();
        this.calculateGridHeight();
        if (this.rowSelectable) {
            this.calcRowCheckboxWidth = this.headerCheckboxContainer.nativeElement.clientWidth;
        }
        this.cdr.detectChanges();
    }

    /**
     * Gets calculated width of the start pinned area
     * @param takeHidden If we should take into account the hidden columns in the pinned area
     */
    public getPinnedWidth(takeHidden = false) {
        const fc = takeHidden ? this._pinnedColumns : this.pinnedColumns;
        let sum = 0;
        for (const col of fc) {
            sum += parseInt(col.width, 10);
        }
        if (this.rowSelectable) {
            sum += this.calcRowCheckboxWidth;
        }
        return sum;
    }

    /**
     * Gets calculated width of the unpinned area
     * @param takeHidden If we should take into account the hidden columns in the pinned area
     */
    protected getUnpinnedWidth(takeHidden = false) {
        const width = this._width && this._width.indexOf('%') !== -1 ?
            this.calcWidth :
            parseInt(this._width, 10);
        return width - this.getPinnedWidth(takeHidden);
    }

    protected _sort(name: string, direction = SortingDirection.Asc, ignoreCase = true) {
        this.gridAPI.sort(this.id, name, direction, ignoreCase);
    }

    protected _sortMultiple(expressions: ISortingExpression[]) {
        this.gridAPI.sort_multiple(this.id, expressions);
    }

    protected _summaries(fieldName: string, hasSummary: boolean, summaryOperand?: any) {
        const column = this.gridAPI.get_column_by_name(this.id, fieldName);
        column.hasSummary = hasSummary;
        if (summaryOperand) {
            column.summaries = summaryOperand;
        }
    }

    protected _multipleSummaries(expressions: ISummaryExpression[], hasSummary: boolean) {
        expressions.forEach((element) => {
            this._summaries(element.fieldName, hasSummary, element.customSummary);
        });
    }
    protected _disableMultipleSummaries(expressions: string[], hasSummary: boolean) {
        expressions.forEach((column) => { this._summaries(column, false); });
    }

    protected resolveDataTypes(rec) {
        if (typeof rec === 'number') {
            return DataType.Number;
        } else if (typeof rec === 'boolean') {
            return DataType.Boolean;
        } else if (typeof rec === 'object' && rec instanceof Date) {
            return DataType.Date;
        }
        return DataType.String;
    }

    protected autogenerateColumns() {
        const factory = this.resolver.resolveComponentFactory(IgxColumnComponent);
        const fields = Object.keys(this.data[0]);
        const columns = [];

        fields.forEach((field) => {
            const ref = this.viewRef.createComponent(factory);
            ref.instance.field = field;
            ref.instance.dataType = this.resolveDataTypes(this.data[0][field]);
            ref.changeDetectorRef.detectChanges();
            columns.push(ref.instance);
        });

        this.columnList.reset(columns);
    }

    protected initColumns(collection: QueryList<IgxColumnComponent>, cb: any = null) {
        collection.forEach((column: IgxColumnComponent, index: number) => {
            column.gridID = this.id;
            column.index = index;
            if (!column.width) {
                column.width = this.columnWidth;
            }
            if (cb) {
                cb(column);
            }
        });
        this._columns = this.columnList.toArray();
        this._pinnedColumns = this.columnList.filter((c) => c.pinned);
        this._unpinnedColumns = this.columnList.filter((c) => !c.pinned);
    }

<<<<<<< HEAD
=======
    protected setEventBusSubscription() {
        this.eventBus.pipe(
            debounceTime(DEBOUNCE_TIME),
            takeUntil(this.destroy$)
        ).subscribe(() => this.cdr.detectChanges());
    }

    protected setVerticalScrollSubscription() {
        /*
            Until the grid component is destroyed,
            Take the first event and unsubscribe
            then merge with an empty observable after DEBOUNCE_TIME,
            re-subscribe and repeat the process
        */
        this.verticalScrollContainer.onChunkLoad.pipe(
            takeUntil(this.destroy$),
            take(1),
            merge(of({})),
            delay(DEBOUNCE_TIME),
            repeat()
        ).subscribe(() => {
            this.eventBus.next();
        });
    }

>>>>>>> a7cdd848
    public onHeaderCheckboxClick(event) {
        this.allRowsSelected = event.checked;
        const newSelection =
            event.checked ?
                this.filteredData ?
                    this.selectionAPI.append_items(this.id, this.selectionAPI.get_all_ids(this._filteredData, this.primaryKey)) :
                    this.selectionAPI.get_all_ids(this.data, this.primaryKey) :
                this.filteredData ?
                    this.selectionAPI.subtract_items(this.id, this.selectionAPI.get_all_ids(this._filteredData, this.primaryKey)) :
                    [];
        this.triggerRowSelectionChange(newSelection, null, event, event.checked);
        this.checkHeaderChecboxStatus(event.checked);
    }

    get headerCheckboxAriaLabel() {
        return this._filteringExpressionsTree.filteringOperands.length > 0 ?
            this.headerCheckbox && this.headerCheckbox.checked ? 'Deselect all filtered' : 'Select all filtered' :
            this.headerCheckbox && this.headerCheckbox.checked ? 'Deselect all' : 'Select all';
    }

    public get template(): TemplateRef<any> {
        if (this.filteredData && this.filteredData.length === 0) {
            return this.emptyGridTemplate;
        }
    }

    public checkHeaderChecboxStatus(headerStatus?: boolean) {
        if (headerStatus === undefined) {
            this.allRowsSelected = this.selectionAPI.are_all_selected(this.id, this.data);
            if (this.headerCheckbox) {
                this.headerCheckbox.indeterminate = !this.allRowsSelected && !this.selectionAPI.are_none_selected(this.id);
                if (!this.headerCheckbox.indeterminate) {
                    this.headerCheckbox.checked = this.selectionAPI.are_all_selected(this.id, this.data);
                }
            }
            this.cdr.markForCheck();
        } else if (this.headerCheckbox) {
            this.headerCheckbox.checked = headerStatus !== undefined ? headerStatus : false;
        }
    }

    public filteredItemsStatus(componentID: string, filteredData: any[], primaryKey?) {
        const currSelection = this.selectionAPI.get_selection(componentID);
        let atLeastOneSelected = false;
        let notAllSelected = false;
        if (currSelection) {
            for (const key of Object.keys(filteredData)) {
                const dataItem = primaryKey ? filteredData[key][primaryKey] : filteredData[key];
                if (currSelection.indexOf(dataItem) !== -1) {
                    atLeastOneSelected = true;
                    if (notAllSelected) {
                        return 'indeterminate';
                    }
                } else {
                    notAllSelected = true;
                    if (atLeastOneSelected) {
                        return 'indeterminate';
                    }
                }
            }
        }
        return atLeastOneSelected ? 'allSelected' : 'noneSelected';
    }

    public updateHeaderChecboxStatusOnFilter(data) {
        if (!data) {
            data = this.data;
        }
        switch (this.filteredItemsStatus(this.id, data)) {
            case 'allSelected': {
                if (!this.allRowsSelected) {
                    this.allRowsSelected = true;
                }
                if (this.headerCheckbox.indeterminate) {
                    this.headerCheckbox.indeterminate = false;
                }
                break;
            }
            case 'noneSelected': {
                if (this.allRowsSelected) {
                    this.allRowsSelected = false;
                }
                if (this.headerCheckbox.indeterminate) {
                    this.headerCheckbox.indeterminate = false;
                }
                break;
            }
            default: {
                if (!this.headerCheckbox.indeterminate) {
                    this.headerCheckbox.indeterminate = true;
                }
                if (this.allRowsSelected) {
                    this.allRowsSelected = false;
                }
                break;
            }
        }
    }

    public selectedRows(): any[] {
        return this.selectionAPI.get_selection(this.id) || [];
    }

    public selectRows(rowIDs: any[], clearCurrentSelection?: boolean) {
        const newSelection = clearCurrentSelection ? rowIDs : this.selectionAPI.select_items(this.id, rowIDs);
        this.triggerRowSelectionChange(newSelection);
    }

    public deselectRows(rowIDs: any[]) {
        const newSelection = this.selectionAPI.deselect_items(this.id, rowIDs);
        this.triggerRowSelectionChange(newSelection);
    }

    public selectAllRows() {
        this.triggerRowSelectionChange(this.selectionAPI.get_all_ids(this.data, this.primaryKey));
    }

    public deselectAllRows() {
        this.triggerRowSelectionChange([]);
    }

    public triggerRowSelectionChange(newSelection: any[], row?: IgxGridRowComponent, event?: Event, headerStatus?: boolean) {
        const oldSelection = this.selectionAPI.get_selection(this.id);
        const args: IRowSelectionEventArgs = { oldSelection, newSelection, row, event };
        this.onRowSelectionChange.emit(args);
        this.selectionAPI.set_selection(this.id, args.newSelection);
        this.checkHeaderChecboxStatus(headerStatus);
    }

    public trackColumnChanges(index, col) {
        return col.field + col.width;
    }

    private find(text: string, increment: number, caseSensitive?: boolean, scroll?: boolean) {
        if (!this.rowList) {
            return 0;
        }
        const editableCell = this.gridAPI.get_cell_inEditMode(this.id);
        if (editableCell) {
            this.gridAPI.escape_editMode(this.id, editableCell.cellID);
        }
        if (!text) {
            this.clearSearch();
            return 0;
        }

        const caseSensitiveResolved = caseSensitive ? true : false;
        let rebuildCache = false;

        if (this.lastSearchInfo.searchText !== text || this.lastSearchInfo.caseSensitive !== caseSensitiveResolved) {
            this.lastSearchInfo = {
                searchText: text,
                activeMatchIndex: 0,
                caseSensitive: caseSensitiveResolved,
                matchInfoCache: []
            };

            rebuildCache = true;
        } else {
            this.lastSearchInfo.activeMatchIndex += increment;
        }

        if (rebuildCache) {
            this.rowList.forEach((row) => {
                row.cells.forEach((c) => {
                    c.highlightText(text, caseSensitiveResolved);
                });
            });

            this.rebuildMatchCache();
        }

        if (this.lastSearchInfo.activeMatchIndex >= this.lastSearchInfo.matchInfoCache.length) {
            this.lastSearchInfo.activeMatchIndex = 0;
        } else if (this.lastSearchInfo.activeMatchIndex < 0) {
            this.lastSearchInfo.activeMatchIndex = this.lastSearchInfo.matchInfoCache.length - 1;
        }

        if (this.lastSearchInfo.matchInfoCache.length) {
            const matchInfo = this.lastSearchInfo.matchInfoCache[this.lastSearchInfo.activeMatchIndex];
            const row = this.paging ? matchInfo.row % this.perPage : matchInfo.row;

            IgxTextHighlightDirective.setActiveHighlight(this.id, matchInfo.column, row, matchInfo.index, matchInfo.page);

            if (scroll !== false) {
                this.scrollTo(matchInfo.row, matchInfo.column, matchInfo.page);
            }
        } else {
            IgxTextHighlightDirective.setActiveHighlight(this.id, -1, -1, -1, -1);
        }

        return this.lastSearchInfo.matchInfoCache.length;
    }

    get filteredSortedData(): any[] {
        let data: any[] = this.filteredData ? this.filteredData : this.data;

        if (this.sortingExpressions &&
            this.sortingExpressions.length > 0) {

            const sortingPipe = new IgxGridSortingPipe(this.gridAPI);
            data = sortingPipe.transform(data, this.sortingExpressions, this.id, -1);
        }

        return data;
    }

    private scrollTo(row: number, column: number, page: number): void {
        if (this.paging) {
            this.page = page;
        }

        this.scrollDirective(this.verticalScrollContainer, row);

        if (this.pinnedColumns.length) {
            if (column >= this.pinnedColumns.length) {
                column -= this.pinnedColumns.length;
                this.scrollDirective(this.rowList.first.virtDirRow, column);
            }
        } else {
            this.scrollDirective(this.rowList.first.virtDirRow, column);
        }
    }

    private scrollDirective(directive: IgxForOfDirective<any>, goal: number): void {
        const state = directive.state;
        const start = state.startIndex;
        const size = state.chunkSize - 1;

        if (start >= goal) {
            directive.scrollTo(goal);
        } else if (start + size <= goal) {
            directive.scrollTo(goal - size + 1);
        }
    }

    private rebuildMatchCache() {
        this.lastSearchInfo.matchInfoCache = [];

        const caseSensitive = this.lastSearchInfo.caseSensitive;
        const searchText = caseSensitive ? this.lastSearchInfo.searchText : this.lastSearchInfo.searchText.toLowerCase();
        const data = this.filteredSortedData;
        const columnItems = this.visibleColumns.sort((c1, c2) => c1.visibleIndex - c2.visibleIndex).
                                                map((c) => ({ columnName: c.field, columnSearchable: c.searchable }) );

        data.forEach((dataRow, i) => {
            const rowIndex = this.paging ? i % this.perPage : i;

            columnItems.forEach((columnItem, j) => {
                const value = dataRow[columnItem.columnName];
                if (value !== undefined && value !== null && columnItem.columnSearchable) {
                    let searchValue = caseSensitive ? String(value) : String(value).toLowerCase();
                    let occurenceIndex = 0;
                    let searchIndex = searchValue.indexOf(searchText);
                    const pageIndex = this.paging ? Math.floor(i / this.perPage) : 0;

                    while (searchIndex !== -1) {
                        this.lastSearchInfo.matchInfoCache.push({
                            row: rowIndex,
                            column: j,
                            page: pageIndex,
                            index: occurenceIndex++
                        });

                        searchValue = searchValue.substring(searchIndex + searchText.length);
                        searchIndex = searchValue.indexOf(searchText);
                    }
                }
            });
        });
    }

    private findHiglightedItem(): any {
        if (this.lastSearchInfo.searchText !== '') {
            const activeInfo = IgxTextHighlightDirective.highlightGroupsMap.get(this.id);

            const activeIndex = (activeInfo.page * this.perPage) + activeInfo.rowIndex;
            const data = this.filteredSortedData;
            return data[activeIndex];
        } else {
            return null;
        }
    }

    private restoreHighlight(highlightedItem: any): void {
        const activeInfo = IgxTextHighlightDirective.highlightGroupsMap.get(this.id);

        const data = this.filteredSortedData;
        const rowIndex = data.indexOf(highlightedItem);
        const page = this.paging ? Math.floor(rowIndex / this.perPage) : 0;
        const row = this.paging ? rowIndex % this.perPage : rowIndex;

        this.rebuildMatchCache();

        if (rowIndex !== -1) {
            IgxTextHighlightDirective.setActiveHighlight(this.id, activeInfo.columnIndex, row, activeInfo.index, page);

            this.lastSearchInfo.matchInfoCache.forEach((match, i) => {
                if (match.column === activeInfo.columnIndex &&
                    match.row === rowIndex &&
                    match.index === activeInfo.index &&
                    match.page === page) {
                    this.lastSearchInfo.activeMatchIndex = i;
                }
            });
        } else {
            this.lastSearchInfo.activeMatchIndex = 0;
            this.find(this.lastSearchInfo.searchText, 0, this.lastSearchInfo.caseSensitive, false);
        }
    }
}<|MERGE_RESOLUTION|>--- conflicted
+++ resolved
@@ -307,7 +307,8 @@
         if (this._height !== value) {
             this._height = value;
             requestAnimationFrame(() => {
-                this.reflow();
+                this.calculateGridHeight();
+                this.cdr.markForCheck();
             });
         }
     }
@@ -711,6 +712,8 @@
 
     public ngOnInit() {
         this.gridAPI.register(this);
+        this.setEventBusSubscription();
+        this.setVerticalScrollSubscription();
         this.columnListDiffer = this.differs.find([]).create(null);
         this.calcWidth = this._width && this._width.indexOf('%') === -1 ? parseInt(this._width, 10) : 0;
         this.calcHeight = 0;
@@ -1478,8 +1481,6 @@
         this._unpinnedColumns = this.columnList.filter((c) => !c.pinned);
     }
 
-<<<<<<< HEAD
-=======
     protected setEventBusSubscription() {
         this.eventBus.pipe(
             debounceTime(DEBOUNCE_TIME),
@@ -1505,7 +1506,6 @@
         });
     }
 
->>>>>>> a7cdd848
     public onHeaderCheckboxClick(event) {
         this.allRowsSelected = event.checked;
         const newSelection =
