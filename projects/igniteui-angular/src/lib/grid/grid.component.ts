--- conflicted
+++ resolved
@@ -725,13 +725,8 @@
     public tfootHeight: number;
     public chipsGoupingExpressions = [];
     public summariesHeight: number;
-<<<<<<< HEAD
-
-    public cellInEditMode: IgxGridCellComponent;
+
     public draggedColumn: IgxColumnComponent;
-=======
-    public isColumnMoving: boolean;
->>>>>>> a7cdd848
     public isColumnResizing: boolean;
 
     public eventBus = new Subject<boolean>();
