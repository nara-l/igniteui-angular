﻿import { DOCUMENT } from '@angular/common';
import {
    AfterContentInit,
    AfterViewInit,
    ChangeDetectionStrategy,
    ChangeDetectorRef,
    Component,
    ComponentFactoryResolver,
    ContentChildren,
    ContentChild,
    ElementRef,
    EventEmitter,
    HostBinding,
    HostListener,
    Inject,
    Input,
    IterableChangeRecord,
    IterableDiffers,
    NgZone,
    OnDestroy,
    OnInit,
    Output,
    QueryList,
    TemplateRef,
    ViewChild,
    ViewChildren,
    ViewContainerRef
} from '@angular/core';
import { Subject, of } from 'rxjs';
import { take, takeUntil, debounceTime, merge, delay, repeat } from 'rxjs/operators';
import { IgxSelectionAPIService } from '../core/selection';
import { cloneArray, DisplayDensity } from '../core/utils';
import { DataType } from '../data-operations/data-util';
import { FilteringLogic, IFilteringExpression } from '../data-operations/filtering-expression.interface';
import { IGroupByExpandState } from '../data-operations/groupby-expand-state.interface';
import { GroupedRecords, IGroupByRecord } from '../data-operations/groupby-record.interface';
import { ISortingExpression, SortingDirection } from '../data-operations/sorting-expression.interface';
import { IForOfState, IgxForOfDirective } from '../directives/for-of/for_of.directive';
import { IgxTextHighlightDirective } from '../directives/text-highlight/text-highlight.directive';
import { IgxBaseExporter, IgxExporterOptionsBase } from '../services/index';
import { IgxCheckboxComponent } from './../checkbox/checkbox.component';
import { IgxGridAPIService } from './api.service';
import { IgxGridCellComponent } from './cell.component';
import { IColumnVisibilityChangedEventArgs } from './column-hiding-item.directive';
import { IgxColumnComponent } from './column.component';
import { ISummaryExpression } from './grid-summary';
import { IgxGroupByRowTemplateDirective, IgxColumnMovingDragDirective } from './grid.common';
import { IgxGridToolbarComponent } from './grid-toolbar.component';
import { IgxGridSortingPipe, IgxGridPreGroupingPipe } from './grid.pipes';
import { IgxGridGroupByRowComponent } from './groupby-row.component';
import { IgxGridRowComponent } from './row.component';
import { DataUtil, IFilteringOperation, IFilteringExpressionsTree, FilteringExpressionsTree } from '../../public_api';

let NEXT_ID = 0;
const DEBOUNCE_TIME = 16;
const MINIMUM_COLUMN_WIDTH = 136;

export interface IGridCellEventArgs {
    cell: IgxGridCellComponent;
    event: Event;
}

export interface IGridEditEventArgs {
    row: IgxGridRowComponent;
    cell: IgxGridCellComponent;
    currentValue: any;
    newValue: any;
}

export interface IPinColumnEventArgs {
    column: IgxColumnComponent;
    insertAtIndex: number;
}

export interface IPageEventArgs {
    previous: number;
    current: number;
}

export interface IRowDataEventArgs {
    data: any;
}

export interface IColumnResizeEventArgs {
    column: IgxColumnComponent;
    prevWidth: string;
    newWidth: string;
}

export interface IRowSelectionEventArgs {
    oldSelection: any[];
    newSelection: any[];
    row?: IgxGridRowComponent;
    event?: Event;
}

export interface ISearchInfo {
    searchText: string;
    caseSensitive: boolean;
    activeMatchIndex: number;
    matchInfoCache: any[];
}

export interface IGridToolbarExportEventArgs {
    grid: IgxGridComponent;
    exporter: IgxBaseExporter;
    options: IgxExporterOptionsBase;
    cancel: boolean;
}

export interface IColumnMovingStartEventArgs {
    source: IgxColumnComponent;
}

export interface IColumnMovingEventArgs {
    source: IgxColumnComponent;
    cancel: boolean;
}

export interface IColumnMovingEndEventArgs {
    source: IgxColumnComponent;
    target: IgxColumnComponent;
    cancel: boolean;
}

/**
 * **Ignite UI for Angular Grid** -
 * [Documentation](https://www.infragistics.com/products/ignite-ui-angular/angular/components/grid.html)
 *
 * The Ignite UI Grid is used for presenting and manipulating tabular data in the simplest way possible.  Once data
 * has been bound, it can be manipulated through filtering, sorting & editing operations.
 *
 * Example:
 * ```html
 * <igx-grid [data]="employeeData" autoGenerate="false">
 *   <igx-column field="first" header="First Name"></igx-column>
 *   <igx-column field="last" header="Last Name"></igx-column>
 *   <igx-column field="role" header="Role"></igx-column>
 * </igx-grid>
 * ```
 */
@Component({
    changeDetection: ChangeDetectionStrategy.OnPush,
    preserveWhitespaces: false,
    selector: 'igx-grid',
    templateUrl: './grid.component.html'
})
export class IgxGridComponent implements OnInit, OnDestroy, AfterContentInit, AfterViewInit {

    /**
     * An @Input property that lets you fill the `IgxGridComponent` with an array of data.
     * ```html
     * <igx-grid [data]="Data" [autoGenerate]="true"></igx-grid>
     * ```
     */
    @Input()
    public data = [];

    /**
     * An @Input property that autogenerates the `IgxGridComponent` columns.
     * The default value is false.
     * ```html
     * <igx-grid [data]="Data" [autoGenerate]="true"></igx-grid>
     * ```
     */
    @Input()
    public autoGenerate = false;

    /**
     * An @Input property that sets the value of the `id` attribute. If not provided it will be automatically generated.
     * ```html
     * <igx-grid [id]="'igx-grid-1'" [data]="Data" [autoGenerate]="true"></igx-grid>
     * ```
     */
    @HostBinding('attr.id')
    @Input()
    public id = `igx-grid-${NEXT_ID++}`;

    /**
     * An @Input property that sets a custom template when the `IgxGridComponent` is empty.
     * ```html
     * <igx-grid [id]="'igx-grid-1'" [data]="Data" [emptyGridTemplate]="myTemplate" [autoGenerate]="true"></igx-grid>
     * ```
     */
    @Input()
    public emptyGridTemplate: TemplateRef<any>;

    @Input()
    public get filteringLogic() {
        return this._filteringExpressionsTree.operator;
    }

    /**
     * Sets the filtering logic of the `IgxGridComponent`.
     * The default is AND.
     * ```html
     * <igx-grid [data]="Data" [autoGenerate]="true" [filteringLogic]="filtering"></igx-grid>
     * ```
     */
    public set filteringLogic(value: FilteringLogic) {
        this._filteringExpressionsTree.operator = value;
    }

    /**
     * Returns the filtering state of `IgxGridComponent`.
     * ```typescript
     * let filteringExpressionsTree = this.grid.filteringExpressionsTree;
     * ```
     */
    @Input()
    get filteringExpressionsTree() {
        return this._filteringExpressionsTree;
    }

    /**
     * Sets the filtering state of the `IgxGridComponent`.
     * ```typescript
     * const logic = new FilteringExpressionsTree(FilteringLogic.And, "ID");
     * logic.filteringOperands = [
     *     {
     *          condition: IgxNumberFilteringOperand.instance().condition('greaterThan'),
     *          fieldName: 'ID',
     *          searchVal: 1
     *     }
     * ];
     * this.grid.filteringExpressionsTree = (logic);
     * ```
     */
    set filteringExpressionsTree(value) {
        if (value) {
            this._filteringExpressionsTree = value;
            this.clearSummaryCache();
            this._pipeTrigger++;
            this.cdr.markForCheck();
            requestAnimationFrame(() => this.cdr.detectChanges());
        }
    }

    /**
     * Returns an array of objects containing the filtered data in the `IgxGridComponent`.
     * ```typescript
     * let filteredData = this.grid.filteredData;
     * ```
     */
    get filteredData() {
        return this._filteredData;
    }

    /**
     * Sets an array of objects containing the filtered data in the `IgxGridComponent`.
     * ```typescript
     * this.grid.filteredData = [{
     *       ID: 1,
     *       Name: "A"
     * }];
     * ```
     */
    set filteredData(value) {
        this._filteredData = value;

        if (this.rowSelectable) {
            this.updateHeaderChecboxStatusOnFilter(this._filteredData);
        }

        this.restoreHighlight();
    }

    /**
     * Returns the group by state of the `IgxGridComponent`.
     * ```typescript
     * let groupByState = this.grid.groupingExpressions;
     * ```
     */
    @Input()
    get groupingExpressions() {
        return this._groupingExpressions;
    }

    /**
     * Sets the group by state of the `IgxGridComponent`.
     * ```typescript
     * this.grid.groupingExpressions = [{
     *     fieldName: "ID",
     *     dir: SortingDirection.Asc,
     *     ignoreCase: false
     * }];
     * ```
     */
    set groupingExpressions(value) {
        if (value && value.length > 10) {
            throw Error('Maximum amount of grouped columns is 10.');
        }
        this._groupingExpressions = cloneArray(value);
        this.chipsGoupingExpressions = cloneArray(value);
        if (this.gridAPI.get(this.id)) {
            this.gridAPI.arrange_sorting_expressions(this.id);
            /* grouping should work in conjunction with sorting
            and without overriding seperate sorting expressions */
            this._applyGrouping();
            this.cdr.markForCheck();
        } else {
            // setter called before grid is registered in grid API service
            this.sortingExpressions.unshift.apply(this.sortingExpressions, this._groupingExpressions);
        }
    }

    /**
     * Returns a list of expansion states for group rows.
     * Includes only states that differ from the default one (controlled through groupsExpanded and states that the user has changed.
     * Contains the expansion state (expanded: boolean) and the unique identifier for the group row (Array).
     * ```typescript
     * const groupExpState = this.grid.groupingExpansionState;
     * ```
     */
    @Input()
    get groupingExpansionState() {
        return this._groupingExpandState;
    }

    /**
     * Sets a list of expansion states for group rows.
     * ```typescript
     *      this.grid.groupingExpansionState = [{
     *      expanded: false,
     *      hierarchy: [{ fieldName: 'ID', value: 1 }]
     *   }];
     * // You can use DataUtil.getHierarchy(groupRow) to get the group `IgxGridRowComponent` hierarchy.
     * ```
     */
    set groupingExpansionState(value) {
        const activeInfo = IgxTextHighlightDirective.highlightGroupsMap.get(this.id);

        let highlightItem = null;
        if (this.collapsedHighlightedItem) {
            highlightItem = this.collapsedHighlightedItem.item;
        } else if (this.lastSearchInfo.matchInfoCache.length) {
            highlightItem = this.lastSearchInfo.matchInfoCache[this.lastSearchInfo.activeMatchIndex].item;
        }

        this._groupingExpandState = cloneArray(value);

        this.refreshSearch();

        if (highlightItem !== null && this.groupingExpressions.length) {
            const index = this.filteredSortedData.indexOf(highlightItem);
            const groupRow = this.getGroupByRecords()[index];

            if (!this.isExpandedGroup(groupRow)) {
                IgxTextHighlightDirective.clearActiveHighlight(this.id);
                this.collapsedHighlightedItem = {
                    info: activeInfo,
                    item: highlightItem
                };
            } else if (this.collapsedHighlightedItem !== null) {
                const collapsedInfo = this.collapsedHighlightedItem.info;
                IgxTextHighlightDirective.setActiveHighlight(this.id, {
                    columnIndex: collapsedInfo.columnIndex,
                    rowIndex: collapsedInfo.rowIndex,
                    index: collapsedInfo.index,
                    page: collapsedInfo.page
                });
            }
        }
        this.cdr.detectChanges();
    }

    private collapsedHighlightedItem: any = null;

    /**
     * An @Input property that determines whether created groups are rendered expanded or collapsed.
     * The default rendered state is expanded.
     * ```html
     * <igx-grid #grid [data]="Data" [groupsExpanded]="false" [autoGenerate]="true"></igx-grid>
     * ```
     */
    @Input()
    public groupsExpanded = true;

    /**
     * A hierarchical representation of the group by records.
     * ```typescript
     * let groupRecords = this.grid.groupsRecords;
     * ```
     */
    public groupsRecords: IGroupByRecord[] = [];

    /**
     * Returns whether the paging feature is enabled/disabled.
     * The default state is disabled (false).
     * ```
     * const paging = this.grid.paging;
     * ```
     */
    @Input()
    get paging(): boolean {
        return this._paging;
    }

    /**
     * Enables/Disables the paging feature.
     * ```html
     * <igx-grid #grid [data]="Data" [autoGenerate]="true" [paging]="true"></igx-grid>
     * ```
     */
    set paging(value: boolean) {
        this._paging = value;
        this._pipeTrigger++;

        if (this._ngAfterViewInitPaassed) {
            this.cdr.detectChanges();
            this.calculateGridHeight();
            this.cdr.detectChanges();
        }
    }

    /**
     * Returns the current page index.
     * ```html
     * let gridPage = this.grid.page;
     * ```
     */
    @Input()
    get page(): number {
        return this._page;
    }

    /**
     * Sets the current page index.
     * <igx-grid #grid [data]="Data" [paging]="true" [page]="5" [autoGenerate]="true"></igx-grid>
     */
    set page(val: number) {
        if (val < 0) {
            return;
        }
        this.onPagingDone.emit({ previous: this._page, current: val });
        this._page = val;
        this.cdr.markForCheck();
    }

    /**
     * Returns the number of visible items per page of the `IgxGridComponent`.
     * The default is 15.
     * ```html
     * let itemsPerPage = this.grid.perPage;
     * ```
     */
    @Input()
    get perPage(): number {
        return this._perPage;
    }

    /**
     * Sets the number of visible items per page of the `IgxGridComponent`.
     * ```html
     * <igx-grid #grid [data]="Data" [paging]="true" [perPage]="5" [autoGenerate]="true"></igx-grid>
     * ```
     */
    set perPage(val: number) {
        if (val < 0) {
            return;
        }

        this._perPage = val;
        this.page = 0;

        this.restoreHighlight();
    }

    /**
     * You can provide a custom `ng-template` for the pagination UI of the grid.
     * ```html
     * <igx-grid #grid [paging]="true" [myTemplate]="myTemplate" [height]="'305px'"></igx-grid>
     * ```
     */
    @Input()
    public paginationTemplate: TemplateRef<any>;

    /**
     * Return the display density currently applied to the grid.
     * The default value is `comfortable`.
     * Available options are `comfortable`, `cosy`, `compact`.
     * ```typescript
     * let gridTheme = this.grid.displayDensity;
     * ```
     */
    @Input()
    public get displayDensity(): DisplayDensity | string {
        return this._displayDensity;
    }

    /**
     * Sets the display density currently applied to the grid.
     * ```html
     * <igx-grid #grid [data]="localData" [displayDensity]="'compact'" [autoGenerate]="true"></igx-grid>
     * ```
     */
    public set displayDensity(val: DisplayDensity | string) {
        switch (val) {
            case 'compact':
                this._displayDensity = DisplayDensity.compact;
                break;
            case 'cosy':
                this._displayDensity = DisplayDensity.cosy;
                break;
            case 'comfortable':
            default:
                this._displayDensity = DisplayDensity.comfortable;
        }
        this.onDensityChanged.emit();
    }

    /**
     * Returns whether the column hiding UI for the `IgxGridComponent` is enabled.
     * By default it is disabled (false).
     * ```typescript
     * let gridColHiding = this.grid.columnHiding;
     * ```
     */
    @Input()
    get columnHiding() {
        return this._columnHiding;
    }

    /**
     * Sets whether the column hiding UI for the `IgxGridComponent` is enabled.
     * In order for the UI to work, you need to enable the toolbar as shown in the example below.
     * ```html
     * <igx-grid [data]="Data" [autoGenerate]="true" [showToolbar]="true" [columnHiding]="true"></igx-grid>
     * ```
     */
    set columnHiding(value) {
        if (this._columnHiding !== value) {
            this._columnHiding = value;
            if (this.gridAPI.get(this.id)) {
                this.markForCheck();
                if (this._ngAfterViewInitPaassed) {
                    this.calculateGridSizes();
                }
            }
        }
    }

    /**
     * Sets whether the `IgxGridRowComponent` selection is enabled.
     * By default it is set to false.
     * ```typescript
     * let rowSelectable = this.grid.rowSelectable;
     * ```
     */
    @Input()
    get rowSelectable(): boolean {
        return this._rowSelection;
    }

    /**
     * Sets whether rows can be selected.
     * ```html
     * <igx-grid #grid [showToolbar]="true" [rowSelectable]="true" [columnHiding]="true"></igx-grid>
     * ```
     */
    set rowSelectable(val: boolean) {
        this._rowSelection = val;
        if (this.gridAPI.get(this.id)) {

            // should selection persist?
            this.allRowsSelected = false;
            this.deselectAllRows();
            this.markForCheck();
        }
    }

    /**
     * Returns the height of the `IgxGridComponent`.
     * ```typescript
     * let gridHeight = this.grid.height;
     * ```
     */
    @HostBinding('style.height')
    @Input()
    public get height() {
        return this._height;
    }

    /**
     * Sets the height of the `IgxGridComponent`.
     * ```html
     * <igx-grid #grid [data]="Data" [height]="'305px'" [autoGenerate]="true"></igx-grid>
     * ```
     */
    public set height(value: any) {
        if (this._height !== value) {
            this._height = value;
            requestAnimationFrame(() => {
                this.calculateGridHeight();
                this.cdr.markForCheck();
            });
        }
    }

    /**
     * Returns the width of the `IgxGridComponent`.
     * ```typescript
     * let gridWidth = this.grid.width;
     * ```
     */
    @HostBinding('style.width')
    @Input()
    public get width() {
        return this._width;
    }

    /**
     * Sets the width of the `IgxGridComponent`.
     * ```html
     * <igx-grid #grid [data]="Data" [width]="'305px'" [autoGenerate]="true"></igx-grid>
     * ```
     */
    public set width(value: any) {
        if (this._width !== value) {
            this._width = value;
            requestAnimationFrame(() => {
                // Calling reflow(), because the width calculation
                // might make the horizontal scrollbar appear/disappear.
                // This will change the height, which should be recalculated.
                this.reflow();
            });
        }
    }

    /**
     * Returns the width of the header of the `IgxGridComponent`.
     * ```html
     * let gridHeaderWidth = this.grid.headerWidth;
     * ```
     */
    get headerWidth() {
        return parseInt(this._width, 10) - 17;
    }

    /**
     * An @Input property that adds styling classes applied to all even `IgxGridRowComponent`s in the grid.
     * ```html
     * <igx-grid #grid [data]="Data" [evenRowCSS]="'igx-grid--my-even-class'" [autoGenerate]="true"></igx-grid>
     * ```
     */
    @Input()
    public evenRowCSS = 'igx-grid__tr--even';

    /**
     * An @Input property that adds styling classes applied to all odd `IgxGridRowComponent`s in the grid.
     * ```html
     * <igx-grid #grid [data]="Data" [evenRowCSS]="'igx-grid--my-odd-class'" [autoGenerate]="true"></igx-grid>
     * ```
     */
    @Input()
    public oddRowCSS = 'igx-grid__tr--odd';

    /**
     * Returns the row height.
     * ```typescript
     * const rowHeight = this.grid.rowHeight;
     * ```
     */
    @Input()
    public  get rowHeight()  {
        return this._rowHeight ? this._rowHeight : this.defaultRowHeight;
    }

    /**
     * Sets the row height.
     * ```html
     * <igx-grid #grid [data]="localData" [showToolbar]="true" [rowHeight]="100" [autoGenerate]="true"></igx-grid>
     * ```
     */
    public set rowHeight(value) {
        this._rowHeight = parseInt(value, 10);
    }

    /**
     * An @Input property that sets the default width of the `IgxGridComponent`'s columns.
     * ```html
     * <igx-grid #grid [data]="localData" [showToolbar]="true" [columnWidth]="100" [autoGenerate]="true"></igx-grid>
     * ```
     */
    @Input()
    public get columnWidth(): string {
        return this._columnWidth;
    }
    public set columnWidth(value: string) {
        this._columnWidth = value;
        this._columnWidthSetByUser = true;
    }

    /**
     * An @Input property that sets the primary key of the `IgxGridComponent`.
     * ```html
     * <igx-grid #grid [data]="localData" [showToolbar]="true" [primaryKey]="6" [autoGenerate]="true"></igx-grid>
     * ```
     */
    @Input()
    public primaryKey;

    /**
     * An @Input property that sets the message displayed when there are no records.
     * ```html
     * <igx-grid #grid [data]="Data" [emptyGridMessage]="'The grid is empty'" [autoGenerate]="true"></igx-grid>
     * ```
     */
    @Input()
    public emptyGridMessage = 'Grid has no data.';

    /**
     * An @Input property that sets the message displayed when there are no records and the grid is filtered.
     * ```html
     * <igx-grid #grid [data]="Data" [emptyGridMessage]="'The grid is empty'" [autoGenerate]="true"></igx-grid>
     * ```
     */
     @Input()
    public emptyFilteredGridMessage = 'No records found.';

    /**
     * An @Input property that sets the message displayed inside the GroupBy drop area where columns can be dragged on.
     * Note: The grid needs to have at least one groupable column in order the GroupBy area to be displayed.
     * ```html
     * <igx-grid dropAreaMessage="Drop here to group!">
     *      <igx-column [groupable]="true" field="ID"></igx-column>
     * </igx-grid>
     * ```
     */
    @Input()
    public dropAreaMessage = 'Drag a column header and drop it here to group by that column.';

    /**
     * An @Input property that sets the template that will be rendered as a GroupBy drop area.
     * Note: The grid needs to have at least one groupable column in order the GroupBy area to be displayed.
     * ```html
     * <igx-grid [dropAreaTemplate]="dropAreaRef">
     *      <igx-column [groupable]="true" field="ID"></igx-column>
     * </igx-grid>
     *
     * <ng-template #myDropArea>
     *      <span> Custom drop area! </span>
     * </ng-template>
     * ```
     * ```ts
     * @ViewChild('myDropArea', { read: TemplateRef })
     * public dropAreaRef: TemplateRef<any>;
     * ```
     */
    @Input()
    public dropAreaTemplate: TemplateRef<any>;

    /**
     * An @Input property that sets the title to be displayed in the built-in column hiding UI.
     * ```html
     * <igx-grid [showToolbar]="true" [columnHiding]="true" columnHidingTitle="Column Hiding"></igx-grid>
     * ```
     */
    @Input()
    public columnHidingTitle = '';

    /**
     * Returns if the built-in column pinning UI should be shown in the toolbar.
     * ```typescript
     *  let colPinning = this.grid.columnPinning;
     * ```
     */
    @Input()
    get columnPinning() {
        return this._columnPinning;
    }

    /**
     * Sets if the built-in column pinning UI should be shown in the toolbar.
     * By default it's disabled.
     * ```html
     * <igx-grid #grid [data]="localData" [columnPinning]="'true" [height]="'305px'" [autoGenerate]="true"></igx-grid>
     * ```
     */
    set columnPinning(value) {
        if (this._columnPinning !== value) {
            this._columnPinning = value;
            if (this.gridAPI.get(this.id)) {
                this.markForCheck();
                if (this._ngAfterViewInitPaassed) {
                    this.calculateGridSizes();
                }
            }
        }
    }

    /**
     * An @Input property that sets the title to be displayed in the UI of the column pinning.
     * ```html
     * <igx-grid #grid [data]="localData" [columnPinning]="'true" [columnPinningTitle]="'Column Hiding'" [autoGenerate]="true"></igx-grid>
     * ```
     */
    @Input()
    public columnPinningTitle = '';

    /**
     * Emitted when `IgxGridCellComponent` is clicked. Returns the `IgxGridCellComponent`.
     * ```html
     * <igx-grid #grid (onCellClick)="onCellClick($event)" [data]="localData" [height]="'305px'" [autoGenerate]="true"></igx-grid>
     * ```
     * ```typescript
     * public onCellClick(e){
     *     alert("The cell has been clicked!");
     * }
     * ```
     */
    @Output()
    public onCellClick = new EventEmitter<IGridCellEventArgs>();

    /**
     * Emitted when `IgxGridCellComponent` is selected. Returns the `IgxGridCellComponent`.
     * ```html
     * <igx-grid #grid (onSelection)="onCellSelect($event)" [data]="localData" [height]="'305px'" [autoGenerate]="true"></igx-grid>
     * ```
     * ```typescript
     * public onCellSelect(e){
     *     alert("The cell has been selected!");
     * }
     * ```
     */
    @Output()
    public onSelection = new EventEmitter<IGridCellEventArgs>();

    /**
     *  Emitted when `IgxGridRowComponent` is selected.
     * ```html
     * <igx-grid #grid (onRowSelectionChange)="onRowClickChange($event)" [data]="localData" [autoGenerate]="true"></igx-grid>
     * ```
     * ```typescript
     * public onCellClickChange(e){
     *     alert("The selected row has been changed!");
     * }
     * ```
     */
    @Output()
    public onRowSelectionChange = new EventEmitter<IRowSelectionEventArgs>();

    /**
     * Emitted when `IgxColumnComponent` is pinned.
     * The index that the column is inserted at may be changed through the `insertAtIndex` property.
     * ```typescript
     * public columnPinning(event) {
     *     if (event.column.field === "Name") {
     *       event.insertAtIndex = 0;
     *     }
     * }
     * ```
     */
    @Output()
    public onColumnPinning = new EventEmitter<IPinColumnEventArgs>();

    /**
     * An @Output property emitting an event when `IgxGridCellComponent` or `IgxGridRowComponent`
     * editing has been performed in the grid.
     * On `IgxGridCellComponent` editing, both `IgxGridCellComponent` and `IgxGridRowComponent`
     * objects in the event arguments are defined for the corresponding
     * `IgxGridCellComponent` that is being edited and the `IgxGridRowComponent` the `IgxGridCellComponent` belongs to.
     * On `IgxGridRowComponent` editing, only the `IgxGridRowComponent` object is defined, for the `IgxGridRowComponent`
     * that is being edited.
     * The `IgxGridCellComponent` object is null on `IgxGridRowComponent` editing.
     * ```typescript
     * editDone(event: IgxColumnComponent){
     *    const column: IgxColumnComponent = event;
     * }
     * ```html
     * <igx-grid #grid3 (onEditDone)="editDone($event)" [data]="remote | async" (onSortingDone)="process($event)"
     *          [primaryKey]="'ProductID'" [rowSelectable]="true">
     *          <igx-column [sortable]="true" [field]="'ProductID'"></igx-column>
     *          <igx-column [editable]="true" [field]="'ProductName'"></igx-column>
     *          <igx-column [sortable]="true" [field]="'UnitsInStock'" [header]="'Units in Stock'"></igx-column>
     * </igx-grid>
     * ```
     */
    @Output()
    public onEditDone = new EventEmitter<IGridEditEventArgs>();

    /**
     * Emitted when a grid column is initialized. Returns the column object.
     * ```html
     * <igx-grid #grid [data]="localData" [onColumnInit]="initColumns($event)" [autoGenerate]="true"</igx-grid>
     * ```
     * ```typescript
     * initColumns(event: IgxColumnComponent) {
     * const column: IgxColumnComponent = event;
     *       column.filterable = true;
     *       column.sortable = true;
     *       column.editable = true;
     * }
     * ```
     */
    @Output()
    public onColumnInit = new EventEmitter<IgxColumnComponent>();

    /**
     * Emitted when sorting is performed through the UI. Returns the sorting expression.
     * ```html
     * <igx-grid #grid [data]="localData" [autoGenerate]="true" (onSortingDone)="sortingDone($event)"></igx-grid>
     * ```
     * ```typescript
     * sortingDone(event: SortingDirection){
     *     const sortingDirection = event;
     * }
     * ```
     */
    @Output()
    public onSortingDone = new EventEmitter<ISortingExpression>();

    /**
     * Emitted when filtering is performed through the UI.
     * Returns the filtering expressions tree of the column for which filtering was performed.
     * ```typescript
     * filteringDone(event: IFilteringExpressionsTree){
     *     const filteringTree = event;
     *}
     * ```
     * ```html
     * <igx-grid #grid [data]="localData" [height]="'305px'" [autoGenerate]="true" (onFilteringDone)="filteringDone($event)"></igx-grid>
     * ```
     */
    @Output()
    public onFilteringDone = new EventEmitter<IFilteringExpressionsTree>();

    /**
     * Emitted when paging is performed. Returns an object consisting of the previous and next pages.
     * ```typescript
     * pagingDone(event: IPageEventArgs){
     *     const paging = event;
     * }
     * ```
     * ```html
     * <igx-grid #grid [data]="localData" [height]="'305px'" [autoGenerate]="true" (onPagingDone)="pagingDone($event)"></igx-grid>
     * ```
     */
    @Output()
    public onPagingDone = new EventEmitter<IPageEventArgs>();

    /**
     * Emitted when a `IgxGridRowComponent` is being added to the `IgxGridComponent` through the API.
     * Returns the data for the new `IgxGridRowComponent` object.
     * ```typescript
     * rowAdded(event: IRowDataEventArgs){
     *    const rowInfo = event;
     * }
     * ```
     * ```html
     * <igx-grid #grid [data]="localData" (onRowAdded)="rowAdded($event)" [height]="'305px'" [autoGenerate]="true"></igx-grid>
     * ```
     */
    @Output()
    public onRowAdded = new EventEmitter<IRowDataEventArgs>();

    /**
     * Emitted when a `IgxGridRowComponent` is deleted through the `IgxGridComponent` API.
     * Returns an `IRowDataEventArgs` object.
     * ```typescript
     * rowDeleted(event: IRowDataEventArgs){
     *    const rowInfo = event;
     * }
     * ```html
     * <igx-grid #grid [data]="localData" (onRowDeleted)="rowDeleted($event)" [height]="'305px'" [autoGenerate]="true"></igx-grid>
     * ```
     */
    @Output()
    public onRowDeleted = new EventEmitter<IRowDataEventArgs>();

    /**
     * Emitted when a new `IgxColumnComponent` is grouped or ungrouped.
     * Returns the `ISortingExpression` related to the grouping operation.
     * ```typescript
     * groupingDone(event: any){
     *     const grouping = event;
     * }
     * ```
     * ```html
     * <igx-grid #grid [data]="localData" (onGroupingDone)="groupingDone($event)" [autoGenerate]="true"></igx-grid>
     * ```
     */
    @Output()
    public onGroupingDone = new EventEmitter<any>();

    /**
     * Emitted when a new chunk fo data is loaded from virtualization.
     * ```typescript
     *  <igx-grid #grid [data]="localData" [autoGenerate]="true" (onDataPreLoad)='handleDataPreloadEvent()'></igx-grid>
     * ```
     */
    @Output()
    public onDataPreLoad = new EventEmitter<any>();

    /**
     * Emitted when `IgxColumnComponent` is resized.
     * Returns the `IgxColumnComponent` object's old and new width.
     * ```typescript
     * resizing(event: IColumnResizeEventArgs){
     *     const grouping = event;
     * }
     * ```
     * ```html
     * <igx-grid #grid [data]="localData" (onColumnResized)="resizing($event)" [autoGenerate]="true"></igx-grid>
     * ```
     */
    @Output()
    public onColumnResized = new EventEmitter<IColumnResizeEventArgs>();

    /**
     * Emitted when a `IgxGridCellComponent` is right clicked. Returns the `IgxGridCellComponent` object.
     * ```typescript
     * contextMenu(event: IGridCellEventArgs){
     *     const resizing = event;
     *     console.log(resizing);
     * }
     * ```html
     * <igx-grid #grid [data]="localData" (onContextMenu)="contextMenu($event)" [autoGenerate]="true"></igx-grid>
     * ```
     */
    @Output()
    public onContextMenu = new EventEmitter<IGridCellEventArgs>();

    /**
     * Emitted when a `IgxGridCellComponent` is double clicked. Returns the `IgxGridCellComponent` object.
     * ```typescript
     * dblClick(event: IGridCellEventArgs){
     *     const dblClick = event;
     *     console.log(dblClick);
     * }
     * ```html
     * <igx-grid #grid [data]="localData" (onDoubleClick)="dblClick($event)" [autoGenerate]="true"></igx-grid>
     * ```
     */
    @Output()
    public onDoubleClick = new EventEmitter<IGridCellEventArgs>();

    /**
     * Emitted when `IgxColumnComponent` visibility is changed. Args: { column: any, newValue: boolean }
     * ```typescript
     * visibilityChanged(event: IColumnVisibilityChangedEventArgs){
     *    const visiblity = event;
     * }
     * ```
     * ```html
     * <igx-grid [columnHiding]="true" [showToolbar]="true" (onColumnVisibilityChanged)="visibilityChanged($event)"></igx-grid>
     * ```
     */
    @Output()
    public onColumnVisibilityChanged = new EventEmitter<IColumnVisibilityChangedEventArgs>();

    /**
     * Emitted when `IgxColumnComponent` moving starts. Returns the moved `IgxColumnComponent` object.
     * ```typescript
     * movingStart(event: IColumnMovingStartEventArgs){
     *     const movingStarts = event;
     * }
     * ```
     * ```html
     * <igx-grid [columnHiding]="true" [showToolbar]="true" (onColumnMovingStart)="movingStart($event)"></igx-grid>
     * ```
     */
    @Output()
    public onColumnMovingStart = new EventEmitter<IColumnMovingStartEventArgs>();

    /**
     * Emitted throughout the `IgxColumnComponent` moving operation.
     * Returns the source and target `IgxColumnComponent` objects. This event is cancelable.
     * ```typescript
     * moving(event: IColumnMovingEventArgs){
     *     const moving = event;
     * }
     * ```
     * ```html
     * <igx-grid [columnHiding]="true" [showToolbar]="true" (onColumnMoving)="moving($event)"></igx-grid>
     * ```
     */
    @Output()
    public onColumnMoving = new EventEmitter<IColumnMovingEventArgs>();

    /**
     * Emitted when `IgxColumnComponent` moving ends.
     * Returns the source and target `IgxColumnComponent` objects. This event is cancelable.
     * ```typescript
     * movingEnds(event: IColumnMovingEndEventArgs){
     *     const movingEnds = event;
     * }
     * ```
     * ```html
     * <igx-grid [columnHiding]="true" [showToolbar]="true" (onColumnMovingEnd)="movingEnds($event)"></igx-grid>
     * ```
     */
    @Output()
    public onColumnMovingEnd = new EventEmitter<IColumnMovingEndEventArgs>();

    /**
     * @hidden
     */
    @Output()
    protected onDensityChanged = new EventEmitter<any>();

    /**
     * @hidden
     */
    @ContentChildren(IgxColumnComponent, { read: IgxColumnComponent, descendants: true })
    public columnList: QueryList<IgxColumnComponent>;

    /**
     * @hidden
     */
    @ContentChild(IgxGroupByRowTemplateDirective, { read: IgxGroupByRowTemplateDirective })
    protected groupTemplate: IgxGroupByRowTemplateDirective;

    /**
     * A list of `IgxGridRowComponent`.
     * ```typescript
     * const rowList = this.grid.rowList;
     * ```
     */
    @ViewChildren('row')
    public rowList: QueryList<any>;

    /**
     * A list of `IgxGridRowComponent`, currently rendered.
     * ```typescript
     * const dataList = this.grid.dataRowList;
     * ```
     */
    @ViewChildren(IgxGridRowComponent, { read: IgxGridRowComponent })
    public dataRowList: QueryList<any>;

    /**
     * A list of all group rows.
     * ```typescript
     * const groupList = this.grid.groupsRowList;
     * ```
     */
    @ViewChildren(IgxGridGroupByRowComponent, { read: IgxGridGroupByRowComponent })
    public groupsRowList: QueryList<IgxGridGroupByRowComponent>;

    /**
     * A template reference for the template when the filtered `IgxGridComponent` is empty.
     * ```
     * const emptyTempalte = this.grid.emptyGridTemplate;
     * ```
     */
    @ViewChild('emptyFilteredGrid', { read: TemplateRef })
    public emptyFilteredGridTemplate: TemplateRef<any>;

    /**
     * A template reference for the template when the `IgxGridComponent` is empty.
     * ```
     * const emptyTempalte = this.grid.emptyGridTemplate;
     * ```
     */
    @ViewChild('defaultEmptyGrid', { read: TemplateRef })
    public emptyGridDefaultTemplate: TemplateRef<any>;

    /**
     * @hidden
     */
    @ViewChild('defaultDropArea', { read: TemplateRef })
    public defaultDropAreaTemplate: TemplateRef<any>;

    /**
     * @hidden
     */
    @ViewChild('scrollContainer', { read: IgxForOfDirective })
    public parentVirtDir: IgxForOfDirective<any>;

    /**
     * @hidden
     */
    @ViewChild('verticalScrollContainer', { read: IgxForOfDirective })
    public verticalScrollContainer: IgxForOfDirective<any>;

    /**
     * @hidden
     */
    @ViewChild('scr', { read: ElementRef })
    public scr: ElementRef;

    /**
     * @hidden
     */
    @ViewChild('paginator', { read: ElementRef })
    public paginator: ElementRef;

    /**
     * @hidden
     */
    @ViewChild('headerContainer', { read: IgxForOfDirective })
    public headerContainer: IgxForOfDirective<any>;

    /**
     * @hidden
     */
    @ViewChild('headerCheckboxContainer')
    public headerCheckboxContainer: ElementRef;

    /**
     * @hidden
     */
    @ViewChild('headerGroupContainer')
    public headerGroupContainer: ElementRef;

    /**
     * @hidden
     */
    @ViewChild('headerCheckbox', { read: IgxCheckboxComponent })
    public headerCheckbox: IgxCheckboxComponent;

    /**
     * @hidden
     */
    @ViewChild('groupArea')
    public groupArea: ElementRef;

    /**
     * @hidden
     */
    @ViewChild('theadRow')
    public theadRow: ElementRef;

    /**
     * @hidden
     */
    @ViewChild('tbody')
    public tbody: ElementRef;

    /**
     * @hidden
     */
    @ViewChild('tfoot')
    public tfoot: ElementRef;

    /**
     * @hidden
     */
    @ViewChild('summaries')
    public summaries: ElementRef;

    /**
     * @hidden
     */
    @HostBinding('attr.tabindex')
    public tabindex = 0;

    /**
     * @hidden
     */
    @HostBinding('attr.class')
    get hostClass(): string {
        switch (this._displayDensity) {
            case DisplayDensity.cosy:
                return 'igx-grid--cosy';
            case DisplayDensity.compact:
                return 'igx-grid--compact';
            default:
                return 'igx-grid';
        }
    }

    /**
     * @hidden
     */
    get groupAreaHostClass(): string {
        switch (this._displayDensity) {
            case DisplayDensity.cosy:
                return 'igx-drop-area--cosy';
            case DisplayDensity.compact:
                return 'igx-drop-area--compact';
            default:
                return 'igx-drop-area';
        }
    }

    /**
     * @hidden
     */
    @HostBinding('attr.role')
    public hostRole = 'grid';

    /**
     * @hidden
     */
    get pipeTrigger(): number {
        return this._pipeTrigger;
    }

    /**
     * Returns the sorting state of the `IgxGridComponent`.
     * ```typescript
     * const sortingState = this.grid.sortingExpressions;
     * ```
     */
    @Input()
    get sortingExpressions() {
        return this._sortingExpressions;
    }

    /**
     * Sets the sorting state of the `IgxGridComponent`.
     * ```typescript
     * this.grid.sortingExpressions = [{
     *     fieldName: "ID",
     *     dir: SortingDirection.Desc,
     *     ignoreCase: true
     * }];
     * ```
     */
    set sortingExpressions(value) {
        this._sortingExpressions = cloneArray(value);
        this.cdr.markForCheck();

        this.restoreHighlight();
    }

    /**
     * Returns the state of the grid virtualization, including the start index and how many records are rendered.
     * ```typescript
     * const gridVirtState = this.grid1.virtualizationState;
     * ```
     */
    get virtualizationState() {
        return this.verticalScrollContainer.state;
    }

    /**
     * @hidden
     */
    set virtualizationState(state) {
        this.verticalScrollContainer.state = state;
    }

    /**
     * Returns the total number of records in the data source.
     * Works only with remote grid virtualization.
     * ```typescript
     * const itemCount = this.grid1.totalItemCount;
     * ```
     */
    get totalItemCount() {
        return this.verticalScrollContainer.totalItemCount;
    }

    /**
     * Sets the total number of records in the data source.
     * This property is required for virtualization to function when the grid is bound remotely.
     * ```typescript
     * this.grid1.totalItemCount = 55;
     * ```
     */
    set totalItemCount(count) {
        this.verticalScrollContainer.totalItemCount = count;
        this.cdr.detectChanges();
    }

    /**
     * @hidden
     */
    get maxLevelHeaderDepth() {
        if (this._maxLevelHeaderDepth === null) {
            this._maxLevelHeaderDepth =  this.columnList.reduce((acc, col) => Math.max(acc, col.level), 0);
        }
        return this._maxLevelHeaderDepth;
    }

    /**
     * Returns the number of hidden `IgxColumnComponent`.
     * ```typescript
     * const hiddenCol = this.grid.hiddenColumnsCount;
     * ``
     */
    get hiddenColumnsCount() {
        return this.columnList.filter((col) => col.columnGroup === false && col.hidden === true).length;
    }

    /**
     * Returns the text to be displayed inside the toggle button
     * for the built-in column hiding UI of the`IgxColumnComponent`.
     * ```typescript
     * const hiddenColText = this.grid.hiddenColumnsText;
     * ``
     */
    @Input()
    get hiddenColumnsText() {
        return this._hiddenColumnsText;
    }

    /**
     * Sets the text to be displayed inside the toggle button
     * for the built-in column hiding UI of the`IgxColumnComponent`.
     * ```typesciprt
     * <igx-grid [columnHiding]="true" [showToolbar]="true" [hiddenColumnsText]="'Hidden Columns'"></igx-grid>
     * ```
     */
    set hiddenColumnsText(value) {
        this._hiddenColumnsText = value;

    }

    /**
     * Returns the text to be displayed inside the toggle button
     * for the built-in column pinning UI of the`IgxColumnComponent`.
     * ```typescript
     * const pinnedText = this.grid.pinnedColumnsText;
     * ```
     */
    @Input()
    get pinnedColumnsText() {
        return this._pinnedColumnsText;
    }

    /**
     * Sets the text to be displayed inside the toggle button
     * for the built-in column pinning UI of the`IgxColumnComponent`.
     * ```html
     * <igx-grid [pinnedColumnsText]="'PinnedCols Text" [data]="data" [width]="'100%'" [height]="'500px'"></igx-grid>
     * ```
     */
    set pinnedColumnsText(value) {
        this._pinnedColumnsText = value;
    }

    /**
     * @hidden
    */
    public columnsWithNoSetWidths = null;

    /* Toolbar related definitions */
    private _showToolbar = false;
    private _exportExcel = false;
    private _exportCsv = false;
    private _toolbarTitle: string = null;
    private _exportText: string = null;
    private _exportExcelText: string = null;
    private _exportCsvText: string = null;

    /**
     * Provides access to the `IgxToolbarComponent`.
     * ```typescript
     * const gridToolbar = this.grid.toolbar;
     * ```
     */
    @ViewChild('toolbar', { read: IgxGridToolbarComponent })
    public toolbar: IgxGridToolbarComponent = null;

    @ViewChild('toolbar', { read: ElementRef })
    private toolbarHtml: ElementRef = null;

    public get shouldShowToolbar(): boolean {
        return this.showToolbar &&
               (this.columnHiding ||
                this.columnPinning ||
                this.exportExcel ||
                this.exportCsv ||
                (this.toolbarTitle && this.toolbarTitle !== null && this.toolbarTitle !== ''));
    }

    /**
     * Returns whether the `IgxGridComponent`'s toolbar is shown or hidden.
     * ```typescript
     * const toolbarGrid = this.grid.showToolbar;
     * ```
     */
    @Input()
    public get showToolbar(): boolean {
        return this._showToolbar;
    }

    /**
     * Shows or hides the `IgxGridComponent`'s toolbar.
     * ```html
     * <igx-grid [data]="localData" [showToolbar]="true" [autoGenerate]="true" ></igx-grid>
     * ```
     */
    public set showToolbar(newValue: boolean) {
        if (this._showToolbar !== newValue) {
            this._showToolbar = newValue;
            this.cdr.markForCheck();
            if (this._ngAfterViewInitPaassed) {
                this.calculateGridSizes();
            }
        }
    }

    /**
     * Returns the toolbar's title.
     * ```typescript
     * const toolbarTitle  = this.grid.toolbarTitle;
     * ```
     */
    @Input()
    public get toolbarTitle(): string {
        return this._toolbarTitle;
    }

    /**
     * Sets the toolbar's title.
     * ```html
     * <igx-grid [data]="localData" [showToolbar]="true" [autoGenerate]="true" [toolbarTitle]="'My Grid'"></igx-grid>
     * ```
     */
    public set toolbarTitle(newValue: string) {
        if (this._toolbarTitle !== newValue) {
            this._toolbarTitle = newValue;
            this.cdr.markForCheck();
            if (this._ngAfterViewInitPaassed) {
                this.calculateGridSizes();
            }
        }
    }

    /**
     * Returns whether the option for exporting to MS Excel is enabled or disabled.
     * ```typescript
     * cosnt excelExporter = this.grid.exportExcel;
     * ```
     */
    @Input()
    public get exportExcel(): boolean {
        return this._exportExcel;
    }

    /**
     * Enable or disable the option for exporting to MS Excel.
     * ```html
     * <igx-grid [data]="localData" [showToolbar]="true" [autoGenerate]="true" [exportExcel]="true"></igx-grid>
     * ```
     */
    public set exportExcel(newValue: boolean) {
        if (this._exportExcel !== newValue) {
            this._exportExcel = newValue;
            this.cdr.markForCheck();
            if (this._ngAfterViewInitPaassed) {
                this.calculateGridSizes();
            }
        }
    }

    /**
     * Returns whether the option for exporting to CSV is enabled or disabled.
     * ```typescript
     * const exportCsv = this.grid.exportCsv;
     * ```
     */
    @Input()
    public get exportCsv(): boolean {
        return this._exportCsv;
    }

    /**
     * Enable or disable the option for exporting to CSV.
     * ```html
     * <igx-grid [data]="localData" [showToolbar]="true" [autoGenerate]="true" [exportCsv]="true"></igx-grid>
     * ```
     */
    public set exportCsv(newValue: boolean) {
        if (this._exportCsv !== newValue) {
            this._exportCsv = newValue;
            this.cdr.markForCheck();
            if (this._ngAfterViewInitPaassed) {
                this.calculateGridSizes();
            }
        }
    }

    /**
     * Returns the textual content for the main export button.
     * ```typescript
     * const exportText = this.grid.exportText;
     * ```
     */
    @Input()
    public get exportText(): string {
        return this._exportText;
    }

    /**
     * Sets the textual content for the main export button.
     * ```html
     * <igx-grid [data]="localData" [showToolbar]="true" [exportText]="'My Exporter'" [exportCsv]="true"></igx-grid>
     * ```
     */
    public set exportText(newValue: string) {
        if (this._exportText !== newValue) {
            this._exportText = newValue;
            this.cdr.markForCheck();
            if (this._ngAfterViewInitPaassed) {
                this.calculateGridSizes();
            }
        }
    }

    /**
     * Returns the textual content for the MS Excel export button.
     * ```typescript
     * const excelText = this.grid.exportExcelText;
     * ```
     */
    @Input()
    public get exportExcelText(): string {
        return this._exportExcelText;
    }

    /**
     * Sets the textual content for the MS Excel export button.
     * ```html
     * <igx-grid [exportExcelText]="'My Excel Exporter" [showToolbar]="true" [exportText]="'My Exporter'" [exportCsv]="true"></igx-grid>
     * ```
     */
    public set exportExcelText(newValue: string) {
        if (this._exportExcelText !== newValue) {
            this._exportExcelText = newValue;
            this.cdr.markForCheck();
            if (this._ngAfterViewInitPaassed) {
                this.calculateGridSizes();
            }
        }
    }

    /**
     * Returns the textual content for the CSV export button.
     * ```typescript
     * const csvText = this.grid.exportCsvText;
     * ```
     */
    @Input()
    public get exportCsvText(): string {
        return this._exportCsvText;
    }

    /**
     * Sets the textual content for the CSV export button.
     * ```html
     * <igx-grid [exportCsvText]="'My Csv Exporter" [showToolbar]="true" [exportText]="'My Exporter'" [exportExcel]="true"></igx-grid>
     * ```
     */
    public set exportCsvText(newValue: string) {
        if (this._exportCsvText !== newValue) {
            this._exportCsvText = newValue;
            this.cdr.markForCheck();
            if (this._ngAfterViewInitPaassed) {
                this.calculateGridSizes();
            }
        }
    }

    /**
     * Emitted when an export process is initiated by the user.
     * ```typescript
     * toolbarExporting(event: IGridToolbarExportEventArgs){
     *     const toolbarExporting = event;
     * }
     * ```
     */
    @Output()
    public onToolbarExporting = new EventEmitter<IGridToolbarExportEventArgs>();

    /* End of toolbar related definitions */

    /**
     * @hidden
     */
    public pagingState;
    /**
     * @hidden
     */
    public calcWidth: number;
    /**
     * @hidden
     */
    public calcRowCheckboxWidth: number;
    /**
     * @hidden
     */
    public calcHeight: number;
    /**
     * @hidden
     */
    public tfootHeight: number;
    /**
     * @hidden
     */
    public chipsGoupingExpressions = [];
    /**
     * @hidden
     */
    public summariesHeight: number;

    /**
     * @hidden
     */
    public draggedColumn: IgxColumnComponent;
    /**
     * @hidden
     */
    public isColumnResizing: boolean;
    /**
     * @hidden
     */
    public isColumnMoving: boolean;

    /**
     * @hidden
     */
    public eventBus = new Subject<boolean>();

    /**
     * @hidden
     */
    public allRowsSelected = false;

    /**
     * @hidden
     */
    public lastSearchInfo: ISearchInfo = {
        searchText: '',
        caseSensitive: false,
        activeMatchIndex: 0,
        matchInfoCache: []
    };

    /**
     * @hidden
     */
    protected destroy$ = new Subject<boolean>();

    /**
     * @hidden
     */
    protected _perPage = 15;
    /**
     * @hidden
     */
    protected _page = 0;
    /**
     * @hidden
     */
    protected _paging = false;
    /**
     * @hidden
     */
    protected _rowSelection = false;
    /**
     * @hidden
     */
    protected _pipeTrigger = 0;
    /**
     * @hidden
     */
    protected _columns: IgxColumnComponent[] = [];
    /**
     * @hidden
     */
    protected _pinnedColumns: IgxColumnComponent[] = [];
    /**
     * @hidden
     */
    protected _unpinnedColumns: IgxColumnComponent[] = [];
    /**
     * @hidden
     */
    protected _filteringExpressionsTree: IFilteringExpressionsTree = new FilteringExpressionsTree(FilteringLogic.And);
    /**
     * @hidden
     */
    protected _sortingExpressions = [];
    /**
     * @hidden
     */
    protected _maxLevelHeaderDepth = null;
    /**
     * @hidden
     */
    protected _groupingExpressions = [];
    /**
     * @hidden
     */
    protected _groupingExpandState: IGroupByExpandState[] = [];
    /**
     * @hidden
     */
    protected _groupRowTemplate: TemplateRef<any>;
    /**
     * @hidden
     */
    protected _groupAreaTemplate: TemplateRef<any>;
    /**
     * @hidden
     */
    protected _columnHiding = false;
    /**
     * @hidden
     */
    protected _columnPinning = false;
    private _filteredData = null;
    private resizeHandler;
    private columnListDiffer;
    private _hiddenColumnsText = '';
    private _pinnedColumnsText = '';
    private _height = '100%';
    private _width = '100%';
    private _rowHeight;
    private _displayDensity = DisplayDensity.comfortable;
    private _ngAfterViewInitPaassed = false;

    private _columnWidth: string;
    private _columnWidthSetByUser = false;

    constructor(
        private gridAPI: IgxGridAPIService,
        public selectionAPI: IgxSelectionAPIService,
        private elementRef: ElementRef,
        private zone: NgZone,
        @Inject(DOCUMENT) public document,
        public cdr: ChangeDetectorRef,
        private resolver: ComponentFactoryResolver,
        private differs: IterableDiffers,
        private viewRef: ViewContainerRef) {

        this.resizeHandler = () => {
            this.calculateGridSizes();
            this.zone.run(() => this.markForCheck());
        };
    }

    /**
     * @hidden
     */
    public ngOnInit() {
        this.gridAPI.register(this);
        this.columnListDiffer = this.differs.find([]).create(null);
        this.calcWidth = this._width && this._width.indexOf('%') === -1 ? parseInt(this._width, 10) : 0;
        this.calcHeight = 0;
        this.calcRowCheckboxWidth = 0;

        this.onRowAdded.pipe(takeUntil(this.destroy$)).subscribe(() => this.clearSummaryCache());
        this.onRowDeleted.pipe(takeUntil(this.destroy$)).subscribe(() => this.clearSummaryCache());
        this.onFilteringDone.pipe(takeUntil(this.destroy$)).subscribe(() => this.clearSummaryCache());
        this.onEditDone.pipe(takeUntil(this.destroy$)).subscribe((editCell) => this.clearSummaryCache(editCell));
        this.onColumnMoving.pipe(takeUntil(this.destroy$)).subscribe((source) => {
            this.gridAPI.submit_value(this.id);
        });
    }

    /**
     * @hidden
     */
    public ngAfterContentInit() {
        if (this.autoGenerate) {
            this.autogenerateColumns();
        }
        if (this.groupTemplate) {
            this._groupRowTemplate = this.groupTemplate.template;
        }

        this.initColumns(this.columnList, (col: IgxColumnComponent) => this.onColumnInit.emit(col));
        this.columnListDiffer.diff(this.columnList);
        this.clearSummaryCache();
        this.summariesHeight = this.calcMaxSummaryHeight();
        this._derivePossibleHeight();
        this.markForCheck();

        this.columnList.changes
            .pipe(takeUntil(this.destroy$))
            .subscribe((change: QueryList<IgxColumnComponent>) => {
                const diff = this.columnListDiffer.diff(change);
                if (diff) {

                    this.initColumns(this.columnList);

                    diff.forEachAddedItem((record: IterableChangeRecord<IgxColumnComponent>) => {
                        this.clearSummaryCache();
                        this.calculateGridSizes();
                        this.onColumnInit.emit(record.item);
                    });

                    diff.forEachRemovedItem((record: IterableChangeRecord<IgxColumnComponent>) => {
                        // Recalculate Summaries
                        this.clearSummaryCache();
                        this.calculateGridSizes();

                        // Clear Filtering
                        this.gridAPI.clear_filter(this.id, record.item.field);

                        // Clear Sorting
                        this.gridAPI.clear_sort(this.id, record.item.field);
                    });
                }
                this.markForCheck();
            });
        const vertScrDC = this.verticalScrollContainer.dc.instance._viewContainer.element.nativeElement;
        vertScrDC.addEventListener('scroll', (evt) => { this.scrollHandler(evt); });
    }

    /**
     * @hidden
     */
    public ngAfterViewInit() {
        this.zone.runOutsideAngular(() => {
            this.document.defaultView.addEventListener('resize', this.resizeHandler);
        });
        this._derivePossibleWidth();
        this.initPinning();
        this.calculateGridSizes();
        this.onDensityChanged.pipe(takeUntil(this.destroy$)).subscribe(() => {
            requestAnimationFrame(() => {
                this.summariesHeight = 0;
                this.reflow();
            });
        });
        this._ngAfterViewInitPaassed = true;

        // In some rare cases we get the AfterViewInit before the grid is added to the DOM
        // and as a result we get 0 width and can't size ourselves properly.
        // In order to prevent that add a mutation observer that watches if we have been added.
        if (!this.calcWidth && this._width !== undefined) {
            const config = { childList: true, subtree: true };
            let observer: MutationObserver = null;
            const callback = (mutationsList) => {
                mutationsList.forEach((mutation) => {
                    if (mutation.type === 'childList') {
                        const addedNodes = new Array(... mutation.addedNodes);
                        addedNodes.forEach((node) => {
                            const added = this.checkIfGridIsAdded(node);
                            if (added) {
                                this.calculateGridWidth();
                                observer.disconnect();
                            }
                        });
                    }
                });
            };

            observer = new MutationObserver(callback);
            observer.observe(this.document.body, config);
        }
    }

    /**
     * @hidden
     */
    public ngOnDestroy() {
        this.zone.runOutsideAngular(() => this.document.defaultView.removeEventListener('resize', this.resizeHandler));
        this.destroy$.next(true);
        this.destroy$.complete();
        this.gridAPI.unset(this.id);
    }

    /**
     * @hidden
     */
    public dataLoading(event) {
        this.onDataPreLoad.emit(event);
    }

    /**
     * Toggles the specified column's visibility.
     * ```typescript
     * this.grid1.toggleColumnVisibility({
     *       column: this.grid1.columns[0],
     *       newValue: true
     * });
     * ```
     */
    public toggleColumnVisibility(args: IColumnVisibilityChangedEventArgs) {
        const col = this.getColumnByName(args.column.field);
        col.hidden = args.newValue;
        this.onColumnVisibilityChanged.emit(args);

        this.markForCheck();
    }

    /**
     * Returns the native element of the `IgxGridComponent`.
     * ```typescript
     * const nativeEl = this.grid.nativeElement.
     * ```
     */
    get nativeElement() {
        return this.elementRef.nativeElement;
    }

    /**
     * Returns the template reference of the `IgxGridComponent`'s group row.
     * ```
     * const groupRowTemplate = this.grid.groupRowTemplate;
     * ```
     */
    get groupRowTemplate(): TemplateRef<any> {
        return this._groupRowTemplate;
    }

    /**
     * Sets the template reference of the `IgxGridComponent`'s group `IgxGridRowComponent`.
     * ```typescript
     * this.grid.groupRowTemplate = myRowTemplate.
     * ```
     */
    set groupRowTemplate(template: TemplateRef<any>) {
        this._groupRowTemplate = template;
        this.markForCheck();
    }


    /**
     * Returns the template reference of the `IgxGridComponent`'s group area.
     * ```typescript
     * const groupAreaTemplate = this.grid.groupAreaTemplate;
     * ```
     */
    get groupAreaTemplate(): TemplateRef<any> {
        return this._groupAreaTemplate;
    }

    /**
     * Sets the template reference of the `IgxGridComponent`'s group area.
     * ```typescript
     * this.grid.groupAreaTemplate = myAreaTemplate.
     * ```
     */
    set groupAreaTemplate(template: TemplateRef<any>) {
        this._groupAreaTemplate = template;
        this.markForCheck();
    }

    /**
     * @hidden
     */
    get calcResizerHeight(): number {
        if (this.hasSummarizedColumns) {
            return this.theadRow.nativeElement.clientHeight + this.tbody.nativeElement.clientHeight +
                this.tfoot.nativeElement.clientHeight;
        }
        return this.theadRow.nativeElement.clientHeight + this.tbody.nativeElement.clientHeight;
    }

    /**
     * Returns the `IgxGridComponent`'s rows height.
     * ```typescript
     * const rowHeigh = this.grid.defaultRowHeight;
     * ```
     */
    get defaultRowHeight(): number {
        switch (this._displayDensity) {
            case DisplayDensity.compact:
                return 32;
            case DisplayDensity.cosy:
                return 40;
            case DisplayDensity.comfortable:
            default:
                return 50;
        }
    }

    /**
     * Returns the maximum width of the container for the pinned `IgxColumnComponent`s.
     * ```typescript
     * const maxPinnedColWidth = this.grid.calcPinnedContainerMaxWidth;
     * ```
     */
    get calcPinnedContainerMaxWidth(): number {
        return (this.calcWidth * 80) / 100;
    }

    /**
     * Returns the minimum width of the container for the unpinned `IgxColumnComponent`s.
     * ```typescript
     * const minUnpinnedColWidth = this.grid.unpinnedAreaMinWidth;
     * ```
     */
    get unpinnedAreaMinWidth(): number {
        return (this.calcWidth * 20) / 100;
    }

    /**
     * Returns the current width of the container for the pinned `IgxColumnComponent`s.
     * ```typescript
     * const pinnedWidth = this.grid.getPinnedWidth;
     * ```
     */
    get pinnedWidth() {
        return this.getPinnedWidth();
    }

    /**
     * Returns the current width of the container for the unpinned `IgxColumnComponent`s.
     * ```typescript
     * const unpinnedWidth = this.grid.getUnpinnedWidth;
     * ```
     */
    get unpinnedWidth() {
        return this.getUnpinnedWidth();
    }

    /**
     * @hidden
     */
    get summariesMargin() {
        return this.rowSelectable ? this.calcRowCheckboxWidth : 0;
    }

    /**
     * Returns an array of `IgxColumnComponent`s.
     * ```typescript
     * const colums = this.grid.columns.
     * ```
     */
    get columns(): IgxColumnComponent[] {
        return this._columns;
    }

    /**
     * Returns an array of the pinned `IgxColumnComponent`s.
     * ```typescript
     * const pinnedColumns = this.grid.pinnedColumns.
     * ```
     */
    get pinnedColumns(): IgxColumnComponent[] {
        return this._pinnedColumns.filter((col) => !col.hidden);
    }

    /**
     * Returns an array of unpinned `IgxColumnComponent`s.
     * ```typescript
     * const unpinnedColumns = this.grid.unpinnedColumns.
     * ```
     */
    get unpinnedColumns(): IgxColumnComponent[] {
        return this._unpinnedColumns.filter((col) => !col.hidden); // .sort((col1, col2) => col1.index - col2.index);
    }

    /**
     * Returns the `IgxColumnComponent` by field name.
     * ```typescript
     * const myCol = this.grid1.getColumnByName("ID");
     * ```
     * @param name
     */
    public getColumnByName(name: string): IgxColumnComponent {
        return this.columnList.find((col) => col.field === name);
    }

    /**
     * Returns the `IgxColumnComponent` by index.
     * ```typescript
     * const myRow = this.grid1.getRowByIndex(1);
     * ```
     * @param index
     */
    public getRowByIndex(index: number): IgxGridRowComponent {
        return this.gridAPI.get_row_by_index(this.id, index);
    }

    /**
     * Returns `IgxGridRowComponent` object by the specified primary key .
     * Requires that the `primaryKey` property is set.
     * ```typescript
     * const myRow = this.grid1.getRowByKey("cell5");
     * ```
     * @param keyValue
     */
    public getRowByKey(keyValue: any): IgxGridRowComponent {
        return this.gridAPI.get_row_by_key(this.id, keyValue);
    }

    /**
     * Returns an array of visible `IgxColumnComponent`s.
     * ```typescript
     * const visibleColumns = this.grid.visibleColumns.
     * ```
     */
    get visibleColumns(): IgxColumnComponent[] {
        return this.columnList.filter((col) => !col.hidden);
    }

    /**
     * Returns the `IgxGridCellComponent` that matches the conditions.
     * ```typescript
     * const myCell = this.grid1.getCellByColumn(2,"UnitPrice");
     * ```
     * @param rowIndex
     * @param columnField
     */
    public getCellByColumn(rowIndex: number, columnField: string): IgxGridCellComponent {
        const columnId = this.columnList.map((column) => column.field).indexOf(columnField);
        if (columnId !== -1) {
            return this.gridAPI.get_cell_by_index(this.id, rowIndex, columnId);
        }
    }

    /**
     * Returns an `IgxGridCellComponent` object by the specified primary key and column field.
     * Requires that the primaryKey property is set.
     * ```typescript
     * grid.getCellByKey(1, 'index');
     * ```
     * @param rowSelector match any rowID
     * @param columnField
     */
    public getCellByKey(rowSelector: any, columnField: string): IgxGridCellComponent {
        return this.gridAPI.get_cell_by_key(this.id, rowSelector, columnField);
    }

    /**
     * Returns the total number of pages.
     * ```typescript
     * const totalPages = this.grid.totalPages;
     * ```
     */
    get totalPages(): number {
        if (this.pagingState) {
            return this.pagingState.metadata.countPages;
        }
        return -1;
    }

    /**
     * Returns the total number of records.
     * Only functions when paging is enabled.
     * ```typescript
     * const totalRecords = this.grid.totalRecords;
     * ```
     */
    get totalRecords(): number {
        if (this.pagingState) {
            return this.pagingState.metadata.countRecords;
        }
    }

    /**
     * Returns if the current page is the first page.
     * ```typescript
     * const firstPage = this.grid.isFirstPage;
     * ```
     */
    get isFirstPage(): boolean {
        return this.page === 0;
    }

    /**
     * Returns if the current page is the last page.
     * ```typescript
     * const lastPage = this.grid.isLastPage;
     * ```
     */
    get isLastPage(): boolean {
        return this.page + 1 >= this.totalPages;
    }

    /**
     * Returns the total width of the `IgxGridComponent`.
     * ```typescript
     * const gridWidth = this.grid.totalWidth;
     * ```
     */
    get totalWidth(): number {
        // Take only top level columns
        const cols = this.visibleColumns.filter(col => col.level === 0 && !col.pinned);
        let totalWidth = 0;
        let i = 0;
        for (i; i < cols.length; i++) {
            totalWidth += parseInt(cols[i].width, 10) || 0;
        }
        return totalWidth;
    }

    /**
     * @hidden
     */
    protected _moveColumns(from: IgxColumnComponent, to: IgxColumnComponent) {
        const list = this.columnList.toArray();
        const fi = list.indexOf(from);
        const ti = list.indexOf(to);

        const activeInfo = IgxTextHighlightDirective.highlightGroupsMap.get(this.id);
        const activeColumnIndex = activeInfo.columnIndex;
        let activeColumn = null;

        if (activeInfo.columnIndex !== -1) {
            activeColumn = list[activeColumnIndex];
        }

        list.splice(ti, 0, ...list.splice(fi, 1));
        const newList = this._resetColumnList(list);
        this.columnList.reset(newList);
        this.columnList.notifyOnChanges();

        if (activeColumn !== null && activeColumn !== undefined) {
            const newIndex = newList.indexOf(activeColumn);
            IgxColumnComponent.updateHighlights(activeColumnIndex, newIndex, this);
        }
    }

    /**
     * @hidden
     */
    protected _resetColumnList(list?) {
        if (!list) {
            list = this.columnList.toArray();
        }
        let newList = [];
        list.filter(c => c.level === 0).forEach(p => {
            newList.push(p);
            if (p.columnGroup) {
                newList = newList.concat(p.allChildren);
            }
        });
        return newList;
    }

    /**
     * @hidden
     */
    protected _moveChildColumns(parent: IgxColumnComponent, from: IgxColumnComponent, to: IgxColumnComponent) {
        const buffer = parent.children.toArray();
        const fi = buffer.indexOf(from);
        const ti = buffer.indexOf(to);
        buffer.splice(ti, 0, ...buffer.splice(fi, 1));
        parent.children.reset(buffer);
    }

    /**
     * Moves a column to the specified drop target.
     * ```typescript
     * grid.moveColumn(compName, persDetails);
     * ```
     */
    public moveColumn(column: IgxColumnComponent, dropTarget: IgxColumnComponent) {
        if (column.level !== dropTarget.level) {
            return;
        }
        this.gridAPI.submit_value(this.id);
        if (column.level) {
            this._moveChildColumns(column.parent, column, dropTarget);
        }

        if (dropTarget.pinned && column.pinned) {
            const pinned = this._pinnedColumns;
            pinned.splice(pinned.indexOf(dropTarget), 0, ...pinned.splice(pinned.indexOf(column), 1));
        }

        if (dropTarget.pinned && !column.pinned) {
            column.pin(dropTarget.index);
        }

        if (!dropTarget.pinned && column.pinned) {
            column.pinned = false;
        }

        this._moveColumns(column, dropTarget);
    }

    /**
     * Goes to the next page of the `IgxGridComponent`, if the grid is not already at the last page.
     * ```typescript
     * this.grid1.nextPage();
     * ```
     */
    public nextPage(): void {
        if (!this.isLastPage) {
            this.page += 1;
        }
    }

    /**
     * Goes to the previous page of the `IgxGridComponent`, if the grid is not already at the first page.
     * ```typescript
     * this.grid1.previousPage();
     * ```
     */
    public previousPage(): void {
        if (!this.isFirstPage) {
            this.page -= 1;
        }
    }

    /**
     * Goes to the desired page.
     * ```typescript
     * this.grid1.paginate(1);
     * ```
     * @param val
     */
    public paginate(val: number): void {
        if (val < 0) {
            return;
        }
        this.page = val;
    }

    /**
     * Manually marks the `IgxGridComponent` for change detection.
     * ```typescript
     * this.grid1.markForCheck();
     * ```
     */
    public markForCheck() {
        if (this.rowList) {
            this.rowList.forEach((row) => row.cdr.markForCheck());
        }
        this.cdr.detectChanges();
    }

    /**
     * Creates a new `IgxGridRowComponent` and adds the data record to the end of the data source.
     * ```typescript
     * const record = {
     *     ID: this.grid1.data[this.grid1.data.length - 1].ID + 1,
     *     Name: this.newRecord
     * };
     * this.grid1.addRow(record);
     * ```
     * @param data
     */
    public addRow(data: any): void {
        this.data.push(data);
        this.onRowAdded.emit({ data });
        this._pipeTrigger++;
        this.cdr.markForCheck();

        this.refreshSearch();
    }

    /**
     * Removes the `IgxGridRowComponent` and the corresponding data record by primary key.
     * Requires that the `primaryKey` property is set.
     * The method accept rowSelector as a parameter, which is the rowID.
     * ```typescript
     * this.grid1.deleteRow(0);
     * ```
     * @param rowSelector
     */
    public deleteRow(rowSelector: any): void {
        if (this.primaryKey !== undefined && this.primaryKey !== null) {
            const row = this.gridAPI.get_row_by_key(this.id, rowSelector);
            if (row) {
                const index = this.data.indexOf(row.rowData);
                const editableCell = this.gridAPI.get_cell_inEditMode(this.id);
                if (editableCell && editableCell.cellID.rowID === row.rowID) {
                    this.gridAPI.escape_editMode(this.id, editableCell.cellID);
                }
                if (this.rowSelectable === true) {
                    this.deselectRows([row.rowID]);
                }
                this.data.splice(index, 1);
                this.onRowDeleted.emit({ data: row.rowData });
                this._pipeTrigger++;
                this.cdr.markForCheck();

                this.refreshSearch();

                if (this.data.length % this.perPage === 0 && this.isLastPage && this.page !== 0) {
                    this.page--;
                }
            }
        }
    }

    /**
     * Updates the `IgxGridRowComponent` and the corresponding data record by primary key.
     * Requires that the `primaryKey` property is set.
     * ```typescript
     * this.gridWithPK.updateCell('Updated', 1, 'ProductName');
     * ```
     * @param value the new value which is to be set.
     * @param rowSelector corresponds to rowID.
     * @param column corresponds to column field.
     */
    public updateCell(value: any, rowSelector: any, column: string): void {
        if (this.primaryKey !== undefined && this.primaryKey !== null) {
            const columnEdit = this.columnList.toArray().filter((col) => col.field === column);
            if (columnEdit.length > 0) {
                const columnId = this.columnList.toArray().indexOf(columnEdit[0]);
                const editableCell = this.gridAPI.get_cell_inEditMode(this.id);
                if (editableCell && editableCell.cellID.rowID === rowSelector &&
                    editableCell.cellID.columnID === columnId) {
                        this.gridAPI.escape_editMode(this.id, editableCell.cellID);
                }
                this.gridAPI.update_cell(this.id, rowSelector, columnId, value);
                this.cdr.markForCheck();
                this.refreshSearch();
            }
        }
    }

    /**
     * Updates the `IgxGridRowComponent`, which is specified by
     * rowSelector parameter and the data source record with the passed value.
     * This method will apply requested update only if primary key is specified in the grid.
     * ```typescript
     * grid.updateRow({
     *       ProductID: 1, ProductName: 'Spearmint', InStock: true, UnitsInStock: 1, OrderDate: new Date('2005-03-21')
     *   }, 1);
     * ```
     * @param value
     * @param rowSelector correspond to rowID
     */
    public updateRow(value: any, rowSelector: any): void {
        if (this.primaryKey !== undefined && this.primaryKey !== null) {
            const row = this.gridAPI.get_row_by_key(this.id, rowSelector);
            if (row) {
                const editableCell = this.gridAPI.get_cell_inEditMode(this.id);
                if (editableCell && editableCell.cellID.rowID === row.rowID) {
                    this.gridAPI.escape_editMode(this.id, editableCell.cellID);
                }
                if (this.rowSelectable === true && row.isSelected) {
                    this.deselectRows([row.rowID]);
                    this.gridAPI.update_row(value, this.id, row);
                    this.selectRows([value[this.primaryKey]]);
                } else {
                    this.gridAPI.update_row(value, this.id, row);
                }
                this.cdr.markForCheck();
                this.refreshSearch();
            }
        }
    }

    /**
     * Sort a single `IgxColumnComponent`.
     * Sort the `IgxGridComponent`'s `IgxColumnComponent` based on the provided array of sorting expressions.
     * ```typescript
     * this.grid.sort({ fieldName: name, dir: SortingDirection.Asc, ignoreCase: false });
     * ```
     */
    public sort(expression: ISortingExpression | Array<ISortingExpression>): void;
    public sort(...rest): void {
        this.gridAPI.escape_editMode(this.id);
        if (rest.length === 1 && rest[0] instanceof Array) {
            this._sortMultiple(rest[0]);
        } else {
            this._sort(rest[0]);
        }
    }

    /**
     * Groups by a new `IgxColumnComponent` based on the provided expression or modifies an existing one.
     * ```typescript
     * this.grid.groupBy({ fieldName: name, dir: SortingDirection.Asc, ignoreCase: false });
     * ```
     */
    public groupBy(expression: ISortingExpression | Array<ISortingExpression>): void;
    public groupBy(...rest): void {
        this.gridAPI.submit_value(this.id);
        if (rest.length === 1 && rest[0] instanceof Array) {
            this._groupByMultiple(rest[0]);
        } else {
            this._groupBy(rest[0]);
        }
        this.cdr.detectChanges();
        this.calculateGridSizes();
        this.onGroupingDone.emit(this.sortingExpressions);

        this.restoreHighlight();
    }

    /**
     * Clears all grouping in the grid, if no parameter is passed.
     * If a parameter is provided clears grouping for a particular column
     * ```typescript
     * this.grid.clearGrouping();
     * this.grid.clearGrouping("ID");
     * ```
     * @param name
     */
    public clearGrouping(name?: string): void {
        this.gridAPI.clear_groupby(this.id, name);
        this.calculateGridSizes();

        this.restoreHighlight();
    }

    /**
     * Returns if a group is expanded or not.
     * ```typescript
     * public groupRow: IGroupByRecord;
     * const expandedGroup = this.grid.isExpandedGroup(this.groupRow);
     * ```
     */
    public isExpandedGroup(group: IGroupByRecord): boolean {
        const state: IGroupByExpandState = this._getStateForGroupRow(group);
        return state ? state.expanded : this.groupsExpanded;
    }

    /**
     * Toggles the expansion state of a group.
     * ```typescript
     * public groupRow: IGroupByRecord;
     * const toggleExpGroup = this.grid.toggleGroup(this.groupRow);
     * ```
     */
    public toggleGroup(groupRow: IGroupByRecord) {
        this._toggleGroup(groupRow);
    }

    /**
     * @hidden
     */
    public isGroupByRecord(record: any): boolean {
        // return record.records instance of GroupedRecords fails under Webpack
        return record.records && record.records.length;
    }

    /**
     * Returns if the grid's group by drop area is visible.
     * ```typescript
     * const dropVisible = this.grid.dropAreaVisible;
     * ```
     */
    public get dropAreaVisible(): boolean {
        return (this.draggedColumn && this.draggedColumn.groupable) ||
            !this.chipsGoupingExpressions.length;
    }

    /**
     * Filters a single `IgxColumnComponent`.
     * ```typescript
     * public filter(term) {
     *      this.grid.filter("ProductName", term, IgxStringFilteringOperand.instance().condition("contains"));
     * }
     * ```
     * @param name
     * @param value
     * @param conditionOrExpressionTree
     * @param ignoreCase
     */
    public filter(name: string, value: any, conditionOrExpressionTree?: IFilteringOperation | IFilteringExpressionsTree,
        ignoreCase?: boolean) {
        const col = this.gridAPI.get_column_by_name(this.id, name);
        const filteringIgnoreCase = ignoreCase || (col ? col.filteringIgnoreCase : false);

        if (conditionOrExpressionTree) {
            this.gridAPI.filter(this.id, name, value, conditionOrExpressionTree, filteringIgnoreCase);
        } else {
            const expressionsTreeForColumn = this._filteringExpressionsTree.find(name);
            if (expressionsTreeForColumn instanceof FilteringExpressionsTree) {
                this.gridAPI.filter(this.id, name, value, expressionsTreeForColumn, filteringIgnoreCase);
            } else {
                const expressionForColumn = expressionsTreeForColumn as IFilteringExpression;
                this.gridAPI.filter(this.id, name, value, expressionForColumn.condition, filteringIgnoreCase);
            }
        }
    }

    /**
     * Filters all the `IgxColumnComponent` in the `IgxGridComponent` with the same condition.
     * ```typescript
     * grid.filterGlobal('some', IgxStringFilteringOperand.instance().condition('contains'));
     * ```
     * @param value
     * @param condition
     * @param ignoreCase
     */
    public filterGlobal(value: any, condition?, ignoreCase?) {
        this.gridAPI.filter_global(this.id, value, condition, ignoreCase);
    }

    /**
     * Enables summaries for the specified column and applies your customSummary.
     * If you do not provide the customSummary, then the default summary for the column data type will be applied.
     * ```typescript
     * grid.enableSummaries([{ fieldName: 'ProductName' }, { fieldName: 'ID' }]);
     * ```
     * Enable summaries for the listed columns.
     * ```typescript
     * grid.enableSummaries('ProductName');
     * ```
     * @param rest
     */
    public enableSummaries(...rest) {
        if (rest.length === 1 && Array.isArray(rest[0])) {
            this._multipleSummaries(rest[0], true);
        } else {
            this._summaries(rest[0], true, rest[1]);
        }
        this.summariesHeight = 0;
        this.markForCheck();
        this.calculateGridHeight();
        this.cdr.detectChanges();
    }

    /**
     * Disable summaries for the specified column.
     * ```typescript
     * grid.disableSummaries('ProductName');
     * ```
     *
     * Disable summaries for the listed columns.
     * ```typescript
     * grid.disableSummaries([{ fieldName: 'ProductName' }]);
     * ```
     */
    public disableSummaries(...rest) {
        if (rest.length === 1 && Array.isArray(rest[0])) {
            this._disableMultipleSummaries(rest[0], false);
        } else {
            this._summaries(rest[0], false);
        }
        this.summariesHeight = 0;
        this.markForCheck();
        this.calculateGridHeight();
        this.cdr.detectChanges();
    }

    /**
     * If name is provided, clears the filtering state of the corresponding `IgxColumnComponent`,
     * otherwise clears the filtering state of all `IgxColumnComponent`s.
     * ```typescript
     * this.grid.clearFilter();
     * ```
     * @param name
     */
    public clearFilter(name?: string) {
        if (name) {
            const column = this.gridAPI.get_column_by_name(this.id, name);
            if (!column) {
                return;
            }
        }

        this.gridAPI.clear_filter(this.id, name);
    }

    /**
     * If name is provided, clears the sorting state of the corresponding `IgxColumnComponent`,
     * otherwise clears the sorting state of all `IgxColumnComponent`.
     * ```typescript
     * this.grid.clearSort();
     * ```
     * @param name
     */
    public clearSort(name?: string) {
        if (!name) {
            this.sortingExpressions = [];
            return;
        }
        if (!this.gridAPI.get_column_by_name(this.id, name)) {
            return;
        }
        this.gridAPI.clear_sort(this.id, name);
    }

    /**
     * @hidden
     */
    public clearSummaryCache(editCell?) {
        if (editCell && editCell.cell) {
            this.gridAPI.remove_summary(this.id, editCell.cell.column.filed);
        } else {
            this.gridAPI.remove_summary(this.id);
        }
    }

    // TODO: We have return values here. Move them to event args ??

    /**
     * Pins a column by field name. Returns whether the operation is successful.
     * ```typescript
     * this.grid.pinColumn("ID");
     * ```
     * @param columnName
     * @param index
     */
    public pinColumn(columnName: string | IgxColumnComponent, index?): boolean {
        const col = columnName instanceof IgxColumnComponent ? columnName : this.getColumnByName(columnName);
        return col.pin(index);
    }

    /**
     * Unpins a column by field name. Returns whether the operation is successful.
     * ```typescript
     * this.grid.pinColumn("ID");
     * ```
     * @param columnName
     * @param index
     */
    public unpinColumn(columnName: string | IgxColumnComponent, index?): boolean {
        const col = columnName instanceof IgxColumnComponent ? columnName : this.getColumnByName(columnName);
        return col.unpin(index);
    }

    /**
     * Toggles the expansion state of all group rows recursively.
     * ```typescript
     * this.grid.toggleAllGroupRows;
     * ```
     */
    public toggleAllGroupRows() {
        this.groupingExpansionState = [];
        this.groupsExpanded = !this.groupsExpanded;
    }


    /**
     * Recalculates grid width/height dimensions. Should be run when changing DOM elements dimentions manually that affect the grid's size.
     * ```typescript
     * this.grid.reflow();
     * ```
     */
    public reflow() {
        this.calculateGridSizes();
    }

    /**
     * Recalculates grid summary area.
     * Should be run for example when enabling or disabling summaries for a column.
     * ```typescript
     * this.grid.recalculateSummaries();
     * ```
     */
    public recalculateSummaries() {
        this.summariesHeight = 0;
        requestAnimationFrame(() => this.calculateGridSizes());
    }

    /**
     * Finds the next occurrence of a given string in the grid and scrolls to the cell if it isn't visible.
     * Returns how many times the grid contains the string.
     * ```typescript
     * this.grid.findNext("financial");
     * ```
     * @param text the string to search.
     * @param caseSensitive optionally, if the search should be case sensitive (defaults to false).
     */
    public findNext(text: string, caseSensitive?: boolean): number {
        return this.find(text, 1, caseSensitive);
    }

    /**
     * Finds the previous occurrence of a given string in the grid and scrolls to the cell if it isn't visible.
     * Returns how many times the grid contains the string.
     * ```typescript
     * this.grid.findPrev("financial");
     * ````
     * @param text the string to search.
     * @param caseSensitive optionally, if the search should be case sensitive (defaults to false).
     */
    public findPrev(text: string, caseSensitive?: boolean): number {
        return this.find(text, -1, caseSensitive);
    }

    /**
     * Reapplies the existing search.
     * Returns how many times the grid contains the last search.
     * ```typescript
     * this.grid.refreshSearch();
     * ```
     * @param updateActiveInfo
     */
    public refreshSearch(updateActiveInfo?: boolean): number {
        if (this.lastSearchInfo.searchText) {
            this.rebuildMatchCache();

            if (updateActiveInfo) {
                const activeInfo = IgxTextHighlightDirective.highlightGroupsMap.get(this.id);
                this.lastSearchInfo.matchInfoCache.forEach((match, i) => {
                    if (match.column === activeInfo.columnIndex &&
                        match.row === activeInfo.rowIndex &&
                        match.index === activeInfo.index &&
                        match.page === activeInfo.page) {
                        this.lastSearchInfo.activeMatchIndex = i;
                    }
                });
            }

            return this.find(this.lastSearchInfo.searchText, 0, this.lastSearchInfo.caseSensitive, false);
        } else {
            return 0;
        }
    }

    /**
     * 	Removes all the highlights in the cell.
     * ```typescript
     * this.grid.clearSearch();
     * ```
     */
    public clearSearch() {
        this.lastSearchInfo = {
            searchText: '',
            caseSensitive: false,
            activeMatchIndex: 0,
            matchInfoCache: []
        };

        this.rowList.forEach((row) => {
            if (row.cells) {
                row.cells.forEach((c) => {
                    c.clearHighlight();
                });
            }
        });
    }

    /**
     * Returns if the `IgxGridComponent` has groupable columns.
     * ```typescript
     * const groupableGrid = this.grid.hasGroupableColumns;
     * ```
     */
    get hasGroupableColumns(): boolean {
        return this.columnList.some((col) => col.groupable);
    }

    /**
     * Returns if the `IgxGridComponent` has sortable columns.
     * ```typescript
     * const sortableGrid = this.grid.hasSortableColumns;
     * ```
     */
    get hasSortableColumns(): boolean {
        return this.columnList.some((col) => col.sortable);
    }

    /**
     * Returns if the `IgxGridComponent` has editable columns.
     * ```typescript
     * const editableGrid = this.grid.hasEditableColumns;
     * ```
     */
    get hasEditableColumns(): boolean {
        return this.columnList.some((col) => col.editable);
    }

    /**
     * Returns if the `IgxGridComponent` has fiterable columns.
     * ```typescript
     * const filterableGrid = this.grid.hasFilterableColumns;
     * ```
     */
    get hasFilterableColumns(): boolean {
        return this.columnList.some((col) => col.filterable);
    }

    /**
     * Returns if the `IgxGridComponent` has summarized columns.
     * ```typescript
     * const summarizedGrid = this.grid.hasSummarizedColumns;
     * ```
     */
    get hasSummarizedColumns(): boolean {
        const summarizedColumns = this.columnList.filter(col => col.hasSummary);
        return summarizedColumns.length > 0 && summarizedColumns.some(col => !col.hidden);
    }

    /**
     * Returns if the `IgxGridComponent` has moveable columns.
     * ```typescript
     * const movableGrid = this.grid.hasMovableColumns;
     * ```
     */
    get hasMovableColumns(): boolean {
        return this.columnList && this.columnList.some((col) => col.movable);
    }

    /**
     * Returns if the `IgxGridComponent` has column groups.
     * ```typescript
     * const groupGrid = this.grid.hasColumnGroups;
     * ```
     */
    get hasColumnGroups(): boolean {
        return this.columnList.some(col => col.columnGroup);
    }

    /**
     * Returns an array of the selected `IgxGridCellComponent`s.
     * ```typescript
     * const selectedCells = this.grid.selectedCells;
     * ```
     */
    get selectedCells(): IgxGridCellComponent[] | any[] {
        if (this.rowList) {
            return this.rowList.filter((row) => row instanceof IgxGridRowComponent).map((row) => row.cells.filter((cell) => cell.selected))
                .reduce((a, b) => a.concat(b), []);
        }
        return [];
    }

    /**
     * @hidden
     */
    protected get rowBasedHeight() {
        if (this.data && this.data.length) {
            return this.data.length * this.rowHeight;
        }
        return 0;
    }

    /**
     * @hidden
     */
    protected _derivePossibleHeight() {
        if ((this._height && this._height.indexOf('%') === -1) || !this._height) {
            return;
        }
        if (!this.nativeElement.parentNode.clientHeight) {
            const viewPortHeight = document.documentElement.clientHeight;
            this._height = this.rowBasedHeight <= viewPortHeight ? null : viewPortHeight.toString();
        } else {
            const parentHeight = this.nativeElement.parentNode.getBoundingClientRect().height;
            this._height = this.rowBasedHeight <= parentHeight ? null : this._height;
        }
        this.calculateGridHeight();
        this.cdr.detectChanges();
    }

    /**
     * @hidden
     */
    protected _derivePossibleWidth() {
        if (!this._columnWidthSetByUser) {
            this._columnWidth = this.getPossibleColumnWidth();
            this.initColumns(this.columnList, null);
        }
        this.calculateGridWidth();
    }

    /**
     * @hidden
     */
    protected calculateGridHeight() {
        const computed = this.document.defaultView.getComputedStyle(this.nativeElement);

        // TODO: Calculate based on grid density
        if (this.maxLevelHeaderDepth) {
            this.theadRow.nativeElement.style.height = `${(this.maxLevelHeaderDepth + 1) * this.defaultRowHeight + 1}px`;
        }

        if (!this._height) {
            this.calcHeight = null;
            if (this.hasSummarizedColumns && !this.summariesHeight) {
                this.summariesHeight = this.summaries ?
                    this.calcMaxSummaryHeight() : 0;
            }
            return;
        }

        let toolbarHeight = 0;
        if (this.showToolbar && this.toolbarHtml != null) {
            toolbarHeight = this.toolbarHtml.nativeElement.firstElementChild ?
                this.toolbarHtml.nativeElement.offsetHeight : 0;
        }

        let pagingHeight = 0;
        let groupAreaHeight = 0;
        if (this.paging && this.paginator) {
            pagingHeight = this.paginator.nativeElement.firstElementChild ?
                this.paginator.nativeElement.clientHeight : 0;
        }

        if (!this.summariesHeight) {
            this.summariesHeight = this.summaries ?
                this.calcMaxSummaryHeight() : 0;
        }

        if (this.groupArea) {
            groupAreaHeight = this.groupArea.nativeElement.offsetHeight;
        }

        if (this._height && this._height.indexOf('%') !== -1) {
            /*height in %*/
            this.calcHeight = this._calculateGridBodyHeight(
                parseInt(computed.getPropertyValue('height'), 10), toolbarHeight, pagingHeight, groupAreaHeight);
        } else {
            this.calcHeight = this._calculateGridBodyHeight(
                parseInt(this._height, 10), toolbarHeight, pagingHeight, groupAreaHeight);
        }
    }

    /**
     * @hidden
     */
    protected _calculateGridBodyHeight(gridHeight: number,
        toolbarHeight: number, pagingHeight: number, groupAreaHeight: number) {
        const footerBordersAndScrollbars = this.tfoot.nativeElement.offsetHeight -
            this.tfoot.nativeElement.clientHeight;

        return Math.abs(gridHeight - toolbarHeight -
            this.theadRow.nativeElement.offsetHeight -
            this.summariesHeight - pagingHeight - groupAreaHeight -
            footerBordersAndScrollbars -
            this.scr.nativeElement.clientHeight);
    }

    /**
     * @hidden
     */
    protected getPossibleColumnWidth() {
        let computedWidth = parseInt(
            this.document.defaultView.getComputedStyle(this.nativeElement).getPropertyValue('width'), 10);

        let maxColumnWidth = Math.max(
            ...this.visibleColumns.map((col) => parseInt(col.width, 10))
                .filter((width) => !isNaN(width))
        );

        if (this.rowSelectable) {
            computedWidth -= this.headerCheckboxContainer.nativeElement.clientWidth;
        }

        if (this.columnsWithNoSetWidths === null) {
            this.columnsWithNoSetWidths = this.visibleColumns.filter((col) => !col.columnGroup && col.width === null);
        }

        const sumExistingWidths = this.visibleColumns
            .filter((col) => !col.columnGroup && this.columnsWithNoSetWidths.indexOf(col) === -1)
            .reduce((prev, curr) => prev + parseInt(curr.width, 10), 0);

        maxColumnWidth = !Number.isFinite(sumExistingWidths) ?
            Math.max(computedWidth / this.columnsWithNoSetWidths.length, MINIMUM_COLUMN_WIDTH) :
            Math.max((computedWidth - sumExistingWidths) / this.columnsWithNoSetWidths.length, MINIMUM_COLUMN_WIDTH);

        return maxColumnWidth.toString();
    }

    /**
     * @hidden
     */
    protected calculateGridWidth() {
        const computed = this.document.defaultView.getComputedStyle(this.nativeElement);

        if (this._width && this._width.indexOf('%') !== -1) {
            /* width in %*/
            const width = parseInt(computed.getPropertyValue('width'), 10);
            if (Number.isFinite(width) && width !== this.calcWidth) {
                this.calcWidth = width;

                this._derivePossibleWidth();
                this.cdr.markForCheck();
            }
            return;
        }
        this.calcWidth = parseInt(this._width, 10);
    }

    /**
     * @hidden
     */
    protected calcMaxSummaryHeight() {
        let maxSummaryLength = 0;
        this.columnList.filter((col) => col.hasSummary && !col.hidden).forEach((column) => {
            this.gridAPI.set_summary_by_column_name(this.id, column.field);
            const getCurrentSummaryColumn = this.gridAPI.get_summaries(this.id).get(column.field);
            if (getCurrentSummaryColumn) {
                if (maxSummaryLength < getCurrentSummaryColumn.length) {
                    maxSummaryLength = getCurrentSummaryColumn.length;
                }
            }
        });
        return maxSummaryLength * this.defaultRowHeight;
    }

    /**
     * @hidden
     */
    protected calculateGridSizes() {
        this.calculateGridWidth();
        this.cdr.detectChanges();
        this.calculateGridHeight();
        if (this.rowSelectable) {
            this.calcRowCheckboxWidth = this.headerCheckboxContainer.nativeElement.clientWidth;
        }
        this.cdr.detectChanges();
    }

    /**
     * Gets calculated width of the pinned area.
     * ```typescript
     * const pinnedWidth = this.grid.getPinnedWidth();
     * ```
     * @param takeHidden If we should take into account the hidden columns in the pinned area.
     */
    public getPinnedWidth(takeHidden = false) {
        const fc = takeHidden ? this._pinnedColumns : this.pinnedColumns;
        let sum = 0;
        for (const col of fc) {
            if (col.level === 0) {
                sum += parseInt(col.width, 10);
            }
        }
        if (this.rowSelectable) {
            sum += this.calcRowCheckboxWidth;
        }

        if (this.groupingExpressions.length > 0 && this.headerGroupContainer) {
            sum += this.headerGroupContainer.nativeElement.clientWidth;
        }
        return sum;
    }

    /**
     * @hidden
     * Gets calculated width of the unpinned area
     * @param takeHidden If we should take into account the hidden columns in the pinned area
     */
    protected getUnpinnedWidth(takeHidden = false) {
        const width = this._width && this._width.indexOf('%') !== -1 ?
            this.calcWidth :
            parseInt(this._width, 10);
        return width - this.getPinnedWidth(takeHidden);
    }

    /**
     * @hidden
     */
    protected _sort(expression: ISortingExpression) {
        this.gridAPI.sort(this.id, expression.fieldName, expression.dir, expression.ignoreCase);
    }

    /**
     * @hidden
     */
    protected _sortMultiple(expressions: ISortingExpression[]) {
        this.gridAPI.sort_multiple(this.id, expressions);
    }

    /**
     * @hidden
     */
    protected _groupBy(expression: ISortingExpression) {
        this.gridAPI.groupBy(this.id, expression.fieldName, expression.dir, expression.ignoreCase);
    }

    /**
     * @hidden
     */
    protected _groupByMultiple(expressions: ISortingExpression[]) {
        this.gridAPI.groupBy_multiple(this.id, expressions);
    }

    /**
     * @hidden
     */
    protected _getStateForGroupRow(groupRow: IGroupByRecord): IGroupByExpandState {
        return this.gridAPI.groupBy_get_expanded_for_group(this.id, groupRow);
    }

    /**
     * @hidden
     */
    protected _toggleGroup(groupRow: IGroupByRecord) {
        this.gridAPI.groupBy_toggle_group(this.id, groupRow);
    }

    /**
     * @hidden
     */
    protected _applyGrouping() {
        this.gridAPI.sort_multiple(this.id, this._groupingExpressions);
    }

    /**
     * @hidden
     */
    protected _summaries(fieldName: string, hasSummary: boolean, summaryOperand?: any) {
        const column = this.gridAPI.get_column_by_name(this.id, fieldName);
        column.hasSummary = hasSummary;
        if (summaryOperand) {
            column.summaries = summaryOperand;
        }
    }

    /**
     * @hidden
     */
    protected _multipleSummaries(expressions: ISummaryExpression[], hasSummary: boolean) {
        expressions.forEach((element) => {
            this._summaries(element.fieldName, hasSummary, element.customSummary);
        });
    }
    /**
     * @hidden
     */
    protected _disableMultipleSummaries(expressions: string[], hasSummary: boolean) {
        expressions.forEach((column) => { this._summaries(column, false); });
    }

    /**
     * @hidden
     */
    protected resolveDataTypes(rec) {
        if (typeof rec === 'number') {
            return DataType.Number;
        } else if (typeof rec === 'boolean') {
            return DataType.Boolean;
        } else if (typeof rec === 'object' && rec instanceof Date) {
            return DataType.Date;
        }
        return DataType.String;
    }

    /**
     * @hidden
     */
    protected autogenerateColumns() {
        const factory = this.resolver.resolveComponentFactory(IgxColumnComponent);
        const fields = Object.keys(this.data[0]);
        const columns = [];

        fields.forEach((field) => {
            const ref = this.viewRef.createComponent(factory);
            ref.instance.field = field;
            ref.instance.dataType = this.resolveDataTypes(this.data[0][field]);
            ref.changeDetectorRef.detectChanges();
            columns.push(ref.instance);
        });

        this.columnList.reset(columns);
    }

    /**
     * @hidden
     */
    onlyTopLevel(arr) {
        return arr.filter(c => c.level === 0);
    }

    /**
     * @hidden
     */
    protected initColumns(collection: QueryList<IgxColumnComponent>, cb: any = null) {

        // XXX: Deprecate index
        this._columns = this.columnList.toArray();
        const _columnsWithNoSetWidths = [];

        collection.forEach((column: IgxColumnComponent) => {
            column.gridID = this.id;
            if (cb) {
                cb(column);
            }
            if ((this.columnsWithNoSetWidths === null && !column.width) ||
                (this.columnsWithNoSetWidths !== null && this.columnsWithNoSetWidths.indexOf(column) !== -1)) {
                column.width = this.columnWidth;
                _columnsWithNoSetWidths.push(column);
            }
        });

        this.columnsWithNoSetWidths = _columnsWithNoSetWidths;
        this.reinitPinStates();
    }

    /**
     * @hidden
     */
    protected reinitPinStates() {
        this._pinnedColumns = this.columnList.filter((c) => c.pinned);
        this._unpinnedColumns = this.columnList.filter((c) => !c.pinned);
    }

    /**
     * @hidden
     */
    protected setEventBusSubscription() {
        this.eventBus.pipe(
            debounceTime(DEBOUNCE_TIME),
            takeUntil(this.destroy$)
        ).subscribe(() => this.cdr.detectChanges());
    }

    /**
     * @hidden
     */
    protected setVerticalScrollSubscription() {
        /*
            Until the grid component is destroyed,
            Take the first event and unsubscribe
            then merge with an empty observable after DEBOUNCE_TIME,
            re-subscribe and repeat the process
        */
        this.verticalScrollContainer.onChunkLoad.pipe(
            takeUntil(this.destroy$),
            take(1),
            merge(of({})),
            delay(DEBOUNCE_TIME),
            repeat()
        ).subscribe(() => {
            this.eventBus.next();
        });
    }

    /**
     * @hidden
     */
    public onHeaderCheckboxClick(event) {
        this.allRowsSelected = event.checked;
        const newSelection =
            event.checked ?
                this.filteredData ?
                    this.selectionAPI.append_items(this.id, this.selectionAPI.get_all_ids(this._filteredData, this.primaryKey)) :
                    this.selectionAPI.get_all_ids(this.data, this.primaryKey) :
                this.filteredData ?
                    this.selectionAPI.subtract_items(this.id, this.selectionAPI.get_all_ids(this._filteredData, this.primaryKey)) :
                    [];
        this.triggerRowSelectionChange(newSelection, null, event, event.checked);
        this.checkHeaderChecboxStatus(event.checked);
    }

    /**
     * @hidden
     */
    get headerCheckboxAriaLabel() {
        return this._filteringExpressionsTree.filteringOperands.length > 0 ?
            this.headerCheckbox && this.headerCheckbox.checked ? 'Deselect all filtered' : 'Select all filtered' :
            this.headerCheckbox && this.headerCheckbox.checked ? 'Deselect all' : 'Select all';
    }

    public get template(): TemplateRef<any> {
        if (this.filteredData && this.filteredData.length === 0) {
            return this.emptyGridTemplate ? this.emptyGridTemplate : this.emptyFilteredGridTemplate;
        }

        if (this.data && this.data.length === 0) {
            return this.emptyGridTemplate ? this.emptyGridTemplate : this.emptyGridDefaultTemplate;
        }
    }

    /**
     * @hidden
     */
    public get dropAreaTemplateResolved(): TemplateRef<any> {
        if (this.dropAreaTemplate) {
            return this.dropAreaTemplate;
        } else {
            return this.defaultDropAreaTemplate;
        }
    }

    /**
     * @hidden
     */
    public checkHeaderChecboxStatus(headerStatus?: boolean) {
        if (headerStatus === undefined) {
            this.allRowsSelected = this.selectionAPI.are_all_selected(this.id, this.data);
            if (this.headerCheckbox) {
                this.headerCheckbox.indeterminate = !this.allRowsSelected && !this.selectionAPI.are_none_selected(this.id);
                if (!this.headerCheckbox.indeterminate) {
                    this.headerCheckbox.checked = this.selectionAPI.are_all_selected(this.id, this.data);
                }
            }
            this.cdr.markForCheck();
        } else if (this.headerCheckbox) {
            this.headerCheckbox.checked = headerStatus !== undefined ? headerStatus : false;
        }
    }

    /**
     * @hidden
     */
    public filteredItemsStatus(componentID: string, filteredData: any[], primaryKey?) {
        const currSelection = this.selectionAPI.get_selection(componentID);
        let atLeastOneSelected = false;
        let notAllSelected = false;
        if (currSelection) {
            for (const key of Object.keys(filteredData)) {
                const dataItem = primaryKey ? filteredData[key][primaryKey] : filteredData[key];
                if (currSelection.indexOf(dataItem) !== -1) {
                    atLeastOneSelected = true;
                    if (notAllSelected) {
                        return 'indeterminate';
                    }
                } else {
                    notAllSelected = true;
                    if (atLeastOneSelected) {
                        return 'indeterminate';
                    }
                }
            }
        }
        return atLeastOneSelected ? 'allSelected' : 'noneSelected';
    }

    /**
     * @hidden
     */
    public updateHeaderChecboxStatusOnFilter(data) {
        if (!data) {
            data = this.data;
        }
        switch (this.filteredItemsStatus(this.id, data)) {
            case 'allSelected': {
                if (!this.allRowsSelected) {
                    this.allRowsSelected = true;
                }
                if (this.headerCheckbox.indeterminate) {
                    this.headerCheckbox.indeterminate = false;
                }
                break;
            }
            case 'noneSelected': {
                if (this.allRowsSelected) {
                    this.allRowsSelected = false;
                }
                if (this.headerCheckbox.indeterminate) {
                    this.headerCheckbox.indeterminate = false;
                }
                break;
            }
            default: {
                if (!this.headerCheckbox.indeterminate) {
                    this.headerCheckbox.indeterminate = true;
                }
                if (this.allRowsSelected) {
                    this.allRowsSelected = false;
                }
                break;
            }
        }
    }

    /**
     * Get current selection state.
     * Returns an array with selected rows' IDs (primaryKey or rowData)
     * ```typescript
     * const selectedRows = this.grid.selectedRows();
     * ```
     */
    public selectedRows(): any[] {
        return this.selectionAPI.get_selection(this.id) || [];
    }

    /**
     * Select specified rows by ID.
     * ```typescript
     * this.grid.selectRows([1,2,5], true);
     * ```
     * @param rowIDs
     * @param clearCurrentSelection if true clears the curren selection
     */
    public selectRows(rowIDs: any[], clearCurrentSelection?: boolean) {
        const newSelection = clearCurrentSelection ? rowIDs : this.selectionAPI.select_items(this.id, rowIDs);
        this.triggerRowSelectionChange(newSelection);
    }

    /**
     * Deselect specified rows by ID.
     * ```typescript
     * this.grid.deselectRows([1,2,5]);
     * ```
     * @param rowIDs
     */
    public deselectRows(rowIDs: any[]) {
        const newSelection = this.selectionAPI.deselect_items(this.id, rowIDs);
        this.triggerRowSelectionChange(newSelection);
    }

    /**
     * Selects all rows
     * Note: If filtering is in place, selectAllRows() and deselectAllRows() select/deselect all filtered rows.
     * ```typescript
     * this.grid.selectAllRows();
     * ```
     */
    public selectAllRows() {
        this.triggerRowSelectionChange(this.selectionAPI.get_all_ids(this.data, this.primaryKey));
    }

    /**
     * Deselects all rows
     * ```typescript
     * this.grid.deselectAllRows();
     * ```
     * Note: If filtering is in place, selectAllRows() and deselectAllRows() select/deselect all filtered rows.
     */
    public deselectAllRows() {
        this.triggerRowSelectionChange([]);
    }

    /**
     * @hidden
     */
    public triggerRowSelectionChange(newSelection: any[], row?: IgxGridRowComponent, event?: Event, headerStatus?: boolean) {
        const oldSelection = this.selectionAPI.get_selection(this.id);
        const args: IRowSelectionEventArgs = { oldSelection, newSelection, row, event };
        this.onRowSelectionChange.emit(args);
        this.selectionAPI.set_selection(this.id, args.newSelection);
        this.checkHeaderChecboxStatus(headerStatus);
    }

    /**
     * @hidden
     */
    public navigateDown(rowIndex: number, columnIndex: number) {
        const row = this.gridAPI.get_row_by_index(this.id, rowIndex);
        const target = row instanceof IgxGridGroupByRowComponent ?
            row.groupContent :
            this.gridAPI.get_cell_by_visible_index(this.id, rowIndex, columnIndex);
        const verticalScroll = this.verticalScrollContainer.getVerticalScroll();
        if (!verticalScroll && !target) {
            return;
        }

        if (target) {
            const containerHeight = this.calcHeight ?
                Math.ceil(this.calcHeight) :
                null; // null when there is no vertical virtualization
            const containerTopOffset =
                parseInt(this.verticalScrollContainer.dc.instance._viewContainer.element.nativeElement.style.top, 10);
            const targetEndTopOffset = row.element.nativeElement.offsetTop + this.rowHeight + containerTopOffset;
            if (containerHeight && targetEndTopOffset > containerHeight) {
                const scrollAmount = targetEndTopOffset - containerHeight;
                this.performVerticalScroll(scrollAmount, rowIndex, columnIndex);
            } else {
                target.nativeElement.focus();
            }
        } else {
            const contentHeight = this.verticalScrollContainer.dc.instance._viewContainer.element.nativeElement.offsetHeight;
            const scrollOffset = parseInt(this.verticalScrollContainer.dc.instance._viewContainer.element.nativeElement.style.top, 10);
            const lastRowOffset = contentHeight + scrollOffset - this.calcHeight;
            const scrollAmount = this.rowHeight + lastRowOffset;
            this.performVerticalScroll(scrollAmount, rowIndex, columnIndex);
        }
    }

    /**
     * @hidden
     */
    public navigateUp(rowIndex: number, columnIndex: number) {
        const row = this.gridAPI.get_row_by_index(this.id, rowIndex);
        const target = row instanceof IgxGridGroupByRowComponent ?
            row.groupContent :
            this.gridAPI.get_cell_by_visible_index(this.id, rowIndex, columnIndex);
        const verticalScroll = this.verticalScrollContainer.getVerticalScroll();

        if (!verticalScroll && !target) {
            return;
        }
        if (target) {
            const containerTopOffset =
                parseInt(row.grid.verticalScrollContainer.dc.instance._viewContainer.element.nativeElement.style.top, 10);
            if (this.rowHeight > -containerTopOffset // not the entire row is visible, due to grid offset
                && verticalScroll.scrollTop // the scrollbar is not at the first item
                && row.element.nativeElement.offsetTop < this.rowHeight) { // the target is in the first row

                    this.performVerticalScroll(-this.rowHeight, rowIndex, columnIndex);
            }
            target.nativeElement.focus();
        } else {
            const scrollOffset =
                -parseInt(this.verticalScrollContainer.dc.instance._viewContainer.element.nativeElement.style.top, 10);
            const scrollAmount = this.rowHeight + scrollOffset;
            this.performVerticalScroll(-scrollAmount, rowIndex, columnIndex);
        }
    }

    /**
     * @hidden
     */
    @HostListener('scroll', ['$event'])
    public scrollHandler(event) {
        this.parentVirtDir.getHorizontalScroll().scrollLeft += event.target.scrollLeft;
        this.verticalScrollContainer.getVerticalScroll().scrollTop += event.target.scrollTop;
        event.target.scrollLeft = 0;
        event.target.scrollTop = 0;
    }

    private _focusNextCell(rowIndex: number, columnIndex: number, dir?: string) {
        let row = this.gridAPI.get_row_by_index(this.id, rowIndex);
        const virtualDir = dir !== undefined ? row.virtDirRow : this.verticalScrollContainer;
        this.subscribeNext(virtualDir, () => {
            this.cdr.detectChanges();
            let target;
            row = this.gridAPI.get_row_by_index(this.id, rowIndex);
            target = this.gridAPI.get_cell_by_visible_index(
                this.id,
                rowIndex,
                columnIndex);
            if (!target) {
                if (dir) {
                    target = dir === 'left' ? row.cells.first : row.cells.last;
                } else if (row instanceof IgxGridGroupByRowComponent) {
                    target = row.groupContent;
                } else if (row) {
                    target = row.cells.first;
                } else {
                    return;
                }
            }
            target.nativeElement.focus();
        });
    }

    private subscribeNext(virtualContainer: any, callback: (elem?) => void) {
        virtualContainer.onChunkLoad.pipe(take(1)).subscribe({
            next: (e: any) => {
                callback(e);
            }
        });
    }

    private performVerticalScroll(amount: number, rowIndex: number, columnIndex: number) {
        const scrolled = this.verticalScrollContainer.addScrollTop(amount);
        if (scrolled) {
            this._focusNextCell(rowIndex, columnIndex);
        }
    }

    /**
     * @hidden
     */
    public trackColumnChanges(index, col) {
        return col.field + col.width;
    }

    private find(text: string, increment: number, caseSensitive?: boolean, scroll?: boolean) {
        if (!this.rowList) {
            return 0;
        }
        this.gridAPI.escape_editMode(this.id);

        if (this.collapsedHighlightedItem) {
            this.collapsedHighlightedItem = null;
        }

        if (!text) {
            this.clearSearch();
            return 0;
        }

        const caseSensitiveResolved = caseSensitive ? true : false;
        let rebuildCache = false;

        if (this.lastSearchInfo.searchText !== text || this.lastSearchInfo.caseSensitive !== caseSensitiveResolved) {
            this.lastSearchInfo = {
                searchText: text,
                activeMatchIndex: 0,
                caseSensitive: caseSensitiveResolved,
                matchInfoCache: []
            };

            rebuildCache = true;
        } else {
            this.lastSearchInfo.activeMatchIndex += increment;
        }

        if (rebuildCache) {
            this.rowList.forEach((row) => {
                if (row.cells) {
                    row.cells.forEach((c) => {
                        c.highlightText(text, caseSensitiveResolved);
                    });
                }
            });

            this.rebuildMatchCache();
        }

        if (this.lastSearchInfo.activeMatchIndex >= this.lastSearchInfo.matchInfoCache.length) {
            this.lastSearchInfo.activeMatchIndex = 0;
        } else if (this.lastSearchInfo.activeMatchIndex < 0) {
            this.lastSearchInfo.activeMatchIndex = this.lastSearchInfo.matchInfoCache.length - 1;
        }

        if (this.lastSearchInfo.matchInfoCache.length) {
            const matchInfo = this.lastSearchInfo.matchInfoCache[this.lastSearchInfo.activeMatchIndex];

            IgxTextHighlightDirective.setActiveHighlight(this.id, {
                columnIndex: matchInfo.column,
                rowIndex: matchInfo.row,
                index: matchInfo.index,
                page: matchInfo.page
            });

            if (scroll !== false) {
                this.scrollTo(matchInfo.row, matchInfo.column, matchInfo.page, matchInfo.groupByRecord);
            }
        } else {
            IgxTextHighlightDirective.clearActiveHighlight(this.id);
        }

        return this.lastSearchInfo.matchInfoCache.length;
    }

    /**
     * Returns an array containing the filtered data.
     * ```typescript
     * const filteredData = this.grid1.filteredSortedData;
     * ```
     */
    get filteredSortedData(): any[] {
        let data: any[] = this.filteredData ? this.filteredData : this.data;

        if (this.sortingExpressions &&
            this.sortingExpressions.length > 0) {

            const sortingPipe = new IgxGridSortingPipe(this.gridAPI);
            data = sortingPipe.transform(data, this.sortingExpressions, this.id, -1);
        }

        return data;
    }

    /**
     * @hidden
     */
    protected initPinning() {
        this._pinnedColumns.forEach(col => {
            if (col.parent) {
                col.parent.pinned = true;
            }
            if (col.columnGroup) {
                col.children.forEach(child => child.pinned = true);
            }
        });
        this._pinnedColumns = this.columnList.filter(col => col.pinned);
    }

    private scrollTo(row: number, column: number, page: number, groupByRecord?: IGroupByRecord): void {
        if (this.paging) {
            this.page = page;
        }

        if (groupByRecord && !this.isExpandedGroup(groupByRecord)) {
            this.toggleGroup(groupByRecord);
        }

        this.scrollDirective(this.verticalScrollContainer, row);

        const scrollRow = this.rowList.find(r => r.virtDirRow);
        const virtDir = scrollRow ? scrollRow.virtDirRow : null;

        if (this.pinnedColumns.length) {
            if (column >= this.pinnedColumns.length) {
                column -= this.pinnedColumns.length;
                this.scrollDirective(virtDir, column);
            }
        } else {
            this.scrollDirective(virtDir, column);
        }
    }

    private scrollDirective(directive: IgxForOfDirective<any>, goal: number): void {
        if (!directive) {
            return;
        }

        const state = directive.state;
        const start = state.startIndex;
        const size = state.chunkSize - 1;

        if (start >= goal) {
            directive.scrollTo(goal);
        } else if (start + size <= goal) {
            directive.scrollTo(goal - size + 1);
        }
    }

    private rebuildMatchCache() {
        this.lastSearchInfo.matchInfoCache = [];

        const caseSensitive = this.lastSearchInfo.caseSensitive;
        const searchText = caseSensitive ? this.lastSearchInfo.searchText : this.lastSearchInfo.searchText.toLowerCase();
        const data = this.filteredSortedData;
        const columnItems = this.visibleColumns.filter((c) => !c.columnGroup).sort((c1, c2) => c1.visibleIndex - c2.visibleIndex);

        const groupIndexData = this.getGroupIncrementData();
        const groupByRecords = this.getGroupByRecords();
        let collapsedRowsCount = 0;

        data.forEach((dataRow, i) => {
            const groupByRecord = groupByRecords ? groupByRecords[i] : null;
            const groupByIncrement = groupIndexData ? groupIndexData[i] : 0;
            const pagingIncrement = this.getPagingIncrement(groupByIncrement, groupIndexData, Math.floor(i / this.perPage));
            let rowIndex = this.paging ? (i % this.perPage) + pagingIncrement : i + groupByIncrement;

            if (this.paging && i % this.perPage === 0) {
                collapsedRowsCount = 0;
            }

            rowIndex -= collapsedRowsCount;

            if (groupByRecord && !this.isExpandedGroup(groupByRecord)) {
                collapsedRowsCount++;
            }

            columnItems.forEach((c, j) => {
                const value = c.formatter ? c.formatter(dataRow[c.field]) : dataRow[c.field];
                if (value !== undefined && value !== null && c.searchable) {
                    let searchValue = caseSensitive ? String(value) : String(value).toLowerCase();
                    let occurenceIndex = 0;
                    let searchIndex = searchValue.indexOf(searchText);
                    const pageIndex = this.paging ? Math.floor(i / this.perPage) : 0;

                    while (searchIndex !== -1) {
                        this.lastSearchInfo.matchInfoCache.push({
                            row: rowIndex,
                            column: j,
                            page: pageIndex,
                            index: occurenceIndex++,
                            groupByRecord: groupByRecord,
                            item: dataRow
                        });

                        searchValue = searchValue.substring(searchIndex + searchText.length);
                        searchIndex = searchValue.indexOf(searchText);
                    }
                }
            });
        });
    }

    // This method's idea is to get by how much each data row is offset by the group by rows before it.
    private getGroupIncrementData(): number[] {
        if (this.groupingExpressions && this.groupingExpressions.length) {
                const groupsRecords = this.getGroupByRecords();
                const groupByIncrements = [];
                const values = [];

                let prevHierarchy = null;
                let increment = 0;

                groupsRecords.forEach((gbr) => {
                    if (values.indexOf(gbr) === -1) {
                        let levelIncrement = 1;

                        if (prevHierarchy !== null) {
                            levelIncrement += this.getLevelIncrement(0, gbr.groupParent, prevHierarchy.groupParent);
                        } else {
                            // This is the first level we stumble upon, so we haven't accounted for any of its parents
                            levelIncrement += gbr.level;
                        }

                        increment += levelIncrement;
                        prevHierarchy = gbr;
                        values.push(gbr);
                    }

                    groupByIncrements.push(increment);
                });
                return groupByIncrements;
        } else {
            return null;
        }
    }

    private getLevelIncrement(currentIncrement, currentHierarchy, prevHierarchy) {
        if (currentHierarchy !== prevHierarchy && !!prevHierarchy && !!currentHierarchy) {
            return this.getLevelIncrement(++currentIncrement, currentHierarchy.groupParent, prevHierarchy.groupParent);
        } else {
            return currentIncrement;
        }
    }

    private getGroupByRecords(): IGroupByRecord[] {
        if (this.groupingExpressions && this.groupingExpressions.length) {
            const state = {
                expressions: this.groupingExpressions,
                expansion:  this.groupingExpansionState,
                defaultExpanded: this.groupsExpanded
            };

            return DataUtil.group(cloneArray(this.filteredSortedData), state).metadata;
        } else {
            return null;
        }
    }

    // For paging we need just the increment between the start of the page and the current row
    private getPagingIncrement(groupByIncrement: number, groupIndexData: number[], page: number) {
        let pagingIncrement = 0;

        if (this.paging && groupByIncrement) {
            const lastRowOnPrevPageInrement = page ? groupIndexData[page * this.perPage - 1] : 0;
            const firstRowOnThisPageInrement = groupIndexData[page * this.perPage];
            // If the page ends in the middle of the group, on the next page there is
            // one additional group by row. We need to account for this.
            const additionalPagingIncrement = lastRowOnPrevPageInrement === firstRowOnThisPageInrement ? 1 : 0;
            pagingIncrement = groupByIncrement - lastRowOnPrevPageInrement + additionalPagingIncrement;
        }

        return pagingIncrement;
    }

    private restoreHighlight(): void {
        if (this.lastSearchInfo.searchText) {
            const activeInfo = IgxTextHighlightDirective.highlightGroupsMap.get(this.id);
            const matchInfo = this.lastSearchInfo.matchInfoCache[this.lastSearchInfo.activeMatchIndex];
            const data = this.filteredSortedData;
            const groupByIncrements = this.getGroupIncrementData();

            const rowIndex = matchInfo ? data.indexOf(matchInfo.item) : -1;
            const page = this.paging ? Math.floor(rowIndex / this.perPage) : 0;
            let increment = groupByIncrements && rowIndex !== -1 ? groupByIncrements[rowIndex] : 0;
            if (this.paging && increment) {
                increment = this.getPagingIncrement(increment, groupByIncrements, page);
            }

            const row = this.paging ? (rowIndex % this.perPage) + increment : rowIndex + increment;

            this.rebuildMatchCache();

            if (rowIndex !== -1) {
                if (this.collapsedHighlightedItem && groupByIncrements !== null) {
                    this.collapsedHighlightedItem.info.page = page;
                    this.collapsedHighlightedItem.info.rowIndex = row;
                } else {
                    IgxTextHighlightDirective.setActiveHighlight(this.id, {
                        columnIndex: activeInfo.columnIndex,
                        rowIndex: row,
                        index: activeInfo.index,
                        page: page
                    });

                    this.lastSearchInfo.matchInfoCache.forEach((match, i) => {
                        if (match.column === activeInfo.columnIndex &&
                            match.row === row &&
                            match.index === activeInfo.index &&
                            match.page === page) {
                            this.lastSearchInfo.activeMatchIndex = i;
                        }
                    });
                }
            } else {
                this.lastSearchInfo.activeMatchIndex = 0;
                this.find(this.lastSearchInfo.searchText, 0, this.lastSearchInfo.caseSensitive, false);
            }
        }
    }

<<<<<<< HEAD
    private checkIfGridIsAdded(node): boolean {
        if (node === this.nativeElement) {
            return true;
        } else {
            for (const childNode of node.childNodes) {
                const added = this.checkIfGridIsAdded(childNode);
                if (added) {
                    return true;
                }
            }

            return false;
        }
    }

=======
    /**
     * @hidden
     */
>>>>>>> 4f66bb57
    notGroups(arr) {
        return arr.filter(c => !c.columnGroup);
    }

    /**
     * @hidden
     */
    public onChipRemoved(event) {
        this.clearGrouping(event.owner.id);
    }

    /**
     * @hidden
     */
    public chipsOrderChanged(event) {
        const newGrouping = [];
        for (let i = 0; i < event.chipsArray.length; i++) {
            const expr = this.groupingExpressions.filter((item) => {
                return item.fieldName === event.chipsArray[i].id;
            })[0];

            if (!this.getColumnByName(expr.fieldName).groupable) {
                // disallow changing order if there are columns with groupable: false
                event.isValid = false;
                return;
            }
            newGrouping.push(expr);
        }
        this.groupingExpansionState = [];
        this.chipsGoupingExpressions = newGrouping;
        event.isValid = true;
        this.markForCheck();
    }

    /**
     * @hidden
     */
    public chipsMovingEnded() {
        this.groupingExpressions = this.chipsGoupingExpressions;
        this.markForCheck();
    }

    /**
     * @hidden
     */
    public onChipClicked(event) {
        const sortingExpr = this.sortingExpressions;
        const columnExpr = sortingExpr.find((expr) => expr.fieldName === event.owner.id);
        columnExpr.dir = 3 - columnExpr.dir;
        this.sort(columnExpr);
        this.markForCheck();
    }

    /**
     * @hidden
     */
    public onChipKeyDown(event) {
        if (event.key === ' ' || event.key === 'Spacebar' || event.key === 'Enter') {
            const sortingExpr = this.sortingExpressions;
            const columnExpr = sortingExpr.find((expr) => expr.fieldName === event.owner.id);
            columnExpr.dir = 3 - columnExpr.dir;
            this.sort(columnExpr);
            this.markForCheck();
        }
    }

    /**
     * @hidden
     */
    @HostListener('keydown.pagedown', ['$event'])
    public onKeydownPageDown(event) {
        event.preventDefault();
        this.verticalScrollContainer.scrollNextPage();
        this.nativeElement.focus();
    }

    /**
     * @hidden
     */
    @HostListener('keydown.pageup', ['$event'])
    public onKeydownPageUp(event) {
        event.preventDefault();
        this.verticalScrollContainer.scrollPrevPage();
        this.nativeElement.focus();
    }

    /**
     * @hidden
     */
    @HostListener('keydown.arrowdown', ['$event'])
    public onKeydownArrowDown(event) {
        event.preventDefault();
        this.verticalScrollContainer.addScrollTop(this.rowHeight);
    }

    /**
     * @hidden
     */
    @HostListener('keydown.arrowup', ['$event'])
    public onKeydownArrowUp(event) {
        event.preventDefault();
        this.verticalScrollContainer.addScrollTop(-(this.rowHeight));
    }

    /**
     * @hidden
     */
    @HostListener('keydown.arrowleft', ['$event'])
    public onKeydownArrowLeft(event) {
        event.preventDefault();
        const horVirtScroll = this.parentVirtDir.getHorizontalScroll();
        horVirtScroll.scrollLeft -= MINIMUM_COLUMN_WIDTH;
    }

    /**
     * @hidden
     */
    @HostListener('keydown.arrowright', ['$event'])
    public onKeydownArrowRight(event) {
        event.preventDefault();
        const horVirtScroll = this.parentVirtDir.getHorizontalScroll();
        horVirtScroll.scrollLeft += MINIMUM_COLUMN_WIDTH;
    }

}<|MERGE_RESOLUTION|>--- conflicted
+++ resolved
@@ -4021,7 +4021,6 @@
         }
     }
 
-<<<<<<< HEAD
     private checkIfGridIsAdded(node): boolean {
         if (node === this.nativeElement) {
             return true;
@@ -4037,11 +4036,9 @@
         }
     }
 
-=======
-    /**
-     * @hidden
-     */
->>>>>>> 4f66bb57
+    /**
+     * @hidden
+     */
     notGroups(arr) {
         return arr.filter(c => !c.columnGroup);
     }
