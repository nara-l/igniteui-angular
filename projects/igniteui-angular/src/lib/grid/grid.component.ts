import { DOCUMENT } from '@angular/common';
import {
    AfterContentInit,
    AfterViewInit,
    ChangeDetectionStrategy,
    ChangeDetectorRef,
    Component,
    ComponentFactory,
    ComponentFactoryResolver,
    ComponentRef,
    ContentChild,
    ContentChildren,
    ElementRef,
    EventEmitter,
    HostBinding,
    Inject,
    Input,
    IterableChangeRecord,
    IterableDiffers,
    NgZone,
    OnDestroy,
    OnInit,
    Output,
    QueryList,
    TemplateRef,
    ViewChild,
    ViewChildren,
    ViewContainerRef
} from '@angular/core';
import { of, Subject } from 'rxjs';
import { debounceTime, delay, merge, repeat, take, takeUntil } from 'rxjs/operators';
import { IgxSelectionAPIService } from '../core/selection';
import { cloneArray, DisplayDensity } from '../core/utils';
import { DataType } from '../data-operations/data-util';
import { FilteringLogic, IFilteringExpression } from '../data-operations/filtering-expression.interface';
import { ISortingExpression, SortingDirection } from '../data-operations/sorting-expression.interface';
import { IgxForOfDirective } from '../directives/for-of/for_of.directive';
import { IForOfState } from '../directives/for-of/IForOfState';
import { IActiveHighlightInfo, IgxTextHighlightDirective } from '../directives/text-highlight/text-highlight.directive';
import { IgxBaseExporter } from '../services/index';
import { IgxCheckboxComponent } from './../checkbox/checkbox.component';
import { IgxGridAPIService } from './api.service';
import { IgxGridCellComponent } from './cell.component';
import { IgxColumnComponent } from './column.component';
import { ISummaryExpression } from './grid-summary';
import { IgxGridToolbarComponent } from './grid-toolbar.component';
import { IgxGridSortingPipe } from './grid.pipes';
import { IgxGridRowComponent } from './row.component';
import { IFilteringOperation } from '../../public_api';

let NEXT_ID = 0;
const DEBOUNCE_TIME = 16;
const DEFAULT_SUMMARY_HEIGHT = 36.36;
const MINIMUM_COLUMN_WIDTH = 136;

export interface IGridCellEventArgs {
    cell: IgxGridCellComponent;
    event: Event;
}

export interface IGridEditEventArgs {
    row: IgxGridRowComponent;
    cell: IgxGridCellComponent;
    currentValue: any;
    newValue: any;
}

export interface IPinColumnEventArgs {
    column: IgxColumnComponent;
    insertAtIndex: number;
}

export interface IPageEventArgs {
    previous: number;
    current: number;
}

export interface IRowDataEventArgs {
    data: any;
}

export interface IColumnResizeEventArgs {
    column: IgxColumnComponent;
    prevWidth: string;
    newWidth: string;
}

export interface IRowSelectionEventArgs {
    oldSelection: any[];
    newSelection: any[];
    row?: IgxGridRowComponent;
    event?: Event;
}

export interface ISearchInfo {
    searchText: string;
    caseSensitive: boolean;
    activeMatchIndex: number;
    matchInfoCache: any[];
}

export interface IGridToolbarExportEventArgs {
    grid: IgxGridComponent;
    exporter: IgxBaseExporter;
    type: string;
    cancel: boolean;
}

export interface IColumnMovingStartEventArgs {
    source: IgxColumnComponent;
}

export interface IColumnMovingEventArgs {
    source: IgxColumnComponent;
    target: IgxColumnComponent;
    cancel: boolean;
}

export interface IColumnMovingEndEventArgs {
    source: IgxColumnComponent;
    target: IgxColumnComponent;
}

/**
 * **Ignite UI for Angular Grid** -
 * [Documentation](https://www.infragistics.com/products/ignite-ui-angular/angular/components/grid.html)
 *
 * The Ignite UI Grid is used for presenting and manipulating tabular data in the simplest way possible.  Once data
 * has been bound, it can be manipulated through filtering, sorting & editing operations.
 *
 * Example:
 * ```html
 * <igx-grid [data]="employeeData" autoGenerate="false">
 *   <igx-column field="first" header="First Name"></igx-column>
 *   <igx-column field="last" header="Last Name"></igx-column>
 *   <igx-column field="role" header="Role"></igx-column>
 * </igx-grid>
 * ```
 */
@Component({
    changeDetection: ChangeDetectionStrategy.OnPush,
    preserveWhitespaces: false,
    selector: 'igx-grid',
    templateUrl: './grid.component.html'
})
export class IgxGridComponent implements OnInit, OnDestroy, AfterContentInit, AfterViewInit {

    @Input()
    public data = [];

    @Input()
    public autoGenerate = false;

    @HostBinding('attr.id')
    @Input()
    public id = `igx-grid-${NEXT_ID++}`;

    @Input()
    public filteringLogic = FilteringLogic.And;

    @Input()
    get filteringExpressions() {
        return this._filteringExpressions;
    }

    set filteringExpressions(value) {
        this._filteringExpressions = cloneArray(value);
        this.cdr.markForCheck();
    }

    get filteredData() {
        return this._filteredData;
    }

    set filteredData(value) {
        const highlightedItem = this.findHiglightedItem();

        this._filteredData = value;
        if (this.rowSelectable) {
            this.updateHeaderChecboxStatusOnFilter(this._filteredData);
        }

        if (highlightedItem !== null) {
            this.restoreHighlight(highlightedItem);
        }
    }

    @Input()
    get paging(): boolean {
        return this._paging;
    }

    set paging(value: boolean) {
        this._paging = value;
        this._pipeTrigger++;
        this.cdr.markForCheck();
    }

    @Input()
    get page(): number {
        return this._page;
    }

    set page(val: number) {
        if (val < 0) {
            return;
        }
        this.onPagingDone.emit({ previous: this._page, current: val });
        this._page = val;
        this.cdr.markForCheck();
    }

    @Input()
    get perPage(): number {
        return this._perPage;
    }

    set perPage(val: number) {
        if (val < 0) {
            return;
        }

        let rowIndex = -1;
        const activeInfo = IgxTextHighlightDirective.highlightGroupsMap.get(this.id);

        if (this.lastSearchInfo.searchText !== '') {
            rowIndex = (activeInfo.page * this._perPage) + activeInfo.rowIndex;
        }

        this._perPage = val;
        this.page = 0;

        if (this.lastSearchInfo.searchText !== '') {
            const newRowIndex = rowIndex % this._perPage;
            const newPage = Math.floor(rowIndex / this._perPage);
            IgxTextHighlightDirective.setActiveHighlight(this.id, activeInfo.columnIndex, newRowIndex, activeInfo.index, newPage);
            this.rebuildMatchCache();
        }
    }

    @Input()
    public paginationTemplate: TemplateRef<any>;

    @Input()
    public get displayDensity(): DisplayDensity | string {
        return this._displayDensity;
    }

    public set displayDensity(val: DisplayDensity | string) {
        switch (val) {
            case 'compact':
                this._displayDensity = DisplayDensity.compact;
                break;
            case 'cosy':
                this._displayDensity = DisplayDensity.cosy;
                break;
            case 'comfortable':
            default:
                this._displayDensity = DisplayDensity.comfortable;
        }
    }

    @Input()
    get rowSelectable(): boolean {
        return this._rowSelection;
    }

    set rowSelectable(val: boolean) {
        this._rowSelection = val;
        if (this.gridAPI.get(this.id)) {

            // should selection persist?
            this.allRowsSelected = false;
            this.deselectAllRows();
            this.markForCheck();
        }
    }

    @HostBinding('style.height')
    @Input()
    public get height() {
        return this._height;
    }
    public set height(value: any) {
        if (this._height !== value) {
            this._height = value;
            requestAnimationFrame(() => {
                this.calculateGridHeight();
                this.cdr.markForCheck();
            });
        }
    }

    @HostBinding('style.width')
    @Input()
    public get width() {
        return this._width;
    }
    public set width(value: any) {
        if (this._width !== value) {
            this._width = value;
            requestAnimationFrame(() => {
                // Calling reflow(), because the width calculation
                // might make the horizontal scrollbar appear/disappear.
                // This will change the height, which should be recalculated.
                this.reflow();
            });
        }
    }

    get headerWidth() {
        return parseInt(this._width, 10) - 17;
    }

    @Input()
    public evenRowCSS = '';

    @Input()
    public oddRowCSS = '';

    @Input()
    public rowHeight: number;

    @Input()
    public columnWidth: string = null;

    @Input()
    public primaryKey;

    @Input()
    public emptyGridMessage = 'No records found.';

    @Output()
    public onCellClick = new EventEmitter<IGridCellEventArgs>();

    @Output()
    public onSelection = new EventEmitter<IGridCellEventArgs>();

    @Output()
    public onRowSelectionChange = new EventEmitter<IRowSelectionEventArgs>();

    @Output()
    public onColumnPinning = new EventEmitter<IPinColumnEventArgs>();

    /**
     * An @Output property emitting an event when cell or row editing has been performed in the grid.
     * On cell editing, both cell and row objects in the event arguments are defined for the corresponding
     * cell that is being edited and the row the cell belongs to.
     * On row editing, only the row object is defined, for the row that is being edited.
     * The cell object is null on row editing.
     */
    @Output()
    public onEditDone = new EventEmitter<IGridEditEventArgs>();

    @Output()
    public onColumnInit = new EventEmitter<IgxColumnComponent>();

    @Output()
    public onSortingDone = new EventEmitter<ISortingExpression>();

    @Output()
    public onFilteringDone = new EventEmitter<IFilteringExpression>();

    @Output()
    public onPagingDone = new EventEmitter<IPageEventArgs>();

    @Output()
    public onRowAdded = new EventEmitter<IRowDataEventArgs>();

    @Output()
    public onRowDeleted = new EventEmitter<IRowDataEventArgs>();

    @Output()
    public onDataPreLoad = new EventEmitter<any>();

    @Output()
    public onColumnResized = new EventEmitter<IColumnResizeEventArgs>();

    @Output()
    public onContextMenu = new EventEmitter<IGridCellEventArgs>();

    @Output()
    public onDoubleClick = new EventEmitter<IGridCellEventArgs>();

    @Output()
    public onColumnMovingStart = new EventEmitter<IColumnMovingStartEventArgs>();

    @Output()
    public onColumnMoving = new EventEmitter<IColumnMovingEventArgs>();

    @Output()
    public onColumnMovingEnd = new EventEmitter<IColumnMovingEndEventArgs>();

    @ContentChildren(IgxColumnComponent, { read: IgxColumnComponent })
    public columnList: QueryList<IgxColumnComponent>;

    @ViewChildren(IgxGridRowComponent, { read: IgxGridRowComponent })
    public rowList: QueryList<IgxGridRowComponent>;

    @ViewChild('emptyGrid', { read: TemplateRef })
    public emptyGridTemplate: TemplateRef<any>;

    @ViewChild('scrollContainer', { read: IgxForOfDirective })
    public parentVirtDir: IgxForOfDirective<any>;

    @ViewChild('verticalScrollContainer', { read: IgxForOfDirective })
    public verticalScrollContainer: IgxForOfDirective<any>;

    @ViewChild('scr', { read: ElementRef })
    public scr: ElementRef;

    @ViewChild('paginator', { read: ElementRef })
    public paginator: ElementRef;

    @ViewChild('headerContainer', { read: IgxForOfDirective })
    public headerContainer: IgxForOfDirective<any>;

    @ViewChild('headerCheckboxContainer')
    public headerCheckboxContainer: ElementRef;

    @ViewChild('headerCheckbox', { read: IgxCheckboxComponent })
    public headerCheckbox: IgxCheckboxComponent;

    @ViewChild('theadRow')
    public theadRow: ElementRef;

    @ViewChild('tbody')
    public tbody: ElementRef;

    @ViewChild('tfoot')
    public tfoot: ElementRef;

    @ViewChild('summaries')
    public summaries: ElementRef;

    @HostBinding('attr.tabindex')
    public tabindex = 0;

    @HostBinding('attr.class')
    get hostClass(): string {
        switch (this._displayDensity) {
            case DisplayDensity.cosy:
                return 'igx-grid--cosy';
            case DisplayDensity.compact:
                return 'igx-grid--compact';
            default:
                return 'igx-grid';
        }
    }

    @HostBinding('attr.role')
    public hostRole = 'grid';

    get pipeTrigger(): number {
        return this._pipeTrigger;
    }

    @Input()
    get sortingExpressions() {
        return this._sortingExpressions;
    }

    set sortingExpressions(value) {
        const highlightedItem = this.findHiglightedItem();

        this._sortingExpressions = cloneArray(value);
        this.cdr.markForCheck();

        if (highlightedItem !== null) {
            this.restoreHighlight(highlightedItem);
        }
    }

    get virtualizationState() {
        return this.verticalScrollContainer.state;
    }
    set virtualizationState(state) {
        this.verticalScrollContainer.state = state;
    }

    get totalItemCount() {
        return this.verticalScrollContainer.totalItemCount;
    }
    set totalItemCount(count) {
        this.verticalScrollContainer.totalItemCount = count;
        this.cdr.detectChanges();
    }

    /* Toolbar related definitions */

    private _showToolbar = false;
    private _exportExcel = false;
    private _exportCsv = false;
    private _toolbarTitle: string = null;
    private _exportText: string = null;
    private _exportExcelText: string = null;
    private _exportCsvText: string = null;

    @ViewChild('toolbar', { read: IgxGridToolbarComponent })
    public toolbar: IgxGridToolbarComponent = null;

    @ViewChild('toolbar', { read: ElementRef })
    private toolbarHtml: ElementRef = null;

    @Input()
    public get showToolbar(): boolean {
        return this._showToolbar;
    }

    public set showToolbar(newValue: boolean) {
        if (this._showToolbar !== newValue) {
            this._showToolbar = newValue;
            this.cdr.markForCheck();
            if (this._ngAfterViewInitPaassed) {
                this.calculateGridSizes();
            }
        }
    }

    @Input()
    public get toolbarTitle(): string {
        return this._toolbarTitle;
    }

    public set toolbarTitle(newValue: string) {
        if (this._toolbarTitle !== newValue) {
            this._toolbarTitle = newValue;
            this.cdr.markForCheck();
            if (this._ngAfterViewInitPaassed) {
                this.calculateGridSizes();
            }
        }
    }

    @Input()
    public get exportExcel(): boolean {
        return this._exportExcel;
    }

    public set exportExcel(newValue: boolean) {
        if (this._exportExcel !== newValue) {
            this._exportExcel = newValue;
            this.cdr.markForCheck();
            if (this._ngAfterViewInitPaassed) {
                this.calculateGridSizes();
            }
        }
    }

    @Input()
    public get exportCsv(): boolean {
        return this._exportCsv;
    }

    public set exportCsv(newValue: boolean) {
        if (this._exportCsv !== newValue) {
            this._exportCsv = newValue;
            this.cdr.markForCheck();
            if (this._ngAfterViewInitPaassed) {
                this.calculateGridSizes();
            }
        }
    }

    @Input()
    public get exportText(): string {
        return this._exportText;
    }

    public set exportText(newValue: string) {
        if (this._exportText !== newValue) {
            this._exportText = newValue;
            this.cdr.markForCheck();
            if (this._ngAfterViewInitPaassed) {
                this.calculateGridSizes();
            }
        }
    }

    @Input()
    public get exportExcelText(): string {
        return this._exportExcelText;
    }

    public set exportExcelText(newValue: string) {
        if (this._exportExcelText !== newValue) {
            this._exportExcelText = newValue;
            this.cdr.markForCheck();
            if (this._ngAfterViewInitPaassed) {
                this.calculateGridSizes();
            }
        }
    }

    @Input()
    public get exportCsvText(): string {
        return this._exportCsvText;
    }

    public set exportCsvText(newValue: string) {
        if (this._exportCsvText !== newValue) {
            this._exportCsvText = newValue;
            this.cdr.markForCheck();
            if (this._ngAfterViewInitPaassed) {
                this.calculateGridSizes();
            }
        }
    }

    @Output()
    public onToolbarExporting = new EventEmitter<IGridToolbarExportEventArgs>();

    /* End of toolbar related definitions */

    public pagingState;
    public calcWidth: number;
    public calcRowCheckboxWidth: number;
    public calcHeight: number;
    public summariesHeight: number;

    public cellInEditMode: IgxGridCellComponent;
    public isColumnMoving: boolean;
    public isColumnResizing: boolean;

    public eventBus = new Subject<boolean>();

    public allRowsSelected = false;

    public lastSearchInfo: ISearchInfo = {
        searchText: '',
        caseSensitive: false,
        activeMatchIndex: 0,
        matchInfoCache: []
    };

    protected destroy$ = new Subject<boolean>();

    protected _perPage = 15;
    protected _page = 0;
    protected _paging = false;
    protected _rowSelection = false;
    protected _pipeTrigger = 0;
    protected _columns: IgxColumnComponent[] = [];
    protected _pinnedColumns: IgxColumnComponent[] = [];
    protected _unpinnedColumns: IgxColumnComponent[] = [];
    protected _filteringLogic = FilteringLogic.And;
    protected _filteringExpressions = [];
    protected _sortingExpressions = [];
    private _filteredData = null;
    private resizeHandler;
    private columnListDiffer;
    private _height = '100%';
    private _width = '100%';
    private _displayDensity = DisplayDensity.comfortable;
    private _ngAfterViewInitPaassed = false;

    constructor(
        private gridAPI: IgxGridAPIService,
        private selectionAPI: IgxSelectionAPIService,
        private elementRef: ElementRef,
        private zone: NgZone,
        @Inject(DOCUMENT) public document,
        public cdr: ChangeDetectorRef,
        private resolver: ComponentFactoryResolver,
        private differs: IterableDiffers,
        private viewRef: ViewContainerRef) {

        this.resizeHandler = () => {
            this.calculateGridSizes();
            this.zone.run(() => this.markForCheck());
        };
    }

    public ngOnInit() {
        this.gridAPI.register(this);
        this.setEventBusSubscription();
        this.setVerticalScrollSubscription();
        this.columnListDiffer = this.differs.find([]).create(null);
        this.calcWidth = this._width && this._width.indexOf('%') === -1 ? parseInt(this._width, 10) : 0;
        this.calcHeight = 0;
        this.calcRowCheckboxWidth = 0;
        this.rowHeight = this.rowHeight ? this.rowHeight : this.defaultRowHeight;

        this.onRowAdded.pipe(takeUntil(this.destroy$)).subscribe(() => this.clearSummaryCache());
        this.onRowDeleted.pipe(takeUntil(this.destroy$)).subscribe(() => this.clearSummaryCache());
        this.onFilteringDone.pipe(takeUntil(this.destroy$)).subscribe(() => this.clearSummaryCache());
        this.onEditDone.pipe(takeUntil(this.destroy$)).subscribe((editCell) => { this.clearSummaryCache(editCell); });
    }

    public ngAfterContentInit() {
        if (this.autoGenerate) {
            this.autogenerateColumns();
        }

        this.initColumns(this.columnList, (col: IgxColumnComponent) => this.onColumnInit.emit(col));
        this.columnListDiffer.diff(this.columnList);
        this.clearSummaryCache();
        this.summariesHeight = this.calcMaxSummaryHeight();
        this._derivePossibleHeight();
        this.markForCheck();

        this.columnList.changes
            .pipe(takeUntil(this.destroy$))
            .subscribe((change: QueryList<IgxColumnComponent>) => {
                const diff = this.columnListDiffer.diff(change);
                if (diff) {

                    this.initColumns(this.columnList);

                    diff.forEachAddedItem((record: IterableChangeRecord<IgxColumnComponent>) => {
                        this.clearSummaryCache();
                        this.calculateGridSizes();
                        this.onColumnInit.emit(record.item);
                    });

                    diff.forEachRemovedItem((record: IterableChangeRecord<IgxColumnComponent>) => {
                        // Recalculate Summaries
                        this.clearSummaryCache();
                        this.calculateGridSizes();

                        // Clear Filtering
                        this.gridAPI.clear_filter(this.id, record.item.field);

                        // Clear Sorting
                        this.gridAPI.clear_sort(this.id, record.item.field);
                    });
                }
                this.markForCheck();
            });
    }

    public ngAfterViewInit() {
        this.zone.runOutsideAngular(() => {
            this.document.defaultView.addEventListener('resize', this.resizeHandler);
        });
        this._derivePossibleWidth();
        this.calculateGridSizes();
        this._ngAfterViewInitPaassed = true;
    }

    public ngOnDestroy() {
        this.zone.runOutsideAngular(() => this.document.defaultView.removeEventListener('resize', this.resizeHandler));
        this.destroy$.next(true);
        this.destroy$.complete();
    }

    public dataLoading(event) {
        this.onDataPreLoad.emit(event);
    }

    get nativeElement() {
        return this.elementRef.nativeElement;
    }

    get calcResizerHeight(): number {
        if (this.hasSummarizedColumns) {
            return this.theadRow.nativeElement.clientHeight + this.tbody.nativeElement.clientHeight +
                this.tfoot.nativeElement.clientHeight;
        }
        return this.theadRow.nativeElement.clientHeight + this.tbody.nativeElement.clientHeight;
    }

    get defaultRowHeight(): number {
        switch (this._displayDensity) {
            case DisplayDensity.compact:
                return 32;
            case DisplayDensity.cosy:
                return 40;
            case DisplayDensity.comfortable:
            default:
                return 50;
        }
    }

    get calcPinnedContainerMaxWidth(): number {
        return (this.calcWidth * 80) / 100;
    }

    get unpinnedAreaMinWidth(): number {
        return (this.calcWidth * 20) / 100;
    }
    get pinnedWidth() {
        return this.getPinnedWidth();
    }

    get unpinnedWidth() {
        return this.getUnpinnedWidth();
    }

    get summariesMargin() {
        return this.rowSelectable ? this.calcRowCheckboxWidth : 0;
    }

    get columns(): IgxColumnComponent[] {
        return this._columns;
    }

    get pinnedColumns(): IgxColumnComponent[] {
        return this._pinnedColumns.filter((col) => !col.hidden);
    }

    get unpinnedColumns(): IgxColumnComponent[] {
        return this._unpinnedColumns.filter((col) => !col.hidden).sort((col1, col2) => col1.index - col2.index);
    }

    public getColumnByName(name: string): IgxColumnComponent {
        return this.columnList.find((col) => col.field === name);
    }

    public getRowByIndex(index: number): IgxGridRowComponent {
        return this.gridAPI.get_row_by_index(this.id, index);
    }

    public getRowByKey(keyValue: any): IgxGridRowComponent {
        return this.gridAPI.get_row_by_key(this.id, keyValue);
    }

    get visibleColumns(): IgxColumnComponent[] {
        return this.columnList.filter((col) => !col.hidden);
    }

    public getCellByColumn(rowSelector: any, columnField: string): IgxGridCellComponent {
        return this.gridAPI.get_cell_by_field(this.id, rowSelector, columnField);
    }

    get totalPages(): number {
        if (this.pagingState) {
            return this.pagingState.metadata.countPages;
        }
        return -1;
    }

    get totalRecords(): number {
        if (this.pagingState) {
            return this.pagingState.metadata.countRecords;
        }
    }

    get isFirstPage(): boolean {
        return this.page === 0;
    }

    get isLastPage(): boolean {
        return this.page + 1 >= this.totalPages;
    }

    get totalWidth(): number {
        const cols = this.visibleColumns;
        let totalWidth = 0;
        let i = 0;
        for (i; i < cols.length; i++) {
            totalWidth += parseInt(cols[i].width, 10) || 0;
        }
        return totalWidth;
    }

    public moveColumn(column: IgxColumnComponent, dropTarget: IgxColumnComponent) {
        if (column.pinned) {
            const fromIndex = this._pinnedColumns.indexOf(column);

            const toIndex = dropTarget.pinned ? this._pinnedColumns.indexOf(dropTarget) :
                this._unpinnedColumns.indexOf(dropTarget);

            this._pinnedColumns.splice(fromIndex, 1);

            if (dropTarget.pinned) {
                column.pinned = true;
                this._pinnedColumns.splice(toIndex, 0, column);
            } else {
                column.pinned = false;
                this._unpinnedColumns.splice(toIndex + 1, 0, column);
            }
        } else {
            const fromIndex = this._unpinnedColumns.indexOf(column);

            const toIndex = dropTarget.pinned ? this._pinnedColumns.indexOf(dropTarget) :
                this._unpinnedColumns.indexOf(dropTarget);

            this._unpinnedColumns.splice(fromIndex, 1);

            if (dropTarget.pinned) {
                column.pinned = true;
                this._pinnedColumns.splice(toIndex, 0, column);
            } else {
                column.pinned = false;
                this._unpinnedColumns.splice(toIndex, 0, column);
            }
        }

        this.columnList.reset(this._pinnedColumns.concat(this._unpinnedColumns));
        this.columnList.notifyOnChanges();
    }

    public nextPage(): void {
        if (!this.isLastPage) {
            this.page += 1;
        }
    }

    public previousPage(): void {
        if (!this.isFirstPage) {
            this.page -= 1;
        }
    }

    public paginate(val: number): void {
        if (val < 0) {
            return;
        }
        this.page = val;
    }

    public markForCheck() {
        if (this.rowList) {
            this.rowList.forEach((row) => row.cdr.markForCheck());
        }
        this.cdr.detectChanges();
    }

    public addRow(data: any): void {
        this.data.push(data);
        this.onRowAdded.emit({ data });
        this._pipeTrigger++;
        this.cdr.markForCheck();

        this.refreshSearch();
    }

    public deleteRow(rowSelector: any): void {
        const row = this.gridAPI.get_row_by_key(this.id, rowSelector);
        if (row) {
            const index = this.data.indexOf(row.rowData);
            if (this.rowSelectable === true) {
                this.deselectRows([row.rowID]);
            }
            this.data.splice(index, 1);
            this.onRowDeleted.emit({ data: row.rowData });
            this._pipeTrigger++;
            this.cdr.markForCheck();

            this.refreshSearch();
        }
    }

    public updateCell(value: any, rowSelector: any, column: string): void {
        const cell = this.gridAPI.get_cell_by_field(this.id, rowSelector, column);
        if (cell) {
            cell.update(value);
            this.cdr.detectChanges();
            this._pipeTrigger++;
        }
    }

    public updateRow(value: any, rowSelector: any): void {
        const row = this.gridAPI.get_row_by_key(this.id, rowSelector);
        if (row) {
            if (this.primaryKey !== undefined && this.primaryKey !== null) {
                value[this.primaryKey] = row.rowData[this.primaryKey];
            }
            this.gridAPI.update_row(value, this.id, row);
            this._pipeTrigger++;
            this.cdr.markForCheck();
        }
    }

    public sort(...rest): void {
        if (rest.length === 1 && rest[0] instanceof Array) {
            this._sortMultiple(rest[0]);
        } else {
            this._sort(rest[0], rest[1], rest[2]);
        }
    }

    public filter(...rest): void {
        if (rest.length === 1 && rest[0] instanceof Array) {
            this._filterMultiple(rest[0]);
        } else {
            this._filter(rest[0], rest[1], rest[2], rest[3]);
        }
    }

    public filterGlobal(value: any, condition?, ignoreCase?) {
        this.gridAPI.filter_global(this.id, value, condition, ignoreCase);
    }

    public enableSummaries(...rest) {
        if (rest.length === 1 && Array.isArray(rest[0])) {
            this._multipleSummaries(rest[0], true);
        } else {
            this._summaries(rest[0], true, rest[1]);
        }
        this.summariesHeight = 0;
        this.markForCheck();
        this.calculateGridHeight();
        this.cdr.detectChanges();
    }

    public disableSummaries(...rest) {
        if (rest.length === 1 && Array.isArray(rest[0])) {
            this._disableMultipleSummaries(rest[0], false);
        } else {
            this._summaries(rest[0], false);
        }
        this.summariesHeight = 0;
        this.markForCheck();
        this.calculateGridHeight();
        this.cdr.detectChanges();
    }

    public clearFilter(name?: string) {

        if (!name) {
            this.filteringExpressions = [];
            this.filteredData = null;
            return;
        }

        const column = this.gridAPI.get_column_by_name(this.id, name);
        if (!column) {
            return;
        }
        this.clearSummaryCache();
        this.gridAPI.clear_filter(this.id, name);
    }

    public clearSort(name?: string) {
        if (!name) {
            this.sortingExpressions = [];
            return;
        }
        if (!this.gridAPI.get_column_by_name(this.id, name)) {
            return;
        }
        this.gridAPI.clear_sort(this.id, name);
    }

    public clearSummaryCache(editCell?) {
        if (editCell && editCell.cell) {
            this.gridAPI.remove_summary(this.id, editCell.cell.column.filed);
        } else {
            this.gridAPI.remove_summary(this.id);
        }
    }

    public pinColumn(columnName: string): boolean {
        const col = this.getColumnByName(columnName);
        const colWidth = parseInt(col.width, 10);

        if (col.pinned) {
            return false;
        }
        /**
         * If the column that we want to pin is bigger or equal than the unpinned area we should not pin it.
         * It should be also unpinned before pinning, since changing left/right pin area doesn't affect unpinned area.
         */
        if (this.getUnpinnedWidth(true) - colWidth < this.unpinnedAreaMinWidth) {
            return false;
        }

        const oldIndex = col.visibleIndex;

        col.pinned = true;
        const index = this._pinnedColumns.length;

        const args = { column: col, insertAtIndex: index };
        this.onColumnPinning.emit(args);

        // update grid collections.
        if (this._pinnedColumns.indexOf(col) === -1) {
            this._pinnedColumns.splice(args.insertAtIndex, 0, col);

            if (this._unpinnedColumns.indexOf(col) !== -1) {
                this._unpinnedColumns.splice(this._unpinnedColumns.indexOf(col), 1);
            }
        }
        this.markForCheck();

        const newIndex = col.visibleIndex;
        col.updateHighlights(oldIndex, newIndex);
        return true;
    }

    public unpinColumn(columnName: string): boolean {
        const col = this.getColumnByName(columnName);

        if (!col.pinned) {
            return false;
        }
        const oldIndex = col.visibleIndex;
        col.pinned = false;
        this._unpinnedColumns.splice(col.index, 0, col);
        if (this._pinnedColumns.indexOf(col) !== -1) {
            this._pinnedColumns.splice(this._pinnedColumns.indexOf(col), 1);
        }
        this.markForCheck();

        const newIndex = col.visibleIndex;
        col.updateHighlights(oldIndex, newIndex);
        return true;
    }

    /**
     * Recalculates grid width/height dimensions. Should be run when changing DOM elements dimentions manually that affect the grid's size.
     */
    public reflow() {
        this.calculateGridSizes();
    }

    public findNext(text: string, caseSensitive?: boolean): number {
        return this.find(text, 1, caseSensitive);
    }

    public findPrev(text: string, caseSensitive?: boolean): number {
        return this.find(text, -1, caseSensitive);
    }

    public refreshSearch(updateActiveInfo?: boolean): number {
        if (this.lastSearchInfo.searchText) {
            this.rebuildMatchCache();

            if (updateActiveInfo) {
                const activeInfo = IgxTextHighlightDirective.highlightGroupsMap.get(this.id);
                this.lastSearchInfo.matchInfoCache.forEach((match, i) => {
                    if (match.column === activeInfo.columnIndex &&
                        match.row === activeInfo.rowIndex &&
                        match.index === activeInfo.index &&
                        match.page === activeInfo.page) {
                        this.lastSearchInfo.activeMatchIndex = i;
                    }
                });
            }

            return this.find(this.lastSearchInfo.searchText, 0, this.lastSearchInfo.caseSensitive, false);
        } else {
            return 0;
        }
    }

    public clearSearch() {
        this.lastSearchInfo = {
            searchText: '',
            caseSensitive: false,
            activeMatchIndex: 0,
            matchInfoCache: []
        };

        this.rowList.forEach((row) => {
            row.cells.forEach((c) => {
                c.clearHighlight();
            });
        });
    }

    get hasSortableColumns(): boolean {
        return this.columnList.some((col) => col.sortable);
    }

    get hasEditableColumns(): boolean {
        return this.columnList.some((col) => col.editable);
    }

    get hasFilterableColumns(): boolean {
        return this.columnList.some((col) => col.filterable);
    }

    get hasSummarizedColumns(): boolean {
        return this.columnList.some((col) => col.hasSummary);
    }

    get hasMovableColumns(): boolean {
        return this.columnList.some((col) => col.movable);
    }

    get selectedCells(): IgxGridCellComponent[] | any[] {
        if (this.rowList) {
            return this.rowList.map((row) => row.cells.filter((cell) => cell.selected))
                .reduce((a, b) => a.concat(b), []);
        }
        return [];
    }

    protected get rowBasedHeight() {
        if (this.data && this.data.length) {
            return this.data.length * this.rowHeight;
        }
        return 0;
    }

    protected _derivePossibleHeight() {
        if ((this._height && this._height.indexOf('%') === -1) || !this._height) {
            return;
        }
        if (!this.nativeElement.parentNode.clientHeight) {
            const viewPortHeight = document.documentElement.clientHeight;
            this._height = this.rowBasedHeight <= viewPortHeight ? null : viewPortHeight.toString();
        } else {
            const parentHeight = this.nativeElement.parentNode.getBoundingClientRect().height;
            this._height = this.rowBasedHeight <= parentHeight ? null : this._height;
        }
        this.calculateGridHeight();
        this.cdr.detectChanges();
    }

    protected _derivePossibleWidth() {
        if (!this.columnWidth) {
            this.columnWidth = this.getPossibleColumnWidth();
            this.initColumns(this.columnList);
        }
        this.calculateGridWidth();
    }

    protected calculateGridHeight() {
        const computed = this.document.defaultView.getComputedStyle(this.nativeElement);

        if (!this._height) {
            this.calcHeight = null;
            if (this.hasSummarizedColumns && !this.summariesHeight) {
                this.summariesHeight = this.summaries ?
                    this.calcMaxSummaryHeight() : 0;
            }
            return;
        }

        let pagingHeight = 0;
        if (this.paging) {
            pagingHeight = this.paginator.nativeElement.firstElementChild ?
                this.paginator.nativeElement.clientHeight : 0;
        }

        if (!this.summariesHeight) {
            this.summariesHeight = this.summaries ?
                this.calcMaxSummaryHeight() : 0;
        }

        if (this._height && this._height.indexOf('%') !== -1) {
            /*height in %*/
<<<<<<< HEAD
            this.calcHeight = this._calculateGridBodyHeight(
               parseInt(computed.getPropertyValue('height'), 10), pagingHeight);
        } else {
            this.calcHeight = this._calculateGridBodyHeight(
                parseInt(this._height, 10), pagingHeight);
=======
            let toolbarHeight = 0;
            if (this.showToolbar && this.toolbarHtml != null) {
                toolbarHeight = this.toolbarHtml.nativeElement.firstElementChild ?
                    this.toolbarHtml.nativeElement.offsetHeight : 0;
            }
            let pagingHeight = 0;
            if (this.paging) {
                pagingHeight = this.paginator.nativeElement.firstElementChild ?
                    this.paginator.nativeElement.clientHeight : 0;
            }
            if (!this.tfootHeight) {
                this.tfootHeight = this.tfoot.nativeElement.firstElementChild ?
                    this.calcMaxSummaryHeight() : 0;
            }
            this.calcHeight = parseInt(computed.getPropertyValue('height'), 10) -
                this.theadRow.nativeElement.clientHeight -
                this.tfootHeight - pagingHeight - toolbarHeight -
                this.scr.nativeElement.clientHeight;
        } else {
            let toolbarHeight = 0;
            if (this.showToolbar && this.toolbarHtml != null) {
                toolbarHeight = this.toolbarHtml.nativeElement.firstElementChild ?
                    this.toolbarHtml.nativeElement.offsetHeight : 0;
            }
            let pagingHeight = 0;
            if (this.paging) {
                pagingHeight = this.paginator.nativeElement.firstElementChild ?
                    this.paginator.nativeElement.clientHeight : 0;
            }
            if (!this.tfootHeight) {
                this.tfootHeight = this.tfoot.nativeElement.firstElementChild ?
                    this.calcMaxSummaryHeight() : 0;
            }
            this.calcHeight = parseInt(this._height, 10) -
                this.theadRow.nativeElement.getBoundingClientRect().height -
                this.tfootHeight - pagingHeight - toolbarHeight -
                this.scr.nativeElement.clientHeight;
>>>>>>> 63de3107
        }
    }

    protected _calculateGridBodyHeight(gridHeight: number, pagingHeight: number) {
        const footerBordersAndScrollbars = this.tfoot.nativeElement.offsetHeight -
            this.tfoot.nativeElement.clientHeight;

        return gridHeight -
            this.theadRow.nativeElement.offsetHeight -
            this.summariesHeight - pagingHeight -
            footerBordersAndScrollbars -
            this.scr.nativeElement.clientHeight;
    }

    protected getPossibleColumnWidth() {
        let computedWidth = parseInt(
            this.document.defaultView.getComputedStyle(this.nativeElement).getPropertyValue('width'), 10);

        let maxColumnWidth = Math.max(
            ...this.visibleColumns.map((col) => parseInt(col.width, 10))
                .filter((width) => !isNaN(width))
        );
        const sumExistingWidths = this.visibleColumns
            .filter((col) => col.width !== null)
            .reduce((prev, curr) => prev + parseInt(curr.width, 10), 0);

        if (this.rowSelectable) {
            computedWidth -= this.headerCheckboxContainer.nativeElement.clientWidth;
        }
        const visibleColsWithNoWidth = this.visibleColumns.filter((col) => col.width === null);
        maxColumnWidth = !Number.isFinite(sumExistingWidths) ?
            Math.max(computedWidth / visibleColsWithNoWidth.length, MINIMUM_COLUMN_WIDTH) :
            Math.max((computedWidth - sumExistingWidths) / visibleColsWithNoWidth.length, MINIMUM_COLUMN_WIDTH);

        return maxColumnWidth.toString();
    }

    protected calculateGridWidth() {
        const computed = this.document.defaultView.getComputedStyle(this.nativeElement);

        if (this._width && this._width.indexOf('%') !== -1) {
            /* width in %*/
            this.calcWidth = parseInt(computed.getPropertyValue('width'), 10);
            return;
        }
        this.calcWidth = parseInt(this._width, 10);
    }

    protected calcMaxSummaryHeight() {
        let maxSummaryLength = 0;
        this.columnList.filter((col) => col.hasSummary).forEach((column) => {
            this.gridAPI.set_summary_by_column_name(this.id, column.field);
            const getCurrentSummaryColumn = this.gridAPI.get_summaries(this.id).get(column.field);
            if (getCurrentSummaryColumn) {
                if (maxSummaryLength < getCurrentSummaryColumn.length) {
                    maxSummaryLength = getCurrentSummaryColumn.length;
                }
            }
        });

        let summariesHeight = this.defaultRowHeight;
        if (this.summaries && this.summaries.nativeElement.clientHeight) {
            summariesHeight = this.summaries.nativeElement.clientHeight;
        }

        return maxSummaryLength * summariesHeight;
    }

    protected calculateGridSizes() {
        this.calculateGridWidth();
        this.cdr.detectChanges();
        this.calculateGridHeight();
        if (this.rowSelectable) {
            this.calcRowCheckboxWidth = this.headerCheckboxContainer.nativeElement.clientWidth;
        }
        this.cdr.detectChanges();
    }

    /**
     * Gets calculated width of the start pinned area
     * @param takeHidden If we should take into account the hidden columns in the pinned area
     */
    public getPinnedWidth(takeHidden = false) {
        const fc = takeHidden ? this._pinnedColumns : this.pinnedColumns;
        let sum = 0;
        for (const col of fc) {
            sum += parseInt(col.width, 10);
        }
        if (this.rowSelectable) {
            sum += this.calcRowCheckboxWidth;
        }
        return sum;
    }

    /**
     * Gets calculated width of the unpinned area
     * @param takeHidden If we should take into account the hidden columns in the pinned area
     */
    protected getUnpinnedWidth(takeHidden = false) {
        const width = this._width && this._width.indexOf('%') !== -1 ?
            this.calcWidth :
            parseInt(this._width, 10);
        return width - this.getPinnedWidth(takeHidden);
    }

    protected _sort(name: string, direction = SortingDirection.Asc, ignoreCase = true) {
        this.gridAPI.sort(this.id, name, direction, ignoreCase);
    }

    protected _sortMultiple(expressions: ISortingExpression[]) {
        this.gridAPI.sort_multiple(this.id, expressions);
    }

    protected _filter(name: string, value: any, condition?: IFilteringOperation, ignoreCase?: boolean) {
        const col = this.gridAPI.get_column_by_name(this.id, name);
        if (col) {
            this.gridAPI
                .filter(this.id, name, value,
                    condition || col.filteringCondition, ignoreCase || col.filteringIgnoreCase);
        } else {
            this.gridAPI.filter(this.id, name, value, condition, ignoreCase);
        }
    }

    protected _filterMultiple(expressions: IFilteringExpression[]) {
        this.gridAPI.filter_multiple(this.id, expressions);
    }

    protected _summaries(fieldName: string, hasSummary: boolean, summaryOperand?: any) {
        const column = this.gridAPI.get_column_by_name(this.id, fieldName);
        column.hasSummary = hasSummary;
        if (summaryOperand) {
            column.summaries = summaryOperand;
        }
    }

    protected _multipleSummaries(expressions: ISummaryExpression[], hasSummary: boolean) {
        expressions.forEach((element) => {
            this._summaries(element.fieldName, hasSummary, element.customSummary);
        });
    }
    protected _disableMultipleSummaries(expressions: string[], hasSummary: boolean) {
        expressions.forEach((column) => { this._summaries(column, false); });
    }

    protected resolveDataTypes(rec) {
        if (typeof rec === 'number') {
            return DataType.Number;
        } else if (typeof rec === 'boolean') {
            return DataType.Boolean;
        } else if (typeof rec === 'object' && rec instanceof Date) {
            return DataType.Date;
        }
        return DataType.String;
    }

    protected autogenerateColumns() {
        const factory = this.resolver.resolveComponentFactory(IgxColumnComponent);
        const fields = Object.keys(this.data[0]);
        const columns = [];

        fields.forEach((field) => {
            const ref = this.viewRef.createComponent(factory);
            ref.instance.field = field;
            ref.instance.dataType = this.resolveDataTypes(this.data[0][field]);
            ref.changeDetectorRef.detectChanges();
            columns.push(ref.instance);
        });

        this.columnList.reset(columns);
    }

    protected initColumns(collection: QueryList<IgxColumnComponent>, cb: any = null) {
        collection.forEach((column: IgxColumnComponent, index: number) => {
            column.gridID = this.id;
            column.index = index;
            if (!column.width) {
                column.width = this.columnWidth;
            }
            if (cb) {
                cb(column);
            }
        });
        this._columns = this.columnList.toArray();
        this._pinnedColumns = this.columnList.filter((c) => c.pinned);
        this._unpinnedColumns = this.columnList.filter((c) => !c.pinned);
    }

    protected setEventBusSubscription() {
        this.eventBus.pipe(
            debounceTime(DEBOUNCE_TIME),
            takeUntil(this.destroy$)
        ).subscribe(() => this.cdr.detectChanges());
    }

    protected setVerticalScrollSubscription() {
        /*
            Until the grid component is destroyed,
            Take the first event and unsubscribe
            then merge with an empty observable after DEBOUNCE_TIME,
            re-subscribe and repeat the process
        */
        this.verticalScrollContainer.onChunkLoad.pipe(
            takeUntil(this.destroy$),
            take(1),
            merge(of({})),
            delay(DEBOUNCE_TIME),
            repeat()
        ).subscribe(() => {
            if (this.cellInEditMode) {
                this.cellInEditMode.inEditMode = false;
            }
            this.eventBus.next();
        });
    }

    public onHeaderCheckboxClick(event) {
        this.allRowsSelected = event.checked;
        const newSelection =
            event.checked ?
                this.filteredData ?
                    this.selectionAPI.append_items(this.id, this.selectionAPI.get_all_ids(this._filteredData, this.primaryKey)) :
                    this.selectionAPI.get_all_ids(this.data, this.primaryKey) :
                this.filteredData ?
                    this.selectionAPI.subtract_items(this.id, this.selectionAPI.get_all_ids(this._filteredData, this.primaryKey)) :
                    [];
        this.triggerRowSelectionChange(newSelection, null, event, event.checked);
        this.checkHeaderChecboxStatus(event.checked);
    }

    get headerCheckboxAriaLabel() {
        return this._filteringExpressions.length > 0 ?
            this.headerCheckbox && this.headerCheckbox.checked ? 'Deselect all filtered' : 'Select all filtered' :
            this.headerCheckbox && this.headerCheckbox.checked ? 'Deselect all' : 'Select all';
    }

    public get template(): TemplateRef<any> {
        if (this.filteredData && this.filteredData.length === 0) {
            return this.emptyGridTemplate;
        }
    }

    public checkHeaderChecboxStatus(headerStatus?: boolean) {
        if (headerStatus === undefined) {
            this.allRowsSelected = this.selectionAPI.are_all_selected(this.id, this.data);
            if (this.headerCheckbox) {
                this.headerCheckbox.indeterminate = !this.allRowsSelected && !this.selectionAPI.are_none_selected(this.id);
                if (!this.headerCheckbox.indeterminate) {
                    this.headerCheckbox.checked = this.selectionAPI.are_all_selected(this.id, this.data);
                }
            }
            this.cdr.markForCheck();
        } else if (this.headerCheckbox) {
            this.headerCheckbox.checked = headerStatus !== undefined ? headerStatus : false;
        }
    }

    public filteredItemsStatus(componentID: string, filteredData: any[], primaryKey?) {
        const currSelection = this.selectionAPI.get_selection(componentID);
        let atLeastOneSelected = false;
        let notAllSelected = false;
        if (currSelection) {
            for (const key of Object.keys(filteredData)) {
                const dataItem = primaryKey ? filteredData[key][primaryKey] : filteredData[key];
                if (currSelection.indexOf(dataItem) !== -1) {
                    atLeastOneSelected = true;
                    if (notAllSelected) {
                        return 'indeterminate';
                    }
                } else {
                    notAllSelected = true;
                    if (atLeastOneSelected) {
                        return 'indeterminate';
                    }
                }
            }
        }
        return atLeastOneSelected ? 'allSelected' : 'noneSelected';
    }

    public updateHeaderChecboxStatusOnFilter(data) {
        if (!data) {
            data = this.data;
        }
        switch (this.filteredItemsStatus(this.id, data)) {
            case 'allSelected': {
                if (!this.allRowsSelected) {
                    this.allRowsSelected = true;
                }
                if (this.headerCheckbox.indeterminate) {
                    this.headerCheckbox.indeterminate = false;
                }
                break;
            }
            case 'noneSelected': {
                if (this.allRowsSelected) {
                    this.allRowsSelected = false;
                }
                if (this.headerCheckbox.indeterminate) {
                    this.headerCheckbox.indeterminate = false;
                }
                break;
            }
            default: {
                if (!this.headerCheckbox.indeterminate) {
                    this.headerCheckbox.indeterminate = true;
                }
                if (this.allRowsSelected) {
                    this.allRowsSelected = false;
                }
                break;
            }
        }
    }

    public selectedRows(): any[] {
        return this.selectionAPI.get_selection(this.id) || [];
    }

    public selectRows(rowIDs: any[], clearCurrentSelection?: boolean) {
        const newSelection = clearCurrentSelection ? rowIDs : this.selectionAPI.select_items(this.id, rowIDs);
        this.triggerRowSelectionChange(newSelection);
    }

    public deselectRows(rowIDs: any[]) {
        const newSelection = this.selectionAPI.deselect_items(this.id, rowIDs);
        this.triggerRowSelectionChange(newSelection);
    }

    public selectAllRows() {
        this.triggerRowSelectionChange(this.selectionAPI.get_all_ids(this.data, this.primaryKey));
    }

    public deselectAllRows() {
        this.triggerRowSelectionChange([]);
    }

    public triggerRowSelectionChange(newSelection: any[], row?: IgxGridRowComponent, event?: Event, headerStatus?: boolean) {
        const oldSelection = this.selectionAPI.get_selection(this.id);
        const args: IRowSelectionEventArgs = { oldSelection, newSelection, row, event };
        this.onRowSelectionChange.emit(args);
        this.selectionAPI.set_selection(this.id, args.newSelection);
        this.checkHeaderChecboxStatus(headerStatus);
    }

    public trackColumnChanges(index, col) {
        return col.field + col.width;
    }

    private find(text: string, increment: number, caseSensitive?: boolean, scroll?: boolean) {
        if (!this.rowList) {
            return 0;
        }

        if (this.cellInEditMode) {
            this.cellInEditMode.inEditMode = false;
        }

        if (!text) {
            this.clearSearch();
            return 0;
        }

        const caseSensitiveResolved = caseSensitive ? true : false;
        let rebuildCache = false;

        if (this.lastSearchInfo.searchText !== text || this.lastSearchInfo.caseSensitive !== caseSensitiveResolved) {
            this.lastSearchInfo = {
                searchText: text,
                activeMatchIndex: 0,
                caseSensitive: caseSensitiveResolved,
                matchInfoCache: []
            };

            rebuildCache = true;
        } else {
            this.lastSearchInfo.activeMatchIndex += increment;
        }

        if (rebuildCache) {
            this.rowList.forEach((row) => {
                row.cells.forEach((c) => {
                    c.highlightText(text, caseSensitiveResolved);
                });
            });

            this.rebuildMatchCache();
        }

        if (this.lastSearchInfo.activeMatchIndex >= this.lastSearchInfo.matchInfoCache.length) {
            this.lastSearchInfo.activeMatchIndex = 0;
        } else if (this.lastSearchInfo.activeMatchIndex < 0) {
            this.lastSearchInfo.activeMatchIndex = this.lastSearchInfo.matchInfoCache.length - 1;
        }

        if (this.lastSearchInfo.matchInfoCache.length) {
            const matchInfo = this.lastSearchInfo.matchInfoCache[this.lastSearchInfo.activeMatchIndex];
            const row = this.paging ? matchInfo.row % this.perPage : matchInfo.row;

            IgxTextHighlightDirective.setActiveHighlight(this.id, matchInfo.column, row, matchInfo.index, matchInfo.page);

            if (scroll !== false) {
                this.scrollTo(matchInfo.row, matchInfo.column, matchInfo.page);
            }
        } else {
            IgxTextHighlightDirective.setActiveHighlight(this.id, -1, -1, -1, -1);
        }

        return this.lastSearchInfo.matchInfoCache.length;
    }

    get filteredSortedData(): any[] {
        let data: any[] = this.filteredData ? this.filteredData : this.data;

        if (this.sortingExpressions &&
            this.sortingExpressions.length > 0) {

            const sortingPipe = new IgxGridSortingPipe(this.gridAPI);
            data = sortingPipe.transform(data, this.sortingExpressions, this.id, -1);
        }

        return data;
    }

    private scrollTo(row: number, column: number, page: number): void {
        if (this.paging) {
            this.page = page;
        }

        this.scrollDirective(this.verticalScrollContainer, row);

        if (this.pinnedColumns.length) {
            if (column >= this.pinnedColumns.length) {
                column -= this.pinnedColumns.length;
                this.scrollDirective(this.rowList.first.virtDirRow, column);
            }
        } else {
            this.scrollDirective(this.rowList.first.virtDirRow, column);
        }
    }

    private scrollDirective(directive: IgxForOfDirective<any>, goal: number): void {
        const state = directive.state;
        const start = state.startIndex;
        const size = state.chunkSize - 1;

        if (start >= goal) {
            directive.scrollTo(goal);
        } else if (start + size <= goal) {
            directive.scrollTo(goal - size + 1);
        }
    }

    private rebuildMatchCache() {
        this.lastSearchInfo.matchInfoCache = [];

        const caseSensitive = this.lastSearchInfo.caseSensitive;
        const searchText = caseSensitive ? this.lastSearchInfo.searchText : this.lastSearchInfo.searchText.toLowerCase();
        const data = this.filteredSortedData;
        const keys = this.visibleColumns.sort((c1, c2) => c1.visibleIndex - c2.visibleIndex).
                                        filter((c) => c.searchable).
                                        map((c) => c.field);

        data.forEach((dataRow, i) => {
            const rowIndex = this.paging ? i % this.perPage : i;

            keys.forEach((key, j) => {
                const value = dataRow[key];
                if (value !== undefined && value !== null) {
                    let searchValue = caseSensitive ? String(value) : String(value).toLowerCase();
                    let occurenceIndex = 0;
                    let searchIndex = searchValue.indexOf(searchText);
                    const pageIndex = this.paging ? Math.floor(i / this.perPage) : 0;

                    while (searchIndex !== -1) {
                        this.lastSearchInfo.matchInfoCache.push({
                            row: rowIndex,
                            column: j,
                            page: pageIndex,
                            index: occurenceIndex++
                        });

                        searchValue = searchValue.substring(searchIndex + searchText.length);
                        searchIndex = searchValue.indexOf(searchText);
                    }
                }
            });
        });
    }

    private findHiglightedItem(): any {
        if (this.lastSearchInfo.searchText !== '') {
            const activeInfo = IgxTextHighlightDirective.highlightGroupsMap.get(this.id);

            const activeIndex = (activeInfo.page * this.perPage) + activeInfo.rowIndex;
            const data = this.filteredSortedData;
            return data[activeIndex];
        } else {
            return null;
        }
    }

    private restoreHighlight(highlightedItem: any): void {
        const activeInfo = IgxTextHighlightDirective.highlightGroupsMap.get(this.id);

        const data = this.filteredSortedData;
        const rowIndex = data.indexOf(highlightedItem);
        const page = this.paging ? Math.floor(rowIndex / this.perPage) : 0;
        const row = this.paging ? rowIndex % this.perPage : rowIndex;

        this.rebuildMatchCache();

        if (rowIndex !== -1) {
            IgxTextHighlightDirective.setActiveHighlight(this.id, activeInfo.columnIndex, row, activeInfo.index, page);

            this.lastSearchInfo.matchInfoCache.forEach((match, i) => {
                if (match.column === activeInfo.columnIndex &&
                    match.row === rowIndex &&
                    match.index === activeInfo.index &&
                    match.page === page) {
                    this.lastSearchInfo.activeMatchIndex = i;
                }
            });
        } else {
            this.lastSearchInfo.activeMatchIndex = 0;
            this.find(this.lastSearchInfo.searchText, 0, this.lastSearchInfo.caseSensitive, false);
        }
    }
}<|MERGE_RESOLUTION|>--- conflicted
+++ resolved
@@ -1221,6 +1221,12 @@
             return;
         }
 
+        let toolbarHeight = 0;
+            if (this.showToolbar && this.toolbarHtml != null) {
+                toolbarHeight = this.toolbarHtml.nativeElement.firstElementChild ?
+                    this.toolbarHtml.nativeElement.offsetHeight : 0;
+        }
+
         let pagingHeight = 0;
         if (this.paging) {
             pagingHeight = this.paginator.nativeElement.firstElementChild ?
@@ -1234,59 +1240,20 @@
 
         if (this._height && this._height.indexOf('%') !== -1) {
             /*height in %*/
-<<<<<<< HEAD
             this.calcHeight = this._calculateGridBodyHeight(
-               parseInt(computed.getPropertyValue('height'), 10), pagingHeight);
+               parseInt(computed.getPropertyValue('height'), 10), toolbarHeight, pagingHeight);
         } else {
             this.calcHeight = this._calculateGridBodyHeight(
-                parseInt(this._height, 10), pagingHeight);
-=======
-            let toolbarHeight = 0;
-            if (this.showToolbar && this.toolbarHtml != null) {
-                toolbarHeight = this.toolbarHtml.nativeElement.firstElementChild ?
-                    this.toolbarHtml.nativeElement.offsetHeight : 0;
-            }
-            let pagingHeight = 0;
-            if (this.paging) {
-                pagingHeight = this.paginator.nativeElement.firstElementChild ?
-                    this.paginator.nativeElement.clientHeight : 0;
-            }
-            if (!this.tfootHeight) {
-                this.tfootHeight = this.tfoot.nativeElement.firstElementChild ?
-                    this.calcMaxSummaryHeight() : 0;
-            }
-            this.calcHeight = parseInt(computed.getPropertyValue('height'), 10) -
-                this.theadRow.nativeElement.clientHeight -
-                this.tfootHeight - pagingHeight - toolbarHeight -
-                this.scr.nativeElement.clientHeight;
-        } else {
-            let toolbarHeight = 0;
-            if (this.showToolbar && this.toolbarHtml != null) {
-                toolbarHeight = this.toolbarHtml.nativeElement.firstElementChild ?
-                    this.toolbarHtml.nativeElement.offsetHeight : 0;
-            }
-            let pagingHeight = 0;
-            if (this.paging) {
-                pagingHeight = this.paginator.nativeElement.firstElementChild ?
-                    this.paginator.nativeElement.clientHeight : 0;
-            }
-            if (!this.tfootHeight) {
-                this.tfootHeight = this.tfoot.nativeElement.firstElementChild ?
-                    this.calcMaxSummaryHeight() : 0;
-            }
-            this.calcHeight = parseInt(this._height, 10) -
-                this.theadRow.nativeElement.getBoundingClientRect().height -
-                this.tfootHeight - pagingHeight - toolbarHeight -
-                this.scr.nativeElement.clientHeight;
->>>>>>> 63de3107
-        }
-    }
-
-    protected _calculateGridBodyHeight(gridHeight: number, pagingHeight: number) {
+                parseInt(this._height, 10),toolbarHeight, pagingHeight);
+        }
+    }
+
+    protected _calculateGridBodyHeight(gridHeight: number,
+            toolbarHeight: number, pagingHeight: number) {
         const footerBordersAndScrollbars = this.tfoot.nativeElement.offsetHeight -
             this.tfoot.nativeElement.clientHeight;
 
-        return gridHeight -
+        return gridHeight - toolbarHeight -
             this.theadRow.nativeElement.offsetHeight -
             this.summariesHeight - pagingHeight -
             footerBordersAndScrollbars -
