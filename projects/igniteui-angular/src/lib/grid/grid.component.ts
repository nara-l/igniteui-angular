﻿import { DOCUMENT } from '@angular/common';
import {
    AfterContentInit,
    AfterViewInit,
    ChangeDetectionStrategy,
    ChangeDetectorRef,
    Component,
    ComponentFactory,
    ComponentFactoryResolver,
    ComponentRef,
    ContentChild,
    ContentChildren,
    ElementRef,
    EventEmitter,
    HostBinding,
    Inject,
    Input,
    IterableChangeRecord,
    IterableDiffers,
    NgZone,
    OnDestroy,
    OnInit,
    Output,
    QueryList,
    TemplateRef,
    ViewChild,
    ViewChildren,
    ViewContainerRef
} from '@angular/core';
import { of, Subject } from 'rxjs';
import { debounceTime, delay, merge, repeat, take, takeUntil } from 'rxjs/operators';
import { IgxSelectionAPIService } from '../core/selection';
import { cloneArray } from '../core/utils';
import { IgxDensityEnabledComponent } from '../core/density';
import { DataType } from '../data-operations/data-util';
import { FilteringLogic, IFilteringExpression } from '../data-operations/filtering-expression.interface';
import { IGroupByExpandState } from '../data-operations/groupby-expand-state.interface';
import { GroupedRecords, IGroupByRecord } from '../data-operations/groupby-record.interface';
import { ISortingExpression, SortingDirection } from '../data-operations/sorting-expression.interface';
import { IgxForOfDirective } from '../directives/for-of/for_of.directive';
import { IForOfState } from '../directives/for-of/IForOfState';
import { IActiveHighlightInfo, IgxTextHighlightDirective } from '../directives/text-highlight/text-highlight.directive';
import { IgxBaseExporter } from '../services/index';
import { IgxCheckboxComponent } from './../checkbox/checkbox.component';
import { IgxGridAPIService } from './api.service';
import { IgxGridCellComponent } from './cell.component';
import { IColumnVisibilityChangedEventArgs } from './column-hiding-item.directive';
import { IgxColumnHidingComponent } from './column-hiding.component';
import { IgxColumnComponent } from './column.component';
import { ISummaryExpression } from './grid-summary';
import { IgxGroupByRowTemplateDirective, IgxColumnMovingDragDirective } from './grid.common';
import { IgxGridToolbarComponent } from './grid-toolbar.component';
import { IgxGridSortingPipe } from './grid.pipes';
import { IgxGridGroupByRowComponent } from './groupby-row.component';
import { IgxGridRowComponent } from './row.component';
import { IFilteringOperation } from '../../public_api';

let NEXT_ID = 0;
const DEBOUNCE_TIME = 16;
const DEFAULT_SUMMARY_HEIGHT = 36.36;
const MINIMUM_COLUMN_WIDTH = 136;

export interface IGridCellEventArgs {
    cell: IgxGridCellComponent;
    event: Event;
}

export interface IGridEditEventArgs {
    row: IgxGridRowComponent;
    cell: IgxGridCellComponent;
    currentValue: any;
    newValue: any;
}

export interface IPinColumnEventArgs {
    column: IgxColumnComponent;
    insertAtIndex: number;
}

export interface IPageEventArgs {
    previous: number;
    current: number;
}

export interface IRowDataEventArgs {
    data: any;
}

export interface IColumnResizeEventArgs {
    column: IgxColumnComponent;
    prevWidth: string;
    newWidth: string;
}

export interface IRowSelectionEventArgs {
    oldSelection: any[];
    newSelection: any[];
    row?: IgxGridRowComponent;
    event?: Event;
}

export interface ISearchInfo {
    searchText: string;
    caseSensitive: boolean;
    activeMatchIndex: number;
    matchInfoCache: any[];
}

export interface IGridToolbarExportEventArgs {
    grid: IgxGridComponent;
    exporter: IgxBaseExporter;
    type: string;
    cancel: boolean;
}

export interface IColumnMovingStartEventArgs {
    source: IgxColumnComponent;
}

export interface IColumnMovingEventArgs {
    source: IgxColumnComponent;
    target: IgxColumnComponent;
    cancel: boolean;
}

export interface IColumnMovingEndEventArgs {
    source: IgxColumnComponent;
    target: IgxColumnComponent;
}

/**
 * **Ignite UI for Angular Grid** -
 * [Documentation](https://www.infragistics.com/products/ignite-ui-angular/angular/components/grid.html)
 *
 * The Ignite UI Grid is used for presenting and manipulating tabular data in the simplest way possible.  Once data
 * has been bound, it can be manipulated through filtering, sorting & editing operations.
 *
 * Example:
 * ```html
 * <igx-grid [data]="employeeData" autoGenerate="false">
 *   <igx-column field="first" header="First Name"></igx-column>
 *   <igx-column field="last" header="Last Name"></igx-column>
 *   <igx-column field="role" header="Role"></igx-column>
 * </igx-grid>
 * ```
 */
@Component({
    changeDetection: ChangeDetectionStrategy.OnPush,
    preserveWhitespaces: false,
    selector: 'igx-grid',
    templateUrl: './grid.component.html'
})
export class IgxGridComponent extends IgxDensityEnabledComponent
    implements OnInit, OnDestroy, AfterContentInit, AfterViewInit {

    @Input()
    public data = [];

    @Input()
    public autoGenerate = false;

    @HostBinding('attr.id')
    @Input()
    public id = `igx-grid-${NEXT_ID++}`;

    @Input()
    public filteringLogic = FilteringLogic.And;

    @Input()
    get filteringExpressions() {
        return this._filteringExpressions;
    }
    set filteringExpressions(value) {
        this._filteringExpressions = cloneArray(value);
        this.cdr.markForCheck();
    }

    get filteredData() {
        return this._filteredData;
    }

    set filteredData(value) {
        const highlightedItem = this.findHiglightedItem();

        this._filteredData = value;
        if (this.rowSelectable) {
            this.updateHeaderChecboxStatusOnFilter(this._filteredData);
        }

        if (highlightedItem !== null) {
            this.restoreHighlight(highlightedItem);
        }
    }

    @Input()
    get groupingExpressions() {
        return this._groupingExpressions;
    }

    set groupingExpressions(value) {
        if (value && value.length > 10) {
            throw Error('Maximum amount of grouped columns is 10.');
        }
        this._groupingExpressions = cloneArray(value);
        this.chipsGoupingExpressions = cloneArray(value);
        this.gridAPI.arrange_sorting_expressions(this.id);
        /* grouping should work in conjunction with sorting
        and without overriding seperate sorting expressions */
        this._applyGrouping();
        this.cdr.markForCheck();
    }

    @Input()
    get groupingExpansionState() {
        return this._groupingExpandState;
    }

    set groupingExpansionState(value) {
        this._groupingExpandState = cloneArray(value);
        this.cdr.markForCheck();
    }

    @Input()
    public groupsExpanded = true;

    @Input()
    get paging(): boolean {
        return this._paging;
    }

    set paging(value: boolean) {
        this._paging = value;
        this._pipeTrigger++;
        this.cdr.markForCheck();
    }

    @Input()
    get page(): number {
        return this._page;
    }

    set page(val: number) {
        if (val < 0) {
            return;
        }
        this.onPagingDone.emit({ previous: this._page, current: val });
        this._page = val;
        this.cdr.markForCheck();
    }

    @Input()
    get perPage(): number {
        return this._perPage;
    }

    set perPage(val: number) {
        if (val < 0) {
            return;
        }

        let rowIndex = -1;
        const activeInfo = IgxTextHighlightDirective.highlightGroupsMap.get(this.id);

        if (this.lastSearchInfo.searchText !== '') {
            rowIndex = (activeInfo.page * this._perPage) + activeInfo.rowIndex;
        }

        this._perPage = val;
        this.page = 0;

        if (this.lastSearchInfo.searchText !== '') {
            const newRowIndex = rowIndex % this._perPage;
            const newPage = Math.floor(rowIndex / this._perPage);
            IgxTextHighlightDirective.setActiveHighlight(this.id, activeInfo.columnIndex, newRowIndex, activeInfo.index, newPage);
            this.rebuildMatchCache();
        }
    }

    @Input()
    public paginationTemplate: TemplateRef<any>;

    @Input()
<<<<<<< HEAD
=======

    get columnHiding() {
        return this._columnHiding;
    }

    set columnHiding(value) {
        this._columnHiding = value;
        if (this.gridAPI.get(this.id)) {
            this.markForCheck();
          }
    }

    public get displayDensity(): DisplayDensity | string {
        return this._displayDensity;
    }

    public set displayDensity(val: DisplayDensity | string) {
        switch (val) {
            case 'compact':
                this._displayDensity = DisplayDensity.compact;
                break;
            case 'cosy':
                this._displayDensity = DisplayDensity.cosy;
                break;
            case 'comfortable':
            default:
                this._displayDensity = DisplayDensity.comfortable;
        }
    }

    @Input()
>>>>>>> 2d9e7fe2
    get rowSelectable(): boolean {
        return this._rowSelection;
    }

    set rowSelectable(val: boolean) {
        this._rowSelection = val;
        if (this.gridAPI.get(this.id)) {

            // should selection persist?
            this.allRowsSelected = false;
            this.deselectAllRows();
            this.markForCheck();
        }
    }

    @HostBinding('style.height')
    @Input()
    public get height() {
        return this._height;
    }
    public set height(value: any) {
        if (this._height !== value) {
            this._height = value;
            requestAnimationFrame(() => {
                this.calculateGridHeight();
                this.cdr.markForCheck();
            });
        }
    }

    @HostBinding('style.width')
    @Input()
    public get width() {
        return this._width;
    }
    public set width(value: any) {
        if (this._width !== value) {
            this._width = value;
            requestAnimationFrame(() => {
                // Calling reflow(), because the width calculation
                // might make the horizontal scrollbar appear/disappear.
                // This will change the height, which should be recalculated.
                this.reflow();
            });
        }
    }

    get headerWidth() {
        return parseInt(this._width, 10) - 17;
    }

    protected get hostClassPrefix() {
        return 'igx-grid';
    }

    @Input()
    public evenRowCSS = '';

    @Input()
    public oddRowCSS = '';

    @Input()
    public rowHeight: number;

    @Input()
    public columnWidth: string = null;

    @Input()
    public primaryKey;

    @Input()
    public emptyGridMessage = 'No records found.';

    @Input()
    public columnHidingTitle = '';

    @Output()
    public onCellClick = new EventEmitter<IGridCellEventArgs>();

    @Output()
    public onSelection = new EventEmitter<IGridCellEventArgs>();

    @Output()
    public onRowSelectionChange = new EventEmitter<IRowSelectionEventArgs>();

    @Output()
    public onColumnPinning = new EventEmitter<IPinColumnEventArgs>();

    /**
     * An @Output property emitting an event when cell or row editing has been performed in the grid.
     * On cell editing, both cell and row objects in the event arguments are defined for the corresponding
     * cell that is being edited and the row the cell belongs to.
     * On row editing, only the row object is defined, for the row that is being edited.
     * The cell object is null on row editing.
     */
    @Output()
    public onEditDone = new EventEmitter<IGridEditEventArgs>();

    @Output()
    public onColumnInit = new EventEmitter<IgxColumnComponent>();

    @Output()
    public onSortingDone = new EventEmitter<ISortingExpression>();

    @Output()
    public onFilteringDone = new EventEmitter<IFilteringExpression>();

    @Output()
    public onPagingDone = new EventEmitter<IPageEventArgs>();

    @Output()
    public onRowAdded = new EventEmitter<IRowDataEventArgs>();

    @Output()
    public onRowDeleted = new EventEmitter<IRowDataEventArgs>();

    @Output()
    public onGroupingDone = new EventEmitter<any>();

    @Output()
    public onDataPreLoad = new EventEmitter<any>();

    @Output()
    public onColumnResized = new EventEmitter<IColumnResizeEventArgs>();

    @Output()
    public onContextMenu = new EventEmitter<IGridCellEventArgs>();

    @Output()
    public onDoubleClick = new EventEmitter<IGridCellEventArgs>();

    @Output()
    public onColumnVisibilityChanged = new EventEmitter<IColumnVisibilityChangedEventArgs>();

    @Output()
    public onColumnMovingStart = new EventEmitter<IColumnMovingStartEventArgs>();

    @Output()
    public onColumnMoving = new EventEmitter<IColumnMovingEventArgs>();

    @Output()
    public onColumnMovingEnd = new EventEmitter<IColumnMovingEndEventArgs>();

    @ContentChildren(IgxColumnComponent, { read: IgxColumnComponent })
    public columnList: QueryList<IgxColumnComponent>;

    @ContentChild(IgxGroupByRowTemplateDirective, { read: IgxGroupByRowTemplateDirective })
    protected groupTemplate: IgxGroupByRowTemplateDirective;

    @ViewChildren('row')
    public rowList: QueryList<any>;

    @ViewChildren(IgxGridRowComponent, { read: IgxGridRowComponent })
    public dataRowList: QueryList<any>;

    @ViewChildren(IgxGridGroupByRowComponent, { read: IgxGridGroupByRowComponent })
    public groupedRowList: QueryList<IgxGridGroupByRowComponent>;

    @ViewChild('emptyGrid', { read: TemplateRef })
    public emptyGridTemplate: TemplateRef<any>;

    @ViewChild('scrollContainer', { read: IgxForOfDirective })
    public parentVirtDir: IgxForOfDirective<any>;

    @ViewChild('verticalScrollContainer', { read: IgxForOfDirective })
    public verticalScrollContainer: IgxForOfDirective<any>;

    @ViewChild('scr', { read: ElementRef })
    public scr: ElementRef;

    @ViewChild('paginator', { read: ElementRef })
    public paginator: ElementRef;

    @ViewChild('headerContainer', { read: IgxForOfDirective })
    public headerContainer: IgxForOfDirective<any>;

    @ViewChild('headerCheckboxContainer')
    public headerCheckboxContainer: ElementRef;

    @ViewChild('headerGroupContainer')
    public headerGroupContainer: ElementRef;

    @ViewChild('headerCheckbox', { read: IgxCheckboxComponent })
    public headerCheckbox: IgxCheckboxComponent;

    @ViewChild('groupArea')
    public groupArea: ElementRef;

    @ViewChild('theadRow')
    public theadRow: ElementRef;

    @ViewChild('tbody')
    public tbody: ElementRef;

    @ViewChild('tfoot')
    public tfoot: ElementRef;

    @ViewChild('columnHidingUI')
    public columnHidingUI: IgxColumnHidingComponent;

    @ViewChild('summaries')
    public summaries: ElementRef;


    @HostBinding('attr.tabindex')
    public tabindex = 0;

    @HostBinding('attr.role')
    public hostRole = 'grid';

    get pipeTrigger(): number {
        return this._pipeTrigger;
    }

    @Input()
    get sortingExpressions() {
        return this._sortingExpressions;
    }

    set sortingExpressions(value) {
        const highlightedItem = this.findHiglightedItem();

        this._sortingExpressions = cloneArray(value);
        this.cdr.markForCheck();

        if (highlightedItem !== null) {
            this.restoreHighlight(highlightedItem);
        }
    }

    get virtualizationState() {
        return this.verticalScrollContainer.state;
    }
    set virtualizationState(state) {
        this.verticalScrollContainer.state = state;
    }

    get totalItemCount() {
        return this.verticalScrollContainer.totalItemCount;
    }

    set totalItemCount(count) {
        this.verticalScrollContainer.totalItemCount = count;
        this.cdr.detectChanges();
    }

    get hiddenColumnsCount() {
        return this.columnList.filter((col) => col.hidden === true).length;
    }

    @Input()
    get hiddenColumnsText() {
        return this._hiddenColumnsText;
    }

    set hiddenColumnsText(value) {
        this._hiddenColumnsText = value;
    }

    /* Toolbar related definitions */

    private _showToolbar = false;
    private _exportExcel = false;
    private _exportCsv = false;
    private _toolbarTitle: string = null;
    private _exportText: string = null;
    private _exportExcelText: string = null;
    private _exportCsvText: string = null;

    @ViewChild('toolbar', { read: IgxGridToolbarComponent })
    public toolbar: IgxGridToolbarComponent = null;

    @ViewChild('toolbar', { read: ElementRef })
    private toolbarHtml: ElementRef = null;

    @Input()
    public get showToolbar(): boolean {
        return this._showToolbar;
    }

    public set showToolbar(newValue: boolean) {
        if (this._showToolbar !== newValue) {
            this._showToolbar = newValue;
            this.cdr.markForCheck();
            if (this._ngAfterViewInitPaassed) {
                this.calculateGridSizes();
            }
        }
    }

    @Input()
    public get toolbarTitle(): string {
        return this._toolbarTitle;
    }

    public set toolbarTitle(newValue: string) {
        if (this._toolbarTitle !== newValue) {
            this._toolbarTitle = newValue;
            this.cdr.markForCheck();
            if (this._ngAfterViewInitPaassed) {
                this.calculateGridSizes();
            }
        }
    }

    @Input()
    public get exportExcel(): boolean {
        return this._exportExcel;
    }

    public set exportExcel(newValue: boolean) {
        if (this._exportExcel !== newValue) {
            this._exportExcel = newValue;
            this.cdr.markForCheck();
            if (this._ngAfterViewInitPaassed) {
                this.calculateGridSizes();
            }
        }
    }

    @Input()
    public get exportCsv(): boolean {
        return this._exportCsv;
    }

    public set exportCsv(newValue: boolean) {
        if (this._exportCsv !== newValue) {
            this._exportCsv = newValue;
            this.cdr.markForCheck();
            if (this._ngAfterViewInitPaassed) {
                this.calculateGridSizes();
            }
        }
    }

    @Input()
    public get exportText(): string {
        return this._exportText;
    }

    public set exportText(newValue: string) {
        if (this._exportText !== newValue) {
            this._exportText = newValue;
            this.cdr.markForCheck();
            if (this._ngAfterViewInitPaassed) {
                this.calculateGridSizes();
            }
        }
    }

    @Input()
    public get exportExcelText(): string {
        return this._exportExcelText;
    }

    public set exportExcelText(newValue: string) {
        if (this._exportExcelText !== newValue) {
            this._exportExcelText = newValue;
            this.cdr.markForCheck();
            if (this._ngAfterViewInitPaassed) {
                this.calculateGridSizes();
            }
        }
    }

    @Input()
    public get exportCsvText(): string {
        return this._exportCsvText;
    }

    public set exportCsvText(newValue: string) {
        if (this._exportCsvText !== newValue) {
            this._exportCsvText = newValue;
            this.cdr.markForCheck();
            if (this._ngAfterViewInitPaassed) {
                this.calculateGridSizes();
            }
        }
    }

    @Output()
    public onToolbarExporting = new EventEmitter<IGridToolbarExportEventArgs>();

    /* End of toolbar related definitions */

    public pagingState;
    public calcWidth: number;
    public calcRowCheckboxWidth: number;
    public calcHeight: number;
    public tfootHeight: number;
    public chipsGoupingExpressions = [];
    public summariesHeight: number;

    public cellInEditMode: IgxGridCellComponent;
    public draggedColumn: IgxColumnComponent;
    public isColumnResizing: boolean;

    public eventBus = new Subject<boolean>();

    public allRowsSelected = false;

    public lastSearchInfo: ISearchInfo = {
        searchText: '',
        caseSensitive: false,
        activeMatchIndex: 0,
        matchInfoCache: []
    };

    protected destroy$ = new Subject<boolean>();

    protected _perPage = 15;
    protected _page = 0;
    protected _paging = false;
    protected _rowSelection = false;
    protected _pipeTrigger = 0;
    protected _columns: IgxColumnComponent[] = [];
    protected _pinnedColumns: IgxColumnComponent[] = [];
    protected _unpinnedColumns: IgxColumnComponent[] = [];
    protected _filteringLogic = FilteringLogic.And;
    protected _filteringExpressions = [];
    protected _sortingExpressions = [];
    protected _groupingExpressions = [];
    protected _groupingExpandState: IGroupByExpandState[] = [];
    protected _groupRowTemplate: TemplateRef<any>;
    protected _groupAreaTemplate: TemplateRef<any>;
    protected _columnHiding = false;
    private _filteredData = null;
    private resizeHandler;
    private columnListDiffer;
    private _hiddenColumnsText = '';
    private _height = '100%';
    private _width = '100%';
    private _ngAfterViewInitPaassed = false;

    constructor(
        private gridAPI: IgxGridAPIService,
        private selectionAPI: IgxSelectionAPIService,
        private elementRef: ElementRef,
        private zone: NgZone,
        @Inject(DOCUMENT) public document,
        public cdr: ChangeDetectorRef,
        private resolver: ComponentFactoryResolver,
        private differs: IterableDiffers,
        private viewRef: ViewContainerRef) {

        super();
        this.resizeHandler = () => {
            this.calculateGridSizes();
            this.zone.run(() => this.markForCheck());
        };
    }

    public ngOnInit() {
        this.gridAPI.register(this);
        this.setEventBusSubscription();
        this.setVerticalScrollSubscription();
        this.columnListDiffer = this.differs.find([]).create(null);
        this.calcWidth = this._width && this._width.indexOf('%') === -1 ? parseInt(this._width, 10) : 0;
        this.calcHeight = 0;
        this.calcRowCheckboxWidth = 0;
        this.rowHeight = this.rowHeight ? this.rowHeight : this.defaultRowHeight;

        this.onRowAdded.pipe(takeUntil(this.destroy$)).subscribe(() => this.clearSummaryCache());
        this.onRowDeleted.pipe(takeUntil(this.destroy$)).subscribe(() => this.clearSummaryCache());
        this.onFilteringDone.pipe(takeUntil(this.destroy$)).subscribe(() => this.clearSummaryCache());
        this.onEditDone.pipe(takeUntil(this.destroy$)).subscribe((editCell) => { this.clearSummaryCache(editCell); });
    }

    public ngAfterContentInit() {
        if (this.autoGenerate) {
            this.autogenerateColumns();
        }
        if (this.groupTemplate) {
            this._groupRowTemplate = this.groupTemplate.template;
        }

        this.initColumns(this.columnList, (col: IgxColumnComponent) => this.onColumnInit.emit(col));
        this.columnListDiffer.diff(this.columnList);
        this.clearSummaryCache();
        this.summariesHeight = this.calcMaxSummaryHeight();
        this._derivePossibleHeight();
        this.markForCheck();

        this.columnList.changes
            .pipe(takeUntil(this.destroy$))
            .subscribe((change: QueryList<IgxColumnComponent>) => {
                const diff = this.columnListDiffer.diff(change);
                if (diff) {

                    this.initColumns(this.columnList);

                    diff.forEachAddedItem((record: IterableChangeRecord<IgxColumnComponent>) => {
                        this.clearSummaryCache();
                        this.calculateGridSizes();
                        this.onColumnInit.emit(record.item);
                    });

                    diff.forEachRemovedItem((record: IterableChangeRecord<IgxColumnComponent>) => {
                        // Recalculate Summaries
                        this.clearSummaryCache();
                        this.calculateGridSizes();

                        // Clear Filtering
                        this.gridAPI.clear_filter(this.id, record.item.field);

                        // Clear Sorting
                        this.gridAPI.clear_sort(this.id, record.item.field);
                    });
                }
                this.markForCheck();
            });
    }

    public ngAfterViewInit() {
        this.zone.runOutsideAngular(() => {
            this.document.defaultView.addEventListener('resize', this.resizeHandler);
        });
        this._derivePossibleWidth();
        this.calculateGridSizes();
        this._ngAfterViewInitPaassed = true;
    }

    public ngOnDestroy() {
        this.zone.runOutsideAngular(() => this.document.defaultView.removeEventListener('resize', this.resizeHandler));
        this.destroy$.next(true);
        this.destroy$.complete();
    }

    public dataLoading(event) {
        this.onDataPreLoad.emit(event);
    }

    public toggleColumnVisibility(args: IColumnVisibilityChangedEventArgs) {
        const col = this.getColumnByName(args.column.field);
        col.hidden = args.newValue;
        this.onColumnVisibilityChanged.emit(args);

        this.markForCheck();
    }

    public toggleColumnHidingUI() {
        if (this.columnHidingUI && this.columnHidingUI.togglable) {
            this.columnHidingUI.toggleDropDown();
        }
    }

    get nativeElement() {
        return this.elementRef.nativeElement;
    }

    get groupRowTemplate(): TemplateRef<any> {
        return this._groupRowTemplate;
    }
    set groupRowTemplate(template: TemplateRef<any>) {
        this._groupRowTemplate = template;
        this.markForCheck();
    }

    get groupAreaTemplate(): TemplateRef<any> {
        return this._groupAreaTemplate;
    }
    set groupAreaTemplate(template: TemplateRef<any>) {
        this._groupAreaTemplate = template;
        this.markForCheck();
    }

    get calcResizerHeight(): number {
        if (this.hasSummarizedColumns) {
            return this.theadRow.nativeElement.clientHeight + this.tbody.nativeElement.clientHeight +
                this.tfoot.nativeElement.clientHeight;
        }
        return this.theadRow.nativeElement.clientHeight + this.tbody.nativeElement.clientHeight;
    }

    get calcPinnedContainerMaxWidth(): number {
        return (this.calcWidth * 80) / 100;
    }

    get unpinnedAreaMinWidth(): number {
        return (this.calcWidth * 20) / 100;
    }
    get pinnedWidth() {
        return this.getPinnedWidth();
    }

    get unpinnedWidth() {
        return this.getUnpinnedWidth();
    }

    get summariesMargin() {
        return this.rowSelectable ? this.calcRowCheckboxWidth : 0;
    }

    get columns(): IgxColumnComponent[] {
        return this._columns;
    }

    get pinnedColumns(): IgxColumnComponent[] {
        return this._pinnedColumns.filter((col) => !col.hidden);
    }

    get unpinnedColumns(): IgxColumnComponent[] {
        return this._unpinnedColumns.filter((col) => !col.hidden).sort((col1, col2) => col1.index - col2.index);
    }

    public getColumnByName(name: string): IgxColumnComponent {
        return this.columnList.find((col) => col.field === name);
    }

    public getRowByIndex(index: number): IgxGridRowComponent {
        return this.gridAPI.get_row_by_index(this.id, index);
    }

    public getRowByKey(keyValue: any): IgxGridRowComponent {
        return this.gridAPI.get_row_by_key(this.id, keyValue);
    }

    get visibleColumns(): IgxColumnComponent[] {
        return this.columnList.filter((col) => !col.hidden);
    }

    public getCellByColumn(rowSelector: any, columnField: string): IgxGridCellComponent {
        return this.gridAPI.get_cell_by_field(this.id, rowSelector, columnField);
    }

    get totalPages(): number {
        if (this.pagingState) {
            return this.pagingState.metadata.countPages;
        }
        return -1;
    }

    get totalRecords(): number {
        if (this.pagingState) {
            return this.pagingState.metadata.countRecords;
        }
    }

    get isFirstPage(): boolean {
        return this.page === 0;
    }

    get isLastPage(): boolean {
        return this.page + 1 >= this.totalPages;
    }

    get totalWidth(): number {
        const cols = this.visibleColumns;
        let totalWidth = 0;
        let i = 0;
        for (i; i < cols.length; i++) {
            totalWidth += parseInt(cols[i].width, 10) || 0;
        }
        return totalWidth;
    }

    public moveColumn(column: IgxColumnComponent, dropTarget: IgxColumnComponent) {
        if (column.pinned) {
            const fromIndex = this._pinnedColumns.indexOf(column);

            const toIndex = dropTarget.pinned ? this._pinnedColumns.indexOf(dropTarget) :
                this._unpinnedColumns.indexOf(dropTarget);

            this._pinnedColumns.splice(fromIndex, 1);

            if (dropTarget.pinned) {
                column.pinned = true;
                this._pinnedColumns.splice(toIndex, 0, column);
            } else {
                column.pinned = false;
                this._unpinnedColumns.splice(toIndex + 1, 0, column);
            }
        } else {
            const fromIndex = this._unpinnedColumns.indexOf(column);

            const toIndex = dropTarget.pinned ? this._pinnedColumns.indexOf(dropTarget) :
                this._unpinnedColumns.indexOf(dropTarget);

            this._unpinnedColumns.splice(fromIndex, 1);

            if (dropTarget.pinned) {
                column.pinned = true;
                this._pinnedColumns.splice(toIndex, 0, column);
            } else {
                column.pinned = false;
                this._unpinnedColumns.splice(toIndex, 0, column);
            }
        }

        this.columnList.reset(this._pinnedColumns.concat(this._unpinnedColumns));
        this.columnList.notifyOnChanges();
    }

    public nextPage(): void {
        if (!this.isLastPage) {
            this.page += 1;
        }
    }

    public previousPage(): void {
        if (!this.isFirstPage) {
            this.page -= 1;
        }
    }

    public paginate(val: number): void {
        if (val < 0) {
            return;
        }
        this.page = val;
    }

    public markForCheck() {
        if (this.rowList) {
            this.rowList.forEach((row) => row.cdr.markForCheck());
        }
        this.cdr.detectChanges();
    }

    public addRow(data: any): void {
        this.data.push(data);
        this.onRowAdded.emit({ data });
        this._pipeTrigger++;
        this.cdr.markForCheck();

        this.refreshSearch();
    }

    public deleteRow(rowSelector: any): void {
        const row = this.gridAPI.get_row_by_key(this.id, rowSelector);
        if (row) {
            const index = this.data.indexOf(row.rowData);
            if (this.rowSelectable === true) {
                this.deselectRows([row.rowID]);
            }
            this.data.splice(index, 1);
            this.onRowDeleted.emit({ data: row.rowData });
            this._pipeTrigger++;
            this.cdr.markForCheck();

            this.refreshSearch();
        }
    }

    public updateCell(value: any, rowSelector: any, column: string): void {
        const cell = this.gridAPI.get_cell_by_field(this.id, rowSelector, column);
        if (cell) {
            cell.update(value);
            this.cdr.detectChanges();
            this._pipeTrigger++;
        }
    }

    public updateRow(value: any, rowSelector: any): void {
        const row = this.gridAPI.get_row_by_key(this.id, rowSelector);
        if (row) {
            if (this.primaryKey !== undefined && this.primaryKey !== null) {
                value[this.primaryKey] = row.rowData[this.primaryKey];
            }
            this.gridAPI.update_row(value, this.id, row);
            this._pipeTrigger++;
            this.cdr.markForCheck();
        }
    }

    public sort(expression: ISortingExpression | Array<ISortingExpression>): void;
    public sort(...rest): void {
        if (rest.length === 1 && rest[0] instanceof Array) {
            this._sortMultiple(rest[0]);
        } else {
            this._sort(rest[0]);
        }
    }
    public groupBy(expression: ISortingExpression | Array<ISortingExpression>): void;
    public groupBy(...rest): void {
        if (rest.length === 1 && rest[0] instanceof Array) {
            this._groupByMultiple(rest[0]);
        } else {
            this._groupBy(rest[0]);
        }
        this.calculateGridSizes();
        this.onGroupingDone.emit(this.sortingExpressions);
    }

    public clearGrouping(name?: string): void {
        this.gridAPI.clear_groupby(this.id, name);
    }

    public isExpandedGroup(group: IGroupByRecord): boolean {
        const state: IGroupByExpandState = this._getStateForGroupRow(group);
        return state ? state.expanded : this.groupsExpanded;
    }

    public toggleGroup(groupRow: IGroupByRecord) {
        this._toggleGroup(groupRow);
    }

    public isGroupByRecord(record: any): boolean {
        // return record.records instance of GroupedRecords fails under Webpack
        return record.records && record.records.length;
    }

    public get dropAreaVisible(): boolean {
        return (this.draggedColumn && this.draggedColumn.groupable) ||
            !this.chipsGoupingExpressions.length;
    }

    public filter(...rest): void {
        if (rest.length === 1 && rest[0] instanceof Array) {
            this._filterMultiple(rest[0]);
        } else {
            this._filter(rest[0], rest[1], rest[2], rest[3]);
        }
    }

    public filterGlobal(value: any, condition?, ignoreCase?) {
        this.gridAPI.filter_global(this.id, value, condition, ignoreCase);
    }

    public enableSummaries(...rest) {
        if (rest.length === 1 && Array.isArray(rest[0])) {
            this._multipleSummaries(rest[0], true);
        } else {
            this._summaries(rest[0], true, rest[1]);
        }
        this.summariesHeight = 0;
        this.markForCheck();
        this.calculateGridHeight();
        this.cdr.detectChanges();
    }

    public disableSummaries(...rest) {
        if (rest.length === 1 && Array.isArray(rest[0])) {
            this._disableMultipleSummaries(rest[0], false);
        } else {
            this._summaries(rest[0], false);
        }
        this.summariesHeight = 0;
        this.markForCheck();
        this.calculateGridHeight();
        this.cdr.detectChanges();
    }

    public clearFilter(name?: string) {

        if (!name) {
            this.filteringExpressions = [];
            this.filteredData = null;
            return;
        }

        const column = this.gridAPI.get_column_by_name(this.id, name);
        if (!column) {
            return;
        }
        this.clearSummaryCache();
        this.gridAPI.clear_filter(this.id, name);
    }

    public clearSort(name?: string) {
        if (!name) {
            this.sortingExpressions = [];
            return;
        }
        if (!this.gridAPI.get_column_by_name(this.id, name)) {
            return;
        }
        this.gridAPI.clear_sort(this.id, name);
    }

    public clearSummaryCache(editCell?) {
        if (editCell && editCell.cell) {
            this.gridAPI.remove_summary(this.id, editCell.cell.column.filed);
        } else {
            this.gridAPI.remove_summary(this.id);
        }
    }

    public pinColumn(columnName: string): boolean {
        const col = this.getColumnByName(columnName);
        const colWidth = parseInt(col.width, 10);

        if (col.pinned) {
            return false;
        }
        /**
         * If the column that we want to pin is bigger or equal than the unpinned area we should not pin it.
         * It should be also unpinned before pinning, since changing left/right pin area doesn't affect unpinned area.
         */
        if (this.getUnpinnedWidth(true) - colWidth < this.unpinnedAreaMinWidth) {
            return false;
        }

        const oldIndex = col.visibleIndex;

        col.pinned = true;
        const index = this._pinnedColumns.length;

        const args = { column: col, insertAtIndex: index };
        this.onColumnPinning.emit(args);

        // update grid collections.
        if (this._pinnedColumns.indexOf(col) === -1) {
            this._pinnedColumns.splice(args.insertAtIndex, 0, col);

            if (this._unpinnedColumns.indexOf(col) !== -1) {
                this._unpinnedColumns.splice(this._unpinnedColumns.indexOf(col), 1);
            }
        }
        this.markForCheck();

        const newIndex = col.visibleIndex;
        col.updateHighlights(oldIndex, newIndex);
        return true;
    }

    public toggleAllGroupRows() {
        this.groupingExpansionState = [];
        this.groupsExpanded = !this.groupsExpanded;
    }

    public unpinColumn(columnName: string): boolean {
        const col = this.getColumnByName(columnName);

        if (!col.pinned) {
            return false;
        }
        const oldIndex = col.visibleIndex;
        col.pinned = false;
        this._unpinnedColumns.splice(col.index, 0, col);
        if (this._pinnedColumns.indexOf(col) !== -1) {
            this._pinnedColumns.splice(this._pinnedColumns.indexOf(col), 1);
        }
        this.markForCheck();

        const newIndex = col.visibleIndex;
        col.updateHighlights(oldIndex, newIndex);
        return true;
    }

    /**
     * Recalculates grid width/height dimensions. Should be run when changing DOM elements dimentions manually that affect the grid's size.
     */
    public reflow() {
        this.calculateGridSizes();
    }

    public findNext(text: string, caseSensitive?: boolean): number {
        return this.find(text, 1, caseSensitive);
    }

    public findPrev(text: string, caseSensitive?: boolean): number {
        return this.find(text, -1, caseSensitive);
    }

    public refreshSearch(updateActiveInfo?: boolean): number {
        if (this.lastSearchInfo.searchText) {
            this.rebuildMatchCache();

            if (updateActiveInfo) {
                const activeInfo = IgxTextHighlightDirective.highlightGroupsMap.get(this.id);
                this.lastSearchInfo.matchInfoCache.forEach((match, i) => {
                    if (match.column === activeInfo.columnIndex &&
                        match.row === activeInfo.rowIndex &&
                        match.index === activeInfo.index &&
                        match.page === activeInfo.page) {
                        this.lastSearchInfo.activeMatchIndex = i;
                    }
                });
            }

            return this.find(this.lastSearchInfo.searchText, 0, this.lastSearchInfo.caseSensitive, false);
        } else {
            return 0;
        }
    }

    public clearSearch() {
        this.lastSearchInfo = {
            searchText: '',
            caseSensitive: false,
            activeMatchIndex: 0,
            matchInfoCache: []
        };

        this.rowList.forEach((row) => {
            row.cells.forEach((c) => {
                c.clearHighlight();
            });
        });
    }

    get hasGroupableColumns(): boolean {
        return this.columnList.some((col) => col.groupable);
    }

    get hasSortableColumns(): boolean {
        return this.columnList.some((col) => col.sortable);
    }

    get hasEditableColumns(): boolean {
        return this.columnList.some((col) => col.editable);
    }

    get hasFilterableColumns(): boolean {
        return this.columnList.some((col) => col.filterable);
    }

    get hasSummarizedColumns(): boolean {
        return this.columnList.some((col) => col.hasSummary);
    }

    get hasMovableColumns(): boolean {
        return this.columnList.some((col) => col.movable);
    }

    get selectedCells(): IgxGridCellComponent[] | any[] {
        if (this.rowList) {
            return this.rowList.map((row) => row.cells.filter((cell) => cell.selected))
                .reduce((a, b) => a.concat(b), []);
        }
        return [];
    }

    protected get rowBasedHeight() {
        if (this.data && this.data.length) {
            return this.data.length * this.rowHeight;
        }
        return 0;
    }

    protected _derivePossibleHeight() {
        if ((this._height && this._height.indexOf('%') === -1) || !this._height) {
            return;
        }
        if (!this.nativeElement.parentNode.clientHeight) {
            const viewPortHeight = document.documentElement.clientHeight;
            this._height = this.rowBasedHeight <= viewPortHeight ? null : viewPortHeight.toString();
        } else {
            const parentHeight = this.nativeElement.parentNode.getBoundingClientRect().height;
            this._height = this.rowBasedHeight <= parentHeight ? null : this._height;
        }
        this.calculateGridHeight();
        this.cdr.detectChanges();
    }

    protected _derivePossibleWidth() {
        if (!this.columnWidth) {
            this.columnWidth = this.getPossibleColumnWidth();
            this.initColumns(this.columnList);
        }
        this.calculateGridWidth();
    }

    protected calculateGridHeight() {
        const computed = this.document.defaultView.getComputedStyle(this.nativeElement);

        if (!this._height) {
            this.calcHeight = null;
            if (this.hasSummarizedColumns && !this.summariesHeight) {
                this.summariesHeight = this.summaries ?
                    this.calcMaxSummaryHeight() : 0;
            }
            return;
        }

        let toolbarHeight = 0;
        if (this.showToolbar && this.toolbarHtml != null) {
            toolbarHeight = this.toolbarHtml.nativeElement.firstElementChild ?
                this.toolbarHtml.nativeElement.offsetHeight : 0;
        }

        let pagingHeight = 0;
        let groupAreaHeight = 0;
        if (this.paging) {
            pagingHeight = this.paginator.nativeElement.firstElementChild ?
                this.paginator.nativeElement.clientHeight : 0;
        }

        if (!this.summariesHeight) {
            this.summariesHeight = this.summaries ?
                this.calcMaxSummaryHeight() : 0;
        }

        if (this.groupArea) {
            groupAreaHeight = this.groupArea.nativeElement.offsetHeight;
        }

        if (this._height && this._height.indexOf('%') !== -1) {
            /*height in %*/
            this.calcHeight = this._calculateGridBodyHeight(
                parseInt(computed.getPropertyValue('height'), 10), toolbarHeight, pagingHeight, groupAreaHeight);
        } else {
            this.calcHeight = this._calculateGridBodyHeight(
                parseInt(this._height, 10), toolbarHeight, pagingHeight, groupAreaHeight);
        }
    }

    protected _calculateGridBodyHeight(gridHeight: number,
        toolbarHeight: number, pagingHeight: number, groupAreaHeight: number) {
        const footerBordersAndScrollbars = this.tfoot.nativeElement.offsetHeight -
            this.tfoot.nativeElement.clientHeight;

        return gridHeight - toolbarHeight -
            this.theadRow.nativeElement.offsetHeight -
            this.summariesHeight - pagingHeight - groupAreaHeight -
            footerBordersAndScrollbars -
            this.scr.nativeElement.clientHeight;
    }

    protected getPossibleColumnWidth() {
        let computedWidth = parseInt(
            this.document.defaultView.getComputedStyle(this.nativeElement).getPropertyValue('width'), 10);

        let maxColumnWidth = Math.max(
            ...this.visibleColumns.map((col) => parseInt(col.width, 10))
                .filter((width) => !isNaN(width))
        );
        const sumExistingWidths = this.visibleColumns
            .filter((col) => col.width !== null)
            .reduce((prev, curr) => prev + parseInt(curr.width, 10), 0);

        if (this.rowSelectable) {
            computedWidth -= this.headerCheckboxContainer.nativeElement.clientWidth;
        }
        const visibleColsWithNoWidth = this.visibleColumns.filter((col) => col.width === null);
        maxColumnWidth = !Number.isFinite(sumExistingWidths) ?
            Math.max(computedWidth / visibleColsWithNoWidth.length, MINIMUM_COLUMN_WIDTH) :
            Math.max((computedWidth - sumExistingWidths) / visibleColsWithNoWidth.length, MINIMUM_COLUMN_WIDTH);

        return maxColumnWidth.toString();
    }

    protected calculateGridWidth() {
        const computed = this.document.defaultView.getComputedStyle(this.nativeElement);

        if (this._width && this._width.indexOf('%') !== -1) {
            /* width in %*/
            this.calcWidth = parseInt(computed.getPropertyValue('width'), 10);
            return;
        }
        this.calcWidth = parseInt(this._width, 10);
    }

    protected calcMaxSummaryHeight() {
        let maxSummaryLength = 0;
        this.columnList.filter((col) => col.hasSummary).forEach((column) => {
            this.gridAPI.set_summary_by_column_name(this.id, column.field);
            const getCurrentSummaryColumn = this.gridAPI.get_summaries(this.id).get(column.field);
            if (getCurrentSummaryColumn) {
                if (maxSummaryLength < getCurrentSummaryColumn.length) {
                    maxSummaryLength = getCurrentSummaryColumn.length;
                }
            }
        });

        let summariesHeight = this.defaultRowHeight;
        if (this.summaries && this.summaries.nativeElement.clientHeight) {
            summariesHeight = this.summaries.nativeElement.clientHeight;
        }

        return maxSummaryLength * summariesHeight;
    }

    protected calculateGridSizes() {
        this.calculateGridWidth();
        this.cdr.detectChanges();
        this.calculateGridHeight();
        if (this.rowSelectable) {
            this.calcRowCheckboxWidth = this.headerCheckboxContainer.nativeElement.clientWidth;
        }
        this.cdr.detectChanges();
    }

    /**
     * Gets calculated width of the start pinned area
     * @param takeHidden If we should take into account the hidden columns in the pinned area
     */
    public getPinnedWidth(takeHidden = false) {
        const fc = takeHidden ? this._pinnedColumns : this.pinnedColumns;
        let sum = 0;
        for (const col of fc) {
            sum += parseInt(col.width, 10);
        }
        if (this.rowSelectable) {
            sum += this.calcRowCheckboxWidth;
        }

        if (this.groupingExpressions.length > 0 && this.headerGroupContainer) {
            sum += this.headerGroupContainer.nativeElement.clientWidth;
        }
        return sum;
    }

    /**
     * Gets calculated width of the unpinned area
     * @param takeHidden If we should take into account the hidden columns in the pinned area
     */
    protected getUnpinnedWidth(takeHidden = false) {
        const width = this._width && this._width.indexOf('%') !== -1 ?
            this.calcWidth :
            parseInt(this._width, 10);
        return width - this.getPinnedWidth(takeHidden);
    }

    protected _sort(expression: ISortingExpression) {
        this.gridAPI.sort(this.id, expression.fieldName, expression.dir, expression.ignoreCase);
    }

    protected _sortMultiple(expressions: ISortingExpression[]) {
        this.gridAPI.sort_multiple(this.id, expressions);
    }

    protected _groupBy(expression: ISortingExpression) {
        this.gridAPI.groupBy(this.id, expression.fieldName, expression.dir, expression.ignoreCase);
    }

    protected _groupByMultiple(expressions: ISortingExpression[]) {
        this.gridAPI.groupBy_multiple(this.id, expressions);
    }

    protected _getStateForGroupRow(groupRow: IGroupByRecord): IGroupByExpandState {
        return this.gridAPI.groupBy_get_expanded_for_group(this.id, groupRow);
    }

    protected _toggleGroup(groupRow: IGroupByRecord) {
        this.gridAPI.groupBy_toggle_group(this.id, groupRow);
    }

    protected _applyGrouping() {
        this.gridAPI.sort_multiple(this.id, this._groupingExpressions);
    }

    protected _filter(name: string, value: any, condition?: IFilteringOperation, ignoreCase?: boolean) {
        const col = this.gridAPI.get_column_by_name(this.id, name);
        if (col) {
            this.gridAPI
                .filter(this.id, name, value,
                    condition || col.filteringCondition, ignoreCase || col.filteringIgnoreCase);
        } else {
            this.gridAPI.filter(this.id, name, value, condition, ignoreCase);
        }
    }

    protected _filterMultiple(expressions: IFilteringExpression[]) {
        this.gridAPI.filter_multiple(this.id, expressions);
    }

    protected _summaries(fieldName: string, hasSummary: boolean, summaryOperand?: any) {
        const column = this.gridAPI.get_column_by_name(this.id, fieldName);
        column.hasSummary = hasSummary;
        if (summaryOperand) {
            column.summaries = summaryOperand;
        }
    }

    protected _multipleSummaries(expressions: ISummaryExpression[], hasSummary: boolean) {
        expressions.forEach((element) => {
            this._summaries(element.fieldName, hasSummary, element.customSummary);
        });
    }
    protected _disableMultipleSummaries(expressions: string[], hasSummary: boolean) {
        expressions.forEach((column) => { this._summaries(column, false); });
    }

    protected resolveDataTypes(rec) {
        if (typeof rec === 'number') {
            return DataType.Number;
        } else if (typeof rec === 'boolean') {
            return DataType.Boolean;
        } else if (typeof rec === 'object' && rec instanceof Date) {
            return DataType.Date;
        }
        return DataType.String;
    }

    protected autogenerateColumns() {
        const factory = this.resolver.resolveComponentFactory(IgxColumnComponent);
        const fields = Object.keys(this.data[0]);
        const columns = [];

        fields.forEach((field) => {
            const ref = this.viewRef.createComponent(factory);
            ref.instance.field = field;
            ref.instance.dataType = this.resolveDataTypes(this.data[0][field]);
            ref.changeDetectorRef.detectChanges();
            columns.push(ref.instance);
        });

        this.columnList.reset(columns);
    }

    protected initColumns(collection: QueryList<IgxColumnComponent>, cb: any = null) {
        collection.forEach((column: IgxColumnComponent, index: number) => {
            column.gridID = this.id;
            column.index = index;
            if (!column.width) {
                column.width = this.columnWidth;
            }
            if (cb) {
                cb(column);
            }
        });
        this._columns = this.columnList.toArray();
        this._pinnedColumns = this.columnList.filter((c) => c.pinned);
        this._unpinnedColumns = this.columnList.filter((c) => !c.pinned);
    }

    protected setEventBusSubscription() {
        this.eventBus.pipe(
            debounceTime(DEBOUNCE_TIME),
            takeUntil(this.destroy$)
        ).subscribe(() => this.cdr.detectChanges());
    }

    protected setVerticalScrollSubscription() {
        /*
            Until the grid component is destroyed,
            Take the first event and unsubscribe
            then merge with an empty observable after DEBOUNCE_TIME,
            re-subscribe and repeat the process
        */
        this.verticalScrollContainer.onChunkLoad.pipe(
            takeUntil(this.destroy$),
            take(1),
            merge(of({})),
            delay(DEBOUNCE_TIME),
            repeat()
        ).subscribe(() => {
            if (this.cellInEditMode) {
                this.cellInEditMode.inEditMode = false;
            }
            this.eventBus.next();
        });
    }

    public onHeaderCheckboxClick(event) {
        this.allRowsSelected = event.checked;
        const newSelection =
            event.checked ?
                this.filteredData ?
                    this.selectionAPI.append_items(this.id, this.selectionAPI.get_all_ids(this._filteredData, this.primaryKey)) :
                    this.selectionAPI.get_all_ids(this.data, this.primaryKey) :
                this.filteredData ?
                    this.selectionAPI.subtract_items(this.id, this.selectionAPI.get_all_ids(this._filteredData, this.primaryKey)) :
                    [];
        this.triggerRowSelectionChange(newSelection, null, event, event.checked);
        this.checkHeaderChecboxStatus(event.checked);
    }

    get headerCheckboxAriaLabel() {
        return this._filteringExpressions.length > 0 ?
            this.headerCheckbox && this.headerCheckbox.checked ? 'Deselect all filtered' : 'Select all filtered' :
            this.headerCheckbox && this.headerCheckbox.checked ? 'Deselect all' : 'Select all';
    }

    public get template(): TemplateRef<any> {
        if (this.filteredData && this.filteredData.length === 0) {
            return this.emptyGridTemplate;
        }
    }

    public checkHeaderChecboxStatus(headerStatus?: boolean) {
        if (headerStatus === undefined) {
            this.allRowsSelected = this.selectionAPI.are_all_selected(this.id, this.data);
            if (this.headerCheckbox) {
                this.headerCheckbox.indeterminate = !this.allRowsSelected && !this.selectionAPI.are_none_selected(this.id);
                if (!this.headerCheckbox.indeterminate) {
                    this.headerCheckbox.checked = this.selectionAPI.are_all_selected(this.id, this.data);
                }
            }
            this.cdr.markForCheck();
        } else if (this.headerCheckbox) {
            this.headerCheckbox.checked = headerStatus !== undefined ? headerStatus : false;
        }
    }

    public filteredItemsStatus(componentID: string, filteredData: any[], primaryKey?) {
        const currSelection = this.selectionAPI.get_selection(componentID);
        let atLeastOneSelected = false;
        let notAllSelected = false;
        if (currSelection) {
            for (const key of Object.keys(filteredData)) {
                const dataItem = primaryKey ? filteredData[key][primaryKey] : filteredData[key];
                if (currSelection.indexOf(dataItem) !== -1) {
                    atLeastOneSelected = true;
                    if (notAllSelected) {
                        return 'indeterminate';
                    }
                } else {
                    notAllSelected = true;
                    if (atLeastOneSelected) {
                        return 'indeterminate';
                    }
                }
            }
        }
        return atLeastOneSelected ? 'allSelected' : 'noneSelected';
    }

    public updateHeaderChecboxStatusOnFilter(data) {
        if (!data) {
            data = this.data;
        }
        switch (this.filteredItemsStatus(this.id, data)) {
            case 'allSelected': {
                if (!this.allRowsSelected) {
                    this.allRowsSelected = true;
                }
                if (this.headerCheckbox.indeterminate) {
                    this.headerCheckbox.indeterminate = false;
                }
                break;
            }
            case 'noneSelected': {
                if (this.allRowsSelected) {
                    this.allRowsSelected = false;
                }
                if (this.headerCheckbox.indeterminate) {
                    this.headerCheckbox.indeterminate = false;
                }
                break;
            }
            default: {
                if (!this.headerCheckbox.indeterminate) {
                    this.headerCheckbox.indeterminate = true;
                }
                if (this.allRowsSelected) {
                    this.allRowsSelected = false;
                }
                break;
            }
        }
    }

    public selectedRows(): any[] {
        return this.selectionAPI.get_selection(this.id) || [];
    }

    public selectRows(rowIDs: any[], clearCurrentSelection?: boolean) {
        const newSelection = clearCurrentSelection ? rowIDs : this.selectionAPI.select_items(this.id, rowIDs);
        this.triggerRowSelectionChange(newSelection);
    }

    public deselectRows(rowIDs: any[]) {
        const newSelection = this.selectionAPI.deselect_items(this.id, rowIDs);
        this.triggerRowSelectionChange(newSelection);
    }

    public selectAllRows() {
        this.triggerRowSelectionChange(this.selectionAPI.get_all_ids(this.data, this.primaryKey));
    }

    public deselectAllRows() {
        this.triggerRowSelectionChange([]);
    }

    public triggerRowSelectionChange(newSelection: any[], row?: IgxGridRowComponent, event?: Event, headerStatus?: boolean) {
        const oldSelection = this.selectionAPI.get_selection(this.id);
        const args: IRowSelectionEventArgs = { oldSelection, newSelection, row, event };
        this.onRowSelectionChange.emit(args);
        this.selectionAPI.set_selection(this.id, args.newSelection);
        this.checkHeaderChecboxStatus(headerStatus);
    }

    public navigateDown(rowIndex: number, columnIndex: number) {
        const row = this.gridAPI.get_row_by_index(this.id, rowIndex);
        const target = row instanceof IgxGridGroupByRowComponent ?
            row.groupContent :
            this.gridAPI.get_cell_by_visible_index(this.id, rowIndex, columnIndex);
        const verticalScroll = this.verticalScrollContainer.getVerticalScroll();
        if (!verticalScroll && !target) {
            return;
        }

        if (target) {
            const containerHeight = this.calcHeight ?
                Math.ceil(this.calcHeight) :
                null; // null when there is no vertical virtualization
            const containerTopOffset =
                parseInt(this.verticalScrollContainer.dc.instance._viewContainer.element.nativeElement.style.top, 10);
            const targetEndTopOffset = row.element.nativeElement.offsetTop + this.rowHeight + containerTopOffset;
            if (containerHeight && targetEndTopOffset > containerHeight) {
                const scrollAmount = targetEndTopOffset - containerHeight;
                this.performVerticalScroll(scrollAmount, rowIndex, columnIndex);
            } else {
                target.nativeElement.focus();
            }
        } else {
            const contentHeight = this.verticalScrollContainer.dc.instance._viewContainer.element.nativeElement.offsetHeight;
            const scrollOffset = parseInt(this.verticalScrollContainer.dc.instance._viewContainer.element.nativeElement.style.top, 10);
            const lastRowOffset = contentHeight + scrollOffset - this.calcHeight;
            const scrollAmount = this.rowHeight + lastRowOffset;
            this.performVerticalScroll(scrollAmount, rowIndex, columnIndex);
        }
    }

    public navigateUp(rowIndex: number, columnIndex: number) {
        const row = this.gridAPI.get_row_by_index(this.id, rowIndex);
        const target = row instanceof IgxGridGroupByRowComponent ?
            row.groupContent :
            this.gridAPI.get_cell_by_visible_index(this.id, rowIndex, columnIndex);
        const verticalScroll = this.verticalScrollContainer.getVerticalScroll();

        if (!verticalScroll && !target) {
            return;
        }
        if (target) {
            const containerTopOffset =
                parseInt(row.grid.verticalScrollContainer.dc.instance._viewContainer.element.nativeElement.style.top, 10);
            if (this.rowHeight > -containerTopOffset // not the entire row is visible, due to grid offset
                && verticalScroll.scrollTop // the scrollbar is not at the first item
                && row.element.nativeElement.offsetTop < this.rowHeight) { // the target is in the first row

                this.performVerticalScroll(-this.rowHeight, rowIndex, columnIndex);
            }
            target.nativeElement.focus();
        } else {
            const scrollOffset =
                -parseInt(this.verticalScrollContainer.dc.instance._viewContainer.element.nativeElement.style.top, 10);
            const scrollAmount = this.rowHeight + scrollOffset;
            this.performVerticalScroll(-scrollAmount, rowIndex, columnIndex);
        }
    }

    private _focusNextCell(rowIndex: number, columnIndex: number, dir?: string) {
        let row = this.gridAPI.get_row_by_index(this.id, rowIndex);
        const virtualDir = dir !== undefined ? row.virtDirRow : this.verticalScrollContainer;
        this.subscribeNext(virtualDir, () => {
            this.cdr.detectChanges();
            let target;
            row = this.gridAPI.get_row_by_index(this.id, rowIndex);
            target = this.gridAPI.get_cell_by_visible_index(
                this.id,
                rowIndex,
                columnIndex);
            if (!target) {
                if (dir) {
                    target = dir === 'left' ? row.cells.first : row.cells.last;
                } else if (row instanceof IgxGridGroupByRowComponent) {
                    target = row.groupContent;
                } else if (row) {
                    target = row.cells.first;
                } else {
                    return;
                }
            }
            target.nativeElement.focus();
        });
    }

    private subscribeNext(virtualContainer: any, callback: (elem?) => void) {
        virtualContainer.onChunkLoad.pipe(take(1)).subscribe({
            next: (e: any) => {
                callback(e);
            }
        });
    }

    private performVerticalScroll(amount: number, rowIndex: number, columnIndex: number) {
        const scrolled = this.verticalScrollContainer.addScrollTop(amount);
        if (scrolled) {
            this._focusNextCell(rowIndex, columnIndex);
        }
    }

    public trackColumnChanges(index, col) {
        return col.field + col.width;
    }

    private find(text: string, increment: number, caseSensitive?: boolean, scroll?: boolean) {
        if (!this.rowList) {
            return 0;
        }

        if (this.cellInEditMode) {
            this.cellInEditMode.inEditMode = false;
        }

        if (!text) {
            this.clearSearch();
            return 0;
        }

        const caseSensitiveResolved = caseSensitive ? true : false;
        let rebuildCache = false;

        if (this.lastSearchInfo.searchText !== text || this.lastSearchInfo.caseSensitive !== caseSensitiveResolved) {
            this.lastSearchInfo = {
                searchText: text,
                activeMatchIndex: 0,
                caseSensitive: caseSensitiveResolved,
                matchInfoCache: []
            };

            rebuildCache = true;
        } else {
            this.lastSearchInfo.activeMatchIndex += increment;
        }

        if (rebuildCache) {
            this.rowList.forEach((row) => {
                row.cells.forEach((c) => {
                    c.highlightText(text, caseSensitiveResolved);
                });
            });

            this.rebuildMatchCache();
        }

        if (this.lastSearchInfo.activeMatchIndex >= this.lastSearchInfo.matchInfoCache.length) {
            this.lastSearchInfo.activeMatchIndex = 0;
        } else if (this.lastSearchInfo.activeMatchIndex < 0) {
            this.lastSearchInfo.activeMatchIndex = this.lastSearchInfo.matchInfoCache.length - 1;
        }

        if (this.lastSearchInfo.matchInfoCache.length) {
            const matchInfo = this.lastSearchInfo.matchInfoCache[this.lastSearchInfo.activeMatchIndex];
            const row = this.paging ? matchInfo.row % this.perPage : matchInfo.row;

            IgxTextHighlightDirective.setActiveHighlight(this.id, matchInfo.column, row, matchInfo.index, matchInfo.page);

            if (scroll !== false) {
                this.scrollTo(matchInfo.row, matchInfo.column, matchInfo.page);
            }
        } else {
            IgxTextHighlightDirective.setActiveHighlight(this.id, -1, -1, -1, -1);
        }

        return this.lastSearchInfo.matchInfoCache.length;
    }

    get filteredSortedData(): any[] {
        let data: any[] = this.filteredData ? this.filteredData : this.data;

        if (this.sortingExpressions &&
            this.sortingExpressions.length > 0) {

            const sortingPipe = new IgxGridSortingPipe(this.gridAPI);
            data = sortingPipe.transform(data, this.sortingExpressions, this.id, -1);
        }

        return data;
    }

    private scrollTo(row: number, column: number, page: number): void {
        if (this.paging) {
            this.page = page;
        }

        this.scrollDirective(this.verticalScrollContainer, row);

        if (this.pinnedColumns.length) {
            if (column >= this.pinnedColumns.length) {
                column -= this.pinnedColumns.length;
                this.scrollDirective(this.rowList.first.virtDirRow, column);
            }
        } else {
            this.scrollDirective(this.rowList.first.virtDirRow, column);
        }
    }

    private scrollDirective(directive: IgxForOfDirective<any>, goal: number): void {
        const state = directive.state;
        const start = state.startIndex;
        const size = state.chunkSize - 1;

        if (start >= goal) {
            directive.scrollTo(goal);
        } else if (start + size <= goal) {
            directive.scrollTo(goal - size + 1);
        }
    }

    private rebuildMatchCache() {
        this.lastSearchInfo.matchInfoCache = [];

        const caseSensitive = this.lastSearchInfo.caseSensitive;
        const searchText = caseSensitive ? this.lastSearchInfo.searchText : this.lastSearchInfo.searchText.toLowerCase();
        const data = this.filteredSortedData;
        const columnItems = this.visibleColumns.sort((c1, c2) => c1.visibleIndex - c2.visibleIndex).
            map((c) => ({ columnName: c.field, columnSearchable: c.searchable }));

        data.forEach((dataRow, i) => {
            const rowIndex = this.paging ? i % this.perPage : i;

            columnItems.forEach((columnItem, j) => {
                const value = dataRow[columnItem.columnName];
                if (value !== undefined && value !== null && columnItem.columnSearchable) {
                    let searchValue = caseSensitive ? String(value) : String(value).toLowerCase();
                    let occurenceIndex = 0;
                    let searchIndex = searchValue.indexOf(searchText);
                    const pageIndex = this.paging ? Math.floor(i / this.perPage) : 0;

                    while (searchIndex !== -1) {
                        this.lastSearchInfo.matchInfoCache.push({
                            row: rowIndex,
                            column: j,
                            page: pageIndex,
                            index: occurenceIndex++
                        });

                        searchValue = searchValue.substring(searchIndex + searchText.length);
                        searchIndex = searchValue.indexOf(searchText);
                    }
                }
            });
        });
    }

    private findHiglightedItem(): any {
        if (this.lastSearchInfo.searchText !== '') {
            const activeInfo = IgxTextHighlightDirective.highlightGroupsMap.get(this.id);

            const activeIndex = (activeInfo.page * this.perPage) + activeInfo.rowIndex;
            const data = this.filteredSortedData;
            return data[activeIndex];
        } else {
            return null;
        }
    }

    private restoreHighlight(highlightedItem: any): void {
        const activeInfo = IgxTextHighlightDirective.highlightGroupsMap.get(this.id);

        const data = this.filteredSortedData;
        const rowIndex = data.indexOf(highlightedItem);
        const page = this.paging ? Math.floor(rowIndex / this.perPage) : 0;
        const row = this.paging ? rowIndex % this.perPage : rowIndex;

        this.rebuildMatchCache();

        if (rowIndex !== -1) {
            IgxTextHighlightDirective.setActiveHighlight(this.id, activeInfo.columnIndex, row, activeInfo.index, page);

            this.lastSearchInfo.matchInfoCache.forEach((match, i) => {
                if (match.column === activeInfo.columnIndex &&
                    match.row === rowIndex &&
                    match.index === activeInfo.index &&
                    match.page === page) {
                    this.lastSearchInfo.activeMatchIndex = i;
                }
            });
        } else {
            this.lastSearchInfo.activeMatchIndex = 0;
            this.find(this.lastSearchInfo.searchText, 0, this.lastSearchInfo.caseSensitive, false);
        }
    }

    public onChipRemoved(event) {
        this.clearGrouping(event.owner.id);
    }

    public chipsOrderChanged(event) {
        const newGrouping = [];
        for (let i = 0; i < event.chipsArray.length; i++) {
            const expr = this.groupingExpressions.filter((item) => {
                return item.fieldName === event.chipsArray[i].id;
            })[0];

            if (!this.getColumnByName(expr.fieldName).groupable) {
                // disallow changing order if there are columns with groupable: false
                event.isValid = false;
                return;
            }
            newGrouping.push(expr);
        }
        this.groupingExpansionState = [];
        this.chipsGoupingExpressions = newGrouping;
        event.isValid = true;
    }

    public chipsMovingEnded() {
        this.groupingExpressions = this.chipsGoupingExpressions;
    }

    public onChipClicked(event) {
        const groupExpr = this.groupingExpressions;
        const column = this.getColumnByName(event.owner.id);
        const exprIndex = groupExpr.findIndex((expr) => expr.fieldName === column.field);
        const sortDirection = groupExpr[exprIndex].dir;
        groupExpr[exprIndex].dir = 3 - sortDirection;
        this.groupingExpressions = groupExpr;
    }
}<|MERGE_RESOLUTION|>--- conflicted
+++ resolved
@@ -280,8 +280,6 @@
     public paginationTemplate: TemplateRef<any>;
 
     @Input()
-<<<<<<< HEAD
-=======
 
     get columnHiding() {
         return this._columnHiding;
@@ -294,26 +292,7 @@
           }
     }
 
-    public get displayDensity(): DisplayDensity | string {
-        return this._displayDensity;
-    }
-
-    public set displayDensity(val: DisplayDensity | string) {
-        switch (val) {
-            case 'compact':
-                this._displayDensity = DisplayDensity.compact;
-                break;
-            case 'cosy':
-                this._displayDensity = DisplayDensity.cosy;
-                break;
-            case 'comfortable':
-            default:
-                this._displayDensity = DisplayDensity.comfortable;
-        }
-    }
-
-    @Input()
->>>>>>> 2d9e7fe2
+    @Input()
     get rowSelectable(): boolean {
         return this._rowSelection;
     }
