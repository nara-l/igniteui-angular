--- conflicted
+++ resolved
@@ -232,38 +232,6 @@
         expect(grid.rowList.length).toBe(0);
     });
 
-<<<<<<< HEAD
-    it('should delete row through row object when PK is defined and there is cell in edit mode', async(() => {
-        const fixture = TestBed.createComponent(DefaultCRUDGridComponent);
-        fixture.detectChanges();
-
-
-        const grid = fixture.componentInstance.instance;
-        const indexColumn = grid.getColumnByName('index');
-        indexColumn.editable = true;
-        fixture.detectChanges();
-        const cell = grid.getCellByKey(1, 'index');
-        const cellDom = fixture.debugElement.queryAll(By.css(CELL_CSS_CLASS))[0];
-        fixture.whenStable().then(() => {
-            fixture.detectChanges();
-            cellDom.triggerEventHandler('dblclick', {});
-            return fixture.whenStable();
-        }).then(() => {
-            fixture.detectChanges();
-            expect(cell.inEditMode).toBe(true);
-            grid.deleteRow(1);
-        }).then(() => {
-            fixture.detectChanges();
-            const firstRow = grid.getRowByKey(1);
-            expect(firstRow).toBeUndefined();
-            expect(grid.rowList.length).toBe(0);
-        });
-    }));
-
-    it('should delete row through row object when PK is NOT defined', async(() => {
-        const fixture = TestBed.createComponent(DefaultCRUDGridComponent);
-        fixture.detectChanges();
-=======
     it('should delete row through row object when PK is defined and there is cell in edit mode', () => {
         const indexColumn = grid.getColumnByName('index');
         indexColumn.editable = true;
@@ -280,7 +248,6 @@
         expect(firstRow).toBeUndefined();
         expect(grid.rowList.length).toBe(0);
     });
->>>>>>> 3d856e95
 
     it('should delete row through row object when PK is NOT defined', () => {
         grid.primaryKey = null;
@@ -288,45 +255,6 @@
         expect(grid.primaryKey).toBeNull();
         let firstRow = grid.getRowByIndex(0);
         firstRow.delete();
-<<<<<<< HEAD
-        fixture.whenStable().then(() => {
-            fixture.detectChanges();
-            firstRow = grid.getRowByIndex(0);
-            expect(firstRow).toBeUndefined();
-            expect(grid.rowList.length).toBe(0);
-        });
-    }));
-
-    it('should delete row through row object when PK is NOT defined and there is cell in edit mode', async(() => {
-        const fixture = TestBed.createComponent(DefaultCRUDGridComponent);
-        fixture.detectChanges();
-
-        const grid = fixture.componentInstance.instance;
-        const indexColumn = grid.getColumnByName('index');
-        indexColumn.editable = true;
-        grid.primaryKey = null;
-        fixture.detectChanges();
-        expect(grid.primaryKey).toBeNull();
-        const cell = grid.getCellByColumn(0, 'index');
-        const cellDom = fixture.debugElement.queryAll(By.css(CELL_CSS_CLASS))[0];
-        let firstRow;
-        fixture.whenStable().then(() => {
-            fixture.detectChanges();
-            cellDom.triggerEventHandler('dblclick', {});
-            return fixture.whenStable();
-        }).then(() => {
-            fixture.detectChanges();
-            expect(cell.inEditMode).toBe(true);
-            firstRow = grid.getRowByIndex(0);
-            firstRow.delete();
-        }).then(() => {
-            fixture.detectChanges();
-            firstRow = grid.getRowByIndex(0);
-            expect(firstRow).toBeUndefined();
-            expect(grid.rowList.length).toBe(0);
-        });
-    }));
-=======
         fix.detectChanges();
         firstRow = grid.getRowByIndex(0);
         expect(firstRow).toBeUndefined();
@@ -353,7 +281,6 @@
         expect(firstRow).toBeUndefined();
         expect(grid.rowList.length).toBe(0);
     });
->>>>>>> 3d856e95
 
 });
 
