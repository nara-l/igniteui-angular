import { Component, ViewChild } from '@angular/core';
import { async, discardPeriodicTasks, fakeAsync, flush, TestBed, tick } from '@angular/core/testing';
import { By } from '@angular/platform-browser';
import { NoopAnimationsModule } from '@angular/platform-browser/animations';
import { take } from 'rxjs/operators';
import { Calendar } from '../calendar';
import { KEYCODES } from '../core/utils';
import { DataType } from '../data-operations/data-util';
import { STRING_FILTERS } from '../data-operations/filtering-condition';
import { ISortingExpression, SortingDirection } from '../data-operations/sorting-expression.interface';
import { IgxGridCellComponent } from './cell.component';
import { IgxColumnComponent } from './column.component';
import { IgxGridHeaderComponent } from './grid-header.component';
import { IGridCellEventArgs, IgxGridComponent } from './grid.component';
import { IgxGridGroupByRowComponent } from './groupby-row.component';
import { IgxGridModule } from './index';
import { IgxGridRowComponent } from './row.component';

describe('IgxGrid - GropBy', () => {
    const COLUMN_HEADER_CLASS = '.igx-grid__th';
    const CELL_CSS_CLASS = '.igx-grid__td';
    const FIXED_CELL_CSS = 'igx-grid__th--pinned';
    const SORTING_ICON_NONE_CONTENT = 'none';
    const SORTING_ICON_ASC_CONTENT = 'arrow_upward';
    const SORTING_ICON_DESC_CONTENT = 'arrow_downward';
    const GROUPROW_CSS = '.igx-grid__tr--group';
    const DATAROW_CSS = '.igx-grid__tr';
    const SUMMARY_LABEL_CLASS = '.igx-grid-summary__label';
    const SUMMARY_VALUE_CLASS = '.igx-grid-summary__result';
    const GROUPROW_COTENT_CSS = '.igx-grid__groupContent';
    const navigateToIndex = (grid, rowStartIndex, rowEndIndex, cb?, colIndex?) => {
        const dir = rowStartIndex > rowEndIndex ? 'ArrowUp' : 'ArrowDown';
        const row = grid.getRowByIndex(rowStartIndex);
        const cIndx = colIndex || 0;
        const colKey = grid.columnList.toArray()[cIndx].field;
        let nextRow = dir === 'ArrowUp' ? grid.getRowByIndex(rowStartIndex - 1) : grid.getRowByIndex(rowStartIndex + 1);
        if (rowStartIndex === rowEndIndex) {
            if (cb) { cb(); } return;
        }
        const keyboardEvent = new KeyboardEvent('keydown', {
            code: dir,
            key: dir
        });
        const elem = row instanceof IgxGridGroupByRowComponent ?
            row : grid.getCellByColumn(row.index, colKey);
        if (dir === 'ArrowDown') {
            elem.onKeydownArrowDown(keyboardEvent);
        } else {
            elem.onKeydownArrowUp(keyboardEvent);
        }
         grid.cdr.detectChanges();

        if (nextRow) {
            setTimeout(() => {
                 grid.cdr.detectChanges();
                 navigateToIndex(grid, nextRow.index, rowEndIndex, cb, colIndex);
            });
        } else {
            // else wait for chunk to load.
            grid.verticalScrollContainer.onChunkLoad.pipe(take(1)).subscribe({
                next: () => {
                    grid.cdr.detectChanges();
                    nextRow = dir === 'ArrowUp' ? grid.getRowByIndex(rowStartIndex - 1) : grid.getRowByIndex(rowStartIndex + 1);
                    navigateToIndex(grid, nextRow.index, rowEndIndex, cb, colIndex);
                }
            });
        }

    };

    beforeEach(async(() => {
        TestBed.configureTestingModule({
            declarations: [
                DefaultGridComponent,
                GroupableGridComponent,
                CustomTemplateGridComponent
            ],
            imports: [NoopAnimationsModule, IgxGridModule.forRoot()]
        }).compileComponents();
    }));

    function checkGroups(groupRows, expectedGroupOrder, grExpr?) {
        // verify group rows are sorted correctly, their indexes in the grid are correct and their group records match the group value.
        let count = 0;
        const maxLevel = grExpr ? grExpr.length - 1 : 0;
        for (const groupRow of groupRows) {
            const recs = groupRow.groupRow.records;
            const val = groupRow.groupRow.value;
            const index = groupRow.index;
            const field = groupRow.groupRow.expression.fieldName;
            const level = groupRow.groupRow.level;
            expect(level).toEqual(grExpr ? grExpr.indexOf(groupRow.groupRow.expression) : 0);
            expect(index).toEqual(count);
            count++;
            expect(val).toEqual(expectedGroupOrder[groupRows.indexOf(groupRow)]);
            for (const rec of recs) {
                if (level === maxLevel) {
                    count++;
                }
                expect(rec[field]).toEqual(val);
            }
        }
    }

    it('should allow grouping by different data types.', () => {
        const fix = TestBed.createComponent(DefaultGridComponent);
        fix.detectChanges();

        // group by string column
        const grid = fix.componentInstance.instance;
        grid.groupBy('ProductName', SortingDirection.Desc, false);
        fix.detectChanges();

        // verify grouping expressions
        const grExprs = grid.groupingExpressions;
        expect(grExprs.length).toEqual(1);
        expect(grExprs[0].fieldName).toEqual('ProductName');

        // verify rows
        let groupRows = grid.groupedRowList.toArray();
        let dataRows = grid.dataRowList.toArray();

        expect(groupRows.length).toEqual(5);
        expect(dataRows.length).toEqual(8);

        checkGroups(groupRows, ['NetAdvantage', 'Ignite UI for JavaScript', 'Ignite UI for Angular', '', null]);

        // ungroup
        grid.groupBy('ProductName', SortingDirection.None, false);
        fix.detectChanges();

         // verify no groups are present
        expect(grid.groupedRowList.toArray().length).toEqual(0);

        // group by number
        grid.groupBy('Downloads', SortingDirection.Desc, false);
        fix.detectChanges();

        groupRows = grid.groupedRowList.toArray();
        dataRows = grid.dataRowList.toArray();

        expect(groupRows.length).toEqual(6);
        expect(dataRows.length).toEqual(8);

        checkGroups(groupRows, [1000, 254, 100, 20,  0, null]);

        // ungroup and group by boolean column
        grid.groupBy('Downloads', SortingDirection.None, false);
        fix.detectChanges();
        grid.groupBy('Released', SortingDirection.Desc, false);
        fix.detectChanges();

        groupRows = grid.groupedRowList.toArray();
        dataRows = grid.dataRowList.toArray();

        expect(groupRows.length).toEqual(3);
        expect(dataRows.length).toEqual(8);

        checkGroups(groupRows, [true, false, null]);

        // ungroup and group by date column
        grid.groupBy('Released', SortingDirection.None, false);
        fix.detectChanges();
        grid.groupBy('ReleaseDate', SortingDirection.Asc, false);
        fix.detectChanges();

        groupRows = grid.groupedRowList.toArray();
        dataRows = grid.dataRowList.toArray();

        expect(groupRows.length).toEqual(4);
        expect(dataRows.length).toEqual(8);

        checkGroups(
             groupRows,
             [null, fix.componentInstance.prevDay, fix.componentInstance.today, fix.componentInstance.nextDay ]);
    });

    it('should allow grouping by multiple columns.', () => {
        const fix = TestBed.createComponent(DefaultGridComponent);
        fix.componentInstance.height = null;
        fix.detectChanges();

        // group by 2 columns
        const grid = fix.componentInstance.instance;
        grid.groupBy('ProductName', SortingDirection.Desc, false);
        grid.groupBy('Released', SortingDirection.Desc, false);
        fix.detectChanges();

        let groupRows = grid.groupedRowList.toArray();
        let dataRows = grid.dataRowList.toArray();

        // verify groups and data rows count
        expect(groupRows.length).toEqual(13);
        expect(dataRows.length).toEqual(8);
        // verify groups
        checkGroups(groupRows,
        ['NetAdvantage', true, false, 'Ignite UI for JavaScript', true, false, 'Ignite UI for Angular', false, null, '', true, null, true],
        grid.groupingExpressions);

        // group by 3rd column

        grid.groupBy('Downloads', SortingDirection.Desc, false);
        fix.detectChanges();

        groupRows = grid.groupedRowList.toArray();
        dataRows = grid.dataRowList.toArray();

        // verify groups and data rows count
        expect(groupRows.length).toEqual(21);
        expect(dataRows.length).toEqual(8);
        // verify groups
        checkGroups(groupRows,
        ['NetAdvantage', true, 1000, false, 1000, 'Ignite UI for JavaScript', true, null, false, 254, 'Ignite UI for Angular',
         false, 20, null, 1000, '', true, 100, null, true, 0],
        grid.groupingExpressions);
    });

    it('should allows expanding/collapsing groups.', () => {
        const fix = TestBed.createComponent(DefaultGridComponent);
        const grid = fix.componentInstance.instance;
        grid.primaryKey = 'ID';
        fix.detectChanges();
        grid.groupBy('Released', SortingDirection.Desc, false);
        fix.detectChanges();

        let groupRows = grid.groupedRowList.toArray();
        let dataRows = grid.dataRowList.toArray();
        // verify groups and data rows count
        expect(groupRows.length).toEqual(3);
        expect(dataRows.length).toEqual(8);

        // toggle grouprow - collapse
        expect(groupRows[0].expanded).toEqual(true);
        grid.toggleGroup(groupRows[0].groupRow);
        fix.detectChanges();
        expect(groupRows[0].expanded).toEqual(false);
        groupRows = grid.groupedRowList.toArray();
        dataRows = grid.dataRowList.toArray();
        expect(groupRows.length).toEqual(3);
        expect(dataRows.length).toEqual(4);
        // verify collapsed group sub records are not rendered

        for (const rec of groupRows[0].groupRow.records) {
           expect(grid.getRowByKey(rec.ID)).toBeUndefined();
        }

        // toggle grouprow - expand
        grid.toggleGroup(groupRows[0].groupRow);
        fix.detectChanges();
        expect(groupRows[0].expanded).toEqual(true);
        groupRows = grid.groupedRowList.toArray();
        dataRows = grid.dataRowList.toArray();
        expect(groupRows.length).toEqual(3);
        expect(dataRows.length).toEqual(8);

        // verify expanded group sub records are rendered
        for (const rec of groupRows[0].groupRow.records) {
           expect(grid.getRowByKey(rec.ID)).not.toBeUndefined();
        }
    });

    it('should allow changing the order of the groupBy columns.', () => {
        const fix = TestBed.createComponent(DefaultGridComponent);
        fix.detectChanges();

        // set groupingExpressions
        const grid = fix.componentInstance.instance;
        const exprs: ISortingExpression[] = [
            {fieldName: 'ProductName', dir: SortingDirection.Desc},
            {fieldName: 'Released', dir: SortingDirection.Desc}
        ];
        grid.groupingExpressions = exprs;
        fix.detectChanges();

        let groupRows = grid.groupedRowList.toArray();
        let dataRows = grid.dataRowList.toArray();

        expect(groupRows.length).toEqual(13);
        expect(dataRows.length).toEqual(8);
        // verify groups
        checkGroups(groupRows,
        ['NetAdvantage', true, false, 'Ignite UI for JavaScript', true,
         false, 'Ignite UI for Angular', false, null, '', true, null, true],
        grid.groupingExpressions);

        // change order
        grid.groupingExpressions = [
            {fieldName: 'Released', dir: SortingDirection.Asc},
            {fieldName: 'ProductName', dir: SortingDirection.Asc}
        ];
        grid.sortingExpressions = [
            {fieldName: 'Released', dir: SortingDirection.Asc},
            {fieldName: 'ProductName', dir: SortingDirection.Asc}
        ];
        fix.detectChanges();

        groupRows = grid.groupedRowList.toArray();
        dataRows = grid.dataRowList.toArray();
        expect(groupRows.length).toEqual(11);
        expect(dataRows.length).toEqual(8);
        // verify groups
        checkGroups(groupRows,
        [null, 'Ignite UI for Angular', false, 'Ignite UI for Angular', 'Ignite UI for JavaScript',
         'NetAdvantage',  true, null, '',  'Ignite UI for JavaScript', 'NetAdvantage'],
        grid.groupingExpressions);

    });

    it('should allow setting intial expand/collapse state', () => {
        const fix = TestBed.createComponent(DefaultGridComponent);
        const grid = fix.componentInstance.instance;
        grid.primaryKey = 'ID';
        fix.detectChanges();

        grid.groupByDefaultExpanded = false;
        grid.groupBy('Released', SortingDirection.Desc, false);
        fix.detectChanges();

        let groupRows = grid.groupedRowList.toArray();
        let dataRows = grid.dataRowList.toArray();

        expect(groupRows.length).toEqual(3);
        expect(dataRows.length).toEqual(0);

        for (const grRow of groupRows) {
            expect(grRow.expanded).toBe(false);
        }

        grid.groupByDefaultExpanded = true;
        grid.cdr.detectChanges();

        groupRows = grid.groupedRowList.toArray();
        dataRows = grid.dataRowList.toArray();

        expect(groupRows.length).toEqual(3);
        expect(dataRows.length).toEqual(8);

        for (const grRow of groupRows) {
            expect(grRow.expanded).toBe(true);
        }
    });

    it('should trigger a onGroupingDone event when a column is grouped with the correct params.', () => {
        const fix = TestBed.createComponent(DefaultGridComponent);
        const grid = fix.componentInstance.instance;
        grid.primaryKey = 'ID';
        fix.detectChanges();

        grid.groupBy('Released', SortingDirection.Desc, false);
        fix.detectChanges();

        const currExpr = fix.componentInstance.currentSortExpressions;
        expect(currExpr.length).toEqual(1);
        expect(currExpr[0].fieldName).toEqual('Released');
    });

    it('should allow setting custom template for group row content.', () => {
        const fix = TestBed.createComponent(CustomTemplateGridComponent);
        const grid = fix.componentInstance.instance;
        fix.detectChanges();

        grid.groupBy('Released', SortingDirection.Desc, false);
        fix.detectChanges();

        const groupRows = grid.groupedRowList.toArray();

        for (const grRow of groupRows) {
           const elem = grRow.groupContent.nativeElement;
           const grVal = grRow.groupRow.value === null ? '' : grRow.groupRow.value.toString();
           const expectedText = 'Total items with value:' + grVal  +
            ' are ' + grRow.groupRow.records.length;
           expect(elem.innerText).toEqual(expectedText);
        }
    });

    it('should have the correct ARIA attributes on the group rows.', () => {
        const fix = TestBed.createComponent(DefaultGridComponent);
        const grid = fix.componentInstance.instance;
        grid.primaryKey = 'ID';
        fix.detectChanges();

        grid.groupBy('Released', SortingDirection.Desc, false);
        fix.detectChanges();

        const groupRows = grid.groupedRowList.toArray();
        for (const grRow of groupRows) {
           const elem =  grRow.element.nativeElement;
           expect(elem.attributes['aria-describedby'].value).toEqual('igx-grid-0_Released');
           expect(elem.attributes['aria-expanded'].value).toEqual('true');
        }
    });

    // GroupBy + Sorting integration
    it('should apply sorting on each group\'s records when non-grouped column is sorted.', () => {
        const fix = TestBed.createComponent(DefaultGridComponent);
        const grid = fix.componentInstance.instance;
        fix.componentInstance.enableSorting = true;
        fix.detectChanges();
        grid.groupBy('ProductName', SortingDirection.Desc, false);
        fix.detectChanges();
        const groupRows = grid.groupedRowList.toArray();
        const dataRows = grid.dataRowList.toArray();
        // verify groups and data rows count
        expect(groupRows.length).toEqual(5);
        expect(dataRows.length).toEqual(8);

        grid.sort('Released', SortingDirection.Asc, false);
        fix.detectChanges();

        // verify groups
        checkGroups(groupRows, ['NetAdvantage', 'Ignite UI for JavaScript', 'Ignite UI for Angular', '', null]);

        // verify data records order
        const expectedDataRecsOrder = [false, true, false, true, null, false, true, true];
        dataRows.forEach((row, index) => {
            expect(row.rowData.Released).toEqual(expectedDataRecsOrder[index]);
        });

    });

    it('should apply the specified sort order on the group rows when already grouped columnn is sorted in asc/desc order.', () => {
        const fix = TestBed.createComponent(DefaultGridComponent);
        const grid = fix.componentInstance.instance;
        fix.componentInstance.enableSorting = true;
        fix.detectChanges();
        grid.groupBy('ProductName', SortingDirection.Desc, false);
        fix.detectChanges();

        let groupRows = grid.groupedRowList.toArray();
        let dataRows = grid.dataRowList.toArray();

        // verify groups and data rows count
        expect(groupRows.length).toEqual(5);
        expect(dataRows.length).toEqual(8);

        // verify group order
        checkGroups(groupRows, ['NetAdvantage', 'Ignite UI for JavaScript', 'Ignite UI for Angular', '', null]);
        grid.sort('ProductName', SortingDirection.Asc, false);
        fix.detectChanges();

        groupRows = grid.groupedRowList.toArray();
        dataRows = grid.dataRowList.toArray();

        // verify group order
        checkGroups(groupRows, [null, '', 'Ignite UI for Angular', 'Ignite UI for JavaScript', 'NetAdvantage' ]);

    });

    it('should remove grouping when already grouped columnn is sorted with order "None" via the API.', () => {
        const fix = TestBed.createComponent(DefaultGridComponent);
        const grid = fix.componentInstance.instance;
        fix.componentInstance.enableSorting = true;
        fix.detectChanges();
        grid.groupBy('ProductName', SortingDirection.Desc, false);
        fix.detectChanges();

        let groupRows = grid.groupedRowList.toArray();
        let dataRows = grid.dataRowList.toArray();

        // verify groups and data rows count
        expect(groupRows.length).toEqual(5);
        expect(dataRows.length).toEqual(8);

        // verify group order
        checkGroups(groupRows, ['NetAdvantage', 'Ignite UI for JavaScript', 'Ignite UI for Angular', '', null]);
        grid.sort('ProductName', SortingDirection.None, false);
        fix.detectChanges();
        groupRows = grid.groupedRowList.toArray();
        dataRows = grid.dataRowList.toArray();

         // verify groups and data rows count
        expect(groupRows.length).toEqual(0);
        expect(dataRows.length).toEqual(8);

    });

    it('should disallow setting sorting state None to grouped column when sorting via the UI.', () => {
        const fix = TestBed.createComponent(DefaultGridComponent);
        const grid = fix.componentInstance.instance;
        fix.componentInstance.enableSorting = true;
        fix.detectChanges();
        grid.groupBy('Downloads', SortingDirection.Desc, false);
        fix.detectChanges();

        const headers = fix.debugElement.queryAll(By.css(COLUMN_HEADER_CLASS));
        // click header
        headers[0].triggerEventHandler('click', new Event('click'));
        fix.detectChanges();

        const sortingIcon = fix.debugElement.query(By.css('.sort-icon'));
        expect(sortingIcon.nativeElement.textContent.trim()).toEqual(SORTING_ICON_ASC_CONTENT);

        // click header again
        headers[0].triggerEventHandler('click', new Event('click'));
        fix.detectChanges();

        expect(sortingIcon.nativeElement.textContent.trim()).toEqual(SORTING_ICON_DESC_CONTENT);

        // click header again
        headers[0].triggerEventHandler('click', new Event('click'));
        fix.detectChanges();
        expect(sortingIcon.nativeElement.textContent.trim()).toEqual(SORTING_ICON_ASC_CONTENT);

    });

    it('should group by the specified field when grouping by an already sorted field.', () => {
        const fix = TestBed.createComponent(DefaultGridComponent);
        const grid = fix.componentInstance.instance;
        fix.componentInstance.enableSorting = true;
        fix.detectChanges();
        grid.sort('ProductName', SortingDirection.Desc, false);
        fix.detectChanges();

        grid.groupBy('ProductName', SortingDirection.Asc, false);
        fix.detectChanges();
        const groupRows = grid.groupedRowList.toArray();
        // verify group order
        checkGroups(groupRows, [null, '', 'Ignite UI for Angular', 'Ignite UI for JavaScript', 'NetAdvantage' ]);
    });

    // GroupBy + Selection integration
   it('should toggle expand/collapse state of group row with Space/Enter key.',  () => {
        const fix = TestBed.createComponent(DefaultGridComponent);
        const grid = fix.componentInstance.instance;
        fix.componentInstance.width = '400px';
        fix.detectChanges();

        grid.groupBy('ProductName', SortingDirection.Desc, false);
        fix.detectChanges();
        const gRow = grid.groupedRowList.toArray()[0];
        expect(gRow.expanded).toBe(true);
        const evtEnter = new KeyboardEvent('keydown', {
            code: 'enter',
            key: 'enter'
        });
        const evtSpace = new KeyboardEvent('keydown', {
            code: 'enter',
            key: 'enter'
        });
        gRow.element.nativeElement.dispatchEvent(evtEnter);

        fix.detectChanges();

        expect(gRow.expanded).toBe(false);

        gRow.element.nativeElement.dispatchEvent(evtEnter);
        fix.detectChanges();
        expect(gRow.expanded).toBe(true);
    });

    it('should allow keyboard navigation through group rows.',  (done) => {
        const fix = TestBed.createComponent(DefaultGridComponent);
        const grid = fix.componentInstance.instance;
        const mockEvent = { preventDefault: () => { } };

        fix.componentInstance.width = '400px';
        fix.componentInstance.height = '300px';
        grid.columnWidth = '200px';
        fix.detectChanges();

        grid.groupBy('ProductName', SortingDirection.Desc, false);
        grid.groupBy('Released', SortingDirection.Desc, false);
        fix.detectChanges();
        const cbFunc2 = () => {
            const row = grid.getRowByIndex(0);
            expect(row instanceof IgxGridGroupByRowComponent).toBe(true);
            expect(row.focused).toBe(true);
            done();
        };
        const cbFunc = () => {
             fix.detectChanges();
             const row = grid.getRowByIndex(9);
             expect(row instanceof IgxGridRowComponent).toBe(true);
             expect(row.focused).toBe(true);
             expect(row.cells.toArray()[0].selected).toBe(true);

             navigateToIndex(grid, 9, 0, cbFunc2);
         };

        navigateToIndex(grid, 0, 9, cbFunc);
    });

    it('should persist last selected cell column index when navigation through group rows.',  (done) => {
        const fix = TestBed.createComponent(DefaultGridComponent);
        const grid = fix.componentInstance.instance;
        const mockEvent = { preventDefault: () => { } };

        fix.componentInstance.width = '400px';
        fix.componentInstance.height = '300px';
        grid.columnWidth = '200px';
        fix.detectChanges();

        grid.groupBy('ProductName', SortingDirection.Desc, false);
        grid.groupBy('Released', SortingDirection.Desc, false);
        fix.detectChanges();
        grid.parentVirtDir.getHorizontalScroll().scrollLeft = 1000;
        fix.detectChanges();

        const cbFunc2 = () => {
            const row = grid.getRowByIndex(0);
            expect(row instanceof IgxGridGroupByRowComponent).toBe(true);
            expect(row.focused).toBe(true);
            done();
        };
        const cbFunc = () => {
            fix.detectChanges();
             const row = grid.getRowByIndex(9);
             expect(row instanceof IgxGridRowComponent).toBe(true);
             expect(row.focused).toBe(true);
             expect(row.cells.last.selected).toBe(true);

             navigateToIndex(grid, 9, 0, cbFunc2, 4);
         };
        setTimeout(() => {
            const cell = grid.getCellByColumn(2, 'Released');
            cell.onFocus(new Event('focus'));
            fix.detectChanges();
            navigateToIndex(grid, 0, 9, cbFunc, 4);
        }, 10);
    });

    it('should clear selection from data cells when a group row is focused via KB navigation.',  (done) => {
        const fix = TestBed.createComponent(DefaultGridComponent);
        const grid = fix.componentInstance.instance;
        const mockEvent = { preventDefault: () => { } };

        fix.componentInstance.width = '800px';
        fix.componentInstance.height = '300px';
        grid.columnWidth = '200px';
        fix.detectChanges();

        grid.groupBy('ProductName', SortingDirection.Desc, false);
        grid.groupBy('Released', SortingDirection.Desc, false);
        fix.detectChanges();

         const cbFunc = () => {
             fix.detectChanges();
             const row = grid.getRowByIndex(0);
             expect(row instanceof IgxGridGroupByRowComponent).toBe(true);
             expect(row.focused).toBe(true);
             const oldSelectedCell = grid.getCellByColumn(2, 'Downloads');
             expect(cell.selected).toBe(false);
             done();
         };

        const cell = grid.getCellByColumn(2, 'Downloads');
        cell.onFocus(new Event('focus'));
        fix.detectChanges();
        expect(cell.selected).toBe(true);
        navigateToIndex(grid, 2, 0, cbFunc);

    });

     // GroupBy + Virtualization integration
     it('should virtualize data and group records.',  () => {
        const fix = TestBed.createComponent(DefaultGridComponent);
        const grid = fix.componentInstance.instance;

        fix.componentInstance.width = '500px';
        fix.componentInstance.height = '300px';
        grid.columnWidth = '200px';
        fix.detectChanges();

        grid.groupBy('ProductName', SortingDirection.Desc, false);
        grid.groupBy('Released', SortingDirection.Desc, false);
        fix.detectChanges();

        expect(grid.groupedRowList.toArray().length).toEqual(3);
        expect(grid.dataRowList.toArray().length).toEqual(2);
        expect(grid.rowList.toArray().length).toEqual(5);
     });

    it('should recalculate visible chunk data and scrollbar size when expanding/collapsing group rows.',  () => {
        const fix = TestBed.createComponent(DefaultGridComponent);
        const grid = fix.componentInstance.instance;

        fix.componentInstance.width = '500px';
        fix.componentInstance.height = '300px';
        grid.columnWidth = '200px';
        fix.detectChanges();

        grid.groupBy('ProductName', SortingDirection.Desc, false);
        grid.groupBy('Released', SortingDirection.Desc, false);
        fix.detectChanges();

        const origScrollHeight = parseInt(grid.verticalScrollContainer.getVerticalScroll().children[0].style.height, 10);

        // collapse all group rows currently in the view
        const grRows = grid.groupedRowList.toArray();
        grRows[0].toggle();
        fix.detectChanges();

        // verify rows are updated
        expect(grid.groupedRowList.toArray().length).toEqual(4);
        expect(grid.dataRowList.toArray().length).toEqual(1);
        expect(grid.rowList.toArray().length).toEqual(5);

        // verify scrollbar is updated - 4 rows x 50px are hidden.
        expect(parseInt(grid.verticalScrollContainer.getVerticalScroll().children[0].style.height, 10))
            .toEqual(origScrollHeight - 200);

        grRows[0].toggle();
        fix.detectChanges();

        expect(grid.groupedRowList.toArray().length).toEqual(3);
        expect(grid.dataRowList.toArray().length).toEqual(2);
        expect(grid.rowList.toArray().length).toEqual(5);

        expect(parseInt(grid.verticalScrollContainer.getVerticalScroll().children[0].style.height, 10))
            .toEqual(origScrollHeight);
      });

    it('should persist group row expand/collapse state when scrolling.',  () => {
        const fix = TestBed.createComponent(DefaultGridComponent);
        const grid = fix.componentInstance.instance;

        fix.componentInstance.width = '500px';
        fix.componentInstance.height = '300px';
        grid.columnWidth = '200px';
        fix.detectChanges();

        grid.groupBy('ProductName', SortingDirection.Desc, false);
        grid.groupBy('Released', SortingDirection.Desc, false);
        fix.detectChanges();

        let groupRow = grid.groupedRowList.toArray()[0];
        groupRow.toggle();

        expect(groupRow.expanded).toBe(false);
        fix.detectChanges();

        // scroll to bottom
        grid.verticalScrollContainer.getVerticalScroll().scrollTop = 10000;
        fix.detectChanges();

        // scroll back to the top
        grid.verticalScrollContainer.getVerticalScroll().scrollTop = 0;
        fix.detectChanges();

        groupRow = grid.groupedRowList.toArray()[0];

        expect(groupRow.expanded).toBe(false);
    });

    it('should leave group rows static when scrolling horizontally.',  () => {
        const fix = TestBed.createComponent(DefaultGridComponent);
        const grid = fix.componentInstance.instance;

        fix.componentInstance.width = '400px';
        fix.componentInstance.height = '300px';
        grid.columnWidth = '200px';
        fix.detectChanges();

        grid.groupBy('ProductName', SortingDirection.Desc, false);
        grid.groupBy('Released', SortingDirection.Desc, false);
        fix.detectChanges();
        const groupRow = grid.groupedRowList.toArray()[0];
        const origRect = groupRow.element.nativeElement.getBoundingClientRect();
        grid.parentVirtDir.getHorizontalScroll().scrollLeft = 1000;
        fix.detectChanges();

        const rect = groupRow.element.nativeElement.getBoundingClientRect();

        // verify row location is the same
        expect(rect.left).toEqual(origRect.left);
        expect(rect.top).toEqual(origRect.top);
    });
    // GroupBy + Filtering
    it('should filters by the data records and renders their related groups.', () => {
        const fix = TestBed.createComponent(DefaultGridComponent);
        const grid = fix.componentInstance.instance;
        fix.componentInstance.width = '1200px';
        grid.columnWidth = '200px';
        fix.detectChanges();

        grid.groupBy('ProductName', SortingDirection.Desc, false);
        let groupRows = grid.groupedRowList.toArray();
        let dataRows = grid.dataRowList.toArray();
        let allRows = grid.rowList.toArray();

        expect(groupRows.length).toEqual(5);
        expect(dataRows.length).toEqual(8);
        expect(grid.rowList.toArray().length).toEqual(13);

        fix.detectChanges();
        grid.filter('ProductName', 'Ignite', STRING_FILTERS.contains, true);
        fix.detectChanges();

        groupRows = grid.groupedRowList.toArray();
        dataRows = grid.dataRowList.toArray();
        allRows = grid.rowList.toArray();

        expect(groupRows.length).toEqual(2);
        expect(dataRows.length).toEqual(4);
        expect(grid.rowList.toArray().length).toEqual(6);
    });

    // GroupBy + RowSelectors
     it('should not render row selectors in group row.', () => {
        const fix = TestBed.createComponent(DefaultGridComponent);
        const grid = fix.componentInstance.instance;
        fix.componentInstance.width = '1200px';
        grid.columnWidth = '200px';
        grid.rowSelectable = true;
        fix.detectChanges();

        grid.groupBy('ProductName', SortingDirection.Desc, false);

        fix.detectChanges();

        const grRows = grid.groupedRowList.toArray();
        const dataRows = grid.dataRowList.toArray();
        for (const grRow of grRows) {
            const checkBoxElement = grRow.element.nativeElement.querySelector('div.igx-grid__cbx-selection');
            expect(checkBoxElement).toBeNull();
        }
        for (const dRow of dataRows) {
            const checkBoxElement = dRow.element.nativeElement.querySelector('div.igx-grid__cbx-selection');
            expect(checkBoxElement).toBeDefined();
        }
     });

     it('should not select group rows when selectAll API is called or when header checkbox is clicked.', () => {
        const fix = TestBed.createComponent(DefaultGridComponent);
        const grid = fix.componentInstance.instance;
        fix.componentInstance.width = '1200px';
        grid.columnWidth = '200px';
        grid.rowSelectable = true;
        fix.detectChanges();

        grid.groupBy('ProductName', SortingDirection.Desc, false);

        fix.detectChanges();

        grid.selectAllRows();

        fix.detectChanges();

        let selRows = grid.selectedRows();
        expect(selRows.length).toEqual(8);

        let rows = fix.debugElement.queryAll(By.css('.igx-grid__tr--selected'));
        for (const r of rows) {
            expect(r.componentInstance instanceof IgxGridRowComponent).toBe(true);
        }

        grid.deselectAllRows();
        fix.detectChanges();
        selRows = grid.selectedRows();
        expect(selRows.length).toEqual(0);

        const headerRow: HTMLElement = fix.nativeElement.querySelector('.igx-grid__thead');
        const headerCheckboxElement: Element = headerRow.querySelector('.igx-checkbox__input');
        headerCheckboxElement.dispatchEvent(new Event('click'));
        fix.detectChanges();

        selRows = grid.selectedRows();
        expect(selRows.length).toEqual(8);

        rows = fix.debugElement.queryAll(By.css('.igx-grid__tr--selected'));
        for (const r of rows) {
            expect(r.componentInstance instanceof IgxGridRowComponent).toBe(true);
        }

     });

     // GroupBy + Resizing
     it('should retain same size for group row after a column is resized.', fakeAsync(() => {
        const fix = TestBed.createComponent(DefaultGridComponent);
        const grid = fix.componentInstance.instance;
        fix.componentInstance.width = '1200px';
        fix.componentInstance.enableResizing = true;
        grid.columnWidth = '200px';
        fix.detectChanges();
        grid.groupBy('ProductName', SortingDirection.Desc, false);
        fix.detectChanges();

        let grRows = grid.groupedRowList.toArray();
        for (const grRow of grRows) {
            expect(grRow.element.nativeElement.clientWidth).toEqual(1200);
        }

        const headers = fix.debugElement.queryAll(By.css(COLUMN_HEADER_CLASS));
        const headerResArea = headers[0].nativeElement.children[2];
        simulateMouseEvent('mouseover', headerResArea, 200, 5);
        simulateMouseEvent('mousedown', headerResArea, 200, 5);
        simulateMouseEvent('mouseup', headerResArea, 200, 5);
        tick(100);
        fix.detectChanges();
        simulateMouseEvent('mousedown', headerResArea, 200, 5);
        tick(100);
        fix.detectChanges();

        const resizer = headers[0].nativeElement.children[2].children[0];
        expect(resizer).toBeDefined();
        simulateMouseEvent('mousemove', resizer, 550, 5);
        tick(100);

        simulateMouseEvent('mouseup', resizer, 550, 5);
        tick();
        fix.detectChanges();

        expect(grid.columns[0].width).toEqual('550px');

        grRows = grid.groupedRowList.toArray();
        for (const grRow of grRows) {
            expect(grRow.element.nativeElement.clientWidth).toEqual(1200);
        }
        discardPeriodicTasks();
     }));

     function simulateMouseEvent(eventName: string, element, x, y) {
        const options: MouseEventInit = {
            view: window,
            bubbles: true,
            cancelable: true,
            clientX: x,
            clientY: y
        };

        return new Promise((resolve, reject) => {
                element.dispatchEvent(new MouseEvent(eventName, options));
                resolve();
        });
     }

    // GroupBy + Summaries
    it('should take into account only the data records when calculating summaries.', () => {
        const fix = TestBed.createComponent(DefaultGridComponent);
        const grid = fix.componentInstance.instance;
        fix.componentInstance.width = '1200px';
        grid.columnWidth = '200px';
        fix.detectChanges();
        grid.groupBy('ProductName', SortingDirection.Desc, false);
        fix.detectChanges();

        grid.enableSummaries([{fieldName: 'ProductName'}]);
        fix.detectChanges();

        expect(grid.hasSummarizedColumns).toBe(true);

        const summaries = fix.debugElement.queryAll(By.css('igx-grid-summary'));
        const labels = summaries[2].queryAll(By.css(SUMMARY_LABEL_CLASS));
        const values = summaries[2].queryAll(By.css(SUMMARY_VALUE_CLASS));
        expect(labels.length).toBe(1);
        expect(labels[0].nativeElement.innerText).toBe('Count');
        expect(values.length).toBe(1);
        expect(values[0].nativeElement.innerText).toBe('8');
    });

    // GroupBy + Hiding
    it('should retain same size for group row after a column is hidden.', () => {
        const fix = TestBed.createComponent(DefaultGridComponent);
        const grid = fix.componentInstance.instance;
        fix.componentInstance.width = '1200px';
        grid.columnWidth = '200px';
        fix.detectChanges();
        grid.groupBy('ProductName', SortingDirection.Desc, false);
        fix.detectChanges();

        grid.getColumnByName('ProductName').hidden = true;
        grid.getColumnByName('Released').hidden = true;

         fix.detectChanges();

        const grRows = grid.groupedRowList.toArray();
        for (const grRow of grRows) {
            expect(grRow.element.nativeElement.clientWidth).toEqual(1200);
        }
    });

    // GroupBy + Pinning
    it('should retain same size for group row after a column is pinned.', () => {
        const fix = TestBed.createComponent(DefaultGridComponent);
        const grid = fix.componentInstance.instance;
        fix.componentInstance.width = '500px';
        grid.columnWidth = '200px';
        fix.detectChanges();
        grid.groupBy('ProductName', SortingDirection.Desc, false);
        fix.detectChanges();

        grid.pinColumn('ProductName');

        fix.detectChanges();
        const grRows = grid.groupedRowList.toArray();
        for (const grRow of grRows) {
            expect(grRow.element.nativeElement.clientWidth).toEqual(500);
        }
    });

    // GroupBy + Updating
    it('should update the UI when adding/deleting/updating records via the API so that they more to the correct group.', () => {
        const fix = TestBed.createComponent(DefaultGridComponent);
        const grid = fix.componentInstance.instance;
        fix.componentInstance.width = '500px';
        grid.columnWidth = '200px';
        grid.primaryKey = 'ID';
        fix.detectChanges();
        grid.groupBy('ProductName', SortingDirection.Desc, false);
        fix.detectChanges();

        // verify rows
        let groupRows = grid.groupedRowList.toArray();
        let dataRows = grid.dataRowList.toArray();

        expect(groupRows.length).toEqual(5);
        expect(dataRows.length).toEqual(8);

        // add records
        grid.addRow({
            Downloads: 0,
            ID: 1010,
            ProductName: 'Ignite UI for Everyone',
            ReleaseDate: new Date(),
            Released: false
        });
        fix.detectChanges();
        groupRows = grid.groupedRowList.toArray();
        dataRows = grid.dataRowList.toArray();
        expect(groupRows.length).toEqual(6);
        expect(dataRows.length).toEqual(9);

        // update records
        grid.updateRow({ProductName: 'Ignite UI for Angular'}, 1010);
        fix.detectChanges();

        groupRows = grid.groupedRowList.toArray();
        dataRows = grid.dataRowList.toArray();
        expect(groupRows.length).toEqual(5);
        expect(dataRows.length).toEqual(9);

        grid.deleteRow(1010);
        grid.deleteRow(3);
        grid.deleteRow(6);
        fix.detectChanges();
        groupRows = grid.groupedRowList.toArray();
        dataRows = grid.dataRowList.toArray();
        expect(groupRows.length).toEqual(4);
        expect(dataRows.length).toEqual(6);
    });

    it('should update the UI when updating records via the UI after grouping is re-applied so that they more to the correct group.', () => {
        const fix = TestBed.createComponent(DefaultGridComponent);
        const grid = fix.componentInstance.instance;
        fix.componentInstance.enableEditing = true;
        fix.componentInstance.width = '800px';
        grid.columnWidth = '200px';
        grid.primaryKey = 'ID';
        fix.detectChanges();
        grid.groupBy('ProductName', SortingDirection.Desc, false);
        fix.detectChanges();

        const rv =  grid.getRowByKey(5).element.nativeElement.querySelectorAll(CELL_CSS_CLASS)[2];
        const cell = grid.getCellByColumn(5, 'ProductName');

        cell.column.editable = true;
        rv.dispatchEvent(new Event('focus'));

        fix.detectChanges();
        rv.dispatchEvent(new Event('dblclick'));
        fix.detectChanges();
        expect(cell.inEditMode).toBe(true);

        const inputElem = cell.nativeElement.querySelector('.igx-input-group__input');
        inputElem.value = 'NetAdvantage';

        const keyboardEvent = new KeyboardEvent('keydown', {
            code: 'enter',
            key: 'enter'
        });
        inputElem.dispatchEvent(keyboardEvent);
        fix.detectChanges();

        let groupRows = grid.groupedRowList.toArray();
        let dataRows = grid.dataRowList.toArray();

        expect(groupRows.length).toEqual(5);
        expect(dataRows.length).toEqual(8);

        // re-apply grouping
        grid.groupBy('ProductName', SortingDirection.Asc, false);
        fix.detectChanges();

        groupRows = grid.groupedRowList.toArray();
        dataRows = grid.dataRowList.toArray();
        expect(groupRows.length).toEqual(4);
        expect(dataRows.length).toEqual(8);
    });

    // GroupBy Area
    it('should apply group area if a column is grouped.', () => {
        const fix = TestBed.createComponent(DefaultGridComponent);
        const grid = fix.componentInstance.instance;
        fix.componentInstance.enableSorting = true;
        fix.detectChanges();
        const gridElement: HTMLElement = fix.nativeElement.querySelector('.igx-grid');

        grid.groupBy('ProductName', SortingDirection.Asc, false);
        fix.detectChanges();
        const groupRows = grid.groupedRowList.toArray();
        // verify group area is rendered
        expect(gridElement.querySelectorAll('.igx-grouparea').length).toEqual(1);
    });

    it('should apply group area if a column is groupable.', () => {
        const fix = TestBed.createComponent(GroupableGridComponent);
        const grid = fix.componentInstance.instance;
        fix.detectChanges();
        const gridElement: HTMLElement = fix.nativeElement.querySelector('.igx-grid');
        // verify group area is rendered
        expect(gridElement.querySelectorAll('.igx-grouparea').length).toEqual(1);
        expect(gridElement.clientHeight).toEqual(700);
    });

<<<<<<< HEAD
    // GroupBy + Paging integration
    it('should apply paging on data records only.', () => {

    });

    it('should have groups with correct summaries with paging.', () => {

    });

    it('should persist groupby state between pages.', () => {

=======
    it('should allow collapsing and expanding all group rows', () => {
        const fix = TestBed.createComponent(GroupableGridComponent);
        const grid = fix.componentInstance.instance;
        fix.detectChanges();
        const gridElement: HTMLElement = fix.nativeElement.querySelector('.igx-grid');

        grid.groupBy('ProductName', SortingDirection.Asc, false);
        grid.toggleAllGroupRows();
        fix.detectChanges();
        const groupRows = grid.groupedRowList.toArray();
        expect(groupRows[0].expanded).not.toBe(true);
        expect(groupRows[groupRows.length - 1].expanded).not.toBe(true);

        grid.toggleAllGroupRows();
        fix.detectChanges();
        expect(groupRows[0].expanded).toBe(true);
        expect(groupRows[groupRows.length - 1].expanded).toBe(true);
>>>>>>> c3ca4da2
    });
});
@Component({
    template: `
        <igx-grid
            [width]='width'
            [height]='height'
            [data]="data"
            [autoGenerate]="true" (onColumnInit)="columnsCreated($event)" (onGroupingDone)="onGroupingDoneHandler($event)">
        </igx-grid>
    `
})
export class DefaultGridComponent {
    public today: Date = new Date(new Date().getFullYear(), new Date().getMonth(), new Date().getDate(), 0, 0, 0);
    public nextDay = new Date(new Date().getFullYear(), new Date().getMonth(), new Date().getDate() + 1, 0, 0, 0);
    public prevDay = new Date(new Date().getFullYear(), new Date().getMonth(), new Date().getDate() - 1, 0, 0, 0);
    public width = '800px';
    public height = null;

    @ViewChild(IgxGridComponent, { read: IgxGridComponent })
    public instance: IgxGridComponent;
    public enableSorting = false;
    public enableFiltering = false;
    public enableResizing = false;
    public enableEditing = false;
    public currentSortExpressions;

    public data = [
        {
            Downloads: 254,
            ID: 1,
            ProductName: 'Ignite UI for JavaScript',
            ReleaseDate: this.today,
            Released: false
        },
        {
            Downloads: 1000,
            ID: 2,
            ProductName: 'NetAdvantage',
            ReleaseDate: this.nextDay,
            Released: true
        },
        {
            Downloads: 20,
            ID: 3,
            ProductName: 'Ignite UI for Angular',
            ReleaseDate: null,
            Released: false
        },
        {
            Downloads: null,
            ID: 4,
            ProductName: 'Ignite UI for JavaScript',
            ReleaseDate: this.prevDay,
            Released: true
        },
        {
            Downloads: 100,
            ID: 5,
            ProductName: '',
            ReleaseDate: null,
            Released: true
        },
        {
            Downloads: 1000,
            ID: 6,
            ProductName: 'Ignite UI for Angular',
            ReleaseDate: this.nextDay,
            Released: null
        },
        {
            Downloads: 0,
            ID: 7,
            ProductName: null,
            ReleaseDate: this.prevDay,
            Released: true
        },
        {
            Downloads: 1000,
            ID: 8,
            ProductName: 'NetAdvantage',
            ReleaseDate: this.today,
            Released: false
        }
    ];

    public columnsCreated(column: IgxColumnComponent) {
        column.sortable = this.enableSorting;
        column.filterable = this.enableFiltering;
        column.resizable = this.enableResizing;
        column.editable = this.enableEditing;
    }
    public onGroupingDoneHandler(sortExpr) {
        this.currentSortExpressions = sortExpr;
    }
}

@Component({
    template: `
        <igx-grid
            [width]='width'
            [height]='height'
            [data]="data"
            [paging]="true">
            <igx-column [field]="'ID'" [header]="'ID'" [width]="200" [groupable]="true" [hasSummary]="false"></igx-column>
            <igx-column [field]="'ReleaseDate'" [header]="'ReleaseDate'" [width]="200" [groupable]="true" [hasSummary]="false"></igx-column>
            <igx-column [field]="'Downloads'" [header]="'Downloads'" [width]="200" [groupable]="true" [hasSummary]="false"></igx-column>
            <igx-column [field]="'ProductName'" [header]="'ProductName'" [width]="200" [groupable]="true" [hasSummary]="false"></igx-column>
            <igx-column [field]="'Released'" [header]="'Released'" [width]="200" [groupable]="true" [hasSummary]="false"></igx-column>
        </igx-grid>
    `
})
export class GroupableGridComponent {
    public today: Date = new Date(new Date().getFullYear(), new Date().getMonth(), new Date().getDate(), 0, 0, 0);
    public nextDay = new Date(new Date().getFullYear(), new Date().getMonth(), new Date().getDate() + 1, 0, 0, 0);
    public prevDay = new Date(new Date().getFullYear(), new Date().getMonth(), new Date().getDate() - 1, 0, 0, 0);
    public width = '800px';
    public height = '700px';

    @ViewChild(IgxGridComponent, { read: IgxGridComponent })
    public instance: IgxGridComponent;

    public data = [
        {
            Downloads: 254,
            ID: 1,
            ProductName: 'Ignite UI for JavaScript',
            ReleaseDate: this.today,
            Released: false
        },
        {
            Downloads: 1000,
            ID: 2,
            ProductName: 'NetAdvantage',
            ReleaseDate: this.nextDay,
            Released: true
        },
        {
            Downloads: 20,
            ID: 3,
            ProductName: 'Ignite UI for Angular',
            ReleaseDate: null,
            Released: false
        },
        {
            Downloads: null,
            ID: 4,
            ProductName: 'Ignite UI for JavaScript',
            ReleaseDate: this.prevDay,
            Released: true
        },
        {
            Downloads: 100,
            ID: 5,
            ProductName: '',
            ReleaseDate: null,
            Released: true
        },
        {
            Downloads: 1000,
            ID: 6,
            ProductName: 'Ignite UI for Angular',
            ReleaseDate: this.nextDay,
            Released: null
        },
        {
            Downloads: 0,
            ID: 7,
            ProductName: null,
            ReleaseDate: this.prevDay,
            Released: true
        },
        {
            Downloads: 1000,
            ID: 8,
            ProductName: 'NetAdvantage',
            ReleaseDate: this.today,
            Released: false
        }
    ];
}

@Component({
    template: `
        <igx-grid
            [width]='width'
            [height]='height'
            [data]="data">
            <igx-column [field]="'ID'" [header]="'ID'" [width]="200" [groupable]="true" [hasSummary]="false"></igx-column>
            <igx-column [field]="'ReleaseDate'" [header]="'ReleaseDate'" [width]="200" [groupable]="true" [hasSummary]="false"></igx-column>
            <igx-column [field]="'Downloads'" [header]="'Downloads'" [width]="200" [groupable]="true" [hasSummary]="false"></igx-column>
            <igx-column [field]="'ProductName'" [header]="'ProductName'" [width]="200" [groupable]="true" [hasSummary]="false"></igx-column>
            <igx-column [field]="'Released'" [header]="'Released'" [width]="200" [groupable]="true" [hasSummary]="false"></igx-column>
            <ng-template igxGroupByRow let-groupRow>
                <span>Total items with value:{{ groupRow.value }} are {{ groupRow.records.length }}</span>
            </ng-template>
        </igx-grid>
    `
})
export class CustomTemplateGridComponent {
    public today: Date = new Date(new Date().getFullYear(), new Date().getMonth(), new Date().getDate(), 0, 0, 0);
    public nextDay = new Date(new Date().getFullYear(), new Date().getMonth(), new Date().getDate() + 1, 0, 0, 0);
    public prevDay = new Date(new Date().getFullYear(), new Date().getMonth(), new Date().getDate() - 1, 0, 0, 0);
    public width = '800px';
    public height = null;

    @ViewChild(IgxGridComponent, { read: IgxGridComponent })
    public instance: IgxGridComponent;

    public data = [
        {
            Downloads: 254,
            ID: 1,
            ProductName: 'Ignite UI for JavaScript',
            ReleaseDate: this.today,
            Released: false
        },
        {
            Downloads: 1000,
            ID: 2,
            ProductName: 'NetAdvantage',
            ReleaseDate: this.nextDay,
            Released: true
        },
        {
            Downloads: 20,
            ID: 3,
            ProductName: 'Ignite UI for Angular',
            ReleaseDate: null,
            Released: false
        },
        {
            Downloads: null,
            ID: 4,
            ProductName: 'Ignite UI for JavaScript',
            ReleaseDate: this.prevDay,
            Released: true
        },
        {
            Downloads: 100,
            ID: 5,
            ProductName: '',
            ReleaseDate: null,
            Released: true
        },
        {
            Downloads: 1000,
            ID: 6,
            ProductName: 'Ignite UI for Angular',
            ReleaseDate: this.nextDay,
            Released: null
        },
        {
            Downloads: 0,
            ID: 7,
            ProductName: null,
            ReleaseDate: this.prevDay,
            Released: true
        },
        {
            Downloads: 1000,
            ID: 8,
            ProductName: 'NetAdvantage',
            ReleaseDate: this.today,
            Released: false
        }
    ];
}<|MERGE_RESOLUTION|>--- conflicted
+++ resolved
@@ -1112,19 +1112,6 @@
         expect(gridElement.clientHeight).toEqual(700);
     });
 
-<<<<<<< HEAD
-    // GroupBy + Paging integration
-    it('should apply paging on data records only.', () => {
-
-    });
-
-    it('should have groups with correct summaries with paging.', () => {
-
-    });
-
-    it('should persist groupby state between pages.', () => {
-
-=======
     it('should allow collapsing and expanding all group rows', () => {
         const fix = TestBed.createComponent(GroupableGridComponent);
         const grid = fix.componentInstance.instance;
@@ -1142,8 +1129,18 @@
         fix.detectChanges();
         expect(groupRows[0].expanded).toBe(true);
         expect(groupRows[groupRows.length - 1].expanded).toBe(true);
->>>>>>> c3ca4da2
-    });
+    });
+
+    // GroupBy + Paging integration
+    it('should apply paging on data records only.', () => {
+
+    });
+
+    it('should have groups with correct summaries with paging.', () => {
+
+    });
+
+    it('should persist groupby state between pages.', () => {
 });
 @Component({
     template: `
