--- conflicted
+++ resolved
@@ -1797,28 +1797,6 @@
         expect(grid.unpinnedWidth).toEqual(400);
     });
 
-<<<<<<< HEAD
-    it('should allow setting groupingExpressions and sortingExpressions initially.', () => {
-        const fix = TestBed.createComponent(DefaultGridComponent);
-        fix.componentInstance.enableSorting = true;
-        const grid = fix.componentInstance.instance;
-        grid.sortingExpressions = [{ fieldName: 'Downloads', dir: SortingDirection.Asc, ignoreCase: false }];
-        grid.groupingExpressions = [{ fieldName: 'Released', dir: SortingDirection.Asc, ignoreCase: false }];
-        fix.detectChanges();
-
-        expect(grid.sortingExpressions.length).toEqual(2);
-        expect(grid.groupingExpressions.length).toEqual(1);
-
-        const groupRows = grid.groupedRowList.toArray();
-
-        expect(groupRows.length).toEqual(3);
-
-        const chips = fix.nativeElement.querySelectorAll('igx-chip');
-        checkChips(chips, grid.groupingExpressions, grid.sortingExpressions);
-
-        const sortingIcon = fix.debugElement.query(By.css('.sort-icon'));
-        expect(sortingIcon.nativeElement.textContent.trim()).toEqual(SORTING_ICON_ASC_CONTENT);
-=======
     it('should expose tree structure to access groups', () => {
         const fix = TestBed.createComponent(DefaultGridComponent);
         const grid = fix.componentInstance.instance;
@@ -1897,7 +1875,28 @@
         for (const rec of groupRows[0].groupRow.records) {
             expect(grid.getRowByKey(rec.ID)).not.toBeUndefined();
         }
->>>>>>> 0924f9e2
+    });
+
+    it('should allow setting groupingExpressions and sortingExpressions initially.', () => {
+        const fix = TestBed.createComponent(DefaultGridComponent);
+        fix.componentInstance.enableSorting = true;
+        const grid = fix.componentInstance.instance;
+        grid.sortingExpressions = [{ fieldName: 'Downloads', dir: SortingDirection.Asc, ignoreCase: false }];
+        grid.groupingExpressions = [{ fieldName: 'Released', dir: SortingDirection.Asc, ignoreCase: false }];
+        fix.detectChanges();
+
+        expect(grid.sortingExpressions.length).toEqual(2);
+        expect(grid.groupingExpressions.length).toEqual(1);
+
+        const groupRows = grid.groupedRowList.toArray();
+
+        expect(groupRows.length).toEqual(3);
+
+        const chips = fix.nativeElement.querySelectorAll('igx-chip');
+        checkChips(chips, grid.groupingExpressions, grid.sortingExpressions);
+
+        const sortingIcon = fix.debugElement.query(By.css('.sort-icon'));
+        expect(sortingIcon.nativeElement.textContent.trim()).toEqual(SORTING_ICON_ASC_CONTENT);
     });
 });
 
