--- conflicted
+++ resolved
@@ -13,7 +13,6 @@
 import { IgxChipComponent } from '../chips/chip.component';
 import { wait, UIInteractions } from '../test-utils/ui-interactions.spec';
 import { HelperUtils} from '../test-utils/helper-utils.spec';
-import { UIInteractions} from '../test-utils/ui-interactions.spec';
 
 describe('IgxGrid - GroupBy', () => {
     const COLUMN_HEADER_CLASS = '.igx-grid__th';
@@ -1537,15 +1536,16 @@
         });
 
         // Trigger initial pointer events on the element with igxDrag. When the drag begins the dragGhost should receive events.
-<<<<<<< HEAD
-        await simulatePointerEvent('pointerdown', chipComponents[0].componentInstance.dragDir.element.nativeElement, 75, 30);
-        await simulatePointerEvent('pointermove', chipComponents[0].componentInstance.dragDir.element.nativeElement, 110, 30);
-        fix.detectChanges();
-
-        await simulatePointerEvent('pointermove', chipComponents[0].componentInstance.dragDir['_dragGhost'], 250, 30);
-        fix.detectChanges();
-
-        await simulatePointerEvent('pointerup', chipComponents[0].componentInstance.dragDir['_dragGhost'], 250, 30);
+        await UIInteractions
+            .simulatePointerEvent('pointerdown', chipComponents[0].componentInstance.dragDir.element.nativeElement, 75, 30);
+        await UIInteractions
+            .simulatePointerEvent('pointermove', chipComponents[0].componentInstance.dragDir.element.nativeElement, 110, 30);
+        fix.detectChanges();
+
+        await UIInteractions.simulatePointerEvent('pointermove', chipComponents[0].componentInstance.dragDir['_dragGhost'], 250, 30);
+        fix.detectChanges();
+
+        await UIInteractions.simulatePointerEvent('pointerup', chipComponents[0].componentInstance.dragDir['_dragGhost'], 250, 30);
         fix.detectChanges();
         const chipsElems = fix.nativeElement.querySelectorAll('igx-chip');
         checkChips(chipsElems, grid.groupingExpressions, grid.sortingExpressions);
@@ -1556,18 +1556,6 @@
             ['NetAdvantage', true, false, 'Ignite UI for JavaScript', true,
                 false, 'Ignite UI for Angular', false, null, '', true, null, true],
             grid.groupingExpressions);
-=======
-        UIInteractions.simulatePointerEvent('pointerdown', chipComponents[0].componentInstance.dragDir.element.nativeElement, 75, 30);
-        UIInteractions.simulatePointerEvent('pointermove', chipComponents[0].componentInstance.dragDir.element.nativeElement, 110, 30);
-        fix.whenStable().then(() => {
-            fix.detectChanges();
-            UIInteractions.simulatePointerEvent('pointermove', chipComponents[0].componentInstance.dragDir['_dragGhost'], 250, 30);
-
-            return fix.whenStable();
-        }).then(() => {
-            fix.detectChanges();
-            UIInteractions.simulatePointerEvent('pointerup', chipComponents[0].componentInstance.dragDir['_dragGhost'], 250, 30);
->>>>>>> fa92efbf
 
     });
 
@@ -1612,31 +1600,16 @@
         fix.detectChanges();
 
         // Trigger initial pointer events on the element with igxDrag. When the drag begins the dragGhost should receive events.
-<<<<<<< HEAD
-        await simulatePointerEvent('pointerdown', chipComponents[0].componentInstance.dragDir.element.nativeElement, 100, 30);
-        await simulatePointerEvent('pointermove', chipComponents[0].componentInstance.dragDir.element.nativeElement, 110, 30);
-        fix.detectChanges();
-
-        await simulatePointerEvent('pointermove', chipComponents[0].componentInstance.dragDir['_dragGhost'], 250, 30);
-        fix.detectChanges();
-=======
-        UIInteractions.simulatePointerEvent('pointerdown', chipComponents[0].componentInstance.dragDir.element.nativeElement, 100, 30);
-        UIInteractions.simulatePointerEvent('pointermove', chipComponents[0].componentInstance.dragDir.element.nativeElement, 110, 30);
-        fix.whenStable().then(() => {
-            fix.detectChanges();
-            UIInteractions.simulatePointerEvent('pointermove', chipComponents[0].componentInstance.dragDir['_dragGhost'], 250, 30);
-
-            return fix.whenStable();
-        }).then(() => {
-            fix.detectChanges();
-
-            UIInteractions.simulatePointerEvent('pointerup', chipComponents[0].componentInstance.dragDir['_dragGhost'], 250, 30);
-            return fix.whenStable();
-        }).then(() => {
-            fix.detectChanges();
->>>>>>> fa92efbf
-
-        await simulatePointerEvent('pointerup', chipComponents[0].componentInstance.dragDir['_dragGhost'], 250, 30);
+        await UIInteractions
+            .simulatePointerEvent('pointerdown', chipComponents[0].componentInstance.dragDir.element.nativeElement, 100, 30);
+        await UIInteractions
+            .simulatePointerEvent('pointermove', chipComponents[0].componentInstance.dragDir.element.nativeElement, 110, 30);
+        fix.detectChanges();
+
+        await UIInteractions.simulatePointerEvent('pointermove', chipComponents[0].componentInstance.dragDir['_dragGhost'], 250, 30);
+        fix.detectChanges();
+
+        await UIInteractions.simulatePointerEvent('pointerup', chipComponents[0].componentInstance.dragDir['_dragGhost'], 250, 30);
         fix.detectChanges();
 
         expect(groupRows[0].expanded).toEqual(true);
@@ -1646,34 +1619,20 @@
         expect(chipsElems[0].querySelector('span.igx-chip__label>span').textContent).toEqual('ProductName');
         expect(chipsElems[1].querySelector('span.igx-chip__label>span').textContent).toEqual('Released');
 
-<<<<<<< HEAD
         // reorder chips again to revert them in original state
         chipComponents = fix.debugElement.queryAll(By.directive(IgxChipComponent));
 
         // Trigger initial pointer events on the element with igxDrag. When the drag begins the dragGhost should receive events.
-        await simulatePointerEvent('pointerdown', chipComponents[0].componentInstance.dragDir.element.nativeElement, 100, 30);
-        await simulatePointerEvent('pointermove', chipComponents[0].componentInstance.dragDir.element.nativeElement, 110, 30);
-        fix.detectChanges();
-
-        await simulatePointerEvent('pointermove', chipComponents[0].componentInstance.dragDir['_dragGhost'], 250, 30);
-        fix.detectChanges();
-=======
-            // Trigger initial pointer events on the element with igxDrag. When the drag begins the dragGhost should receive events.
-            UIInteractions.simulatePointerEvent('pointerdown', chipComponents[0].componentInstance.dragDir.element.nativeElement, 100, 30);
-            UIInteractions.simulatePointerEvent('pointermove', chipComponents[0].componentInstance.dragDir.element.nativeElement, 110, 30);
-
-            return fix.whenStable();
-        }).then(() => {
-            fix.detectChanges();
-            UIInteractions.simulatePointerEvent('pointermove', chipComponents[0].componentInstance.dragDir['_dragGhost'], 250, 30);
-
-            return fix.whenStable();
-        }).then(() => {
-            fix.detectChanges();
-            UIInteractions.simulatePointerEvent('pointerup', chipComponents[0].componentInstance.dragDir['_dragGhost'], 250, 30);
->>>>>>> fa92efbf
-
-        await simulatePointerEvent('pointerup', chipComponents[0].componentInstance.dragDir['_dragGhost'], 250, 30);
+        await UIInteractions
+            .simulatePointerEvent('pointerdown', chipComponents[0].componentInstance.dragDir.element.nativeElement, 100, 30);
+        await UIInteractions
+            .simulatePointerEvent('pointermove', chipComponents[0].componentInstance.dragDir.element.nativeElement, 110, 30);
+        fix.detectChanges();
+
+        await UIInteractions.simulatePointerEvent('pointermove', chipComponents[0].componentInstance.dragDir['_dragGhost'], 250, 30);
+        fix.detectChanges();
+
+        await UIInteractions.simulatePointerEvent('pointerup', chipComponents[0].componentInstance.dragDir['_dragGhost'], 250, 30);
         fix.detectChanges();
 
         chipsElems = fix.nativeElement.querySelectorAll('igx-chip');
@@ -1698,32 +1657,16 @@
         const directiveInstance = firstColumn.injector.get(IgxColumnMovingDragDirective);
 
         // Trigger initial pointer events on the element with igxDrag. When the drag begins the dragGhost should receive events.
-<<<<<<< HEAD
-        await simulatePointerEvent('pointerdown', firstColumn.nativeElement, 75, 30);
-        await simulatePointerEvent('pointermove', firstColumn.nativeElement, 110, 30);
+        await UIInteractions.simulatePointerEvent('pointerdown', firstColumn.nativeElement, 75, 30);
+        await UIInteractions.simulatePointerEvent('pointermove', firstColumn.nativeElement, 110, 30);
 
         expect(async () => {
             fix.detectChanges();
-            await simulatePointerEvent('pointermove', directiveInstance['_dragGhost'], 250, 30);
+            await UIInteractions.simulatePointerEvent('pointermove', directiveInstance['_dragGhost'], 250, 30);
         }).not.toThrow();
-=======
-        UIInteractions.simulatePointerEvent('pointerdown', firstColumn.nativeElement, 75, 30);
-        UIInteractions.simulatePointerEvent('pointermove', firstColumn.nativeElement, 110, 30);
-
-        fix.whenStable().then(() => {
-            expect(() => {
-                fix.detectChanges();
-                UIInteractions.simulatePointerEvent('pointermove', directiveInstance['_dragGhost'], 250, 30);
-            }).not.toThrow();
-
-            return fix.whenStable();
-        }).then(() => {
-            fix.detectChanges();
-            UIInteractions.simulatePointerEvent('pointerup', directiveInstance['_dragGhost'], 250, 30);
->>>>>>> fa92efbf
-
-        fix.detectChanges();
-        await simulatePointerEvent('pointerup', directiveInstance['_dragGhost'], 250, 30);
+
+        fix.detectChanges();
+        await UIInteractions.simulatePointerEvent('pointerup', directiveInstance['_dragGhost'], 250, 30);
     });
 
     it('should throw an error when grouping more than 10 colunms', () => {
