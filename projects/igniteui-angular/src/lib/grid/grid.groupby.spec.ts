import { Component, ViewChild } from '@angular/core';
import { async, discardPeriodicTasks, fakeAsync, flush, TestBed, tick } from '@angular/core/testing';
import { By } from '@angular/platform-browser';
import { NoopAnimationsModule } from '@angular/platform-browser/animations';
import { take } from 'rxjs/operators';
import { Calendar } from '../calendar';
import { KEYCODES } from '../core/utils';
import { DataType } from '../data-operations/data-util';
import { STRING_FILTERS } from '../data-operations/filtering-condition';
import { ISortingExpression, SortingDirection } from '../data-operations/sorting-expression.interface';
import { IgxGridCellComponent } from './cell.component';
import { IgxColumnComponent } from './column.component';
import { IgxGridHeaderComponent } from './grid-header.component';
import { IGridCellEventArgs, IgxGridComponent } from './grid.component';
import { IgxGridGroupByRowComponent } from './groupby-row.component';
import { IgxGridModule } from './index';
import { IgxGridRowComponent } from './row.component';

describe('IgxGrid - GropBy', () => {
    const COLUMN_HEADER_CLASS = '.igx-grid__th';
    const CELL_CSS_CLASS = '.igx-grid__td';
    const FIXED_CELL_CSS = 'igx-grid__th--pinned';
    const SORTING_ICON_NONE_CONTENT = 'none';
    const SORTING_ICON_ASC_CONTENT = 'arrow_upward';
    const SORTING_ICON_DESC_CONTENT = 'arrow_downward';
    const GROUPROW_CSS = '.igx-grid__tr--group';
    const DATAROW_CSS = '.igx-grid__tr';
    const GROUPROW_COTENT_CSS = '.igx-grid__groupContent';

    beforeEach(async(() => {
        TestBed.configureTestingModule({
            declarations: [
                DefaultGridComponent,
                GroupableGridComponent
            ],
            imports: [NoopAnimationsModule, IgxGridModule.forRoot()]
        }).compileComponents();
    }));

    function checkGroups(groupRows, expectedGroupOrder, grExpr?) {
        // verify group rows are sorted correctly, their indexes in the grid are correct and their group records match the group value.
        let count = 0;
        const maxLevel = grExpr ? grExpr.length - 1 : 0;
        for (const groupRow of groupRows) {
            const recs = groupRow.groupRow.records;
            const val = groupRow.groupRow.value;
            const index = groupRow.index;
            const field = groupRow.groupRow.expression.fieldName;
            const level = groupRow.groupRow.level;
            expect(level).toEqual(grExpr ? grExpr.indexOf(groupRow.groupRow.expression) : 0);
            expect(index).toEqual(count);
            count++;
            expect(val).toEqual(expectedGroupOrder[groupRows.indexOf(groupRow)]);
            for (const rec of recs) {
                if (level === maxLevel) {
                    count++;
                }
                expect(rec[field]).toEqual(val);
            }
        }
    }
<<<<<<< HEAD

    it("should allow grouping by different data types.", () => {
=======
    it('should allow grouping by different data types.', () => {
>>>>>>> fe7d82e9
        const fix = TestBed.createComponent(DefaultGridComponent);
        fix.detectChanges();

        // group by string column
        const grid = fix.componentInstance.instance;
        grid.groupBy('ProductName', SortingDirection.Desc, false);
        fix.detectChanges();

        // verify grouping expressions
        const grExprs = grid.groupingExpressions;
        expect(grExprs.length).toEqual(1);
        expect(grExprs[0].fieldName).toEqual('ProductName');

        // verify rows
        let groupRows = grid.groupedRowList.toArray();
        let dataRows = grid.dataRowList.toArray();

        expect(groupRows.length).toEqual(5);
        expect(dataRows.length).toEqual(8);

        checkGroups(groupRows, ['NetAdvantage', 'Ignite UI for JavaScript', 'Ignite UI for Angular', '', null]);

        // ungroup
        grid.groupBy('ProductName', SortingDirection.None, false);
        fix.detectChanges();

         // verify no groups are present
        expect(grid.groupedRowList.toArray().length).toEqual(0);

        // group by number
        grid.groupBy('Downloads', SortingDirection.Desc, false);
        fix.detectChanges();

        groupRows = grid.groupedRowList.toArray();
        dataRows = grid.dataRowList.toArray();

        expect(groupRows.length).toEqual(6);
        expect(dataRows.length).toEqual(8);

        checkGroups(groupRows, [1000, 254, 100, 20,  0, null]);

        // ungroup and group by boolean column
        grid.groupBy('Downloads', SortingDirection.None, false);
        fix.detectChanges();
        grid.groupBy('Released', SortingDirection.Desc, false);
        fix.detectChanges();

        groupRows = grid.groupedRowList.toArray();
        dataRows = grid.dataRowList.toArray();

        expect(groupRows.length).toEqual(3);
        expect(dataRows.length).toEqual(8);

        checkGroups(groupRows, [true, false, null]);

        // ungroup and group by date column
        grid.groupBy('Released', SortingDirection.None, false);
        fix.detectChanges();
        grid.groupBy('ReleaseDate', SortingDirection.Asc, false);
        fix.detectChanges();

        groupRows = grid.groupedRowList.toArray();
        dataRows = grid.dataRowList.toArray();

        expect(groupRows.length).toEqual(4);
        expect(dataRows.length).toEqual(8);

        checkGroups(
             groupRows,
             [null, fix.componentInstance.prevDay, fix.componentInstance.today, fix.componentInstance.nextDay ]);
    });

    it('should allow grouping by multiple columns.', () => {
        const fix = TestBed.createComponent(DefaultGridComponent);
        fix.componentInstance.height = null;
        fix.detectChanges();

        // group by 2 columns
        const grid = fix.componentInstance.instance;
        grid.groupBy('ProductName', SortingDirection.Desc, false);
        grid.groupBy('Released', SortingDirection.Desc, false);
        fix.detectChanges();

        let groupRows = grid.groupedRowList.toArray();
        let dataRows = grid.dataRowList.toArray();

        // verify groups and data rows count
        expect(groupRows.length).toEqual(13);
        expect(dataRows.length).toEqual(8);
        // verify groups
        checkGroups(groupRows,
        ['NetAdvantage', true, false, 'Ignite UI for JavaScript', true, false, 'Ignite UI for Angular', false, null, '', true, null, true],
        grid.groupingExpressions);

        // group by 3rd column

        grid.groupBy('Downloads', SortingDirection.Desc, false);
        fix.detectChanges();

        groupRows = grid.groupedRowList.toArray();
        dataRows = grid.dataRowList.toArray();

        // verify groups and data rows count
        expect(groupRows.length).toEqual(21);
        expect(dataRows.length).toEqual(8);
        // verify groups
        checkGroups(groupRows,
        ['NetAdvantage', true, 1000, false, 1000, 'Ignite UI for JavaScript', true, null, false, 254, 'Ignite UI for Angular',
         false, 20, null, 1000, '', true, 100, null, true, 0],
        grid.groupingExpressions);
    });
<<<<<<< HEAD

    it("should allows expanding/collapsing groups.", () => {
=======
    it('should allows expanding/collapsing groups.', () => {
>>>>>>> fe7d82e9
        const fix = TestBed.createComponent(DefaultGridComponent);
        const grid = fix.componentInstance.instance;
        grid.primaryKey = 'ID';
        fix.detectChanges();
        grid.groupBy('Released', SortingDirection.Desc, false);
        fix.detectChanges();

        let groupRows = grid.groupedRowList.toArray();
        let dataRows = grid.dataRowList.toArray();
        // verify groups and data rows count
        expect(groupRows.length).toEqual(3);
        expect(dataRows.length).toEqual(8);

        // toggle grouprow - collapse
        expect(groupRows[0].expanded).toEqual(true);
        grid.toggleGroup(groupRows[0].groupRow);
        fix.detectChanges();
        expect(groupRows[0].expanded).toEqual(false);
        groupRows = grid.groupedRowList.toArray();
        dataRows = grid.dataRowList.toArray();
        expect(groupRows.length).toEqual(3);
        expect(dataRows.length).toEqual(4);
        // verify collapsed group sub records are not rendered

        for (const rec of groupRows[0].groupRow.records) {
           expect(grid.getRowByKey(rec.ID)).toBeUndefined();
        }

        // toggle grouprow - expand
        grid.toggleGroup(groupRows[0].groupRow);
        fix.detectChanges();
        expect(groupRows[0].expanded).toEqual(true);
        groupRows = grid.groupedRowList.toArray();
        dataRows = grid.dataRowList.toArray();
        expect(groupRows.length).toEqual(3);
        expect(dataRows.length).toEqual(8);

        // verify expanded group sub records are rendered
        for (const rec of groupRows[0].groupRow.records) {
           expect(grid.getRowByKey(rec.ID)).not.toBeUndefined();
        }
    });
<<<<<<< HEAD

    it("should allow changing the order of the groupBy columns.", () => {
=======
    it('should allow changing the order of the groupBy columns.', () => {
>>>>>>> fe7d82e9
        const fix = TestBed.createComponent(DefaultGridComponent);
        fix.detectChanges();

        // set groupingExpressions
        const grid = fix.componentInstance.instance;
        const exprs: ISortingExpression[] = [
            {fieldName: 'ProductName', dir: SortingDirection.Desc},
            {fieldName: 'Released', dir: SortingDirection.Desc}
        ];
        grid.groupingExpressions = exprs;
        fix.detectChanges();

        let groupRows = grid.groupedRowList.toArray();
        let dataRows = grid.dataRowList.toArray();

        expect(groupRows.length).toEqual(13);
        expect(dataRows.length).toEqual(8);
        // verify groups
        checkGroups(groupRows,
        ['NetAdvantage', true, false, 'Ignite UI for JavaScript', true,
         false, 'Ignite UI for Angular', false, null, '', true, null, true],
        grid.groupingExpressions);

        // change order
        grid.groupingExpressions = [
            {fieldName: 'Released', dir: SortingDirection.Asc},
            {fieldName: 'ProductName', dir: SortingDirection.Asc}
        ];
        grid.sortingExpressions = [
            {fieldName: 'Released', dir: SortingDirection.Asc},
            {fieldName: 'ProductName', dir: SortingDirection.Asc}
        ];
        fix.detectChanges();

        groupRows = grid.groupedRowList.toArray();
        dataRows = grid.dataRowList.toArray();
        expect(groupRows.length).toEqual(11);
        expect(dataRows.length).toEqual(8);
        // verify groups
        checkGroups(groupRows,
        [null, 'Ignite UI for Angular', false, 'Ignite UI for Angular', 'Ignite UI for JavaScript',
         'NetAdvantage',  true, null, '',  'Ignite UI for JavaScript', 'NetAdvantage'],
        grid.groupingExpressions);

    });

    // GroupBy + Sorting integration
    it('should apply sorting on each group\'s records when non-grouped column is sorted.', () => {
        const fix = TestBed.createComponent(DefaultGridComponent);
        const grid = fix.componentInstance.instance;
        fix.componentInstance.enableSorting = true;
        fix.detectChanges();
        grid.groupBy('ProductName', SortingDirection.Desc, false);
        fix.detectChanges();
        const groupRows = grid.groupedRowList.toArray();
        const dataRows = grid.dataRowList.toArray();
        // verify groups and data rows count
        expect(groupRows.length).toEqual(5);
        expect(dataRows.length).toEqual(8);

        grid.sort('Released', SortingDirection.Asc, false);
        fix.detectChanges();

        // verify groups
        checkGroups(groupRows, ['NetAdvantage', 'Ignite UI for JavaScript', 'Ignite UI for Angular', '', null]);

        // verify data records order
        const expectedDataRecsOrder = [false, true, false, true, null, false, true, true];
        dataRows.forEach((row, index) => {
            expect(row.rowData.Released).toEqual(expectedDataRecsOrder[index]);
        });

    });
<<<<<<< HEAD

    it("should apply the specified sort order on the group rows when already grouped columnn is sorted in asc/desc order.", () => {
=======
    it('should apply the specified sort order on the group rows when already grouped columnn is sorted in asc/desc order.', () => {
>>>>>>> fe7d82e9
        const fix = TestBed.createComponent(DefaultGridComponent);
        const grid = fix.componentInstance.instance;
        fix.componentInstance.enableSorting = true;
        fix.detectChanges();
        grid.groupBy('ProductName', SortingDirection.Desc, false);
        fix.detectChanges();

        let groupRows = grid.groupedRowList.toArray();
        let dataRows = grid.dataRowList.toArray();

        // verify groups and data rows count
        expect(groupRows.length).toEqual(5);
        expect(dataRows.length).toEqual(8);

        // verify group order
        checkGroups(groupRows, ['NetAdvantage', 'Ignite UI for JavaScript', 'Ignite UI for Angular', '', null]);
        grid.sort('ProductName', SortingDirection.Asc, false);
        fix.detectChanges();

        groupRows = grid.groupedRowList.toArray();
        dataRows = grid.dataRowList.toArray();

        // verify group order
        checkGroups(groupRows, [null, '', 'Ignite UI for Angular', 'Ignite UI for JavaScript', 'NetAdvantage' ]);

    });
<<<<<<< HEAD

    it("should remove grouping when already grouped columnn is sorted with order 'None' via the API.", () => {
=======
    it('should remove grouping when already grouped columnn is sorted with order \'None\' via the API.', () => {
>>>>>>> fe7d82e9
        const fix = TestBed.createComponent(DefaultGridComponent);
        const grid = fix.componentInstance.instance;
        fix.componentInstance.enableSorting = true;
        fix.detectChanges();
        grid.groupBy('ProductName', SortingDirection.Desc, false);
        fix.detectChanges();

        let groupRows = grid.groupedRowList.toArray();
        let dataRows = grid.dataRowList.toArray();

        // verify groups and data rows count
        expect(groupRows.length).toEqual(5);
        expect(dataRows.length).toEqual(8);

        // verify group order
        checkGroups(groupRows, ['NetAdvantage', 'Ignite UI for JavaScript', 'Ignite UI for Angular', '', null]);
        grid.sort('ProductName', SortingDirection.None, false);
        fix.detectChanges();
        groupRows = grid.groupedRowList.toArray();
        dataRows = grid.dataRowList.toArray();

         // verify groups and data rows count
        expect(groupRows.length).toEqual(0);
        expect(dataRows.length).toEqual(8);

    });
<<<<<<< HEAD

    it("should disallow setting sorting state None to grouped column when sorting via the UI.", () => {
=======
    it('should disallow setting sorting state None to grouped column when sorting via the UI.', () => {
>>>>>>> fe7d82e9
        const fix = TestBed.createComponent(DefaultGridComponent);
        const grid = fix.componentInstance.instance;
        fix.componentInstance.enableSorting = true;
        fix.detectChanges();
        grid.groupBy('Downloads', SortingDirection.Desc, false);
        fix.detectChanges();

        const headers = fix.debugElement.queryAll(By.css(COLUMN_HEADER_CLASS));
        // click header
        headers[0].triggerEventHandler('click', new Event('click'));
        fix.detectChanges();

        const sortingIcon = fix.debugElement.query(By.css('.sort-icon'));
        expect(sortingIcon.nativeElement.textContent.trim()).toEqual(SORTING_ICON_ASC_CONTENT);

        // click header again
        headers[0].triggerEventHandler('click', new Event('click'));
        fix.detectChanges();

        expect(sortingIcon.nativeElement.textContent.trim()).toEqual(SORTING_ICON_DESC_CONTENT);

        // click header again
        headers[0].triggerEventHandler('click', new Event('click'));
        fix.detectChanges();
        expect(sortingIcon.nativeElement.textContent.trim()).toEqual(SORTING_ICON_ASC_CONTENT);

    });
<<<<<<< HEAD

    it("should group by the specified field when grouping by an already sorted field.", () => {
=======
    it('should group by the specified field when grouping by an already sorted field.', () => {
>>>>>>> fe7d82e9
        const fix = TestBed.createComponent(DefaultGridComponent);
        const grid = fix.componentInstance.instance;
        fix.componentInstance.enableSorting = true;
        fix.detectChanges();
        grid.sort('ProductName', SortingDirection.Desc, false);
        fix.detectChanges();

        grid.groupBy('ProductName', SortingDirection.Asc, false);
        fix.detectChanges();
        const groupRows = grid.groupedRowList.toArray();
        // verify group order
        checkGroups(groupRows, [null, '', 'Ignite UI for Angular', 'Ignite UI for JavaScript', 'NetAdvantage' ]);
    });

    // GroupBy + Selection integration
<<<<<<< HEAD
    it("should allow keyboard navigation through group rows.",  fakeAsync(() => {
=======
    it('should allow keyboard navigation through group rows.',  fakeAsync(() => {
>>>>>>> fe7d82e9
        discardPeriodicTasks();
        const fix = TestBed.createComponent(DefaultGridComponent);
        const grid = fix.componentInstance.instance;
        const mockEvent = { preventDefault: () => { } };

        fix.componentInstance.width = '400px';
        fix.componentInstance.height = '300px';
        grid.columnWidth = '200px';
        fix.detectChanges();

        grid.groupBy('ProductName', SortingDirection.Desc, false);
        grid.groupBy('Released', SortingDirection.Desc, false);
        fix.detectChanges();

        const grRows = grid.groupedRowList.toArray();
        const dataRows = grid.dataRowList.toArray();
        grRows[0].groupContent.nativeElement.focus();
        tick();
        fix.detectChanges();

        let focusedElem = grid.rowList.find((r) => r.focused);

        expect(focusedElem.index).toEqual(0);
        grRows[0].onKeydownArrowDown(new KeyboardEvent('keydown', { key: 'arrowdown', code: '40' }));
        tick();
        fix.detectChanges();

        focusedElem = grid.rowList.filter((r) => r.focused);

        expect(focusedElem[focusedElem.length - 1].index).toEqual(1);

        grRows[1].onKeydownArrowDown(new KeyboardEvent('keydown', { key: 'arrowdown', code: '40' }));
        tick();
        fix.detectChanges();

        focusedElem = grid.rowList.filter((r) => r.focused);

        expect(focusedElem[focusedElem.length - 1].index).toEqual(2);
        // verify cell selected

        const cell = dataRows[0].cells.toArray()[0];
        expect(cell.selected).toBe(true);

        cell.onKeydownArrowUp(new KeyboardEvent('keydown', { key: 'arrowup', code: '38' }));

        tick();
        fix.detectChanges();

        focusedElem = grid.rowList.filter((r) => r.focused);

        expect(focusedElem[focusedElem.length - 1].index).toEqual(1);

        grRows[1].onKeydownArrowUp(new KeyboardEvent('keydown', { key: 'arrowup', code: '38' }));
        tick();
        fix.detectChanges();

        focusedElem = grid.rowList.filter((r) => r.focused);

        expect(focusedElem[focusedElem.length - 1].index).toEqual(0);
        discardPeriodicTasks();

    }));

    it('should apply group area if a column is grouped.', () => {
        const fix = TestBed.createComponent(DefaultGridComponent);
        const grid = fix.componentInstance.instance;
        fix.componentInstance.enableSorting = true;
        fix.detectChanges();
        const gridElement: HTMLElement = fix.nativeElement.querySelector('.igx-grid');

        grid.groupBy('ProductName', SortingDirection.Asc, false);
        fix.detectChanges();
        const groupRows = grid.groupedRowList.toArray();
        // verify group area is rendered
        expect(gridElement.querySelectorAll('.igx-grouparea').length).toEqual(1);
    });

    it('should apply group area if a column is groupable.', () => {
        const fix = TestBed.createComponent(GroupableGridComponent);
        const grid = fix.componentInstance.instance;
        fix.detectChanges();
        const gridElement: HTMLElement = fix.nativeElement.querySelector('.igx-grid');
        // verify group area is rendered
        expect(gridElement.querySelectorAll('.igx-grouparea').length).toEqual(1);
        expect(gridElement.clientHeight).toEqual(700);
    });

    // GroupBy + Paging integration
    it("should apply paging on data records only.", () => {

    });

    it("should have groups with correct summaries with paging.", () => {

    });

    it("should persist groupby state between pages.", () => {

    });
});
@Component({
    template: `
        <igx-grid
            [width]='width'
            [height]='height'
            [data]="data"
            [autoGenerate]="true" (onColumnInit)="columnsCreated($event)">
        </igx-grid>
    `
})
export class DefaultGridComponent {
    public today: Date = new Date(new Date().getFullYear(), new Date().getMonth(), new Date().getDate(), 0, 0, 0);
    public nextDay = new Date(new Date().getFullYear(), new Date().getMonth(), new Date().getDate() + 1, 0, 0, 0);
    public prevDay = new Date(new Date().getFullYear(), new Date().getMonth(), new Date().getDate() - 1, 0, 0, 0);
    public width = '800px';
    public height = null;

    @ViewChild(IgxGridComponent, { read: IgxGridComponent })
    public instance: IgxGridComponent;
    public enableSorting = false;

    public data = [
        {
            Downloads: 254,
            ID: 1,
            ProductName: 'Ignite UI for JavaScript',
            ReleaseDate: this.today,
            Released: false
        },
        {
            Downloads: 1000,
            ID: 2,
            ProductName: 'NetAdvantage',
            ReleaseDate: this.nextDay,
            Released: true
        },
        {
            Downloads: 20,
            ID: 3,
            ProductName: 'Ignite UI for Angular',
            ReleaseDate: null,
            Released: false
        },
        {
            Downloads: null,
            ID: 4,
            ProductName: 'Ignite UI for JavaScript',
            ReleaseDate: this.prevDay,
            Released: true
        },
        {
            Downloads: 100,
            ID: 5,
            ProductName: '',
            ReleaseDate: null,
            Released: true
        },
        {
            Downloads: 1000,
            ID: 6,
            ProductName: 'Ignite UI for Angular',
            ReleaseDate: this.nextDay,
            Released: null
        },
        {
            Downloads: 0,
            ID: 7,
            ProductName: null,
            ReleaseDate: this.prevDay,
            Released: true
        },
        {
            Downloads: 1000,
            ID: 8,
            ProductName: 'NetAdvantage',
            ReleaseDate: this.today,
            Released: false
        }
    ];

    public columnsCreated(column: IgxColumnComponent) {
        column.sortable = this.enableSorting;
    }
}

@Component({
    template: `
        <igx-grid
            [width]='width'
            [height]='height'
            [data]="data"
            [paging]="true">
            <igx-column [field]="'ID'" [header]="'ID'" [width]="200" [groupable]="true" [hasSummary]="false"></igx-column>
            <igx-column [field]="'ReleaseDate'" [header]="'ReleaseDate'" [width]="200" [groupable]="true" [hasSummary]="false"></igx-column>
            <igx-column [field]="'Downloads'" [header]="'Downloads'" [width]="200" [groupable]="true" [hasSummary]="false"></igx-column>
            <igx-column [field]="'ProductName'" [header]="'ProductName'" [width]="200" [groupable]="true" [hasSummary]="false"></igx-column>
            <igx-column [field]="'Released'" [header]="'Released'" [width]="200" [groupable]="true" [hasSummary]="false"></igx-column>
        </igx-grid>
    `
})
export class GroupableGridComponent {
    public today: Date = new Date(new Date().getFullYear(), new Date().getMonth(), new Date().getDate(), 0, 0, 0);
    public nextDay = new Date(new Date().getFullYear(), new Date().getMonth(), new Date().getDate() + 1, 0, 0, 0);
    public prevDay = new Date(new Date().getFullYear(), new Date().getMonth(), new Date().getDate() - 1, 0, 0, 0);
    public width = '800px';
    public height = '700px';

    @ViewChild(IgxGridComponent, { read: IgxGridComponent })
    public instance: IgxGridComponent;

    public data = [
        {
            Downloads: 254,
            ID: 1,
            ProductName: 'Ignite UI for JavaScript',
            ReleaseDate: this.today,
            Released: false
        },
        {
            Downloads: 1000,
            ID: 2,
            ProductName: 'NetAdvantage',
            ReleaseDate: this.nextDay,
            Released: true
        },
        {
            Downloads: 20,
            ID: 3,
            ProductName: 'Ignite UI for Angular',
            ReleaseDate: null,
            Released: false
        },
        {
            Downloads: null,
            ID: 4,
            ProductName: 'Ignite UI for JavaScript',
            ReleaseDate: this.prevDay,
            Released: true
        },
        {
            Downloads: 100,
            ID: 5,
            ProductName: '',
            ReleaseDate: null,
            Released: true
        },
        {
            Downloads: 1000,
            ID: 6,
            ProductName: 'Ignite UI for Angular',
            ReleaseDate: this.nextDay,
            Released: null
        },
        {
            Downloads: 0,
            ID: 7,
            ProductName: null,
            ReleaseDate: this.prevDay,
            Released: true
        },
        {
            Downloads: 1000,
            ID: 8,
            ProductName: 'NetAdvantage',
            ReleaseDate: this.today,
            Released: false
        }
    ];
}<|MERGE_RESOLUTION|>--- conflicted
+++ resolved
@@ -59,12 +59,8 @@
             }
         }
     }
-<<<<<<< HEAD
-
-    it("should allow grouping by different data types.", () => {
-=======
+
     it('should allow grouping by different data types.', () => {
->>>>>>> fe7d82e9
         const fix = TestBed.createComponent(DefaultGridComponent);
         fix.detectChanges();
 
@@ -176,12 +172,8 @@
          false, 20, null, 1000, '', true, 100, null, true, 0],
         grid.groupingExpressions);
     });
-<<<<<<< HEAD
-
-    it("should allows expanding/collapsing groups.", () => {
-=======
+
     it('should allows expanding/collapsing groups.', () => {
->>>>>>> fe7d82e9
         const fix = TestBed.createComponent(DefaultGridComponent);
         const grid = fix.componentInstance.instance;
         grid.primaryKey = 'ID';
@@ -224,12 +216,8 @@
            expect(grid.getRowByKey(rec.ID)).not.toBeUndefined();
         }
     });
-<<<<<<< HEAD
-
-    it("should allow changing the order of the groupBy columns.", () => {
-=======
+
     it('should allow changing the order of the groupBy columns.', () => {
->>>>>>> fe7d82e9
         const fix = TestBed.createComponent(DefaultGridComponent);
         fix.detectChanges();
 
@@ -303,12 +291,8 @@
         });
 
     });
-<<<<<<< HEAD
-
-    it("should apply the specified sort order on the group rows when already grouped columnn is sorted in asc/desc order.", () => {
-=======
+
     it('should apply the specified sort order on the group rows when already grouped columnn is sorted in asc/desc order.', () => {
->>>>>>> fe7d82e9
         const fix = TestBed.createComponent(DefaultGridComponent);
         const grid = fix.componentInstance.instance;
         fix.componentInstance.enableSorting = true;
@@ -335,12 +319,8 @@
         checkGroups(groupRows, [null, '', 'Ignite UI for Angular', 'Ignite UI for JavaScript', 'NetAdvantage' ]);
 
     });
-<<<<<<< HEAD
-
-    it("should remove grouping when already grouped columnn is sorted with order 'None' via the API.", () => {
-=======
-    it('should remove grouping when already grouped columnn is sorted with order \'None\' via the API.', () => {
->>>>>>> fe7d82e9
+
+    it('should remove grouping when already grouped columnn is sorted with order "None" via the API.', () => {
         const fix = TestBed.createComponent(DefaultGridComponent);
         const grid = fix.componentInstance.instance;
         fix.componentInstance.enableSorting = true;
@@ -367,12 +347,8 @@
         expect(dataRows.length).toEqual(8);
 
     });
-<<<<<<< HEAD
-
-    it("should disallow setting sorting state None to grouped column when sorting via the UI.", () => {
-=======
+
     it('should disallow setting sorting state None to grouped column when sorting via the UI.', () => {
->>>>>>> fe7d82e9
         const fix = TestBed.createComponent(DefaultGridComponent);
         const grid = fix.componentInstance.instance;
         fix.componentInstance.enableSorting = true;
@@ -400,12 +376,8 @@
         expect(sortingIcon.nativeElement.textContent.trim()).toEqual(SORTING_ICON_ASC_CONTENT);
 
     });
-<<<<<<< HEAD
-
-    it("should group by the specified field when grouping by an already sorted field.", () => {
-=======
+
     it('should group by the specified field when grouping by an already sorted field.', () => {
->>>>>>> fe7d82e9
         const fix = TestBed.createComponent(DefaultGridComponent);
         const grid = fix.componentInstance.instance;
         fix.componentInstance.enableSorting = true;
@@ -421,11 +393,7 @@
     });
 
     // GroupBy + Selection integration
-<<<<<<< HEAD
-    it("should allow keyboard navigation through group rows.",  fakeAsync(() => {
-=======
     it('should allow keyboard navigation through group rows.',  fakeAsync(() => {
->>>>>>> fe7d82e9
         discardPeriodicTasks();
         const fix = TestBed.createComponent(DefaultGridComponent);
         const grid = fix.componentInstance.instance;
@@ -514,15 +482,15 @@
     });
 
     // GroupBy + Paging integration
-    it("should apply paging on data records only.", () => {
-
-    });
-
-    it("should have groups with correct summaries with paging.", () => {
-
-    });
-
-    it("should persist groupby state between pages.", () => {
+    it('should apply paging on data records only.', () => {
+
+    });
+
+    it('should have groups with correct summaries with paging.', () => {
+
+    });
+
+    it('should persist groupby state between pages.', () => {
 
     });
 });
