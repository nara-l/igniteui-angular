--- conflicted
+++ resolved
@@ -19,12 +19,8 @@
     const SORTING_ICON_DESC_CONTENT = 'arrow_downward';
     const SUMMARY_LABEL_CLASS = '.igx-grid-summary__label';
     const SUMMARY_VALUE_CLASS = '.igx-grid-summary__result';
-<<<<<<< HEAD
-    const GROUPROW_COTENT_CSS = '.igx-grid__group-content';
     const DISABLED_CHIP = 'igx-chips-area__item--disabled';
     const CHIP = 'igx-chip';
-=======
->>>>>>> 25876501
     const navigateToIndex = (grid, rowStartIndex, rowEndIndex, cb?, colIndex?) => {
         const dir = rowStartIndex > rowEndIndex ? 'ArrowUp' : 'ArrowDown';
         const row = grid.getRowByIndex(rowStartIndex);
@@ -1272,41 +1268,6 @@
         expect(groupRows[groupRows.length - 1].expanded).toBe(true);
     });
 
-<<<<<<< HEAD
-    it('should render disabled non-interactable chip for column that does not allow grouping.', () => {
-        const fix = TestBed.createComponent(DefaultGridComponent);
-        const grid = fix.componentInstance.instance;
-        fix.detectChanges();
-        grid.getColumnByName('ProductName').groupable = false;
-        grid.getColumnByName('Released').groupable = true;
-        fix.detectChanges();
-        grid.groupBy([{fieldName: 'ProductName', dir: SortingDirection.Asc}, {fieldName: 'Released', dir: SortingDirection.Asc}]);
-        fix.detectChanges();
-
-        const chips = fix.nativeElement.querySelectorAll(CHIP);
-        expect(chips.length).toBe(2);
-
-        // check correct chip is disabled
-        expect(chips[0].className).toEqual(DISABLED_CHIP);
-        expect(chips[1].className).not.toEqual(DISABLED_CHIP);
-
-        // check no remove button on disabled chip
-        expect(chips[0].querySelectorAll('.igx-chips-area__remove-icon').length).toEqual(0);
-        expect(chips[1].querySelectorAll('.igx-chips-area__remove-icon').length).toEqual(1);
-
-        // check click does not allow changing sort dir
-        chips[0].dispatchEvent(new PointerEvent('pointerup', {}));
-        chips[1].dispatchEvent(new PointerEvent('pointerup', {}));
-
-        fix.detectChanges();
-        grid.cdr.detectChanges();
-
-        const fChipDirection = chips[0].querySelector('span[igxLabel]>igx-icon').innerText;
-        const sChipDirection = chips[1].querySelector('span[igxLabel]>igx-icon').innerText;
-
-        expect(fChipDirection).toEqual('arrow_upward');
-        expect(sChipDirection).toEqual('arrow_downward');
-=======
     // GroupBy chips
     it('should apply the chips correctly when there are grouping expressions applied and reordered', () => {
         const fix = TestBed.createComponent(DefaultGridComponent);
@@ -1353,7 +1314,6 @@
         const fix = TestBed.createComponent(GroupableGridComponent);
         const grid = fix.componentInstance.instance;
         fix.detectChanges();
-        const gridElement: HTMLElement = fix.nativeElement.querySelector('.igx-grid');
 
         grid.groupBy({ fieldName: 'ProductName', dir: SortingDirection.Desc, ignoreCase: false });
         const groupRows = grid.groupedRowList.toArray();
@@ -1366,7 +1326,6 @@
         const fix = TestBed.createComponent(GroupableGridComponent);
         const grid = fix.componentInstance.instance;
         fix.detectChanges();
-        const gridElement: HTMLElement = fix.nativeElement.querySelector('.igx-grid');
 
         grid.groupBy({ fieldName: 'ProductName', dir: SortingDirection.Desc, ignoreCase: false });
         fix.detectChanges();
@@ -1384,7 +1343,6 @@
         const fix = TestBed.createComponent(GroupableGridComponent);
         const grid = fix.componentInstance.instance;
         fix.detectChanges();
-        const gridElement: HTMLElement = fix.nativeElement.querySelector('.igx-grid');
 
         grid.groupBy({ fieldName: 'ProductName', dir: SortingDirection.Desc, ignoreCase: false });
         fix.detectChanges();
@@ -1402,7 +1360,6 @@
         const grid = fix.componentInstance.instance;
         fix.componentInstance.enableSorting = true;
         fix.detectChanges();
-        const gridElement: HTMLElement = fix.nativeElement.querySelector('.igx-grid');
 
         grid.groupBy({ fieldName: 'ProductName', dir: SortingDirection.Asc, ignoreCase: false });
         fix.detectChanges();
@@ -1471,8 +1428,41 @@
 
         expect(similarGroupRows[0].expanded).toEqual(false);
         expect(similarGroupRows[1].expanded).toEqual(true);
-
->>>>>>> 25876501
+    });
+
+    it('should render disabled non-interactable chip for column that does not allow grouping.', () => {
+        const fix = TestBed.createComponent(DefaultGridComponent);
+        const grid = fix.componentInstance.instance;
+        fix.detectChanges();
+        grid.getColumnByName('ProductName').groupable = false;
+        grid.getColumnByName('Released').groupable = true;
+        fix.detectChanges();
+        grid.groupBy([{ fieldName: 'ProductName', dir: SortingDirection.Asc }, { fieldName: 'Released', dir: SortingDirection.Asc }]);
+        fix.detectChanges();
+
+        const chips = fix.nativeElement.querySelectorAll(CHIP);
+        expect(chips.length).toBe(2);
+
+        // check correct chip is disabled
+        expect(chips[0].className).toEqual(DISABLED_CHIP);
+        expect(chips[1].className).not.toEqual(DISABLED_CHIP);
+
+        // check no remove button on disabled chip
+        expect(chips[0].querySelectorAll('.igx-chips-area__remove-icon').length).toEqual(0);
+        expect(chips[1].querySelectorAll('.igx-chips-area__remove-icon').length).toEqual(1);
+
+        // check click does not allow changing sort dir
+        chips[0].dispatchEvent(new PointerEvent('pointerup', {}));
+        chips[1].dispatchEvent(new PointerEvent('pointerup', {}));
+
+        fix.detectChanges();
+        grid.cdr.detectChanges();
+
+        const fChipDirection = chips[0].querySelector('span[igxLabel]>igx-icon').innerText;
+        const sChipDirection = chips[1].querySelector('span[igxLabel]>igx-icon').innerText;
+
+        expect(fChipDirection).toEqual('arrow_upward');
+        expect(sChipDirection).toEqual('arrow_downward');
     });
 });
 
@@ -1560,6 +1550,7 @@
     public enableFiltering = false;
     public enableResizing = false;
     public enableEditing = false;
+    public enableGrouping = true;
     public currentSortExpressions;
 
     public columnsCreated(column: IgxColumnComponent) {
@@ -1567,6 +1558,7 @@
         column.filterable = this.enableFiltering;
         column.resizable = this.enableResizing;
         column.editable = this.enableEditing;
+        column.groupable = this.enableGrouping;
     }
     public onGroupingDoneHandler(sortExpr) {
         this.currentSortExpressions = sortExpr;
