--- conflicted
+++ resolved
@@ -1283,7 +1283,132 @@
         expect(groupRows[groupRows.length - 1].expanded).toBe(true);
     });
 
-<<<<<<< HEAD
+    // GroupBy chips
+    it('should apply the chips correctly when there are grouping expressions applied and reordered', () => {
+        const fix = TestBed.createComponent(DefaultGridComponent);
+        fix.detectChanges();
+
+        // set groupingExpressions
+        const grid = fix.componentInstance.instance;
+        const exprs: ISortingExpression[] = [
+            { fieldName: 'ProductName', dir: SortingDirection.Desc },
+            { fieldName: 'Released', dir: SortingDirection.Desc }
+        ];
+        grid.groupingExpressions = exprs;
+        fix.detectChanges();
+        let groupRows = grid.groupedRowList.toArray();
+        checkGroups(groupRows,
+            ['NetAdvantage', true, false, 'Ignite UI for JavaScript', true,
+                false, 'Ignite UI for Angular', false, null, '', true, null, true],
+            grid.groupingExpressions);
+        let chips = fix.nativeElement.querySelectorAll('igx-chip');
+        checkChips(chips, grid.groupingExpressions, grid.sortingExpressions);
+
+        // change order
+        grid.groupingExpressions = [
+            { fieldName: 'Released', dir: SortingDirection.Asc },
+            { fieldName: 'ProductName', dir: SortingDirection.Asc }
+        ];
+        grid.sortingExpressions = [
+            { fieldName: 'Released', dir: SortingDirection.Asc },
+            { fieldName: 'ProductName', dir: SortingDirection.Asc }
+        ];
+        fix.detectChanges();
+
+        groupRows = grid.groupedRowList.toArray();
+        // verify groups
+        checkGroups(groupRows,
+            [null, 'Ignite UI for Angular', false, 'Ignite UI for Angular', 'Ignite UI for JavaScript',
+                'NetAdvantage', true, null, '', 'Ignite UI for JavaScript', 'NetAdvantage'],
+            grid.groupingExpressions);
+        chips = fix.nativeElement.querySelectorAll('igx-chip');
+        checkChips(chips, grid.groupingExpressions, grid.sortingExpressions);
+    });
+
+    it('should apply the chips correctly when there is grouping at runtime', () => {
+        const fix = TestBed.createComponent(GroupableGridComponent);
+        const grid = fix.componentInstance.instance;
+        fix.detectChanges();
+        const gridElement: HTMLElement = fix.nativeElement.querySelector('.igx-grid');
+
+        grid.groupBy('ProductName', SortingDirection.Desc, false);
+        const groupRows = grid.groupedRowList.toArray();
+        const chips = fix.nativeElement.querySelectorAll('igx-chip');
+        checkChips(chips, grid.groupingExpressions, grid.sortingExpressions);
+        checkGroups(groupRows, ['NetAdvantage', 'Ignite UI for JavaScript', 'Ignite UI for Angular', '', null]);
+    });
+
+    it('should remove sorting when grouping is removed', () => {
+        const fix = TestBed.createComponent(GroupableGridComponent);
+        const grid = fix.componentInstance.instance;
+        fix.detectChanges();
+        const gridElement: HTMLElement = fix.nativeElement.querySelector('.igx-grid');
+
+        grid.groupBy('ProductName', SortingDirection.Desc, false);
+        fix.detectChanges();
+        let chips = fix.nativeElement.querySelectorAll('igx-chip');
+        // click close button
+        simulateMouseEvent('click', chips[0].querySelector('span[igxbutton]'), 0, 0);
+        fix.detectChanges();
+        chips = fix.nativeElement.querySelectorAll('igx-chip');
+        expect(chips.length).toBe(0);
+        expect(grid.groupingExpressions.length).toBe(0);
+        expect(grid.sortingExpressions.length).toBe(0);
+    });
+
+    it('should change sorting direction when grouping changes direction', () => {
+        const fix = TestBed.createComponent(GroupableGridComponent);
+        const grid = fix.componentInstance.instance;
+        fix.detectChanges();
+        const gridElement: HTMLElement = fix.nativeElement.querySelector('.igx-grid');
+
+        grid.groupBy('ProductName', SortingDirection.Desc, false);
+        fix.detectChanges();
+        let chips = fix.nativeElement.querySelectorAll('igx-chip');
+        // click grouping direction arrow
+        simulateMouseEvent('click', chips[0].querySelector('span[igxlabel]'), 0, 0);
+        fix.detectChanges();
+        chips = fix.nativeElement.querySelectorAll('igx-chip');
+        expect(chips.length).toBe(1);
+        checkChips(chips, grid.groupingExpressions, grid.sortingExpressions);
+    });
+
+    it('should change grouping direction when sorting changes direction', () => {
+        const fix = TestBed.createComponent(DefaultGridComponent);
+        const grid = fix.componentInstance.instance;
+        fix.componentInstance.enableSorting = true;
+        fix.detectChanges();
+        const gridElement: HTMLElement = fix.nativeElement.querySelector('.igx-grid');
+
+        grid.groupBy('ProductName', SortingDirection.Asc, false);
+        fix.detectChanges();
+        simulateMouseEvent('click', fix.nativeElement.querySelector('igx-grid-header[id$="_ProductName"]'), 0, 0);
+        fix.detectChanges();
+        const chips = fix.nativeElement.querySelectorAll('igx-chip');
+        checkChips(chips, grid.groupingExpressions, grid.sortingExpressions);
+    });
+
+    it('should reorder groups when reordering chips', () => {
+        const fix = TestBed.createComponent(DefaultGridComponent);
+        const grid = fix.componentInstance.instance;
+        fix.detectChanges();
+        grid.groupBy('Released', SortingDirection.Desc, false);
+        grid.groupBy('ProductName', SortingDirection.Desc, false);
+        let chips = fix.nativeElement.querySelectorAll('igx-chip');
+        simulatePointerEvent('pointerdown', chips[0], 0, 0);
+        simulatePointerEvent('pointermove', chips[0], 200, 0);
+        simulatePointerEvent('pointerup', chips[0], 0, 0);
+        fix.detectChanges();
+        chips = fix.nativeElement.querySelectorAll('igx-chip');
+        checkChips(chips, grid.groupingExpressions, grid.sortingExpressions);
+        // verify groups
+        const groupRows = grid.groupedRowList.toArray();
+        checkGroups(groupRows,
+            ['NetAdvantage', true, false, 'Ignite UI for JavaScript', true,
+            false, 'Ignite UI for Angular', false, null, '', true, null, true],
+            grid.groupingExpressions);
+    });
+
     it('should persist state for the correct group record when there are group records with the same fieldName and value.', () => {
         const fix = TestBed.createComponent(GroupableGridComponent);
         const grid = fix.componentInstance.instance;
@@ -1323,132 +1448,6 @@
         expect( similarGroupRows[0].expanded).toEqual(false);
         expect( similarGroupRows[1].expanded).toEqual(true);
 
-=======
-    // GroupBy chips
-    it('should apply the chips correctly when there are grouping expressions applied and reordered', () => {
-        const fix = TestBed.createComponent(DefaultGridComponent);
-        fix.detectChanges();
-
-        // set groupingExpressions
-        const grid = fix.componentInstance.instance;
-        const exprs: ISortingExpression[] = [
-            { fieldName: 'ProductName', dir: SortingDirection.Desc },
-            { fieldName: 'Released', dir: SortingDirection.Desc }
-        ];
-        grid.groupingExpressions = exprs;
-        fix.detectChanges();
-        let groupRows = grid.groupedRowList.toArray();
-        checkGroups(groupRows,
-            ['NetAdvantage', true, false, 'Ignite UI for JavaScript', true,
-                false, 'Ignite UI for Angular', false, null, '', true, null, true],
-            grid.groupingExpressions);
-        let chips = fix.nativeElement.querySelectorAll('igx-chip');
-        checkChips(chips, grid.groupingExpressions, grid.sortingExpressions);
-
-        // change order
-        grid.groupingExpressions = [
-            { fieldName: 'Released', dir: SortingDirection.Asc },
-            { fieldName: 'ProductName', dir: SortingDirection.Asc }
-        ];
-        grid.sortingExpressions = [
-            { fieldName: 'Released', dir: SortingDirection.Asc },
-            { fieldName: 'ProductName', dir: SortingDirection.Asc }
-        ];
-        fix.detectChanges();
-
-        groupRows = grid.groupedRowList.toArray();
-        // verify groups
-        checkGroups(groupRows,
-            [null, 'Ignite UI for Angular', false, 'Ignite UI for Angular', 'Ignite UI for JavaScript',
-                'NetAdvantage', true, null, '', 'Ignite UI for JavaScript', 'NetAdvantage'],
-            grid.groupingExpressions);
-        chips = fix.nativeElement.querySelectorAll('igx-chip');
-        checkChips(chips, grid.groupingExpressions, grid.sortingExpressions);
-    });
-
-    it('should apply the chips correctly when there is grouping at runtime', () => {
-        const fix = TestBed.createComponent(GroupableGridComponent);
-        const grid = fix.componentInstance.instance;
-        fix.detectChanges();
-        const gridElement: HTMLElement = fix.nativeElement.querySelector('.igx-grid');
-
-        grid.groupBy('ProductName', SortingDirection.Desc, false);
-        const groupRows = grid.groupedRowList.toArray();
-        const chips = fix.nativeElement.querySelectorAll('igx-chip');
-        checkChips(chips, grid.groupingExpressions, grid.sortingExpressions);
-        checkGroups(groupRows, ['NetAdvantage', 'Ignite UI for JavaScript', 'Ignite UI for Angular', '', null]);
-    });
-
-    it('should remove sorting when grouping is removed', () => {
-        const fix = TestBed.createComponent(GroupableGridComponent);
-        const grid = fix.componentInstance.instance;
-        fix.detectChanges();
-        const gridElement: HTMLElement = fix.nativeElement.querySelector('.igx-grid');
-
-        grid.groupBy('ProductName', SortingDirection.Desc, false);
-        fix.detectChanges();
-        let chips = fix.nativeElement.querySelectorAll('igx-chip');
-        // click close button
-        simulateMouseEvent('click', chips[0].querySelector('span[igxbutton]'), 0, 0);
-        fix.detectChanges();
-        chips = fix.nativeElement.querySelectorAll('igx-chip');
-        expect(chips.length).toBe(0);
-        expect(grid.groupingExpressions.length).toBe(0);
-        expect(grid.sortingExpressions.length).toBe(0);
-    });
-
-    it('should change sorting direction when grouping changes direction', () => {
-        const fix = TestBed.createComponent(GroupableGridComponent);
-        const grid = fix.componentInstance.instance;
-        fix.detectChanges();
-        const gridElement: HTMLElement = fix.nativeElement.querySelector('.igx-grid');
-
-        grid.groupBy('ProductName', SortingDirection.Desc, false);
-        fix.detectChanges();
-        let chips = fix.nativeElement.querySelectorAll('igx-chip');
-        // click grouping direction arrow
-        simulateMouseEvent('click', chips[0].querySelector('span[igxlabel]'), 0, 0);
-        fix.detectChanges();
-        chips = fix.nativeElement.querySelectorAll('igx-chip');
-        expect(chips.length).toBe(1);
-        checkChips(chips, grid.groupingExpressions, grid.sortingExpressions);
-    });
-
-    it('should change grouping direction when sorting changes direction', () => {
-        const fix = TestBed.createComponent(DefaultGridComponent);
-        const grid = fix.componentInstance.instance;
-        fix.componentInstance.enableSorting = true;
-        fix.detectChanges();
-        const gridElement: HTMLElement = fix.nativeElement.querySelector('.igx-grid');
-
-        grid.groupBy('ProductName', SortingDirection.Asc, false);
-        fix.detectChanges();
-        simulateMouseEvent('click', fix.nativeElement.querySelector('igx-grid-header[id$="_ProductName"]'), 0, 0);
-        fix.detectChanges();
-        const chips = fix.nativeElement.querySelectorAll('igx-chip');
-        checkChips(chips, grid.groupingExpressions, grid.sortingExpressions);
-    });
-
-    it('should reorder groups when reordering chips', () => {
-        const fix = TestBed.createComponent(DefaultGridComponent);
-        const grid = fix.componentInstance.instance;
-        fix.detectChanges();
-        grid.groupBy('Released', SortingDirection.Desc, false);
-        grid.groupBy('ProductName', SortingDirection.Desc, false);
-        let chips = fix.nativeElement.querySelectorAll('igx-chip');
-        simulatePointerEvent('pointerdown', chips[0], 0, 0);
-        simulatePointerEvent('pointermove', chips[0], 200, 0);
-        simulatePointerEvent('pointerup', chips[0], 0, 0);
-        fix.detectChanges();
-        chips = fix.nativeElement.querySelectorAll('igx-chip');
-        checkChips(chips, grid.groupingExpressions, grid.sortingExpressions);
-        // verify groups
-        const groupRows = grid.groupedRowList.toArray();
-        checkGroups(groupRows,
-            ['NetAdvantage', true, false, 'Ignite UI for JavaScript', true,
-            false, 'Ignite UI for Angular', false, null, '', true, null, true],
-            grid.groupingExpressions);
->>>>>>> 6149c677
     });
 });
 
