import { Component, ViewChild, ViewChildren, QueryList } from '@angular/core';
import { async, discardPeriodicTasks, fakeAsync, flush, TestBed, tick } from '@angular/core/testing';
import { By } from '@angular/platform-browser';
import { NoopAnimationsModule } from '@angular/platform-browser/animations';
import { take } from 'rxjs/operators';
import { Calendar } from '../calendar';
import { KEYCODES } from '../core/utils';
import { DataType } from '../data-operations/data-util';
import {
    IgxStringFilteringOperand,
    IgxNumberFilteringOperand,
    IgxBooleanFilteringOperand,
    IgxDateFilteringOperand,
    IgxFilteringOperand
} from '../data-operations/filtering-condition';
import { ISortingExpression, SortingDirection } from '../data-operations/sorting-expression.interface';
import { IgxGridCellComponent } from './cell.component';
import { IgxColumnComponent } from './column.component';
import { IgxGridHeaderComponent } from './grid-header.component';
import { IGridCellEventArgs, IgxGridComponent } from './grid.component';
import { IgxGridGroupByRowComponent } from './groupby-row.component';
import { IgxGridModule } from './index';
import { IgxGridRowComponent } from './row.component';
import { IgxChipComponent } from '../chips';

describe('IgxGrid - GroupBy', () => {
    const COLUMN_HEADER_CLASS = '.igx-grid__th';
    const CELL_CSS_CLASS = '.igx-grid__td';
    const FIXED_CELL_CSS = 'igx-grid__th--pinned';
    const SORTING_ICON_NONE_CONTENT = 'none';
    const SORTING_ICON_ASC_CONTENT = 'arrow_upward';
    const SORTING_ICON_DESC_CONTENT = 'arrow_downward';
    const GROUPROW_CSS = '.igx-grid__tr--group';
    const DATAROW_CSS = '.igx-grid__tr';
    const SUMMARY_LABEL_CLASS = '.igx-grid-summary__label';
    const SUMMARY_VALUE_CLASS = '.igx-grid-summary__result';
    const GROUPROW_COTENT_CSS = '.igx-grid__group-content';
    const navigateToIndex = (grid, rowStartIndex, rowEndIndex, cb?, colIndex?) => {
        const dir = rowStartIndex > rowEndIndex ? 'ArrowUp' : 'ArrowDown';
        const row = grid.getRowByIndex(rowStartIndex);
        const cIndx = colIndex || 0;
        const colKey = grid.columnList.toArray()[cIndx].field;
        let nextRow = dir === 'ArrowUp' ? grid.getRowByIndex(rowStartIndex - 1) : grid.getRowByIndex(rowStartIndex + 1);
        if (rowStartIndex === rowEndIndex) {
            if (cb) { cb(); } return;
        }
        const keyboardEvent = new KeyboardEvent('keydown', {
            code: dir,
            key: dir
        });
        const elem = row instanceof IgxGridGroupByRowComponent ?
            row : grid.getCellByColumn(row.index, colKey);
        if (dir === 'ArrowDown') {
            elem.onKeydownArrowDown(keyboardEvent);
        } else {
            elem.onKeydownArrowUp(keyboardEvent);
        }
        grid.cdr.detectChanges();

        if (nextRow) {
            setTimeout(() => {
                grid.cdr.detectChanges();
                navigateToIndex(grid, nextRow.index, rowEndIndex, cb, colIndex);
            });
        } else {
            // else wait for chunk to load.
            grid.verticalScrollContainer.onChunkLoad.pipe(take(1)).subscribe({
                next: () => {
                    grid.cdr.detectChanges();
                    nextRow = dir === 'ArrowUp' ? grid.getRowByIndex(rowStartIndex - 1) : grid.getRowByIndex(rowStartIndex + 1);
                    navigateToIndex(grid, nextRow.index, rowEndIndex, cb, colIndex);
                }
            });
        }

    };

    beforeEach(async(() => {
        TestBed.configureTestingModule({
            declarations: [
                DefaultGridComponent,
                GroupableGridComponent,
                CustomTemplateGridComponent
            ],
            imports: [NoopAnimationsModule, IgxGridModule.forRoot()]
        }).compileComponents();
    }));

    function checkGroups(groupRows, expectedGroupOrder, grExpr?) {
        // verify group rows are sorted correctly, their indexes in the grid are correct and their group records match the group value.
        let count = 0;
        const maxLevel = grExpr ? grExpr.length - 1 : 0;
        for (const groupRow of groupRows) {
            const recs = groupRow.groupRow.records;
            const val = groupRow.groupRow.value;
            const index = groupRow.index;
            const field = groupRow.groupRow.expression.fieldName;
            const level = groupRow.groupRow.level;
            expect(level).toEqual(grExpr ? grExpr.indexOf(groupRow.groupRow.expression) : 0);
            expect(index).toEqual(count);
            count++;
            expect(val).toEqual(expectedGroupOrder[groupRows.indexOf(groupRow)]);
            for (const rec of recs) {
                if (level === maxLevel) {
                    count++;
                }
                expect(rec[field]).toEqual(val);
            }
        }
    }

    function simulateMouseEvent(eventName: string, element, x, y) {
        const options: MouseEventInit = {
            view: window,
            bubbles: true,
            cancelable: true,
            clientX: x,
            clientY: y
        };

        return new Promise((resolve, reject) => {
            element.dispatchEvent(new MouseEvent(eventName, options));
            resolve();
        });
    }

    function simulatePointerEvent(eventName: string, element, x, y) {
        const options: PointerEventInit = {
            view: window,
            bubbles: true,
            cancelable: true,
            clientX: x,
            clientY: y,
            pointerId: 1
        };

        return new Promise((resolve, reject) => {
            element.dispatchEvent(new PointerEvent(eventName, options));
            resolve();
        });
    }

    function checkChips(chips, grExpr, sortExpr) {
        for (let i = 0; i < chips.length; i++) {
            const chip = chips[i].querySelector('span[igxLabel]>span').innerText;
            const chipDirection = chips[i].querySelector('span[igxLabel]>igx-icon').innerText;
            const grp = grExpr[i];
            const s = sortExpr[i];
            expect(chip).toBe(grp.fieldName);
            expect(chip).toBe(s.fieldName);
            if (chipDirection === SORTING_ICON_ASC_CONTENT) {
                expect(grp.dir).toBe(SortingDirection.Asc);
                expect(s.dir).toBe(SortingDirection.Asc);
            } else {
                expect(grp.dir).toBe(SortingDirection.Desc);
                expect(s.dir).toBe(SortingDirection.Desc);
            }
        }
    }

    it('should allow grouping by different data types.', () => {
        const fix = TestBed.createComponent(DefaultGridComponent);
        fix.detectChanges();

        // group by string column
        const grid = fix.componentInstance.instance;
        grid.groupBy({fieldName: 'ProductName', dir: SortingDirection.Desc, ignoreCase: false});
        fix.detectChanges();

        // verify grouping expressions
        const grExprs = grid.groupingExpressions;
        expect(grExprs.length).toEqual(1);
        expect(grExprs[0].fieldName).toEqual('ProductName');

        // verify rows
        let groupRows = grid.groupedRowList.toArray();
        let dataRows = grid.dataRowList.toArray();

        expect(groupRows.length).toEqual(5);
        expect(dataRows.length).toEqual(8);

        checkGroups(groupRows, ['NetAdvantage', 'Ignite UI for JavaScript', 'Ignite UI for Angular', '', null]);

        // ungroup
        grid.clearGrouping('ProductName');
        fix.detectChanges();

        // verify no groups are present
        expect(grid.groupedRowList.toArray().length).toEqual(0);

        // group by number
        grid.groupBy({fieldName: 'Downloads', dir: SortingDirection.Desc, ignoreCase: false});
        fix.detectChanges();

        groupRows = grid.groupedRowList.toArray();
        dataRows = grid.dataRowList.toArray();

        expect(groupRows.length).toEqual(6);
        expect(dataRows.length).toEqual(8);

        checkGroups(groupRows, [1000, 254, 100, 20, 0, null]);

        // ungroup and group by boolean column
        grid.clearGrouping('Downloads');
        fix.detectChanges();
        grid.groupBy({fieldName: 'Released', dir: SortingDirection.Desc, ignoreCase: false});
        fix.detectChanges();

        groupRows = grid.groupedRowList.toArray();
        dataRows = grid.dataRowList.toArray();

        expect(groupRows.length).toEqual(3);
        expect(dataRows.length).toEqual(8);

        checkGroups(groupRows, [true, false, null]);

        // ungroup and group by date column
        grid.clearGrouping('Released');
        fix.detectChanges();
        grid.groupBy({fieldName: 'ReleaseDate', dir: SortingDirection.Asc, ignoreCase: false});
        fix.detectChanges();

        groupRows = grid.groupedRowList.toArray();
        dataRows = grid.dataRowList.toArray();

        expect(groupRows.length).toEqual(4);
        expect(dataRows.length).toEqual(8);

        checkGroups(
            groupRows,
            [null, fix.componentInstance.prevDay, fix.componentInstance.today, fix.componentInstance.nextDay]);
    });

    it('should allow grouping by multiple columns.', () => {
        const fix = TestBed.createComponent(DefaultGridComponent);
        fix.componentInstance.height = null;
        fix.detectChanges();

        // group by 2 columns
        const grid = fix.componentInstance.instance;
        grid.groupBy({fieldName: 'ProductName', dir: SortingDirection.Desc, ignoreCase: false});
        grid.groupBy({fieldName: 'Released', dir: SortingDirection.Desc, ignoreCase: false});
        fix.detectChanges();

        let groupRows = grid.groupedRowList.toArray();
        let dataRows = grid.dataRowList.toArray();

        // verify groups and data rows count
        expect(groupRows.length).toEqual(13);
        expect(dataRows.length).toEqual(8);
        // verify groups
        checkGroups(groupRows,
            ['NetAdvantage', true, false, 'Ignite UI for JavaScript', true,
            false, 'Ignite UI for Angular', false, null, '', true, null, true],
            grid.groupingExpressions);

        // group by 3rd column

        grid.groupBy({fieldName: 'Downloads', dir: SortingDirection.Desc, ignoreCase: false});
        fix.detectChanges();

        groupRows = grid.groupedRowList.toArray();
        dataRows = grid.dataRowList.toArray();

        // verify groups and data rows count
        expect(groupRows.length).toEqual(21);
        expect(dataRows.length).toEqual(8);
        // verify groups
        checkGroups(groupRows,
            ['NetAdvantage', true, 1000, false, 1000, 'Ignite UI for JavaScript', true, null, false, 254, 'Ignite UI for Angular',
                false, 20, null, 1000, '', true, 100, null, true, 0],
            grid.groupingExpressions);
    });

    it('should allows expanding/collapsing groups.', () => {
        const fix = TestBed.createComponent(DefaultGridComponent);
        const grid = fix.componentInstance.instance;
        grid.primaryKey = 'ID';
        fix.detectChanges();
        grid.groupBy({fieldName: 'Released', dir: SortingDirection.Desc, ignoreCase: false});
        fix.detectChanges();

        let groupRows = grid.groupedRowList.toArray();
        let dataRows = grid.dataRowList.toArray();
        // verify groups and data rows count
        expect(groupRows.length).toEqual(3);
        expect(dataRows.length).toEqual(8);

        // toggle grouprow - collapse
        expect(groupRows[0].expanded).toEqual(true);
        grid.toggleGroup(groupRows[0].groupRow);
        fix.detectChanges();
        expect(groupRows[0].expanded).toEqual(false);
        groupRows = grid.groupedRowList.toArray();
        dataRows = grid.dataRowList.toArray();
        expect(groupRows.length).toEqual(3);
        expect(dataRows.length).toEqual(4);
        // verify collapsed group sub records are not rendered

        for (const rec of groupRows[0].groupRow.records) {
            expect(grid.getRowByKey(rec.ID)).toBeUndefined();
        }

        // toggle grouprow - expand
        grid.toggleGroup(groupRows[0].groupRow);
        fix.detectChanges();
        expect(groupRows[0].expanded).toEqual(true);
        groupRows = grid.groupedRowList.toArray();
        dataRows = grid.dataRowList.toArray();
        expect(groupRows.length).toEqual(3);
        expect(dataRows.length).toEqual(8);

        // verify expanded group sub records are rendered
        for (const rec of groupRows[0].groupRow.records) {
            expect(grid.getRowByKey(rec.ID)).not.toBeUndefined();
        }
    });

    it('should allow changing the order of the groupBy columns.', () => {
        const fix = TestBed.createComponent(DefaultGridComponent);
        fix.detectChanges();

        // set groupingExpressions
        const grid = fix.componentInstance.instance;
        const exprs: ISortingExpression[] = [
            { fieldName: 'ProductName', dir: SortingDirection.Desc },
            { fieldName: 'Released', dir: SortingDirection.Desc }
        ];
        grid.groupingExpressions = exprs;
        fix.detectChanges();

        let groupRows = grid.groupedRowList.toArray();
        let dataRows = grid.dataRowList.toArray();

        expect(groupRows.length).toEqual(13);
        expect(dataRows.length).toEqual(8);
        // verify groups
        checkGroups(groupRows,
            ['NetAdvantage', true, false, 'Ignite UI for JavaScript', true,
                false, 'Ignite UI for Angular', false, null, '', true, null, true],
            grid.groupingExpressions);

        // change order
        grid.groupingExpressions = [
            { fieldName: 'Released', dir: SortingDirection.Asc },
            { fieldName: 'ProductName', dir: SortingDirection.Asc }
        ];
        grid.sortingExpressions = [
            { fieldName: 'Released', dir: SortingDirection.Asc },
            { fieldName: 'ProductName', dir: SortingDirection.Asc }
        ];
        fix.detectChanges();

        groupRows = grid.groupedRowList.toArray();
        dataRows = grid.dataRowList.toArray();
        expect(groupRows.length).toEqual(11);
        expect(dataRows.length).toEqual(8);
        // verify groups
        checkGroups(groupRows,
            [null, 'Ignite UI for Angular', false, 'Ignite UI for Angular', 'Ignite UI for JavaScript',
                'NetAdvantage', true, null, '', 'Ignite UI for JavaScript', 'NetAdvantage'],
            grid.groupingExpressions);

    });

    it('should allow setting expand/collapse state', () => {
        const fix = TestBed.createComponent(DefaultGridComponent);
        const grid = fix.componentInstance.instance;
        grid.primaryKey = 'ID';
        fix.detectChanges();

        grid.groupsExpanded = false;
        grid.groupBy({ fieldName: 'Released', dir: SortingDirection.Desc, ignoreCase: false });
        fix.detectChanges();

        let groupRows = grid.groupedRowList.toArray();
        let dataRows = grid.dataRowList.toArray();

        expect(groupRows.length).toEqual(3);
        expect(dataRows.length).toEqual(0);

        for (const grRow of groupRows) {
            expect(grRow.expanded).toBe(false);
        }

        grid.groupsExpanded = true;
        grid.cdr.detectChanges();

        groupRows = grid.groupedRowList.toArray();
        dataRows = grid.dataRowList.toArray();

        expect(groupRows.length).toEqual(3);
        expect(dataRows.length).toEqual(8);

        for (const grRow of groupRows) {
            expect(grRow.expanded).toBe(true);
        }
    });

    it('should trigger a onGroupingDone event when a column is grouped with the correct params.', () => {
        const fix = TestBed.createComponent(DefaultGridComponent);
        const grid = fix.componentInstance.instance;
        grid.primaryKey = 'ID';
        fix.detectChanges();

        grid.groupBy({fieldName: 'Released', dir: SortingDirection.Desc, ignoreCase: false});
        fix.detectChanges();

        const currExpr = fix.componentInstance.currentSortExpressions;
        expect(currExpr.length).toEqual(1);
        expect(currExpr[0].fieldName).toEqual('Released');
    });

    it('should allow setting custom template for group row content.', () => {
        const fix = TestBed.createComponent(CustomTemplateGridComponent);
        const grid = fix.componentInstance.instance;
        fix.detectChanges();

        grid.groupBy({fieldName: 'Released', dir: SortingDirection.Desc, ignoreCase: false});
        fix.detectChanges();

        const groupRows = grid.groupedRowList.toArray();

        for (const grRow of groupRows) {
            const elem = grRow.groupContent.nativeElement;
            const grVal = grRow.groupRow.value === null ? '' : grRow.groupRow.value.toString();
            const expectedText = 'Total items with value:' + grVal +
                ' are ' + grRow.groupRow.records.length;
            expect(elem.innerText.trim(['\n', '\r', ' '])).toEqual(expectedText);
        }
    });

    it('should have the correct ARIA attributes on the group rows.', () => {
        const fix = TestBed.createComponent(DefaultGridComponent);
        const grid = fix.componentInstance.instance;
        grid.primaryKey = 'ID';
        fix.detectChanges();

        grid.groupBy({fieldName: 'Released', dir: SortingDirection.Desc, ignoreCase: false});
        fix.detectChanges();

        const groupRows = grid.groupedRowList.toArray();
        for (const grRow of groupRows) {
           const elem =  grRow.element.nativeElement;
           expect(elem.attributes['aria-describedby'].value).toEqual(grid.id + '_Released');
           expect(elem.attributes['aria-expanded'].value).toEqual('true');
        }
    });

    // GroupBy + Sorting integration
    it('should apply sorting on each group\'s records when non-grouped column is sorted.', () => {
        const fix = TestBed.createComponent(DefaultGridComponent);
        const grid = fix.componentInstance.instance;
        fix.componentInstance.enableSorting = true;
        fix.detectChanges();
        grid.groupBy({fieldName: 'ProductName', dir: SortingDirection.Desc, ignoreCase: false});
        fix.detectChanges();
        const groupRows = grid.groupedRowList.toArray();
        const dataRows = grid.dataRowList.toArray();
        // verify groups and data rows count
        expect(groupRows.length).toEqual(5);
        expect(dataRows.length).toEqual(8);

        grid.sort({fieldName: 'Released', dir: SortingDirection.Asc, ignoreCase: false});
        fix.detectChanges();

        // verify groups
        checkGroups(groupRows, ['NetAdvantage', 'Ignite UI for JavaScript', 'Ignite UI for Angular', '', null]);

        // verify data records order
        const expectedDataRecsOrder = [false, true, false, true, null, false, true, true];
        dataRows.forEach((row, index) => {
            expect(row.rowData.Released).toEqual(expectedDataRecsOrder[index]);
        });

    });

    it('should apply the specified sort order on the group rows when already grouped columnn is sorted in asc/desc order.', () => {
        const fix = TestBed.createComponent(DefaultGridComponent);
        const grid = fix.componentInstance.instance;
        fix.componentInstance.enableSorting = true;
        fix.detectChanges();
        grid.groupBy({fieldName: 'ProductName', dir: SortingDirection.Desc, ignoreCase: false});
        fix.detectChanges();

        let groupRows = grid.groupedRowList.toArray();
        let dataRows = grid.dataRowList.toArray();

        // verify groups and data rows count
        expect(groupRows.length).toEqual(5);
        expect(dataRows.length).toEqual(8);

        // verify group order
        checkGroups(groupRows, ['NetAdvantage', 'Ignite UI for JavaScript', 'Ignite UI for Angular', '', null]);
        grid.sort({fieldName: 'ProductName', dir: SortingDirection.Asc, ignoreCase: false});
        fix.detectChanges();

        groupRows = grid.groupedRowList.toArray();
        dataRows = grid.dataRowList.toArray();

        // verify group order
        checkGroups(groupRows, [null, '', 'Ignite UI for Angular', 'Ignite UI for JavaScript', 'NetAdvantage']);

    });

    it('should remove grouping when already grouped columnn is sorted with order "None" via the API.', () => {
        const fix = TestBed.createComponent(DefaultGridComponent);
        const grid = fix.componentInstance.instance;
        fix.componentInstance.enableSorting = true;
        fix.detectChanges();
        grid.groupBy({fieldName: 'ProductName', dir: SortingDirection.Desc, ignoreCase: false});
        fix.detectChanges();

        let groupRows = grid.groupedRowList.toArray();
        let dataRows = grid.dataRowList.toArray();

        // verify groups and data rows count
        expect(groupRows.length).toEqual(5);
        expect(dataRows.length).toEqual(8);

        // verify group order
        checkGroups(groupRows, ['NetAdvantage', 'Ignite UI for JavaScript', 'Ignite UI for Angular', '', null]);
        grid.sort({fieldName: 'ProductName', dir: SortingDirection.None, ignoreCase: false});
        fix.detectChanges();
        groupRows = grid.groupedRowList.toArray();
        dataRows = grid.dataRowList.toArray();

        // verify groups and data rows count
        expect(groupRows.length).toEqual(0);
        expect(dataRows.length).toEqual(8);

    });

    it('should disallow setting sorting state None to grouped column when sorting via the UI.', () => {
        const fix = TestBed.createComponent(DefaultGridComponent);
        const grid = fix.componentInstance.instance;
        fix.componentInstance.enableSorting = true;
        fix.detectChanges();
        grid.groupBy({fieldName: 'Downloads', dir: SortingDirection.Desc, ignoreCase: false});
        fix.detectChanges();

        const headers = fix.debugElement.queryAll(By.css(COLUMN_HEADER_CLASS));
        // click header
        headers[0].triggerEventHandler('click', new Event('click'));
        fix.detectChanges();

        const sortingIcon = fix.debugElement.query(By.css('.sort-icon'));
        expect(sortingIcon.nativeElement.textContent.trim()).toEqual(SORTING_ICON_ASC_CONTENT);

        // click header again
        headers[0].triggerEventHandler('click', new Event('click'));
        fix.detectChanges();

        expect(sortingIcon.nativeElement.textContent.trim()).toEqual(SORTING_ICON_DESC_CONTENT);

        // click header again
        headers[0].triggerEventHandler('click', new Event('click'));
        fix.detectChanges();
        expect(sortingIcon.nativeElement.textContent.trim()).toEqual(SORTING_ICON_ASC_CONTENT);

    });

    it('should group by the specified field when grouping by an already sorted field.', () => {
        const fix = TestBed.createComponent(DefaultGridComponent);
        const grid = fix.componentInstance.instance;
        fix.componentInstance.enableSorting = true;
        fix.detectChanges();
        grid.sort({fieldName: 'ProductName', dir: SortingDirection.Desc, ignoreCase: false});
        fix.detectChanges();

        grid.groupBy({fieldName: 'ProductName', dir: SortingDirection.Asc, ignoreCase: false});
        fix.detectChanges();
        const groupRows = grid.groupedRowList.toArray();
        // verify group order
        checkGroups(groupRows, [null, '', 'Ignite UI for Angular', 'Ignite UI for JavaScript', 'NetAdvantage']);
    });

    it('should allow grouping of already sorted column', () => {
        const fix = TestBed.createComponent(DefaultGridComponent);
        const grid = fix.componentInstance.instance;
        fix.componentInstance.enableSorting = true;
        fix.detectChanges();
        grid.sort({ fieldName: 'ProductName', dir: SortingDirection.Desc, ignoreCase: false });
        fix.detectChanges();
        grid.groupBy({ fieldName: 'ProductName', dir: SortingDirection.Desc, ignoreCase: false});
        fix.detectChanges();
        const groupRows = grid.groupedRowList.toArray();
        const dataRows = grid.dataRowList.toArray();
        // verify groups and data rows count
        expect(groupRows.length).toEqual(5);
        expect(dataRows.length).toEqual(8);
        expect(grid.groupingExpressions.length).toEqual(1);
    });

    // GroupBy + Selection integration
    it('should toggle expand/collapse state of group row with Space/Enter key.', () => {
        const fix = TestBed.createComponent(DefaultGridComponent);
        const grid = fix.componentInstance.instance;
        fix.componentInstance.width = '400px';
        fix.detectChanges();

        grid.groupBy({fieldName: 'ProductName', dir: SortingDirection.Desc, ignoreCase: false});
        fix.detectChanges();
        const gRow = grid.groupedRowList.toArray()[0];
        expect(gRow.expanded).toBe(true);
        const evtEnter = new KeyboardEvent('keydown', {
            code: 'enter',
            key: 'enter'
        });
        const evtSpace = new KeyboardEvent('keydown', {
            code: 'enter',
            key: 'enter'
        });
        gRow.element.nativeElement.dispatchEvent(evtEnter);

        fix.detectChanges();

        expect(gRow.expanded).toBe(false);

        gRow.element.nativeElement.dispatchEvent(evtEnter);
        fix.detectChanges();
        expect(gRow.expanded).toBe(true);
    });

    it('should allow keyboard navigation through group rows.', (done) => {
        const fix = TestBed.createComponent(DefaultGridComponent);
        const grid = fix.componentInstance.instance;
        const mockEvent = { preventDefault: () => { } };

        fix.componentInstance.width = '400px';
        fix.componentInstance.height = '300px';
        grid.columnWidth = '200px';
        fix.detectChanges();

        grid.groupBy({fieldName: 'ProductName', dir: SortingDirection.Desc, ignoreCase: false});
        grid.groupBy({fieldName: 'Released', dir: SortingDirection.Desc, ignoreCase: false});
        fix.detectChanges();
        const cbFunc2 = () => {
            const row = grid.getRowByIndex(0);
            expect(row instanceof IgxGridGroupByRowComponent).toBe(true);
            expect(row.focused).toBe(true);
            done();
        };
        const cbFunc = () => {
            fix.detectChanges();
            const row = grid.getRowByIndex(9);
            expect(row instanceof IgxGridRowComponent).toBe(true);
            expect(row.focused).toBe(true);
            expect(row.cells.toArray()[0].selected).toBe(true);

            navigateToIndex(grid, 9, 0, cbFunc2);
        };

        navigateToIndex(grid, 0, 9, cbFunc);
    });

    it('should persist last selected cell column index when navigation through group rows.', (done) => {
        const fix = TestBed.createComponent(DefaultGridComponent);
        const grid = fix.componentInstance.instance;
        const mockEvent = { preventDefault: () => { } };

        fix.componentInstance.width = '400px';
        fix.componentInstance.height = '300px';
        grid.columnWidth = '200px';
        fix.detectChanges();

        grid.groupBy({fieldName: 'ProductName', dir: SortingDirection.Desc, ignoreCase: false});
        grid.groupBy({fieldName: 'Released', dir: SortingDirection.Desc, ignoreCase: false});
        fix.detectChanges();
        grid.parentVirtDir.getHorizontalScroll().scrollLeft = 1000;
        fix.detectChanges();

        const cbFunc2 = () => {
            const row = grid.getRowByIndex(0);
            expect(row instanceof IgxGridGroupByRowComponent).toBe(true);
            expect(row.focused).toBe(true);
            done();
        };
        const cbFunc = () => {
            fix.detectChanges();
            const row = grid.getRowByIndex(9);
            expect(row instanceof IgxGridRowComponent).toBe(true);
            expect(row.focused).toBe(true);
            expect(row.cells.last.selected).toBe(true);

            navigateToIndex(grid, 9, 0, cbFunc2, 4);
        };
        setTimeout(() => {
            const cell = grid.getCellByColumn(2, 'Released');
            cell.onFocus(new Event('focus'));
            fix.detectChanges();
            navigateToIndex(grid, 0, 9, cbFunc, 4);
        }, 10);
    });

    it('should clear selection from data cells when a group row is focused via KB navigation.', (done) => {
        const fix = TestBed.createComponent(DefaultGridComponent);
        const grid = fix.componentInstance.instance;
        const mockEvent = { preventDefault: () => { } };

        fix.componentInstance.width = '800px';
        fix.componentInstance.height = '300px';
        grid.columnWidth = '200px';
        fix.detectChanges();

        grid.groupBy({fieldName: 'ProductName', dir: SortingDirection.Desc, ignoreCase: false});
        grid.groupBy({fieldName: 'Released', dir: SortingDirection.Desc, ignoreCase: false});
        fix.detectChanges();

        const cbFunc = () => {
            fix.detectChanges();
            const row = grid.getRowByIndex(0);
            expect(row instanceof IgxGridGroupByRowComponent).toBe(true);
            expect(row.focused).toBe(true);
            const oldSelectedCell = grid.getCellByColumn(2, 'Downloads');
            expect(cell.selected).toBe(false);
            done();
        };

        const cell = grid.getCellByColumn(2, 'Downloads');
        cell.onFocus(new Event('focus'));
        fix.detectChanges();
        expect(cell.selected).toBe(true);
        navigateToIndex(grid, 2, 0, cbFunc);

    });

    // GroupBy + Virtualization integration
    it('should virtualize data and group records.', () => {
        const fix = TestBed.createComponent(DefaultGridComponent);
        const grid = fix.componentInstance.instance;

        fix.componentInstance.width = '500px';
        fix.componentInstance.height = '300px';
        grid.columnWidth = '200px';
        fix.detectChanges();

        grid.groupBy({fieldName: 'ProductName', dir: SortingDirection.Desc, ignoreCase: false});
        grid.groupBy({fieldName: 'Released', dir: SortingDirection.Desc, ignoreCase: false});
        fix.detectChanges();

        expect(grid.groupedRowList.toArray().length).toEqual(3);
        expect(grid.dataRowList.toArray().length).toEqual(2);
        expect(grid.rowList.toArray().length).toEqual(5);
    });

    it('should recalculate visible chunk data and scrollbar size when expanding/collapsing group rows.', () => {
        const fix = TestBed.createComponent(DefaultGridComponent);
        const grid = fix.componentInstance.instance;

        fix.componentInstance.width = '500px';
        fix.componentInstance.height = '300px';
        grid.columnWidth = '200px';
        fix.detectChanges();

        grid.groupBy({fieldName: 'ProductName', dir: SortingDirection.Desc, ignoreCase: false});
        grid.groupBy({fieldName: 'Released', dir: SortingDirection.Desc, ignoreCase: false});
        fix.detectChanges();

        const origScrollHeight = parseInt(grid.verticalScrollContainer.getVerticalScroll().children[0].style.height, 10);

        // collapse all group rows currently in the view
        const grRows = grid.groupedRowList.toArray();
        grRows[0].toggle();
        fix.detectChanges();

        // verify rows are updated
        expect(grid.groupedRowList.toArray().length).toEqual(4);
        expect(grid.dataRowList.toArray().length).toEqual(1);
        expect(grid.rowList.toArray().length).toEqual(5);

        // verify scrollbar is updated - 4 rows x 50px are hidden.
        expect(parseInt(grid.verticalScrollContainer.getVerticalScroll().children[0].style.height, 10))
            .toEqual(origScrollHeight - 200);

        grRows[0].toggle();
        fix.detectChanges();

        expect(grid.groupedRowList.toArray().length).toEqual(3);
        expect(grid.dataRowList.toArray().length).toEqual(2);
        expect(grid.rowList.toArray().length).toEqual(5);

        expect(parseInt(grid.verticalScrollContainer.getVerticalScroll().children[0].style.height, 10))
            .toEqual(origScrollHeight);
    });

    it('should persist group row expand/collapse state when scrolling.', () => {
        const fix = TestBed.createComponent(DefaultGridComponent);
        const grid = fix.componentInstance.instance;

        fix.componentInstance.width = '500px';
        fix.componentInstance.height = '300px';
        grid.columnWidth = '200px';
        fix.detectChanges();

        grid.groupBy({ fieldName: 'ProductName', dir: SortingDirection.Desc, ignoreCase: false});
        grid.groupBy({ fieldName: 'Released', dir: SortingDirection.Desc, ignoreCase: false});
        fix.detectChanges();

        let groupRow = grid.groupedRowList.toArray()[0];
        groupRow.toggle();

        expect(groupRow.expanded).toBe(false);
        fix.detectChanges();

        // scroll to bottom
        grid.verticalScrollContainer.getVerticalScroll().scrollTop = 10000;
        fix.detectChanges();

        // scroll back to the top
        grid.verticalScrollContainer.getVerticalScroll().scrollTop = 0;
        fix.detectChanges();

        groupRow = grid.groupedRowList.toArray()[0];

        expect(groupRow.expanded).toBe(false);
    });

    it('should leave group rows static when scrolling horizontally.', () => {
        const fix = TestBed.createComponent(DefaultGridComponent);
        const grid = fix.componentInstance.instance;

        fix.componentInstance.width = '400px';
        fix.componentInstance.height = '300px';
        grid.columnWidth = '200px';
        fix.detectChanges();

        grid.groupBy({fieldName: 'ProductName', dir: SortingDirection.Desc, ignoreCase: false});
        grid.groupBy({fieldName: 'Released', dir: SortingDirection.Desc, ignoreCase: false});
        fix.detectChanges();
        const groupRow = grid.groupedRowList.toArray()[0];
        const origRect = groupRow.element.nativeElement.getBoundingClientRect();
        grid.parentVirtDir.getHorizontalScroll().scrollLeft = 1000;
        fix.detectChanges();

        const rect = groupRow.element.nativeElement.getBoundingClientRect();

        // verify row location is the same
        expect(rect.left).toEqual(origRect.left);
        expect(rect.top).toEqual(origRect.top);
    });

    // GroupBy + Filtering
    it('should filters by the data records and renders their related groups.', () => {
        const fix = TestBed.createComponent(DefaultGridComponent);
        const grid = fix.componentInstance.instance;
        fix.componentInstance.width = '1200px';
        grid.columnWidth = '200px';
        fix.detectChanges();

        grid.groupBy({fieldName: 'ProductName', dir: SortingDirection.Desc, ignoreCase: false});
        let groupRows = grid.groupedRowList.toArray();
        let dataRows = grid.dataRowList.toArray();
        let allRows = grid.rowList.toArray();

        expect(groupRows.length).toEqual(5);
        expect(dataRows.length).toEqual(8);
        expect(grid.rowList.toArray().length).toEqual(13);

        fix.detectChanges();
        grid.filter('ProductName', 'Ignite', IgxStringFilteringOperand.instance().condition('contains'), true);
        fix.detectChanges();

        groupRows = grid.groupedRowList.toArray();
        dataRows = grid.dataRowList.toArray();
        allRows = grid.rowList.toArray();

        expect(groupRows.length).toEqual(2);
        expect(dataRows.length).toEqual(4);
        expect(grid.rowList.toArray().length).toEqual(6);
    });

    // GroupBy + RowSelectors
    it('should not render row selectors in group row.', () => {
        const fix = TestBed.createComponent(DefaultGridComponent);
        const grid = fix.componentInstance.instance;
        fix.componentInstance.width = '1200px';
        grid.columnWidth = '200px';
        grid.rowSelectable = true;
        fix.detectChanges();

        grid.groupBy({fieldName: 'ProductName',  dir: SortingDirection.Desc, ignoreCase: false});

        fix.detectChanges();

        const grRows = grid.groupedRowList.toArray();
        const dataRows = grid.dataRowList.toArray();
        for (const grRow of grRows) {
            const checkBoxElement = grRow.element.nativeElement.querySelector('div.igx-grid__cbx-selection');
            expect(checkBoxElement).toBeNull();
        }
        for (const dRow of dataRows) {
            const checkBoxElement = dRow.element.nativeElement.querySelector('div.igx-grid__cbx-selection');
            expect(checkBoxElement).toBeDefined();
        }
    });

    it('should not select group rows when selectAll API is called or when header checkbox is clicked.', () => {
        const fix = TestBed.createComponent(DefaultGridComponent);
        const grid = fix.componentInstance.instance;
        fix.componentInstance.width = '1200px';
        grid.columnWidth = '200px';
        grid.rowSelectable = true;
        fix.detectChanges();

        grid.groupBy({fieldName: 'ProductName', dir: SortingDirection.Desc, ignoreCase: false});

        fix.detectChanges();

        grid.selectAllRows();

        fix.detectChanges();

        let selRows = grid.selectedRows();
        expect(selRows.length).toEqual(8);

        let rows = fix.debugElement.queryAll(By.css('.igx-grid__tr--selected'));
        for (const r of rows) {
            expect(r.componentInstance instanceof IgxGridRowComponent).toBe(true);
        }

        grid.deselectAllRows();
        fix.detectChanges();
        selRows = grid.selectedRows();
        expect(selRows.length).toEqual(0);

        const headerRow: HTMLElement = fix.nativeElement.querySelector('.igx-grid__thead');
        const headerCheckboxElement: Element = headerRow.querySelector('.igx-checkbox__input');
        headerCheckboxElement.dispatchEvent(new Event('click'));
        fix.detectChanges();

        selRows = grid.selectedRows();
        expect(selRows.length).toEqual(8);

        rows = fix.debugElement.queryAll(By.css('.igx-grid__tr--selected'));
        for (const r of rows) {
            expect(r.componentInstance instanceof IgxGridRowComponent).toBe(true);
        }

    });

    // GroupBy + Resizing
    it('should retain same size for group row after a column is resized.', fakeAsync(() => {
        const fix = TestBed.createComponent(DefaultGridComponent);
        const grid = fix.componentInstance.instance;
        fix.componentInstance.width = '1200px';
        fix.componentInstance.enableResizing = true;
        grid.columnWidth = '200px';
        fix.detectChanges();
        grid.groupBy({fieldName: 'ProductName', dir: SortingDirection.Desc, ignoreCase: false});
        fix.detectChanges();

        let grRows = grid.groupedRowList.toArray();
        for (const grRow of grRows) {
            expect(grRow.element.nativeElement.clientWidth).toEqual(1200);
        }

        const headers = fix.debugElement.queryAll(By.css(COLUMN_HEADER_CLASS));
        const headerResArea = headers[0].nativeElement.children[2];
        simulateMouseEvent('mouseover', headerResArea, 200, 5);
        simulateMouseEvent('mousedown', headerResArea, 200, 5);
        simulateMouseEvent('mouseup', headerResArea, 200, 5);
        tick(100);
        fix.detectChanges();
        simulateMouseEvent('mousedown', headerResArea, 200, 5);
        tick(100);
        fix.detectChanges();

        const resizer = headers[0].nativeElement.children[2].children[0];
        expect(resizer).toBeDefined();
        simulateMouseEvent('mousemove', resizer, 550, 5);
        tick(100);

        simulateMouseEvent('mouseup', resizer, 550, 5);
        tick();
        fix.detectChanges();

        expect(grid.columns[0].width).toEqual('550px');

        grRows = grid.groupedRowList.toArray();
        for (const grRow of grRows) {
            expect(grRow.element.nativeElement.clientWidth).toEqual(1200);
        }
        discardPeriodicTasks();
    }));

    // GroupBy + Summaries
    it('should take into account only the data records when calculating summaries.', () => {
        const fix = TestBed.createComponent(DefaultGridComponent);
        const grid = fix.componentInstance.instance;
        fix.componentInstance.width = '1200px';
        grid.columnWidth = '200px';
        fix.detectChanges();
        grid.groupBy({fieldName: 'ProductName', dir: SortingDirection.Desc, ignoreCase: false});
        fix.detectChanges();

        grid.enableSummaries([{ fieldName: 'ProductName' }]);
        fix.detectChanges();

        expect(grid.hasSummarizedColumns).toBe(true);

        const summaries = fix.debugElement.queryAll(By.css('igx-grid-summary'));
        const labels = summaries[2].queryAll(By.css(SUMMARY_LABEL_CLASS));
        const values = summaries[2].queryAll(By.css(SUMMARY_VALUE_CLASS));
        expect(labels.length).toBe(1);
        expect(labels[0].nativeElement.innerText).toBe('Count');
        expect(values.length).toBe(1);
        expect(values[0].nativeElement.innerText).toBe('8');
    });

    // GroupBy + Hiding
    it('should retain same size for group row after a column is hidden.', () => {
        const fix = TestBed.createComponent(DefaultGridComponent);
        const grid = fix.componentInstance.instance;
        fix.componentInstance.width = '1200px';
        grid.columnWidth = '200px';
        fix.detectChanges();
        grid.groupBy({fieldName: 'ProductName', dir: SortingDirection.Desc, ignoreCase: false});
        fix.detectChanges();

        grid.getColumnByName('ProductName').hidden = true;
        grid.getColumnByName('Released').hidden = true;

        fix.detectChanges();

        const grRows = grid.groupedRowList.toArray();
        for (const grRow of grRows) {
            expect(grRow.element.nativeElement.clientWidth).toEqual(1200);
        }
    });

    // GroupBy + Pinning
    it('should retain same size for group row after a column is pinned.', () => {
        const fix = TestBed.createComponent(DefaultGridComponent);
        const grid = fix.componentInstance.instance;
        fix.componentInstance.width = '500px';
        grid.columnWidth = '200px';
        fix.detectChanges();
        grid.groupBy({fieldName: 'ProductName', dir: SortingDirection.Desc, ignoreCase: false});
        fix.detectChanges();

        grid.pinColumn('ProductName');

        fix.detectChanges();
        const grRows = grid.groupedRowList.toArray();
        for (const grRow of grRows) {
            expect(grRow.element.nativeElement.clientWidth).toEqual(500);
        }
    });

    // GroupBy + Updating
    it('should update the UI when adding/deleting/updating records via the API so that they more to the correct group.', () => {
        const fix = TestBed.createComponent(DefaultGridComponent);
        const grid = fix.componentInstance.instance;
        fix.componentInstance.width = '500px';
        grid.columnWidth = '200px';
        grid.primaryKey = 'ID';
        fix.detectChanges();
        grid.groupBy({fieldName: 'ProductName', dir: SortingDirection.Desc, ignoreCase: false});
        fix.detectChanges();

        // verify rows
        let groupRows = grid.groupedRowList.toArray();
        let dataRows = grid.dataRowList.toArray();

        expect(groupRows.length).toEqual(5);
        expect(dataRows.length).toEqual(8);

        // add records
        grid.addRow({
            Downloads: 0,
            ID: 1010,
            ProductName: 'Ignite UI for Everyone',
            ReleaseDate: new Date(),
            Released: false
        });
        fix.detectChanges();
        groupRows = grid.groupedRowList.toArray();
        dataRows = grid.dataRowList.toArray();
        expect(groupRows.length).toEqual(6);
        expect(dataRows.length).toEqual(9);

        // update records
        grid.updateRow({ ProductName: 'Ignite UI for Angular' }, 1010);
        fix.detectChanges();

        groupRows = grid.groupedRowList.toArray();
        dataRows = grid.dataRowList.toArray();
        expect(groupRows.length).toEqual(5);
        expect(dataRows.length).toEqual(9);

        grid.deleteRow(1010);
        grid.deleteRow(3);
        grid.deleteRow(6);
        fix.detectChanges();
        groupRows = grid.groupedRowList.toArray();
        dataRows = grid.dataRowList.toArray();
        expect(groupRows.length).toEqual(4);
        expect(dataRows.length).toEqual(6);
    });

    it('should update the UI when updating records via the UI after grouping is re-applied so that they more to the correct group.', () => {
        const fix = TestBed.createComponent(DefaultGridComponent);
        const grid = fix.componentInstance.instance;
        fix.componentInstance.enableEditing = true;
        fix.componentInstance.width = '800px';
        grid.columnWidth = '200px';
        grid.primaryKey = 'ID';
        fix.detectChanges();
        grid.groupBy({fieldName: 'ProductName', dir: SortingDirection.Desc, ignoreCase: false});
        fix.detectChanges();

        const rv = grid.getRowByKey(5).element.nativeElement.querySelectorAll(CELL_CSS_CLASS)[2];
        const cell = grid.getCellByColumn(5, 'ProductName');

        cell.column.editable = true;
        rv.dispatchEvent(new Event('focus'));

        fix.detectChanges();
        rv.dispatchEvent(new Event('dblclick'));
        fix.detectChanges();
        expect(cell.inEditMode).toBe(true);

        const inputElem = cell.nativeElement.querySelector('.igx-input-group__input');
        inputElem.value = 'NetAdvantage';

        const keyboardEvent = new KeyboardEvent('keydown', {
            code: 'enter',
            key: 'enter'
        });
        inputElem.dispatchEvent(keyboardEvent);
        fix.detectChanges();

        let groupRows = grid.groupedRowList.toArray();
        let dataRows = grid.dataRowList.toArray();

        expect(groupRows.length).toEqual(5);
        expect(dataRows.length).toEqual(8);

        // re-apply grouping
        grid.groupBy({fieldName: 'ProductName', dir: SortingDirection.Asc, ignoreCase: false});
        fix.detectChanges();

        groupRows = grid.groupedRowList.toArray();
        dataRows = grid.dataRowList.toArray();
        expect(groupRows.length).toEqual(4);
        expect(dataRows.length).toEqual(8);
    });

    // GroupBy + Paging integration
    it('should apply paging on data records only.', () => {
        const fix = TestBed.createComponent(DefaultGridComponent);
        const grid = fix.componentInstance.instance;
        fix.componentInstance.instance.paging = true;
        fix.componentInstance.instance.perPage = 3;
        fix.detectChanges();
        fix.componentInstance.instance.groupBy({fieldName: 'ProductName', dir: SortingDirection.Desc, ignoreCase: false});
        const groupRows = grid.groupedRowList.toArray();
        const dataRows = grid.dataRowList.toArray();

        expect(groupRows.length).toEqual(2);
        expect(dataRows.length).toEqual(3);

        expect(groupRows[0].groupRow.value).toEqual('NetAdvantage');
        expect(groupRows[1].groupRow.value).toEqual('Ignite UI for JavaScript');
    });

    it('should have groups with correct summaries with paging.', () => {
        const fix = TestBed.createComponent(DefaultGridComponent);
        const grid = fix.componentInstance.instance;
        fix.componentInstance.instance.paging = true;
        fix.componentInstance.instance.perPage = 3;
        fix.detectChanges();
        fix.componentInstance.instance.groupBy({fieldName: 'ProductName', dir: SortingDirection.Desc, ignoreCase: false});
        let groupRows = grid.groupedRowList.toArray();
        let dataRows = grid.dataRowList.toArray();

        expect(groupRows.length).toEqual(2);
        expect(dataRows.length).toEqual(3);
        expect(groupRows[0].groupRow.records.length).toEqual(2);
        expect(groupRows[1].groupRow.records.length).toEqual(2);
        expect(groupRows[0].groupRow.value).toEqual('NetAdvantage');
        expect(groupRows[1].groupRow.value).toEqual('Ignite UI for JavaScript');

        fix.componentInstance.instance.paginate(1);
        fix.detectChanges();

        groupRows = grid.groupedRowList.toArray();
        dataRows = grid.dataRowList.toArray();
        expect(groupRows.length).toEqual(2);
        expect(dataRows.length).toEqual(3);
        expect(groupRows[0].groupRow.records.length).toEqual(2);
        expect(groupRows[1].groupRow.records.length).toEqual(2);
        expect(groupRows[0].groupRow.value).toEqual('Ignite UI for JavaScript');
        expect(groupRows[1].groupRow.value).toEqual('Ignite UI for Angular');
    });

    it('should persist groupby state between pages.', () => {
        const fix = TestBed.createComponent(DefaultGridComponent);
        const grid = fix.componentInstance.instance;
        fix.componentInstance.instance.paging = true;
        fix.componentInstance.instance.perPage = 3;
        fix.componentInstance.instance.groupingExpansionState.push({
            expanded: false,
            fieldName: 'ProductName',
            value: 'Ignite UI for JavaScript'
        });
        fix.detectChanges();
        fix.componentInstance.instance.groupBy({fieldName: 'ProductName', dir: SortingDirection.Desc, ignoreCase: false});
        let groupRows = grid.groupedRowList.toArray();
        let dataRows = grid.dataRowList.toArray();

        expect(groupRows.length).toEqual(2);
        expect(dataRows.length).toEqual(2);
        expect(groupRows[0].groupRow.records.length).toEqual(2);
        expect(groupRows[1].groupRow.records.length).toEqual(2);
        expect(dataRows[1].rowData.ProductName).toEqual('NetAdvantage');

        fix.componentInstance.instance.paginate(1);
        fix.detectChanges();

        groupRows = grid.groupedRowList.toArray();
        dataRows = grid.dataRowList.toArray();
        expect(groupRows.length).toEqual(2);
        expect(dataRows.length).toEqual(2);
        expect(groupRows[0].groupRow.records.length).toEqual(2);
        expect(groupRows[1].groupRow.records.length).toEqual(2);
        expect(dataRows[0].rowData.ProductName).toEqual('Ignite UI for Angular');

        fix.componentInstance.instance.paginate(0);
        fix.detectChanges();

        groupRows = grid.groupedRowList.toArray();
        dataRows = grid.dataRowList.toArray();
        expect(groupRows.length).toEqual(2);
        expect(dataRows.length).toEqual(2);
        expect(groupRows[0].groupRow.records.length).toEqual(2);
        expect(groupRows[1].groupRow.records.length).toEqual(2);
        expect(dataRows[1].rowData.ProductName).toEqual('NetAdvantage');
    });

    // GroupBy Area
    it('should apply group area if a column is grouped.', () => {
        const fix = TestBed.createComponent(DefaultGridComponent);
        const grid = fix.componentInstance.instance;
        fix.componentInstance.enableSorting = true;
        fix.detectChanges();
        const gridElement: HTMLElement = fix.nativeElement.querySelector('.igx-grid');

        grid.groupBy({fieldName: 'ProductName', dir: SortingDirection.Asc, ignoreCase: false});
        fix.detectChanges();
        const groupRows = grid.groupedRowList.toArray();
        // verify group area is rendered
        expect(gridElement.querySelectorAll('.igx-grouparea').length).toEqual(1);
    });

    it('should apply group area if a column is groupable.', () => {
        const fix = TestBed.createComponent(GroupableGridComponent);
        const grid = fix.componentInstance.instance;
        fix.detectChanges();
        const gridElement: HTMLElement = fix.nativeElement.querySelector('.igx-grid');
        // verify group area is rendered
        expect(gridElement.querySelectorAll('.igx-grouparea').length).toEqual(1);
        expect(gridElement.clientHeight).toEqual(700);
    });

    it('should allow collapsing and expanding all group rows', () => {
        const fix = TestBed.createComponent(GroupableGridComponent);
        const grid = fix.componentInstance.instance;
        fix.detectChanges();
        const gridElement: HTMLElement = fix.nativeElement.querySelector('.igx-grid');

        grid.groupBy({fieldName: 'ProductName', dir: SortingDirection.Asc, ignoreCase: false});
        grid.toggleAllGroupRows();
        fix.detectChanges();
        const groupRows = grid.groupedRowList.toArray();
        expect(groupRows[0].expanded).not.toBe(true);
        expect(groupRows[groupRows.length - 1].expanded).not.toBe(true);

        grid.toggleAllGroupRows();
        fix.detectChanges();
        expect(groupRows[0].expanded).toBe(true);
        expect(groupRows[groupRows.length - 1].expanded).toBe(true);
    });

<<<<<<< HEAD
    it('should allow row selection after grouping, scrolling down to a new virtual frame and attempting to select a row.', (done) => {
        const fix = TestBed.createComponent(DefaultGridComponent);
        const grid = fix.componentInstance.instance;
        grid.rowSelectable = true;
        fix.componentInstance.height = '200px';
        fix.detectChanges();

        grid.groupBy('ProductName', SortingDirection.Desc, false);
        grid.groupBy('Released', SortingDirection.Desc, false);

        fix.detectChanges();

        // scroll to bottom
        grid.verticalScrollContainer.getVerticalScroll().scrollTop = 10000;
        fix.detectChanges();
        setTimeout(() => {
            const rows = grid.dataRowList.toArray();
            expect(rows.length).toEqual(1);
            const checkBoxElement = rows[0].element.nativeElement.querySelector('.igx-checkbox__input');
            checkBoxElement.dispatchEvent(new Event('click'));

            expect(grid.selectedRows().length).toEqual(1);
            expect(rows[0].element.nativeElement.className).toEqual('igx-grid__tr igx-grid__tr--selected');
            done();
        }, 100);

=======
    // GroupBy chips
    it('should apply the chips correctly when there are grouping expressions applied and reordered', () => {
        const fix = TestBed.createComponent(DefaultGridComponent);
        fix.detectChanges();

        // set groupingExpressions
        const grid = fix.componentInstance.instance;
        const exprs: ISortingExpression[] = [
            { fieldName: 'ProductName', dir: SortingDirection.Desc },
            { fieldName: 'Released', dir: SortingDirection.Desc }
        ];
        grid.groupingExpressions = exprs;
        fix.detectChanges();
        let groupRows = grid.groupedRowList.toArray();
        checkGroups(groupRows,
            ['NetAdvantage', true, false, 'Ignite UI for JavaScript', true,
                false, 'Ignite UI for Angular', false, null, '', true, null, true],
            grid.groupingExpressions);
        let chips = fix.nativeElement.querySelectorAll('igx-chip');
        checkChips(chips, grid.groupingExpressions, grid.sortingExpressions);

        // change order
        grid.groupingExpressions = [
            { fieldName: 'Released', dir: SortingDirection.Asc },
            { fieldName: 'ProductName', dir: SortingDirection.Asc }
        ];
        grid.sortingExpressions = [
            { fieldName: 'Released', dir: SortingDirection.Asc },
            { fieldName: 'ProductName', dir: SortingDirection.Asc }
        ];
        fix.detectChanges();

        groupRows = grid.groupedRowList.toArray();
        // verify groups
        checkGroups(groupRows,
            [null, 'Ignite UI for Angular', false, 'Ignite UI for Angular', 'Ignite UI for JavaScript',
                'NetAdvantage', true, null, '', 'Ignite UI for JavaScript', 'NetAdvantage'],
            grid.groupingExpressions);
        chips = fix.nativeElement.querySelectorAll('igx-chip');
        checkChips(chips, grid.groupingExpressions, grid.sortingExpressions);
    });

    it('should apply the chips correctly when there is grouping at runtime', () => {
        const fix = TestBed.createComponent(GroupableGridComponent);
        const grid = fix.componentInstance.instance;
        fix.detectChanges();
        const gridElement: HTMLElement = fix.nativeElement.querySelector('.igx-grid');

        grid.groupBy('ProductName', SortingDirection.Desc, false);
        const groupRows = grid.groupedRowList.toArray();
        const chips = fix.nativeElement.querySelectorAll('igx-chip');
        checkChips(chips, grid.groupingExpressions, grid.sortingExpressions);
        checkGroups(groupRows, ['NetAdvantage', 'Ignite UI for JavaScript', 'Ignite UI for Angular', '', null]);
    });

    it('should remove sorting when grouping is removed', () => {
        const fix = TestBed.createComponent(GroupableGridComponent);
        const grid = fix.componentInstance.instance;
        fix.detectChanges();
        const gridElement: HTMLElement = fix.nativeElement.querySelector('.igx-grid');

        grid.groupBy('ProductName', SortingDirection.Desc, false);
        fix.detectChanges();
        let chips = fix.nativeElement.querySelectorAll('igx-chip');
        // click close button
        simulateMouseEvent('click', chips[0].querySelector('span[igxbutton]'), 0, 0);
        fix.detectChanges();
        chips = fix.nativeElement.querySelectorAll('igx-chip');
        expect(chips.length).toBe(0);
        expect(grid.groupingExpressions.length).toBe(0);
        expect(grid.sortingExpressions.length).toBe(0);
    });

    it('should change sorting direction when grouping changes direction', () => {
        const fix = TestBed.createComponent(GroupableGridComponent);
        const grid = fix.componentInstance.instance;
        fix.detectChanges();
        const gridElement: HTMLElement = fix.nativeElement.querySelector('.igx-grid');

        grid.groupBy('ProductName', SortingDirection.Desc, false);
        fix.detectChanges();
        let chips = fix.nativeElement.querySelectorAll('igx-chip');
        // click grouping direction arrow
        simulateMouseEvent('click', chips[0].querySelector('span[igxlabel]'), 0, 0);
        fix.detectChanges();
        chips = fix.nativeElement.querySelectorAll('igx-chip');
        expect(chips.length).toBe(1);
        checkChips(chips, grid.groupingExpressions, grid.sortingExpressions);
    });

    it('should change grouping direction when sorting changes direction', () => {
        const fix = TestBed.createComponent(DefaultGridComponent);
        const grid = fix.componentInstance.instance;
        fix.componentInstance.enableSorting = true;
        fix.detectChanges();
        const gridElement: HTMLElement = fix.nativeElement.querySelector('.igx-grid');

        grid.groupBy('ProductName', SortingDirection.Asc, false);
        fix.detectChanges();
        simulateMouseEvent('click', fix.nativeElement.querySelector('igx-grid-header[id$="_ProductName"]'), 0, 0);
        fix.detectChanges();
        const chips = fix.nativeElement.querySelectorAll('igx-chip');
        checkChips(chips, grid.groupingExpressions, grid.sortingExpressions);
    });

    it('should reorder groups when reordering chips', () => {
        const fix = TestBed.createComponent(DefaultGridComponent);
        const grid = fix.componentInstance.instance;
        fix.detectChanges();
        grid.groupBy('Released', SortingDirection.Desc, false);
        grid.groupBy('ProductName', SortingDirection.Desc, false);
        let chips = fix.nativeElement.querySelectorAll('igx-chip');
        simulatePointerEvent('pointerdown', chips[0], 0, 0);
        simulatePointerEvent('pointermove', chips[0], 200, 0);
        simulatePointerEvent('pointerup', chips[0], 0, 0);
        fix.detectChanges();
        chips = fix.nativeElement.querySelectorAll('igx-chip');
        checkChips(chips, grid.groupingExpressions, grid.sortingExpressions);
        // verify groups
        const groupRows = grid.groupedRowList.toArray();
        checkGroups(groupRows,
            ['NetAdvantage', true, false, 'Ignite UI for JavaScript', true,
            false, 'Ignite UI for Angular', false, null, '', true, null, true],
            grid.groupingExpressions);
>>>>>>> 6149c677
    });
});

export class DataParent {
    public today: Date = new Date(new Date().getFullYear(), new Date().getMonth(), new Date().getDate(), 0, 0, 0);
    public nextDay = new Date(new Date().getFullYear(), new Date().getMonth(), new Date().getDate() + 1, 0, 0, 0);
    public prevDay = new Date(new Date().getFullYear(), new Date().getMonth(), new Date().getDate() - 1, 0, 0, 0);
    public data = [
        {
            Downloads: 254,
            ID: 1,
            ProductName: 'Ignite UI for JavaScript',
            ReleaseDate: this.today,
            Released: false
        },
        {
            Downloads: 1000,
            ID: 2,
            ProductName: 'NetAdvantage',
            ReleaseDate: this.nextDay,
            Released: true
        },
        {
            Downloads: 20,
            ID: 3,
            ProductName: 'Ignite UI for Angular',
            ReleaseDate: null,
            Released: false
        },
        {
            Downloads: null,
            ID: 4,
            ProductName: 'Ignite UI for JavaScript',
            ReleaseDate: this.prevDay,
            Released: true
        },
        {
            Downloads: 100,
            ID: 5,
            ProductName: '',
            ReleaseDate: null,
            Released: true
        },
        {
            Downloads: 1000,
            ID: 6,
            ProductName: 'Ignite UI for Angular',
            ReleaseDate: this.nextDay,
            Released: null
        },
        {
            Downloads: 0,
            ID: 7,
            ProductName: null,
            ReleaseDate: this.prevDay,
            Released: true
        },
        {
            Downloads: 1000,
            ID: 8,
            ProductName: 'NetAdvantage',
            ReleaseDate: this.today,
            Released: false
        }
    ];
}

@Component({
    template: `
        <igx-grid
            [width]='width'
            [height]='height'
            [data]="data"
            [autoGenerate]="true" (onColumnInit)="columnsCreated($event)" (onGroupingDone)="onGroupingDoneHandler($event)">
        </igx-grid>
    `
})
export class DefaultGridComponent extends DataParent {
    public width = '800px';
    public height = null;

    @ViewChild(IgxGridComponent, { read: IgxGridComponent })
    public instance: IgxGridComponent;
    public enableSorting = false;
    public enableFiltering = false;
    public enableResizing = false;
    public enableEditing = false;
    public currentSortExpressions;

    public columnsCreated(column: IgxColumnComponent) {
        column.sortable = this.enableSorting;
        column.filterable = this.enableFiltering;
        column.resizable = this.enableResizing;
        column.editable = this.enableEditing;
    }
    public onGroupingDoneHandler(sortExpr) {
        this.currentSortExpressions = sortExpr;
    }
}

@Component({
    template: `
        <igx-grid
            [width]='width'
            [height]='height'
            [data]="data"
            [paging]="true">
            <igx-column [field]="'ID'" [header]="'ID'" [width]="200" [groupable]="true" [hasSummary]="false"></igx-column>
            <igx-column [field]="'ReleaseDate'" [header]="'ReleaseDate'" [width]="200" [groupable]="true" [hasSummary]="false"></igx-column>
            <igx-column [field]="'Downloads'" [header]="'Downloads'" [width]="200" [groupable]="true" [hasSummary]="false"></igx-column>
            <igx-column [field]="'ProductName'" [header]="'ProductName'" [width]="200" [groupable]="true" [hasSummary]="false"></igx-column>
            <igx-column [field]="'Released'" [header]="'Released'" [width]="200" [groupable]="true" [hasSummary]="false"></igx-column>
        </igx-grid>
    `
})
export class GroupableGridComponent extends DataParent {
    public width = '800px';
    public height = '700px';

    @ViewChild(IgxGridComponent, { read: IgxGridComponent })
    public instance: IgxGridComponent;
}

@Component({
    template: `
        <igx-grid
            [width]='width'
            [height]='height'
            [data]="data">
            <igx-column [field]="'ID'" [header]="'ID'" [width]="200" [groupable]="true" [hasSummary]="false"></igx-column>
            <igx-column [field]="'ReleaseDate'" [header]="'ReleaseDate'" [width]="200" [groupable]="true" [hasSummary]="false"></igx-column>
            <igx-column [field]="'Downloads'" [header]="'Downloads'" [width]="200" [groupable]="true" [hasSummary]="false"></igx-column>
            <igx-column [field]="'ProductName'" [header]="'ProductName'" [width]="200" [groupable]="true" [hasSummary]="false"></igx-column>
            <igx-column [field]="'Released'" [header]="'Released'" [width]="200" [groupable]="true" [hasSummary]="false"></igx-column>
            <ng-template igxGroupByRow let-groupRow>
                <span>Total items with value:{{ groupRow.value }} are {{ groupRow.records.length }}</span>
            </ng-template>
        </igx-grid>
    `
})
export class CustomTemplateGridComponent extends DataParent {
    public width = '800px';
    public height = null;

    @ViewChild(IgxGridComponent, { read: IgxGridComponent })
    public instance: IgxGridComponent;
}<|MERGE_RESOLUTION|>--- conflicted
+++ resolved
@@ -1283,34 +1283,6 @@
         expect(groupRows[groupRows.length - 1].expanded).toBe(true);
     });
 
-<<<<<<< HEAD
-    it('should allow row selection after grouping, scrolling down to a new virtual frame and attempting to select a row.', (done) => {
-        const fix = TestBed.createComponent(DefaultGridComponent);
-        const grid = fix.componentInstance.instance;
-        grid.rowSelectable = true;
-        fix.componentInstance.height = '200px';
-        fix.detectChanges();
-
-        grid.groupBy('ProductName', SortingDirection.Desc, false);
-        grid.groupBy('Released', SortingDirection.Desc, false);
-
-        fix.detectChanges();
-
-        // scroll to bottom
-        grid.verticalScrollContainer.getVerticalScroll().scrollTop = 10000;
-        fix.detectChanges();
-        setTimeout(() => {
-            const rows = grid.dataRowList.toArray();
-            expect(rows.length).toEqual(1);
-            const checkBoxElement = rows[0].element.nativeElement.querySelector('.igx-checkbox__input');
-            checkBoxElement.dispatchEvent(new Event('click'));
-
-            expect(grid.selectedRows().length).toEqual(1);
-            expect(rows[0].element.nativeElement.className).toEqual('igx-grid__tr igx-grid__tr--selected');
-            done();
-        }, 100);
-
-=======
     // GroupBy chips
     it('should apply the chips correctly when there are grouping expressions applied and reordered', () => {
         const fix = TestBed.createComponent(DefaultGridComponent);
@@ -1435,7 +1407,34 @@
             ['NetAdvantage', true, false, 'Ignite UI for JavaScript', true,
             false, 'Ignite UI for Angular', false, null, '', true, null, true],
             grid.groupingExpressions);
->>>>>>> 6149c677
+    });
+
+    it('should allow row selection after grouping, scrolling down to a new virtual frame and attempting to select a row.', (done) => {
+        const fix = TestBed.createComponent(DefaultGridComponent);
+        const grid = fix.componentInstance.instance;
+        grid.rowSelectable = true;
+        fix.componentInstance.height = '200px';
+        fix.detectChanges();
+
+        grid.groupBy('ProductName', SortingDirection.Desc, false);
+        grid.groupBy('Released', SortingDirection.Desc, false);
+
+        fix.detectChanges();
+
+        // scroll to bottom
+        grid.verticalScrollContainer.getVerticalScroll().scrollTop = 10000;
+        fix.detectChanges();
+        setTimeout(() => {
+            const rows = grid.dataRowList.toArray();
+            expect(rows.length).toEqual(1);
+            const checkBoxElement = rows[0].element.nativeElement.querySelector('.igx-checkbox__input');
+            checkBoxElement.dispatchEvent(new Event('click'));
+
+            expect(grid.selectedRows().length).toEqual(1);
+            expect(rows[0].element.nativeElement.className).toEqual('igx-grid__tr igx-grid__tr--selected');
+            done();
+        }, 100);
+
     });
 });
 
