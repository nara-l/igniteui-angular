--- conflicted
+++ resolved
@@ -12,12 +12,8 @@
 import { IgxGridModule } from './index';
 import { IgxGridRowComponent } from './row.component';
 import { IgxChipComponent } from '../chips/chip.component';
-<<<<<<< HEAD
 import { wait, UIInteractions } from '../test-utils/ui-interactions.spec';
-=======
-import { wait } from '../test-utils/ui-interactions.spec';
 import { HelperUtils} from '../test-utils/helper-utils.spec';
->>>>>>> f89487dc
 
 describe('IgxGrid - GroupBy', () => {
     const COLUMN_HEADER_CLASS = '.igx-grid__th';
@@ -598,9 +594,6 @@
         expect(row.cells.toArray()[0].selected).toBe(true);
 
 
-<<<<<<< HEAD
-    it('should persist last selected cell column index when navigation down through group rows.', async (done) => {
-=======
         await HelperUtils.navigateVerticallyToIndex(grid, 9, 0);
 
         row = grid.getRowByIndex(0);
@@ -610,7 +603,6 @@
     }));
 
     it('should persist last selected cell column index when navigation down through group rows.', async() => {
->>>>>>> f89487dc
         const fix = TestBed.createComponent(DefaultGridComponent);
         const grid = fix.componentInstance.instance;
         fix.componentInstance.width = '400px';
@@ -623,9 +615,6 @@
         fix.detectChanges();
 
         grid.parentVirtDir.getHorizontalScroll().scrollLeft = 1000;
-<<<<<<< HEAD
-        await wait(100);
-=======
         await wait();
         let cell = grid.getCellByColumn(2, 'Released');
         cell.onFocus(new Event('focus'));
@@ -633,7 +622,6 @@
         await HelperUtils.navigateVerticallyToIndex(grid, 0, 9, 4);
 
         grid.markForCheck();
->>>>>>> f89487dc
         fix.detectChanges();
         const row = grid.getRowByIndex(9);
         cell = grid.getCellByColumn(9, 'Released');
@@ -668,11 +656,7 @@
         expect(row.focused).toBe(true);
     });
 
-<<<<<<< HEAD
-    xit('should clear selection from data cells when a group row is focused via KB navigation.', (done) => {
-=======
     it('should clear selection from data cells when a group row is focused via KB navigation.', async() => {
->>>>>>> f89487dc
         const fix = TestBed.createComponent(DefaultGridComponent);
         const grid = fix.componentInstance.instance;
         const mockEvent = { preventDefault: () => { } };
