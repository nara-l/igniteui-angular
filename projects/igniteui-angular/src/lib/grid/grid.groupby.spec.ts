import { Component, ViewChild } from '@angular/core';
import { async, discardPeriodicTasks, fakeAsync, flush, TestBed, tick } from '@angular/core/testing';
import { By } from '@angular/platform-browser';
import { NoopAnimationsModule } from '@angular/platform-browser/animations';
import { take } from 'rxjs/operators';
import { Calendar } from '../calendar';
import { KEYCODES } from '../core/utils';
import { DataType } from '../data-operations/data-util';
import { STRING_FILTERS } from '../data-operations/filtering-condition';
import { ISortingExpression, SortingDirection } from '../data-operations/sorting-expression.interface';
import { IgxGridCellComponent } from './cell.component';
import { IgxColumnComponent } from './column.component';
import { IgxGridHeaderComponent } from './grid-header.component';
import { IGridCellEventArgs, IgxGridComponent } from './grid.component';
import { IgxGridGroupByRowComponent } from './groupby-row.component';
import { IgxGridModule } from './index';
import { IgxGridRowComponent } from './row.component';

describe('IgxGrid - GroupBy', () => {
    const COLUMN_HEADER_CLASS = '.igx-grid__th';
    const CELL_CSS_CLASS = '.igx-grid__td';
    const FIXED_CELL_CSS = 'igx-grid__th--pinned';
    const SORTING_ICON_NONE_CONTENT = 'none';
    const SORTING_ICON_ASC_CONTENT = 'arrow_upward';
    const SORTING_ICON_DESC_CONTENT = 'arrow_downward';
    const GROUPROW_CSS = '.igx-grid__tr--group';
    const DATAROW_CSS = '.igx-grid__tr';
    const SUMMARY_LABEL_CLASS = '.igx-grid-summary__label';
    const SUMMARY_VALUE_CLASS = '.igx-grid-summary__result';
    const GROUPROW_COTENT_CSS = '.igx-grid__group-content';
    const navigateToIndex = (grid, rowStartIndex, rowEndIndex, cb?, colIndex?) => {
        const dir = rowStartIndex > rowEndIndex ? 'ArrowUp' : 'ArrowDown';
        const row = grid.getRowByIndex(rowStartIndex);
        const cIndx = colIndex || 0;
        const colKey = grid.columnList.toArray()[cIndx].field;
        let nextRow = dir === 'ArrowUp' ? grid.getRowByIndex(rowStartIndex - 1) : grid.getRowByIndex(rowStartIndex + 1);
        if (rowStartIndex === rowEndIndex) {
            if (cb) { cb(); } return;
        }
        const keyboardEvent = new KeyboardEvent('keydown', {
            code: dir,
            key: dir
        });
        const elem = row instanceof IgxGridGroupByRowComponent ?
            row : grid.getCellByColumn(row.index, colKey);
        if (dir === 'ArrowDown') {
            elem.onKeydownArrowDown(keyboardEvent);
        } else {
            elem.onKeydownArrowUp(keyboardEvent);
        }
        grid.cdr.detectChanges();

        if (nextRow) {
            setTimeout(() => {
                grid.cdr.detectChanges();
                navigateToIndex(grid, nextRow.index, rowEndIndex, cb, colIndex);
            });
        } else {
            // else wait for chunk to load.
            grid.verticalScrollContainer.onChunkLoad.pipe(take(1)).subscribe({
                next: () => {
                    grid.cdr.detectChanges();
                    nextRow = dir === 'ArrowUp' ? grid.getRowByIndex(rowStartIndex - 1) : grid.getRowByIndex(rowStartIndex + 1);
                    navigateToIndex(grid, nextRow.index, rowEndIndex, cb, colIndex);
                }
            });
        }

    };

    beforeEach(async(() => {
        TestBed.configureTestingModule({
            declarations: [
                DefaultGridComponent,
                GroupableGridComponent,
                CustomTemplateGridComponent
            ],
            imports: [NoopAnimationsModule, IgxGridModule.forRoot()]
        }).compileComponents();
    }));

    function checkGroups(groupRows, expectedGroupOrder, grExpr?) {
        // verify group rows are sorted correctly, their indexes in the grid are correct and their group records match the group value.
        let count = 0;
        const maxLevel = grExpr ? grExpr.length - 1 : 0;
        for (const groupRow of groupRows) {
            const recs = groupRow.groupRow.records;
            const val = groupRow.groupRow.value;
            const index = groupRow.index;
            const field = groupRow.groupRow.expression.fieldName;
            const level = groupRow.groupRow.level;
            expect(level).toEqual(grExpr ? grExpr.indexOf(groupRow.groupRow.expression) : 0);
            expect(index).toEqual(count);
            count++;
            expect(val).toEqual(expectedGroupOrder[groupRows.indexOf(groupRow)]);
            for (const rec of recs) {
                if (level === maxLevel) {
                    count++;
                }
                expect(rec[field]).toEqual(val);
            }
        }
    }

    function simulateMouseEvent(eventName: string, element, x, y) {
        const options: MouseEventInit = {
            view: window,
            bubbles: true,
            cancelable: true,
            clientX: x,
            clientY: y
        };

        return new Promise((resolve, reject) => {
            element.dispatchEvent(new MouseEvent(eventName, options));
            resolve();
        });
    }

    it('should allow grouping by different data types.', () => {
        const fix = TestBed.createComponent(DefaultGridComponent);
        fix.detectChanges();

        // group by string column
        const grid = fix.componentInstance.instance;
        grid.groupBy({fieldName: 'ProductName', dir: SortingDirection.Desc, ignoreCase: false});
        fix.detectChanges();

        // verify grouping expressions
        const grExprs = grid.groupingExpressions;
        expect(grExprs.length).toEqual(1);
        expect(grExprs[0].fieldName).toEqual('ProductName');

        // verify rows
        let groupRows = grid.groupedRowList.toArray();
        let dataRows = grid.dataRowList.toArray();

        expect(groupRows.length).toEqual(5);
        expect(dataRows.length).toEqual(8);

        checkGroups(groupRows, ['NetAdvantage', 'Ignite UI for JavaScript', 'Ignite UI for Angular', '', null]);

        // ungroup
<<<<<<< HEAD
        grid.groupBy({fieldName: 'ProductName', dir: SortingDirection.None, ignoreCase: false});
=======
        grid.clearGrouping('ProductName');
>>>>>>> 738566c9
        fix.detectChanges();

        // verify no groups are present
        expect(grid.groupedRowList.toArray().length).toEqual(0);

        // group by number
        grid.groupBy({fieldName: 'Downloads', dir: SortingDirection.Desc, ignoreCase: false});
        fix.detectChanges();

        groupRows = grid.groupedRowList.toArray();
        dataRows = grid.dataRowList.toArray();

        expect(groupRows.length).toEqual(6);
        expect(dataRows.length).toEqual(8);

        checkGroups(groupRows, [1000, 254, 100, 20, 0, null]);

        // ungroup and group by boolean column
<<<<<<< HEAD
        grid.groupBy({fieldName: 'Downloads', dir: SortingDirection.None, ignoreCase: false });
=======
        grid.clearGrouping('Downloads');
>>>>>>> 738566c9
        fix.detectChanges();
        grid.groupBy({fieldName: 'Released', dir: SortingDirection.Desc, ignoreCase: false});
        fix.detectChanges();

        groupRows = grid.groupedRowList.toArray();
        dataRows = grid.dataRowList.toArray();

        expect(groupRows.length).toEqual(3);
        expect(dataRows.length).toEqual(8);

        checkGroups(groupRows, [true, false, null]);

        // ungroup and group by date column
<<<<<<< HEAD
        grid.groupBy({fieldName: 'Released', dir: SortingDirection.None, ignoreCase: false});
=======
        grid.clearGrouping('Released');
>>>>>>> 738566c9
        fix.detectChanges();
        grid.groupBy({fieldName: 'ReleaseDate', dir: SortingDirection.Asc, ignoreCase: false});
        fix.detectChanges();

        groupRows = grid.groupedRowList.toArray();
        dataRows = grid.dataRowList.toArray();

        expect(groupRows.length).toEqual(4);
        expect(dataRows.length).toEqual(8);

        checkGroups(
            groupRows,
            [null, fix.componentInstance.prevDay, fix.componentInstance.today, fix.componentInstance.nextDay]);
    });

    it('should allow grouping by multiple columns.', () => {
        const fix = TestBed.createComponent(DefaultGridComponent);
        fix.componentInstance.height = null;
        fix.detectChanges();

        // group by 2 columns
        const grid = fix.componentInstance.instance;
        grid.groupBy({fieldName: 'ProductName', dir: SortingDirection.Desc, ignoreCase: false});
        grid.groupBy({fieldName: 'Released', dir: SortingDirection.Desc, ignoreCase: false});
        fix.detectChanges();

        let groupRows = grid.groupedRowList.toArray();
        let dataRows = grid.dataRowList.toArray();

        // verify groups and data rows count
        expect(groupRows.length).toEqual(13);
        expect(dataRows.length).toEqual(8);
        // verify groups
        checkGroups(groupRows,
            ['NetAdvantage', true, false, 'Ignite UI for JavaScript', true,
            false, 'Ignite UI for Angular', false, null, '', true, null, true],
            grid.groupingExpressions);

        // group by 3rd column

        grid.groupBy({fieldName: 'Downloads', dir: SortingDirection.Desc, ignoreCase: false});
        fix.detectChanges();

        groupRows = grid.groupedRowList.toArray();
        dataRows = grid.dataRowList.toArray();

        // verify groups and data rows count
        expect(groupRows.length).toEqual(21);
        expect(dataRows.length).toEqual(8);
        // verify groups
        checkGroups(groupRows,
            ['NetAdvantage', true, 1000, false, 1000, 'Ignite UI for JavaScript', true, null, false, 254, 'Ignite UI for Angular',
                false, 20, null, 1000, '', true, 100, null, true, 0],
            grid.groupingExpressions);
    });

    it('should allows expanding/collapsing groups.', () => {
        const fix = TestBed.createComponent(DefaultGridComponent);
        const grid = fix.componentInstance.instance;
        grid.primaryKey = 'ID';
        fix.detectChanges();
        grid.groupBy({fieldName: 'Released', dir: SortingDirection.Desc, ignoreCase: false});
        fix.detectChanges();

        let groupRows = grid.groupedRowList.toArray();
        let dataRows = grid.dataRowList.toArray();
        // verify groups and data rows count
        expect(groupRows.length).toEqual(3);
        expect(dataRows.length).toEqual(8);

        // toggle grouprow - collapse
        expect(groupRows[0].expanded).toEqual(true);
        grid.toggleGroup(groupRows[0].groupRow);
        fix.detectChanges();
        expect(groupRows[0].expanded).toEqual(false);
        groupRows = grid.groupedRowList.toArray();
        dataRows = grid.dataRowList.toArray();
        expect(groupRows.length).toEqual(3);
        expect(dataRows.length).toEqual(4);
        // verify collapsed group sub records are not rendered

        for (const rec of groupRows[0].groupRow.records) {
            expect(grid.getRowByKey(rec.ID)).toBeUndefined();
        }

        // toggle grouprow - expand
        grid.toggleGroup(groupRows[0].groupRow);
        fix.detectChanges();
        expect(groupRows[0].expanded).toEqual(true);
        groupRows = grid.groupedRowList.toArray();
        dataRows = grid.dataRowList.toArray();
        expect(groupRows.length).toEqual(3);
        expect(dataRows.length).toEqual(8);

        // verify expanded group sub records are rendered
        for (const rec of groupRows[0].groupRow.records) {
            expect(grid.getRowByKey(rec.ID)).not.toBeUndefined();
        }
    });

    it('should allow changing the order of the groupBy columns.', () => {
        const fix = TestBed.createComponent(DefaultGridComponent);
        fix.detectChanges();

        // set groupingExpressions
        const grid = fix.componentInstance.instance;
        const exprs: ISortingExpression[] = [
            { fieldName: 'ProductName', dir: SortingDirection.Desc },
            { fieldName: 'Released', dir: SortingDirection.Desc }
        ];
        grid.groupingExpressions = exprs;
        fix.detectChanges();

        let groupRows = grid.groupedRowList.toArray();
        let dataRows = grid.dataRowList.toArray();

        expect(groupRows.length).toEqual(13);
        expect(dataRows.length).toEqual(8);
        // verify groups
        checkGroups(groupRows,
            ['NetAdvantage', true, false, 'Ignite UI for JavaScript', true,
                false, 'Ignite UI for Angular', false, null, '', true, null, true],
            grid.groupingExpressions);

        // change order
        grid.groupingExpressions = [
            { fieldName: 'Released', dir: SortingDirection.Asc },
            { fieldName: 'ProductName', dir: SortingDirection.Asc }
        ];
        grid.sortingExpressions = [
            { fieldName: 'Released', dir: SortingDirection.Asc },
            { fieldName: 'ProductName', dir: SortingDirection.Asc }
        ];
        fix.detectChanges();

        groupRows = grid.groupedRowList.toArray();
        dataRows = grid.dataRowList.toArray();
        expect(groupRows.length).toEqual(11);
        expect(dataRows.length).toEqual(8);
        // verify groups
        checkGroups(groupRows,
            [null, 'Ignite UI for Angular', false, 'Ignite UI for Angular', 'Ignite UI for JavaScript',
                'NetAdvantage', true, null, '', 'Ignite UI for JavaScript', 'NetAdvantage'],
            grid.groupingExpressions);

    });

    it('should allow setting expand/collapse state', () => {
        const fix = TestBed.createComponent(DefaultGridComponent);
        const grid = fix.componentInstance.instance;
        grid.primaryKey = 'ID';
        fix.detectChanges();

<<<<<<< HEAD
        grid.groupByDefaultExpanded = false;
        grid.groupBy({fieldName: 'Released', dir: SortingDirection.Desc, ignoreCase: false});
=======
        grid.groupsExpanded = false;
        grid.groupBy('Released', SortingDirection.Desc, false);
>>>>>>> 738566c9
        fix.detectChanges();

        let groupRows = grid.groupedRowList.toArray();
        let dataRows = grid.dataRowList.toArray();

        expect(groupRows.length).toEqual(3);
        expect(dataRows.length).toEqual(0);

        for (const grRow of groupRows) {
            expect(grRow.expanded).toBe(false);
        }

        grid.groupsExpanded = true;
        grid.cdr.detectChanges();

        groupRows = grid.groupedRowList.toArray();
        dataRows = grid.dataRowList.toArray();

        expect(groupRows.length).toEqual(3);
        expect(dataRows.length).toEqual(8);

        for (const grRow of groupRows) {
            expect(grRow.expanded).toBe(true);
        }
    });

    it('should trigger a onGroupingDone event when a column is grouped with the correct params.', () => {
        const fix = TestBed.createComponent(DefaultGridComponent);
        const grid = fix.componentInstance.instance;
        grid.primaryKey = 'ID';
        fix.detectChanges();

        grid.groupBy({fieldName: 'Released', dir: SortingDirection.Desc, ignoreCase: false});
        fix.detectChanges();

        const currExpr = fix.componentInstance.currentSortExpressions;
        expect(currExpr.length).toEqual(1);
        expect(currExpr[0].fieldName).toEqual('Released');
    });

    it('should allow setting custom template for group row content.', () => {
        const fix = TestBed.createComponent(CustomTemplateGridComponent);
        const grid = fix.componentInstance.instance;
        fix.detectChanges();

        grid.groupBy({fieldName: 'Released', dir: SortingDirection.Desc, ignoreCase: false});
        fix.detectChanges();

        const groupRows = grid.groupedRowList.toArray();

        for (const grRow of groupRows) {
            const elem = grRow.groupContent.nativeElement;
            const grVal = grRow.groupRow.value === null ? '' : grRow.groupRow.value.toString();
            const expectedText = 'Total items with value:' + grVal +
                ' are ' + grRow.groupRow.records.length;
            expect(elem.innerText.trim(['\n', '\r', ' '])).toEqual(expectedText);
        }
    });

    it('should have the correct ARIA attributes on the group rows.', () => {
        const fix = TestBed.createComponent(DefaultGridComponent);
        const grid = fix.componentInstance.instance;
        grid.primaryKey = 'ID';
        fix.detectChanges();

        grid.groupBy({fieldName: 'Released', dir: SortingDirection.Desc, ignoreCase: false});
        fix.detectChanges();

        const groupRows = grid.groupedRowList.toArray();
        for (const grRow of groupRows) {
           const elem =  grRow.element.nativeElement;
           expect(elem.attributes['aria-describedby'].value).toEqual(grid.id + '_Released');
           expect(elem.attributes['aria-expanded'].value).toEqual('true');
        }
    });

    // GroupBy + Sorting integration
    it('should apply sorting on each group\'s records when non-grouped column is sorted.', () => {
        const fix = TestBed.createComponent(DefaultGridComponent);
        const grid = fix.componentInstance.instance;
        fix.componentInstance.enableSorting = true;
        fix.detectChanges();
        grid.groupBy({fieldName: 'ProductName', dir: SortingDirection.Desc, ignoreCase: false});
        fix.detectChanges();
        const groupRows = grid.groupedRowList.toArray();
        const dataRows = grid.dataRowList.toArray();
        // verify groups and data rows count
        expect(groupRows.length).toEqual(5);
        expect(dataRows.length).toEqual(8);

        grid.sort({fieldName: 'Released', dir: SortingDirection.Asc, ignoreCase: false});
        fix.detectChanges();

        // verify groups
        checkGroups(groupRows, ['NetAdvantage', 'Ignite UI for JavaScript', 'Ignite UI for Angular', '', null]);

        // verify data records order
        const expectedDataRecsOrder = [false, true, false, true, null, false, true, true];
        dataRows.forEach((row, index) => {
            expect(row.rowData.Released).toEqual(expectedDataRecsOrder[index]);
        });

    });

    it('should apply the specified sort order on the group rows when already grouped columnn is sorted in asc/desc order.', () => {
        const fix = TestBed.createComponent(DefaultGridComponent);
        const grid = fix.componentInstance.instance;
        fix.componentInstance.enableSorting = true;
        fix.detectChanges();
        grid.groupBy({fieldName: 'ProductName', dir: SortingDirection.Desc, ignoreCase: false});
        fix.detectChanges();

        let groupRows = grid.groupedRowList.toArray();
        let dataRows = grid.dataRowList.toArray();

        // verify groups and data rows count
        expect(groupRows.length).toEqual(5);
        expect(dataRows.length).toEqual(8);

        // verify group order
        checkGroups(groupRows, ['NetAdvantage', 'Ignite UI for JavaScript', 'Ignite UI for Angular', '', null]);
        grid.sort({fieldName: 'ProductName', dir: SortingDirection.Asc, ignoreCase: false});
        fix.detectChanges();

        groupRows = grid.groupedRowList.toArray();
        dataRows = grid.dataRowList.toArray();

        // verify group order
        checkGroups(groupRows, [null, '', 'Ignite UI for Angular', 'Ignite UI for JavaScript', 'NetAdvantage']);

    });

    it('should remove grouping when already grouped columnn is sorted with order "None" via the API.', () => {
        const fix = TestBed.createComponent(DefaultGridComponent);
        const grid = fix.componentInstance.instance;
        fix.componentInstance.enableSorting = true;
        fix.detectChanges();
        grid.groupBy({fieldName: 'ProductName', dir: SortingDirection.Desc, ignoreCase: false});
        fix.detectChanges();

        let groupRows = grid.groupedRowList.toArray();
        let dataRows = grid.dataRowList.toArray();

        // verify groups and data rows count
        expect(groupRows.length).toEqual(5);
        expect(dataRows.length).toEqual(8);

        // verify group order
        checkGroups(groupRows, ['NetAdvantage', 'Ignite UI for JavaScript', 'Ignite UI for Angular', '', null]);
        grid.sort({fieldName: 'ProductName', dir: SortingDirection.None, ignoreCase: false});
        fix.detectChanges();
        groupRows = grid.groupedRowList.toArray();
        dataRows = grid.dataRowList.toArray();

        // verify groups and data rows count
        expect(groupRows.length).toEqual(0);
        expect(dataRows.length).toEqual(8);

    });

    it('should disallow setting sorting state None to grouped column when sorting via the UI.', () => {
        const fix = TestBed.createComponent(DefaultGridComponent);
        const grid = fix.componentInstance.instance;
        fix.componentInstance.enableSorting = true;
        fix.detectChanges();
        grid.groupBy({fieldName: 'Downloads', dir: SortingDirection.Desc, ignoreCase: false});
        fix.detectChanges();

        const headers = fix.debugElement.queryAll(By.css(COLUMN_HEADER_CLASS));
        // click header
        headers[0].triggerEventHandler('click', new Event('click'));
        fix.detectChanges();

        const sortingIcon = fix.debugElement.query(By.css('.sort-icon'));
        expect(sortingIcon.nativeElement.textContent.trim()).toEqual(SORTING_ICON_ASC_CONTENT);

        // click header again
        headers[0].triggerEventHandler('click', new Event('click'));
        fix.detectChanges();

        expect(sortingIcon.nativeElement.textContent.trim()).toEqual(SORTING_ICON_DESC_CONTENT);

        // click header again
        headers[0].triggerEventHandler('click', new Event('click'));
        fix.detectChanges();
        expect(sortingIcon.nativeElement.textContent.trim()).toEqual(SORTING_ICON_ASC_CONTENT);

    });

    it('should group by the specified field when grouping by an already sorted field.', () => {
        const fix = TestBed.createComponent(DefaultGridComponent);
        const grid = fix.componentInstance.instance;
        fix.componentInstance.enableSorting = true;
        fix.detectChanges();
        grid.sort({fieldName: 'ProductName', dir: SortingDirection.Desc, ignoreCase: false});
        fix.detectChanges();

        grid.groupBy({fieldName: 'ProductName', dir: SortingDirection.Asc, ignoreCase: false});
        fix.detectChanges();
        const groupRows = grid.groupedRowList.toArray();
        // verify group order
        checkGroups(groupRows, [null, '', 'Ignite UI for Angular', 'Ignite UI for JavaScript', 'NetAdvantage']);
    });

    // GroupBy + Selection integration
    it('should toggle expand/collapse state of group row with Space/Enter key.', () => {
        const fix = TestBed.createComponent(DefaultGridComponent);
        const grid = fix.componentInstance.instance;
        fix.componentInstance.width = '400px';
        fix.detectChanges();

        grid.groupBy({fieldName: 'ProductName', dir: SortingDirection.Desc, ignoreCase: false});
        fix.detectChanges();
        const gRow = grid.groupedRowList.toArray()[0];
        expect(gRow.expanded).toBe(true);
        const evtEnter = new KeyboardEvent('keydown', {
            code: 'enter',
            key: 'enter'
        });
        const evtSpace = new KeyboardEvent('keydown', {
            code: 'enter',
            key: 'enter'
        });
        gRow.element.nativeElement.dispatchEvent(evtEnter);

        fix.detectChanges();

        expect(gRow.expanded).toBe(false);

        gRow.element.nativeElement.dispatchEvent(evtEnter);
        fix.detectChanges();
        expect(gRow.expanded).toBe(true);
    });

    it('should allow keyboard navigation through group rows.', (done) => {
        const fix = TestBed.createComponent(DefaultGridComponent);
        const grid = fix.componentInstance.instance;
        const mockEvent = { preventDefault: () => { } };

        fix.componentInstance.width = '400px';
        fix.componentInstance.height = '300px';
        grid.columnWidth = '200px';
        fix.detectChanges();

        grid.groupBy({fieldName: 'ProductName', dir: SortingDirection.Desc, ignoreCase: false});
        grid.groupBy({fieldName: 'Released', dir: SortingDirection.Desc, ignoreCase: false});
        fix.detectChanges();
        const cbFunc2 = () => {
            const row = grid.getRowByIndex(0);
            expect(row instanceof IgxGridGroupByRowComponent).toBe(true);
            expect(row.focused).toBe(true);
            done();
        };
        const cbFunc = () => {
            fix.detectChanges();
            const row = grid.getRowByIndex(9);
            expect(row instanceof IgxGridRowComponent).toBe(true);
            expect(row.focused).toBe(true);
            expect(row.cells.toArray()[0].selected).toBe(true);

            navigateToIndex(grid, 9, 0, cbFunc2);
        };

        navigateToIndex(grid, 0, 9, cbFunc);
    });

    it('should persist last selected cell column index when navigation through group rows.', (done) => {
        const fix = TestBed.createComponent(DefaultGridComponent);
        const grid = fix.componentInstance.instance;
        const mockEvent = { preventDefault: () => { } };

        fix.componentInstance.width = '400px';
        fix.componentInstance.height = '300px';
        grid.columnWidth = '200px';
        fix.detectChanges();

        grid.groupBy({fieldName: 'ProductName', dir: SortingDirection.Desc, ignoreCase: false});
        grid.groupBy({fieldName: 'Released', dir: SortingDirection.Desc, ignoreCase: false});
        fix.detectChanges();
        grid.parentVirtDir.getHorizontalScroll().scrollLeft = 1000;
        fix.detectChanges();

        const cbFunc2 = () => {
            const row = grid.getRowByIndex(0);
            expect(row instanceof IgxGridGroupByRowComponent).toBe(true);
            expect(row.focused).toBe(true);
            done();
        };
        const cbFunc = () => {
            fix.detectChanges();
            const row = grid.getRowByIndex(9);
            expect(row instanceof IgxGridRowComponent).toBe(true);
            expect(row.focused).toBe(true);
            expect(row.cells.last.selected).toBe(true);

            navigateToIndex(grid, 9, 0, cbFunc2, 4);
        };
        setTimeout(() => {
            const cell = grid.getCellByColumn(2, 'Released');
            cell.onFocus(new Event('focus'));
            fix.detectChanges();
            navigateToIndex(grid, 0, 9, cbFunc, 4);
        }, 10);
    });

    it('should clear selection from data cells when a group row is focused via KB navigation.', (done) => {
        const fix = TestBed.createComponent(DefaultGridComponent);
        const grid = fix.componentInstance.instance;
        const mockEvent = { preventDefault: () => { } };

        fix.componentInstance.width = '800px';
        fix.componentInstance.height = '300px';
        grid.columnWidth = '200px';
        fix.detectChanges();

        grid.groupBy({fieldName: 'ProductName', dir: SortingDirection.Desc, ignoreCase: false});
        grid.groupBy({fieldName: 'Released', dir: SortingDirection.Desc, ignoreCase: false});
        fix.detectChanges();

        const cbFunc = () => {
            fix.detectChanges();
            const row = grid.getRowByIndex(0);
            expect(row instanceof IgxGridGroupByRowComponent).toBe(true);
            expect(row.focused).toBe(true);
            const oldSelectedCell = grid.getCellByColumn(2, 'Downloads');
            expect(cell.selected).toBe(false);
            done();
        };

        const cell = grid.getCellByColumn(2, 'Downloads');
        cell.onFocus(new Event('focus'));
        fix.detectChanges();
        expect(cell.selected).toBe(true);
        navigateToIndex(grid, 2, 0, cbFunc);

    });

    // GroupBy + Virtualization integration
    it('should virtualize data and group records.', () => {
        const fix = TestBed.createComponent(DefaultGridComponent);
        const grid = fix.componentInstance.instance;

        fix.componentInstance.width = '500px';
        fix.componentInstance.height = '300px';
        grid.columnWidth = '200px';
        fix.detectChanges();

        grid.groupBy({fieldName: 'ProductName', dir: SortingDirection.Desc, ignoreCase: false});
        grid.groupBy({fieldName: 'Released', dir: SortingDirection.Desc, ignoreCase: false});
        fix.detectChanges();

        expect(grid.groupedRowList.toArray().length).toEqual(3);
        expect(grid.dataRowList.toArray().length).toEqual(2);
        expect(grid.rowList.toArray().length).toEqual(5);
    });

    it('should recalculate visible chunk data and scrollbar size when expanding/collapsing group rows.', () => {
        const fix = TestBed.createComponent(DefaultGridComponent);
        const grid = fix.componentInstance.instance;

        fix.componentInstance.width = '500px';
        fix.componentInstance.height = '300px';
        grid.columnWidth = '200px';
        fix.detectChanges();

        grid.groupBy({fieldName: 'ProductName', dir: SortingDirection.Desc, ignoreCase: false});
        grid.groupBy({fieldName: 'Released', dir: SortingDirection.Desc, ignoreCase: false});
        fix.detectChanges();

        const origScrollHeight = parseInt(grid.verticalScrollContainer.getVerticalScroll().children[0].style.height, 10);

        // collapse all group rows currently in the view
        const grRows = grid.groupedRowList.toArray();
        grRows[0].toggle();
        fix.detectChanges();

        // verify rows are updated
        expect(grid.groupedRowList.toArray().length).toEqual(4);
        expect(grid.dataRowList.toArray().length).toEqual(1);
        expect(grid.rowList.toArray().length).toEqual(5);

        // verify scrollbar is updated - 4 rows x 50px are hidden.
        expect(parseInt(grid.verticalScrollContainer.getVerticalScroll().children[0].style.height, 10))
            .toEqual(origScrollHeight - 200);

        grRows[0].toggle();
        fix.detectChanges();

        expect(grid.groupedRowList.toArray().length).toEqual(3);
        expect(grid.dataRowList.toArray().length).toEqual(2);
        expect(grid.rowList.toArray().length).toEqual(5);

        expect(parseInt(grid.verticalScrollContainer.getVerticalScroll().children[0].style.height, 10))
            .toEqual(origScrollHeight);
    });

    it('should persist group row expand/collapse state when scrolling.', () => {
        const fix = TestBed.createComponent(DefaultGridComponent);
        const grid = fix.componentInstance.instance;

        fix.componentInstance.width = '500px';
        fix.componentInstance.height = '300px';
        grid.columnWidth = '200px';
        fix.detectChanges();

        grid.groupBy({ fieldName: 'ProductName', dir: SortingDirection.Desc, ignoreCase: false});
        grid.groupBy({ fieldName: 'Released', dir: SortingDirection.Desc, ignoreCase: false});
        fix.detectChanges();

        let groupRow = grid.groupedRowList.toArray()[0];
        groupRow.toggle();

        expect(groupRow.expanded).toBe(false);
        fix.detectChanges();

        // scroll to bottom
        grid.verticalScrollContainer.getVerticalScroll().scrollTop = 10000;
        fix.detectChanges();

        // scroll back to the top
        grid.verticalScrollContainer.getVerticalScroll().scrollTop = 0;
        fix.detectChanges();

        groupRow = grid.groupedRowList.toArray()[0];

        expect(groupRow.expanded).toBe(false);
    });

    it('should leave group rows static when scrolling horizontally.', () => {
        const fix = TestBed.createComponent(DefaultGridComponent);
        const grid = fix.componentInstance.instance;

        fix.componentInstance.width = '400px';
        fix.componentInstance.height = '300px';
        grid.columnWidth = '200px';
        fix.detectChanges();

        grid.groupBy({fieldName: 'ProductName', dir: SortingDirection.Desc, ignoreCase: false});
        grid.groupBy({fieldName: 'Released', dir: SortingDirection.Desc, ignoreCase: false});
        fix.detectChanges();
        const groupRow = grid.groupedRowList.toArray()[0];
        const origRect = groupRow.element.nativeElement.getBoundingClientRect();
        grid.parentVirtDir.getHorizontalScroll().scrollLeft = 1000;
        fix.detectChanges();

        const rect = groupRow.element.nativeElement.getBoundingClientRect();

        // verify row location is the same
        expect(rect.left).toEqual(origRect.left);
        expect(rect.top).toEqual(origRect.top);
    });

    // GroupBy + Filtering
    it('should filters by the data records and renders their related groups.', () => {
        const fix = TestBed.createComponent(DefaultGridComponent);
        const grid = fix.componentInstance.instance;
        fix.componentInstance.width = '1200px';
        grid.columnWidth = '200px';
        fix.detectChanges();

        grid.groupBy({fieldName: 'ProductName', dir: SortingDirection.Desc, ignoreCase: false});
        let groupRows = grid.groupedRowList.toArray();
        let dataRows = grid.dataRowList.toArray();
        let allRows = grid.rowList.toArray();

        expect(groupRows.length).toEqual(5);
        expect(dataRows.length).toEqual(8);
        expect(grid.rowList.toArray().length).toEqual(13);

        fix.detectChanges();
        grid.filter('ProductName', 'Ignite', STRING_FILTERS.contains, true);
        fix.detectChanges();

        groupRows = grid.groupedRowList.toArray();
        dataRows = grid.dataRowList.toArray();
        allRows = grid.rowList.toArray();

        expect(groupRows.length).toEqual(2);
        expect(dataRows.length).toEqual(4);
        expect(grid.rowList.toArray().length).toEqual(6);
    });

    // GroupBy + RowSelectors
    it('should not render row selectors in group row.', () => {
        const fix = TestBed.createComponent(DefaultGridComponent);
        const grid = fix.componentInstance.instance;
        fix.componentInstance.width = '1200px';
        grid.columnWidth = '200px';
        grid.rowSelectable = true;
        fix.detectChanges();

        grid.groupBy({fieldName: 'ProductName',  dir: SortingDirection.Desc, ignoreCase: false});

        fix.detectChanges();

        const grRows = grid.groupedRowList.toArray();
        const dataRows = grid.dataRowList.toArray();
        for (const grRow of grRows) {
            const checkBoxElement = grRow.element.nativeElement.querySelector('div.igx-grid__cbx-selection');
            expect(checkBoxElement).toBeNull();
        }
        for (const dRow of dataRows) {
            const checkBoxElement = dRow.element.nativeElement.querySelector('div.igx-grid__cbx-selection');
            expect(checkBoxElement).toBeDefined();
        }
    });

    it('should not select group rows when selectAll API is called or when header checkbox is clicked.', () => {
        const fix = TestBed.createComponent(DefaultGridComponent);
        const grid = fix.componentInstance.instance;
        fix.componentInstance.width = '1200px';
        grid.columnWidth = '200px';
        grid.rowSelectable = true;
        fix.detectChanges();

        grid.groupBy({fieldName: 'ProductName', dir: SortingDirection.Desc, ignoreCase: false});

        fix.detectChanges();

        grid.selectAllRows();

        fix.detectChanges();

        let selRows = grid.selectedRows();
        expect(selRows.length).toEqual(8);

        let rows = fix.debugElement.queryAll(By.css('.igx-grid__tr--selected'));
        for (const r of rows) {
            expect(r.componentInstance instanceof IgxGridRowComponent).toBe(true);
        }

        grid.deselectAllRows();
        fix.detectChanges();
        selRows = grid.selectedRows();
        expect(selRows.length).toEqual(0);

        const headerRow: HTMLElement = fix.nativeElement.querySelector('.igx-grid__thead');
        const headerCheckboxElement: Element = headerRow.querySelector('.igx-checkbox__input');
        headerCheckboxElement.dispatchEvent(new Event('click'));
        fix.detectChanges();

        selRows = grid.selectedRows();
        expect(selRows.length).toEqual(8);

        rows = fix.debugElement.queryAll(By.css('.igx-grid__tr--selected'));
        for (const r of rows) {
            expect(r.componentInstance instanceof IgxGridRowComponent).toBe(true);
        }

    });

    // GroupBy + Resizing
    it('should retain same size for group row after a column is resized.', fakeAsync(() => {
        const fix = TestBed.createComponent(DefaultGridComponent);
        const grid = fix.componentInstance.instance;
        fix.componentInstance.width = '1200px';
        fix.componentInstance.enableResizing = true;
        grid.columnWidth = '200px';
        fix.detectChanges();
        grid.groupBy({fieldName: 'ProductName', dir: SortingDirection.Desc, ignoreCase: false});
        fix.detectChanges();

        let grRows = grid.groupedRowList.toArray();
        for (const grRow of grRows) {
            expect(grRow.element.nativeElement.clientWidth).toEqual(1200);
        }

        const headers = fix.debugElement.queryAll(By.css(COLUMN_HEADER_CLASS));
        const headerResArea = headers[0].nativeElement.children[2];
        simulateMouseEvent('mouseover', headerResArea, 200, 5);
        simulateMouseEvent('mousedown', headerResArea, 200, 5);
        simulateMouseEvent('mouseup', headerResArea, 200, 5);
        tick(100);
        fix.detectChanges();
        simulateMouseEvent('mousedown', headerResArea, 200, 5);
        tick(100);
        fix.detectChanges();

        const resizer = headers[0].nativeElement.children[2].children[0];
        expect(resizer).toBeDefined();
        simulateMouseEvent('mousemove', resizer, 550, 5);
        tick(100);

        simulateMouseEvent('mouseup', resizer, 550, 5);
        tick();
        fix.detectChanges();

        expect(grid.columns[0].width).toEqual('550px');

        grRows = grid.groupedRowList.toArray();
        for (const grRow of grRows) {
            expect(grRow.element.nativeElement.clientWidth).toEqual(1200);
        }
        discardPeriodicTasks();
    }));

    // GroupBy + Summaries
    it('should take into account only the data records when calculating summaries.', () => {
        const fix = TestBed.createComponent(DefaultGridComponent);
        const grid = fix.componentInstance.instance;
        fix.componentInstance.width = '1200px';
        grid.columnWidth = '200px';
        fix.detectChanges();
        grid.groupBy({fieldName: 'ProductName', dir: SortingDirection.Desc, ignoreCase: false});
        fix.detectChanges();

        grid.enableSummaries([{ fieldName: 'ProductName' }]);
        fix.detectChanges();

        expect(grid.hasSummarizedColumns).toBe(true);

        const summaries = fix.debugElement.queryAll(By.css('igx-grid-summary'));
        const labels = summaries[2].queryAll(By.css(SUMMARY_LABEL_CLASS));
        const values = summaries[2].queryAll(By.css(SUMMARY_VALUE_CLASS));
        expect(labels.length).toBe(1);
        expect(labels[0].nativeElement.innerText).toBe('Count');
        expect(values.length).toBe(1);
        expect(values[0].nativeElement.innerText).toBe('8');
    });

    // GroupBy + Hiding
    it('should retain same size for group row after a column is hidden.', () => {
        const fix = TestBed.createComponent(DefaultGridComponent);
        const grid = fix.componentInstance.instance;
        fix.componentInstance.width = '1200px';
        grid.columnWidth = '200px';
        fix.detectChanges();
        grid.groupBy({fieldName: 'ProductName', dir: SortingDirection.Desc, ignoreCase: false});
        fix.detectChanges();

        grid.getColumnByName('ProductName').hidden = true;
        grid.getColumnByName('Released').hidden = true;

        fix.detectChanges();

        const grRows = grid.groupedRowList.toArray();
        for (const grRow of grRows) {
            expect(grRow.element.nativeElement.clientWidth).toEqual(1200);
        }
    });

    // GroupBy + Pinning
    it('should retain same size for group row after a column is pinned.', () => {
        const fix = TestBed.createComponent(DefaultGridComponent);
        const grid = fix.componentInstance.instance;
        fix.componentInstance.width = '500px';
        grid.columnWidth = '200px';
        fix.detectChanges();
        grid.groupBy({fieldName: 'ProductName', dir: SortingDirection.Desc, ignoreCase: false});
        fix.detectChanges();

        grid.pinColumn('ProductName');

        fix.detectChanges();
        const grRows = grid.groupedRowList.toArray();
        for (const grRow of grRows) {
            expect(grRow.element.nativeElement.clientWidth).toEqual(500);
        }
    });

    // GroupBy + Updating
    it('should update the UI when adding/deleting/updating records via the API so that they more to the correct group.', () => {
        const fix = TestBed.createComponent(DefaultGridComponent);
        const grid = fix.componentInstance.instance;
        fix.componentInstance.width = '500px';
        grid.columnWidth = '200px';
        grid.primaryKey = 'ID';
        fix.detectChanges();
        grid.groupBy({fieldName: 'ProductName', dir: SortingDirection.Desc, ignoreCase: false});
        fix.detectChanges();

        // verify rows
        let groupRows = grid.groupedRowList.toArray();
        let dataRows = grid.dataRowList.toArray();

        expect(groupRows.length).toEqual(5);
        expect(dataRows.length).toEqual(8);

        // add records
        grid.addRow({
            Downloads: 0,
            ID: 1010,
            ProductName: 'Ignite UI for Everyone',
            ReleaseDate: new Date(),
            Released: false
        });
        fix.detectChanges();
        groupRows = grid.groupedRowList.toArray();
        dataRows = grid.dataRowList.toArray();
        expect(groupRows.length).toEqual(6);
        expect(dataRows.length).toEqual(9);

        // update records
        grid.updateRow({ ProductName: 'Ignite UI for Angular' }, 1010);
        fix.detectChanges();

        groupRows = grid.groupedRowList.toArray();
        dataRows = grid.dataRowList.toArray();
        expect(groupRows.length).toEqual(5);
        expect(dataRows.length).toEqual(9);

        grid.deleteRow(1010);
        grid.deleteRow(3);
        grid.deleteRow(6);
        fix.detectChanges();
        groupRows = grid.groupedRowList.toArray();
        dataRows = grid.dataRowList.toArray();
        expect(groupRows.length).toEqual(4);
        expect(dataRows.length).toEqual(6);
    });

    it('should update the UI when updating records via the UI after grouping is re-applied so that they more to the correct group.', () => {
        const fix = TestBed.createComponent(DefaultGridComponent);
        const grid = fix.componentInstance.instance;
        fix.componentInstance.enableEditing = true;
        fix.componentInstance.width = '800px';
        grid.columnWidth = '200px';
        grid.primaryKey = 'ID';
        fix.detectChanges();
        grid.groupBy({fieldName: 'ProductName', dir: SortingDirection.Desc, ignoreCase: false});
        fix.detectChanges();

        const rv = grid.getRowByKey(5).element.nativeElement.querySelectorAll(CELL_CSS_CLASS)[2];
        const cell = grid.getCellByColumn(5, 'ProductName');

        cell.column.editable = true;
        rv.dispatchEvent(new Event('focus'));

        fix.detectChanges();
        rv.dispatchEvent(new Event('dblclick'));
        fix.detectChanges();
        expect(cell.inEditMode).toBe(true);

        const inputElem = cell.nativeElement.querySelector('.igx-input-group__input');
        inputElem.value = 'NetAdvantage';

        const keyboardEvent = new KeyboardEvent('keydown', {
            code: 'enter',
            key: 'enter'
        });
        inputElem.dispatchEvent(keyboardEvent);
        fix.detectChanges();

        let groupRows = grid.groupedRowList.toArray();
        let dataRows = grid.dataRowList.toArray();

        expect(groupRows.length).toEqual(5);
        expect(dataRows.length).toEqual(8);

        // re-apply grouping
        grid.groupBy({fieldName: 'ProductName', dir: SortingDirection.Asc, ignoreCase: false});
        fix.detectChanges();

        groupRows = grid.groupedRowList.toArray();
        dataRows = grid.dataRowList.toArray();
        expect(groupRows.length).toEqual(4);
        expect(dataRows.length).toEqual(8);
    });

    // GroupBy + Paging integration
    it('should apply paging on data records only.', () => {
        const fix = TestBed.createComponent(DefaultGridComponent);
        const grid = fix.componentInstance.instance;
        fix.componentInstance.instance.paging = true;
        fix.componentInstance.instance.perPage = 3;
        fix.detectChanges();
        fix.componentInstance.instance.groupBy({fieldName: 'ProductName', dir: SortingDirection.Desc, ignoreCase: false});
        const groupRows = grid.groupedRowList.toArray();
        const dataRows = grid.dataRowList.toArray();

        expect(groupRows.length).toEqual(2);
        expect(dataRows.length).toEqual(3);

        expect(groupRows[0].groupRow.value).toEqual('NetAdvantage');
        expect(groupRows[1].groupRow.value).toEqual('Ignite UI for JavaScript');
    });

    it('should have groups with correct summaries with paging.', () => {
        const fix = TestBed.createComponent(DefaultGridComponent);
        const grid = fix.componentInstance.instance;
        fix.componentInstance.instance.paging = true;
        fix.componentInstance.instance.perPage = 3;
        fix.detectChanges();
        fix.componentInstance.instance.groupBy({fieldName: 'ProductName', dir: SortingDirection.Desc, ignoreCase: false});
        let groupRows = grid.groupedRowList.toArray();
        let dataRows = grid.dataRowList.toArray();

        expect(groupRows.length).toEqual(2);
        expect(dataRows.length).toEqual(3);
        expect(groupRows[0].groupRow.records.length).toEqual(2);
        expect(groupRows[1].groupRow.records.length).toEqual(2);
        expect(groupRows[0].groupRow.value).toEqual('NetAdvantage');
        expect(groupRows[1].groupRow.value).toEqual('Ignite UI for JavaScript');

        fix.componentInstance.instance.paginate(1);
        fix.detectChanges();

        groupRows = grid.groupedRowList.toArray();
        dataRows = grid.dataRowList.toArray();
        expect(groupRows.length).toEqual(2);
        expect(dataRows.length).toEqual(3);
        expect(groupRows[0].groupRow.records.length).toEqual(2);
        expect(groupRows[1].groupRow.records.length).toEqual(2);
        expect(groupRows[0].groupRow.value).toEqual('Ignite UI for JavaScript');
        expect(groupRows[1].groupRow.value).toEqual('Ignite UI for Angular');
    });

    it('should persist groupby state between pages.', () => {
        const fix = TestBed.createComponent(DefaultGridComponent);
        const grid = fix.componentInstance.instance;
        fix.componentInstance.instance.paging = true;
        fix.componentInstance.instance.perPage = 3;
        fix.componentInstance.instance.groupingExpansionState.push({
            expanded: false,
            fieldName: 'ProductName',
            value: 'Ignite UI for JavaScript'
        });
        fix.detectChanges();
        fix.componentInstance.instance.groupBy({fieldName: 'ProductName', dir: SortingDirection.Desc, ignoreCase: false});
        let groupRows = grid.groupedRowList.toArray();
        let dataRows = grid.dataRowList.toArray();

        expect(groupRows.length).toEqual(2);
        expect(dataRows.length).toEqual(2);
        expect(groupRows[0].groupRow.records.length).toEqual(2);
        expect(groupRows[1].groupRow.records.length).toEqual(2);
        expect(dataRows[1].rowData.ProductName).toEqual('NetAdvantage');

        fix.componentInstance.instance.paginate(1);
        fix.detectChanges();

        groupRows = grid.groupedRowList.toArray();
        dataRows = grid.dataRowList.toArray();
        expect(groupRows.length).toEqual(2);
        expect(dataRows.length).toEqual(2);
        expect(groupRows[0].groupRow.records.length).toEqual(2);
        expect(groupRows[1].groupRow.records.length).toEqual(2);
        expect(dataRows[0].rowData.ProductName).toEqual('Ignite UI for Angular');

        fix.componentInstance.instance.paginate(0);
        fix.detectChanges();

        groupRows = grid.groupedRowList.toArray();
        dataRows = grid.dataRowList.toArray();
        expect(groupRows.length).toEqual(2);
        expect(dataRows.length).toEqual(2);
        expect(groupRows[0].groupRow.records.length).toEqual(2);
        expect(groupRows[1].groupRow.records.length).toEqual(2);
        expect(dataRows[1].rowData.ProductName).toEqual('NetAdvantage');
    });

    // GroupBy Area
    it('should apply group area if a column is grouped.', () => {
        const fix = TestBed.createComponent(DefaultGridComponent);
        const grid = fix.componentInstance.instance;
        fix.componentInstance.enableSorting = true;
        fix.detectChanges();
        const gridElement: HTMLElement = fix.nativeElement.querySelector('.igx-grid');

        grid.groupBy({fieldName: 'ProductName', dir: SortingDirection.Asc, ignoreCase: false});
        fix.detectChanges();
        const groupRows = grid.groupedRowList.toArray();
        // verify group area is rendered
        expect(gridElement.querySelectorAll('.igx-grouparea').length).toEqual(1);
    });

    it('should apply group area if a column is groupable.', () => {
        const fix = TestBed.createComponent(GroupableGridComponent);
        const grid = fix.componentInstance.instance;
        fix.detectChanges();
        const gridElement: HTMLElement = fix.nativeElement.querySelector('.igx-grid');
        // verify group area is rendered
        expect(gridElement.querySelectorAll('.igx-grouparea').length).toEqual(1);
        expect(gridElement.clientHeight).toEqual(700);
    });

    it('should allow collapsing and expanding all group rows', () => {
        const fix = TestBed.createComponent(GroupableGridComponent);
        const grid = fix.componentInstance.instance;
        fix.detectChanges();
        const gridElement: HTMLElement = fix.nativeElement.querySelector('.igx-grid');

        grid.groupBy({fieldName: 'ProductName', dir: SortingDirection.Asc, ignoreCase: false});
        grid.toggleAllGroupRows();
        fix.detectChanges();
        const groupRows = grid.groupedRowList.toArray();
        expect(groupRows[0].expanded).not.toBe(true);
        expect(groupRows[groupRows.length - 1].expanded).not.toBe(true);

        grid.toggleAllGroupRows();
        fix.detectChanges();
        expect(groupRows[0].expanded).toBe(true);
        expect(groupRows[groupRows.length - 1].expanded).toBe(true);
    });
});

export class DataParent {
    public today: Date = new Date(new Date().getFullYear(), new Date().getMonth(), new Date().getDate(), 0, 0, 0);
    public nextDay = new Date(new Date().getFullYear(), new Date().getMonth(), new Date().getDate() + 1, 0, 0, 0);
    public prevDay = new Date(new Date().getFullYear(), new Date().getMonth(), new Date().getDate() - 1, 0, 0, 0);
    public data = [
        {
            Downloads: 254,
            ID: 1,
            ProductName: 'Ignite UI for JavaScript',
            ReleaseDate: this.today,
            Released: false
        },
        {
            Downloads: 1000,
            ID: 2,
            ProductName: 'NetAdvantage',
            ReleaseDate: this.nextDay,
            Released: true
        },
        {
            Downloads: 20,
            ID: 3,
            ProductName: 'Ignite UI for Angular',
            ReleaseDate: null,
            Released: false
        },
        {
            Downloads: null,
            ID: 4,
            ProductName: 'Ignite UI for JavaScript',
            ReleaseDate: this.prevDay,
            Released: true
        },
        {
            Downloads: 100,
            ID: 5,
            ProductName: '',
            ReleaseDate: null,
            Released: true
        },
        {
            Downloads: 1000,
            ID: 6,
            ProductName: 'Ignite UI for Angular',
            ReleaseDate: this.nextDay,
            Released: null
        },
        {
            Downloads: 0,
            ID: 7,
            ProductName: null,
            ReleaseDate: this.prevDay,
            Released: true
        },
        {
            Downloads: 1000,
            ID: 8,
            ProductName: 'NetAdvantage',
            ReleaseDate: this.today,
            Released: false
        }
    ];
}

@Component({
    template: `
        <igx-grid
            [width]='width'
            [height]='height'
            [data]="data"
            [autoGenerate]="true" (onColumnInit)="columnsCreated($event)" (onGroupingDone)="onGroupingDoneHandler($event)">
        </igx-grid>
    `
})
export class DefaultGridComponent extends DataParent {
    public width = '800px';
    public height = null;

    @ViewChild(IgxGridComponent, { read: IgxGridComponent })
    public instance: IgxGridComponent;
    public enableSorting = false;
    public enableFiltering = false;
    public enableResizing = false;
    public enableEditing = false;
    public currentSortExpressions;

    public columnsCreated(column: IgxColumnComponent) {
        column.sortable = this.enableSorting;
        column.filterable = this.enableFiltering;
        column.resizable = this.enableResizing;
        column.editable = this.enableEditing;
    }
    public onGroupingDoneHandler(sortExpr) {
        this.currentSortExpressions = sortExpr;
    }
}

@Component({
    template: `
        <igx-grid
            [width]='width'
            [height]='height'
            [data]="data"
            [paging]="true">
            <igx-column [field]="'ID'" [header]="'ID'" [width]="200" [groupable]="true" [hasSummary]="false"></igx-column>
            <igx-column [field]="'ReleaseDate'" [header]="'ReleaseDate'" [width]="200" [groupable]="true" [hasSummary]="false"></igx-column>
            <igx-column [field]="'Downloads'" [header]="'Downloads'" [width]="200" [groupable]="true" [hasSummary]="false"></igx-column>
            <igx-column [field]="'ProductName'" [header]="'ProductName'" [width]="200" [groupable]="true" [hasSummary]="false"></igx-column>
            <igx-column [field]="'Released'" [header]="'Released'" [width]="200" [groupable]="true" [hasSummary]="false"></igx-column>
        </igx-grid>
    `
})
export class GroupableGridComponent extends DataParent {
    public width = '800px';
    public height = '700px';

    @ViewChild(IgxGridComponent, { read: IgxGridComponent })
    public instance: IgxGridComponent;
}

@Component({
    template: `
        <igx-grid
            [width]='width'
            [height]='height'
            [data]="data">
            <igx-column [field]="'ID'" [header]="'ID'" [width]="200" [groupable]="true" [hasSummary]="false"></igx-column>
            <igx-column [field]="'ReleaseDate'" [header]="'ReleaseDate'" [width]="200" [groupable]="true" [hasSummary]="false"></igx-column>
            <igx-column [field]="'Downloads'" [header]="'Downloads'" [width]="200" [groupable]="true" [hasSummary]="false"></igx-column>
            <igx-column [field]="'ProductName'" [header]="'ProductName'" [width]="200" [groupable]="true" [hasSummary]="false"></igx-column>
            <igx-column [field]="'Released'" [header]="'Released'" [width]="200" [groupable]="true" [hasSummary]="false"></igx-column>
            <ng-template igxGroupByRow let-groupRow>
                <span>Total items with value:{{ groupRow.value }} are {{ groupRow.records.length }}</span>
            </ng-template>
        </igx-grid>
    `
})
export class CustomTemplateGridComponent extends DataParent {
    public width = '800px';
    public height = null;

    @ViewChild(IgxGridComponent, { read: IgxGridComponent })
    public instance: IgxGridComponent;
}<|MERGE_RESOLUTION|>--- conflicted
+++ resolved
@@ -141,11 +141,7 @@
         checkGroups(groupRows, ['NetAdvantage', 'Ignite UI for JavaScript', 'Ignite UI for Angular', '', null]);
 
         // ungroup
-<<<<<<< HEAD
-        grid.groupBy({fieldName: 'ProductName', dir: SortingDirection.None, ignoreCase: false});
-=======
         grid.clearGrouping('ProductName');
->>>>>>> 738566c9
         fix.detectChanges();
 
         // verify no groups are present
@@ -164,11 +160,7 @@
         checkGroups(groupRows, [1000, 254, 100, 20, 0, null]);
 
         // ungroup and group by boolean column
-<<<<<<< HEAD
-        grid.groupBy({fieldName: 'Downloads', dir: SortingDirection.None, ignoreCase: false });
-=======
         grid.clearGrouping('Downloads');
->>>>>>> 738566c9
         fix.detectChanges();
         grid.groupBy({fieldName: 'Released', dir: SortingDirection.Desc, ignoreCase: false});
         fix.detectChanges();
@@ -182,11 +174,7 @@
         checkGroups(groupRows, [true, false, null]);
 
         // ungroup and group by date column
-<<<<<<< HEAD
-        grid.groupBy({fieldName: 'Released', dir: SortingDirection.None, ignoreCase: false});
-=======
         grid.clearGrouping('Released');
->>>>>>> 738566c9
         fix.detectChanges();
         grid.groupBy({fieldName: 'ReleaseDate', dir: SortingDirection.Asc, ignoreCase: false});
         fix.detectChanges();
@@ -340,13 +328,8 @@
         grid.primaryKey = 'ID';
         fix.detectChanges();
 
-<<<<<<< HEAD
-        grid.groupByDefaultExpanded = false;
-        grid.groupBy({fieldName: 'Released', dir: SortingDirection.Desc, ignoreCase: false});
-=======
         grid.groupsExpanded = false;
-        grid.groupBy('Released', SortingDirection.Desc, false);
->>>>>>> 738566c9
+        grid.groupBy({ fieldName: 'Released', dir: SortingDirection.Desc, ignoreCase: false });
         fix.detectChanges();
 
         let groupRows = grid.groupedRowList.toArray();
