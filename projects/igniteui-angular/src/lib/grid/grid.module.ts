--- conflicted
+++ resolved
@@ -96,11 +96,8 @@
     IgxTextSelectionModule,
     IgxCheckboxModule,
     IgxColumnHidingModule,
-<<<<<<< HEAD
-    IgxDropDownModule
-=======
+    IgxDropDownModule,
     IgxButtonGroupModule
->>>>>>> 6a9bb3b7
   ],
   providers: [IgxGridAPIService, IgxSelectionAPIService, IgxColumnMovingService]
 })
