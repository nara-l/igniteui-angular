import { CommonModule } from '@angular/common';
import { NgModule } from '@angular/core';
import { FormsModule } from '@angular/forms';
import {  IgxBadgeModule } from '../badge/badge.component';
import { IgxCheckboxModule } from '../checkbox/checkbox.component';
import { IgxSelectionAPIService } from '../core/selection';
import { IgxDatePickerModule } from '../date-picker/date-picker.component';
import { IgxButtonModule } from '../directives/button/button.directive';
import { IgxFocusModule } from '../directives/focus/focus.directive';
import { IgxForOfModule } from '../directives/for-of/for_of.directive';
import { IgxRippleModule } from '../directives/ripple/ripple.directive';
import { IgxTextHighlightModule } from '../directives/text-highlight/text-highlight.directive';
import { IgxTextSelectionModule } from '../directives/text-selection/text-selection.directive';
import { IgxToggleModule } from '../directives/toggle/toggle.directive';
import { IgxIconModule } from '../icon';
import { IgxInputGroupModule } from '../input-group/input-group.component';
import { IgxGridAPIService } from './api.service';
import { IgxGridCellComponent } from './cell.component';
import { IgxColumnComponent } from './column.component';
import { IgxGridFilterComponent } from './grid-filtering.component';
import { IgxGridHeaderComponent } from './grid-header.component';
import { IgxGridSummaryComponent } from './grid-summary.component';
import {
    IgxCellEditorTemplateDirective,
    IgxCellFooterTemplateDirective,
    IgxCellHeaderTemplateDirective,
    IgxCellTemplateDirective,
    IgxColumnResizerDirective,
<<<<<<< HEAD
    IgxGroupByRowTemplateDirective
=======
    IgxColumnMovingDragDirective,
    IgxColumnMovingDropDirective,
    IgxColumnMovingService
>>>>>>> 4b7ca7f4
} from './grid.common';
import { IgxGridComponent } from './grid.component';
import {
    IgxGridFilterConditionPipe,
    IgxGridFilteringPipe,
    IgxGridPagingPipe,
    IgxGridPostGroupingPipe,
    IgxGridPreGroupingPipe,
    IgxGridSortingPipe
} from './grid.pipes';
import { IgxGridGroupByRowComponent } from './groupby-row.component';
import { IgxGridRowComponent } from './row.component';
import { IgxChipsModule } from '../chips/chips.module';

@NgModule({
  declarations: [
    IgxGridCellComponent,
    IgxColumnComponent,
    IgxGridComponent,
    IgxGridRowComponent,
    IgxGridGroupByRowComponent,
    IgxGridHeaderComponent,
    IgxGridSummaryComponent,
    IgxCellFooterTemplateDirective,
    IgxCellHeaderTemplateDirective,
    IgxGroupByRowTemplateDirective,
    IgxCellEditorTemplateDirective,
    IgxCellTemplateDirective,
    IgxColumnResizerDirective,
    IgxColumnMovingDragDirective,
    IgxColumnMovingDropDirective,
    IgxGridFilterComponent,
    IgxGridPreGroupingPipe,
    IgxGridPostGroupingPipe,
    IgxGridSortingPipe,
    IgxGridPagingPipe,
    IgxGridFilteringPipe,
    IgxGridFilterConditionPipe
  ],
  entryComponents: [
    IgxColumnComponent
  ],
  exports: [
    IgxGridComponent,
    IgxGridCellComponent,
    IgxGridGroupByRowComponent,
    IgxGridRowComponent,
    IgxColumnComponent,
    IgxGridHeaderComponent,
    IgxGridFilterComponent,
    IgxGridSummaryComponent,
    IgxCellFooterTemplateDirective,
    IgxCellHeaderTemplateDirective,
    IgxGroupByRowTemplateDirective,
    IgxCellEditorTemplateDirective,
    IgxCellTemplateDirective,
    IgxColumnResizerDirective,
    IgxColumnMovingDragDirective,
    IgxColumnMovingDropDirective
  ],
  imports: [
    CommonModule,
    FormsModule,
    IgxButtonModule,
    IgxDatePickerModule,
    IgxIconModule,
    IgxRippleModule,
    IgxInputGroupModule,
    IgxToggleModule,
    IgxForOfModule,
    IgxFocusModule,
    IgxTextHighlightModule,
    IgxTextSelectionModule,
    IgxCheckboxModule,
    IgxBadgeModule,
    IgxChipsModule
  ],
  providers: [IgxGridAPIService, IgxSelectionAPIService, IgxColumnMovingService]
})
export class IgxGridModule {
    public static forRoot() {
        return {
            ngModule: IgxGridModule,
            providers: [IgxGridAPIService, IgxSelectionAPIService, IgxColumnMovingService]
        };
    }
}<|MERGE_RESOLUTION|>--- conflicted
+++ resolved
@@ -26,13 +26,10 @@
     IgxCellHeaderTemplateDirective,
     IgxCellTemplateDirective,
     IgxColumnResizerDirective,
-<<<<<<< HEAD
-    IgxGroupByRowTemplateDirective
-=======
     IgxColumnMovingDragDirective,
     IgxColumnMovingDropDirective,
-    IgxColumnMovingService
->>>>>>> 4b7ca7f4
+    IgxColumnMovingService,
+    IgxGroupByRowTemplateDirective
 } from './grid.common';
 import { IgxGridComponent } from './grid.component';
 import {
