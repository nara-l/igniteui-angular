import { CommonModule } from '@angular/common';
import { NgModule } from '@angular/core';
import { FormsModule } from '@angular/forms';
import {  IgxBadgeModule } from '../badge/badge.component';
import { IgxCheckboxModule } from '../checkbox/checkbox.component';
import { IgxSelectionAPIService } from '../core/selection';
import { IgxDatePickerModule } from '../date-picker/date-picker.component';
import { IgxButtonModule } from '../directives/button/button.directive';
import { IgxFocusModule } from '../directives/focus/focus.directive';
import { IgxForOfModule } from '../directives/for-of/for_of.directive';
import { IgxRippleModule } from '../directives/ripple/ripple.directive';
import { IgxTextHighlightModule } from '../directives/text-highlight/text-highlight.directive';
import { IgxTextSelectionModule } from '../directives/text-selection/text-selection.directive';
import { IgxToggleModule } from '../directives/toggle/toggle.directive';
import { IgxIconModule } from '../icon';
import { IgxInputGroupModule } from '../input-group/input-group.component';
import { IgxGridAPIService } from './api.service';
import { IgxGridCellComponent } from './cell.component';
import { IgxColumnHidingModule } from './column-hiding.component';
import { IgxColumnComponent } from './column.component';
import { IgxGridFilterComponent } from './grid-filtering.component';
import { IgxGridHeaderComponent } from './grid-header.component';
import { IgxGridSummaryComponent } from './grid-summary.component';
import { IgxGridToolbarComponent } from './grid-toolbar.component';
import {
    IgxCellEditorTemplateDirective,
    IgxCellFooterTemplateDirective,
    IgxCellHeaderTemplateDirective,
    IgxCellTemplateDirective,
    IgxColumnResizerDirective,
    IgxColumnMovingDragDirective,
    IgxColumnMovingDropDirective,
    IgxGroupAreaDropDirective,
    IgxColumnMovingService,
    IgxGroupByRowTemplateDirective
} from './grid.common';
import { IgxGridComponent } from './grid.component';
import {
    IgxGridFilterConditionPipe,
    IgxGridFilteringPipe,
    IgxGridPagingPipe,
    IgxGridPostGroupingPipe,
    IgxGridPreGroupingPipe,
    IgxGridSortingPipe
} from './grid.pipes';
import { IgxGridGroupByRowComponent } from './groupby-row.component';
import { IgxGridRowComponent } from './row.component';
import { IgxChipsModule } from '../chips/chips.module';
import { IgxDragDropModule } from '../directives/dragdrop/dragdrop.directive';

@NgModule({
  declarations: [
    IgxGridCellComponent,
    IgxColumnComponent,
    IgxGridComponent,
    IgxGridRowComponent,
    IgxGridGroupByRowComponent,
    IgxGridHeaderComponent,
    IgxGridSummaryComponent,
    IgxGridToolbarComponent,
    IgxCellFooterTemplateDirective,
    IgxCellHeaderTemplateDirective,
    IgxGroupByRowTemplateDirective,
    IgxCellEditorTemplateDirective,
    IgxCellTemplateDirective,
    IgxColumnResizerDirective,
    IgxColumnMovingDragDirective,
    IgxColumnMovingDropDirective,
    IgxGroupAreaDropDirective,
    IgxGridFilterComponent,
    IgxGridPreGroupingPipe,
    IgxGridPostGroupingPipe,
    IgxGridSortingPipe,
    IgxGridPagingPipe,
    IgxGridFilteringPipe,
    IgxGridFilterConditionPipe
  ],
  entryComponents: [
    IgxColumnComponent
  ],
  exports: [
    IgxGridComponent,
    IgxGridCellComponent,
    IgxGridGroupByRowComponent,
    IgxGridRowComponent,
    IgxColumnComponent,
    IgxGridHeaderComponent,
    IgxGridFilterComponent,
    IgxGridSummaryComponent,
    IgxGridToolbarComponent,
    IgxCellFooterTemplateDirective,
    IgxCellHeaderTemplateDirective,
    IgxGroupByRowTemplateDirective,
    IgxCellEditorTemplateDirective,
    IgxCellTemplateDirective,
    IgxColumnResizerDirective,
    IgxColumnMovingDragDirective,
    IgxColumnMovingDropDirective,
    IgxGroupAreaDropDirective
  ],
  imports: [
    CommonModule,
    FormsModule,
    IgxButtonModule,
    IgxDatePickerModule,
    IgxIconModule,
    IgxRippleModule,
    IgxInputGroupModule,
    IgxToggleModule,
    IgxForOfModule,
    IgxFocusModule,
    IgxTextHighlightModule,
    IgxTextSelectionModule,
    IgxCheckboxModule,
<<<<<<< HEAD
    IgxBadgeModule,
    IgxChipsModule,
    IgxDragDropModule
=======
    IgxColumnHidingModule
>>>>>>> 053a8407
  ],
  providers: [IgxGridAPIService, IgxSelectionAPIService, IgxColumnMovingService]
})
export class IgxGridModule {
    public static forRoot() {
        return {
            ngModule: IgxGridModule,
            providers: [IgxGridAPIService, IgxSelectionAPIService, IgxColumnMovingService]
        };
    }
}<|MERGE_RESOLUTION|>--- conflicted
+++ resolved
@@ -112,13 +112,10 @@
     IgxTextHighlightModule,
     IgxTextSelectionModule,
     IgxCheckboxModule,
-<<<<<<< HEAD
     IgxBadgeModule,
     IgxChipsModule,
-    IgxDragDropModule
-=======
+    IgxDragDropModule,
     IgxColumnHidingModule
->>>>>>> 053a8407
   ],
   providers: [IgxGridAPIService, IgxSelectionAPIService, IgxColumnMovingService]
 })
