import { CommonModule } from '@angular/common';
import { NgModule } from '@angular/core';
import { FormsModule } from '@angular/forms';
import { IgxCheckboxModule } from '../checkbox/checkbox.component';
import { IgxSelectionAPIService } from '../core/selection';
import { IgxDatePickerModule } from '../date-picker/date-picker.component';
import { IgxButtonModule } from '../directives/button/button.directive';
import { IgxFocusModule } from '../directives/focus/focus.directive';
import { IgxForOfModule } from '../directives/for-of/for_of.directive';
import { IgxRippleModule } from '../directives/ripple/ripple.directive';
import { IgxTextHighlightModule } from '../directives/text-highlight/text-highlight.directive';
import { IgxTextSelectionModule } from '../directives/text-selection/text-selection.directive';
import { IgxToggleModule } from '../directives/toggle/toggle.directive';
import { IgxIconModule } from '../icon/index';
import { IgxInputGroupModule } from '../input-group/input-group.component';
import { IgxGridAPIService } from './api.service';
import { IgxGridCellComponent } from './cell.component';
import { IgxColumnHidingModule } from './column-hiding.component';
import { IgxColumnComponent } from './column.component';
import { IgxGridFilterComponent } from './grid-filtering.component';
import { IgxGridHeaderComponent } from './grid-header.component';
import { IgxGridSummaryComponent } from './grid-summary.component';
import { IgxGridToolbarComponent } from './grid-toolbar.component';
import {
    IgxCellEditorTemplateDirective,
    IgxCellFooterTemplateDirective,
    IgxCellHeaderTemplateDirective,
    IgxCellTemplateDirective,
    IgxColumnResizerDirective,
    IgxColumnMovingDragDirective,
    IgxColumnMovingDropDirective,
    IgxColumnMovingService
} from './grid.common';
import { IgxGridComponent } from './grid.component';
import { IgxGridFilterConditionPipe, IgxGridFilteringPipe, IgxGridPagingPipe, IgxGridSortingPipe } from './grid.pipes';
import { IgxGridRowComponent } from './row.component';
import { IgxGridFilterExpressionComponent } from './grid-filtering-expression.component';
import { IgxButtonGroupModule } from '../buttonGroup/buttonGroup.component';

@NgModule({
  declarations: [
    IgxGridCellComponent,
    IgxColumnComponent,
    IgxGridComponent,
    IgxGridRowComponent,
    IgxGridHeaderComponent,
    IgxGridSummaryComponent,
    IgxGridToolbarComponent,
    IgxCellFooterTemplateDirective,
    IgxCellHeaderTemplateDirective,
    IgxCellEditorTemplateDirective,
    IgxCellTemplateDirective,
    IgxColumnResizerDirective,
    IgxColumnMovingDragDirective,
    IgxColumnMovingDropDirective,
    IgxGridFilterComponent,
    IgxGridSortingPipe,
    IgxGridPagingPipe,
    IgxGridFilteringPipe,
    IgxGridFilterConditionPipe,
    IgxGridFilterExpressionComponent
  ],
  entryComponents: [
    IgxColumnComponent
  ],
  exports: [
    IgxGridComponent,
    IgxGridCellComponent,
    IgxGridRowComponent,
    IgxColumnComponent,
    IgxGridHeaderComponent,
    IgxGridFilterComponent,
    IgxGridSummaryComponent,
    IgxGridToolbarComponent,
    IgxCellFooterTemplateDirective,
    IgxCellHeaderTemplateDirective,
    IgxCellEditorTemplateDirective,
    IgxCellTemplateDirective,
    IgxColumnResizerDirective,
    IgxColumnMovingDragDirective,
    IgxColumnMovingDropDirective
  ],
  imports: [
    CommonModule,
    FormsModule,
    IgxButtonModule,
    IgxDatePickerModule,
    IgxIconModule,
    IgxRippleModule,
    IgxInputGroupModule,
    IgxToggleModule,
    IgxForOfModule,
    IgxFocusModule,
    IgxTextHighlightModule,
    IgxTextSelectionModule,
    IgxCheckboxModule,
<<<<<<< HEAD
    IgxButtonGroupModule
=======
    IgxColumnHidingModule
>>>>>>> 053a8407
  ],
  providers: [IgxGridAPIService, IgxSelectionAPIService, IgxColumnMovingService]
})
export class IgxGridModule {
    public static forRoot() {
        return {
            ngModule: IgxGridModule,
            providers: [IgxGridAPIService, IgxSelectionAPIService, IgxColumnMovingService]
        };
    }
}<|MERGE_RESOLUTION|>--- conflicted
+++ resolved
@@ -94,11 +94,8 @@
     IgxTextHighlightModule,
     IgxTextSelectionModule,
     IgxCheckboxModule,
-<<<<<<< HEAD
+    IgxColumnHidingModule,
     IgxButtonGroupModule
-=======
-    IgxColumnHidingModule
->>>>>>> 053a8407
   ],
   providers: [IgxGridAPIService, IgxSelectionAPIService, IgxColumnMovingService]
 })
