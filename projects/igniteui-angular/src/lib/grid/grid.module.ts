import { CommonModule } from '@angular/common';
import { NgModule } from '@angular/core';
import { FormsModule } from '@angular/forms';
import {  IgxBadgeModule } from '../badge/badge.component';
import { IgxCheckboxModule } from '../checkbox/checkbox.component';
import { IgxSelectionAPIService } from '../core/selection';
import { IgxDatePickerModule } from '../date-picker/date-picker.component';
import { IgxButtonModule } from '../directives/button/button.directive';
import { IgxFocusModule } from '../directives/focus/focus.directive';
import { IgxForOfModule } from '../directives/for-of/for_of.directive';
import { IgxRippleModule } from '../directives/ripple/ripple.directive';
import { IgxTextHighlightModule } from '../directives/text-highlight/text-highlight.directive';
import { IgxTextSelectionModule } from '../directives/text-selection/text-selection.directive';
import { IgxToggleModule } from '../directives/toggle/toggle.directive';
import { IgxIconModule } from '../icon';
import { IgxInputGroupModule } from '../input-group/input-group.component';
import { IgxGridAPIService } from './api.service';
import { IgxGridCellComponent } from './cell.component';
import { IgxColumnHidingModule } from './column-hiding.component';
import { IgxColumnComponent } from './column.component';
import { IgxGridFilterComponent } from './grid-filtering.component';
import { IgxGridHeaderComponent } from './grid-header.component';
import { IgxGridSummaryComponent } from './grid-summary.component';
import { IgxGridToolbarComponent } from './grid-toolbar.component';
import {
    IgxCellEditorTemplateDirective,
    IgxCellFooterTemplateDirective,
    IgxCellHeaderTemplateDirective,
    IgxCellTemplateDirective,
    IgxColumnResizerDirective,
    IgxColumnMovingDragDirective,
    IgxColumnMovingDropDirective,
    IgxGroupAreaDropDirective,
    IgxColumnMovingService,
    IgxGroupByRowTemplateDirective
} from './grid.common';
import { IgxGridComponent } from './grid.component';
import {
    IgxGridFilterConditionPipe,
    IgxGridFilteringPipe,
    IgxGridPagingPipe,
    IgxGridPostGroupingPipe,
    IgxGridPreGroupingPipe,
    IgxGridSortingPipe
} from './grid.pipes';
import { IgxGridGroupByRowComponent } from './groupby-row.component';
import { IgxGridRowComponent } from './row.component';
<<<<<<< HEAD
import { IgxChipsModule } from '../chips/chips.module';
import { IgxDragDropModule } from '../directives/dragdrop/dragdrop.directive';
=======
import { IgxGridFilterExpressionComponent } from './grid-filtering-expression.component';
import { IgxButtonGroupModule } from '../buttonGroup/buttonGroup.component';
>>>>>>> 6a9bb3b7

@NgModule({
  declarations: [
    IgxGridCellComponent,
    IgxColumnComponent,
    IgxGridComponent,
    IgxGridRowComponent,
    IgxGridGroupByRowComponent,
    IgxGridHeaderComponent,
    IgxGridSummaryComponent,
    IgxGridToolbarComponent,
    IgxCellFooterTemplateDirective,
    IgxCellHeaderTemplateDirective,
    IgxGroupByRowTemplateDirective,
    IgxCellEditorTemplateDirective,
    IgxCellTemplateDirective,
    IgxColumnResizerDirective,
    IgxColumnMovingDragDirective,
    IgxColumnMovingDropDirective,
    IgxGroupAreaDropDirective,
    IgxGridFilterComponent,
    IgxGridPreGroupingPipe,
    IgxGridPostGroupingPipe,
    IgxGridSortingPipe,
    IgxGridPagingPipe,
    IgxGridFilteringPipe,
    IgxGridFilterConditionPipe,
    IgxGridFilterExpressionComponent
  ],
  entryComponents: [
    IgxColumnComponent
  ],
  exports: [
    IgxGridComponent,
    IgxGridCellComponent,
    IgxGridGroupByRowComponent,
    IgxGridRowComponent,
    IgxColumnComponent,
    IgxGridHeaderComponent,
    IgxGridFilterComponent,
    IgxGridSummaryComponent,
    IgxGridToolbarComponent,
    IgxCellFooterTemplateDirective,
    IgxCellHeaderTemplateDirective,
    IgxGroupByRowTemplateDirective,
    IgxCellEditorTemplateDirective,
    IgxCellTemplateDirective,
    IgxColumnResizerDirective,
    IgxColumnMovingDragDirective,
    IgxColumnMovingDropDirective,
    IgxGroupAreaDropDirective
  ],
  imports: [
    CommonModule,
    FormsModule,
    IgxButtonModule,
    IgxDatePickerModule,
    IgxIconModule,
    IgxRippleModule,
    IgxInputGroupModule,
    IgxToggleModule,
    IgxForOfModule,
    IgxFocusModule,
    IgxTextHighlightModule,
    IgxTextSelectionModule,
    IgxCheckboxModule,
<<<<<<< HEAD
    IgxBadgeModule,
    IgxChipsModule,
    IgxDragDropModule,
    IgxColumnHidingModule
=======
    IgxColumnHidingModule,
    IgxButtonGroupModule
>>>>>>> 6a9bb3b7
  ],
  providers: [IgxGridAPIService, IgxSelectionAPIService, IgxColumnMovingService]
})
export class IgxGridModule {
    public static forRoot() {
        return {
            ngModule: IgxGridModule,
            providers: [IgxGridAPIService, IgxSelectionAPIService, IgxColumnMovingService]
        };
    }
}<|MERGE_RESOLUTION|>--- conflicted
+++ resolved
@@ -45,13 +45,10 @@
 } from './grid.pipes';
 import { IgxGridGroupByRowComponent } from './groupby-row.component';
 import { IgxGridRowComponent } from './row.component';
-<<<<<<< HEAD
 import { IgxChipsModule } from '../chips/chips.module';
 import { IgxDragDropModule } from '../directives/dragdrop/dragdrop.directive';
-=======
 import { IgxGridFilterExpressionComponent } from './grid-filtering-expression.component';
 import { IgxButtonGroupModule } from '../buttonGroup/buttonGroup.component';
->>>>>>> 6a9bb3b7
 
 @NgModule({
   declarations: [
@@ -118,15 +115,11 @@
     IgxTextHighlightModule,
     IgxTextSelectionModule,
     IgxCheckboxModule,
-<<<<<<< HEAD
     IgxBadgeModule,
     IgxChipsModule,
     IgxDragDropModule,
-    IgxColumnHidingModule
-=======
     IgxColumnHidingModule,
     IgxButtonGroupModule
->>>>>>> 6a9bb3b7
   ],
   providers: [IgxGridAPIService, IgxSelectionAPIService, IgxColumnMovingService]
 })
