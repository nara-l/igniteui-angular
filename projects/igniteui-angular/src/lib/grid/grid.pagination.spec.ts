--- conflicted
+++ resolved
@@ -3,14 +3,11 @@
 import { IgxGridModule } from './index';
 import { ReorderedColumnsComponent,  PagingAndEditingComponent, GridIDNameJobTitleComponent } from '../test-utils/grid-samples.spec';
 import { PagingComponent } from '../test-utils/grid-base-components.spec';
-<<<<<<< HEAD
 import { IgxNumberFilteringOperand } from '../../public_api';
 import { NoopAnimationsModule } from '@angular/platform-browser/animations';
-=======
 import { IgxGridComponent } from './grid.component';
->>>>>>> fa6ff669
-
-describe('IgxGrid - Grid Paging', () => {
+
+fdescribe('IgxGrid - Grid Paging', () => {
 
     beforeEach(async(() => {
         TestBed.configureTestingModule({
@@ -64,16 +61,12 @@
         const fix = TestBed.createComponent(PagingComponent);
         fix.detectChanges();
 
-<<<<<<< HEAD
-=======
+        // Goto page 3 through API and listen for event
         const grid = fix.componentInstance.grid;
         grid.paging = true;
         grid.perPage = 3;
         fix.detectChanges();
 
->>>>>>> fa6ff669
-        // Goto page 3 through API and listen for event
-        const grid = fix.componentInstance.grid;
         spyOn(grid.onPagingDone, 'emit');
         grid.paginate(2);
 
@@ -179,6 +172,7 @@
         grid.paging = true;
         grid.perPage = 2;
         grid.height = '300px';
+        fix.detectChanges();
         grid.page = 1;
         fix.detectChanges();
 
