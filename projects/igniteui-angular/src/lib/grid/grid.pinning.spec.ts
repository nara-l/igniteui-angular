--- conflicted
+++ resolved
@@ -405,12 +405,8 @@
         fix.detectChanges();
         const cells = fix.debugElement.queryAll(By.css(CELL_CSS_CLASS));
         let cell = cells[0];
-<<<<<<< HEAD
         const mockEvent = { preventDefault: () => { }, stopPropagation: () => { } };
 
-=======
-        const mockEvent = { preventDefault: () => { } };
->>>>>>> aace27f3
         cell.triggerEventHandler('focus', {});
         tick();
         fix.detectChanges();
