--- conflicted
+++ resolved
@@ -591,13 +591,8 @@
         fix.detectChanges();
         grid.columns.forEach((column) => {
             if (column.index === 0 || column.index === 1 || column.index === 4 ||
-<<<<<<< HEAD
                     column.index === 6) {
                 column.pinned = true;
-=======
-                column.index === 6) {
-                column.pin();
->>>>>>> 92cb1e72
             }
         });
         fix.detectChanges();
@@ -613,7 +608,7 @@
         fix.detectChanges();
         const grid = fix.componentInstance.instance;
 
-        grid.getColumnByName('Phone').pin();
+        grid.getColumnByName('Phone').pinned = true;
         fix.detectChanges();
 
         const gridChildren = Array.prototype.slice.call(grid.nativeElement.children);
