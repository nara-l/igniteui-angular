--- conflicted
+++ resolved
@@ -9,11 +9,8 @@
 import { IGridCellEventArgs, IgxGridComponent } from './grid.component';
 import { IgxGridModule } from './index';
 import { IgxStringFilteringOperand } from '../../public_api';
-<<<<<<< HEAD
+import { first } from '../../../../../node_modules/rxjs/operators';
 import { IgxGridRowComponent } from './row.component';
-=======
-import { first } from '../../../../../node_modules/rxjs/operators';
->>>>>>> b3ad1bb4
 
 describe('IgxGrid - Column Pinning ', () => {
     const COLUMN_HEADER_CLASS = '.igx-grid__th';
