import { Pipe, PipeTransform } from '@angular/core';
import { cloneArray } from '../core/utils';
import { DataUtil } from '../data-operations/data-util';
import { FilteringLogic, IFilteringExpression } from '../data-operations/filtering-expression.interface';
import { IGroupByExpandState } from '../data-operations/groupby-expand-state.interface';
import { IGroupByResult } from '../data-operations/sorting-strategy';
import { IFilteringExpressionsTree } from '../data-operations/filtering-expressions-tree';
import { ISortingExpression } from '../data-operations/sorting-expression.interface';
import { IgxGridAPIService } from './api.service';
import { IgxGridComponent } from './grid.component';

@Pipe({
  name: 'gridSort',
  pure: true
})
export class IgxGridSortingPipe implements PipeTransform {

    constructor(private gridAPI: IgxGridAPIService) {}

    public transform(collection: any[], expressions: ISortingExpression | ISortingExpression[],
                     id: string, pipeTrigger: number): any[] {

        const state = { expressions: []};
        state.expressions = this.gridAPI.get(id).sortingExpressions;

        if (!state.expressions.length) {
            return collection;
        }

        return DataUtil.sort(cloneArray(collection), state);
    }
}

@Pipe({
    name: 'gridPreGroupBy',
    pure: true
})
export class IgxGridPreGroupingPipe implements PipeTransform {

    constructor(private gridAPI: IgxGridAPIService) {}

    public transform(collection: any[], expression: ISortingExpression | ISortingExpression[],
                     expansion: IGroupByExpandState | IGroupByExpandState[], defaultExpanded: boolean,
                     id: string, pipeTrigger: number): IGroupByResult {

        const state = { expressions: [], expansion: [], defaultExpanded };
        const grid: IgxGridComponent = this.gridAPI.get(id);
        state.expressions = grid.groupingExpressions;

        if (!state.expressions.length) {
            return {
                data: collection,
                metadata: collection
            };
        }

        state.expansion = grid.groupingExpansionState;
        state.defaultExpanded = grid.groupsExpanded;

        return DataUtil.group(cloneArray(collection), state);
    }
}

@Pipe({
    name: 'gridPostGroupBy',
    pure: true
})
export class IgxGridPostGroupingPipe implements PipeTransform {

    constructor(private gridAPI: IgxGridAPIService) {}

    public transform(collection: IGroupByResult, expression: ISortingExpression | ISortingExpression[],
                     expansion: IGroupByExpandState | IGroupByExpandState[], defaultExpanded: boolean,
                     id: string, groupsRecords: any[], pipeTrigger: number): any[] {

        const state = { expressions: [], expansion: [], defaultExpanded };
        const grid: IgxGridComponent = this.gridAPI.get(id);
        state.expressions = grid.groupingExpressions;

        if (!state.expressions.length) {
            return collection.data;
        }

        state.expansion = grid.groupingExpansionState;
        state.defaultExpanded = grid.groupsExpanded;

<<<<<<< HEAD
        return DataUtil.restoreGroups({
            data: cloneArray(collection.data),
            metadata: cloneArray(collection.metadata)
        }, state);
=======
        return DataUtil.restoreGroups(cloneArray(collection), state, groupsRecords);
>>>>>>> 38189251
    }
}

@Pipe({
    name: 'gridPaging',
    pure: true
})
export class IgxGridPagingPipe implements PipeTransform {

    constructor(private gridAPI: IgxGridAPIService) {}

    public transform(collection: IGroupByResult, page = 0, perPage = 15, id: string, pipeTrigger: number): IGroupByResult {

        if (!this.gridAPI.get(id).paging) {
            return collection;
        }

        const state = {
            index: page,
            recordsPerPage: perPage
        };

        const result: IGroupByResult = {
            data: DataUtil.page(cloneArray(collection.data), state),
            metadata: DataUtil.page(cloneArray(collection.metadata), state)
        };
        this.gridAPI.get(id).pagingState = state;
        return result;
    }
}

@Pipe({
    name: 'gridFiltering',
    pure: true
})
export class IgxGridFilteringPipe implements PipeTransform {

    constructor(private gridAPI: IgxGridAPIService) {}

    public transform(collection: any[], expressionsTree: IFilteringExpressionsTree,
                     id: string, pipeTrigger: number) {
        const grid = this.gridAPI.get(id);
        const state = { expressionsTree: expressionsTree };

        if (!state.expressionsTree ||
            !state.expressionsTree.filteringOperands ||
            state.expressionsTree.filteringOperands.length === 0) {
            return collection;
        }

        const result = DataUtil.filter(cloneArray(collection), state);
        grid.filteredData = result;
        return result;
    }
}

@Pipe({
    name: 'filterCondition',
    pure: true
})
export class IgxGridFilterConditionPipe implements PipeTransform {

    public transform(value: string): string {
        return value.split(/(?=[A-Z])/).join(' ');
    }
}<|MERGE_RESOLUTION|>--- conflicted
+++ resolved
@@ -84,14 +84,10 @@
         state.expansion = grid.groupingExpansionState;
         state.defaultExpanded = grid.groupsExpanded;
 
-<<<<<<< HEAD
         return DataUtil.restoreGroups({
             data: cloneArray(collection.data),
             metadata: cloneArray(collection.metadata)
-        }, state);
-=======
-        return DataUtil.restoreGroups(cloneArray(collection), state, groupsRecords);
->>>>>>> 38189251
+        }, state, groupsRecords);
     }
 }
 
