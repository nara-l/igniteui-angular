import {
    Component,
    ViewChild
} from '@angular/core';

import { async, TestBed } from '@angular/core/testing';
import { By } from '@angular/platform-browser';

import { IgxGridComponent } from './grid.component';
import { IgxGridModule } from './index';
import { SortingDirection } from '../data-operations/sorting-expression.interface';
import { IgxStringFilteringOperand } from '../../public_api';

describe('IgxGrid - search API', () => {
    const CELL_CSS_CLASS = '.igx-grid__td';

    beforeEach(async(() => {
        TestBed.configureTestingModule({
            declarations: [
                SimpleGridComponent,
                ScrollableGridComponent,
                PagingGridComponent,
                HiddenColumnsGridComponent,
                GridWithAvatarComponent,
                UnsearchableColumnsGridComponent,
                GroupableGridComponent
            ],
            imports: [IgxGridModule.forRoot()]
        }).compileComponents();
    }));

    it('Should clear all highlights', () => {
        const fix = TestBed.createComponent(SimpleGridComponent);
        fix.detectChanges();

        const component: SimpleGridComponent = fix.debugElement.componentInstance;
        const count = component.gridSearch.findNext('software');
        fix.detectChanges();
        let spans = fix.debugElement.nativeElement.querySelectorAll('.' + component.highlightClass);
        expect(spans.length).toBe(5);
        expect(count).toBe(5);

        component.gridSearch.clearSearch();
        fix.detectChanges();
        spans = fix.debugElement.nativeElement.querySelectorAll('.' + component.highlightClass);
        expect(spans.length).toBe(0);
    });

    it('findNext highlights the correct cells', () => {
        const fix = TestBed.createComponent(SimpleGridComponent);
        fix.detectChanges();

        const component: SimpleGridComponent = fix.debugElement.componentInstance;
        let count = component.gridSearch.findNext('developer');
        fix.detectChanges();
        let spans = fix.debugElement.nativeElement.querySelectorAll('.' + component.highlightClass);
        expect(spans.length).toBe(4);
        expect(count).toBe(4);

        let activeSpan = fix.debugElement.nativeElement.querySelector('.' + component.activeClass);
        expect(activeSpan).toBe(spans[0]);

        count = component.gridSearch.findNext('developer');
        fix.detectChanges();
        spans = fix.debugElement.nativeElement.querySelectorAll('.' + component.highlightClass);
        activeSpan = fix.debugElement.nativeElement.querySelector('.' + component.activeClass);
        expect(activeSpan).toBe(spans[1]);

        count = component.gridSearch.findNext('developer');
        fix.detectChanges();
        spans = fix.debugElement.nativeElement.querySelectorAll('.' + component.highlightClass);
        activeSpan = fix.debugElement.nativeElement.querySelector('.' + component.activeClass);
        expect(activeSpan).toBe(spans[2]);

        count = component.gridSearch.findNext('developer');
        fix.detectChanges();
        spans = fix.debugElement.nativeElement.querySelectorAll('.' + component.highlightClass);
        activeSpan = fix.debugElement.nativeElement.querySelector('.' + component.activeClass);
        expect(activeSpan).toBe(spans[3]);

        count = component.gridSearch.findNext('developer');
        fix.detectChanges();
        spans = fix.debugElement.nativeElement.querySelectorAll('.' + component.highlightClass);
        activeSpan = fix.debugElement.nativeElement.querySelector('.' + component.activeClass);
        expect(activeSpan).toBe(spans[0]);
    });

    it('findPrev highlights the correct cells', () => {
        const fix = TestBed.createComponent(SimpleGridComponent);
        fix.detectChanges();

        const component: SimpleGridComponent = fix.debugElement.componentInstance;
        let count = component.gridSearch.findNext('developer');
        fix.detectChanges();
        let spans = fix.debugElement.nativeElement.querySelectorAll('.' + component.highlightClass);
        expect(spans.length).toBe(4);
        expect(count).toBe(4);

        let activeSpan = fix.debugElement.nativeElement.querySelector('.' + component.activeClass);
        expect(activeSpan).toBe(spans[0]);

        count = component.gridSearch.findPrev('developer');
        fix.detectChanges();
        spans = fix.debugElement.nativeElement.querySelectorAll('.' + component.highlightClass);
        activeSpan = fix.debugElement.nativeElement.querySelector('.' + component.activeClass);
        expect(activeSpan).toBe(spans[3]);

        count = component.gridSearch.findPrev('developer');
        fix.detectChanges();
        spans = fix.debugElement.nativeElement.querySelectorAll('.' + component.highlightClass);
        activeSpan = fix.debugElement.nativeElement.querySelector('.' + component.activeClass);
        expect(activeSpan).toBe(spans[2]);

        count = component.gridSearch.findPrev('developer');
        fix.detectChanges();
        spans = fix.debugElement.nativeElement.querySelectorAll('.' + component.highlightClass);
        activeSpan = fix.debugElement.nativeElement.querySelector('.' + component.activeClass);
        expect(activeSpan).toBe(spans[1]);

        count = component.gridSearch.findPrev('developer');
        fix.detectChanges();
        spans = fix.debugElement.nativeElement.querySelectorAll('.' + component.highlightClass);
        activeSpan = fix.debugElement.nativeElement.querySelector('.' + component.activeClass);
        expect(activeSpan).toBe(spans[0]);
    });

    it('findPrev and findNext work properly for case sensitive seaches', () => {
        const fix = TestBed.createComponent(SimpleGridComponent);
        fix.detectChanges();

        const component: SimpleGridComponent = fix.debugElement.componentInstance;
        let count = component.gridSearch.findNext('Developer', true);
        fix.detectChanges();
        let spans = fix.debugElement.nativeElement.querySelectorAll('.' + component.highlightClass);
        expect(spans.length).toBe(3);
        expect(count).toBe(3);

        let activeSpan = fix.debugElement.nativeElement.querySelector('.' + component.activeClass);
        expect(activeSpan).toBe(spans[0]);

        count = component.gridSearch.findPrev('Developer', true);
        fix.detectChanges();
        spans = fix.debugElement.nativeElement.querySelectorAll('.' + component.highlightClass);
        activeSpan = fix.debugElement.nativeElement.querySelector('.' + component.activeClass);
        expect(activeSpan).toBe(spans[2]);

        count = component.gridSearch.findNext('Developer', true);
        fix.detectChanges();
        spans = fix.debugElement.nativeElement.querySelectorAll('.' + component.highlightClass);
        activeSpan = fix.debugElement.nativeElement.querySelector('.' + component.activeClass);
        expect(activeSpan).toBe(spans[0]);

        count = component.gridSearch.findNext('Developer', true);
        fix.detectChanges();
        spans = fix.debugElement.nativeElement.querySelectorAll('.' + component.highlightClass);
        activeSpan = fix.debugElement.nativeElement.querySelector('.' + component.activeClass);
        expect(activeSpan).toBe(spans[1]);

        count = component.gridSearch.findPrev('developer', true);
        fix.detectChanges();
        spans = fix.debugElement.nativeElement.querySelectorAll('.' + component.highlightClass);
        activeSpan = fix.debugElement.nativeElement.querySelector('.' + component.activeClass);

        expect(activeSpan).toBe(null);
        expect(count).toBe(0);
        expect(spans.length).toBe(0);
    });

    it('findNext scrolls to cells out of view', (done) => {
        const fix = TestBed.createComponent(ScrollableGridComponent);
        fix.detectChanges();

        const component: ScrollableGridComponent = fix.debugElement.componentInstance;
        fix.detectChanges();

        findNext(component.gridSearch, '30').then(() => {
            expect(isInView(29, component.gridSearch.virtualizationState)).toBeTruthy();

            findNext(component.gridSearch, '1887').then(() => {
                expect(isInView(3, component.gridSearch.rowList.first.virtDirRow.state)).toBeTruthy();
                done();
            });
        });
    });

    it('findPrev scrolls to cells out of view', (done) => {
        const fix = TestBed.createComponent(ScrollableGridComponent);
        fix.detectChanges();

        const component: ScrollableGridComponent = fix.debugElement.componentInstance;
        fix.detectChanges();

        findPrev(component.gridSearch, '30').then(() => {
            expect(isInView(29, component.gridSearch.virtualizationState)).toBeTruthy();

            findPrev(component.gridSearch, '1887').then(() => {
                expect(isInView(3, component.gridSearch.rowList.first.virtDirRow.state)).toBeTruthy();
                done();
            });
        });
    });

    it('should keep the active highlight when active cell enters and exits edit mode', async(() => {
        const fix = TestBed.createComponent(ScrollableGridComponent);
        fix.detectChanges();

        const grid = fix.componentInstance.gridSearch;
        const rv = fix.debugElement.query(By.css(CELL_CSS_CLASS));
        const cell = grid.getCellByColumn(0, 'ID');

        let activeHighlight = rv.nativeElement.querySelector('.' + fix.componentInstance.activeClass);
        expect(activeHighlight !== null).toBeFalsy();

        cell.column.editable = true;

        grid.findNext('1');
        fix.detectChanges();

        fix.whenStable().then(() => {
            activeHighlight = rv.nativeElement.querySelector('.' + fix.componentInstance.activeClass);
            expect(activeHighlight !== null).toBeTruthy();

            rv.nativeElement.dispatchEvent(new Event('focus'));
        }).then(() => {
            rv.triggerEventHandler('dblclick', {});
            return fix.whenStable();
        }).then(() => {
            fix.detectChanges();
            expect(cell.inEditMode).toBe(true);
            rv.triggerEventHandler('keydown.escape', null);
        }).then(() => {
            activeHighlight = rv.nativeElement.querySelector('.' + fix.componentInstance.activeClass);
            expect(activeHighlight !== null).toBeTruthy();
        });
    }));

    it('should update highlights when a new value is entered', async(() => {
        const fix = TestBed.createComponent(ScrollableGridComponent);
        fix.detectChanges();

        const grid = fix.componentInstance.gridSearch;
        const rv = fix.debugElement.query(By.css(CELL_CSS_CLASS));
        const cell = grid.getCellByColumn(0, 'ID');
        let activeHighlight = rv.nativeElement.querySelector('.' + fix.componentInstance.activeClass);
        expect(activeHighlight !== null).toBeFalsy();

        cell.column.editable = true;

        grid.findNext('1');
        fix.detectChanges();

        fix.whenStable().then(() => {
            activeHighlight = rv.nativeElement.querySelector('.' + fix.componentInstance.activeClass);
            expect(activeHighlight !== null).toBeTruthy();

            rv.nativeElement.dispatchEvent(new Event('focus'));
        }).then(() => {
            rv.triggerEventHandler('dblclick', {});
            return fix.whenStable();
        }).then(() => {
            fix.detectChanges();
            expect(cell.inEditMode).toBe(true);

            const inputElem: HTMLInputElement = rv.nativeElement.querySelector('input') as HTMLInputElement;
            inputElem.value = '11';

            return fix.whenStable();
        }).then(() => {
            fix.detectChanges();
            const inputElem: HTMLInputElement = rv.nativeElement.querySelector('input') as HTMLInputElement;

            cell.update(inputElem.value);
            grid.cdr.detectChanges();
            return fix.whenStable();
        }).then(() => {
            fix.detectChanges();

            activeHighlight = rv.nativeElement.querySelector('.' + fix.componentInstance.activeClass);
            const highlights = rv.nativeElement.querySelectorAll('.' + fix.componentInstance.highlightClass);
            expect(highlights.length).toBe(2);
            expect(activeHighlight).toBe(highlights[0]);
        });
    }));

    it('should update highlights when the cell value is cleared', async(() => {
        const fix = TestBed.createComponent(ScrollableGridComponent);
        fix.detectChanges();

        const grid = fix.componentInstance.gridSearch;
        const rv = fix.debugElement.queryAll(By.css(CELL_CSS_CLASS))[1];
        const rv2 = fix.debugElement.queryAll(By.css(CELL_CSS_CLASS))[2];
        const cell = grid.getCellByColumn(0, 'Name');

        let activeHighlight = rv.nativeElement.querySelector('.' + fix.componentInstance.activeClass);
        expect(activeHighlight !== null).toBeFalsy();

        cell.column.editable = true;

        grid.findNext('c');
        fix.detectChanges();

        fix.whenStable().then(() => {
            activeHighlight = rv.nativeElement.querySelector('.' + fix.componentInstance.activeClass);
            expect(activeHighlight !== null).toBeTruthy();

            rv.nativeElement.dispatchEvent(new Event('focus'));
        }).then(() => {
            rv.triggerEventHandler('dblclick', {});
            return fix.whenStable();
        }).then(() => {
            fix.detectChanges();
            expect(cell.inEditMode).toBe(true);

            const inputElem: HTMLInputElement = rv.nativeElement.querySelector('input') as HTMLInputElement;
            inputElem.value = '';

            return fix.whenStable();
        }).then(() => {
            fix.detectChanges();
            const inputElem: HTMLInputElement = rv.nativeElement.querySelector('input') as HTMLInputElement;

            cell.update(inputElem.value);
            grid.cdr.detectChanges();
            return fix.whenStable();
        }).then(() => {
            fix.detectChanges();

            activeHighlight = rv.nativeElement.querySelector('.' + fix.componentInstance.activeClass);
            let highlights = rv.nativeElement.querySelectorAll('.' + fix.componentInstance.highlightClass);
            expect(highlights.length).toBe(0);
            expect(activeHighlight).toBe(null);

            activeHighlight = rv2.nativeElement.querySelector('.' + fix.componentInstance.activeClass);
            highlights = rv2.nativeElement.querySelectorAll('.' + fix.componentInstance.highlightClass);
            expect(highlights.length).toBe(1);
            expect(activeHighlight).toBe(highlights[0]);
        });
    }));

    xit('Should update the active highlight when sorting', async(() => {
        const fix = TestBed.createComponent(ScrollableGridComponent);
        fix.detectChanges();

        const grid = fix.componentInstance.gridSearch;
        const allCells = fix.debugElement.queryAll(By.css(CELL_CSS_CLASS));
        const rv = allCells[1];
        const cell = grid.getCellByColumn(0, 'Name');

        let activeHighlight = rv.nativeElement.querySelector('.' + fix.componentInstance.activeClass);
        expect(activeHighlight !== null).toBeFalsy();

        cell.column.sortable = true;

        grid.findNext('casey');
        grid.findNext('casey');

        fix.detectChanges();

        fix.whenStable().then(() => {
            grid.sort({fieldName: 'Name', dir: SortingDirection.Asc});
            return fix.whenStable();
        }).then(() => {
            fix.detectChanges();

            activeHighlight = rv.nativeElement.querySelector('.' + fix.componentInstance.activeClass);
            const highlights = rv.nativeElement.querySelectorAll('.' + fix.componentInstance.highlightClass);
            expect(highlights.length).toBe(1);
            expect(activeHighlight).toBe(highlights[0]);

            grid.sort({fieldName: 'Name', dir: SortingDirection.Desc});
            grid.findNext('casey');

            return fix.whenStable();
        }).then(() => {
            fix.detectChanges();

            const scrolledCell = grid.getCellByColumn(grid.data.length - 1, 'Name');

            activeHighlight = scrolledCell.nativeElement.querySelector('.' + fix.componentInstance.activeClass);
            const highlights = scrolledCell.nativeElement.querySelectorAll('.' + fix.componentInstance.highlightClass);

            expect(highlights.length).toBe(1);
            expect(activeHighlight).toBe(highlights[0]);
        });
    }));

    it('Should scroll properly when using paging', async(() => {
        const fix = TestBed.createComponent(PagingGridComponent);
        fix.detectChanges();

        const grid = fix.componentInstance.gridSearch;

        grid.findNext('casey');
        grid.findNext('casey');
        grid.findNext('casey');

        fix.detectChanges();

        fix.whenStable().then(() => {
            const highlight = grid.nativeElement.querySelector('.' + fix.componentInstance.activeClass);
            expect(highlight != null).toBeTruthy();
            expect(grid.page).toBe(1);

            grid.findPrev('casey');
        }).then(() => {
            fix.detectChanges();

            const highlight = grid.nativeElement.querySelector('.' + fix.componentInstance.activeClass);
            expect(highlight != null).toBeTruthy();
            expect(grid.page).toBe(0);
        });
    }));

    xit('Should update highlight when setting perPage option', async(() => {
        const fix = TestBed.createComponent(PagingGridComponent);
        fix.detectChanges();

        const grid = fix.componentInstance.gridSearch;

        grid.findNext('casey');
        grid.findNext('casey');
        fix.detectChanges();

        fix.whenStable().then(() => {
            const highlight = grid.nativeElement.querySelector('.' + fix.componentInstance.activeClass);
            expect(highlight != null).toBeTruthy();
            expect(grid.page).toBe(0);

            grid.perPage = 10;
        }).then(() => {
            fix.detectChanges();

            const highlight = grid.nativeElement.querySelector('.' + fix.componentInstance.activeClass);
            expect(highlight).toBeNull();
            expect(grid.page).toBe(0);

            grid.page = 1;
            grid.verticalScrollContainer.scrollTo(0);

            return fix.whenStable();
        }).then(() => {
            fix.detectChanges();
            requestAnimationFrame(() => {
                const highlight = grid.nativeElement.querySelector('.' + fix.componentInstance.activeClass);
                expect(highlight != null).toBeTruthy();
            });
        });
    }));

    it('Active highlight should be updated when filtering is applied', async(() => {
        const fix = TestBed.createComponent(ScrollableGridComponent);
        fix.detectChanges();

        const grid = fix.componentInstance.gridSearch;

        grid.findNext('casey');
        grid.findNext('casey');

        fix.detectChanges();

        fix.whenStable().then(() => {
            grid.filter('JobTitle', 'Vice', IgxStringFilteringOperand.instance().condition('contains'));
            fix.detectChanges();
            return fix.whenStable();
        }).then(() => {
            fix.detectChanges();
            requestAnimationFrame(() => {
                const activeHighlight = grid.nativeElement.querySelector('.' + fix.componentInstance.activeClass);
                const highlights = grid.nativeElement.querySelectorAll('.' + fix.componentInstance.highlightClass);
                expect(highlights.length).toBe(3);
                expect(activeHighlight).toBe(highlights[1]);
            });
        });
    }));

    it('Hidden columns shouldn\'t be part of the search', async(() => {
        const fix = TestBed.createComponent(HiddenColumnsGridComponent);
        fix.detectChanges();

        const grid = fix.componentInstance.gridSearch;

        grid.findNext('casey');

        fix.detectChanges();

        fix.whenStable().then(() => {
            const activeHighlight = grid.nativeElement.querySelector('.' + fix.componentInstance.activeClass);
            const highlights = grid.nativeElement.querySelectorAll('.' + fix.componentInstance.highlightClass);
            expect(highlights.length).toBe(0);
            expect(activeHighlight).toBe(null);
        });
    }));

    it('Search should honor the visible columns order', async(() => {
        const fix = TestBed.createComponent(HiddenColumnsGridComponent);
        fix.detectChanges();

        const grid = fix.componentInstance.gridSearch;
        const cell = grid.getCellByColumn(0, 'HireDate');

        grid.findNext('1');

        fix.detectChanges();

        fix.whenStable().then(() => {
            const activeHighlight = cell.nativeElement.querySelector('.' + fix.componentInstance.activeClass);
            const highlights = cell.nativeElement.querySelectorAll('.' + fix.componentInstance.highlightClass);
            expect(highlights.length).toBe(5);
            expect(activeHighlight).toBe(highlights[0]);
        });
    }));

    it('Active highlight should be updated when a column is pinned/unpinned', async(() => {
        const fix = TestBed.createComponent(SimpleGridComponent);
        fix.detectChanges();

        const grid = fix.componentInstance.gridSearch;
        let cellName = grid.getCellByColumn(0, 'Name');
        let activeHighlight: any;
        let highlights: any[];

        grid.findNext('casey');
        fix.whenStable().then(() => {
            fix.detectChanges();
            cellName = grid.getCellByColumn(0, 'Name');
            activeHighlight = cellName.nativeElement.querySelector('.' + fix.componentInstance.activeClass);
            highlights = cellName.nativeElement.querySelectorAll('.' + fix.componentInstance.highlightClass);
            expect(highlights.length).toBe(1);
            expect(activeHighlight).toBe(highlights[0]);
            grid.columns[1].pinned = true;

            return fix.whenStable();
        }).then(() => {
            fix.detectChanges();
            cellName = grid.getCellByColumn(0, 'Name');
            activeHighlight = cellName.nativeElement.querySelector('.' + fix.componentInstance.activeClass);
            highlights = cellName.nativeElement.querySelectorAll('.' + fix.componentInstance.highlightClass);
            expect(highlights.length).toBe(1);
            expect(activeHighlight).toBe(highlights[0]);

            grid.columns[1].pinned = false;

            return fix.whenStable();
        }).then(() => {
            fix.detectChanges();
            cellName = grid.getCellByColumn(0, 'Name');
            activeHighlight = cellName.nativeElement.querySelector('.' + fix.componentInstance.activeClass);
            highlights = cellName.nativeElement.querySelectorAll('.' + fix.componentInstance.highlightClass);
            expect(highlights.length).toBe(1);
            expect(activeHighlight).toBe(highlights[0]);
        });
    }));

    it('Active highlight should be updated when a column is hidden/shown', async(() => {
        const fix = TestBed.createComponent(SimpleGridComponent);
        fix.detectChanges();

        const grid = fix.componentInstance.gridSearch;
        let cellName = grid.getCellByColumn(0, 'Name');
        let activeHighlight: any;
        let highlights: any[];

        grid.findNext('casey');
        fix.whenStable().then(() => {
            fix.detectChanges();

            activeHighlight = cellName.nativeElement.querySelector('.' + fix.componentInstance.activeClass);
            highlights = cellName.nativeElement.querySelectorAll('.' + fix.componentInstance.highlightClass);
            expect(highlights.length).toBe(1);
            expect(activeHighlight).toBe(highlights[0]);
            grid.columns[0].hidden = true;

            return fix.whenStable();
        }).then(() => {
            fix.detectChanges();
            cellName = grid.getCellByColumn(0, 'Name');
            activeHighlight = cellName.nativeElement.querySelector('.' + fix.componentInstance.activeClass);
            highlights = cellName.nativeElement.querySelectorAll('.' + fix.componentInstance.highlightClass);
            expect(highlights.length).toBe(1);
            expect(activeHighlight).toBe(highlights[0]);

            grid.columns[0].hidden = false;

            return fix.whenStable();
        }).then(() => {
            fix.detectChanges();
            cellName = grid.getCellByColumn(0, 'Name');
            activeHighlight = cellName.nativeElement.querySelector('.' + fix.componentInstance.activeClass);
            highlights = cellName.nativeElement.querySelectorAll('.' + fix.componentInstance.highlightClass);
            expect(highlights.length).toBe(1);
            expect(activeHighlight).toBe(highlights[0]);
        });
    }));

    it('Clear filter properly updates the highlights', async(() => {
        const fix = TestBed.createComponent(SimpleGridComponent);
        fix.detectChanges();

        const grid = fix.componentInstance.gridSearch;
        let gilbertoDirectorCell = grid.getCellByColumn(1, 'JobTitle');
        let tanyaDirectorCell = grid.getCellByColumn(2, 'JobTitle');
        let activeHighlight: any;
        let highlights: any[];

        grid.findNext('director');

        fix.whenStable().then(() => {
            fix.detectChanges();
            gilbertoDirectorCell = grid.getCellByColumn(1, 'JobTitle');
            activeHighlight = gilbertoDirectorCell.nativeElement.querySelector('.' + fix.componentInstance.activeClass);
            highlights = gilbertoDirectorCell.nativeElement.querySelectorAll('.' + fix.componentInstance.highlightClass);
            expect(highlights.length).toBe(1);
            expect(activeHighlight).toBe(highlights[0]);

            grid.filter('Name', 'Tanya', IgxStringFilteringOperand.instance().condition('contains'));
            fix.detectChanges();

            return fix.whenStable();
        }).then(() => {
            fix.detectChanges();
            tanyaDirectorCell = grid.getCellByColumn(0, 'JobTitle');
            activeHighlight = tanyaDirectorCell.nativeElement.querySelector('.' + fix.componentInstance.activeClass);
            highlights = tanyaDirectorCell.nativeElement.querySelectorAll('.' + fix.componentInstance.highlightClass);
            expect(highlights.length).toBe(1);
            expect(activeHighlight).toBe(highlights[0]);

            grid.clearFilter();

            return fix.whenStable();
        }).then(() => {
            fix.detectChanges();
            tanyaDirectorCell = grid.getCellByColumn(2, 'JobTitle');
            activeHighlight = tanyaDirectorCell.nativeElement.querySelector('.' + fix.componentInstance.activeClass);
            highlights = tanyaDirectorCell.nativeElement.querySelectorAll('.' + fix.componentInstance.highlightClass);
            expect(highlights.length).toBe(1);
            expect(activeHighlight).toBe(highlights[0]);

            grid.findNext('Director');
            return fix.whenStable();
        }).then(() => {
            fix.detectChanges();
            gilbertoDirectorCell = grid.getCellByColumn(1, 'JobTitle');
            activeHighlight = gilbertoDirectorCell.nativeElement.querySelector('.' + fix.componentInstance.activeClass);
            highlights = gilbertoDirectorCell.nativeElement.querySelectorAll('.' + fix.componentInstance.highlightClass);
            expect(highlights.length).toBe(1);
            expect(activeHighlight).toBe(highlights[0]);
        });
    }));

    xit('Highlights should be properly updated when a row is deleted', async(() => {
        const fix = TestBed.createComponent(SimpleGridComponent);
        fix.detectChanges();

        const grid = fix.componentInstance.gridSearch;
        let jackSoftwareCell = grid.getCellByColumn(3, 'JobTitle');
        let celiaSoftwareCell = grid.getCellByColumn(4, 'JobTitle');
        let leslieSoftwareCell = grid.getCellByColumn(8, 'JobTitle');
        let activeHighlight: any;
        let highlights: any[];

        grid.findNext('software');

        fix.whenStable().then(() => {
            fix.detectChanges();
            jackSoftwareCell = grid.getCellByColumn(3, 'JobTitle');
            activeHighlight = jackSoftwareCell.nativeElement.querySelector('.' + fix.componentInstance.activeClass);
            highlights = jackSoftwareCell.nativeElement.querySelectorAll('.' + fix.componentInstance.highlightClass);
            expect(highlights.length).toBe(1);
            expect(activeHighlight).toBe(highlights[0]);

            grid.deleteRow(3);
            grid.cdr.detectChanges();

            return fix.whenStable();
        }).then(() => {
            fix.detectChanges();
            celiaSoftwareCell = grid.getCellByColumn(3, 'JobTitle');
            activeHighlight = celiaSoftwareCell.nativeElement.querySelector('.' + fix.componentInstance.activeClass);
            highlights = celiaSoftwareCell.nativeElement.querySelectorAll('.' + fix.componentInstance.highlightClass);
            expect(highlights.length).toBe(1);
            expect(activeHighlight).toBe(highlights[0]);

            grid.findPrev('software');

            return fix.whenStable();
        }).then(() => {
            fix.detectChanges();
            leslieSoftwareCell = grid.getCellByColumn(7, 'JobTitle');
            activeHighlight = leslieSoftwareCell.nativeElement.querySelector('.' + fix.componentInstance.activeClass);
            highlights = leslieSoftwareCell.nativeElement.querySelectorAll('.' + fix.componentInstance.highlightClass);
            expect(highlights.length).toBe(1);
            expect(activeHighlight).toBe(highlights[0]);
        });
    }));

    it('Highlights should be properly updated when a row is added', async(() => {
        const fix = TestBed.createComponent(SimpleGridComponent);
        fix.detectChanges();

        const grid = fix.componentInstance.gridSearch;
        const tanyaDirectorCell = grid.getCellByColumn(2, 'JobTitle');
        let activeHighlight: any;
        let highlights: any[];

        grid.findNext('director');
        grid.findNext('director');

        fix.whenStable().then(() => {
            fix.detectChanges();

            activeHighlight = tanyaDirectorCell.nativeElement.querySelector('.' + fix.componentInstance.activeClass);
            highlights = tanyaDirectorCell.nativeElement.querySelectorAll('.' + fix.componentInstance.highlightClass);
            expect(highlights.length).toBe(1);
            expect(activeHighlight).toBe(highlights[0]);

            grid.addRow({
                ID: 11,
                Name: 'John Doe',
                JobTitle: 'Director',
                HireDate: new Date()
            });

            return fix.whenStable();
        }).then(() => {
            fix.detectChanges();

            activeHighlight = tanyaDirectorCell.nativeElement.querySelector('.' + fix.componentInstance.activeClass);
            highlights = tanyaDirectorCell.nativeElement.querySelectorAll('.' + fix.componentInstance.highlightClass);
            expect(highlights.length).toBe(1);
            expect(activeHighlight).toBe(highlights[0]);

            grid.findNext('director');

            return fix.whenStable();
        }).then(() => {
            fix.detectChanges();
            const johnDirectorCell = grid.getCellByColumn(10, 'JobTitle');

            activeHighlight = johnDirectorCell.nativeElement.querySelector('.' + fix.componentInstance.activeClass);
            highlights = johnDirectorCell.nativeElement.querySelectorAll('.' + fix.componentInstance.highlightClass);
            expect(highlights.length).toBe(1);
            expect(activeHighlight).toBe(highlights[0]);
        });
    }));

    it('Cells with no text should be excluded from the search', () => {
        const fix = TestBed.createComponent(GridWithAvatarComponent);
        fix.detectChanges();

        const grid = fix.componentInstance.gridSearch;
        const matches = grid.findNext('https');
        expect(matches).toBe(0);
    });

    it('Unsearchable column should not interfere with active highlight for other columns on its right', () => {
        const fix = TestBed.createComponent(UnsearchableColumnsGridComponent);
        fix.detectChanges();

        const component: UnsearchableColumnsGridComponent = fix.componentInstance;
        const count = component.gridSearch.findNext('Software');
        fix.detectChanges();
        let spans = fix.debugElement.nativeElement.querySelectorAll('.' + component.highlightClass);
        expect(spans.length).toBe(5);
        expect(count).toBe(5);

        let activeSpan = fix.debugElement.nativeElement.querySelector('.' + component.activeClass);
        expect(activeSpan).toBe(spans[0]);

        component.gridSearch.findNext('Software');
        fix.detectChanges();

        spans = fix.debugElement.nativeElement.querySelectorAll('.' + component.highlightClass);
        activeSpan = fix.debugElement.nativeElement.querySelector('.' + component.activeClass);
        expect(activeSpan).toBe(spans[1]);
    });

    it('Should be able to navigate through highlights with grouping enabled', () => {
        const fix = TestBed.createComponent(GroupableGridComponent);
        fix.detectChanges();

        const grid = fix.componentInstance.gridSearch;
        grid.groupBy({
            fieldName: 'JobTitle',
            dir: SortingDirection.Asc
        });

        grid.findNext('Software');
        fix.detectChanges();

        let spans = fix.debugElement.nativeElement.querySelectorAll('.' + fix.componentInstance.highlightClass);
        let highlight = fix.debugElement.nativeElement.querySelector('.' + fix.componentInstance.activeClass);
        expect(spans.length).toBe(5);
        expect(highlight).toBe(spans[0]);

        grid.findNext('Software');
        grid.findNext('Software');
        fix.detectChanges();

        spans = fix.debugElement.nativeElement.querySelectorAll('.' + fix.componentInstance.highlightClass);
        highlight = fix.debugElement.nativeElement.querySelector('.' + fix.componentInstance.activeClass);
        expect(spans.length).toBe(5);
        expect(highlight).toBe(spans[2]);

        grid.findPrev('Software');
        fix.detectChanges();

        spans = fix.debugElement.nativeElement.querySelectorAll('.' + fix.componentInstance.highlightClass);
        highlight = fix.debugElement.nativeElement.querySelector('.' + fix.componentInstance.activeClass);
        expect(spans.length).toBe(5);
        expect(highlight).toBe(spans[1]);

        grid.findPrev('Software');
        grid.findPrev('Software');
        fix.detectChanges();

        spans = fix.debugElement.nativeElement.querySelectorAll('.' + fix.componentInstance.highlightClass);
        highlight = fix.debugElement.nativeElement.querySelector('.' + fix.componentInstance.activeClass);
        expect(spans.length).toBe(5);
        expect(highlight).toBe(spans[4]);

    });

    it('Should be able to react to changes in grouping', () => {
        const fix = TestBed.createComponent(GroupableGridComponent);
        fix.detectChanges();

        const grid = fix.componentInstance.gridSearch;
        grid.groupBy({
            fieldName: 'JobTitle',
            dir: SortingDirection.Asc
        });

        let cell = grid.getCellByColumn(1, 'JobTitle');
        grid.findNext('software');

        let highlight = cell.nativeElement.querySelector('.' + fix.componentInstance.activeClass);
        expect(highlight !== null).toBeTruthy();

        grid.clearGrouping();
        fix.detectChanges();

        cell = grid.getCellByColumn(6, 'JobTitle');
        highlight = cell.nativeElement.querySelector('.' + fix.componentInstance.activeClass);
        expect(highlight !== null).toBeTruthy();

        grid.groupBy([{
            fieldName: 'JobTitle',
            dir: SortingDirection.Asc
        }, {
            fieldName: 'Company',
            dir: SortingDirection.Desc
        }]);

        fix.detectChanges();

        cell = grid.getCellByColumn(4, 'JobTitle');
        highlight = cell.nativeElement.querySelector('.' + fix.componentInstance.activeClass);
        expect(highlight !== null).toBeTruthy();

        grid.groupBy({
            fieldName: 'JobTitle',
            dir: SortingDirection.Desc
        });

        grid.findNext('software');
        fix.detectChanges();
        cell = grid.getCellByColumn(5, 'JobTitle');
        highlight = cell.nativeElement.querySelector('.' + fix.componentInstance.activeClass);
        expect(highlight !== null).toBeTruthy();
    });

    it('Should be able to navigate through highlights with grouping and paging enabled', () => {
        const fix = TestBed.createComponent(GroupableGridComponent);
        fix.detectChanges();

        const component = fix.componentInstance;
        const grid = component.gridSearch;
        grid.groupBy({
            fieldName: 'JobTitle',
            dir: SortingDirection.Asc
        });
        component.paging = true;

        fix.detectChanges();

        grid.findNext('Software');
        fix.detectChanges();

        let spans = fix.debugElement.nativeElement.querySelectorAll('.' + fix.componentInstance.highlightClass);
        let highlight = fix.debugElement.nativeElement.querySelector('.' + fix.componentInstance.activeClass);

        expect(spans.length).toBe(2);
        expect(highlight).toBe(spans[0]);
        expect(grid.page).toBe(0);

        grid.findPrev('Software');
        fix.detectChanges();

        spans = fix.debugElement.nativeElement.querySelectorAll('.' + fix.componentInstance.highlightClass);
        highlight = fix.debugElement.nativeElement.querySelector('.' + fix.componentInstance.activeClass);

        expect(spans.length).toBe(3);
        expect(highlight).toBe(spans[2]);
        expect(grid.page).toBe(1);

        grid.findPrev('Software');
        grid.findPrev('Software');
        fix.detectChanges();

        spans = fix.debugElement.nativeElement.querySelectorAll('.' + fix.componentInstance.highlightClass);
        highlight = fix.debugElement.nativeElement.querySelector('.' + fix.componentInstance.activeClass);

        expect(spans.length).toBe(3);
        expect(highlight).toBe(spans[0]);
        expect(grid.page).toBe(1);
    });

    it('Should be able to properly handle perPage changes with gouping and paging', () => {
        const fix = TestBed.createComponent(GroupableGridComponent);
        fix.detectChanges();

        const component = fix.componentInstance;
        const grid = component.gridSearch;
        grid.groupBy({
            fieldName: 'JobTitle',
            dir: SortingDirection.Asc
        });
        component.paging = true;
        component.perPage = 10;

        grid.findNext('Software');
        grid.findNext('Software');
        grid.findNext('Software');
        fix.detectChanges();

        let spans = fix.debugElement.nativeElement.querySelectorAll('.' + fix.componentInstance.highlightClass);
        let highlight = fix.debugElement.nativeElement.querySelector('.' + fix.componentInstance.activeClass);

        expect(spans.length).toBe(5);
        expect(highlight).toBe(spans[2]);
        expect(grid.page).toBe(0);

        component.perPage = 5;
        fix.detectChanges();

        spans = fix.debugElement.nativeElement.querySelectorAll('.' + fix.componentInstance.highlightClass);
        highlight = fix.debugElement.nativeElement.querySelector('.' + fix.componentInstance.activeClass);

        expect(spans.length).toBe(2);
        expect(highlight).toBeNull();
        expect(grid.page).toBe(0);

        grid.page = 1;
        fix.detectChanges();

        spans = fix.debugElement.nativeElement.querySelectorAll('.' + fix.componentInstance.highlightClass);
        highlight = fix.debugElement.nativeElement.querySelector('.' + fix.componentInstance.activeClass);

        expect(spans.length).toBe(3);
        expect(highlight).toBe(spans[0]);
        expect(grid.page).toBe(1);
    });

    it('Should be able to properly handle navigating through collapsed rows', () => {
        const fix = TestBed.createComponent(GroupableGridComponent);
        fix.detectChanges();

        const component = fix.componentInstance;
        const grid = component.gridSearch;
        grid.groupBy({
            fieldName: 'JobTitle',
            dir: SortingDirection.Asc
        });

        grid.findNext('software');
        grid.findNext('software');
        grid.findNext('software');

        grid.toggleGroup(grid.groupsRecords[0]);

        let spans = fix.debugElement.nativeElement.querySelectorAll('.' + fix.componentInstance.highlightClass);
        let highlight = fix.debugElement.nativeElement.querySelector('.' + fix.componentInstance.activeClass);

        expect(spans.length).toBe(3);
        expect(highlight).toBe(spans[0]);

        grid.findNext('software');
        grid.findNext('software');
        grid.findNext('software');

        spans = fix.debugElement.nativeElement.querySelectorAll('.' + fix.componentInstance.highlightClass);
        highlight = fix.debugElement.nativeElement.querySelector('.' + fix.componentInstance.activeClass);

        expect(spans.length).toBe(5);
        expect(highlight).toBe(spans[0]);
        expect(grid.isExpandedGroup(grid.groupsRecords[0])).toBeTruthy();
    });

    it('Should be able to properly handle navigating through collapsed rows with paging', () => {
        const fix = TestBed.createComponent(GroupableGridComponent);
        fix.detectChanges();

        const component = fix.componentInstance;
        const grid = component.gridSearch;
        grid.groupBy({
            fieldName: 'JobTitle',
            dir: SortingDirection.Asc
        });

        component.perPage = 5;
        component.paging = true;
        fix.detectChanges();

        grid.findNext('software');
        grid.findNext('software');

        grid.toggleGroup(grid.groupsRecords[0]);
        grid.findNext('software');

        fix.detectChanges();
        let spans = fix.debugElement.nativeElement.querySelectorAll('.' + fix.componentInstance.highlightClass);
        let highlight = fix.debugElement.nativeElement.querySelector('.' + fix.componentInstance.activeClass);

        expect(spans.length).toBe(3);
        expect(highlight).toBe(spans[0]);
        expect(grid.page).toBe(1);

        grid.findNext('software');
        grid.findNext('software');
        grid.findNext('software');
        fix.detectChanges();

        spans = fix.debugElement.nativeElement.querySelectorAll('.' + fix.componentInstance.highlightClass);
        highlight = fix.debugElement.nativeElement.querySelector('.' + fix.componentInstance.activeClass);

        expect(spans.length).toBe(2);
        expect(highlight).toBe(spans[0]);
        expect(grid.isExpandedGroup(grid.groupsRecords[0])).toBeTruthy();
        expect(grid.page).toBe(0);

    });

<<<<<<< HEAD
    it('Active highlight should be preserved when all rows are filted out', async(() => {
=======
    it('Active highlight should be preserved when all rows are filtered out', async(() => {
>>>>>>> 3d856e95
        const fix = TestBed.createComponent(ScrollableGridComponent);
        fix.detectChanges();

        const grid = fix.componentInstance.gridSearch;

        grid.findNext('casey');
        grid.findNext('casey');

        fix.detectChanges();

        fix.whenStable().then(() => {
            grid.filter('Name', 'zxxz', IgxStringFilteringOperand.instance().condition('contains'));
            fix.detectChanges();
            return fix.whenStable();
        }).then(() => {
            fix.detectChanges();
            const activeHighlight = grid.nativeElement.querySelector('.' + fix.componentInstance.activeClass);
            const highlights = grid.nativeElement.querySelectorAll('.' + fix.componentInstance.highlightClass);
            expect(highlights.length).toBe(0);
            expect(activeHighlight).toBeNull();

            return fix.whenStable();
        }).then(() => {
            grid.clearFilter('Name');
            fix.detectChanges();
            requestAnimationFrame(() => {
                const activeHighlight = grid.nativeElement.querySelector('.' + fix.componentInstance.activeClass);
                const highlights = grid.nativeElement.querySelectorAll('.' + fix.componentInstance.highlightClass);
                expect(highlights.length).toBe(1);
                expect(activeHighlight).toBe(highlights[0]);
            });
        });
    }));

<<<<<<< HEAD
=======
    it('Active highlight should be preserved when a column is moved', async(() => {
        const fix = TestBed.createComponent(ScrollableGridComponent);
        fix.detectChanges();

        const grid = fix.componentInstance.gridSearch;
        grid.findNext('casey');

        fix.detectChanges();

        fix.whenStable().then(() => {
            const columns = grid.columnList.toArray();
            grid.moveColumn(columns[0], columns[1]);
            fix.detectChanges();
            return fix.whenStable();
        }).then(() => {
            fix.detectChanges();

            const activeHighlight = grid.nativeElement.querySelector('.' + fix.componentInstance.activeClass);
            const highlights = grid.nativeElement.querySelectorAll('.' + fix.componentInstance.highlightClass);
            expect(highlights.length).toBe(1);
            expect(activeHighlight).toBe(highlights[0]);
        });
    }));

    it('Should exit edit mode and search a cell', () => {
        const fix = TestBed.createComponent(SimpleGridComponent);
        fix.detectChanges();

        const grid = fix.componentInstance.gridSearch;
        const cell = grid.getCellByColumn(0, 'Name');

        cell.column.editable = true;
        cell.inEditMode = true;
        fix.detectChanges();

        grid.findNext('casey');
        fix.detectChanges();

        const highlights = cell.nativeElement.querySelectorAll('.' + fix.componentInstance.highlightClass);
        const activeHighlight = cell.nativeElement.querySelector('.' + fix.componentInstance.activeClass);

        expect(cell.inEditMode).toBeFalsy();
        expect(highlights.length).toBe(1);
        expect(activeHighlight).toBe(highlights[0]);

    });

>>>>>>> 3d856e95
    function findNext(grid: IgxGridComponent, text: string) {
        const promise = new Promise((resolve) => {
            grid.verticalScrollContainer.onChunkLoad.subscribe((state) => {
                resolve(state);
            });

            grid.findNext(text);
        });

        return promise;
    }

    function findPrev(grid: IgxGridComponent, text: string) {
        const promise = new Promise((resolve) => {
            grid.verticalScrollContainer.onChunkLoad.subscribe((state) => {
                resolve(state);
            });

            grid.findPrev(text);
        });

        return promise;
    }

    function isInView(index, state): boolean {
        return index > state.startIndex && index <= state.startIndex + state.chunkSize;
    }

});

@Component({
    template: `
        <igx-grid #gridSearch [data]="data">
            <igx-column field="ID"></igx-column>
            <igx-column field="Name"></igx-column>
            <igx-column field="JobTitle"></igx-column>
            <igx-column field="HireDate"></igx-column>
        </igx-grid>
    `
})
export class SimpleGridComponent {
    public data = [
        { ID: 1, Name: 'Casey Houston', JobTitle: 'Vice President', HireDate: '2017-06-19T11:43:07.714Z' },
        { ID: 2, Name: 'Gilberto Todd', JobTitle: 'Director', HireDate: '2015-12-18T11:23:17.714Z' },
        { ID: 3, Name: 'Tanya Bennett', JobTitle: 'Director', HireDate: '2005-11-18T11:23:17.714Z' },
        { ID: 4, Name: 'Jack Simon', JobTitle: 'Software Developer', HireDate: '2008-12-18T11:23:17.714Z' },
        { ID: 5, Name: 'Celia Martinez', JobTitle: 'Senior Software DEVELOPER', HireDate: '2007-12-19T11:23:17.714Z' },
        { ID: 6, Name: 'Erma Walsh', JobTitle: 'CEO', HireDate: '2016-12-18T11:23:17.714Z' },
        { ID: 7, Name: 'Debra Morton', JobTitle: 'Associate Software Developer', HireDate: '2005-11-19T11:23:17.714Z' },
        { ID: 8, Name: 'Erika Wells', JobTitle: 'Software Development Team Lead', HireDate: '2005-10-14T11:23:17.714Z' },
        { ID: 9, Name: 'Leslie Hansen', JobTitle: 'Associate Software Developer', HireDate: '2013-10-10T11:23:17.714Z' },
        { ID: 10, Name: 'Eduardo Ramirez', JobTitle: 'Manager', HireDate: '2011-11-28T11:23:17.714Z' }
    ];

    @ViewChild('gridSearch', { read: IgxGridComponent })
    public gridSearch: IgxGridComponent;

    public highlightClass = 'igx-highlight';
    public activeClass = 'igx-highlight__active';
}

@Component({
    template: `
        <igx-grid #gridSearch [data]="data" height="500px" width="500px" columnWidth="200">
            <igx-column field="ID" sortable="true"></igx-column>
            <igx-column field="Name" sortable="true"></igx-column>
            <igx-column field="JobTitle" sortable="true"></igx-column>
            <igx-column field="HireDate" sortable="true"></igx-column>
        </igx-grid>
    `
})
export class ScrollableGridComponent {
    public data = [
        { ID: 1, Name: 'Casey Houston', JobTitle: 'Vice President', HireDate: '2017-06-19T11:43:07.714Z' },
        { ID: 2, Name: 'Gilberto Todd', JobTitle: 'Director', HireDate: '2015-12-18T11:23:17.714Z' },
        { ID: 3, Name: 'Tanya Bennett', JobTitle: 'Director', HireDate: '2005-11-18T11:23:17.714Z' },
        { ID: 4, Name: 'Jack Simon', JobTitle: 'Software Developer', HireDate: '2008-12-18T11:23:17.714Z' },
        { ID: 5, Name: 'Celia Martinez', JobTitle: 'Senior Software DEVELOPER', HireDate: '2007-12-19T11:23:17.714Z' },
        { ID: 6, Name: 'Erma Walsh', JobTitle: 'CEO', HireDate: '2016-12-18T11:23:17.714Z' },
        { ID: 7, Name: 'Debra Morton', JobTitle: 'Associate Software Developer', HireDate: '2005-11-19T11:23:17.714Z' },
        { ID: 8, Name: 'Erika Wells', JobTitle: 'Software Development Team Lead', HireDate: '2005-10-14T11:23:17.714Z' },
        { ID: 9, Name: 'Leslie Hansen', JobTitle: 'Associate Software Developer', HireDate: '2013-10-10T11:23:17.714Z' },
        { ID: 10, Name: 'Eduardo Ramirez', JobTitle: 'Manager', HireDate: '2011-11-28T11:23:17.714Z' },
        { ID: 11, Name: 'Casey Houston', JobTitle: 'Vice President', HireDate: '2017-06-19T11:43:07.714Z' },
        { ID: 12, Name: 'Gilberto Todd', JobTitle: 'Director', HireDate: '2015-12-18T11:23:17.714Z' },
        { ID: 13, Name: 'Tanya Bennett', JobTitle: 'Director', HireDate: '2005-11-18T11:23:17.714Z' },
        { ID: 14, Name: 'Jack Simon', JobTitle: 'Software Developer', HireDate: '2008-12-18T11:23:17.714Z' },
        { ID: 15, Name: 'Celia Martinez', JobTitle: 'Senior Software DEVELOPER', HireDate: '2007-12-19T11:23:17.714Z' },
        { ID: 16, Name: 'Erma Walsh', JobTitle: 'CEO', HireDate: '2016-12-18T11:23:17.714Z' },
        { ID: 17, Name: 'Debra Morton', JobTitle: 'Associate Software Developer', HireDate: '2005-11-19T11:23:17.714Z' },
        { ID: 18, Name: 'Erika Wells', JobTitle: 'Software Development Team Lead', HireDate: '2005-10-14T11:23:17.714Z' },
        { ID: 19, Name: 'Leslie Hansen', JobTitle: 'Associate Software Developer', HireDate: '2013-10-10T11:23:17.714Z' },
        { ID: 20, Name: 'Eduardo Ramirez', JobTitle: 'Manager', HireDate: '2011-11-28T11:23:17.714Z' },
        { ID: 21, Name: 'Casey Houston', JobTitle: 'Vice President', HireDate: '2017-06-19T11:43:07.714Z' },
        { ID: 22, Name: 'Gilberto Todd', JobTitle: 'Director', HireDate: '2015-12-18T11:23:17.714Z' },
        { ID: 23, Name: 'Tanya Bennett', JobTitle: 'Director', HireDate: '2005-11-18T11:23:17.714Z' },
        { ID: 24, Name: 'Jack Simon', JobTitle: 'Software Developer', HireDate: '2008-12-18T11:23:17.714Z' },
        { ID: 25, Name: 'Celia Martinez', JobTitle: 'Senior Software DEVELOPER', HireDate: '2007-12-19T11:23:17.714Z' },
        { ID: 26, Name: 'Erma Walsh', JobTitle: 'CEO', HireDate: '2016-12-18T11:23:17.714Z' },
        { ID: 27, Name: 'Debra Morton', JobTitle: 'Associate Software Developer', HireDate: '2005-11-19T11:23:17.714Z' },
        { ID: 28, Name: 'Erika Wells', JobTitle: 'Software Development Team Lead', HireDate: '2005-10-14T11:23:17.714Z' },
        { ID: 29, Name: 'Leslie Hansen', JobTitle: 'Associate Software Developer', HireDate: '2013-10-10T11:23:17.714Z' },
        { ID: 30, Name: 'Eduardo Ramirez', JobTitle: 'Manager', HireDate: '1887-11-28T11:23:17.714Z' }
    ];

    @ViewChild('gridSearch', { read: IgxGridComponent })
    public gridSearch: IgxGridComponent;

    public highlightClass = 'igx-highlight';
    public activeClass = 'igx-highlight__active';
}

@Component({
    template: `
        <igx-grid #gridSearch [data]="data" height="500px" width="500px" columnWidth="200" paging="true">
            <igx-column field="ID" sortable="true"></igx-column>
            <igx-column field="Name" sortable="true"></igx-column>
            <igx-column field="JobTitle" sortable="true"></igx-column>
            <igx-column field="HireDate" sortable="true"></igx-column>
        </igx-grid>
    `
})
export class PagingGridComponent {
    public data = [
        { ID: 1, Name: 'Casey Houston', JobTitle: 'Vice President', HireDate: '2017-06-19T11:43:07.714Z' },
        { ID: 2, Name: 'Gilberto Todd', JobTitle: 'Director', HireDate: '2015-12-18T11:23:17.714Z' },
        { ID: 3, Name: 'Tanya Bennett', JobTitle: 'Director', HireDate: '2005-11-18T11:23:17.714Z' },
        { ID: 4, Name: 'Jack Simon', JobTitle: 'Software Developer', HireDate: '2008-12-18T11:23:17.714Z' },
        { ID: 5, Name: 'Celia Martinez', JobTitle: 'Senior Software DEVELOPER', HireDate: '2007-12-19T11:23:17.714Z' },
        { ID: 6, Name: 'Erma Walsh', JobTitle: 'CEO', HireDate: '2016-12-18T11:23:17.714Z' },
        { ID: 7, Name: 'Debra Morton', JobTitle: 'Associate Software Developer', HireDate: '2005-11-19T11:23:17.714Z' },
        { ID: 8, Name: 'Erika Wells', JobTitle: 'Software Development Team Lead', HireDate: '2005-10-14T11:23:17.714Z' },
        { ID: 9, Name: 'Leslie Hansen', JobTitle: 'Associate Software Developer', HireDate: '2013-10-10T11:23:17.714Z' },
        { ID: 10, Name: 'Eduardo Ramirez', JobTitle: 'Manager', HireDate: '2011-11-28T11:23:17.714Z' },
        { ID: 11, Name: 'Casey Houston', JobTitle: 'Vice President', HireDate: '2017-06-19T11:43:07.714Z' },
        { ID: 12, Name: 'Gilberto Todd', JobTitle: 'Director', HireDate: '2015-12-18T11:23:17.714Z' },
        { ID: 13, Name: 'Tanya Bennett', JobTitle: 'Director', HireDate: '2005-11-18T11:23:17.714Z' },
        { ID: 14, Name: 'Jack Simon', JobTitle: 'Software Developer', HireDate: '2008-12-18T11:23:17.714Z' },
        { ID: 15, Name: 'Celia Martinez', JobTitle: 'Senior Software DEVELOPER', HireDate: '2007-12-19T11:23:17.714Z' },
        { ID: 16, Name: 'Erma Walsh', JobTitle: 'CEO', HireDate: '2016-12-18T11:23:17.714Z' },
        { ID: 17, Name: 'Debra Morton', JobTitle: 'Associate Software Developer', HireDate: '2005-11-19T11:23:17.714Z' },
        { ID: 18, Name: 'Erika Wells', JobTitle: 'Software Development Team Lead', HireDate: '2005-10-14T11:23:17.714Z' },
        { ID: 19, Name: 'Leslie Hansen', JobTitle: 'Associate Software Developer', HireDate: '2013-10-10T11:23:17.714Z' },
        { ID: 20, Name: 'Eduardo Ramirez', JobTitle: 'Manager', HireDate: '2011-11-28T11:23:17.714Z' },
        { ID: 21, Name: 'Casey Houston', JobTitle: 'Vice President', HireDate: '2017-06-19T11:43:07.714Z' },
        { ID: 22, Name: 'Gilberto Todd', JobTitle: 'Director', HireDate: '2015-12-18T11:23:17.714Z' },
        { ID: 23, Name: 'Tanya Bennett', JobTitle: 'Director', HireDate: '2005-11-18T11:23:17.714Z' },
        { ID: 24, Name: 'Jack Simon', JobTitle: 'Software Developer', HireDate: '2008-12-18T11:23:17.714Z' },
        { ID: 25, Name: 'Celia Martinez', JobTitle: 'Senior Software DEVELOPER', HireDate: '2007-12-19T11:23:17.714Z' },
        { ID: 26, Name: 'Erma Walsh', JobTitle: 'CEO', HireDate: '2016-12-18T11:23:17.714Z' },
        { ID: 27, Name: 'Debra Morton', JobTitle: 'Associate Software Developer', HireDate: '2005-11-19T11:23:17.714Z' },
        { ID: 28, Name: 'Erika Wells', JobTitle: 'Software Development Team Lead', HireDate: '2005-10-14T11:23:17.714Z' },
        { ID: 29, Name: 'Leslie Hansen', JobTitle: 'Associate Software Developer', HireDate: '2013-10-10T11:23:17.714Z' },
        { ID: 30, Name: 'Eduardo Ramirez', JobTitle: 'Manager', HireDate: '1887-11-28T11:23:17.714Z' }
    ];

    @ViewChild('gridSearch', { read: IgxGridComponent })
    public gridSearch: IgxGridComponent;

    public highlightClass = 'igx-highlight';
    public activeClass = 'igx-highlight__active';
}

@Component({
    template: `
        <igx-grid #gridSearch [data]="data">
            <igx-column field="ID"></igx-column>
            <igx-column field="Name" hidden="true"></igx-column>
            <igx-column field="JobTitle"></igx-column>
            <igx-column field="HireDate" pinned="true"></igx-column>
        </igx-grid>
    `
})
export class HiddenColumnsGridComponent {
    public data = [
        { ID: 1, Name: 'Casey Houston', JobTitle: 'Vice President', HireDate: '2017-06-19T11:43:07.714Z' },
        { ID: 2, Name: 'Gilberto Todd', JobTitle: 'Director', HireDate: '2015-12-18T11:23:17.714Z' },
        { ID: 3, Name: 'Tanya Bennett', JobTitle: 'Director', HireDate: '2005-11-18T11:23:17.714Z' },
        { ID: 4, Name: 'Jack Simon', JobTitle: 'Software Developer', HireDate: '2008-12-18T11:23:17.714Z' },
        { ID: 5, Name: 'Celia Martinez', JobTitle: 'Senior Software DEVELOPER', HireDate: '2007-12-19T11:23:17.714Z' },
        { ID: 6, Name: 'Erma Walsh', JobTitle: 'CEO', HireDate: '2016-12-18T11:23:17.714Z' },
        { ID: 7, Name: 'Debra Morton', JobTitle: 'Associate Software Developer', HireDate: '2005-11-19T11:23:17.714Z' },
        { ID: 8, Name: 'Erika Wells', JobTitle: 'Software Development Team Lead', HireDate: '2005-10-14T11:23:17.714Z' },
        { ID: 9, Name: 'Leslie Hansen', JobTitle: 'Associate Software Developer', HireDate: '2013-10-10T11:23:17.714Z' },
        { ID: 10, Name: 'Eduardo Ramirez', JobTitle: 'Manager', HireDate: '2011-11-28T11:23:17.714Z' }
    ];

    @ViewChild('gridSearch', { read: IgxGridComponent })
    public gridSearch: IgxGridComponent;

    public highlightClass = 'igx-highlight';
    public activeClass = 'igx-highlight__active';
}

@Component({
    template: `
    <igx-grid #gridSearch id="gridSearch" [data]="data" [autoGenerate]="false" height="600px"
    width="1000px" columnWidth="300">
        <igx-column [field]="'Name'" dataType="string"></igx-column>
        <igx-column [field]="'Avatar'" header="Photo" [searchable]="false">
            <ng-template igxCell let-cell="cell">
                <div class="cell__inner avatar-cell">
                    <img [src]="cell.row.rowData.Avatar" width="30px" height="30px"/>
                </div>
            </ng-template>
        </igx-column>
    </igx-grid>
    `
})
export class GridWithAvatarComponent {
    public data = [
        {
            Name: 'Person 1',
            Avatar: 'https://randomuser.me/api/portraits/men/43.jpg'
        },
        {
            Name: 'Person 2',
            Avatar: 'https://randomuser.me/api/portraits/women/66.jpg'
        },
        {
            Name: 'Person 3',
            Avatar: 'https://randomuser.me/api/portraits/men/92.jpg'
        }
    ];

    @ViewChild('gridSearch', { read: IgxGridComponent })
    public gridSearch: IgxGridComponent;

    public highlightClass = 'igx-highlight';
    public activeClass = 'igx-highlight__active';
}

@Component({
    template: `
        <igx-grid #gridSearch [data]="data">
            <igx-column field="ID"></igx-column>
            <igx-column field="Name" [searchable]='false'></igx-column>
            <igx-column field="JobTitle"></igx-column>
            <igx-column field="Company" [searchable]='false'></igx-column>
        </igx-grid>
    `
})
export class UnsearchableColumnsGridComponent {
    public data = [
        { ID: 1, Name: 'Casey Houston', JobTitle: 'Vice President', Company: 'Company A' },
        { ID: 2, Name: 'Gilberto Todd', JobTitle: 'Director', Company: 'Company C' },
        { ID: 3, Name: 'Tanya Bennett', JobTitle: 'Director', Company: 'Company A' },
        { ID: 4, Name: 'Jack Simon', JobTitle: 'Software Developer', Company: 'Company D' },
        { ID: 5, Name: 'Celia Martinez', JobTitle: 'Senior Software DEVELOPER', Company: 'Company B' },
        { ID: 6, Name: 'Erma Walsh', JobTitle: 'CEO', Company: 'Company C' },
        { ID: 7, Name: 'Debra Morton', JobTitle: 'Associate Software Developer', Company: 'Company B' },
        { ID: 8, Name: 'Erika Wells', JobTitle: 'Software Development Team Lead', Company: 'Company A' },
        { ID: 9, Name: 'Leslie Hansen', JobTitle: 'Associate Software Developer', Company: 'Company D' },
        { ID: 10, Name: 'Eduardo Ramirez', JobTitle: 'Manager', Company: 'Company E' }
    ];

    @ViewChild('gridSearch', { read: IgxGridComponent })
    public gridSearch: IgxGridComponent;

    public highlightClass = 'igx-highlight';
    public activeClass = 'igx-highlight__active';
}

@Component({
    template: `
        <igx-grid #gridSearch [paging]="paging" [perPage]="perPage" [data]="data">
            <igx-column [groupable]="true"  field="ID"></igx-column>
            <igx-column [groupable]="true" field="Name" [searchable]='false'></igx-column>
            <igx-column [groupable]="true" field="JobTitle"></igx-column>
            <igx-column [groupable]="true" field="Company" [searchable]='false'></igx-column>
        </igx-grid>
    `
})
export class GroupableGridComponent {
    public data = [
        { ID: 1, Name: 'Casey Houston', JobTitle: 'Vice President', Company: 'Company A' },
        { ID: 2, Name: 'Gilberto Todd', JobTitle: 'Director', Company: 'Company C' },
        { ID: 3, Name: 'Tanya Bennett', JobTitle: 'Director', Company: 'Company A' },
        { ID: 4, Name: 'Jack Simon', JobTitle: 'Software Developer', Company: 'Company D' },
        { ID: 5, Name: 'Celia Martinez', JobTitle: 'Senior Software DEVELOPER', Company: 'Company B' },
        { ID: 6, Name: 'Erma Walsh', JobTitle: 'CEO', Company: 'Company C' },
        { ID: 7, Name: 'Debra Morton', JobTitle: 'Associate Software Developer', Company: 'Company B' },
        { ID: 8, Name: 'Erika Wells', JobTitle: 'Software Development Team Lead', Company: 'Company A' },
        { ID: 9, Name: 'Leslie Hansen', JobTitle: 'Associate Software Developer', Company: 'Company D' },
        { ID: 10, Name: 'Eduardo Ramirez', JobTitle: 'Manager', Company: 'Company E' }
    ];

    @ViewChild('gridSearch', { read: IgxGridComponent })
    public gridSearch: IgxGridComponent;

    public highlightClass = 'igx-highlight';
    public activeClass = 'igx-highlight__active';

    public perPage = 6;
    public paging = false;
}
<|MERGE_RESOLUTION|>--- conflicted
+++ resolved
@@ -1040,11 +1040,7 @@
 
     });
 
-<<<<<<< HEAD
-    it('Active highlight should be preserved when all rows are filted out', async(() => {
-=======
     it('Active highlight should be preserved when all rows are filtered out', async(() => {
->>>>>>> 3d856e95
         const fix = TestBed.createComponent(ScrollableGridComponent);
         fix.detectChanges();
 
@@ -1079,8 +1075,6 @@
         });
     }));
 
-<<<<<<< HEAD
-=======
     it('Active highlight should be preserved when a column is moved', async(() => {
         const fix = TestBed.createComponent(ScrollableGridComponent);
         fix.detectChanges();
@@ -1128,7 +1122,6 @@
 
     });
 
->>>>>>> 3d856e95
     function findNext(grid: IgxGridComponent, text: string) {
         const promise = new Promise((resolve) => {
             grid.verticalScrollContainer.onChunkLoad.subscribe((state) => {
