import {
    Component,
    ViewChild
} from '@angular/core';

import { async, TestBed } from '@angular/core/testing';
import { By } from '@angular/platform-browser';

import { IgxGridComponent } from './grid.component';
import { IgxGridModule } from './index';
import { SortingDirection } from '../data-operations/sorting-expression.interface';
import { IgxStringFilteringOperand } from '../../public_api';
import { IForOfState } from '../directives/for-of/for_of.directive';

describe('IgxGrid - search API', () => {
    const CELL_CSS_CLASS = '.igx-grid__td';

    beforeEach(async(() => {
        TestBed.configureTestingModule({
            declarations: [
                SimpleGridComponent,
                ScrollableGridComponent,
                PagingGridComponent,
                HiddenColumnsGridComponent,
                GridWithAvatarComponent,
                UnsearchableColumnsGridComponent,
                GroupableGridComponent
            ],
            imports: [IgxGridModule.forRoot()]
        }).compileComponents();
    }));

    it('Should clear all highlights', () => {
        const fix = TestBed.createComponent(SimpleGridComponent);
        fix.detectChanges();

        const component: SimpleGridComponent = fix.debugElement.componentInstance;
        const count = component.gridSearch.findNext('software');
        fix.detectChanges();
        let spans = fix.debugElement.nativeElement.querySelectorAll('.' + component.highlightClass);
        expect(spans.length).toBe(5);
        expect(count).toBe(5);

        component.gridSearch.clearSearch();
        fix.detectChanges();
        spans = fix.debugElement.nativeElement.querySelectorAll('.' + component.highlightClass);
        expect(spans.length).toBe(0);
    });

    it('findNext highlights the correct cells', () => {
        const fix = TestBed.createComponent(SimpleGridComponent);
        fix.detectChanges();

        const component: SimpleGridComponent = fix.debugElement.componentInstance;
        let count = component.gridSearch.findNext('developer');
        fix.detectChanges();
        let spans = fix.debugElement.nativeElement.querySelectorAll('.' + component.highlightClass);
        expect(spans.length).toBe(4);
        expect(count).toBe(4);

        let activeSpan = fix.debugElement.nativeElement.querySelector('.' + component.activeClass);
        expect(activeSpan).toBe(spans[0]);

        count = component.gridSearch.findNext('developer');
        fix.detectChanges();
        spans = fix.debugElement.nativeElement.querySelectorAll('.' + component.highlightClass);
        activeSpan = fix.debugElement.nativeElement.querySelector('.' + component.activeClass);
        expect(activeSpan).toBe(spans[1]);

        count = component.gridSearch.findNext('developer');
        fix.detectChanges();
        spans = fix.debugElement.nativeElement.querySelectorAll('.' + component.highlightClass);
        activeSpan = fix.debugElement.nativeElement.querySelector('.' + component.activeClass);
        expect(activeSpan).toBe(spans[2]);

        count = component.gridSearch.findNext('developer');
        fix.detectChanges();
        spans = fix.debugElement.nativeElement.querySelectorAll('.' + component.highlightClass);
        activeSpan = fix.debugElement.nativeElement.querySelector('.' + component.activeClass);
        expect(activeSpan).toBe(spans[3]);

        count = component.gridSearch.findNext('developer');
        fix.detectChanges();
        spans = fix.debugElement.nativeElement.querySelectorAll('.' + component.highlightClass);
        activeSpan = fix.debugElement.nativeElement.querySelector('.' + component.activeClass);
        expect(activeSpan).toBe(spans[0]);
    });

    it('findPrev highlights the correct cells', () => {
        const fix = TestBed.createComponent(SimpleGridComponent);
        fix.detectChanges();

        const component: SimpleGridComponent = fix.debugElement.componentInstance;
        let count = component.gridSearch.findNext('developer');
        fix.detectChanges();
        let spans = fix.debugElement.nativeElement.querySelectorAll('.' + component.highlightClass);
        expect(spans.length).toBe(4);
        expect(count).toBe(4);

        let activeSpan = fix.debugElement.nativeElement.querySelector('.' + component.activeClass);
        expect(activeSpan).toBe(spans[0]);

        count = component.gridSearch.findPrev('developer');
        fix.detectChanges();
        spans = fix.debugElement.nativeElement.querySelectorAll('.' + component.highlightClass);
        activeSpan = fix.debugElement.nativeElement.querySelector('.' + component.activeClass);
        expect(activeSpan).toBe(spans[3]);

        count = component.gridSearch.findPrev('developer');
        fix.detectChanges();
        spans = fix.debugElement.nativeElement.querySelectorAll('.' + component.highlightClass);
        activeSpan = fix.debugElement.nativeElement.querySelector('.' + component.activeClass);
        expect(activeSpan).toBe(spans[2]);

        count = component.gridSearch.findPrev('developer');
        fix.detectChanges();
        spans = fix.debugElement.nativeElement.querySelectorAll('.' + component.highlightClass);
        activeSpan = fix.debugElement.nativeElement.querySelector('.' + component.activeClass);
        expect(activeSpan).toBe(spans[1]);

        count = component.gridSearch.findPrev('developer');
        fix.detectChanges();
        spans = fix.debugElement.nativeElement.querySelectorAll('.' + component.highlightClass);
        activeSpan = fix.debugElement.nativeElement.querySelector('.' + component.activeClass);
        expect(activeSpan).toBe(spans[0]);
    });

    it('findPrev and findNext work properly for case sensitive seaches', () => {
        const fix = TestBed.createComponent(SimpleGridComponent);
        fix.detectChanges();

        const component: SimpleGridComponent = fix.debugElement.componentInstance;
        let count = component.gridSearch.findNext('Developer', true);
        fix.detectChanges();
        let spans = fix.debugElement.nativeElement.querySelectorAll('.' + component.highlightClass);
        expect(spans.length).toBe(3);
        expect(count).toBe(3);

        let activeSpan = fix.debugElement.nativeElement.querySelector('.' + component.activeClass);
        expect(activeSpan).toBe(spans[0]);

        count = component.gridSearch.findPrev('Developer', true);
        fix.detectChanges();
        spans = fix.debugElement.nativeElement.querySelectorAll('.' + component.highlightClass);
        activeSpan = fix.debugElement.nativeElement.querySelector('.' + component.activeClass);
        expect(activeSpan).toBe(spans[2]);

        count = component.gridSearch.findNext('Developer', true);
        fix.detectChanges();
        spans = fix.debugElement.nativeElement.querySelectorAll('.' + component.highlightClass);
        activeSpan = fix.debugElement.nativeElement.querySelector('.' + component.activeClass);
        expect(activeSpan).toBe(spans[0]);

        count = component.gridSearch.findNext('Developer', true);
        fix.detectChanges();
        spans = fix.debugElement.nativeElement.querySelectorAll('.' + component.highlightClass);
        activeSpan = fix.debugElement.nativeElement.querySelector('.' + component.activeClass);
        expect(activeSpan).toBe(spans[1]);

        count = component.gridSearch.findPrev('developer', true);
        fix.detectChanges();
        spans = fix.debugElement.nativeElement.querySelectorAll('.' + component.highlightClass);
        activeSpan = fix.debugElement.nativeElement.querySelector('.' + component.activeClass);

        expect(activeSpan).toBe(null);
        expect(count).toBe(0);
        expect(spans.length).toBe(0);
    });

    it('findNext scrolls to cells out of view', (done) => {
        const fix = TestBed.createComponent(ScrollableGridComponent);
        fix.detectChanges();

        const component: ScrollableGridComponent = fix.debugElement.componentInstance;
        fix.detectChanges();

        find(component.gridSearch, '30', component.gridSearch.findNext).then(() => {
            const verticalVirtDir = component.gridSearch.verticalScrollContainer;
            expect(isInView(29, verticalVirtDir.state)).toBeTruthy();

            find(component.gridSearch, '1887', component.gridSearch.findNext).then(() => {
                component.gridSearch.cdr.detectChanges();
                expect(isInView(3, component.gridSearch.rowList.first.virtDirRow.state)).toBeTruthy();
                done();
            });
        });
    });

    it('findPrev scrolls to cells out of view', (done) => {
        const fix = TestBed.createComponent(ScrollableGridComponent);
        fix.detectChanges();

        const component: ScrollableGridComponent = fix.debugElement.componentInstance;
        fix.detectChanges();

        find(component.gridSearch, '30', component.gridSearch.findPrev).then(() => {
            const verticalVirtDir = component.gridSearch.verticalScrollContainer;
            expect(isInView(29, verticalVirtDir.state)).toBeTruthy();

            find(component.gridSearch, '1887', component.gridSearch.findPrev).then(() => {
                const horizontalVirtDir = component.gridSearch.rowList.first.virtDirRow;
                expect(isInView(3, horizontalVirtDir.state)).toBeTruthy();
                done();
            });
        });
    });

    it('should keep the active highlight when active cell enters and exits edit mode', async(() => {
        const fix = TestBed.createComponent(ScrollableGridComponent);
        fix.detectChanges();

        const grid = fix.componentInstance.gridSearch;
        const rv = fix.debugElement.query(By.css(CELL_CSS_CLASS));
        const cell = grid.getCellByColumn(0, 'ID');

        let activeHighlight = rv.nativeElement.querySelector('.' + fix.componentInstance.activeClass);
        expect(activeHighlight !== null).toBeFalsy();

        cell.column.editable = true;

        grid.findNext('1');
        fix.detectChanges();

        fix.whenStable().then(() => {
            activeHighlight = rv.nativeElement.querySelector('.' + fix.componentInstance.activeClass);
            expect(activeHighlight !== null).toBeTruthy();

            rv.nativeElement.dispatchEvent(new Event('focus'));
        }).then(() => {
            rv.triggerEventHandler('dblclick', {});
            return fix.whenStable();
        }).then(() => {
            fix.detectChanges();
            expect(cell.inEditMode).toBe(true);
            rv.triggerEventHandler('keydown.escape', null);
        }).then(() => {
            activeHighlight = rv.nativeElement.querySelector('.' + fix.componentInstance.activeClass);
            expect(activeHighlight !== null).toBeTruthy();
        });
    }));

    it('should update highlights when a new value is entered', async(() => {
        const fix = TestBed.createComponent(ScrollableGridComponent);
        fix.detectChanges();

        const grid = fix.componentInstance.gridSearch;
        const rv = fix.debugElement.query(By.css(CELL_CSS_CLASS));
        const cell = grid.getCellByColumn(0, 'ID');
        let activeHighlight = rv.nativeElement.querySelector('.' + fix.componentInstance.activeClass);
        expect(activeHighlight !== null).toBeFalsy();

        cell.column.editable = true;

        grid.findNext('1');
        fix.detectChanges();

        fix.whenStable().then(() => {
            activeHighlight = rv.nativeElement.querySelector('.' + fix.componentInstance.activeClass);
            expect(activeHighlight !== null).toBeTruthy();

            rv.nativeElement.dispatchEvent(new Event('focus'));
        }).then(() => {
            rv.triggerEventHandler('dblclick', {});
            return fix.whenStable();
        }).then(() => {
            fix.detectChanges();
            expect(cell.inEditMode).toBe(true);

            const inputElem: HTMLInputElement = rv.nativeElement.querySelector('input') as HTMLInputElement;
            inputElem.value = '11';

            return fix.whenStable();
        }).then(() => {
            fix.detectChanges();
            const inputElem: HTMLInputElement = rv.nativeElement.querySelector('input') as HTMLInputElement;

            cell.update(inputElem.value);
            grid.cdr.detectChanges();
            return fix.whenStable();
        }).then(() => {
            fix.detectChanges();

            activeHighlight = rv.nativeElement.querySelector('.' + fix.componentInstance.activeClass);
            const highlights = rv.nativeElement.querySelectorAll('.' + fix.componentInstance.highlightClass);
            expect(highlights.length).toBe(2);
            expect(activeHighlight).toBe(highlights[0]);
        });
    }));

    it('should update highlights when the cell value is cleared', async(() => {
        const fix = TestBed.createComponent(ScrollableGridComponent);
        fix.detectChanges();

        const grid = fix.componentInstance.gridSearch;
        const rv = fix.debugElement.queryAll(By.css(CELL_CSS_CLASS))[1];
        const rv2 = fix.debugElement.queryAll(By.css(CELL_CSS_CLASS))[2];
        const cell = grid.getCellByColumn(0, 'Name');

        let activeHighlight = rv.nativeElement.querySelector('.' + fix.componentInstance.activeClass);
        expect(activeHighlight !== null).toBeFalsy();

        cell.column.editable = true;

        grid.findNext('c');
        fix.detectChanges();

        fix.whenStable().then(() => {
            activeHighlight = rv.nativeElement.querySelector('.' + fix.componentInstance.activeClass);
            expect(activeHighlight !== null).toBeTruthy();

            rv.nativeElement.dispatchEvent(new Event('focus'));
        }).then(() => {
            rv.triggerEventHandler('dblclick', {});
            return fix.whenStable();
        }).then(() => {
            fix.detectChanges();
            expect(cell.inEditMode).toBe(true);

            const inputElem: HTMLInputElement = rv.nativeElement.querySelector('input') as HTMLInputElement;
            inputElem.value = '';

            return fix.whenStable();
        }).then(() => {
            fix.detectChanges();
            const inputElem: HTMLInputElement = rv.nativeElement.querySelector('input') as HTMLInputElement;

            cell.update(inputElem.value);
            grid.cdr.detectChanges();
            return fix.whenStable();
        }).then(() => {
            fix.detectChanges();

            activeHighlight = rv.nativeElement.querySelector('.' + fix.componentInstance.activeClass);
            let highlights = rv.nativeElement.querySelectorAll('.' + fix.componentInstance.highlightClass);
            expect(highlights.length).toBe(0);
            expect(activeHighlight).toBe(null);

            activeHighlight = rv2.nativeElement.querySelector('.' + fix.componentInstance.activeClass);
            highlights = rv2.nativeElement.querySelectorAll('.' + fix.componentInstance.highlightClass);
            expect(highlights.length).toBe(1);
            expect(activeHighlight).toBe(highlights[0]);
        });
    }));

    xit('Should update the active highlight when sorting', async(() => {
        const fix = TestBed.createComponent(ScrollableGridComponent);
        fix.detectChanges();

        const grid = fix.componentInstance.gridSearch;
        const allCells = fix.debugElement.queryAll(By.css(CELL_CSS_CLASS));
        const rv = allCells[1];
        const cell = grid.getCellByColumn(0, 'Name');

        let activeHighlight = rv.nativeElement.querySelector('.' + fix.componentInstance.activeClass);
        expect(activeHighlight !== null).toBeFalsy();

        cell.column.sortable = true;

        grid.findNext('casey');
        grid.findNext('casey');

        fix.detectChanges();

        fix.whenStable().then(() => {
            grid.sort({fieldName: 'Name', dir: SortingDirection.Asc});
            return fix.whenStable();
        }).then(() => {
            fix.detectChanges();

            activeHighlight = rv.nativeElement.querySelector('.' + fix.componentInstance.activeClass);
            const highlights = rv.nativeElement.querySelectorAll('.' + fix.componentInstance.highlightClass);
            expect(highlights.length).toBe(1);
            expect(activeHighlight).toBe(highlights[0]);

            grid.sort({fieldName: 'Name', dir: SortingDirection.Desc});
            grid.findNext('casey');

            return fix.whenStable();
        }).then(() => {
            fix.detectChanges();

            const scrolledCell = grid.getCellByColumn(grid.data.length - 1, 'Name');

            activeHighlight = scrolledCell.nativeElement.querySelector('.' + fix.componentInstance.activeClass);
            const highlights = scrolledCell.nativeElement.querySelectorAll('.' + fix.componentInstance.highlightClass);

            expect(highlights.length).toBe(1);
            expect(activeHighlight).toBe(highlights[0]);
        });
    }));

    it('Should scroll properly when using paging', async(() => {
        const fix = TestBed.createComponent(PagingGridComponent);
        fix.detectChanges();

        const grid = fix.componentInstance.gridSearch;

        grid.findNext('casey');
        grid.findNext('casey');
        grid.findNext('casey');

        fix.detectChanges();

        fix.whenStable().then(() => {
            const highlight = grid.nativeElement.querySelector('.' + fix.componentInstance.activeClass);
            expect(highlight != null).toBeTruthy();
            expect(grid.page).toBe(1);

            grid.findPrev('casey');
        }).then(() => {
            fix.detectChanges();

            const highlight = grid.nativeElement.querySelector('.' + fix.componentInstance.activeClass);
            expect(highlight != null).toBeTruthy();
            expect(grid.page).toBe(0);
        });
    }));

    xit('Should update highlight when setting perPage option', async(() => {
        const fix = TestBed.createComponent(PagingGridComponent);
        fix.detectChanges();

        const grid = fix.componentInstance.gridSearch;

        grid.findNext('casey');
        grid.findNext('casey');
        fix.detectChanges();

        fix.whenStable().then(() => {
            const highlight = grid.nativeElement.querySelector('.' + fix.componentInstance.activeClass);
            expect(highlight != null).toBeTruthy();
            expect(grid.page).toBe(0);

            grid.perPage = 10;
        }).then(() => {
            fix.detectChanges();

            const highlight = grid.nativeElement.querySelector('.' + fix.componentInstance.activeClass);
            expect(highlight).toBeNull();
            expect(grid.page).toBe(0);

            grid.page = 1;
            grid.verticalScrollContainer.scrollTo(0);

            return fix.whenStable();
        }).then(() => {
            fix.detectChanges();
            requestAnimationFrame(() => {
                const highlight = grid.nativeElement.querySelector('.' + fix.componentInstance.activeClass);
                expect(highlight != null).toBeTruthy();
            });
        });
    }));

    it('Active highlight should be updated when filtering is applied', async(() => {
        const fix = TestBed.createComponent(ScrollableGridComponent);
        fix.detectChanges();

        const grid = fix.componentInstance.gridSearch;

        grid.findNext('casey');
        grid.findNext('casey');

        fix.detectChanges();

        fix.whenStable().then(() => {
            grid.filter('JobTitle', 'Vice', IgxStringFilteringOperand.instance().condition('contains'));
            fix.detectChanges();
            return fix.whenStable();
        }).then(() => {
            fix.detectChanges();
            requestAnimationFrame(() => {
                const activeHighlight = grid.nativeElement.querySelector('.' + fix.componentInstance.activeClass);
                const highlights = grid.nativeElement.querySelectorAll('.' + fix.componentInstance.highlightClass);
                expect(highlights.length).toBe(3);
                expect(activeHighlight).toBe(highlights[1]);
            });
        });
    }));

    it('Hidden columns shouldn\'t be part of the search', async(() => {
        const fix = TestBed.createComponent(HiddenColumnsGridComponent);
        fix.detectChanges();

        const grid = fix.componentInstance.gridSearch;

        grid.findNext('casey');

        fix.detectChanges();

        fix.whenStable().then(() => {
            const activeHighlight = grid.nativeElement.querySelector('.' + fix.componentInstance.activeClass);
            const highlights = grid.nativeElement.querySelectorAll('.' + fix.componentInstance.highlightClass);
            expect(highlights.length).toBe(0);
            expect(activeHighlight).toBe(null);
        });
    }));

    it('Search should honor the visible columns order', async(() => {
        const fix = TestBed.createComponent(HiddenColumnsGridComponent);
        fix.detectChanges();

        const grid = fix.componentInstance.gridSearch;
        const cell = grid.getCellByColumn(0, 'HireDate');

        grid.findNext('1');

        fix.detectChanges();

        fix.whenStable().then(() => {
            const activeHighlight = cell.nativeElement.querySelector('.' + fix.componentInstance.activeClass);
            const highlights = cell.nativeElement.querySelectorAll('.' + fix.componentInstance.highlightClass);
            expect(highlights.length).toBe(5);
            expect(activeHighlight).toBe(highlights[0]);
        });
    }));

    it('Active highlight should be updated when a column is pinned/unpinned', async(() => {
        const fix = TestBed.createComponent(SimpleGridComponent);
        fix.detectChanges();

        const grid = fix.componentInstance.gridSearch;
        let cellName = grid.getCellByColumn(0, 'Name');
        let activeHighlight: any;
        let highlights: any[];

        grid.findNext('casey');
        fix.whenStable().then(() => {
            fix.detectChanges();
            cellName = grid.getCellByColumn(0, 'Name');
            activeHighlight = cellName.nativeElement.querySelector('.' + fix.componentInstance.activeClass);
            highlights = cellName.nativeElement.querySelectorAll('.' + fix.componentInstance.highlightClass);
            expect(highlights.length).toBe(1);
            expect(activeHighlight).toBe(highlights[0]);
            grid.columns[1].pinned = true;

            return fix.whenStable();
        }).then(() => {
            fix.detectChanges();
            cellName = grid.getCellByColumn(0, 'Name');
            activeHighlight = cellName.nativeElement.querySelector('.' + fix.componentInstance.activeClass);
            highlights = cellName.nativeElement.querySelectorAll('.' + fix.componentInstance.highlightClass);
            expect(highlights.length).toBe(1);
            expect(activeHighlight).toBe(highlights[0]);

            grid.columns[1].pinned = false;

            return fix.whenStable();
        }).then(() => {
            fix.detectChanges();
            cellName = grid.getCellByColumn(0, 'Name');
            activeHighlight = cellName.nativeElement.querySelector('.' + fix.componentInstance.activeClass);
            highlights = cellName.nativeElement.querySelectorAll('.' + fix.componentInstance.highlightClass);
            expect(highlights.length).toBe(1);
            expect(activeHighlight).toBe(highlights[0]);
        });
    }));

    it('Active highlight should be updated when a column is hidden/shown', async(() => {
        const fix = TestBed.createComponent(SimpleGridComponent);
        fix.detectChanges();

        const grid = fix.componentInstance.gridSearch;
        let cellName = grid.getCellByColumn(0, 'Name');
        let activeHighlight: any;
        let highlights: any[];

        grid.findNext('casey');
        fix.whenStable().then(() => {
            fix.detectChanges();

            activeHighlight = cellName.nativeElement.querySelector('.' + fix.componentInstance.activeClass);
            highlights = cellName.nativeElement.querySelectorAll('.' + fix.componentInstance.highlightClass);
            expect(highlights.length).toBe(1);
            expect(activeHighlight).toBe(highlights[0]);
            grid.columns[0].hidden = true;

            return fix.whenStable();
        }).then(() => {
            fix.detectChanges();
            cellName = grid.getCellByColumn(0, 'Name');
            activeHighlight = cellName.nativeElement.querySelector('.' + fix.componentInstance.activeClass);
            highlights = cellName.nativeElement.querySelectorAll('.' + fix.componentInstance.highlightClass);
            expect(highlights.length).toBe(1);
            expect(activeHighlight).toBe(highlights[0]);

            grid.columns[0].hidden = false;

            return fix.whenStable();
        }).then(() => {
            fix.detectChanges();
            cellName = grid.getCellByColumn(0, 'Name');
            activeHighlight = cellName.nativeElement.querySelector('.' + fix.componentInstance.activeClass);
            highlights = cellName.nativeElement.querySelectorAll('.' + fix.componentInstance.highlightClass);
            expect(highlights.length).toBe(1);
            expect(activeHighlight).toBe(highlights[0]);
        });
    }));

    it('Clear filter properly updates the highlights', async(() => {
        const fix = TestBed.createComponent(SimpleGridComponent);
        fix.detectChanges();

        const grid = fix.componentInstance.gridSearch;
        let gilbertoDirectorCell = grid.getCellByColumn(1, 'JobTitle');
        let tanyaDirectorCell = grid.getCellByColumn(2, 'JobTitle');
        let activeHighlight: any;
        let highlights: any[];

        grid.findNext('director');

        fix.whenStable().then(() => {
            fix.detectChanges();
            gilbertoDirectorCell = grid.getCellByColumn(1, 'JobTitle');
            activeHighlight = gilbertoDirectorCell.nativeElement.querySelector('.' + fix.componentInstance.activeClass);
            highlights = gilbertoDirectorCell.nativeElement.querySelectorAll('.' + fix.componentInstance.highlightClass);
            expect(highlights.length).toBe(1);
            expect(activeHighlight).toBe(highlights[0]);

            grid.filter('Name', 'Tanya', IgxStringFilteringOperand.instance().condition('contains'));
            fix.detectChanges();

            return fix.whenStable();
        }).then(() => {
            fix.detectChanges();
            tanyaDirectorCell = grid.getCellByColumn(0, 'JobTitle');
            activeHighlight = tanyaDirectorCell.nativeElement.querySelector('.' + fix.componentInstance.activeClass);
            highlights = tanyaDirectorCell.nativeElement.querySelectorAll('.' + fix.componentInstance.highlightClass);
            expect(highlights.length).toBe(1);
            expect(activeHighlight).toBe(highlights[0]);

            grid.clearFilter();

            return fix.whenStable();
        }).then(() => {
            fix.detectChanges();
            tanyaDirectorCell = grid.getCellByColumn(2, 'JobTitle');
            activeHighlight = tanyaDirectorCell.nativeElement.querySelector('.' + fix.componentInstance.activeClass);
            highlights = tanyaDirectorCell.nativeElement.querySelectorAll('.' + fix.componentInstance.highlightClass);
            expect(highlights.length).toBe(1);
            expect(activeHighlight).toBe(highlights[0]);

            grid.findNext('Director');
            return fix.whenStable();
        }).then(() => {
            fix.detectChanges();
            gilbertoDirectorCell = grid.getCellByColumn(1, 'JobTitle');
            activeHighlight = gilbertoDirectorCell.nativeElement.querySelector('.' + fix.componentInstance.activeClass);
            highlights = gilbertoDirectorCell.nativeElement.querySelectorAll('.' + fix.componentInstance.highlightClass);
            expect(highlights.length).toBe(1);
            expect(activeHighlight).toBe(highlights[0]);
        });
    }));

    xit('Highlights should be properly updated when a row is deleted', async(() => {
        const fix = TestBed.createComponent(SimpleGridComponent);
        fix.detectChanges();

        const grid = fix.componentInstance.gridSearch;
        let jackSoftwareCell = grid.getCellByColumn(3, 'JobTitle');
        let celiaSoftwareCell = grid.getCellByColumn(4, 'JobTitle');
        let leslieSoftwareCell = grid.getCellByColumn(8, 'JobTitle');
        let activeHighlight: any;
        let highlights: any[];

        grid.findNext('software');

        fix.whenStable().then(() => {
            fix.detectChanges();
            jackSoftwareCell = grid.getCellByColumn(3, 'JobTitle');
            activeHighlight = jackSoftwareCell.nativeElement.querySelector('.' + fix.componentInstance.activeClass);
            highlights = jackSoftwareCell.nativeElement.querySelectorAll('.' + fix.componentInstance.highlightClass);
            expect(highlights.length).toBe(1);
            expect(activeHighlight).toBe(highlights[0]);

            grid.deleteRow(3);
            grid.cdr.detectChanges();

            return fix.whenStable();
        }).then(() => {
            fix.detectChanges();
            celiaSoftwareCell = grid.getCellByColumn(3, 'JobTitle');
            activeHighlight = celiaSoftwareCell.nativeElement.querySelector('.' + fix.componentInstance.activeClass);
            highlights = celiaSoftwareCell.nativeElement.querySelectorAll('.' + fix.componentInstance.highlightClass);
            expect(highlights.length).toBe(1);
            expect(activeHighlight).toBe(highlights[0]);

            grid.findPrev('software');

            return fix.whenStable();
        }).then(() => {
            fix.detectChanges();
            leslieSoftwareCell = grid.getCellByColumn(7, 'JobTitle');
            activeHighlight = leslieSoftwareCell.nativeElement.querySelector('.' + fix.componentInstance.activeClass);
            highlights = leslieSoftwareCell.nativeElement.querySelectorAll('.' + fix.componentInstance.highlightClass);
            expect(highlights.length).toBe(1);
            expect(activeHighlight).toBe(highlights[0]);
        });
    }));

    it('Highlights should be properly updated when a row is added', async(() => {
        const fix = TestBed.createComponent(SimpleGridComponent);
        fix.detectChanges();

        const grid = fix.componentInstance.gridSearch;
        const tanyaDirectorCell = grid.getCellByColumn(2, 'JobTitle');
        let activeHighlight: any;
        let highlights: any[];

        grid.findNext('director');
        grid.findNext('director');

        fix.whenStable().then(() => {
            fix.detectChanges();

            activeHighlight = tanyaDirectorCell.nativeElement.querySelector('.' + fix.componentInstance.activeClass);
            highlights = tanyaDirectorCell.nativeElement.querySelectorAll('.' + fix.componentInstance.highlightClass);
            expect(highlights.length).toBe(1);
            expect(activeHighlight).toBe(highlights[0]);

            grid.addRow({
                ID: 11,
                Name: 'John Doe',
                JobTitle: 'Director',
                HireDate: new Date()
            });

            return fix.whenStable();
        }).then(() => {
            fix.detectChanges();

            activeHighlight = tanyaDirectorCell.nativeElement.querySelector('.' + fix.componentInstance.activeClass);
            highlights = tanyaDirectorCell.nativeElement.querySelectorAll('.' + fix.componentInstance.highlightClass);
            expect(highlights.length).toBe(1);
            expect(activeHighlight).toBe(highlights[0]);

            grid.findNext('director');

            return fix.whenStable();
        }).then(() => {
            fix.detectChanges();
            const johnDirectorCell = grid.getCellByColumn(10, 'JobTitle');

            activeHighlight = johnDirectorCell.nativeElement.querySelector('.' + fix.componentInstance.activeClass);
            highlights = johnDirectorCell.nativeElement.querySelectorAll('.' + fix.componentInstance.highlightClass);
            expect(highlights.length).toBe(1);
            expect(activeHighlight).toBe(highlights[0]);
        });
    }));

    it('Cells with no text should be excluded from the search', () => {
        const fix = TestBed.createComponent(GridWithAvatarComponent);
        fix.detectChanges();

        const grid = fix.componentInstance.gridSearch;
        const matches = grid.findNext('https');
        expect(matches).toBe(0);
    });

    it('Unsearchable column should not interfere with active highlight for other columns on its right', () => {
        const fix = TestBed.createComponent(UnsearchableColumnsGridComponent);
        fix.detectChanges();

        const component: UnsearchableColumnsGridComponent = fix.componentInstance;
        const count = component.gridSearch.findNext('Software');
        fix.detectChanges();
        let spans = fix.debugElement.nativeElement.querySelectorAll('.' + component.highlightClass);
        expect(spans.length).toBe(5);
        expect(count).toBe(5);

        let activeSpan = fix.debugElement.nativeElement.querySelector('.' + component.activeClass);
        expect(activeSpan).toBe(spans[0]);

        component.gridSearch.findNext('Software');
        fix.detectChanges();

        spans = fix.debugElement.nativeElement.querySelectorAll('.' + component.highlightClass);
        activeSpan = fix.debugElement.nativeElement.querySelector('.' + component.activeClass);
        expect(activeSpan).toBe(spans[1]);
    });

    it('Should be able to navigate through highlights with grouping enabled', () => {
        const fix = TestBed.createComponent(GroupableGridComponent);
        fix.detectChanges();

        const grid = fix.componentInstance.gridSearch;
        grid.groupBy({
            fieldName: 'JobTitle',
            dir: SortingDirection.Asc
        });

        grid.findNext('Software');
        fix.detectChanges();

        let spans = fix.debugElement.nativeElement.querySelectorAll('.' + fix.componentInstance.highlightClass);
        let highlight = fix.debugElement.nativeElement.querySelector('.' + fix.componentInstance.activeClass);
        expect(spans.length).toBe(5);
        expect(highlight).toBe(spans[0]);

        grid.findNext('Software');
        grid.findNext('Software');
        fix.detectChanges();

        spans = fix.debugElement.nativeElement.querySelectorAll('.' + fix.componentInstance.highlightClass);
        highlight = fix.debugElement.nativeElement.querySelector('.' + fix.componentInstance.activeClass);
        expect(spans.length).toBe(5);
        expect(highlight).toBe(spans[2]);

        grid.findPrev('Software');
        fix.detectChanges();

        spans = fix.debugElement.nativeElement.querySelectorAll('.' + fix.componentInstance.highlightClass);
        highlight = fix.debugElement.nativeElement.querySelector('.' + fix.componentInstance.activeClass);
        expect(spans.length).toBe(5);
        expect(highlight).toBe(spans[1]);

        grid.findPrev('Software');
        grid.findPrev('Software');
        fix.detectChanges();

        spans = fix.debugElement.nativeElement.querySelectorAll('.' + fix.componentInstance.highlightClass);
        highlight = fix.debugElement.nativeElement.querySelector('.' + fix.componentInstance.activeClass);
        expect(spans.length).toBe(5);
        expect(highlight).toBe(spans[4]);

    });

    it('Should be able to react to changes in grouping', () => {
        const fix = TestBed.createComponent(GroupableGridComponent);
        fix.detectChanges();

        const grid = fix.componentInstance.gridSearch;
        grid.groupBy({
            fieldName: 'JobTitle',
            dir: SortingDirection.Asc
        });

        let cell = grid.getCellByColumn(1, 'JobTitle');
        grid.findNext('software');

        let highlight = cell.nativeElement.querySelector('.' + fix.componentInstance.activeClass);
        expect(highlight !== null).toBeTruthy();

        grid.clearGrouping();
        fix.detectChanges();

        cell = grid.getCellByColumn(6, 'JobTitle');
        highlight = cell.nativeElement.querySelector('.' + fix.componentInstance.activeClass);
        expect(highlight !== null).toBeTruthy();

        grid.groupBy([{
            fieldName: 'JobTitle',
            dir: SortingDirection.Asc
        }, {
            fieldName: 'Company',
            dir: SortingDirection.Desc
        }]);

        fix.detectChanges();

        cell = grid.getCellByColumn(4, 'JobTitle');
        highlight = cell.nativeElement.querySelector('.' + fix.componentInstance.activeClass);
        expect(highlight !== null).toBeTruthy();

        grid.groupBy({
            fieldName: 'JobTitle',
            dir: SortingDirection.Desc
        });

        grid.findNext('software');
        fix.detectChanges();
        cell = grid.getCellByColumn(5, 'JobTitle');
        highlight = cell.nativeElement.querySelector('.' + fix.componentInstance.activeClass);
        expect(highlight !== null).toBeTruthy();
    });

    it('Should be able to navigate through highlights with grouping and paging enabled', () => {
        const fix = TestBed.createComponent(GroupableGridComponent);
        fix.detectChanges();

        const component = fix.componentInstance;
        const grid = component.gridSearch;
        grid.groupBy({
            fieldName: 'JobTitle',
            dir: SortingDirection.Asc
        });
        component.paging = true;

        fix.detectChanges();

        grid.findNext('Software');
        fix.detectChanges();

        let spans = fix.debugElement.nativeElement.querySelectorAll('.' + fix.componentInstance.highlightClass);
        let highlight = fix.debugElement.nativeElement.querySelector('.' + fix.componentInstance.activeClass);

        expect(spans.length).toBe(2);
        expect(highlight).toBe(spans[0]);
        expect(grid.page).toBe(0);

        grid.findPrev('Software');
        fix.detectChanges();

        spans = fix.debugElement.nativeElement.querySelectorAll('.' + fix.componentInstance.highlightClass);
        highlight = fix.debugElement.nativeElement.querySelector('.' + fix.componentInstance.activeClass);

        expect(spans.length).toBe(3);
        expect(highlight).toBe(spans[2]);
        expect(grid.page).toBe(1);

        grid.findPrev('Software');
        grid.findPrev('Software');
        fix.detectChanges();

        spans = fix.debugElement.nativeElement.querySelectorAll('.' + fix.componentInstance.highlightClass);
        highlight = fix.debugElement.nativeElement.querySelector('.' + fix.componentInstance.activeClass);

        expect(spans.length).toBe(3);
        expect(highlight).toBe(spans[0]);
        expect(grid.page).toBe(1);
    });

    it('Should be able to properly handle perPage changes with gouping and paging', () => {
        const fix = TestBed.createComponent(GroupableGridComponent);
        fix.detectChanges();

        const component = fix.componentInstance;
        const grid = component.gridSearch;
        grid.groupBy({
            fieldName: 'JobTitle',
            dir: SortingDirection.Asc
        });
        component.paging = true;
        component.perPage = 10;

        grid.findNext('Software');
        grid.findNext('Software');
        grid.findNext('Software');
        fix.detectChanges();

        let spans = fix.debugElement.nativeElement.querySelectorAll('.' + fix.componentInstance.highlightClass);
        let highlight = fix.debugElement.nativeElement.querySelector('.' + fix.componentInstance.activeClass);

        expect(spans.length).toBe(5);
        expect(highlight).toBe(spans[2]);
        expect(grid.page).toBe(0);

        component.perPage = 5;
        fix.detectChanges();

        spans = fix.debugElement.nativeElement.querySelectorAll('.' + fix.componentInstance.highlightClass);
        highlight = fix.debugElement.nativeElement.querySelector('.' + fix.componentInstance.activeClass);

        expect(spans.length).toBe(2);
        expect(highlight).toBeNull();
        expect(grid.page).toBe(0);

        grid.page = 1;
        fix.detectChanges();

        spans = fix.debugElement.nativeElement.querySelectorAll('.' + fix.componentInstance.highlightClass);
        highlight = fix.debugElement.nativeElement.querySelector('.' + fix.componentInstance.activeClass);

        expect(spans.length).toBe(3);
        expect(highlight).toBe(spans[0]);
        expect(grid.page).toBe(1);
    });

    it('Should be able to properly handle navigating through collapsed rows', () => {
        const fix = TestBed.createComponent(GroupableGridComponent);
        fix.detectChanges();

        const component = fix.componentInstance;
        const grid = component.gridSearch;
        grid.groupBy({
            fieldName: 'JobTitle',
            dir: SortingDirection.Asc
        });

        grid.findNext('software');
        grid.findNext('software');
        grid.findNext('software');

        grid.toggleGroup(grid.groupsRecords[0]);

        let spans = fix.debugElement.nativeElement.querySelectorAll('.' + fix.componentInstance.highlightClass);
        let highlight = fix.debugElement.nativeElement.querySelector('.' + fix.componentInstance.activeClass);

        expect(spans.length).toBe(3);
        expect(highlight).toBe(spans[0]);

        grid.findNext('software');
        grid.findNext('software');
        grid.findNext('software');

        spans = fix.debugElement.nativeElement.querySelectorAll('.' + fix.componentInstance.highlightClass);
        highlight = fix.debugElement.nativeElement.querySelector('.' + fix.componentInstance.activeClass);

        expect(spans.length).toBe(5);
        expect(highlight).toBe(spans[0]);
        expect(grid.isExpandedGroup(grid.groupsRecords[0])).toBeTruthy();
    });

    it('Should be able to properly handle navigating through collapsed rows with paging', () => {
        const fix = TestBed.createComponent(GroupableGridComponent);
        fix.detectChanges();

        const component = fix.componentInstance;
        const grid = component.gridSearch;
        grid.groupBy({
            fieldName: 'JobTitle',
            dir: SortingDirection.Asc
        });

        component.perPage = 5;
        component.paging = true;
        fix.detectChanges();

        grid.findNext('software');
        grid.findNext('software');

        grid.toggleGroup(grid.groupsRecords[0]);
        grid.findNext('software');

        fix.detectChanges();
        let spans = fix.debugElement.nativeElement.querySelectorAll('.' + fix.componentInstance.highlightClass);
        let highlight = fix.debugElement.nativeElement.querySelector('.' + fix.componentInstance.activeClass);

        expect(spans.length).toBe(3);
        expect(highlight).toBe(spans[0]);
        expect(grid.page).toBe(1);

        grid.findNext('software');
        grid.findNext('software');
        grid.findNext('software');
        fix.detectChanges();

        spans = fix.debugElement.nativeElement.querySelectorAll('.' + fix.componentInstance.highlightClass);
        highlight = fix.debugElement.nativeElement.querySelector('.' + fix.componentInstance.activeClass);

        expect(spans.length).toBe(2);
        expect(highlight).toBe(spans[0]);
        expect(grid.isExpandedGroup(grid.groupsRecords[0])).toBeTruthy();
        expect(grid.page).toBe(0);

    });

    it('Active highlight should be preserved when all rows are filtered out', async(() => {
        const fix = TestBed.createComponent(ScrollableGridComponent);
        fix.detectChanges();

        const grid = fix.componentInstance.gridSearch;

        grid.findNext('casey');
        grid.findNext('casey');

        fix.detectChanges();

        fix.whenStable().then(() => {
            grid.filter('Name', 'zxxz', IgxStringFilteringOperand.instance().condition('contains'));
            fix.detectChanges();
            return fix.whenStable();
        }).then(() => {
            fix.detectChanges();
            const activeHighlight = grid.nativeElement.querySelector('.' + fix.componentInstance.activeClass);
            const highlights = grid.nativeElement.querySelectorAll('.' + fix.componentInstance.highlightClass);
            expect(highlights.length).toBe(0);
            expect(activeHighlight).toBeNull();

            return fix.whenStable();
        }).then(() => {
            grid.clearFilter('Name');
            fix.detectChanges();
            requestAnimationFrame(() => {
                const activeHighlight = grid.nativeElement.querySelector('.' + fix.componentInstance.activeClass);
                const highlights = grid.nativeElement.querySelectorAll('.' + fix.componentInstance.highlightClass);
                expect(highlights.length).toBe(1);
                expect(activeHighlight).toBe(highlights[0]);
            });
        });
    }));

    it('Active highlight should be preserved when a column is moved', async(() => {
        const fix = TestBed.createComponent(ScrollableGridComponent);
        fix.detectChanges();

        const grid = fix.componentInstance.gridSearch;
        grid.findNext('casey');

        fix.detectChanges();

        fix.whenStable().then(() => {
            const columns = grid.columnList.toArray();
            grid.moveColumn(columns[0], columns[1]);
            fix.detectChanges();
            return fix.whenStable();
        }).then(() => {
            fix.detectChanges();

            const activeHighlight = grid.nativeElement.querySelector('.' + fix.componentInstance.activeClass);
            const highlights = grid.nativeElement.querySelectorAll('.' + fix.componentInstance.highlightClass);
            expect(highlights.length).toBe(1);
            expect(activeHighlight).toBe(highlights[0]);
        });
    }));

<<<<<<< HEAD
    function find(grid: IgxGridComponent, text: string, findFunc: Function) {
=======
    it('Should exit edit mode and search a cell', () => {
        const fix = TestBed.createComponent(SimpleGridComponent);
        fix.detectChanges();

        const grid = fix.componentInstance.gridSearch;
        const cell = grid.getCellByColumn(0, 'Name');

        cell.column.editable = true;
        cell.inEditMode = true;
        fix.detectChanges();

        grid.findNext('casey');
        fix.detectChanges();

        const highlights = cell.nativeElement.querySelectorAll('.' + fix.componentInstance.highlightClass);
        const activeHighlight = cell.nativeElement.querySelector('.' + fix.componentInstance.activeClass);

        expect(cell.inEditMode).toBeFalsy();
        expect(highlights.length).toBe(1);
        expect(activeHighlight).toBe(highlights[0]);

    });

    function findNext(grid: IgxGridComponent, text: string) {
>>>>>>> 6d415712
        const promise = new Promise((resolve) => {
            let horizontalSubscription, verticalSubsription = null;

            verticalSubsription = grid.verticalScrollContainer.onChunkLoad.subscribe((state) => {
                horizontalSubscription.unsubscribe();
                verticalSubsription.unsubscribe();
                resolve(state);
            });

            horizontalSubscription = grid.rowList.first.virtDirRow.onChunkLoad.subscribe((state) => {
                horizontalSubscription.unsubscribe();
                verticalSubsription.unsubscribe();
                resolve(state);
            });

            findFunc.call(grid, text);
        });

        return promise;
    }

    function isInView(index, state: IForOfState): boolean {
        return index > state.startIndex && index <= state.startIndex + state.chunkSize;
    }

});

@Component({
    template: `
        <igx-grid #gridSearch [data]="data">
            <igx-column field="ID"></igx-column>
            <igx-column field="Name"></igx-column>
            <igx-column field="JobTitle"></igx-column>
            <igx-column field="HireDate"></igx-column>
        </igx-grid>
    `
})
export class SimpleGridComponent {
    public data = [
        { ID: 1, Name: 'Casey Houston', JobTitle: 'Vice President', HireDate: '2017-06-19T11:43:07.714Z' },
        { ID: 2, Name: 'Gilberto Todd', JobTitle: 'Director', HireDate: '2015-12-18T11:23:17.714Z' },
        { ID: 3, Name: 'Tanya Bennett', JobTitle: 'Director', HireDate: '2005-11-18T11:23:17.714Z' },
        { ID: 4, Name: 'Jack Simon', JobTitle: 'Software Developer', HireDate: '2008-12-18T11:23:17.714Z' },
        { ID: 5, Name: 'Celia Martinez', JobTitle: 'Senior Software DEVELOPER', HireDate: '2007-12-19T11:23:17.714Z' },
        { ID: 6, Name: 'Erma Walsh', JobTitle: 'CEO', HireDate: '2016-12-18T11:23:17.714Z' },
        { ID: 7, Name: 'Debra Morton', JobTitle: 'Associate Software Developer', HireDate: '2005-11-19T11:23:17.714Z' },
        { ID: 8, Name: 'Erika Wells', JobTitle: 'Software Development Team Lead', HireDate: '2005-10-14T11:23:17.714Z' },
        { ID: 9, Name: 'Leslie Hansen', JobTitle: 'Associate Software Developer', HireDate: '2013-10-10T11:23:17.714Z' },
        { ID: 10, Name: 'Eduardo Ramirez', JobTitle: 'Manager', HireDate: '2011-11-28T11:23:17.714Z' }
    ];

    @ViewChild('gridSearch', { read: IgxGridComponent })
    public gridSearch: IgxGridComponent;

    public highlightClass = 'igx-highlight';
    public activeClass = 'igx-highlight__active';
}

@Component({
    template: `
        <igx-grid #gridSearch [data]="data" height="500px" width="500px" columnWidth="200">
            <igx-column field="ID" sortable="true"></igx-column>
            <igx-column field="Name" sortable="true"></igx-column>
            <igx-column field="JobTitle" sortable="true"></igx-column>
            <igx-column field="HireDate" sortable="true"></igx-column>
        </igx-grid>
    `
})
export class ScrollableGridComponent {
    public data = [
        { ID: 1, Name: 'Casey Houston', JobTitle: 'Vice President', HireDate: '2017-06-19T11:43:07.714Z' },
        { ID: 2, Name: 'Gilberto Todd', JobTitle: 'Director', HireDate: '2015-12-18T11:23:17.714Z' },
        { ID: 3, Name: 'Tanya Bennett', JobTitle: 'Director', HireDate: '2005-11-18T11:23:17.714Z' },
        { ID: 4, Name: 'Jack Simon', JobTitle: 'Software Developer', HireDate: '2008-12-18T11:23:17.714Z' },
        { ID: 5, Name: 'Celia Martinez', JobTitle: 'Senior Software DEVELOPER', HireDate: '2007-12-19T11:23:17.714Z' },
        { ID: 6, Name: 'Erma Walsh', JobTitle: 'CEO', HireDate: '2016-12-18T11:23:17.714Z' },
        { ID: 7, Name: 'Debra Morton', JobTitle: 'Associate Software Developer', HireDate: '2005-11-19T11:23:17.714Z' },
        { ID: 8, Name: 'Erika Wells', JobTitle: 'Software Development Team Lead', HireDate: '2005-10-14T11:23:17.714Z' },
        { ID: 9, Name: 'Leslie Hansen', JobTitle: 'Associate Software Developer', HireDate: '2013-10-10T11:23:17.714Z' },
        { ID: 10, Name: 'Eduardo Ramirez', JobTitle: 'Manager', HireDate: '2011-11-28T11:23:17.714Z' },
        { ID: 11, Name: 'Casey Houston', JobTitle: 'Vice President', HireDate: '2017-06-19T11:43:07.714Z' },
        { ID: 12, Name: 'Gilberto Todd', JobTitle: 'Director', HireDate: '2015-12-18T11:23:17.714Z' },
        { ID: 13, Name: 'Tanya Bennett', JobTitle: 'Director', HireDate: '2005-11-18T11:23:17.714Z' },
        { ID: 14, Name: 'Jack Simon', JobTitle: 'Software Developer', HireDate: '2008-12-18T11:23:17.714Z' },
        { ID: 15, Name: 'Celia Martinez', JobTitle: 'Senior Software DEVELOPER', HireDate: '2007-12-19T11:23:17.714Z' },
        { ID: 16, Name: 'Erma Walsh', JobTitle: 'CEO', HireDate: '2016-12-18T11:23:17.714Z' },
        { ID: 17, Name: 'Debra Morton', JobTitle: 'Associate Software Developer', HireDate: '2005-11-19T11:23:17.714Z' },
        { ID: 18, Name: 'Erika Wells', JobTitle: 'Software Development Team Lead', HireDate: '2005-10-14T11:23:17.714Z' },
        { ID: 19, Name: 'Leslie Hansen', JobTitle: 'Associate Software Developer', HireDate: '2013-10-10T11:23:17.714Z' },
        { ID: 20, Name: 'Eduardo Ramirez', JobTitle: 'Manager', HireDate: '2011-11-28T11:23:17.714Z' },
        { ID: 21, Name: 'Casey Houston', JobTitle: 'Vice President', HireDate: '2017-06-19T11:43:07.714Z' },
        { ID: 22, Name: 'Gilberto Todd', JobTitle: 'Director', HireDate: '2015-12-18T11:23:17.714Z' },
        { ID: 23, Name: 'Tanya Bennett', JobTitle: 'Director', HireDate: '2005-11-18T11:23:17.714Z' },
        { ID: 24, Name: 'Jack Simon', JobTitle: 'Software Developer', HireDate: '2008-12-18T11:23:17.714Z' },
        { ID: 25, Name: 'Celia Martinez', JobTitle: 'Senior Software DEVELOPER', HireDate: '2007-12-19T11:23:17.714Z' },
        { ID: 26, Name: 'Erma Walsh', JobTitle: 'CEO', HireDate: '2016-12-18T11:23:17.714Z' },
        { ID: 27, Name: 'Debra Morton', JobTitle: 'Associate Software Developer', HireDate: '2005-11-19T11:23:17.714Z' },
        { ID: 28, Name: 'Erika Wells', JobTitle: 'Software Development Team Lead', HireDate: '2005-10-14T11:23:17.714Z' },
        { ID: 29, Name: 'Leslie Hansen', JobTitle: 'Associate Software Developer', HireDate: '2013-10-10T11:23:17.714Z' },
        { ID: 30, Name: 'Eduardo Ramirez', JobTitle: 'Manager', HireDate: '1887-11-28T11:23:17.714Z' }
    ];

    @ViewChild('gridSearch', { read: IgxGridComponent })
    public gridSearch: IgxGridComponent;

    public highlightClass = 'igx-highlight';
    public activeClass = 'igx-highlight__active';
}

@Component({
    template: `
        <igx-grid #gridSearch [data]="data" height="500px" width="500px" columnWidth="200" paging="true">
            <igx-column field="ID" sortable="true"></igx-column>
            <igx-column field="Name" sortable="true"></igx-column>
            <igx-column field="JobTitle" sortable="true"></igx-column>
            <igx-column field="HireDate" sortable="true"></igx-column>
        </igx-grid>
    `
})
export class PagingGridComponent {
    public data = [
        { ID: 1, Name: 'Casey Houston', JobTitle: 'Vice President', HireDate: '2017-06-19T11:43:07.714Z' },
        { ID: 2, Name: 'Gilberto Todd', JobTitle: 'Director', HireDate: '2015-12-18T11:23:17.714Z' },
        { ID: 3, Name: 'Tanya Bennett', JobTitle: 'Director', HireDate: '2005-11-18T11:23:17.714Z' },
        { ID: 4, Name: 'Jack Simon', JobTitle: 'Software Developer', HireDate: '2008-12-18T11:23:17.714Z' },
        { ID: 5, Name: 'Celia Martinez', JobTitle: 'Senior Software DEVELOPER', HireDate: '2007-12-19T11:23:17.714Z' },
        { ID: 6, Name: 'Erma Walsh', JobTitle: 'CEO', HireDate: '2016-12-18T11:23:17.714Z' },
        { ID: 7, Name: 'Debra Morton', JobTitle: 'Associate Software Developer', HireDate: '2005-11-19T11:23:17.714Z' },
        { ID: 8, Name: 'Erika Wells', JobTitle: 'Software Development Team Lead', HireDate: '2005-10-14T11:23:17.714Z' },
        { ID: 9, Name: 'Leslie Hansen', JobTitle: 'Associate Software Developer', HireDate: '2013-10-10T11:23:17.714Z' },
        { ID: 10, Name: 'Eduardo Ramirez', JobTitle: 'Manager', HireDate: '2011-11-28T11:23:17.714Z' },
        { ID: 11, Name: 'Casey Houston', JobTitle: 'Vice President', HireDate: '2017-06-19T11:43:07.714Z' },
        { ID: 12, Name: 'Gilberto Todd', JobTitle: 'Director', HireDate: '2015-12-18T11:23:17.714Z' },
        { ID: 13, Name: 'Tanya Bennett', JobTitle: 'Director', HireDate: '2005-11-18T11:23:17.714Z' },
        { ID: 14, Name: 'Jack Simon', JobTitle: 'Software Developer', HireDate: '2008-12-18T11:23:17.714Z' },
        { ID: 15, Name: 'Celia Martinez', JobTitle: 'Senior Software DEVELOPER', HireDate: '2007-12-19T11:23:17.714Z' },
        { ID: 16, Name: 'Erma Walsh', JobTitle: 'CEO', HireDate: '2016-12-18T11:23:17.714Z' },
        { ID: 17, Name: 'Debra Morton', JobTitle: 'Associate Software Developer', HireDate: '2005-11-19T11:23:17.714Z' },
        { ID: 18, Name: 'Erika Wells', JobTitle: 'Software Development Team Lead', HireDate: '2005-10-14T11:23:17.714Z' },
        { ID: 19, Name: 'Leslie Hansen', JobTitle: 'Associate Software Developer', HireDate: '2013-10-10T11:23:17.714Z' },
        { ID: 20, Name: 'Eduardo Ramirez', JobTitle: 'Manager', HireDate: '2011-11-28T11:23:17.714Z' },
        { ID: 21, Name: 'Casey Houston', JobTitle: 'Vice President', HireDate: '2017-06-19T11:43:07.714Z' },
        { ID: 22, Name: 'Gilberto Todd', JobTitle: 'Director', HireDate: '2015-12-18T11:23:17.714Z' },
        { ID: 23, Name: 'Tanya Bennett', JobTitle: 'Director', HireDate: '2005-11-18T11:23:17.714Z' },
        { ID: 24, Name: 'Jack Simon', JobTitle: 'Software Developer', HireDate: '2008-12-18T11:23:17.714Z' },
        { ID: 25, Name: 'Celia Martinez', JobTitle: 'Senior Software DEVELOPER', HireDate: '2007-12-19T11:23:17.714Z' },
        { ID: 26, Name: 'Erma Walsh', JobTitle: 'CEO', HireDate: '2016-12-18T11:23:17.714Z' },
        { ID: 27, Name: 'Debra Morton', JobTitle: 'Associate Software Developer', HireDate: '2005-11-19T11:23:17.714Z' },
        { ID: 28, Name: 'Erika Wells', JobTitle: 'Software Development Team Lead', HireDate: '2005-10-14T11:23:17.714Z' },
        { ID: 29, Name: 'Leslie Hansen', JobTitle: 'Associate Software Developer', HireDate: '2013-10-10T11:23:17.714Z' },
        { ID: 30, Name: 'Eduardo Ramirez', JobTitle: 'Manager', HireDate: '1887-11-28T11:23:17.714Z' }
    ];

    @ViewChild('gridSearch', { read: IgxGridComponent })
    public gridSearch: IgxGridComponent;

    public highlightClass = 'igx-highlight';
    public activeClass = 'igx-highlight__active';
}

@Component({
    template: `
        <igx-grid #gridSearch [data]="data">
            <igx-column field="ID"></igx-column>
            <igx-column field="Name" hidden="true"></igx-column>
            <igx-column field="JobTitle"></igx-column>
            <igx-column field="HireDate" pinned="true"></igx-column>
        </igx-grid>
    `
})
export class HiddenColumnsGridComponent {
    public data = [
        { ID: 1, Name: 'Casey Houston', JobTitle: 'Vice President', HireDate: '2017-06-19T11:43:07.714Z' },
        { ID: 2, Name: 'Gilberto Todd', JobTitle: 'Director', HireDate: '2015-12-18T11:23:17.714Z' },
        { ID: 3, Name: 'Tanya Bennett', JobTitle: 'Director', HireDate: '2005-11-18T11:23:17.714Z' },
        { ID: 4, Name: 'Jack Simon', JobTitle: 'Software Developer', HireDate: '2008-12-18T11:23:17.714Z' },
        { ID: 5, Name: 'Celia Martinez', JobTitle: 'Senior Software DEVELOPER', HireDate: '2007-12-19T11:23:17.714Z' },
        { ID: 6, Name: 'Erma Walsh', JobTitle: 'CEO', HireDate: '2016-12-18T11:23:17.714Z' },
        { ID: 7, Name: 'Debra Morton', JobTitle: 'Associate Software Developer', HireDate: '2005-11-19T11:23:17.714Z' },
        { ID: 8, Name: 'Erika Wells', JobTitle: 'Software Development Team Lead', HireDate: '2005-10-14T11:23:17.714Z' },
        { ID: 9, Name: 'Leslie Hansen', JobTitle: 'Associate Software Developer', HireDate: '2013-10-10T11:23:17.714Z' },
        { ID: 10, Name: 'Eduardo Ramirez', JobTitle: 'Manager', HireDate: '2011-11-28T11:23:17.714Z' }
    ];

    @ViewChild('gridSearch', { read: IgxGridComponent })
    public gridSearch: IgxGridComponent;

    public highlightClass = 'igx-highlight';
    public activeClass = 'igx-highlight__active';
}

@Component({
    template: `
    <igx-grid #gridSearch id="gridSearch" [data]="data" [autoGenerate]="false" height="600px"
    width="1000px" columnWidth="300">
        <igx-column [field]="'Name'" dataType="string"></igx-column>
        <igx-column [field]="'Avatar'" header="Photo" [searchable]="false">
            <ng-template igxCell let-cell="cell">
                <div class="cell__inner avatar-cell">
                    <img [src]="cell.row.rowData.Avatar" width="30px" height="30px"/>
                </div>
            </ng-template>
        </igx-column>
    </igx-grid>
    `
})
export class GridWithAvatarComponent {
    public data = [
        {
            Name: 'Person 1',
            Avatar: 'https://randomuser.me/api/portraits/men/43.jpg'
        },
        {
            Name: 'Person 2',
            Avatar: 'https://randomuser.me/api/portraits/women/66.jpg'
        },
        {
            Name: 'Person 3',
            Avatar: 'https://randomuser.me/api/portraits/men/92.jpg'
        }
    ];

    @ViewChild('gridSearch', { read: IgxGridComponent })
    public gridSearch: IgxGridComponent;

    public highlightClass = 'igx-highlight';
    public activeClass = 'igx-highlight__active';
}

@Component({
    template: `
        <igx-grid #gridSearch [data]="data">
            <igx-column field="ID"></igx-column>
            <igx-column field="Name" [searchable]='false'></igx-column>
            <igx-column field="JobTitle"></igx-column>
            <igx-column field="Company" [searchable]='false'></igx-column>
        </igx-grid>
    `
})
export class UnsearchableColumnsGridComponent {
    public data = [
        { ID: 1, Name: 'Casey Houston', JobTitle: 'Vice President', Company: 'Company A' },
        { ID: 2, Name: 'Gilberto Todd', JobTitle: 'Director', Company: 'Company C' },
        { ID: 3, Name: 'Tanya Bennett', JobTitle: 'Director', Company: 'Company A' },
        { ID: 4, Name: 'Jack Simon', JobTitle: 'Software Developer', Company: 'Company D' },
        { ID: 5, Name: 'Celia Martinez', JobTitle: 'Senior Software DEVELOPER', Company: 'Company B' },
        { ID: 6, Name: 'Erma Walsh', JobTitle: 'CEO', Company: 'Company C' },
        { ID: 7, Name: 'Debra Morton', JobTitle: 'Associate Software Developer', Company: 'Company B' },
        { ID: 8, Name: 'Erika Wells', JobTitle: 'Software Development Team Lead', Company: 'Company A' },
        { ID: 9, Name: 'Leslie Hansen', JobTitle: 'Associate Software Developer', Company: 'Company D' },
        { ID: 10, Name: 'Eduardo Ramirez', JobTitle: 'Manager', Company: 'Company E' }
    ];

    @ViewChild('gridSearch', { read: IgxGridComponent })
    public gridSearch: IgxGridComponent;

    public highlightClass = 'igx-highlight';
    public activeClass = 'igx-highlight__active';
}

@Component({
    template: `
        <igx-grid #gridSearch [paging]="paging" [perPage]="perPage" [data]="data">
            <igx-column [groupable]="true"  field="ID"></igx-column>
            <igx-column [groupable]="true" field="Name" [searchable]='false'></igx-column>
            <igx-column [groupable]="true" field="JobTitle"></igx-column>
            <igx-column [groupable]="true" field="Company" [searchable]='false'></igx-column>
        </igx-grid>
    `
})
export class GroupableGridComponent {
    public data = [
        { ID: 1, Name: 'Casey Houston', JobTitle: 'Vice President', Company: 'Company A' },
        { ID: 2, Name: 'Gilberto Todd', JobTitle: 'Director', Company: 'Company C' },
        { ID: 3, Name: 'Tanya Bennett', JobTitle: 'Director', Company: 'Company A' },
        { ID: 4, Name: 'Jack Simon', JobTitle: 'Software Developer', Company: 'Company D' },
        { ID: 5, Name: 'Celia Martinez', JobTitle: 'Senior Software DEVELOPER', Company: 'Company B' },
        { ID: 6, Name: 'Erma Walsh', JobTitle: 'CEO', Company: 'Company C' },
        { ID: 7, Name: 'Debra Morton', JobTitle: 'Associate Software Developer', Company: 'Company B' },
        { ID: 8, Name: 'Erika Wells', JobTitle: 'Software Development Team Lead', Company: 'Company A' },
        { ID: 9, Name: 'Leslie Hansen', JobTitle: 'Associate Software Developer', Company: 'Company D' },
        { ID: 10, Name: 'Eduardo Ramirez', JobTitle: 'Manager', Company: 'Company E' }
    ];

    @ViewChild('gridSearch', { read: IgxGridComponent })
    public gridSearch: IgxGridComponent;

    public highlightClass = 'igx-highlight';
    public activeClass = 'igx-highlight__active';

    public perPage = 6;
    public paging = false;
}
<|MERGE_RESOLUTION|>--- conflicted
+++ resolved
@@ -12,7 +12,7 @@
 import { IgxStringFilteringOperand } from '../../public_api';
 import { IForOfState } from '../directives/for-of/for_of.directive';
 
-describe('IgxGrid - search API', () => {
+fdescribe('IgxGrid - search API', () => {
     const CELL_CSS_CLASS = '.igx-grid__td';
 
     beforeEach(async(() => {
@@ -1104,9 +1104,6 @@
         });
     }));
 
-<<<<<<< HEAD
-    function find(grid: IgxGridComponent, text: string, findFunc: Function) {
-=======
     it('Should exit edit mode and search a cell', () => {
         const fix = TestBed.createComponent(SimpleGridComponent);
         fix.detectChanges();
@@ -1130,8 +1127,7 @@
 
     });
 
-    function findNext(grid: IgxGridComponent, text: string) {
->>>>>>> 6d415712
+    function find(grid: IgxGridComponent, text: string, findFunc: Function) {
         const promise = new Promise((resolve) => {
             let horizontalSubscription, verticalSubsription = null;
 
