--- conflicted
+++ resolved
@@ -5,13 +5,10 @@
 import { IgxGridModule } from './index';
 import { SortingDirection } from '../data-operations/sorting-expression.interface';
 import { IgxStringFilteringOperand } from '../../public_api';
-<<<<<<< HEAD
 import { BasicGridSearchComponent } from '../test-utils/grid-base-components.spec';
 import { SampleTestData } from '../test-utils/sample-test-data.spec';
 import { GridWithAvatarComponent, GroupableGridSearchComponent, ScrollableGridSearchComponent } from '../test-utils/grid-samples.spec';
-=======
 import { IForOfState } from '../directives/for-of/for_of.directive';
->>>>>>> dc928661
 
 describe('IgxGrid - search API', () => {
     const CELL_CSS_CLASS = '.igx-grid__td';
@@ -29,7 +26,6 @@
         }).compileComponents();
     }));
 
-<<<<<<< HEAD
     /* BasicGrid */
     describe('', () => {
         beforeEach(() => {
@@ -41,164 +37,8 @@
             component = fix.componentInstance;
             grid = component.grid;
             fixNativeElement = fix.debugElement.nativeElement;
-=======
-    it('Should clear all highlights', () => {
-        const fix = TestBed.createComponent(SimpleGridComponent);
-        fix.detectChanges();
-
-        const component: SimpleGridComponent = fix.debugElement.componentInstance;
-        const count = component.gridSearch.findNext('software');
-        fix.detectChanges();
-        let spans = fix.debugElement.nativeElement.querySelectorAll('.' + component.highlightClass);
-        expect(spans.length).toBe(5);
-        expect(count).toBe(5);
-
-        component.gridSearch.clearSearch();
-        fix.detectChanges();
-        spans = fix.debugElement.nativeElement.querySelectorAll('.' + component.highlightClass);
-        expect(spans.length).toBe(0);
-    });
-
-    it('findNext highlights the correct cells', () => {
-        const fix = TestBed.createComponent(SimpleGridComponent);
-        fix.detectChanges();
-
-        const component: SimpleGridComponent = fix.debugElement.componentInstance;
-        let count = component.gridSearch.findNext('developer');
-        fix.detectChanges();
-        let spans = fix.debugElement.nativeElement.querySelectorAll('.' + component.highlightClass);
-        expect(spans.length).toBe(4);
-        expect(count).toBe(4);
-
-        let activeSpan = fix.debugElement.nativeElement.querySelector('.' + component.activeClass);
-        expect(activeSpan).toBe(spans[0]);
-
-        count = component.gridSearch.findNext('developer');
-        fix.detectChanges();
-        spans = fix.debugElement.nativeElement.querySelectorAll('.' + component.highlightClass);
-        activeSpan = fix.debugElement.nativeElement.querySelector('.' + component.activeClass);
-        expect(activeSpan).toBe(spans[1]);
-
-        count = component.gridSearch.findNext('developer');
-        fix.detectChanges();
-        spans = fix.debugElement.nativeElement.querySelectorAll('.' + component.highlightClass);
-        activeSpan = fix.debugElement.nativeElement.querySelector('.' + component.activeClass);
-        expect(activeSpan).toBe(spans[2]);
-
-        count = component.gridSearch.findNext('developer');
-        fix.detectChanges();
-        spans = fix.debugElement.nativeElement.querySelectorAll('.' + component.highlightClass);
-        activeSpan = fix.debugElement.nativeElement.querySelector('.' + component.activeClass);
-        expect(activeSpan).toBe(spans[3]);
-
-        count = component.gridSearch.findNext('developer');
-        fix.detectChanges();
-        spans = fix.debugElement.nativeElement.querySelectorAll('.' + component.highlightClass);
-        activeSpan = fix.debugElement.nativeElement.querySelector('.' + component.activeClass);
-        expect(activeSpan).toBe(spans[0]);
-    });
-
-    it('findPrev highlights the correct cells', () => {
-        const fix = TestBed.createComponent(SimpleGridComponent);
-        fix.detectChanges();
-
-        const component: SimpleGridComponent = fix.debugElement.componentInstance;
-        let count = component.gridSearch.findNext('developer');
-        fix.detectChanges();
-        let spans = fix.debugElement.nativeElement.querySelectorAll('.' + component.highlightClass);
-        expect(spans.length).toBe(4);
-        expect(count).toBe(4);
-
-        let activeSpan = fix.debugElement.nativeElement.querySelector('.' + component.activeClass);
-        expect(activeSpan).toBe(spans[0]);
-
-        count = component.gridSearch.findPrev('developer');
-        fix.detectChanges();
-        spans = fix.debugElement.nativeElement.querySelectorAll('.' + component.highlightClass);
-        activeSpan = fix.debugElement.nativeElement.querySelector('.' + component.activeClass);
-        expect(activeSpan).toBe(spans[3]);
-
-        count = component.gridSearch.findPrev('developer');
-        fix.detectChanges();
-        spans = fix.debugElement.nativeElement.querySelectorAll('.' + component.highlightClass);
-        activeSpan = fix.debugElement.nativeElement.querySelector('.' + component.activeClass);
-        expect(activeSpan).toBe(spans[2]);
-
-        count = component.gridSearch.findPrev('developer');
-        fix.detectChanges();
-        spans = fix.debugElement.nativeElement.querySelectorAll('.' + component.highlightClass);
-        activeSpan = fix.debugElement.nativeElement.querySelector('.' + component.activeClass);
-        expect(activeSpan).toBe(spans[1]);
-
-        count = component.gridSearch.findPrev('developer');
-        fix.detectChanges();
-        spans = fix.debugElement.nativeElement.querySelectorAll('.' + component.highlightClass);
-        activeSpan = fix.debugElement.nativeElement.querySelector('.' + component.activeClass);
-        expect(activeSpan).toBe(spans[0]);
-    });
-
-    it('findPrev and findNext work properly for case sensitive seaches', () => {
-        const fix = TestBed.createComponent(SimpleGridComponent);
-        fix.detectChanges();
-
-        const component: SimpleGridComponent = fix.debugElement.componentInstance;
-        let count = component.gridSearch.findNext('Developer', true);
-        fix.detectChanges();
-        let spans = fix.debugElement.nativeElement.querySelectorAll('.' + component.highlightClass);
-        expect(spans.length).toBe(3);
-        expect(count).toBe(3);
-
-        let activeSpan = fix.debugElement.nativeElement.querySelector('.' + component.activeClass);
-        expect(activeSpan).toBe(spans[0]);
-
-        count = component.gridSearch.findPrev('Developer', true);
-        fix.detectChanges();
-        spans = fix.debugElement.nativeElement.querySelectorAll('.' + component.highlightClass);
-        activeSpan = fix.debugElement.nativeElement.querySelector('.' + component.activeClass);
-        expect(activeSpan).toBe(spans[2]);
-
-        count = component.gridSearch.findNext('Developer', true);
-        fix.detectChanges();
-        spans = fix.debugElement.nativeElement.querySelectorAll('.' + component.highlightClass);
-        activeSpan = fix.debugElement.nativeElement.querySelector('.' + component.activeClass);
-        expect(activeSpan).toBe(spans[0]);
-
-        count = component.gridSearch.findNext('Developer', true);
-        fix.detectChanges();
-        spans = fix.debugElement.nativeElement.querySelectorAll('.' + component.highlightClass);
-        activeSpan = fix.debugElement.nativeElement.querySelector('.' + component.activeClass);
-        expect(activeSpan).toBe(spans[1]);
-
-        count = component.gridSearch.findPrev('developer', true);
-        fix.detectChanges();
-        spans = fix.debugElement.nativeElement.querySelectorAll('.' + component.highlightClass);
-        activeSpan = fix.debugElement.nativeElement.querySelector('.' + component.activeClass);
-
-        expect(activeSpan).toBe(null);
-        expect(count).toBe(0);
-        expect(spans.length).toBe(0);
-    });
-
-    it('findNext scrolls to cells out of view', (done) => {
-        const fix = TestBed.createComponent(ScrollableGridComponent);
-        fix.detectChanges();
-
-        const component: ScrollableGridComponent = fix.debugElement.componentInstance;
-        fix.detectChanges();
-
-        find(component.gridSearch, '30', component.gridSearch.findNext).then(() => {
-            const verticalVirtDir = component.gridSearch.verticalScrollContainer;
-            expect(isInView(29, verticalVirtDir.state)).toBeTruthy();
-
-            find(component.gridSearch, '1887', component.gridSearch.findNext).then(() => {
-                component.gridSearch.cdr.detectChanges();
-                expect(isInView(3, component.gridSearch.rowList.first.virtDirRow.state)).toBeTruthy();
-                done();
-            });
->>>>>>> dc928661
-        });
-
-<<<<<<< HEAD
+        });
+
         it('Should clear all highlights', () => {
             const count = grid.findNext('software');
             fix.detectChanges();
@@ -210,20 +50,6 @@
             fix.detectChanges();
             spans = fixNativeElement.querySelectorAll('.' + component.highlightClass);
             expect(spans.length).toBe(0);
-=======
-        const component: ScrollableGridComponent = fix.debugElement.componentInstance;
-        fix.detectChanges();
-
-        find(component.gridSearch, '30', component.gridSearch.findPrev).then(() => {
-            const verticalVirtDir = component.gridSearch.verticalScrollContainer;
-            expect(isInView(29, verticalVirtDir.state)).toBeTruthy();
-
-            find(component.gridSearch, '1887', component.gridSearch.findPrev).then(() => {
-                const horizontalVirtDir = component.gridSearch.rowList.first.virtDirRow;
-                expect(isInView(3, horizontalVirtDir.state)).toBeTruthy();
-                done();
-            });
->>>>>>> dc928661
         });
 
         it('findNext highlights the correct cells', () => {
@@ -679,6 +505,24 @@
             expect(activeHighlight).toBe(highlights[0]);
         });
 
+        it('Should exit edit mode and search a cell', () => {
+            const cell = grid.getCellByColumn(0, 'Name');
+
+            cell.column.editable = true;
+            cell.inEditMode = true;
+            fix.detectChanges();
+
+            grid.findNext('casey');
+            fix.detectChanges();
+
+            const highlights = cell.nativeElement.querySelectorAll('.' + fix.componentInstance.highlightClass);
+            const activeHighlight = cell.nativeElement.querySelector('.' + fix.componentInstance.activeClass);
+
+            expect(cell.inEditMode).toBeFalsy();
+            expect(highlights.length).toBe(1);
+            expect(activeHighlight).toBe(highlights[0]);
+        });
+
         afterAll(() => {
             grid.getCellByColumn(4, 'JobTitle').update('Senior Software Developer');
         });
@@ -1108,11 +952,9 @@
         grid = fix.componentInstance.grid;
         fix.detectChanges();
 
-<<<<<<< HEAD
         const matches = grid.findNext('https');
         expect(matches).toBe(0);
     });
-
 
     function findNext(currentGrid: IgxGridComponent, text: string) {
         const promise = new Promise((resolve) => {
@@ -1122,26 +964,9 @@
 
             currentGrid.findNext(text);
         });
-=======
-    it('Should exit edit mode and search a cell', () => {
-        const fix = TestBed.createComponent(SimpleGridComponent);
-        fix.detectChanges();
-
-        const grid = fix.componentInstance.gridSearch;
-        const cell = grid.getCellByColumn(0, 'Name');
->>>>>>> dc928661
-
-        cell.column.editable = true;
-        cell.inEditMode = true;
-        fix.detectChanges();
-
-        grid.findNext('casey');
-        fix.detectChanges();
-
-        const highlights = cell.nativeElement.querySelectorAll('.' + fix.componentInstance.highlightClass);
-        const activeHighlight = cell.nativeElement.querySelector('.' + fix.componentInstance.activeClass);
-
-<<<<<<< HEAD
+        return promise;
+    }
+
     function findPrev(currentGrid: IgxGridComponent, text: string) {
         const promise = new Promise((resolve) => {
             currentGrid.verticalScrollContainer.onChunkLoad.subscribe((state) => {
@@ -1149,30 +974,27 @@
             });
 
             currentGrid.findPrev(text);
-=======
-        expect(cell.inEditMode).toBeFalsy();
-        expect(highlights.length).toBe(1);
-        expect(activeHighlight).toBe(highlights[0]);
-    });
-
-    function find(grid: IgxGridComponent, text: string, findFunc: Function) {
+        });
+        return promise;
+    }
+
+    function find(currentGrid: IgxGridComponent, text: string, findFunc: Function) {
         const promise = new Promise((resolve) => {
             let horizontalSubscription, verticalSubsription = null;
 
-            verticalSubsription = grid.verticalScrollContainer.onChunkLoad.subscribe((state) => {
+            verticalSubsription = currentGrid.verticalScrollContainer.onChunkLoad.subscribe((state) => {
                 horizontalSubscription.unsubscribe();
                 verticalSubsription.unsubscribe();
                 resolve(state);
             });
 
-            horizontalSubscription = grid.rowList.first.virtDirRow.onChunkLoad.subscribe((state) => {
+            horizontalSubscription = currentGrid.rowList.first.virtDirRow.onChunkLoad.subscribe((state) => {
                 horizontalSubscription.unsubscribe();
                 verticalSubsription.unsubscribe();
                 resolve(state);
             });
 
-            findFunc.call(grid, text);
->>>>>>> dc928661
+            findFunc.call(currentGrid, text);
         });
 
         return promise;
