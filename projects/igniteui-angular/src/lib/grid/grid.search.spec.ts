--- conflicted
+++ resolved
@@ -8,11 +8,8 @@
 
 import { IgxGridComponent } from './grid.component';
 import { IgxGridModule } from './index';
-<<<<<<< HEAD
 import { ISortingExpression, SortingDirection } from '../data-operations/sorting-expression.interface';
-=======
 import { IgxStringFilteringOperand } from '../../public_api';
->>>>>>> 873cde6b
 
 describe('IgxGrid - search API', () => {
     const CELL_CSS_CLASS = '.igx-grid__td';
