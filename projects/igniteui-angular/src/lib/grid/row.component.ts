import {
    ChangeDetectionStrategy,
    ChangeDetectorRef,
    Component,
    ContentChildren,
    DoCheck,
    ElementRef,
    forwardRef,
    HostBinding,
    HostListener,
    Input,
    QueryList,
    ViewChild,
    ViewChildren
} from '@angular/core';
import { take } from 'rxjs/operators';
import { IgxCheckboxComponent } from '../checkbox/checkbox.component';
import { IgxSelectionAPIService } from '../core/selection';
import { IgxForOfDirective } from '../directives/for-of/for_of.directive';
import { IgxGridAPIService } from './api.service';
import { IgxGridCellComponent } from './cell.component';
import { IgxColumnComponent } from './column.component';
import { IgxGridComponent, IRowSelectionEventArgs } from './grid.component';

@Component({
    changeDetection: ChangeDetectionStrategy.OnPush,
    preserveWhitespaces: false,
    selector: 'igx-grid-row',
    templateUrl: './row.component.html'
})
export class IgxGridRowComponent implements DoCheck {

    @Input()
    public rowData: any;

    @Input()
    public index: number;

    @Input()
    public gridID: string;

    @ViewChild('igxDirRef', { read: IgxForOfDirective })
    public virtDirRow: IgxForOfDirective<any>;

    @ViewChild(forwardRef(() => IgxCheckboxComponent), {read: IgxCheckboxComponent})
    public checkboxElement: IgxCheckboxComponent;

    @ViewChildren(forwardRef(() => IgxGridCellComponent), { read: IgxGridCellComponent })
    public cells: QueryList<IgxGridCellComponent>;

    @HostBinding('style.height.px')
    get rowHeight() {
        return this.grid.rowHeight;
    }
    @HostBinding('attr.tabindex')
    public tabindex = 0;

    @HostBinding('attr.role')
    public role = 'row';

    @HostBinding('class')
    get styleClasses(): string {
        const indexClass = this.index % 2 ? this.grid.evenRowCSS : this.grid.oddRowCSS;
        const selectedClass = this.isSelected ? 'igx-grid__tr--selected' : '';
        return `${this.defaultCssClass} ${indexClass} ${selectedClass}`;
    }

    get focused(): boolean {
        return this.isFocused;
    }

    set focused(val: boolean) {
        this.isFocused = val;
    }

    get columns(): IgxColumnComponent[] {
        return this.grid.visibleColumns;
    }

    get pinnedColumns(): IgxColumnComponent[] {
        return this.grid.pinnedColumns;
    }

    get unpinnedColumns(): IgxColumnComponent[] {
        return this.grid.unpinnedColumns;
    }

    public get rowSelectable() {
        return this.grid.rowSelectable;
    }

    @HostBinding('attr.aria-selected')
    public isSelected: boolean;

    get grid(): IgxGridComponent {
        return this.gridAPI.get(this.gridID);
    }

    public get rowID() {
        // A row in the grid is identified either by:
        // primaryKey data value,
        // or if the primaryKey is omitted, then the whole rowData is used instead.
        const primaryKey = this.grid.primaryKey;
        return primaryKey ? this.rowData[primaryKey] : this.rowData;
    }

    get nativeElement() {
        return this.element.nativeElement;
    }

    protected defaultCssClass = 'igx-grid__tr';
    protected _rowSelection = false;
    protected isFocused = false;

    constructor(public gridAPI: IgxGridAPIService,
                private selection: IgxSelectionAPIService,
                public element: ElementRef,
                public cdr: ChangeDetectorRef) { }


    @HostListener('focus', ['$event'])
    public onFocus(event) {
        this.isFocused = true;
    }

    @HostListener('blur', ['$event'])
    public onBlur(event) {
        this.isFocused = false;
    }

    public onCheckboxClick(event) {
        const newSelection = (event.checked) ?
                            this.selection.add_item(this.gridID, this.rowID) :
                            this.selection.delete_item(this.gridID, this.rowID);
        this.grid.triggerRowSelectionChange(newSelection, this, event);
    }

    public update(value: any) {
        const editableCell = this.gridAPI.get_cell_inEditMode(this.gridID);
        if (editableCell && editableCell.cellID.rowID === this.rowID) {
            this.gridAPI.escape_editMode(this.gridID, editableCell.cellID);
        }
        this.gridAPI.update_row(value, this.gridID, this.rowID);
        this.cdr.markForCheck();
        this.grid.refreshSearch();
    }

    public delete() {
        const editableCell = this.gridAPI.get_cell_inEditMode(this.gridID);
        if (editableCell && editableCell.cellID.rowID === this.rowID) {
            this.gridAPI.escape_editMode(this.gridID, editableCell.cellID);
        }
        const index = this.grid.data.indexOf(this.rowData);
        this.grid.onRowDeleted.emit({ data: this.rowData });
        this.grid.data.splice(index, 1);
        if (this.grid.rowSelectable === true && this.isSelected) {
            this.grid.deselectRows([this.rowID]);
        } else {
            this.grid.checkHeaderCheckboxStatus();
        }
        (this.grid as any)._pipeTrigger++;
        this.cdr.markForCheck();
        this.grid.refreshSearch();

        if (this.grid.data.length % this.grid.perPage === 0 && this.grid.isLastPage && this.grid.page !== 0) {
            this.grid.page--;
        }
    }

    get rowCheckboxAriaLabel() {
        return this.grid.primaryKey ?
            this.isSelected ? 'Deselect row with key ' + this.rowID : 'Select row with key ' + this.rowID :
            this.isSelected ? 'Deselect row' : 'Select row';
    }

    public ngDoCheck() {
<<<<<<< HEAD
        this.isSelected = this.rowSelectable ?
            this.grid.allRowsSelected ? true : this.selection.is_item_selected(this.gridID, this.rowID) :
            this.selection.is_item_selected(this.gridID, this.rowID);
        this.cdr.markForCheck();
        if (this.checkboxElement) {
            this.checkboxElement.checked = this.isSelected;
        }
=======
         this.isSelected = this.rowSelectable ?
             this.grid.allRowsSelected ? true : this.selectionAPI.is_item_selected(this.gridID, this.rowID) :
             this.selectionAPI.is_item_selected(this.gridID, this.rowID);
         this.cdr.markForCheck();
         if (this.checkboxElement) {
             this.checkboxElement.checked = this.isSelected;
         }
>>>>>>> b35aa7b8
    }

    notGroups(arr) {
        return arr.filter(c => !c.columnGroup);
    }
}<|MERGE_RESOLUTION|>--- conflicted
+++ resolved
@@ -174,15 +174,6 @@
     }
 
     public ngDoCheck() {
-<<<<<<< HEAD
-        this.isSelected = this.rowSelectable ?
-            this.grid.allRowsSelected ? true : this.selection.is_item_selected(this.gridID, this.rowID) :
-            this.selection.is_item_selected(this.gridID, this.rowID);
-        this.cdr.markForCheck();
-        if (this.checkboxElement) {
-            this.checkboxElement.checked = this.isSelected;
-        }
-=======
          this.isSelected = this.rowSelectable ?
              this.grid.allRowsSelected ? true : this.selectionAPI.is_item_selected(this.gridID, this.rowID) :
              this.selectionAPI.is_item_selected(this.gridID, this.rowID);
@@ -190,7 +181,6 @@
          if (this.checkboxElement) {
              this.checkboxElement.checked = this.isSelected;
          }
->>>>>>> b35aa7b8
     }
 
     notGroups(arr) {
