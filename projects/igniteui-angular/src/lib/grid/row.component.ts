import {
    ChangeDetectionStrategy,
    ChangeDetectorRef,
    Component,
    ContentChildren,
    DoCheck,
    ElementRef,
    forwardRef,
    HostBinding,
    HostListener,
    Input,
    QueryList,
    ViewChild,
    ViewChildren
} from '@angular/core';
import { take } from 'rxjs/operators';
import { IgxCheckboxComponent } from '../checkbox/checkbox.component';
import { IgxSelectionAPIService } from '../core/selection';
import { IgxForOfDirective } from '../directives/for-of/for_of.directive';
import { IgxGridAPIService } from './api.service';
import { IgxGridCellComponent } from './cell.component';
import { IgxColumnComponent } from './column.component';
import { IgxGridComponent, IRowSelectionEventArgs } from './grid.component';

@Component({
    changeDetection: ChangeDetectionStrategy.OnPush,
    preserveWhitespaces: false,
    selector: 'igx-grid-row',
    templateUrl: './row.component.html'
})
<<<<<<< HEAD
export class IgxGridRowComponent implements OnInit, OnDestroy, DoCheck {
=======
export class IgxGridRowComponent implements IGridBus, DoCheck {
>>>>>>> a7cdd848

    @Input()
    public rowData: any;

    @Input()
    public index: number;

    @Input()
    public gridID: string;

    @ViewChild('igxDirRef', { read: IgxForOfDirective })
    public virtDirRow: IgxForOfDirective<any>;

    @ViewChild(forwardRef(() => IgxCheckboxComponent), {read: IgxCheckboxComponent})
    public checkboxElement: IgxCheckboxComponent;

    @ViewChildren(forwardRef(() => IgxGridCellComponent), { read: IgxGridCellComponent })
    public cells: QueryList<IgxGridCellComponent>;

    @HostBinding('style.height.px')
    get rowHeight() {
        return this.grid.rowHeight;
    }
    @HostBinding('attr.tabindex')
    public tabindex = 0;

    @HostBinding('attr.role')
    public role = 'row';

    @HostBinding('class')
    get styleClasses(): string {
        return `${this.defaultCssClass} ${this.index % 2 ? this.grid.evenRowCSS : this.grid.oddRowCSS}`;
    }

    get focused(): boolean {
        return this.isFocused;
    }

    set focused(val: boolean) {
        this.isFocused = val;
    }

    get columns(): IgxColumnComponent[] {
        return this.grid.visibleColumns;
    }

    get pinnedColumns(): IgxColumnComponent[] {
        return this.grid.pinnedColumns;
    }

    get unpinnedColumns(): IgxColumnComponent[] {
        return this.grid.unpinnedColumns;
    }

    public get rowSelectable() {
        return this.grid.rowSelectable;
    }

    @HostBinding('attr.aria-selected')
    @HostBinding('class.igx-grid__tr--selected')
    public isSelected: boolean;

    get grid(): IgxGridComponent {
        return this.gridAPI.get(this.gridID);
    }

    public get rowID() {
        // A row in the grid is identified either by:
        // primaryKey data value,
        // or if the primaryKey is omitted, then the whole rowData is used instead.
        const primaryKey = this.grid.primaryKey;
        return primaryKey ? this.rowData[primaryKey] : this.rowData;
    }

    get nativeElement() {
        return this.element.nativeElement;
    }

    protected defaultCssClass = 'igx-grid__tr';
    protected _rowSelection = false;
    protected isFocused = false;

    constructor(public gridAPI: IgxGridAPIService,
                private selectionAPI: IgxSelectionAPIService,
                private element: ElementRef,
                public cdr: ChangeDetectorRef) { }

<<<<<<< HEAD
    public ngOnInit() {
    }

    public ngOnDestroy() {
    }
=======
>>>>>>> a7cdd848

    @HostListener('focus', ['$event'])
    public onFocus(event) {
        this.isFocused = true;
    }

    @HostListener('blur', ['$event'])
    public onBlur(event) {
        this.isFocused = false;
    }

    public onCheckboxClick(event) {
        const newSelection = (event.checked) ?
                            this.selectionAPI.select_item(this.gridID, this.rowID) :
                            this.selectionAPI.deselect_item(this.gridID, this.rowID);
        this.grid.triggerRowSelectionChange(newSelection, this, event);
    }

    get rowCheckboxAriaLabel() {
        return this.grid.primaryKey ?
            this.isSelected ? 'Deselect row with key ' + this.rowID : 'Select row with key ' + this.rowID :
            this.isSelected ? 'Deselect row' : 'Select row';
    }

    public ngDoCheck() {
        this.isSelected = this.rowSelectable ?
            this.grid.allRowsSelected ? true : this.selectionAPI.is_item_selected(this.gridID, this.rowID) :
            this.selectionAPI.is_item_selected(this.gridID, this.rowID);
        this.cdr.markForCheck();
        if (this.checkboxElement) {
            this.checkboxElement.checked = this.isSelected;
        }
    }
}<|MERGE_RESOLUTION|>--- conflicted
+++ resolved
@@ -20,6 +20,7 @@
 import { IgxGridAPIService } from './api.service';
 import { IgxGridCellComponent } from './cell.component';
 import { IgxColumnComponent } from './column.component';
+import { autoWire, IGridBus } from './grid.common';
 import { IgxGridComponent, IRowSelectionEventArgs } from './grid.component';
 
 @Component({
@@ -28,11 +29,7 @@
     selector: 'igx-grid-row',
     templateUrl: './row.component.html'
 })
-<<<<<<< HEAD
-export class IgxGridRowComponent implements OnInit, OnDestroy, DoCheck {
-=======
 export class IgxGridRowComponent implements IGridBus, DoCheck {
->>>>>>> a7cdd848
 
     @Input()
     public rowData: any;
@@ -120,14 +117,6 @@
                 private element: ElementRef,
                 public cdr: ChangeDetectorRef) { }
 
-<<<<<<< HEAD
-    public ngOnInit() {
-    }
-
-    public ngOnDestroy() {
-    }
-=======
->>>>>>> a7cdd848
 
     @HostListener('focus', ['$event'])
     public onFocus(event) {
