--- conflicted
+++ resolved
@@ -10,12 +10,8 @@
 import { IgxRowComponent } from './row.component';
 import { IFilteringOperation } from '../data-operations/filtering-condition';
 import { IFilteringExpressionsTree, FilteringExpressionsTree } from '../data-operations/filtering-expressions-tree';
-<<<<<<< HEAD
 import { Transaction, TransactionType, State } from '../services/index';
 import { ISortingStrategy } from '../data-operations/sorting-strategy';
-=======
-import { Transaction, TransactionType } from '../services/index';
->>>>>>> b9b8f693
 /**
  *@hidden
  */
@@ -282,7 +278,7 @@
 
         //  if we have transactions and add row was edited look for old value and row data in added rows
         if (rowIndex < 0 && grid.transactions.enabled) {
-            const dataWithTransactions = grid.аddTransactionRowsToData(data);
+            const dataWithTransactions = grid.dataWithAddedInTransactionRows(data);
             rowIndex = grid.primaryKey ?
             dataWithTransactions.map((record) => record[grid.primaryKey]).indexOf(rowID) :
             dataWithTransactions.indexOf(rowID);
@@ -591,18 +587,13 @@
 
     public get_all_data(id: string, includeTransactions = false): any[] {
         const grid = this.get(id);
-<<<<<<< HEAD
         let data = grid.data ? grid.data : [];
-        data = transactions ? grid.аddTransactionRowsToData(data) : data;
+        data = includeTransactions ? grid.dataWithAddedInTransactionRows(data) : data;
         return data;
     }
 
     public get_filtered_data(id: string): any[] {
         return this.get(id).filteredData;
-=======
-        const data = includeTransactions ? grid.dataWithAddedInTransactionRows : grid.data;
-        return data ? data : [];
->>>>>>> b9b8f693
     }
 
     protected getSortStrategyPerColumn(id: string, fieldName: string) {
@@ -610,7 +601,6 @@
             this.get_column_by_name(id, fieldName).sortStrategy : undefined;
     }
 
-<<<<<<< HEAD
     public addRowToData(gridID: string, rowData: any) {
         // Add row goes to transactions and if rowEditable is properly implemented, added rows will go to pending transactions
         // If there is a row in edit - > commit and close
@@ -639,7 +629,8 @@
             const state: State = grid.transactions.getState(rowID);
             grid.transactions.add({ id: rowID, type: TransactionType.DELETE, newValue: null }, state && state.recordRef);
         }
-=======
+    }
+
     public get_row_id(id: string, rowData) {
         const grid = this.get(id);
         return grid.primaryKey ? rowData[grid.primaryKey] : rowData;
@@ -659,6 +650,10 @@
         }
 
         return false;
->>>>>>> b9b8f693
+    }
+
+    public atInexistingPage(id: string): Boolean {
+        const grid = this.get(id);
+        return grid.data.length % grid.perPage === 0 && grid.isLastPage && grid.page !== 0;
     }
 }