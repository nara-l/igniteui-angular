--- conflicted
+++ resolved
@@ -131,16 +131,11 @@
     public submit_add_value() {
         const cell = this.grid.crudService.cell;
         if (cell) {
-<<<<<<< HEAD
             const args = this.update_add_cell(cell, cell.editValue);
             if (args.cancel) {
                 this.grid.endAddRow();
             }
-            this.escape_editMode();
-=======
-            this.update_add_cell(cell, cell.editValue);
             this.grid.crudService.exitCellEdit();
->>>>>>> 88bf3977
         }
     }
 
