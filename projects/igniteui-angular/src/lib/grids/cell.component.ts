--- conflicted
+++ resolved
@@ -17,12 +17,8 @@
 import { IgxColumnComponent } from './column.component';
 import { isNavigationKey, getNodeSizeViaRange, KEYS } from '../core/utils';
 import { State } from '../services/index';
-<<<<<<< HEAD
 import { IgxGridBaseComponent, IGridEditEventArgs, IGridDataBindable } from './grid-base.component';
 import { first } from 'rxjs/operators';
-=======
-import { IgxGridBaseComponent, IGridEditEventArgs } from './grid-base.component';
->>>>>>> b9b8f693
 import { DataType } from '../data-operations/data-util';
 /**
  * Providing reference to `IgxGridCellComponent`:
