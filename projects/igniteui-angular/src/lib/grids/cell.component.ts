--- conflicted
+++ resolved
@@ -863,215 +863,7 @@
         if (this.grid.isCellSelectable && shouldEmitSelection) {
             this.grid.onSelection.emit({ cell: this, event });
         }
-<<<<<<< HEAD
-    }
-
-    /**
-     * @hidden
-     * @internal
-     */
-    @HostListener('blur')
-    public onBlur() {
-        this.focused = false;
-        this.row.focused = false;
-    }
-
-    protected handleAlt(key: string, event: KeyboardEvent) {
-        if (this.isToggleKey(key)) {
-            const collapse = (this.row as any).expanded && ROW_COLLAPSE_KEYS.has(key);
-            const expand = !(this.row as any).expanded && ROW_EXPAND_KEYS.has(key);
-            if (expand) {
-                this.gridAPI.set_row_expansion_state(this.row.rowID, true, event);
-            } else if (collapse) {
-                this.gridAPI.set_row_expansion_state(this.row.rowID, false, event);
-            }
-            this.grid.notifyChanges();
-        }
-    }
-
-    protected handleTab(shift: boolean) {
-        if (shift) {
-            this.grid.navigation.performShiftTabKey(this.row.nativeElement, this.selectionNode);
-        } else {
-            this.grid.navigation.performTab(this.row.nativeElement, this.selectionNode);
-        }
-    }
-
-    protected handleEnd(ctrl: boolean) {
-        if (ctrl) {
-            this.grid.navigation.goToLastCell();
-        } else {
-            this.grid.navigation.onKeydownEnd(this.rowIndex, false, this.rowStart);
-        }
-    }
-
-    protected handleHome(ctrl: boolean) {
-        if (ctrl) {
-            this.grid.navigation.goToFirstCell();
-        } else {
-            this.grid.navigation.onKeydownHome(this.rowIndex, false, this.rowStart);
-        }
-    }
-
-    // TODO: Refactor
-    /**
-     *
-     * @hidden
-     * @internal
-     */
-    @HostListener('keydown', ['$event'])
-    dispatchEvent(event: KeyboardEvent) {
-        const key = event.key.toLowerCase();
-        const shift = event.shiftKey;
-        const ctrl = event.ctrlKey;
-        const node = this.selectionNode;
-
-        if (!SUPPORTED_KEYS.has(key)) {
-            return;
-        }
-        event.stopPropagation();
-
-        const keydownArgs = { targetType: 'dataCell', target: this, event: event, cancel: false };
-
-        // This fixes IME editing issue(#6335) that happens only on IE
-        if (isIE() && keydownArgs.event.keyCode === 229 && event.key === 'Tab') {
-            return;
-        }
-
-        this.grid.onGridKeydown.emit(keydownArgs);
-        if (keydownArgs.cancel) {
-            this.selectionService.clear();
-            this.selectionService.keyboardState.active = true;
-            return;
-        }
-
-        if (event.altKey) {
-            event.preventDefault();
-            this.handleAlt(key, event);
-            return;
-        }
-
-        this.selectionService.keyboardStateOnKeydown(node, shift, shift && key === 'tab');
-
-
-        if (key === 'tab') {
-            event.preventDefault();
-        }
-
-        if (this.editMode) {
-            if (NAVIGATION_KEYS.has(key)) {
-                if (this.column.inlineEditorTemplate) { return; }
-                if (['date', 'boolean'].indexOf(this.column.dataType) > -1) { return; }
-                return;
-            }
-        }
-
-        if (NAVIGATION_KEYS.has(key)) {
-            event.preventDefault();
-        }
-
-        switch (key) {
-            case 'tab':
-                this.handleTab(shift);
-                break;
-            case 'end':
-                this.handleEnd(ctrl);
-                break;
-            case 'home':
-                this.handleHome(ctrl);
-                break;
-            case 'arrowleft':
-            case 'left':
-                if (ctrl) {
-                    this.grid.navigation.onKeydownHome(node.row, false, this.rowStart);
-                    break;
-                }
-                this.grid.navigation.onKeydownArrowLeft(this.nativeElement, this.selectionNode);
-                break;
-            case 'arrowright':
-            case 'right':
-                if (ctrl) {
-                    this.grid.navigation.onKeydownEnd(node.row, false, this.rowStart);
-                    break;
-                }
-                this.grid.navigation.onKeydownArrowRight(this.nativeElement, this.selectionNode);
-                break;
-            case 'arrowup':
-            case 'up':
-                if (ctrl) {
-                    this.grid.navigation.navigateTop(this.visibleColumnIndex);
-                    break;
-                }
-                this.grid.navigation.navigateUp(this.row.nativeElement, this.selectionNode);
-                break;
-            case 'arrowdown':
-            case 'down':
-                if (ctrl) {
-                    this.grid.navigation.navigateBottom(this.visibleColumnIndex);
-                    break;
-                }
-                this.grid.navigation.navigateDown(this.row.nativeElement, this.selectionNode);
-                break;
-            case 'enter':
-            case 'f2':
-                this.onKeydownEnterEditMode();
-                break;
-            case 'escape':
-            case 'esc':
-                this.onKeydownExitEditMode();
-                break;
-            case ' ':
-            case 'spacebar':
-            case 'space':
-                if (this.grid.isRowSelectable) {
-                    this.row.selected ? this.selectionService.deselectRow(this.row.rowID, event) :
-                    this.selectionService.selectRowById(this.row.rowID, false, event);
-                }
-                break;
-            default:
-                return;
-        }
-    }
-
-    /**
-     * @hidden
-     * @internal
-     */
-    public onKeydownEnterEditMode() {
-        if (this.isInCompositionMode) {
-            return;
-        }
-        if (this.editable && !this.row.deleted) {
-            if (this.editMode) {
-                this.grid.endEdit(true);
-                this.nativeElement.focus();
-            } else {
-                this.crudService.begin(this);
-            }
-        }
-    }
-
-    /**
-     * @hidden
-     * @internal
-     */
-    public onKeydownExitEditMode() {
-        if (this.isInCompositionMode) {
-            return;
-        }
-
-        if (this.editMode) {
-            const args = this.crudService.cell.createEditEventArgs();
-            this.grid.onCellEditCancel.emit(args);
-            if (args.cancel) {
-                return;
-            }
-            this.grid.endEdit(false);
-            this.nativeElement.focus();
-        }
-=======
         this.grid.cdr.detectChanges();
->>>>>>> 0efe5707
     }
 
     /**
