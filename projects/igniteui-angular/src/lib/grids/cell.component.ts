﻿import {
    ChangeDetectionStrategy,
    ChangeDetectorRef,
    Component,
    ElementRef,
    HostBinding,
    HostListener,
    Input,
    TemplateRef,
    ViewChild,
    NgZone,
    OnInit,
    OnDestroy,
    OnChanges,
    SimpleChanges
} from '@angular/core';
import { IgxSelectionAPIService } from '../core/selection';
import { IgxTextHighlightDirective } from '../directives/text-highlight/text-highlight.directive';
import { GridBaseAPIService } from './api.service';
import { IgxColumnComponent } from './column.component';
import { getNodeSizeViaRange, ROW_COLLAPSE_KEYS, ROW_EXPAND_KEYS, SUPPORTED_KEYS, NAVIGATION_KEYS, isIE, isLeftClick } from '../core/utils';
import { State } from '../services/index';
import { IgxGridBaseComponent, IGridEditEventArgs, IGridDataBindable } from './grid-base.component';
import { IgxGridSelectionService, ISelectionNode, IgxGridCRUDService } from '../core/grid-selection';
import { DeprecateProperty } from '../core/deprecateDecorators';

/**
 * Providing reference to `IgxGridCellComponent`:
 * ```typescript
 * @ViewChild('grid', { read: IgxGridComponent })
 *  public grid: IgxGridComponent;
 * ```
 * ```typescript
 *  let column = this.grid.columnList.first;
 * ```
 * ```typescript
 *  let cell = column.cells[0];
 * ```
 */
@Component({
    changeDetection: ChangeDetectionStrategy.OnPush,
    selector: 'igx-grid-cell',
    templateUrl: './cell.component.html'
})
export class IgxGridCellComponent implements OnInit, OnChanges, OnDestroy {
    private _vIndex = -1;

    /**
     * Gets the column of the cell.
     * ```typescript
     *  let cellColumn = this.cell.column;
     * ```
     * @memberof IgxGridCellComponent
     */
    @Input()
    public column: IgxColumnComponent;

    /**
     * Gets the row of the cell.
     * ```typescript
     * let cellRow = this.cell.row;
     * ```
     * @memberof IgxGridCellComponent
     */
    @Input()
    public row: any;

    /**
     * Gets the data of the row of the cell.
     * ```typescript
     * let rowData = this.cell.rowData;
     * ```
     * @memberof IgxGridCellComponent
     */
    @Input()
    public rowData: any;

    /**
     * Sets/gets the template of the cell.
     * ```html
     * <ng-template #cellTemplate igxCell let-value>
     *   <div style="font-style: oblique; color:blueviolet; background:red">
     *       <span>{{value}}</span>
     *   </div>
     * </ng-template>
     * ```
     * ```typescript
     * @ViewChild('cellTemplate',{read: TemplateRef})
     * cellTemplate: TemplateRef<any>;
     * ```
     * ```typescript
     * this.cell.cellTemplate = this.cellTemplate;
     * ```
     * ```typescript
     * let template =  this.cell.cellTemplate;
     * ```
     * @memberof IgxGridCellComponent
     */
    @Input()
    public cellTemplate: TemplateRef<any>;

    /**
     * Sets/gets the cell value.
     * ```typescript
     * this.cell.value = "Cell Value";
     * ```
     * ```typescript
     * let cellValue = this.cell.value;
     * ```
     * @memberof IgxGridCellComponent
     */
    @Input()
    public value: any;

    /**
     * Sets/gets the highlight class of the cell.
     * Default value is `"igx-highlight"`.
     * ```typescript
     * let highlightClass = this.cell.highlightClass;
     * ```
     * ```typescript
     * this.cell.highlightClass = 'igx-cell-highlight';
     * ```
     * @memberof IgxGridCellComponent
     */
    public highlightClass = 'igx-highlight';

    /**
     * Sets/gets the active highlight class class of the cell.
     * Default value is `"igx-highlight__active"`.
     * ```typescript
     * let activeHighlightClass = this.cell.activeHighlightClass;
     * ```
     * ```typescript
     * this.cell.activeHighlightClass = 'igx-cell-highlight_active';
     * ```
     * @memberof IgxGridCellComponent
     */
    public activeHighlightClass = 'igx-highlight__active';

    /**
     * Gets the cell formatter.
     * ```typescript
     * let cellForamatter = this.cell.formatter;
     * ```
     * @memberof IgxGridCellComponent
     */
    @Input()
    formatter: (value: any) => any;

    /**
     * Gets the cell template context object.
     * ```typescript
     *  let context = this.cell.context();
     * ```
     * @memberof IgxGridCellComponent
     */
    get context(): any {
        return {
            $implicit: this.value,
            cell: this
        };
    }

    /**
     * Gets the cell template.
     * ```typescript
     * let template = this.cell.template;
     * ```
     * @memberof IgxGridCellComponent
     */
    get template(): TemplateRef<any> {
        if (this.editMode) {
            const inlineEditorTemplate = this.column.inlineEditorTemplate;
            return inlineEditorTemplate ? inlineEditorTemplate : this.inlineEditorTemplate;
        }
        if (this.cellTemplate) {
            return this.cellTemplate;
        }
        return this.defaultCellTemplate;
    }

    /**
     * Gets the `id` of the grid in which the cell is stored.
     * ```typescript
     * let gridId = this.cell.gridID;
     * ```
     * @memberof IgxGridCellComponent
     */
    get gridID(): any {
        return this.row.gridID;
    }

    /**
     * Gets the grid of the cell.
     * ```typescript
     * let grid = this.cell.grid;
     * ```
     * @memberof IgxGridCellComponent
     */
    get grid(): any {
        return this.gridAPI.grid;
    }

    /**
     * Gets the `index` of the row where the cell is stored.
     * ```typescript
     * let rowIndex = this.cell.rowIndex;
     * ```
     * @memberof IgxGridCellComponent
     */
    @HostBinding('attr.data-rowIndex')
    get rowIndex(): number {
        return this.row.index;
    }

    /**
     * Gets the `index` of the cell column.
     * ```typescript
     * let columnIndex = this.cell.columnIndex;
     * ```
     * @memberof IgxGridCellComponent
     */
    get columnIndex(): number {
        return this.column.index;
    }

    /**
     * Gets the visible `index` of the in which the cell is stored.
     * ```typescript
     * let visibleColumnIndex = this.cell.visibleColumnIndex;
     * ```
     * @memberof IgxGridCellComponent
     */
    @HostBinding('attr.data-visibleIndex')
    @Input()
    get visibleColumnIndex() {
        return this.column.columnLayoutChild ? this.column.visibleIndex : this._vIndex;
    }

    set visibleColumnIndex(val) {
        this._vIndex = val;
    }

    /**
     * Gets the ID of the cell.
     * ```typescript
     * let cellID = this.cell.cellID;
     * ```
     * @memberof IgxGridCellComponent
     */
    public get cellID() {
        const primaryKey = this.grid.primaryKey;
        const rowID = primaryKey ? this.rowData[primaryKey] : this.rowData;
        return { rowID, columnID: this.columnIndex, rowIndex: this.rowIndex };
    }

    /**
     * Returns a reference to the nativeElement of the cell.
     * ```typescript
     * let cellNativeElement = this.cell.nativeElement;
     * ```
     * @memberof IgxGridCellComponent
     */
    get nativeElement(): HTMLElement {
        return this.element.nativeElement;
    }

    /**
     * @deprecated
     * Use `cell.editMode` as a getter and
     * `cell.setEditMode(true | false)` to start/exit edit mode.
     *
     * Gets/sets whether the cell is in edit mode.
     * ```typescript
     * let isCellInEditMode = this.cell.inEditMode;
     * ```
     * @memberof IgxGridCellComponent
     */
    @DeprecateProperty(`'inEditMode' is deprecated\nUse 'editMode' to get the current state and 'setEditMode(boolean)' as a setter`)
    get inEditMode(): boolean {
        return this.editMode;
    }

    set inEditMode(value: boolean) {
        this.setEditMode(value);
    }

    /**
     * @hidden
     * @internal
     */
    @Input()
    @HostBinding('class.igx-grid__td--pinned-last')
    lastPinned = false;

    /**
     * Returns whether the cell is in edit mode.
     */
    @Input()
    @HostBinding('class.igx-grid__td--editing')
    editMode = false;

    /**
     * Sets/get the `tabindex` property of the cell.
     * Default value is `0`.
     * ```typescript
     * this.cell.tabindex = 1;
     * ```
     * ```typescript
     * let cellTabIndex = this.cell.tabindex;
     * ```
     * @memberof IgxGridCellComponent
     */
    @HostBinding('attr.tabindex')
    public tabindex = 0;

    /**
     * Sets/get the `role` property of the cell.
     * Default value is `"gridcell"`.
     * ```typescript
     * this.cell.role = 'grid-cell';
     * ```
     * ```typescript
     * let cellRole = this.cell.role;
     * ```
     * @memberof IgxGridCellComponent
     */
    @HostBinding('attr.role')
    public role = 'gridcell';

    /**
     * Gets whether the cell is editable.
     * ```typescript
     * let isCellReadonly = this.cell.readonly;
     * ```
     * @memberof IgxGridCellComponent
     */
    @HostBinding('attr.aria-readonly')
    get readonly(): boolean {
        return !this.column.editable;
    }

    @HostBinding('style.-ms-grid-row-span')
    get gridRowSpan(): number {
        return this.column.gridRowSpan;
    }

    @HostBinding('style.-ms-grid-column-span')
    get gridColumnSpan(): number {
        return this.column.gridColumnSpan;
    }


    @HostBinding('style.grid-row-end')
    get rowEnd(): number {
        return this.column.rowEnd;
    }

    @HostBinding('style.grid-column-end')
    get colEnd(): number {
        return this.column.colEnd;
    }

    @HostBinding('style.-ms-grid-row')
    @HostBinding('style.grid-row-start')
    get rowStart(): number {
        return this.column.rowStart;
    }

    @HostBinding('style.-ms-grid-column')
    @HostBinding('style.grid-column-start')
    get colStart(): number {
        return this.column.colStart;
    }

    /**
     * Returns a string containing the grid `id` and the column `field` concatenated by "_".
     * ```typescript
     * let describedBy = this.cell.describedBy;
     * ```
     * @memberof IgxGridCellComponent
     */
    @HostBinding('attr.aria-describedby')
    get describedby(): string {
        return `${this.row.gridID}_${this.column.field}`;
    }

    /**
     * Gets the width of the cell.
     * ```typescript
     * let cellWidth = this.cell.width;
     * ```
     * @memberof IgxGridCellComponent
     */
    @HostBinding('style.min-width')
    @HostBinding('style.max-width')
    @HostBinding('style.flex-basis')
    @Input()
    width = '';

    /**
     * Gets whether the cell is selected.
     * ```typescript
     * let isSelected = this.cell.selected;
     * ```
     * @memberof IgxGridCellComponent
     */
    @HostBinding('attr.aria-selected')
    @HostBinding('class.igx-grid__td--selected')
    get selected() {
        return this.isCellSelected();
    }

    /**
     * Selects/deselects the cell.
     * ```typescript
     * this.cell.selected = true.
     * ```
     * @memberof IgxGridCellComponent
     */
    set selected(val: boolean) {
        const node = this.selectionNode;
        val ? this.selectionService.add(node) : this.selectionService.remove(node);
    }

    @HostBinding('class.igx-grid__td--edited')
    get dirty() {
        if (this.grid.rowEditable) {
            const rowCurrentState = this.grid.transactions.getAggregatedValue(this.row.rowID, false);
            if (rowCurrentState) {
                return rowCurrentState[this.column.field] !== undefined && rowCurrentState[this.column.field] !== null;
            }
        } else {
            const rowTransaction: State = this.grid.transactions.getState(this.row.rowID);
            return rowTransaction && rowTransaction.value && rowTransaction.value[this.column.field];
        }

        return false;
    }

    /**
     * Sets the current edit value while a cell is in edit mode.
     * Only for cell editing mode.
     * ```typescript
     * this.cell.editValue = value;
     * ```
     * @memberof IgxGridCellComponent
     */
    public set editValue(value) {
        if (this.crudService.inEditMode) {
            this.crudService.cell.editValue = value;
        }
    }

    /**
     * Gets the current edit value while a cell is in edit mode.
     * Only for cell editing mode.
     * ```typescript
     * let editValue = this.cell.editValue;
     * ```
     * @memberof IgxGridCellComponent
     */
    public get editValue() {
        if (this.crudService.inEditMode) {
            return this.crudService.cell.editValue;
        }
    }

    /**
     * Returns whether the cell is editable.
     */
    get editable(): boolean {
        return this.column.editable;
    }

    /**
     * @hidden
     * @internal
     */
    @HostBinding('class.igx-grid__td--active')
    public focused = false;

    @ViewChild('defaultCell', { read: TemplateRef })
    protected defaultCellTemplate: TemplateRef<any>;

    @ViewChild('inlineEditor', { read: TemplateRef })
    protected inlineEditorTemplate: TemplateRef<any>;

    @ViewChild(IgxTextHighlightDirective, { read: IgxTextHighlightDirective })
    protected set highlight(value: IgxTextHighlightDirective) {
        this._highlight = value;

        if (this._highlight && this.grid.lastSearchInfo.searchText) {
            this._highlight.highlight(this.grid.lastSearchInfo.searchText,
                this.grid.lastSearchInfo.caseSensitive,
                this.grid.lastSearchInfo.exactMatch);
            this._highlight.activateIfNecessary();
        }
    }

    protected get highlight() {
        return this._highlight;
    }

    protected get selectionNode(): ISelectionNode {
        return {
            row: this.rowIndex,
            column: this.column.columnLayoutChild ? this.column.parent.visibleIndex : this.visibleColumnIndex,
            layout: this.column.columnLayoutChild ? {
                rowStart: this.column.rowStart,
                colStart: this.column.colStart,
                rowEnd: this.column.rowEnd,
                colEnd: this.column.colEnd,
                columnVisibleIndex: this.visibleColumnIndex
            } : null
            };
    }

    protected isInCompositionMode = false;
    protected compositionStartHandler;
    protected compositionEndHandler;
    protected focusHandlerIE;
    protected focusOut;
    private _highlight: IgxTextHighlightDirective;


    constructor(
        protected selectionService: IgxGridSelectionService,
        protected crudService: IgxGridCRUDService,
        public gridAPI: GridBaseAPIService<IgxGridBaseComponent & IGridDataBindable>,
        public selection: IgxSelectionAPIService,
        public cdr: ChangeDetectorRef,
        private element: ElementRef,
        protected zone: NgZone) { }


    /**
     * @hidden
     * @internal
     */
    ngOnInit() {
        this.zone.runOutsideAngular(() => {
            this.nativeElement.addEventListener('pointerdown', this.pointerdown);
            this.nativeElement.addEventListener('pointerenter', this.pointerenter);
            this.nativeElement.addEventListener('pointerup', this.pointerup);

            // IE 11 workarounds
            if (isIE()) {
                this.compositionStartHandler = () => this.isInCompositionMode = true;
                this.compositionEndHandler = () => this.isInCompositionMode = false;
                // Hitting Enter with IME submits and exits from edit mode instead of first closing the IME dialog
                this.nativeElement.addEventListener('compositionstart', this.compositionStartHandler);
                this.nativeElement.addEventListener('compositionend', this.compositionEndHandler);

                // https://stackoverflow.com/q/51404782
                this.focusHandlerIE = (e: FocusEvent) => this.onFocus(e);
                this.focusOut = () => this.onBlur();
                this.nativeElement.addEventListener('focusin', this.focusHandlerIE);
                this.nativeElement.addEventListener('focusout', this.focusOut);
            }
        });
    }

    /**
     * @hidden
     * @internal
     */
    ngOnDestroy() {
        this.zone.runOutsideAngular(() => {
            this.nativeElement.removeEventListener('pointerdown', this.pointerdown);
            this.nativeElement.removeEventListener('pointerenter', this.pointerenter);
            this.nativeElement.removeEventListener('pointerup', this.pointerup);

            if (isIE()) {
                this.nativeElement.removeEventListener('compositionstart', this.compositionStartHandler);
                this.nativeElement.removeEventListener('compositionend', this.compositionEndHandler);
                this.nativeElement.removeEventListener('focusin', this.focusHandlerIE);
                this.nativeElement.removeEventListener('focusout', this.focusOut);
            }
        });
    }

    /**
     * @hidden
     * @internal
     */
    _updateCRUDStatus() {
        if (this.editMode) {
            return;
        }

        const crud = this.crudService;
        const editableCell = this.crudService.cell;
        const editMode = !!(crud.row || crud.cell);


        if (this.editable && editMode && !this.row.deleted) {
            if (editableCell) {
                this.gridAPI.update_cell(editableCell, editableCell.editValue);
            }
            crud.end();
            this.grid.cdr.markForCheck();
            crud.begin(this);
            return;
        }

        if (editableCell && crud.sameRow(this.cellID.rowID)) {
            this.gridAPI.submit_value();
        } else if (editMode && !crud.sameRow(this.cellID.rowID)) {
            this.grid.endEdit(true);
        }
    }

    /**
     * Gets whether the cell is selected.
     * ```typescript
     * let isCellSelected = thid.cell.isCellSelected();
     * ```
     * @memberof IgxGridCellComponent
     */
    public isCellSelected() {
        return this.selectionService.selected(this.selectionNode);
    }

    /**
     * @hidden
     * @internal
     */
    public ngOnChanges(changes: SimpleChanges): void {
        if (changes.value && !changes.value.firstChange) {
            if (this.highlight) {
                this.highlight.lastSearchInfo.searchedText = this.grid.lastSearchInfo.searchText;
                this.highlight.lastSearchInfo.caseSensitive = this.grid.lastSearchInfo.caseSensitive;
                this.highlight.lastSearchInfo.exactMatch = this.grid.lastSearchInfo.exactMatch;
            }
        }
    }

    /**
     * Starts/ends edit mode for the cell.
     *
     * ```typescript
     * cell.setEditMode(true);
     * ```
     */
    setEditMode(value: boolean): void {
        if (this.row.deleted) {
            return;
        }
        if (this.editable && value) {
            this.gridAPI.submit_value();
            this.crudService.begin(this);
        } else {
            this.gridAPI.escape_editMode();
        }
        this.grid.cdr.markForCheck();
    }

    /**
     * Sets new value to the cell.
     * ```typescript
     * this.cell.update('New Value');
     * ```
     * @memberof IgxGridCellComponent
     */
    // TODO: Refactor
    public update(val: any) {
        if (this.row.deleted) {
            return;
        }
        const cell = this.crudService.createCell(this);
        const args = this.gridAPI.update_cell(cell, val);
        if (this.crudService.cell && this.crudService.sameCell(cell)) {
            if (args.cancel) {
                return;
            }
            this.gridAPI.escape_editMode();
        }
        this.cdr.markForCheck();
    }

    /**
     *
     * @hidden
     * @internal
     */
    pointerdown = (event: PointerEvent) => {
        if (!isLeftClick(event)) {
            this.selectionService.addKeyboardRange();
            this.selectionService.initKeyboardState();
            this.selectionService.primaryButton = false;
            return;
        }
        this.selectionService.pointerDown(this.selectionNode,
            event.shiftKey, event.ctrlKey);
        this._updateCRUDStatus();
    }

    /**
     *
     * @hidden
     * @internal
     */
    pointerenter = (event: PointerEvent) => {
        const dragMode = this.selectionService.pointerEnter(this.selectionNode, event);
        if (dragMode) {
            this.grid.cdr.detectChanges();
        }
    }

    /**
     * @hidden
     * @internal
     */
<<<<<<< HEAD
    pointerup = (event: PointerEvent) => {
        if (!isLeftClick(event)) { return; }
=======
    pointerup = () => {
        if (this.grid.hasColumnLayouts) {
            this.grid.navigation.setStartNavigationCell(this.colStart, this.rowStart, null);
        }
>>>>>>> 6ef35271
        if (this.selectionService.pointerUp(this.selectionNode, this.grid.onRangeSelection)) {
            this.grid.cdr.detectChanges();
        }
    }

    /**
     * @hidden
     * @internal
     */
    @HostListener('dblclick', ['$event'])
    public onDoubleClick(event: MouseEvent) {
        if (this.editable && !this.editMode && !this.row.deleted) {
            this.crudService.begin(this);
        }

        this.grid.onDoubleClick.emit({
            cell: this,
            event
        });
    }

    /**
     * @hidden
     * @internal
     */
    @HostListener('click', ['$event'])
    public onClick(event: MouseEvent) {
        this.grid.onCellClick.emit({
            cell: this,
            event
        });
    }

    /**
     * @hidden
     * @internal
     */
    @HostListener('contextmenu', ['$event'])
    public onContextMenu(event: MouseEvent) {
        this.grid.onContextMenu.emit({
            cell: this,
            event
        });
    }

    /**
     * @hidden
     * @internal
     */
    @HostListener('focus', ['$event'])
    public onFocus(event: FocusEvent) {
        if (this.focused) {
            return;
        }

        const node = this.selectionNode;
        this.focused = true;
        this.row.focused = true;
<<<<<<< HEAD

        this.grid.onSelection.emit({ cell: this, event });

        if (this.selectionService.primaryButton) {
            this._updateCRUDStatus();
            this.selectionService.activeElement = node;
        } else {
            this.selectionService.activeElement = null;
            if (this.crudService.inEditMode && !this.editMode) {
                this.gridAPI.submit_value();
            }
=======
        this._updateCellSelectionStatus();
        if (!this.selectionService.isActiveNode(this.selectionNode) ||
            this.grid.hasColumnLayouts) {
            this.grid.onSelection.emit({ cell: this, event });
>>>>>>> 6ef35271
        }

        this.selectionService.primaryButton = true;
        this.selectionService.keyboardStateOnFocus(node, this.grid.onRangeSelection);
    }

    /**
     * @hidden
     * @internal
     */
    @HostListener('blur')
    public onBlur() {
        this.focused = false;
        this.row.focused = false;
    }

    protected handleAlt(key: string, event: KeyboardEvent) {
        if (this.row.nativeElement.tagName.toLowerCase() === 'igx-tree-grid-row' && this.isToggleKey(key)) {
            const collapse = (this.row as any).expanded && ROW_COLLAPSE_KEYS.has(key);
            const expand = !(this.row as any).expanded && ROW_EXPAND_KEYS.has(key);
            if (collapse) {
                (this.gridAPI as any).trigger_row_expansion_toggle(this.row.treeRow, !this.row.expanded, event, this.visibleColumnIndex);
            } else if (expand) {
                (this.gridAPI as any).trigger_row_expansion_toggle(this.row.treeRow, !this.row.expanded, event, this.visibleColumnIndex);
            }
        }
    }

    protected handleTab(shift: boolean) {
        if (shift) {
            this.grid.navigation.performShiftTabKey(this.row.nativeElement, this.selectionNode);
        } else {
            this.grid.navigation.performTab(this.row.nativeElement, this.selectionNode);
        }
    }

    protected handleEnd(ctrl: boolean) {
        if (ctrl) {
            this.grid.navigation.goToLastCell();
        } else {
            this.grid.navigation.onKeydownEnd(this.rowIndex, false, this.rowStart);
        }
    }

    protected handleHome(ctrl: boolean) {
        if (ctrl) {
            this.grid.navigation.goToFirstCell();
        } else {
            this.grid.navigation.onKeydownHome(this.rowIndex, false, this.rowStart);
        }
    }

    // TODO: Refactor
    /**
     *
     * @hidden
     * @internal
     */
    @HostListener('keydown', ['$event'])
    dispatchEvent(event: KeyboardEvent) {
        const key = event.key.toLowerCase();
        const shift = event.shiftKey;
        const ctrl = event.ctrlKey;
        const node = this.selectionNode;

        if (!SUPPORTED_KEYS.has(key)) {
            return;
        }
        event.stopPropagation();

        const keydownArgs = { targetType: 'dataCell', target: this, event: event, cancel: false };
        this.grid.onGridKeydown.emit(keydownArgs);
        if (keydownArgs.cancel) {
            this.selectionService.clear();
            this.selectionService.keyboardState.active = true;
            return;
        }

        if (event.altKey) {
            event.preventDefault();
            this.handleAlt(key, event);
            return;
        }

        this.selectionService.keyboardStateOnKeydown(node, shift, shift && key === 'tab');


        if (key === 'tab') {
            event.preventDefault();
        }

        if (this.editMode) {
            if (NAVIGATION_KEYS.has(key)) {
                if (this.column.inlineEditorTemplate) { return; }
                if (['date', 'boolean'].indexOf(this.column.dataType) > -1) { return; }
                return;
            }
        }

        if (NAVIGATION_KEYS.has(key)) {
            event.preventDefault();
        }

        // TODO: to be deleted when onFocusChange event is removed #4054
        const args = { cell: this, groupRow: null, event: event, cancel: false };
        this.grid.onFocusChange.emit(args);
        if (args.cancel) {
            return;
        }

        switch (key) {
            case 'tab':
                this.handleTab(shift);
                break;
            case 'end':
                this.handleEnd(ctrl);
                break;
            case 'home':
                this.handleHome(ctrl);
                break;
            case 'arrowleft':
            case 'left':
                if (ctrl) {
                    this.grid.navigation.onKeydownHome(node.row, false, this.rowStart);
                    break;
                }
                this.grid.navigation.onKeydownArrowLeft(this.nativeElement, this.selectionNode);
                break;
            case 'arrowright':
            case 'right':
                if (ctrl) {
                    this.grid.navigation.onKeydownEnd(node.row, false, this.rowStart);
                    break;
                }
                this.grid.navigation.onKeydownArrowRight(this.nativeElement, this.selectionNode);
                break;
            case 'arrowup':
            case 'up':
                if (ctrl) {
                    this.grid.navigation.navigateTop(this.visibleColumnIndex);
                    break;
                }
                this.grid.navigation.navigateUp(this.row.nativeElement, this.selectionNode);
                break;
            case 'arrowdown':
            case 'down':
                if (ctrl) {
                    this.grid.navigation.navigateBottom(this.visibleColumnIndex);
                    break;
                }
                this.grid.navigation.navigateDown(this.row.nativeElement, this.selectionNode);
                break;
            case 'enter':
            case 'f2':
                this.onKeydownEnterEditMode();
                break;
            case 'escape':
            case 'esc':
                this.onKeydownExitEditMode();
                break;
            case ' ':
            case 'spacebar':
            case 'space':
                if (this.row.rowSelectable) {
                    this.row.checkboxElement.toggle();
                }
                break;
            default:
                return;
        }
    }

    /**
     * @hidden
     * @internal
     */
    public onKeydownEnterEditMode() {
        if (this.isInCompositionMode) {
            return;
        }
        if (this.column.editable && !this.row.deleted) {
            if (this.editMode) {
                this.grid.endEdit(true);
                this.nativeElement.focus();
            } else {
                this.crudService.begin(this);
            }
        }
    }

    /**
     * @hidden
     * @internal
     */
    public onKeydownExitEditMode() {
        if (this.isInCompositionMode) {
            return;
        }

        if (this.editMode) {
            const v = this.crudService.cell;
            const args = {
                cellID: v.id,
                rowID: v.id.rowID,
                oldValue: v.value,
                newValue: v.editValue,
                cancel: false
            } as IGridEditEventArgs;
            this.grid.onCellEditCancel.emit(args);
            if (args.cancel) {
                return;
            }
            this.grid.endEdit(false);
            this.nativeElement.focus();
        }
    }

    /**
     * If the provided string matches the text in the cell, the text gets highlighted.
     * ```typescript
     * this.cell.highlightText('Cell Value', true);
     * ```
     * @memberof IgxGridCellComponent
     */
    public highlightText(text: string, caseSensitive?: boolean, exactMatch?: boolean): number {
        return this.highlight && this.column.searchable ? this.highlight.highlight(text, caseSensitive, exactMatch) : 0;
    }

    /**
     * Clears the highlight of the text in the cell.
     * ```typescript
     * this.cell.clearHighLight();
     * ```
     * @memberof IgxGridCellComponent
     */
    public clearHighlight() {
        if (this.highlight && this.column.searchable) {
            this.highlight.clearHighlight();
        }
    }

    /**
     * @hidden
     * @internal
     */
    public calculateSizeToFit(range: any): number {
        return Math.max(...Array.from(this.nativeElement.children)
            .map((child) => getNodeSizeViaRange(range, child)));
    }

    private isToggleKey(key: string): boolean {
        return ROW_COLLAPSE_KEYS.has(key) || ROW_EXPAND_KEYS.has(key);
    }
}<|MERGE_RESOLUTION|>--- conflicted
+++ resolved
@@ -713,15 +713,11 @@
      * @hidden
      * @internal
      */
-<<<<<<< HEAD
     pointerup = (event: PointerEvent) => {
-        if (!isLeftClick(event)) { return; }
-=======
-    pointerup = () => {
         if (this.grid.hasColumnLayouts) {
             this.grid.navigation.setStartNavigationCell(this.colStart, this.rowStart, null);
         }
->>>>>>> 6ef35271
+        if (!isLeftClick(event)) { return; }
         if (this.selectionService.pointerUp(this.selectionNode, this.grid.onRangeSelection)) {
             this.grid.cdr.detectChanges();
         }
@@ -780,7 +776,6 @@
         const node = this.selectionNode;
         this.focused = true;
         this.row.focused = true;
-<<<<<<< HEAD
 
         this.grid.onSelection.emit({ cell: this, event });
 
@@ -792,12 +787,6 @@
             if (this.crudService.inEditMode && !this.editMode) {
                 this.gridAPI.submit_value();
             }
-=======
-        this._updateCellSelectionStatus();
-        if (!this.selectionService.isActiveNode(this.selectionNode) ||
-            this.grid.hasColumnLayouts) {
-            this.grid.onSelection.emit({ cell: this, event });
->>>>>>> 6ef35271
         }
 
         this.selectionService.primaryButton = true;
