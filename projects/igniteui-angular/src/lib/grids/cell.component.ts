--- conflicted
+++ resolved
@@ -811,16 +811,11 @@
             // prevent double-tap to zoom on iOS
             (event as HammerInput).preventDefault();
         }
-<<<<<<< HEAD
+        if (this.grid.rowEditable && this.row.addRow) {
+            this.crudService.enterEditMode(this);
+        }
         if (this.editable && !this.editMode && !this.row.deleted && !this.crudService.rowEditingBlocked) {
             this.crudService.enterEditMode(this);
-=======
-        if (this.grid.rowEditable && this.row.addRow) {
-            this.crudService.begin(this);
-        }
-        if (this.editable && !this.editMode && !this.row.deleted) {
-            this.crudService.begin(this);
->>>>>>> 203bc7a8
         }
 
         this.grid.onDoubleClick.emit({
