--- conflicted
+++ resolved
@@ -424,20 +424,18 @@
     @Input()
     width = '';
 
-<<<<<<< HEAD
      /**
      * @hidden
      */
     @Input()
     @HostBinding('class.igx-grid__td--active')
     public active: boolean;
-=======
+
     @HostBinding('attr.aria-selected')
     get ariaSelected() {
         return this.selected || this.column.selected  || this.row.selected;
     }
 
->>>>>>> 46e2a318
     /**
      * Gets whether the cell is selected.
      * ```typescript
