--- conflicted
+++ resolved
@@ -796,11 +796,7 @@
         if (this.editMode) {
             if (NAVIGATION_KEYS.has(key)) {
                 if (this.column.inlineEditorTemplate) { return; }
-<<<<<<< HEAD
-                if (['date', 'boolean'].includes(this.column.dataType)) { return; }
-=======
                 if (['date', 'boolean'].indexOf(this.column.dataType) > -1) { return; }
->>>>>>> 4c67f227
                 return;
             }
         }
