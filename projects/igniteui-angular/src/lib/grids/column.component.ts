import {
    AfterContentInit,
    ChangeDetectionStrategy,
    ChangeDetectorRef,
    Component,
    ContentChild,
    ContentChildren,
    Input,
    QueryList,
    TemplateRef,
    forwardRef,
<<<<<<< HEAD
    OnDestroy
=======
    Output,
    EventEmitter
>>>>>>> e36abe91
} from '@angular/core';
import { DataType } from '../data-operations/data-util';
import { GridBaseAPIService } from './api.service';
import { IgxGridCellComponent } from './cell.component';
import { IgxDateSummaryOperand, IgxNumberSummaryOperand, IgxSummaryOperand } from './summaries/grid-summary';
import { IgxRowComponent } from './row.component';
import { IgxGridHeaderComponent } from './grid-header.component';
import { DefaultSortingStrategy, ISortingStrategy } from '../data-operations/sorting-strategy';
import { getNodeSizeViaRange, flatten } from '../core/utils';
import {
    IgxBooleanFilteringOperand,
    IgxNumberFilteringOperand,
    IgxDateFilteringOperand,
    IgxStringFilteringOperand,
    IgxFilteringOperand
} from '../data-operations/filtering-condition';
import { IgxGridBaseComponent, IGridDataBindable } from './grid-base.component';
import { FilteringExpressionsTree } from '../data-operations/filtering-expressions-tree';
import { IgxGridFilteringCellComponent } from './filtering/grid-filtering-cell.component';
import { IgxGridHeaderGroupComponent } from './grid-header-group.component';
import { DeprecateProperty } from '../core/deprecateDecorators';
import { MRLColumnSizeInfo, MRLResizeColumnInfo } from '../data-operations/multi-row-layout.interfaces';
import { DisplayDensity } from '../core/displayDensity';
import { notifyChanges } from './watch-changes';
import { Subject } from 'rxjs';
import { takeUntil } from 'rxjs/operators';
import {
    IgxCellTemplateDirective,
    IgxCellHeaderTemplateDirective,
    IgxCellEditorTemplateDirective,
    IgxFilterCellTemplateDirective
} from './common/templates';

/**
 * **Ignite UI for Angular Column** -
 * [Documentation](https://www.infragistics.com/products/ignite-ui-angular/angular/components/grid.html#columns-configuration)
 *
 * The Ignite UI Column is used within an `igx-grid` element to define what data the column will show. Features such as sorting,
 * filtering & editing are enabled at the column level.  You can also provide a template containing custom content inside
 * the column using `ng-template` which will be used for all cells within the column.
 */
@Component({
    changeDetection: ChangeDetectionStrategy.OnPush,
    preserveWhitespaces: false,
    selector: 'igx-column',
    template: ``
})
export class IgxColumnComponent implements AfterContentInit, OnDestroy {
    /**
     * Sets/gets the `field` value.
     * ```typescript
     * let columnField = this.column.field;
     * ```
     * ```html
     * <igx-column [field] = "'ID'"></igx-column>
     * ```
     * @memberof IgxColumnComponent
     */
    @Input()
    public field: string;
    /**
     * Sets/gets the `header` value.
     * ```typescript
     * let columnHeader = this.column.header;
     * ```
     * ```html
     * <igx-column [header] = "'ID'"></igx-column>
     * ```
     *
     * @memberof IgxColumnComponent
     */
    @notifyChanges()
    @Input()
    public header = '';
    /**
     * Sets/gets whether the column is sortable.
     * Default value is `false`.
     * ```typescript
     * let isSortable = this.column.sortable;
     * ```
     * ```html
     * <igx-column [sortable] = "true"></igx-column>
     * ```
     * @memberof IgxColumnComponent
     */
    @Input()
    public sortable = false;
    /**
     * Sets/gets whether the column is groupable.
     * Default value is `false`.
     * ```typescript
     * let isGroupable = this.column.groupable;
     * ```
     * ```html
     * <igx-column [groupable] = "true"></igx-column>
     * ```
     * @memberof IgxColumnComponent
     */
    @notifyChanges(true)
    @Input()
    groupable = false;
    /**
     * Gets whether the column is editable.
     * Default value is `false`.
     * ```typescript
     * let isEditable = this.column.editable;
     * ```
     * @memberof IgxColumnComponent
     */
    @Input()
    get editable(): boolean {
        // Updating the primary key when grid has transactions (incl. row edit)
        // should not be allowed, as that can corrupt transaction state.
        const rowEditable = this.grid && this.grid.rowEditable;
        const hasTransactions = this.grid && this.grid.transactions.enabled;

        if (this.isPrimaryColumn && (rowEditable || hasTransactions)) {
            return false;
        }

        if (this._editable !== undefined) {
            return this._editable;
        } else {
            return rowEditable;
        }
    }
    /**
     * Sets whether the column is editable.
     * ```typescript
     * this.column.editable = true;
     * ```
     * ```html
     * <igx-column [editable] = "true"></igx-column>
     * ```
     * @memberof IgxColumnComponent
     */
    set editable(editable: boolean) {
        this._editable = editable;
    }
    /**
     * Sets/gets whether the column is filterable.
     * Default value is `true`.
     * ```typescript
     * let isFilterable = this.column.filterable;
     * ```
     * ```html
     * <igx-column [filterable] = "false"></igx-column>
     * ```
     * @memberof IgxColumnComponent
     */
    @notifyChanges()
    @Input()
    public filterable = true;
    /**
     * Sets/gets whether the column is resizable.
     * Default value is `false`.
     * ```typescript
     * let isResizable = this.column.resizable;
     * ```
     * ```html
     * <igx-column [resizable] = "true"></igx-column>
     * ```
     * @memberof IgxColumnComponent
     */
    @Input()
    public resizable = false;
    /**
     * Gets a value indicating whether the summary for the column is enabled.
     * ```typescript
     * let hasSummary = this.column.hasSummary;
     * ```
     * @memberof IgxColumnComponent
     */
    @notifyChanges(true)
    @Input()
    get hasSummary() {
        return this._hasSummary;
    }
    /**
     * Sets a value indicating whether the summary for the column is enabled.
     * Default value is `false`.
     * ```html
     * <igx-column [hasSummary] = "true"></igx-column>
     * ```
     * @memberof IgxColumnComponent
     */
    set hasSummary(value) {
        this._hasSummary = value;

        if (this.grid) {
            this.grid.summaryService.resetSummaryHeight();
        }
    }
    /**
     * Gets whether the column is hidden.
     * ```typescript
     * let isHidden = this.column.hidden;
     * ```
     *@memberof IgxColumnComponent
     */
    @notifyChanges(true)
    @Input()
    get hidden(): boolean {
        return this._hidden;
    }
    /**
     * Sets the column hidden property.
     * Default value is `false`.
     * ```html
     * <igx-column [hidden] = "true"></igx-column>
     * ```
     *
     * Two-way data binding.
     * ```html
     * <igx-column [(hidden)] = "model.isHidden"></igx-column>
     * ```
     * @memberof IgxColumnComponent
     */
    set hidden(value: boolean) {
        if (this._hidden !== value) {
            this._hidden = value;
            this.hiddenChange.emit(this._hidden);
            if (this.columnLayoutChild && this.parent.hidden !== value) {
                this.parent.hidden = value;
                return;
            }
            if (this.grid) {
                this.grid.endEdit(false);
                this.grid.summaryService.resetSummaryHeight();
                this.grid.filteringService.refreshExpressions();
                this.grid.notifyChanges();
                // this.grid.refreshSearch(true);
            }
        }
    }

    /**
     *@hidden
     */
    @Output()
    public hiddenChange = new EventEmitter<boolean>();
    /**
     * Gets whether the hiding is disabled.
     * ```typescript
     * let isHidingDisabled =  this.column.disableHiding;
     * ```
     * @memberof IgxColumnComponent
     */
    @notifyChanges()
    @Input()
    disableHiding = false;
    /**
     * Gets whether the pinning is disabled.
     * ```typescript
     * let isPinningDisabled =  this.column.disablePinning;
     * ```
     * @memberof IgxColumnComponent
     */
    @notifyChanges()
    @Input()
    disablePinning = false;
    /**
     * Sets/gets whether the column is movable.
     * Default value is `false`.
     * ```typescript
     * let isMovable = this.column.movable;
     * ```
     * ```html
     * <igx-column [movable] = "true"></igx-column>
     * ```
     * @memberof IgxColumnComponent
     */
    @notifyChanges()
    @Input()
    public movable = false;
    /**
     * Gets the `width` of the column.
     * ```typescript
     * let columnWidth = this.column.width;
     * ```
     * @memberof IgxColumnComponent
     */
    @notifyChanges(true)
    @Input()
    public get width(): string {
        return this.widthSetByUser ? this._width : this.defaultWidth;
    }
    /**
     * Sets the `width` of the column.
     * ```html
     * <igx-column [width] = "'25%'"></igx-column>
     * ```
     *
     * Two-way data binding.
     * ```html
     * <igx-column [(width)]="model.columns[0].width"></igx-column>
     * ```
     * @memberof IgxColumnComponent
     */
    public set width(value: string) {
        if (value) {
            this._calcWidth = null;
            this.calcPixelWidth = NaN;
            this.widthSetByUser = true;
            this._width = value;
            if (this.grid) {
                this.cacheCalcWidth();
            }
            this.widthChange.emit(this._width);
        }
    }

    /**
     *@hidden
     */
    @Output()
    public widthChange = new EventEmitter<string>();

    /**
     * @hidden
     */
    public get calcWidth(): any {
        return this.getCalcWidth();
    }

    private _calcWidth = null;
    public calcPixelWidth: number;

    /**
     * Sets/gets the maximum `width` of the column.
     * ```typescript
     * let columnMaxWidth = this.column.width;
     * ```
     * ```html
     * <igx-column [maxWidth] = "'75%'"></igx-column>
     * ```
     * @memberof IgxColumnComponent
     */
    @Input()
    public maxWidth: string;
    /**
     * Sets/gets the minimum `width` of the column.
     * Default value is `88`;
     * ```typescript
     * let columnMinWidth = this.column.minWidth;
     * ```
     * ```html
     * <igx-column [minWidth] = "'15%'"></igx-column>
     * ```
     * @memberof IgxColumnComponent
     */
    @notifyChanges()
    @Input()
    public set minWidth(value: string) {
        const minVal = parseFloat(value);
        if (Number.isNaN(minVal)) { return; }
        this._defaultMinWidth = value;

    }
    public get minWidth(): string {
        return !this._defaultMinWidth ? this.defaultMinWidth : this._defaultMinWidth;
    }
    /**
     * Sets/gets the class selector of the column header.
     * ```typescript
     * let columnHeaderClass = this.column.headerClasses;
     * ```
     * ```html
     * <igx-column [headerClasses] = "'column-header'"></igx-column>
     * ```
     * @memberof IgxColumnComponent
     */
    @notifyChanges()
    @Input()
    public headerClasses = '';

    /**
     * Sets/gets the class selector of the column group header.
     * ```typescript
     * let columnHeaderClass = this.column.headerGroupClasses;
     * ```
     * ```html
     * <igx-column [headerGroupClasses] = "'column-group-header'"></igx-column>
     * ```
     * @memberof IgxColumnComponent
     */
    @notifyChanges()
    @Input()
    public headerGroupClasses = '';
    /**
     * Sets a conditional class selector of the column cells.
     * Accepts an object literal, containing key-value pairs,
     * where the key is the name of the CSS class, while the
     * value is either a callback function that returns a boolean,
     * or boolean, like so:
     * ```typescript
     * callback = (rowData, columnKey) => { return rowData[columnKey] > 6; }
     * cellClasses = { 'className' : this.callback };
     * ```
     * ```html
     * <igx-column [cellClasses] = "cellClasses"></igx-column>
     * <igx-column [cellClasses] = "{'class1' : true }"></igx-column>
     * ```
     * @memberof IgxColumnComponent
     */
    @notifyChanges()
    @Input()
    public cellClasses: any;
    /**
     * Gets the column index.
     * ```typescript
     * let columnIndex = this.column.index;
     * ```
     * @memberof IgxColumnComponent
     */
    get index(): number {
        return this.grid.columns.indexOf(this);
    }
    /**
     * When autogenerating columns, the formatter is used to format the display of the column data
     * without modifying the underlying bound values.
     *
     * In this example, we check to see if the column name is Salary, and then provide a method as the column formatter
     * to format the value into a currency string.
     *
     * ```typescript
     * onColumnInit(column: IgxColumnComponent) {
     *   if (column.field == "Salary") {
     *     column.formatter = (salary => this.format(salary));
     *   }
     * }
     *
     * format(value: number) : string {
     *   return formatCurrency(value, "en-us", "$");
     * }
     * ```
     * @memberof IgxColumnComponent
     */
    @notifyChanges()
    @Input()
    formatter: (value: any) => any;
    /**
     * Sets/gets whether the column filtering should be case sensitive.
     * Default value is `true`.
     * ```typescript
     * let filteringIgnoreCase = this.column.filteringIgnoreCase;
     * ```
     * ```html
     * <igx-column [filteringIgnoreCase] = "false"></igx-column>
     * ```
     * @memberof IgxColumnComponent
     */
    @Input()
    public filteringIgnoreCase = true;
    /**
     * Sets/gets whether the column sorting should be case sensitive.
     * Default value is `true`.
     * ```typescript
     * let sortingIgnoreCase = this.column.sortingIgnoreCase;
     * ```
     * ```html
     * <igx-column [sortingIgnoreCase] = "false"></igx-column>
     * ```
     * @memberof IgxColumnComponent
     */
    @Input()
    public sortingIgnoreCase = true;
    /**
     * Sets/gets the data type of the column values.
     * Default value is `string`.
     * ```typescript
     * let columnDataType = this.column.dataType;
     * ```
     * ```html
     * <igx-column [dataType] = "'number'"></igx-column>
     * ```
     * @memberof IgxColumnComponent
     */
    @Input()
    public dataType: DataType = DataType.String;
    /**
     * Gets whether the column is `pinned`.
     * ```typescript
     * let isPinned = this.column.pinned;
     * ```
     * @memberof IgxColumnComponent
     */
    @Input()
    public get pinned(): boolean {
        return this._pinned;
    }
    /**
     * Sets whether the column is pinned.
     * Default value is `false`.
     * ```html
     * <igx-column [pinned] = "true"></igx-column>
     * ```
     *
     * Two-way data binding.
     * ```html
     * <igx-column [(pinned)] = "model.columns[0].isPinned"></igx-column>
     * ```
     * @memberof IgxColumnComponent
     */
    public set pinned(value: boolean) {
        if (this._pinned !== value) {
            if (this.grid && this.width && !isNaN(parseInt(this.width, 10))) {
                value ? this.pin() : this.unpin();
                return;
            }
            /* No grid/width available at initialization. `initPinning` in the grid
               will re-init the group (if present)
            */
            this._pinned = value;
            this.pinnedChange.emit(this._pinned);
        }
    }

    /**
     *@hidden
     */
    @Output()
    public pinnedChange = new EventEmitter<boolean>();

    /**
     * @deprecated
     * Gets/Sets the `id` of the `igx-grid`.
     * ```typescript
     * let columnGridId = this.column.gridID;
     * ```
     * ```typescript
     * this.column.gridID = 'grid-1';
     * ```
     * @memberof IgxColumnComponent
     */
    @DeprecateProperty(`The property is deprecated. Please, use \`column.grid.id\` instead.`)
    public gridID: string;
    /**
     * Gets the column `summaries`.
     * ```typescript
     * let columnSummaries = this.column.summaries;
     * ```
     * @memberof IgxColumnComponent
     */
    @notifyChanges(true)
    @Input()
    public get summaries(): any {
        return this._summaries;
    }
    /**
     * Sets the column `summaries`.
     * ```typescript
     * this.column.summaries = IgxNumberSummaryOperand;
     * ```
     * @memberof IgxColumnComponent
     */
    public set summaries(classRef: any) {
        this._summaries = new classRef();

        if (this.grid) {
            this.grid.summaryService.removeSummariesCachePerColumn(this.field);
            (this.grid as any)._summaryPipeTrigger++;
            this.grid.summaryService.resetSummaryHeight();
        }
    }
    /**
     * Sets/gets whether the column is `searchable`.
     * Default value is `true`.
     * ```typescript
     * let isSearchable =  this.column.searchable';
     * ```
     * ```html
     *  <igx-column [searchable] = "false"></igx-column>
     * ```
     * @memberof IgxColumnComponent
     */
    @notifyChanges()
    @Input()
    public searchable = true;
    /**
     * Gets the column `filters`.
     * ```typescript
     * let columnFilters = this.column.filters'
     * ```
     * @memberof IgxColumnComponent
     */
    @Input()
    public get filters(): IgxFilteringOperand {
        return this._filters;
    }
    /**
     * Sets the column `filters`.
     * ```typescript
     * this.column.filters = IgxBooleanFilteringOperand.instance().
     * ```
     * @memberof IgxColumnComponent
     */
    public set filters(instance: IgxFilteringOperand) {
        this._filters = instance;
    }
    /**
     * Gets the column `sortStrategy`.
     * ```typescript
     * let sortStrategy = this.column.sortStrategy'
     * ```
     * @memberof IgxColumnComponent
     */
    @Input()
    public get sortStrategy(): ISortingStrategy {
        return this._sortStrategy;
    }
    /**
     * Sets the column `sortStrategy`.
     * ```typescript
     * this.column.sortStrategy = new CustomSortingStrategy().
     *
     * class CustomSortingStrategy extends SortingStrategy {
     * ...
     * }
     * ```
     * @memberof IgxColumnComponent
     */
    public set sortStrategy(classRef: ISortingStrategy) {
        this._sortStrategy = classRef;
    }
    /**
    * Gets the function that compares values for grouping.
    * ```typescript
    * let groupingComparer = this.column.groupingComparer'
    * ```
    * @memberof IgxColumnComponent
    */
    @Input()
    public get groupingComparer(): (a: any, b: any) => number {
        return this._groupingComparer;
    }
    /**
     * Sets a custom function to compare values for grouping.
     * Subsequent values in the sorted data that the function returns 0 for are grouped.
     * ```typescript
     * this.column.groupingComparer = (a: any, b: any) => { return a === b ? 0 : -1; }
     * ```
     * @memberof IgxColumnComponent
     */
    public set groupingComparer(funcRef: (a: any, b: any) => number) {
        this._groupingComparer = funcRef;
    }
    /**
     * Gets the default minimum `width` of the column.
     * ```typescript
     * let defaultMinWidth =  this.column.defaultMinWidth;
     * ```
     * @memberof IgxColumnComponent
     */
    get defaultMinWidth(): string {
        if (!this.grid) { return '80'; }
        switch (this.grid.displayDensity) {
            case DisplayDensity.cosy:
                return '64';
            case DisplayDensity.compact:
                return '56';
            default:
                return '80';
        }
    }
    /**
     * The reference to the `igx-grid` owner.
     * ```typescript
     * let gridComponent = this.column.grid;
     * ```
     * @memberof IgxColumnComponent
     */
    public get grid(): IgxGridBaseComponent {
        return this.gridAPI.grid;
    }
    /**
     * Returns a reference to the `bodyTemplate`.
     * ```typescript
     * let bodyTemplate = this.column.bodyTemplate;
     * ```
     * @memberof IgxColumnComponent
     */
    @notifyChanges()
    @Input('cellTemplate')
    get bodyTemplate(): TemplateRef<any> {
        return this._bodyTemplate;
    }
    /**
     * Sets the body template.
     * ```html
     * <ng-template #bodyTemplate igxCell let-val>
     *    <div style = "background-color: yellowgreen" (click) = "changeColor(val)">
     *       <span> {{val}} </span>
     *    </div>
     * </ng-template>
     * ```
     * ```typescript
     * @ViewChild("'bodyTemplate'", {read: TemplateRef })
     * public bodyTemplate: TemplateRef<any>;
     * this.column.bodyTemplate = this.bodyTemplate;
     * ```
     * @memberof IgxColumnComponent
     */
    set bodyTemplate(template: TemplateRef<any>) {
        this._bodyTemplate = template;
    }
    /**
     * Returns a reference to the header template.
     * ```typescript
     * let headerTemplate = this.column.headerTemplate;
     * ```
     * @memberof IgxColumnComponent
     */
    @notifyChanges()
    @Input()
    get headerTemplate(): TemplateRef<any> {
        return this._headerTemplate;
    }
    /**
     * Sets the header template.
     * Note that the column header height is fixed and any content bigger than it will be cut off.
     * ```html
     * <ng-template #headerTemplate>
     *   <div style = "background-color:black" (click) = "changeColor(val)">
     *       <span style="color:red" >{{column.field}}</span>
     *   </div>
     * </ng-template>
     * ```
     * ```typescript
     * @ViewChild("'headerTemplate'", {read: TemplateRef })
     * public headerTemplate: TemplateRef<any>;
     * this.column.headerTemplate = this.headerTemplate;
     * ```
     * @memberof IgxColumnComponent
     */
    set headerTemplate(template: TemplateRef<any>) {
        this._headerTemplate = template;
    }
    /**
     * Returns a reference to the inline editor template.
     * ```typescript
     * let inlineEditorTemplate = this.column.inlineEditorTemplate;
     * ```
     * @memberof IgxColumnComponent
     */
    @notifyChanges()
    @Input('cellEditorTemplate')
    get inlineEditorTemplate(): TemplateRef<any> {
        return this._inlineEditorTemplate;
    }
    /**
     * Sets the inline editor template.
     * ```html
     * <ng-template #inlineEditorTemplate igxCellEditor let-cell="cell">
     *     <input type="string" [(ngModel)]="cell.value"/>
     * </ng-template>
     * ```
     * ```typescript
     * @ViewChild("'inlineEditorTemplate'", {read: TemplateRef })
     * public inlineEditorTemplate: TemplateRef<any>;
     * this.column.inlineEditorTemplate = this.inlineEditorTemplate;
     * ```
     * @memberof IgxColumnComponent
     */
    set inlineEditorTemplate(template: TemplateRef<any>) {
        this._inlineEditorTemplate = template;
    }
    /**
     * Returns a reference to the `filterCellTemplate`.
     * ```typescript
     * let filterCellTemplate = this.column.filterCellTemplate;
     * ```
     * @memberof IgxColumnComponent
     */
    @notifyChanges()
    @Input('filterCellTemplate')
    get filterCellTemplate(): TemplateRef<any> {
        return this._filterCellTemplate;
    }
    /**
     * Sets the quick filter template.
     * ```html
     * <ng-template #filterCellTemplate IgxFilterCellTemplate let-column="column">
     *    <input (input)="onInput()">
     * </ng-template>
     * ```
     * ```typescript
     * @ViewChild("'filterCellTemplate'", {read: TemplateRef })
     * public filterCellTemplate: TemplateRef<any>;
     * this.column.filterCellTemplate = this.filterCellTemplate;
     * ```
     * @memberof IgxColumnComponent
     */
    set filterCellTemplate(template: TemplateRef<any>) {
        this._filterCellTemplate = template;
    }
    /**
     * Gets the cells of the column.
     * ```typescript
     * let columnCells =  this.column.cells;
     * ```
     * @memberof IgxColumnComponent
     */
    get cells(): IgxGridCellComponent[] {
        return this.grid.rowList.filter((row) => row instanceof IgxRowComponent)
            .map((row) => {
                if (row.cells) {
                    return row.cells.filter((cell) => cell.columnIndex === this.index);
                }
            }).reduce((a, b) => a.concat(b), []);
    }
    /**
     * Gets the column visible index.
     * If the column is not visible, returns `-1`.
     * ```typescript
     * let visibleColumnIndex =  this.column.visibleIndex;
     * ```
     * @memberof IgxColumnComponent
     */
    get visibleIndex(): number {
        if (!isNaN(this._vIndex)) {
            return this._vIndex;
        }
        const unpinnedColumns = this.grid.unpinnedColumns.filter(c => !c.columnGroup);
        const pinnedColumns = this.grid.pinnedColumns.filter(c => !c.columnGroup);
        let col = this;
        let vIndex = -1;

        if (this.columnGroup) {
            col = this.allChildren.filter(c => !c.columnGroup)[0] as any;
        }
        if (this.columnLayoutChild) {
            return this.parent.childrenVisibleIndexes.find(x => x.column === this).index;
        }

        if (!this.pinned) {
            const indexInCollection = unpinnedColumns.indexOf(col);
            vIndex = indexInCollection === -1 ? -1 : pinnedColumns.length + indexInCollection;
        } else {
            vIndex = pinnedColumns.indexOf(col);
        }
        this._vIndex = vIndex;
        return vIndex;
    }
    /**
     * Returns a boolean indicating if the column is a `ColumnGroup`.
     * ```typescript
     * let columnGroup =  this.column.columnGroup;
     * ```
     * @memberof IgxColumnComponent
     */
    get columnGroup() {
        return false;
    }
    /**
     * Returns a boolean indicating if the column is a `ColumnLayout` for multi-row layout.
     * ```typescript
     * let columnGroup =  this.column.columnGroup;
     * ```
     * @memberof IgxColumnComponent
     */
    get columnLayout() {
        return false;
    }

    /**
    * Returns a boolean indicating if the column is a child of a `ColumnLayout` for multi-row layout.
    * ```typescript
    * let columnLayoutChild =  this.column.columnLayoutChild;
    * ```
    * @memberof IgxColumnComponent
    */
    get columnLayoutChild() {
        return this.parent && this.parent.columnLayout;
    }

    /**
     * Returns the children columns collection.
     * Returns an empty array if the column does not contain children columns.
     * ```typescript
     * let childrenColumns =  this.column.allChildren;
     * ```
     * @memberof IgxColumnComponent
     */
    get allChildren(): IgxColumnComponent[] {
        return [];
    }
    /**
     * Returns the level of the column in a column group.
     * Returns `0` if the column doesn't have a `parent`.
     * ```typescript
     * let columnLevel =  this.column.level;
     * ```
     * @memberof IgxColumnComponent
     */
    get level() {
        let ptr = this.parent;
        let lvl = 0;

        while (ptr) {
            lvl++;
            ptr = ptr.parent;
        }
        return lvl;
    }

    get isLastPinned(): boolean {
        return this.grid.pinnedColumns[this.grid.pinnedColumns.length - 1] === this;
    }
    get gridRowSpan(): number {
        return this.rowEnd && this.rowStart ? this.rowEnd - this.rowStart : 1;
    }
    get gridColumnSpan(): number {
        return this.colEnd && this.colStart ? this.colEnd - this.colStart : 1;
    }

    /**
     * Row index where the current field should end.
     * The amount of rows between rowStart and rowEnd will determine the amount of spanning rows to that field
     * ```html
     * <igx-column-layout>
     *   <igx-column [rowEnd]="2" [rowStart]="1" [colStart]="1"></igx-column>
     * </igx-column-layout>
     * ```
     * @memberof IgxColumnComponent
     */
    @Input()
    public rowEnd: number;

    /**
     * Column index where the current field should end.
     * The amount of columns between colStart and colEnd will determine the amount of spanning columns to that field
     * ```html
     * <igx-column-layout>
     *   <igx-column [colEnd]="3" [rowStart]="1" [colStart]="1"></igx-column>
     * </igx-column-layout>
     * ```
     * @memberof IgxColumnComponent
     */
    @Input()
    public colEnd: number;

    /**
     * Row index from which the field is starting.
     * ```html
     * <igx-column-layout>
     *   <igx-column [rowStart]="1" [colStart]="1"></igx-column>
     * </igx-column-layout>
     * ```
     * @memberof IgxColumnComponent
     */
    @Input() rowStart: number;

    /**
     * Column index from which the field is starting.
     * ```html
     * <igx-column-layout>
     *   <igx-column [colStart]="1" [rowStart]="1"></igx-column>
     * </igx-column-layout>
     * ```
     * @memberof IgxColumnComponent
     */
    @Input() colStart: number;

    /**
     * hidden
     */
    public defaultWidth: string;

    /**
     * hidden
     */
    public widthSetByUser: boolean;

    /**
     * Returns the filteringExpressionsTree of the column.
     * ```typescript
     * let tree =  this.column.filteringExpressionsTree;
     * ```
     * @memberof IgxColumnComponent
     */
    get filteringExpressionsTree(): FilteringExpressionsTree {
        return this.grid.filteringExpressionsTree.find(this.field) as FilteringExpressionsTree;
    }
    /**
     * Sets/gets the parent column.
     * ```typescript
     * let parentColumn = this.column.parent;
     * ```
     * ```typescript
     * this.column.parent = higherLevelColumn;
     * ```
     * @memberof IgxColumnComponent
     */
    parent = null;
    /**
     * Sets/gets the children columns.
     * ```typescript
     * let columnChildren = this.column.children;
     * ```
     * ```typescript
     * this.column.children = childrenColumns;
     * ```
     * @memberof IgxColumnComponent
     */
    children: QueryList<IgxColumnComponent>;
    /**
     * @hidden
     */
    protected destroy$ = new Subject<boolean>();

    /**
     *@hidden
     */
    protected _unpinnedIndex;
    /**
     *@hidden
     */
    protected _pinned = false;
    /**
     *@hidden
     */
    protected _bodyTemplate: TemplateRef<any>;
    /**
     *@hidden
     */
    protected _headerTemplate: TemplateRef<any>;
    /**
     *@hidden
     */
    protected _inlineEditorTemplate: TemplateRef<any>;
    /**
     *@hidden
     */
    protected _filterCellTemplate: TemplateRef<any>;
    /**
     *@hidden
     */
    protected _summaries = null;
    /**
     *@hidden
     */
    protected _filters = null;
    /**
     *@hidden
     */
    protected _sortStrategy: ISortingStrategy = DefaultSortingStrategy.instance();
    /**
     *@hidden
     */
    protected _groupingComparer: (a: any, b: any) => number;
    /**
     *@hidden
     */
    protected _hidden = false;
    /**
     *@hidden
     */
    protected _index: number;
    /**
     *@hidden
     */
    protected _disablePinning = false;
    /**
     *@hidden
     */
    protected _width: string;
    /**
     *@hidden
     */
    protected _defaultMinWidth = '';
    /**
     *@hidden
     */
    protected _hasSummary = false;
    /**
     * @hidden
     */
    protected _editable: boolean;
    /**
     * @hidden
     */
    protected get isPrimaryColumn(): boolean {
        return this.field !== undefined && this.grid !== undefined && this.field === this.grid.primaryKey;
    }
    /**
     *@hidden
     */
    @ContentChild(IgxCellTemplateDirective, { read: IgxCellTemplateDirective, static: false })
    protected cellTemplate: IgxCellTemplateDirective;
    /**
     *@hidden
     */
    @ContentChildren(IgxCellHeaderTemplateDirective, { read: IgxCellHeaderTemplateDirective, descendants: false })
    protected headTemplate: QueryList<IgxCellHeaderTemplateDirective>;
    /**
     *@hidden
     */
    @ContentChild(IgxCellEditorTemplateDirective, { read: IgxCellEditorTemplateDirective, static: false })
    protected editorTemplate: IgxCellEditorTemplateDirective;

    protected _vIndex = NaN;
    /**
     *@hidden
     */
    @ContentChild(IgxFilterCellTemplateDirective, { read: IgxFilterCellTemplateDirective, static: false })
    public filterCellTemplateDirective: IgxFilterCellTemplateDirective;

    constructor(public gridAPI: GridBaseAPIService<IgxGridBaseComponent & IGridDataBindable>, public cdr: ChangeDetectorRef) { }

    /**
     * @hidden
     * @internal
     */
    public resetCaches() {
        this._vIndex = NaN;
        if (this.grid) {
            this.cacheCalcWidth();
        }
    }

    /**
     *@hidden
     */
    public ngAfterContentInit(): void {
        if (this.cellTemplate) {
            this._bodyTemplate = this.cellTemplate.template;
        }
        if (this.headTemplate && this.headTemplate.length) {
            this._headerTemplate = this.headTemplate.toArray()[0].template;
        }
        if (this.editorTemplate) {
            this._inlineEditorTemplate = this.editorTemplate.template;
        }
        if (this.filterCellTemplateDirective) {
            this._filterCellTemplate = this.filterCellTemplateDirective.template;
        }
        if (!this.summaries) {
            switch (this.dataType) {
                case DataType.String:
                case DataType.Boolean:
                    this.summaries = IgxSummaryOperand;
                    break;
                case DataType.Number:
                    this.summaries = IgxNumberSummaryOperand;
                    break;
                case DataType.Date:
                    this.summaries = IgxDateSummaryOperand;
                    break;
                default:
                    this.summaries = IgxSummaryOperand;
                    break;
            }
        }
        if (!this.filters) {
            switch (this.dataType) {
                case DataType.Boolean:
                    this.filters = IgxBooleanFilteringOperand.instance();
                    break;
                case DataType.Number:
                    this.filters = IgxNumberFilteringOperand.instance();
                    break;
                case DataType.Date:
                    this.filters = IgxDateFilteringOperand.instance();
                    break;
                case DataType.String:
                default:
                    this.filters = IgxStringFilteringOperand.instance();
                    break;
            }
        }
    }

    /**
     * @hidden
     */
    getGridTemplate(isRow: boolean, isIE: boolean): string {
        if (isRow) {
            const rowsCount = this.grid.multiRowLayoutRowSize;
            return isIE ?
                `(1fr)[${rowsCount}]` :
                `repeat(${rowsCount},1fr)`;
        } else {
            return this.getColumnSizesString(this.children);
        }
    }

    public getInitialChildColumnSizes(children: QueryList<IgxColumnComponent>): Array<MRLColumnSizeInfo> {
        const columnSizes: MRLColumnSizeInfo[] = [];
        // find the smallest col spans
        children.forEach(col => {
            if (!col.colStart) {
                return;
            }
            const newWidthSet = col.widthSetByUser && columnSizes[col.colStart - 1] && !columnSizes[col.colStart - 1].widthSetByUser;
            const newSpanSmaller = columnSizes[col.colStart - 1] && columnSizes[col.colStart - 1].colSpan > col.gridColumnSpan;
            const bothWidthsSet = col.widthSetByUser && columnSizes[col.colStart - 1] && columnSizes[col.colStart - 1].widthSetByUser;
            const bothWidthsNotSet = !col.widthSetByUser && columnSizes[col.colStart - 1] && !columnSizes[col.colStart - 1].widthSetByUser;

            if (columnSizes[col.colStart - 1] === undefined) {
                // If nothing is defined yet take any column at first
                // We use colEnd to know where the column actually ends, because not always it starts where we have it set in columnSizes.
                columnSizes[col.colStart - 1] = {
                    ref: col,
                    width: col.widthSetByUser || this.grid.columnWidthSetByUser ? parseInt(col.calcWidth, 10) : null,
                    colSpan: col.gridColumnSpan,
                    colEnd: col.colStart + col.gridColumnSpan,
                    widthSetByUser: col.widthSetByUser
                };
            } else if (newWidthSet || (newSpanSmaller && ((bothWidthsSet) || (bothWidthsNotSet)))) {
                // If a column is set already it should either not have width defined or have width with bigger span than the new one.

                /**
                 *  If replaced column has bigger span, we want to fill the remaining columns
                 *  that the replacing column does not fill with the old one.
                 **/
                if (bothWidthsSet && newSpanSmaller) {
                    // Start from where the new column set would end and apply the old column to the rest depending on how much it spans.
                    // We have not yet replaced it so we can use it directly from the columnSizes collection.
                    // This is where colEnd is used because the colStart of the old column is not actually i + 1.
                    for (let i = col.colStart - 1 + col.gridColumnSpan; i < columnSizes[col.colStart - 1].colEnd - 1; i++) {
                        if (!columnSizes[i] || !columnSizes[i].widthSetByUser) {
                            columnSizes[i] = columnSizes[col.colStart - 1];
                        } else {
                            break;
                        }
                    }
                }

                // Replace the old column with the new one.
                columnSizes[col.colStart - 1] = {
                    ref: col,
                    width: col.widthSetByUser || this.grid.columnWidthSetByUser ? parseInt(col.calcWidth, 10) : null,
                    colSpan: col.gridColumnSpan,
                    colEnd: col.colStart + col.gridColumnSpan,
                    widthSetByUser: col.widthSetByUser
                };
            } else if (bothWidthsSet && columnSizes[col.colStart - 1].colSpan < col.gridColumnSpan) {
                // If the column already in the columnSizes has smaller span, we still need to fill any empty places with the current col.
                // Start from where the smaller column set would end and apply the bigger column to the rest depending on how much it spans.
                // Since here we do not have it in columnSizes we set it as a new column keeping the same colSpan.
                for (let i = col.colStart - 1 + columnSizes[col.colStart - 1].colSpan; i < col.colStart - 1 + col.gridColumnSpan; i++) {
                    if (!columnSizes[i] || !columnSizes[i].widthSetByUser) {
                        columnSizes[i] = {
                            ref: col,
                            width: col.widthSetByUser || this.grid.columnWidthSetByUser ? parseInt(col.calcWidth, 10) : null,
                            colSpan: col.gridColumnSpan,
                            colEnd: col.colStart + col.gridColumnSpan,
                            widthSetByUser: col.widthSetByUser
                        };
                    } else {
                        break;
                    }
                }
            }
        });

        // Flatten columnSizes so there are not columns with colSpan > 1
        for (let i = 0; i < columnSizes.length; i++) {
            if (columnSizes[i] && columnSizes[i].colSpan > 1) {
                let j = 1;

                // Replace all empty places depending on how much the current column spans starting from next col.
                for (; j < columnSizes[i].colSpan && i + j + 1 < columnSizes[i].colEnd; j++) {
                    if (columnSizes[i + j] &&
                        ((!columnSizes[i].width && columnSizes[i + j].width) ||
                            (!columnSizes[i].width && !columnSizes[i + j].width && columnSizes[i + j].colSpan <= columnSizes[i].colSpan) ||
                            (!!columnSizes[i + j].width && columnSizes[i + j].colSpan <= columnSizes[i].colSpan))) {
                        // If we reach an already defined column that has width and the current doesn't have or
                        // if the reached column has bigger colSpan we stop.
                        break;
                    } else {
                        const width = columnSizes[i].widthSetByUser ?
                            columnSizes[i].width / columnSizes[i].colSpan :
                            columnSizes[i].width;
                        columnSizes[i + j] = {
                            ref: columnSizes[i].ref,
                            width: width,
                            colSpan: 1,
                            colEnd: columnSizes[i].colEnd,
                            widthSetByUser: columnSizes[i].widthSetByUser
                        };
                    }
                }

                // Update the current column width so it is divided between all columns it spans and set it to 1.
                columnSizes[i].width = columnSizes[i].widthSetByUser ?
                    columnSizes[i].width / columnSizes[i].colSpan :
                    columnSizes[i].width;
                columnSizes[i].colSpan = 1;

                // Update the index based on how much we have replaced. Subtract 1 because we started from 1.
                i += j - 1;
            }
        }

        return columnSizes;
    }

    public getFilledChildColumnSizes(children: QueryList<IgxColumnComponent>): Array<string> {
        const columnSizes = this.getInitialChildColumnSizes(children);

        // fill the gaps if there are any
        const result: string[] = [];
        for (let i = 0; i < columnSizes.length; i++) {
            if (columnSizes[i] && !!columnSizes[i].width) {
                result.push(columnSizes[i].width + 'px');
            } else {
                result.push(parseInt(this.grid.getPossibleColumnWidth(), 10) + 'px');
            }
        }
        return result;
    }

    protected getColumnSizesString(children: QueryList<IgxColumnComponent>): string {
        const res = this.getFilledChildColumnSizes(children);
        return res.join(' ');
    }

    public getResizableColUnderEnd(): MRLResizeColumnInfo[] {
        if (this.columnLayout || !this.columnLayoutChild || this.columnGroup) {
            return [{ target: this, spanUsed: 1 }];
        }

        const columnSized = this.getInitialChildColumnSizes(this.parent.children);
        const targets: MRLResizeColumnInfo[] = [];
        const colEnd = this.colEnd ? this.colEnd : this.colStart + 1;

        for (let i = 0; i < columnSized.length; i++) {
            if (this.colStart <= i + 1 && i + 1 < colEnd) {
                targets.push({ target: columnSized[i].ref, spanUsed: 1 });
            }
        }

        const targetsSquashed: MRLResizeColumnInfo[] = [];
        for (let j = 0; j < targets.length; j++) {
            if (targetsSquashed.length && targetsSquashed[targetsSquashed.length - 1].target.field === targets[j].target.field) {
                targetsSquashed[targetsSquashed.length - 1].spanUsed++;
            } else {
                targetsSquashed.push(targets[j]);
            }
        }

        return targetsSquashed;
    }

    /**
     * Pins the column at the provided index in the pinned area. Defaults to index `0` if not provided.
     * Returns `true` if the column is successfully pinned. Returns `false` if the column cannot be pinned.
     * Column cannot be pinned if:
     * - Is already pinned
     * - index argument is out of range
     * - The pinned area exceeds 80% of the grid width
     * ```typescript
     * let success = this.column.pin();
     * ```
     * @memberof IgxColumnComponent
     */
    public pin(index?: number): boolean {
        // TODO: Probably should the return type of the old functions
        // should be moved as a event parameter.
        if (this.grid) {
            this.grid.endEdit(true);
        }
        if (this._pinned) {
            return false;
        }

        if (this.parent && !this.parent.pinned) {
            return this.topLevelParent.pin(index);
        }

        const grid = (this.grid as any);
        const hasIndex = index !== undefined;
        if (hasIndex && (index < 0 || index >= grid.pinnedColumns.length)) {
            return false;
        }

        if (!this.parent && !this.pinnable) {
            return false;
        }

        this._pinned = true;
        this.pinnedChange.emit(this._pinned);
        this._unpinnedIndex = grid._unpinnedColumns.indexOf(this);
        index = index !== undefined ? index : grid._pinnedColumns.length;
        const targetColumn = grid._pinnedColumns[index];
        const args = { column: this, insertAtIndex: index, isPinned: true };
        grid.onColumnPinning.emit(args);

        if (grid._pinnedColumns.indexOf(this) === -1) {
            grid._pinnedColumns.splice(args.insertAtIndex, 0, this);

            if (grid._unpinnedColumns.indexOf(this) !== -1) {
                grid._unpinnedColumns.splice(grid._unpinnedColumns.indexOf(this), 1);
            }
        }

        if (hasIndex) {
            grid._moveColumns(this, targetColumn);
        }

        if (this.columnGroup) {
            this.allChildren.forEach(child => child.pin());
            grid.reinitPinStates();
        }

        grid.resetCaches();
        grid.notifyChanges();
        if (this.columnLayoutChild) {
            this.grid.columns.filter(x => x.columnLayout).forEach(x => x.populateVisibleIndexes());
        }
        this.grid.filteringService.refreshExpressions();
        // this.grid.refreshSearch(true);
        return true;
    }
    /**
     * Unpins the column and place it at the provided index in the unpinned area. Defaults to index `0` if not provided.
     * Returns `true` if the column is successfully unpinned. Returns `false` if the column cannot be unpinned.
     * Column cannot be unpinned if:
     * - Is already unpinned
     * - index argument is out of range
     * ```typescript
     * let success = this.column.unpin();
     * ```
     * @memberof IgxColumnComponent
     */
    public unpin(index?: number): boolean {
        if (this.grid) {
            this.grid.endEdit(true);
        }
        if (!this._pinned) {
            return false;
        }

        if (this.parent && this.parent.pinned) {
            return this.topLevelParent.unpin(index);
        }

        const grid = (this.grid as any);
        const hasIndex = index !== undefined;
        if (hasIndex && (index < 0 || index >= grid._unpinnedColumns.length)) {
            return false;
        }

        index = (index !== undefined ? index :
            this._unpinnedIndex !== undefined ? this._unpinnedIndex : this.index);
        this._pinned = false;
        this.pinnedChange.emit(this._pinned);

        const targetColumn = grid._unpinnedColumns[index];

        grid._unpinnedColumns.splice(index, 0, this);
        if (grid._pinnedColumns.indexOf(this) !== -1) {
            grid._pinnedColumns.splice(grid._pinnedColumns.indexOf(this), 1);
        }

        if (hasIndex) {
            grid._moveColumns(this, targetColumn);
        }

        if (this.columnGroup) {
            this.allChildren.forEach(child => child.unpin());
        }

        grid.reinitPinStates();
        grid.resetCaches();

        const insertAtIndex = grid._unpinnedColumns.indexOf(this);
        const args = { column: this, insertAtIndex, isPinned: false };
        grid.onColumnPinning.emit(args);

        grid.notifyChanges();
        if (this.columnLayoutChild) {
            this.grid.columns.filter(x => x.columnLayout).forEach(x => x.populateVisibleIndexes());
        }
        this.grid.filteringService.refreshExpressions();
        // this.grid.refreshSearch(true);

        return true;
    }
    /**
     * Returns a reference to the top level parent column.
     * ```typescript
     * let topLevelParent =  this.column.topLevelParent;
     * ```
     * @memberof IgxColumnComponent
     */
    get topLevelParent() {
        let parent = this.parent;
        while (parent && parent.parent) {
            parent = parent.parent;
        }
        return parent;
    }

    /**
     * Returns a reference to the header of the column.
     * ```typescript
     * let column = this.grid.columnList.filter(c => c.field === 'ID')[0];
     * let headerCell = column.headerCell;
     * ```
     * @memberof IgxColumnComponent
     */
    get headerCell(): IgxGridHeaderComponent {
        return this.grid.headerCellList.find((header) => header.column === this);
    }

    /**
    * Returns a reference to the filter cell of the column.
    * ```typescript
    * let column = this.grid.columnList.filter(c => c.field === 'ID')[0];
    * let filterell = column.filterell;
    * ```
    * @memberof IgxColumnComponent
    */
    get filterCell(): IgxGridFilteringCellComponent {
        return this.grid.filterCellList.find((filterCell) => filterCell.column === this);
    }

    /**
     * Returns a reference to the header group of the column.
     * @memberof IgxColumnComponent
     */
    get headerGroup(): IgxGridHeaderGroupComponent {
        return this.grid.headerGroupsList.find((headerGroup) => headerGroup.column === this);
    }

    /**
     * Autosize the column to the longest currently visible cell value, including the header cell.
     * ```typescript
     * @ViewChild('grid') grid: IgxGridComponent;
     *
     * let column = this.grid.columnList.filter(c => c.field === 'ID')[0];
     * column.autosize();
     * ```
     * @memberof IgxColumnComponent
     */
    public autosize() {
        if (!this.columnGroup) {

            this.width = this.getLargestCellWidth();
            this.grid.reflow();
        }
    }

    /**
     * @hidden
     */
    public getCalcWidth(): any {
        if (this._calcWidth !== null && !isNaN(this.calcPixelWidth)) {
            return this._calcWidth;
        }
        this.cacheCalcWidth();
        return this._calcWidth;
    }

    /**
     * @hidden
     * Returns the size (in pixels) of the longest currently visible cell, including the header cell.
     * ```typescript
     * @ViewChild('grid') grid: IgxGridComponent;
     *
     * let column = this.grid.columnList.filter(c => c.field === 'ID')[0];
     * let size = column.getLargestCellWidth();
     * ```
     * @memberof IgxColumnComponent
     */
    public getLargestCellWidth(): string {
        const range = this.grid.document.createRange();
        const largest = new Map<number, number>();

        if (this.cells.length > 0) {
            let cellsContentWidths = [];
            if (this.cells[0].nativeElement.children.length > 0) {
                this.cells.forEach((cell) => cellsContentWidths.push(cell.calculateSizeToFit(range)));
            } else {
                cellsContentWidths = this.cells.map((cell) => getNodeSizeViaRange(range, cell.nativeElement));
            }

            const index = cellsContentWidths.indexOf(Math.max(...cellsContentWidths));
            const cellStyle = this.grid.document.defaultView.getComputedStyle(this.cells[index].nativeElement);
            const cellPadding = parseFloat(cellStyle.paddingLeft) + parseFloat(cellStyle.paddingRight) +
                parseFloat(cellStyle.borderRightWidth);

            largest.set(Math.max(...cellsContentWidths), cellPadding);
        }

        if (this.headerCell) {
            let headerCell;
            if (this.headerTemplate && this.headerCell.elementRef.nativeElement.children[0].children.length > 0) {
                headerCell = Math.max(...Array.from(this.headerCell.elementRef.nativeElement.children[0].children)
                    .map((child) => getNodeSizeViaRange(range, child)));
            } else {
                headerCell = getNodeSizeViaRange(range, this.headerCell.elementRef.nativeElement.children[0]);
            }

            if (this.sortable || this.filterable) {
                headerCell += this.headerCell.elementRef.nativeElement.children[1].getBoundingClientRect().width;
            }

            const headerStyle = this.grid.document.defaultView.getComputedStyle(this.headerCell.elementRef.nativeElement);
            const headerPadding = parseFloat(headerStyle.paddingLeft) + parseFloat(headerStyle.paddingRight) +
                parseFloat(headerStyle.borderRightWidth);
            largest.set(headerCell, headerPadding);

        }

        const largestCell = Math.max(...Array.from(largest.keys()));
        const width = Math.ceil(largestCell + largest.get(largestCell));

        if (Number.isNaN(width)) {
            return this.width;
        } else {
            return width + 'px';
        }
    }

    /**
     *@hidden
     */
    public getCellWidth() {
        const colWidth = this.width;
        const isPercentageWidth = colWidth && typeof colWidth === 'string' && colWidth.indexOf('%') !== -1;

        if (this.columnLayoutChild) {
            return '';
        }

        if (colWidth && !isPercentageWidth) {

            let cellWidth = colWidth;
            if (typeof cellWidth !== 'string' || cellWidth.endsWith('px') === false) {
                cellWidth += 'px';
            }

            return cellWidth;
        } else {
            return colWidth;
        }
    }

    /**
     * @hidden
     * @internal
     */
    protected cacheCalcWidth(): any {
        const grid = this.gridAPI.grid;
        const colWidth = this.width;
        const isPercentageWidth = colWidth && typeof colWidth === 'string' && colWidth.indexOf('%') !== -1;
        if (isPercentageWidth) {
            this._calcWidth = parseInt(colWidth, 10) / 100 * (grid.calcWidth - grid.featureColumnsWidth);
        } else if (!colWidth) {
            // no width
            this._calcWidth = this.defaultWidth || grid.getPossibleColumnWidth();
        } else {
            this._calcWidth = this.width;
        }
        this.calcPixelWidth = parseInt(this._calcWidth, 10);
    }

    /**
     *@hidden
    */
    public get pinnable() {
        const gridUnpinnedWidth = (this.grid as any).getUnpinnedWidth(true);
        const elementWidth = this.parent ? parseInt(this.topLevelParent.width, 10) : parseInt(this.width, 10);
        return (this.grid as any)._init || !((gridUnpinnedWidth - elementWidth) < this.grid.unpinnedAreaMinWidth);
    }

    /**
     * @hidden
     */
    public populateVisibleIndexes() { }

    /**
     * @hidden
     */
    public ngOnDestroy() {
        this.destroy$.next(true);
        this.destroy$.complete();
    }
}


@Component({
    changeDetection: ChangeDetectionStrategy.OnPush,
    providers: [{ provide: IgxColumnComponent, useExisting: forwardRef(() => IgxColumnGroupComponent) }],
    selector: 'igx-column-group',
    template: ``
})
export class IgxColumnGroupComponent extends IgxColumnComponent implements AfterContentInit, OnDestroy {
    @ContentChildren(IgxColumnComponent, { read: IgxColumnComponent })
    children = new QueryList<IgxColumnComponent>();
    /**
     * Gets the column group `summaries`.
     * ```typescript
     * let columnGroupSummaries = this.columnGroup.summaries;
     * ```
     * @memberof IgxColumnGroupComponent
     */
    @Input()
    public get summaries(): any {
        return this._summaries;
    }
    /**
     * Sets the column group `summaries`.
     * ```typescript
     * this.columnGroup.summaries = IgxNumberSummaryOperand;
     * ```
     * @memberof IgxColumnGroupComponent
     */
    public set summaries(classRef: any) { }
    /**
     * Sets/gets whether the column group is `searchable`.
     * Default value is `true`.
     * ```typescript
     * let isSearchable =  this.columnGroup.searchable;
     * ```
     * ```html
     *  <igx-column-group [searchable] = "false"></igx-column-group>
     * ```
     * @memberof IgxColumnGroupComponent
     */
    @Input()
    public searchable = true;
    /**
     * Gets the column group `filters`.
     * ```typescript
     * let columnGroupFilters = this.columnGroup.filters;
     * ```
     * @memberof IgxColumnGroupComponent
     */
    @Input()
    public get filters(): any {
        return this._filters;
    }
    /**
     * Sets the column group `filters`.
     * ```typescript
     * this.columnGroup.filters = IgxStringFilteringOperand;
     * ```
     * @memberof IgxColumnGroupComponent
     */
    public set filters(classRef: any) { }

    /**
     * Returns a reference to the body template.
     * ```typescript
     * let bodyTemplate = this.columnGroup.bodyTemplate;
     * ```
     * @memberof IgxColumnGroupComponent
     */
    get bodyTemplate(): TemplateRef<any> {
        return this._bodyTemplate;
    }
    /**
     * @hidden
     */
    set bodyTemplate(template: TemplateRef<any>) { }

    /**
     * Returns a reference to the inline editor template.
     * ```typescript
     * let inlineEditorTemplate = this.columnGroup.inlineEditorTemplate;
     * ```
     * @memberof IgxColumnGroupComponent
     */
    get inlineEditorTemplate(): TemplateRef<any> {
        return this._inlineEditorTemplate;
    }
    /**
     * @hidden
     */
    set inlineEditorTemplate(template: TemplateRef<any>) { }
    /**
     * Gets the column group cells.
     * ```typescript
     * let columnCells = this.columnGroup.cells;
     * ```
     * @memberof IgxColumnGroupComponent
     */
    get cells(): IgxGridCellComponent[] {
        return [];
    }
    /**
     * Gets whether the column group is hidden.
     * ```typescript
     * let isHidden = this.columnGroup.hidden;
     * ```
     * @memberof IgxColumnGroupComponent
     */
    @Input()
    get hidden() {
        return this.allChildren.every(c => c.hidden);
    }
    /**
     * Sets the column group hidden property.
     * ```html
     * <igx-column [hidden] = "true"></igx-column>
     * ```
     *
     * Two-way data binding
     * ```html
     * <igx-column [(hidden)] = "model.columns[0].isHidden"></igx-column>
     * ```
     * @memberof IgxColumnGroupComponent
     */
    set hidden(value: boolean) {
        this._hidden = value;
        this.hiddenChange.emit(this._hidden);
        this.children.forEach(child => child.hidden = value);
    }

    /**
     *@hidden
     */
    @Output()
    public hiddenChange = new EventEmitter<boolean>();

    /**
     *@hidden
     */
    ngAfterContentInit() {
        /*
            @ContentChildren with descendants still returns the `parent`
            component in the query list.
        */
        if (this.headTemplate && this.headTemplate.length) {
            this._headerTemplate = this.headTemplate.toArray()[0].template;
        }
        this.children.reset(this.children.toArray().slice(1));
        this.children.forEach(child => {
            child.parent = this;
        });
        /*
            TO DO: In Angular 9 this need to be removed, because the @ContentChildren will not return the `parent`
            component in the query list.
        */
        this.children.changes.pipe(takeUntil(this.destroy$))
            .subscribe((change) => {
                if (change.length > 1 && change.first === this) {
                    this.children.reset(this.children.toArray().slice(1));
                    this.children.forEach(child => {
                        child.parent = this;
                    });
                }
            });
    }

    /**
     * Returns the children columns collection.
     * ```typescript
     * let columns =  this.columnGroup.allChildren;
     * ```
     * @memberof IgxColumnGroupComponent
     */
    get allChildren(): IgxColumnComponent[] {
        return flatten(this.children.toArray());
    }
    /**
     * Returns a boolean indicating if the column is a `ColumnGroup`.
     * ```typescript
     * let isColumnGroup =  this.columnGroup.columnGroup
     * ```
     * @memberof IgxColumnGroupComponent
     */
    get columnGroup() {
        return true;
    }
    /**
     * Returns a boolean indicating if the column is a `ColumnLayout` for multi-row layout.
     * ```typescript
     * let columnGroup =  this.column.columnGroup;
     * ```
     * @memberof IgxColumnComponent
     */
    get columnLayout() {
        return false;
    }
    /**
     * Gets the width of the column group.
     * ```typescript
     * let columnGroupWidth = this.columnGroup.width;
     * ```
     * @memberof IgxColumnGroupComponent
     */
    get width() {
        let isChildrenWidthInPercent = false, width;
        width = `${this.children.reduce((acc, val) => {
            if (val.hidden) {
                return acc;
            }
            if (typeof val.width === 'string' && val.width.indexOf('%') !== -1) {
                isChildrenWidthInPercent = true;
            }
            return acc + parseInt(val.width, 10);
        }, 0)}`;
        return isChildrenWidthInPercent ? width + '%' : width;
    }

    set width(val) { }

    constructor(public gridAPI: GridBaseAPIService<IgxGridBaseComponent & IGridDataBindable>, public cdr: ChangeDetectorRef) {
        // D.P. constructor duplication due to es6 compilation, might be obsolete in the future
        super(gridAPI, cdr);
    }
}

@Component({
    changeDetection: ChangeDetectionStrategy.OnPush,
    providers: [{ provide: IgxColumnComponent, useExisting: forwardRef(() => IgxColumnLayoutComponent) }],
    selector: 'igx-column-layout',
    template: ``
})
export class IgxColumnLayoutComponent extends IgxColumnGroupComponent implements AfterContentInit, OnDestroy {
    public childrenVisibleIndexes = [];
    /**
     * Gets the width of the column layout.
     * ```typescript
     * let columnGroupWidth = this.columnGroup.width;
     * ```
     * @memberof IgxColumnGroupComponent
     */
    get width(): any {
        const width = this.getFilledChildColumnSizes(this.children).reduce((acc, val) => acc + parseInt(val, 10), 0);
        return width;
    }

    set width(val: any) { }

    get columnLayout() {
        return true;
    }

    /**
     * @hidden
     */
    public getCalcWidth(): any {
        let borderWidth = 0;

        if (this.headerGroup && this.headerGroup.hasLastPinnedChildColumn) {
            const headerStyles = this.grid.document.defaultView.getComputedStyle(this.headerGroup.element.nativeElement.children[0]);
            borderWidth = parseInt(headerStyles.borderRightWidth, 10);
        }

        return super.getCalcWidth() + borderWidth;
    }

    /**
     * Gets the column visible index.
     * If the column is not visible, returns `-1`.
     * ```typescript
     * let visibleColumnIndex =  this.column.visibleIndex;
     * ```
     * @memberof IgxColumnComponent
     */
    get visibleIndex(): number {
        if (!isNaN(this._vIndex)) {
            return this._vIndex;
        }

        const unpinnedColumns = this.grid.unpinnedColumns.filter(c => c.columnLayout && !c.hidden);
        const pinnedColumns = this.grid.pinnedColumns.filter(c => c.columnLayout && !c.hidden);
        let vIndex = -1;

        if (!this.pinned) {
            const indexInCollection = unpinnedColumns.indexOf(this);
            vIndex = indexInCollection === -1 ? -1 : pinnedColumns.length + indexInCollection;
        } else {
            vIndex = pinnedColumns.indexOf(this);
        }
        this._vIndex = vIndex;
        return vIndex;
    }

    /*
     * Gets whether the column layout is hidden.
     * ```typescript
     * let isHidden = this.columnGroup.hidden;
     * ```
     * @memberof IgxColumnGroupComponent
     */
    @Input()
    get hidden() {
        return this._hidden;
    }

    /**
     * Sets the column layout hidden property.
     * ```typescript
     * <igx-column-layout [hidden] = "true"></igx-column->
     * ```
     * @memberof IgxColumnGroupComponent
     */
    set hidden(value: boolean) {
        this._hidden = value;
        this.children.forEach(child => child.hidden = value);
        if (this.grid && this.grid.columns && this.grid.columns.length > 0) {
            // reset indexes in case columns are hidden/shown runtime
            this.grid.columns.filter(x => x.columnGroup).forEach(x => x.populateVisibleIndexes());
        }
    }

    /**
     *@hidden
    */
    ngAfterContentInit() {
        super.ngAfterContentInit();
        if (!this.hidden) {
            this.hidden = this.allChildren.some(x => x.hidden);
        } else {
            this.children.forEach(child => child.hidden = this.hidden);
        }

        this.children.forEach(child => {
            child.movable = false;
        });
    }

    /*
     * Gets whether the group contains the last pinned child column of the column layout.
     * ```typescript
     * let columsHasLastPinned = this.columnLayout.hasLastPinnedChildColumn;
     * ```
     * @memberof IgxColumnLayoutComponent
     */
    get hasLastPinnedChildColumn() {
        return this.children.some(child => child.isLastPinned);
    }

    /**
     *@hidden
    */
    public populateVisibleIndexes() {
        this.childrenVisibleIndexes = [];
        const grid = this.gridAPI.grid;
        const columns = grid && grid.pinnedColumns && grid.unpinnedColumns ? grid.pinnedColumns.concat(grid.unpinnedColumns) : [];
        const orderedCols = columns
            .filter(x => !x.columnGroup && !x.hidden)
            .sort((a, b) => a.rowStart - b.rowStart || columns.indexOf(a.parent) - columns.indexOf(b.parent) || a.colStart - b.colStart);
        this.children.forEach(child => {
            const rs = child.rowStart || 1;
            let vIndex = 0;
            // filter out all cols with larger rowStart
            const cols = orderedCols.filter(c =>
                !c.columnGroup && (c.rowStart || 1) <= rs);
            vIndex = cols.indexOf(child);
            this.childrenVisibleIndexes.push({ column: child, index: vIndex });
        });
    }
}<|MERGE_RESOLUTION|>--- conflicted
+++ resolved
@@ -9,12 +9,9 @@
     QueryList,
     TemplateRef,
     forwardRef,
-<<<<<<< HEAD
-    OnDestroy
-=======
+    OnDestroy,
     Output,
     EventEmitter
->>>>>>> e36abe91
 } from '@angular/core';
 import { DataType } from '../data-operations/data-util';
 import { GridBaseAPIService } from './api.service';
