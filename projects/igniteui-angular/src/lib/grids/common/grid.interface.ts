--- conflicted
+++ resolved
@@ -1,8 +1,5 @@
 import { FilterMode } from './enums';
 
-<<<<<<< HEAD
-export interface GridType {
-=======
 export interface IGridDataBindable {
     data: any[];
     filteredData: any[];
@@ -13,8 +10,6 @@
  * @internal
  */
 export interface GridType extends IGridDataBindable {
-    id: string;
->>>>>>> 368e2968
     nativeElement: HTMLElement;
     rowEditable: boolean;
     rootSummariesEnabled: boolean;
