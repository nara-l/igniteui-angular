--- conflicted
+++ resolved
@@ -1,6 +1,5 @@
 import { FilterMode } from './enums';
 
-<<<<<<< HEAD
 export interface IGridDataBindable {
     data: any[];
     filteredData: any[];
@@ -11,10 +10,7 @@
  * @internal
  */
 export interface GridType extends IGridDataBindable {
-=======
-export interface GridType {
     id: string;
->>>>>>> 246782ed
     nativeElement: HTMLElement;
     rowEditable: boolean;
     rootSummariesEnabled: boolean;
