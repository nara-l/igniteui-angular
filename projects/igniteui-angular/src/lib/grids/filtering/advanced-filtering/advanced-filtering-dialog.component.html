--- conflicted
+++ resolved
@@ -1,8 +1,7 @@
-<<<<<<< HEAD
 <article
     class="igx-advanced-filter"
     igxDrag
-    [renderGhost]="false"
+    [ghost]="false"
     [dragTolerance]="0"
     (dragStart)="dragStart($event)"
     (dragMove)="dragMove($event)"
@@ -14,17 +13,6 @@
     }"
 >
     <header class="igx-advanced-filter__header" igxDragHandle>
-=======
-<article class="igx-excel-filter__secondary"
-         igxDrag [ghost]="false" [dragTolerance]="0"
-         (dragStart)="dragStart($event)" (dragMove)="dragMove($event)" (dragEnd)="dragEnd($event)"
-         (keydown)="onKeyDown($event)"
-         [ngClass]="{
-             'igx-excel-filter__secondary--cosy': grid.displayDensity === 'cosy',
-             'igx-excel-filter__secondary--compact': grid.displayDensity === 'compact'
-         }">
-    <header class="igx-excel-filter__secondary-header" igxDragHandle  style="user-select: none;">
->>>>>>> dbc4e7f9
         <h4 class="igx-typography__h6" style="pointer-events: none;">
             {{ grid.resourceStrings.igx_grid_advanced_filter_title }}
         </h4>
