import {
    Component, Input, ViewChild, ChangeDetectorRef, ViewChildren, QueryList, ElementRef, AfterViewInit, OnDestroy, HostBinding
} from '@angular/core';
import { VerticalAlignment, HorizontalAlignment, Point, OverlaySettings } from '../../../services/overlay/utilities';
import { ConnectedPositioningStrategy } from '../../../services/overlay/position/connected-positioning-strategy';
import { IgxFilteringService } from '../grid-filtering.service';
import { IgxOverlayService } from '../../../services/overlay/overlay';
import { FilteringExpressionsTree, IFilteringExpressionsTree } from '../../../data-operations/filtering-expressions-tree';
import { FilteringLogic, IFilteringExpression } from '../../../data-operations/filtering-expression.interface';
import { IgxChipComponent } from '../../../chips/chip.component';
import { IgxSelectComponent } from '../../../select/select.component';
import { IDragStartEventArgs, IDragBaseEventArgs } from '../../../directives/drag-drop/drag-drop.directive';
import { CloseScrollStrategy } from '../../../services/overlay/scroll/close-scroll-strategy';
import { IgxToggleDirective, IgxOverlayOutletDirective } from '../../../directives/toggle/toggle.directive';
import { IButtonGroupEventArgs } from '../../../buttonGroup/buttonGroup.component';
import { takeUntil, first } from 'rxjs/operators';
import { Subject, Subscription } from 'rxjs';
import { KEYS } from '../../../core/utils';
import { AbsoluteScrollStrategy, AutoPositionStrategy } from '../../../services/index';
import { IgxColumnComponent } from '../../columns/column.component';
import { IgxGridBaseDirective } from '../../grid-base.directive';

/**
 *@hidden
 */
class ExpressionItem {
    constructor(parent?: ExpressionGroupItem) {
        this.parent = parent;
    }
    parent: ExpressionGroupItem;
    selected: boolean;
}

/**
 *@hidden
 */
class ExpressionGroupItem extends ExpressionItem {
    constructor(operator: FilteringLogic, parent?: ExpressionGroupItem) {
        super(parent);
        this.operator = operator;
        this.children = [];
    }
    operator: FilteringLogic;
    children: ExpressionItem[];
}

/**
 *@hidden
 */
class ExpressionOperandItem extends ExpressionItem {
    constructor(expression: IFilteringExpression, parent: ExpressionGroupItem) {
        super(parent);
        this.expression = expression;
    }
    expression: IFilteringExpression;
    inEditMode: boolean;
    inAddMode: boolean;
    hovered: boolean;
}

/**
 * A component used for presenting advanced filtering UI for a Grid.
 * It is used internally in the Grid, but could also be hosted in a container outside of it.
 *
 * Example:
 * ```html
 * <igx-advanced-filtering-dialog
 *     [grid]="grid1">
 * </igx-advanced-filtering-dialog>
 * ```
 */
@Component({
    selector: 'igx-advanced-filtering-dialog',
    templateUrl: './advanced-filtering-dialog.component.html'
})
export class IgxAdvancedFilteringDialogComponent implements AfterViewInit, OnDestroy {
    /**
     * @hidden @internal
     */
    public inline: boolean;
    /**
     * @hidden @internal
     */
    public rootGroup: ExpressionGroupItem;

    /**
     * @hidden @internal
     */
    public selectedExpressions: ExpressionOperandItem[] = [];

    /**
     * @hidden @internal
     */
    public selectedGroups: ExpressionGroupItem[] = [];

    /**
     * @hidden @internal
     */
    public currentGroup: ExpressionGroupItem;

    /**
     * @hidden @internal
     */
    public editedExpression: ExpressionOperandItem;

    /**
     * @hidden @internal
     */
    public addModeExpression: ExpressionOperandItem;

    /**
     * @hidden @internal
     */
    public contextualGroup: ExpressionGroupItem;

    /**
     * @hidden @internal
     */
    public filteringLogics;

    /**
     * @hidden @internal
     */
    public selectedCondition: string;

    /**
     * @hidden @internal
     */
    public searchValue: any;

    private _positionSettings = {
        horizontalStartPoint: HorizontalAlignment.Right,
        verticalStartPoint: VerticalAlignment.Top
    };
    private _overlaySettings: OverlaySettings = {
        closeOnOutsideClick: false,
        modal: false,
        positionStrategy: new ConnectedPositioningStrategy(this._positionSettings),
        scrollStrategy: new CloseScrollStrategy()
    };

    /**
     * @hidden @internal
     */
    public columnSelectOverlaySettings: OverlaySettings = {
        scrollStrategy: new AbsoluteScrollStrategy(),
        modal: false,
        closeOnOutsideClick: false,
        excludePositionTarget: true
    };

    /**
     * @hidden @internal
     */
    public conditionSelectOverlaySettings: OverlaySettings = {
        scrollStrategy: new AbsoluteScrollStrategy(),
        modal: false,
        closeOnOutsideClick: false,
        excludePositionTarget: true
    };

    /**
     * @hidden @internal
     */
    @ViewChild('columnSelect', { read: IgxSelectComponent, static: false })
    public columnSelect: IgxSelectComponent;

    /**
     * @hidden @internal
     */
    @ViewChild('conditionSelect', { read: IgxSelectComponent, static: false })
    public conditionSelect: IgxSelectComponent;

    /**
     * @hidden @internal
     */
    @ViewChild('searchValueInput', { read: ElementRef, static: false })
    public searchValueInput: ElementRef;

    /**
     * @hidden @internal
     */
    @ViewChild('addRootAndGroupButton', { read: ElementRef, static: false })
    public addRootAndGroupButton: ElementRef;

    /**
     * @hidden @internal
     */
    @ViewChild('addConditionButton', { read: ElementRef, static: false })
    public addConditionButton: ElementRef;

    /**
     * @hidden @internal
     */
    @ViewChild('editingInputsContainer', { read: ElementRef, static: false })
    public set editingInputsContainer(value: ElementRef) {
        if ((value && !this._editingInputsContainer) ||
            (value && this._editingInputsContainer && this._editingInputsContainer.nativeElement !== value.nativeElement)) {
            requestAnimationFrame(() => {
                this.scrollElementIntoView(value.nativeElement);
            });
        }

        this._editingInputsContainer = value;
    }

    /**
     * @hidden @internal
     */
    public get editingInputsContainer(): ElementRef {
        return this._editingInputsContainer;
    }

    /**
     * @hidden @internal
     */
    @ViewChild('addModeContainer', { read: ElementRef, static: false })
    public set addModeContainer(value: ElementRef) {
        if ((value && !this._addModeContainer) ||
            (value && this._addModeContainer && this._addModeContainer.nativeElement !== value.nativeElement)) {
            requestAnimationFrame(() => {
                this.scrollElementIntoView(value.nativeElement);
            });
        }

        this._addModeContainer = value;
    }

    /**
     * @hidden @internal
     */
    public get addModeContainer(): ElementRef {
        return this._addModeContainer;
    }

    /**
     * @hidden @internal
     */
    @ViewChild('currentGroupButtonsContainer', { read: ElementRef, static: false })
    public set currentGroupButtonsContainer(value: ElementRef) {
        if ((value && !this._currentGroupButtonsContainer) ||
            (value && this._currentGroupButtonsContainer && this._currentGroupButtonsContainer.nativeElement !== value.nativeElement)) {
            requestAnimationFrame(() => {
                this.scrollElementIntoView(value.nativeElement);
            });
        }

        this._currentGroupButtonsContainer = value;
    }

    /**
     * @hidden @internal
     */
    public get currentGroupButtonsContainer(): ElementRef {
        return this._currentGroupButtonsContainer;
    }

    /**
     * @hidden @internal
     */
    @ViewChild(IgxToggleDirective, { static: false })
    public contextMenuToggle: IgxToggleDirective;

    /**
     * @hidden @internal
     */
    @ViewChildren(IgxChipComponent)
    public chips: QueryList<IgxChipComponent>;

    /**
     * @hidden @internal
     */
    @ViewChild('expressionsContainer', { static: false })
    protected expressionsContainer: ElementRef;

    /**
     * @hidden @internal
     */
    @ViewChild('overlayOutlet', { read: IgxOverlayOutletDirective, static: true })
    public overlayOutlet: IgxOverlayOutletDirective;

    /**
     * @hidden @internal
     */
    @HostBinding('style.display')
    display = 'block';

    private destroy$ = new Subject<any>();
    private _overlayComponentId: string;
    private _overlayService: IgxOverlayService;
    private _selectedColumn: IgxColumnComponent;
    private _clickTimer;
    private _dblClickDelay = 200;
    private _preventChipClick = false;
    private _editingInputsContainer: ElementRef;
    private _addModeContainer: ElementRef;
    private _currentGroupButtonsContainer: ElementRef;
    private _grid: IgxGridBaseComponent;
    private _filteringChange: Subscription;

    constructor(private element: ElementRef, public cdr: ChangeDetectorRef) { }

    /**
     * @hidden @internal
     */
    public ngAfterViewInit(): void {
        if (this.addRootAndGroupButton) {
            this.addRootAndGroupButton.nativeElement.focus();
        } else if (this.addConditionButton) {
            this.addConditionButton.nativeElement.focus();
        }

        this._overlaySettings.outlet = this.overlayOutlet;
        this.columnSelectOverlaySettings.outlet = this.overlayOutlet;
        this.conditionSelectOverlaySettings.outlet = this.overlayOutlet;
    }

    /**
     * @hidden @internal
     */
    public ngOnDestroy(): void {
        this.destroy$.next(true);
        this.destroy$.complete();
    }

    /**
     * @hidden @internal
     */
    public get displayDensity() {
        return this.grid.displayDensity;
    }

    /**
     * @hidden @internal
     */
    public get selectedColumn(): IgxColumnComponent {
        return this._selectedColumn;
    }

    /**
     * @hidden @internal
     */
    public set selectedColumn(value: IgxColumnComponent) {
        const oldValue = this._selectedColumn;

        if (this._selectedColumn !== value) {
            this._selectedColumn = value;
            if (oldValue && this._selectedColumn && this._selectedColumn.dataType !== oldValue.dataType) {
                this.selectedCondition = null;
                this.searchValue = null;
                this.cdr.detectChanges();
            }
        }
    }

<<<<<<< HEAD
    /**
     * An @Input property that sets the grid.
     */
    @Input()
    set grid(grid: IgxGridBaseComponent) {
        this._grid = grid;

        if (this._filteringChange) {
            this._filteringChange.unsubscribe();
        }

        if (this._grid) {
            this._grid.filteringService.registerSVGIcons();

            this._filteringChange = this._grid.advancedFilteringExpressionsTreeChange.pipe(takeUntil(this.destroy$)).subscribe(() => {
                this.init();
            });

            this.init();
        }
    }

    /**
     * Returns the grid.
     */
    get grid(): IgxGridBaseComponent {
        return this._grid;
=======
    get grid(): IgxGridBaseDirective {
        return this.filteringService.grid;
>>>>>>> 522426de
    }

    /**
     * @hidden @internal
     */
    get filterableColumns(): IgxColumnComponent[] {
        return this.grid.columns.filter((col) => !col.columnGroup && col.filterable);
    }

    /**
     * @hidden @internal
     */
    public dragStart(dragArgs: IDragStartEventArgs) {
        if (!this._overlayComponentId) {
            dragArgs.cancel = true;
            return;
        }

        if (!this.contextMenuToggle.collapsed) {
            this.contextMenuToggle.element.style.display = 'none';
        }
    }

    /**
     * @hidden @internal
     */
    public dragEnd(dragArgs: IDragBaseEventArgs) {
        if (!this.contextMenuToggle.collapsed) {
            this.calculateContextMenuTarget();
            this.contextMenuToggle.reposition();
            this.contextMenuToggle.element.style.display = '';
        }
    }

    /**
     * @hidden @internal
     */
    public addCondition(parent: ExpressionGroupItem, afterExpression?: ExpressionItem) {
        this.cancelOperandAdd();

        const operandItem = new ExpressionOperandItem({
            fieldName: null,
            condition: null,
            ignoreCase: true,
            searchVal: null
        }, parent);

        if (afterExpression) {
            const index = parent.children.indexOf(afterExpression);
            parent.children.splice(index + 1, 0, operandItem);
        } else {
            parent.children.push(operandItem);
        }

        this.enterExpressionEdit(operandItem);
    }

    /**
     * @hidden @internal
     */
    public addAndGroup(parent?: ExpressionGroupItem, afterExpression?: ExpressionItem) {
        this.addGroup(FilteringLogic.And, parent, afterExpression);
    }

    /**
     * @hidden @internal
     */
    public addOrGroup(parent?: ExpressionGroupItem, afterExpression?: ExpressionItem) {
        this.addGroup(FilteringLogic.Or, parent, afterExpression);
    }

    /**
     * @hidden @internal
     */
    public endGroup(groupItem: ExpressionGroupItem) {
        this.currentGroup = groupItem.parent;
    }

    /**
     * @hidden @internal
     */
    public commitOperandEdit() {
        if (this.editedExpression) {
            this.editedExpression.expression.fieldName = this.selectedColumn.field;
            this.editedExpression.expression.condition = this.selectedColumn.filters.condition(this.selectedCondition);
            this.editedExpression.expression.searchVal = this.searchValue;

            this.editedExpression.inEditMode = false;
            this.editedExpression = null;
        }
    }

    /**
     * @hidden @internal
     */
    public cancelOperandAdd() {
        if (this.addModeExpression) {
            this.addModeExpression.inAddMode = false;
            this.addModeExpression = null;
        }
    }

    /**
     * @hidden @internal
     */
    public cancelOperandEdit() {
        if (this.editedExpression) {
            this.editedExpression.inEditMode = false;

            if (!this.editedExpression.expression.fieldName) {
                this.deleteItem(this.editedExpression);
            }

            this.editedExpression = null;
        }
    }

    /**
     * @hidden @internal
     */
    public operandCanBeCommitted(): boolean {
        return this.selectedColumn && this.selectedCondition &&
            (!!this.searchValue || this.selectedColumn.filters.condition(this.selectedCondition).isUnary);
    }

    /**
     * @hidden @internal
     */
    public exitOperandEdit() {
        if (!this.editedExpression) {
            return;
        }

        if (this.operandCanBeCommitted()) {
            this.commitOperandEdit();
        } else {
            this.cancelOperandEdit();
        }
    }

    /**
     * @hidden @internal
     */
    public isExpressionGroup(expression: ExpressionItem): boolean {
        return expression instanceof ExpressionGroupItem;
    }

    private addGroup(operator: FilteringLogic, parent?: ExpressionGroupItem, afterExpression?: ExpressionItem) {
        this.cancelOperandAdd();

        const groupItem = new ExpressionGroupItem(operator, parent);

        if (parent) {
            if (afterExpression) {
                const index = parent.children.indexOf(afterExpression);
                parent.children.splice(index + 1, 0, groupItem);
            } else {
                parent.children.push(groupItem);
            }
        } else {
            this.rootGroup = groupItem;
        }

        this.addCondition(groupItem);
        this.currentGroup = groupItem;
    }

    private createExpressionGroupItem(expressionTree: IFilteringExpressionsTree, parent?: ExpressionGroupItem): ExpressionGroupItem {
        let groupItem: ExpressionGroupItem;
        if (expressionTree) {
            groupItem = new ExpressionGroupItem(expressionTree.operator, parent);

            for (const expr of expressionTree.filteringOperands) {
                if (expr instanceof FilteringExpressionsTree) {
                    groupItem.children.push(this.createExpressionGroupItem(expr, groupItem));
                } else {
                    const filteringExpr = expr as IFilteringExpression;
                    const exprCopy: IFilteringExpression = {
                        fieldName: filteringExpr.fieldName,
                        condition: filteringExpr.condition,
                        searchVal: filteringExpr.searchVal,
                        ignoreCase: filteringExpr.ignoreCase
                    };
                    const operandItem = new ExpressionOperandItem(exprCopy, groupItem);
                    groupItem.children.push(operandItem);
                }
            }
        }

        return groupItem;
    }

    private createExpressionsTreeFromGroupItem(groupItem: ExpressionGroupItem): FilteringExpressionsTree {
        if (!groupItem) {
            return null;
        }

        const expressionsTree = new FilteringExpressionsTree(groupItem.operator);

        for (const item of groupItem.children) {
            if (item instanceof ExpressionGroupItem) {
                const subTree = this.createExpressionsTreeFromGroupItem((item as ExpressionGroupItem));
                expressionsTree.filteringOperands.push(subTree);
            } else {
                expressionsTree.filteringOperands.push((item as ExpressionOperandItem).expression);
            }
        }

        return expressionsTree;
    }

    /**
     * @hidden @internal
     */
    public onChipRemove(expressionItem: ExpressionItem) {
       this.deleteItem(expressionItem);
    }

    /**
     * @hidden @internal
     */
    public onChipClick(expressionItem: ExpressionOperandItem) {
        this._clickTimer = setTimeout(() => {
            if (!this._preventChipClick) {
                this.onToggleExpression(expressionItem);
            }
            this._preventChipClick = false;
        }, this._dblClickDelay);
    }

    /**
     * @hidden @internal
     */
    public onChipDblClick(expressionItem: ExpressionOperandItem) {
        clearTimeout(this._clickTimer);
        this._preventChipClick = true;
        this.enterExpressionEdit(expressionItem);
    }

    /**
     * @hidden @internal
     */
    public enterExpressionEdit(expressionItem: ExpressionOperandItem) {
        this.clearSelection();
        this.exitOperandEdit();
        this.cancelOperandAdd();

        if (this.editedExpression) {
            this.editedExpression.inEditMode = false;
        }

        expressionItem.hovered = false;

        this.selectedColumn = expressionItem.expression.fieldName ?
            this.grid.getColumnByName(expressionItem.expression.fieldName) : null;
        this.selectedCondition = expressionItem.expression.condition ?
            expressionItem.expression.condition.name : null;
        this.searchValue = expressionItem.expression.searchVal;

        expressionItem.inEditMode = true;
        this.editedExpression = expressionItem;

        this.cdr.detectChanges();

        this.columnSelectOverlaySettings.positionStrategy = new AutoPositionStrategy({target: this.columnSelect.element});
        this.conditionSelectOverlaySettings.positionStrategy = new AutoPositionStrategy({target: this.conditionSelect.element});

        if (!this.selectedColumn) {
            this.columnSelect.input.nativeElement.focus();
        } else if (this.selectedColumn.filters.condition(this.selectedCondition).isUnary) {
            this.conditionSelect.input.nativeElement.focus();
        } else {
            this.searchValueInput.nativeElement.focus();
        }
    }

    /**
     * @hidden @internal
     */
    public clearSelection() {
        for (const group of this.selectedGroups) {
            group.selected = false;
        }
        this.selectedGroups = [];

        for (const expr of this.selectedExpressions) {
            expr.selected = false;
        }
        this.selectedExpressions = [];

        this.toggleContextMenu();
    }

    /**
     * @hidden @internal
     */
    public enterExpressionAdd(expressionItem: ExpressionOperandItem) {
        this.clearSelection();
        this.exitOperandEdit();

        if (this.addModeExpression) {
            this.addModeExpression.inAddMode = false;
        }

        expressionItem.inAddMode = true;
        this.addModeExpression = expressionItem;
        if (expressionItem.selected) {
            this.toggleExpression(expressionItem);
        }
    }

    private onToggleExpression(expressionItem: ExpressionOperandItem) {
        this.exitOperandEdit();
        this.toggleExpression(expressionItem);

        this.toggleContextMenu();
    }

    private toggleExpression(expressionItem: ExpressionOperandItem) {
        expressionItem.selected = !expressionItem.selected;

        if (expressionItem.selected) {
            this.selectedExpressions.push(expressionItem);
        } else {
            const index = this.selectedExpressions.indexOf(expressionItem);
            this.selectedExpressions.splice(index, 1);
            this.deselectParentRecursive(expressionItem);
        }
    }

    /**
     * @hidden @internal
     */
    public contextMenuClosed() {
        this.contextualGroup = null;
    }

    private toggleContextMenu() {
        const contextualGroup = this.findSingleSelectedGroup();

        if (contextualGroup || this.selectedExpressions.length > 1) {
            this.contextualGroup = contextualGroup;

            if (contextualGroup) {
                this.filteringLogics = [
                    {
                        label: this.grid.resourceStrings.igx_grid_filter_operator_and,
                        selected: contextualGroup.operator === FilteringLogic.And
                    },
                    {
                        label: this.grid.resourceStrings.igx_grid_filter_operator_or,
                        selected: contextualGroup.operator === FilteringLogic.Or
                    }
                ];
            }
        } else if (this.contextMenuToggle) {
            this.contextMenuToggle.close();
        }
    }

    private findSingleSelectedGroup(): ExpressionGroupItem {
        for (const group of this.selectedGroups) {
            const containsAllSelectedExpressions = this.selectedExpressions.every(op => this.isInsideGroup(op, group));

            if (containsAllSelectedExpressions) {
                return group;
            }
        }

        return null;
    }

    private isInsideGroup(item: ExpressionItem, group: ExpressionGroupItem): boolean {
        if (!item) {
            return false;
        }

        if (item.parent === group) {
            return true;
        }

        return this.isInsideGroup(item.parent, group);
    }

    private deleteItem(expressionItem: ExpressionItem) {
        if (!expressionItem.parent) {
            this.rootGroup = null;
            this.currentGroup = null;
            return;
        }

        if (expressionItem === this.currentGroup) {
            this.currentGroup = this.currentGroup.parent;
        }

        const children = expressionItem.parent.children;
        const index = children.indexOf(expressionItem);
        children.splice(index, 1);

        if (!children.length) {
            this.deleteItem(expressionItem.parent);
        }
    }

    /**
     * @hidden @internal
     */
    public onKeyDown(eventArgs: KeyboardEvent) {
        eventArgs.stopPropagation();
        if (!this.contextMenuToggle.collapsed &&
            (eventArgs.key === KEYS.ESCAPE || eventArgs.key === KEYS.ESCAPE_IE)) {
            this.clearSelection();
        }
    }

    /**
     * @hidden @internal
     */
    public createAndGroup() {
        this.createGroup(FilteringLogic.And);
    }

    /**
     * @hidden @internal
     */
    public createOrGroup() {
        this.createGroup(FilteringLogic.Or);
    }

    private createGroup(operator: FilteringLogic) {
        const chips = this.chips.toArray();
        const minIndex = this.selectedExpressions.reduce((i, e) => Math.min(i, chips.findIndex(c => c.data === e)), Number.MAX_VALUE);
        const firstExpression = chips[minIndex].data;

        const parent = firstExpression.parent;
        const groupItem = new ExpressionGroupItem(operator, parent);

        const index = parent.children.indexOf(firstExpression);
        parent.children.splice(index, 0, groupItem);

        for (const expr of this.selectedExpressions) {
            this.deleteItem(expr);
            groupItem.children.push(expr);
            expr.parent = groupItem;
        }

        this.clearSelection();
    }

    /**
     * @hidden @internal
     */
    public deleteFilters() {
        for (const expr of this.selectedExpressions) {
            this.deleteItem(expr);
        }

        this.clearSelection();
    }

    /**
     * @hidden @internal
     */
    public onGroupClick(groupItem: ExpressionGroupItem) {
        this.toggleGroup(groupItem);
    }

    private toggleGroup(groupItem: ExpressionGroupItem) {
        this.exitOperandEdit();
        if (groupItem.children && groupItem.children.length) {
            this.toggleGroupRecursive(groupItem, !groupItem.selected);
            if (!groupItem.selected) {
                this.deselectParentRecursive(groupItem);
            }
            this.toggleContextMenu();
        }
    }

    private toggleGroupRecursive(groupItem: ExpressionGroupItem, selected: boolean) {
        if (groupItem.selected !== selected) {
            groupItem.selected = selected;

            if (groupItem.selected) {
                this.selectedGroups.push(groupItem);
            } else {
                const index = this.selectedGroups.indexOf(groupItem);
                this.selectedGroups.splice(index, 1);
            }
        }

        for (const expr of groupItem.children) {
            if (expr instanceof ExpressionGroupItem) {
                this.toggleGroupRecursive(expr, selected);
            } else {
                const operandExpression = expr as ExpressionOperandItem;
                if (operandExpression.selected !== selected) {
                    this.toggleExpression(operandExpression);
                }
            }
        }
    }

    private deselectParentRecursive(expressionItem: ExpressionItem) {
        const parent = expressionItem.parent;
        if (parent) {
            if (parent.selected) {
                parent.selected = false;
                const index = this.selectedGroups.indexOf(parent);
                this.selectedGroups.splice(index, 1);
            }
            this.deselectParentRecursive(parent);
        }
    }

    private calculateContextMenuTarget() {
        const containerRect = this.expressionsContainer.nativeElement.getBoundingClientRect();
        const chips = this.chips.filter(c => this.selectedExpressions.indexOf(c.data) !== -1);
        let minTop = chips.reduce((t, c) =>
            Math.min(t, c.elementRef.nativeElement.getBoundingClientRect().top), Number.MAX_VALUE);
        minTop = Math.max(containerRect.top, minTop);
        minTop = Math.min(containerRect.bottom, minTop);
        let maxRight = chips.reduce((r, c) =>
            Math.max(r, c.elementRef.nativeElement.getBoundingClientRect().right), 0);
        maxRight = Math.max(maxRight, containerRect.left);
        maxRight = Math.min(maxRight, containerRect.right);
        this._overlaySettings.positionStrategy.settings.target = new Point(maxRight, minTop);
    }

    private scrollElementIntoView(target: HTMLElement) {
        const container = this.expressionsContainer.nativeElement;
        const targetOffset = target.offsetTop - container.offsetTop;
        const delta = 10;

        if (container.scrollTop + delta > targetOffset) {
            container.scrollTop = targetOffset - delta;
        } else if (container.scrollTop + container.clientHeight < targetOffset + target.offsetHeight + delta) {
            container.scrollTop = targetOffset + target.offsetHeight + delta - container.clientHeight;
        }
    }

    /**
     * @hidden @internal
     */
    public ungroup() {
        const selectedGroup = this.contextualGroup;
        const parent = selectedGroup.parent;
        if (parent) {
            const index = parent.children.indexOf(selectedGroup);
            parent.children.splice(index, 1, ...selectedGroup.children);

            for (const expr of selectedGroup.children) {
                expr.parent = parent;
            }
        }

        this.clearSelection();
    }

    /**
     * @hidden @internal
     */
    public deleteGroup() {
        const selectedGroup = this.contextualGroup;
        const parent = selectedGroup.parent;
        if (parent) {
            const index = parent.children.indexOf(selectedGroup);
            parent.children.splice(index, 1);
        } else {
            this.rootGroup = null;
        }

        this.clearSelection();
    }

    /**
     * @hidden @internal
     */
    public selectFilteringLogic(event: IButtonGroupEventArgs) {
        this.contextualGroup.operator = event.index as FilteringLogic;
    }

    /**
     * @hidden @internal
     */
    public getConditionFriendlyName(name: string): string {
        return this.grid.resourceStrings[`igx_grid_filter_${name}`] || name;
    }

    /**
     * @hidden @internal
     */
    public isDate(value: any) {
        return value instanceof Date;
    }

    /**
     * @hidden @internal
     */
    public onExpressionsScrolled() {
        if (!this.contextMenuToggle.collapsed) {
            this.calculateContextMenuTarget();
            this.contextMenuToggle.reposition();
        }
    }

    /**
     * @hidden @internal
     */
    public invokeClick(eventArgs: KeyboardEvent) {
        if (eventArgs.key === KEYS.ENTER || eventArgs.key === KEYS.SPACE || eventArgs.key === KEYS.SPACE_IE) {
            eventArgs.preventDefault();
            (eventArgs.currentTarget as HTMLElement).click();
        }
    }

    /**
     * @hidden @internal
     */
    public onOutletPointerDown(event) {
        // This prevents closing the select's dropdown when clicking the scroll
        event.preventDefault();
    }

    /**
     * @hidden @internal
     */
    public getConditionList(): string[] {
        return this.selectedColumn ? this.selectedColumn.filters.conditionList() : [];
    }

    /**
     * @hidden @internal
     */
    public initialize(grid: IgxGridBaseComponent, overlayService: IgxOverlayService,
        overlayComponentId: string) {
        this.inline = true;
        this.grid = grid;
        this._overlayService = overlayService;
        this._overlayComponentId = overlayComponentId;

        // Set pointer-events to none of the overlay content element which blocks the grid interaction after dragging
        this._overlayService.onOpened.pipe(first()).subscribe(() => {
            if (this.element.nativeElement.parentElement) {
                this.element.nativeElement.parentElement.style['pointer-events'] = 'none';
            }
        });
    }

    private init() {
        this.clearSelection();
        this.cancelOperandAdd();
        this.cancelOperandEdit();
        this.rootGroup = this.createExpressionGroupItem(this.grid.advancedFilteringExpressionsTree);
        this.currentGroup = this.rootGroup;
    }

    /**
     * @hidden @internal
     */
    public context(expression: ExpressionItem, afterExpression?: ExpressionItem) {
        return {
            $implicit: expression,
            afterExpression
        };
    }

    /**
     * @hidden @internal
     */
    public onClearButtonClick() {
        this.grid.advancedFilteringExpressionsTree = null;
    }

    /**
     * @hidden @internal
     */
    public closeDialog() {
        if (this._overlayComponentId) {
            this._overlayService.hide(this._overlayComponentId);
        }
    }

    /**
     * @hidden @internal
     */
    public applyChanges() {
        this.exitOperandEdit();
        this.grid.advancedFilteringExpressionsTree = this.createExpressionsTreeFromGroupItem(this.rootGroup);
    }

    /**
     * @hidden @internal
     */
    public cancelChanges() {
        if (!this._overlayComponentId) {
            this.init();
        }
        this.closeDialog();
    }

    /**
     * @hidden @internal
     */
    public onApplyButtonClick() {
        this.applyChanges();
        this.closeDialog();
    }

    /**
     * @hidden @internal
     */
    public onChipSelectionEnd() {
        const contextualGroup = this.findSingleSelectedGroup();
        if (contextualGroup || this.selectedExpressions.length > 1) {
            this.contextualGroup = contextualGroup;
            this.calculateContextMenuTarget();
            if (this.contextMenuToggle.collapsed) {
                this.contextMenuToggle.open(this._overlaySettings);
            } else {
                this.contextMenuToggle.reposition();
            }
        }
    }
}<|MERGE_RESOLUTION|>--- conflicted
+++ resolved
@@ -295,7 +295,7 @@
     private _editingInputsContainer: ElementRef;
     private _addModeContainer: ElementRef;
     private _currentGroupButtonsContainer: ElementRef;
-    private _grid: IgxGridBaseComponent;
+    private _grid: IgxGridBaseDirective;
     private _filteringChange: Subscription;
 
     constructor(private element: ElementRef, public cdr: ChangeDetectorRef) { }
@@ -353,12 +353,11 @@
         }
     }
 
-<<<<<<< HEAD
     /**
      * An @Input property that sets the grid.
      */
     @Input()
-    set grid(grid: IgxGridBaseComponent) {
+    set grid(grid: IgxGridBaseDirective) {
         this._grid = grid;
 
         if (this._filteringChange) {
@@ -379,12 +378,8 @@
     /**
      * Returns the grid.
      */
-    get grid(): IgxGridBaseComponent {
+    get grid(): IgxGridBaseDirective {
         return this._grid;
-=======
-    get grid(): IgxGridBaseDirective {
-        return this.filteringService.grid;
->>>>>>> 522426de
     }
 
     /**
@@ -1018,7 +1013,7 @@
     /**
      * @hidden @internal
      */
-    public initialize(grid: IgxGridBaseComponent, overlayService: IgxOverlayService,
+    public initialize(grid: IgxGridBaseDirective, overlayService: IgxOverlayService,
         overlayComponentId: string) {
         this.inline = true;
         this.grid = grid;
