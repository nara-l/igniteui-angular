--- conflicted
+++ resolved
@@ -1,25 +1,13 @@
 <igx-select #dropdownConditions
         type="box"
-<<<<<<< HEAD
-        [maxHeight]="'200px'"
-=======
->>>>>>> 6bdbe4d2
         [displayDensity]="displayDensity"
         [placeholder]="conditionsPlaceholder"
         (onSelection)="onConditionsChanged($event)"
         [overlaySettings]="dropDownOverlaySettings">
-<<<<<<< HEAD
-    <igx-icon *ngIf="column && dropdownConditions.value && column.filters.condition(dropdownConditions.value)"
-                              igxPrefix
-                              fontSet="filtering-icons"
-                              [name]="column.filters.condition(dropdownConditions.value).iconName">
-    </igx-icon>
-=======
     <igx-prefix>
         <igx-icon *ngIf="expressionUI.expression.condition" fontSet="filtering-icons" [name]="getIconName()"></igx-icon>
         <igx-icon *ngIf="!expressionUI.expression.condition">filter_list</igx-icon>
     </igx-prefix>
->>>>>>> 6bdbe4d2
     <igx-select-item *ngFor="let condition of conditions" [value]="condition" [selected]="isConditionSelected(condition)">
         <igx-icon fontSet="filtering-icons" [name]="getCondition(condition).iconName"></igx-icon>
         <span>{{translateCondition(condition)}}</span>
@@ -70,9 +58,5 @@
 
 <div #overlayOutlet
      igxOverlayOutlet
-<<<<<<< HEAD
-     class="igx-advanced-filter__outlet"
-=======
->>>>>>> 6bdbe4d2
      (pointerdown)="onOutletPointerDown($event)">
 </div>