import {
    Component,
    ChangeDetectionStrategy,
    AfterViewInit,
    Input,
    Output,
    EventEmitter,
    ChangeDetectorRef,
    ViewChild
} from '@angular/core';
import { IgxColumnComponent } from '../../columns/column.component';
import { ExpressionUI } from '../grid-filtering.service';
import { IgxButtonGroupComponent } from '../../../buttonGroup/buttonGroup.component';
import { DataType, DataUtil } from '../../../data-operations/data-util';
import { IFilteringOperation } from '../../../data-operations/filtering-condition';
import { OverlaySettings, ConnectedPositioningStrategy, AbsoluteScrollStrategy } from '../../../services/index';
import { KEYS, IBaseEventArgs } from '../../../core/utils';
import { FilteringLogic } from '../../../data-operations/filtering-expression.interface';
import { DisplayDensity } from '../../../core/density';
import { IgxSelectComponent } from '../../../select/select.component';
import { IgxOverlayOutletDirective } from '../../../directives/toggle/toggle.directive';
import { IgxInputDirective } from '../../../input-group';

/**
 * @hidden
 */
export interface ILogicOperatorChangedArgs extends IBaseEventArgs {
    target: ExpressionUI;
    newValue: FilteringLogic;
}

/**
 * @hidden
 */
@Component({
    changeDetection: ChangeDetectionStrategy.OnPush,
    preserveWhitespaces: false,
    selector: 'igx-excel-style-default-expression',
    templateUrl: './excel-style-default-expression.component.html'
})
export class IgxExcelStyleDefaultExpressionComponent implements AfterViewInit {

    public dropDownOverlaySettings: OverlaySettings = {
        scrollStrategy: new AbsoluteScrollStrategy(),
        modal: false,
<<<<<<< HEAD
        closeOnOutsideClick: false,
=======
        closeOnOutsideClick: true,
>>>>>>> 6bdbe4d2
        excludePositionTarget: true
    };

    @Input()
    public column: IgxColumnComponent;

    @Input()
    public expressionUI: ExpressionUI;

    @Input()
    public expressionsList: Array<ExpressionUI>;

    @Input()
    public grid: any;

    @Input()
    public displayDensity: DisplayDensity;

    @Output()
    public onExpressionRemoved = new EventEmitter<ExpressionUI>();

    @Output()
    public onLogicOperatorChanged = new EventEmitter<ILogicOperatorChangedArgs>();

    @ViewChild('overlayOutlet', { read: IgxOverlayOutletDirective, static: true })
    public overlayOutlet: IgxOverlayOutletDirective;

    @ViewChild('dropdownConditions', { read: IgxSelectComponent })
    protected dropdownConditions: IgxSelectComponent;

    @ViewChild('logicOperatorButtonGroup', { read: IgxButtonGroupComponent })
    protected logicOperatorButtonGroup: IgxButtonGroupComponent;

    @ViewChild('inputValues', { read: IgxInputDirective, static: true })
    protected inputValuesDirective: IgxInputDirective;

    get isLast(): boolean {
        return this.expressionsList[this.expressionsList.length - 1] === this.expressionUI;
    }

    get isSingle(): boolean {
        return this.expressionsList.length === 1;
    }

    get conditionsPlaceholder(): string {
        return this.grid.resourceStrings['igx_grid_filter_condition_placeholder'];
    }

    get inputValuePlaceholder(): string {
        return this.grid.resourceStrings['igx_grid_filter_row_placeholder'];
    }

    get type() {
        switch (this.column.dataType) {
            case DataType.Number:
                return 'number';
            default:
                return 'text';
        }
    }

    constructor(public cdr: ChangeDetectorRef) {}

    get conditions() {
        return this.column.filters.conditionList();
    }

    protected get inputValuesElement() {
        return this.inputValuesDirective;
    }

    ngAfterViewInit(): void {
        this.dropDownOverlaySettings.outlet = this.overlayOutlet;
        this.dropDownOverlaySettings.positionStrategy = new ConnectedPositioningStrategy({
            target : this.dropdownConditions.inputGroup.element.nativeElement
        });
    }

    public focus() {
        // use requestAnimationFrame to focus the values input because when initializing the component
        // datepicker's input group is not yet fully initialized
        requestAnimationFrame(() => this.inputValuesElement.focus());
    }

    public translateCondition(value: string): string {
        return this.grid.resourceStrings[`igx_grid_filter_${this.getCondition(value).name}`] || value;
    }

    public getIconName(): string {
        if (this.column.dataType === DataType.Boolean && this.expressionUI.expression.condition === null) {
            return this.getCondition(this.conditions[0]).iconName;
        } else if (!this.expressionUI.expression.condition) {
            return 'filter_list';
        } else {
            return this.expressionUI.expression.condition.iconName;
        }
    }

    public isConditionSelected(conditionName: string): boolean {
        return this.expressionUI.expression.condition && this.expressionUI.expression.condition.name === conditionName;
    }

    public onConditionsChanged(eventArgs: any) {
        const value = (eventArgs.newSelection as IgxSelectComponent).value;
        this.expressionUI.expression.condition = this.getCondition(value);

        this.focus();
    }

    public getCondition(value: string): IFilteringOperation {
        return this.column.filters.condition(value);
    }

    public onValuesInput(eventArgs) {
        this.expressionUI.expression.searchVal = DataUtil.parseValue(this.column.dataType, eventArgs.target.value);
    }

    public onLogicOperatorButtonClicked(eventArgs, buttonIndex: number) {
        if (this.logicOperatorButtonGroup.selectedButtons.length === 0) {
            eventArgs.stopPropagation();
            this.logicOperatorButtonGroup.selectButton(buttonIndex);
        } else {
            this.onLogicOperatorChanged.emit({
                target: this.expressionUI,
                newValue: buttonIndex as FilteringLogic
            });
        }
    }

    public onLogicOperatorKeyDown(eventArgs, buttonIndex: number) {
        if (eventArgs.key === KEYS.ENTER) {
            this.logicOperatorButtonGroup.selectButton(buttonIndex);
            this.onLogicOperatorChanged.emit({
                target: this.expressionUI,
                newValue: buttonIndex as FilteringLogic
            });
        }
    }

    public onRemoveButtonClick() {
        this.onExpressionRemoved.emit(this.expressionUI);
    }

    public onOutletPointerDown(event) {
        event.preventDefault();
    }
}<|MERGE_RESOLUTION|>--- conflicted
+++ resolved
@@ -43,11 +43,7 @@
     public dropDownOverlaySettings: OverlaySettings = {
         scrollStrategy: new AbsoluteScrollStrategy(),
         modal: false,
-<<<<<<< HEAD
-        closeOnOutsideClick: false,
-=======
         closeOnOutsideClick: true,
->>>>>>> 6bdbe4d2
         excludePositionTarget: true
     };
 
