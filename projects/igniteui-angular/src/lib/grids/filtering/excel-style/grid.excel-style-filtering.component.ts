--- conflicted
+++ resolved
@@ -514,12 +514,7 @@
         if (this.column.dataType === DataType.String && this.column.filteringIgnoreCase) {
             const filteredUniqueValues = columnValues.map(s => s?.toString().toLowerCase())
                 .reduce((map, val, i) => map.get(val) ? map : map.set(val, columnValues[i]),
-<<<<<<< HEAD
-                new Map);
-=======
                     new Map);
-
->>>>>>> bf9e5427
             this.uniqueValues = Array.from(filteredUniqueValues.values());
         } else {
             this.uniqueValues = this.column.dataType === DataType.Date ? uniqueDates(columnValues) : Array.from(new Set(columnValues));
