import {
    ChangeDetectorRef,
    Component,
    ViewChild,
    HostBinding,
    ChangeDetectionStrategy,
    TemplateRef,
    Directive,
    OnDestroy,
    AfterViewInit,
    ElementRef,
    Input,
    ViewRef
} from '@angular/core';
import {
    HorizontalAlignment,
    VerticalAlignment,
    OverlaySettings,
    IgxOverlayService,
    AbsoluteScrollStrategy,
    AutoPositionStrategy
} from '../../../services/index';
import { IgxFilteringService, ExpressionUI } from '../grid-filtering.service';
import {
    IFilteringOperation,
    IgxStringFilteringOperand,
    IgxNumberFilteringOperand,
    IgxBooleanFilteringOperand,
    IgxDateFilteringOperand
} from '../../../data-operations/filtering-condition';
import { FilteringExpressionsTree, IFilteringExpressionsTree } from '../../../data-operations/filtering-expressions-tree';
import { FilteringLogic, IFilteringExpression } from '../../../data-operations/filtering-expression.interface';
import { cloneArray, KEYS } from '../../../core/utils';
import { DataType, DataUtil } from '../../../data-operations/data-util';
import { IgxExcelStyleSearchComponent } from './excel-style-search.component';
import { IgxExcelStyleCustomDialogComponent } from './excel-style-custom-dialog.component';
import { Subscription, Subject } from 'rxjs';
import { IgxExcelStyleSortingComponent } from './excel-style-sorting.component';
import { takeUntil } from 'rxjs/operators';
import { ISelectionEventArgs, IgxDropDownComponent } from '../../../drop-down';
<<<<<<< HEAD
import { IgxColumnComponent } from '../../column.component';
import { IgxGridBaseComponent } from '../../grid';
=======
import { IgxColumnComponent } from '../../columns/column.component';
>>>>>>> 522426de

/**
 *@hidden
 */
export class FilterListItem {
    public value: any;
    public label: any;
    public isSelected: boolean;
    public indeterminate: boolean;
    public isSpecial = false;
}

@Directive({
    selector: '[igxExcelStyleSorting]'
})
export class IgxExcelStyleSortingTemplateDirective {
    constructor(public template: TemplateRef<any>) {}
}

@Directive({
    selector: '[igxExcelStyleMoving]'
})
export class IgxExcelStyleMovingTemplateDirective {
    constructor(public template: TemplateRef<any>) {}
}

@Directive({
    selector: '[igxExcelStyleHiding]'
})
export class IgxExcelStyleHidingTemplateDirective {
    constructor(public template: TemplateRef<any>) {}
}

@Directive({
    selector: '[igxExcelStylePinning]'
})
export class IgxExcelStylePinningTemplateDirective {
    constructor(public template: TemplateRef<any>) {}
}

/**
 * A component used for presenting Excel style filtering UI for a specific column.
 * It is used internally in the Grid, but could also be hosted in a container outside of it.
 *
 * Example:
 * ```html
 * <igx-grid-excel-style-filtering
 *     [column]="grid1.columns[0]">
 * </igx-grid-excel-style-filtering>
 * ```
 */
@Component({
    changeDetection: ChangeDetectionStrategy.OnPush,
    preserveWhitespaces: false,
    selector: 'igx-grid-excel-style-filtering',
    templateUrl: './grid.excel-style-filtering.component.html'
})
export class IgxGridExcelStyleFilteringComponent implements OnDestroy, AfterViewInit {
    private static readonly filterOptimizationThreshold = 2;

    private shouldOpenSubMenu = true;
    private expressionsList = new Array<ExpressionUI>();
    private destroy$ = new Subject<boolean>();
    private containsNullOrEmpty = false;
    private selectAllSelected = true;
    private selectAllIndeterminate = false;
    private filterValues = new Set<any>();
    private _column: IgxColumnComponent;
    private _columnPinning: Subscription;
    private _columnVisibilityChanged: Subscription;
    private _filteringChanged: Subscription;
    private _densityChanged: Subscription;

    /**
     * An @Input property that sets the column.
     */
    @Input()
    public set column(value: IgxColumnComponent) {
        this._column = value;

        if (this._columnPinning) {
            this._columnPinning.unsubscribe();
        }

        if (this._columnVisibilityChanged) {
            this._columnVisibilityChanged.unsubscribe();
        }

        if (this._filteringChanged) {
            this._filteringChanged.unsubscribe();
        }

        if (this._densityChanged) {
            this._densityChanged.unsubscribe();
        }

        if (this._column) {
            this.isColumnPinnable = this.column.pinnable;
            this.init();

            this._columnPinning = this.grid.onColumnPinning.pipe(takeUntil(this.destroy$)).subscribe(() => {
                requestAnimationFrame(() => {
                    this.isColumnPinnable = this.column.pinnable;
                    if (!(this.cdr as ViewRef).destroyed) {
                       this.cdr.detectChanges();
                    }
                });
            });
            this._columnVisibilityChanged = this.grid.onColumnVisibilityChanged.pipe(takeUntil(this.destroy$)).subscribe(() => {
                this.cdr.detectChanges();
            });
            this._filteringChanged = this.grid.filteringExpressionsTreeChange.pipe(takeUntil(this.destroy$)).subscribe(() => {
                this.init();
            });
            this._densityChanged = this.grid.onDensityChanged.pipe(takeUntil(this.destroy$)).subscribe(() => {
                this.cdr.detectChanges();
            });
        }
    }

    /**
     * Returns the current column.
     */
    public get column(): IgxColumnComponent {
        return this._column;
    }

    /**
     * @hidden @internal
     */
    public get filteringService(): IgxFilteringService {
        return this.grid.filteringService;
    }
    /**
     * @hidden @internal
     */
    public inline: boolean;
    /**
     * @hidden @internal
     */
    public listData = new Array<FilterListItem>();
    /**
     * @hidden @internal
     */
    public uniqueValues = [];
    /**
     * @hidden @internal
     */
    public overlayService: IgxOverlayService;
    /**
     * @hidden @internal
     */
    public overlayComponentId: string;

    private _subMenuPositionSettings = {
        verticalStartPoint: VerticalAlignment.Top
    };

    private _subMenuOverlaySettings: OverlaySettings = {
        closeOnOutsideClick: true,
        modal: false,
        positionStrategy: new AutoPositionStrategy(this._subMenuPositionSettings),
        scrollStrategy: new AbsoluteScrollStrategy()
    };

    /**
     * @hidden @internal
     */
    @HostBinding('class.igx-excel-filter')
    className = 'igx-excel-filter';

    /**
     * @hidden @internal
     */
    @ViewChild('dropdown', { read: ElementRef, static: false })
    public mainDropdown: ElementRef;

    /**
     * @hidden @internal
     */
    @ViewChild('subMenu', { read: IgxDropDownComponent, static: false })
    public subMenu: IgxDropDownComponent;

    /**
     * @hidden @internal
     */
    @ViewChild('customDialog', { read: IgxExcelStyleCustomDialogComponent, static: false })
    public customDialog: IgxExcelStyleCustomDialogComponent;

    /**
     * @hidden @internal
     */
    @ViewChild('excelStyleSearch', { read: IgxExcelStyleSearchComponent, static: false })
    public excelStyleSearch: IgxExcelStyleSearchComponent;

    /**
     * @hidden @internal
     */
    @ViewChild('excelStyleSorting', { read: IgxExcelStyleSortingComponent, static: false })
    protected excelStyleSorting: IgxExcelStyleSortingComponent;

    /**
     * @hidden @internal
     */
    @ViewChild('defaultExcelStyleSortingTemplate', { read: TemplateRef, static: false })
    protected defaultExcelStyleSortingTemplate: TemplateRef<any>;

    /**
     * @hidden @internal
     */
    @ViewChild('defaultExcelStyleHidingTemplate', { read: TemplateRef, static: false })
    protected defaultExcelStyleHidingTemplate: TemplateRef<any>;

    /**
     * @hidden @internal
     */
    @ViewChild('defaultExcelStyleMovingTemplate', { read: TemplateRef, static: false })
    protected defaultExcelStyleMovingTemplate: TemplateRef<any>;

    /**
     * @hidden @internal
     */
    @ViewChild('defaultExcelStylePinningTemplate', { read: TemplateRef, static: false })
    protected defaultExcelStylePinningTemplate: TemplateRef<any>;

    /**
     * @hidden @internal
     */
    public isColumnPinnable: boolean;

    /**
     * @hidden @internal
     */
    get grid(): IgxGridBaseComponent {
        return this.column.grid;
    }

    /**
     * @hidden @internal
     */
    get conditions() {
        return this.column.filters.conditionList();
    }

    /**
     * @hidden @internal
     */
    get subMenuText() {
        switch (this.column.dataType) {
            case DataType.Boolean:
                return this.grid.resourceStrings.igx_grid_excel_boolean_filter;
            case DataType.Number:
                return this.grid.resourceStrings.igx_grid_excel_number_filter;
            case DataType.Date:
                return this.grid.resourceStrings.igx_grid_excel_date_filter;
            default:
                return this.grid.resourceStrings.igx_grid_excel_text_filter;
        }
    }

    constructor(public cdr: ChangeDetectorRef) {}

    /**
     * @hidden @internal
     */
    ngOnDestroy(): void {
        this.destroy$.next(true);
        this.destroy$.complete();
    }

    /**
     * @hidden @internal
     */
    ngAfterViewInit(): void {
        requestAnimationFrame(() => {
            this.excelStyleSearch.searchInput.nativeElement.focus();
        });
    }

    private init() {
        this.expressionsList = new Array<ExpressionUI>();
        this.filteringService.generateExpressionsList(this.column.filteringExpressionsTree, this.grid.filteringLogic, this.expressionsList);
        this.populateColumnData();
    }

    /**
     * @hidden @internal
     */
    public clearFilterClass() {
        if (this.column.filteringExpressionsTree) {
            return 'igx-excel-filter__actions-clear';
        }

        return 'igx-excel-filter__actions-clear--disabled';
    }

    /**
     * @hidden @internal
     */
    public pinClass() {
        return this.isColumnPinnable ? 'igx-excel-filter__actions-pin' : 'igx-excel-filter__actions-pin--disabled';
    }

    /**
     * @hidden @internal
     */
    public initialize(column: IgxColumnComponent, overlayService: IgxOverlayService,
        overlayComponentId: string) {
        this.inline = true;
        this.column = column;
        this.overlayService = overlayService;
        this.overlayComponentId = overlayComponentId;

        this._subMenuOverlaySettings.outlet = (this.grid as any).outlet;

        this.grid.onColumnMoving.pipe(takeUntil(this.destroy$)).subscribe(() => {
            this.closeDropdown();
        });
    }

    /**
     * @hidden @internal
     */
    public getCondition(value: string): IFilteringOperation {
        return this.column.filters.condition(value);
    }

    /**
     * @hidden @internal
     */
    public translateCondition(value: string): string {
        return this.grid.resourceStrings[`igx_grid_filter_${this.getCondition(value).name}`] || value;
    }

    /**
     * @hidden @internal
     */
    public onPin() {
        this.column.pinned = !this.column.pinned;
        this.closeDropdown();
    }

    /**
     * @hidden @internal
     */
    public onHideToggle() {
        this.column.hidden = !this.column.hidden;
        this.grid.onColumnVisibilityChanged.emit({ column: this.column, newValue: this.column.hidden });
        this.closeDropdown();
    }

    /**
     * @hidden @internal
     */
    public onTextFilterClick(eventArgs) {
        if (this.shouldOpenSubMenu) {
            this._subMenuOverlaySettings.positionStrategy.settings.target = eventArgs.currentTarget;

            const gridRect = this.grid.nativeElement.getBoundingClientRect();
            const dropdownRect = this.mainDropdown.nativeElement.getBoundingClientRect();

            let x = dropdownRect.left + dropdownRect.width;
            let x1 = gridRect.left + gridRect.width;
            x += window.pageXOffset;
            x1 += window.pageXOffset;
            if (Math.abs(x - x1) < 200) {
                this._subMenuOverlaySettings.positionStrategy.settings.horizontalDirection = HorizontalAlignment.Left;
                this._subMenuOverlaySettings.positionStrategy.settings.horizontalStartPoint = HorizontalAlignment.Left;
            } else {
                this._subMenuOverlaySettings.positionStrategy.settings.horizontalDirection = HorizontalAlignment.Right;
                this._subMenuOverlaySettings.positionStrategy.settings.horizontalStartPoint = HorizontalAlignment.Right;
            }

            this.subMenu.open(this._subMenuOverlaySettings);
            this.shouldOpenSubMenu = false;
        }
    }

    /**
     * @hidden @internal
     */
    public onTextFilterKeyDown(eventArgs) {
        if (eventArgs.key === KEYS.ENTER) {
            this.onTextFilterClick(eventArgs);
        }
    }

    /**
     * @hidden @internal
     */
    public onSubMenuClosed() {
        requestAnimationFrame(() => {
            this.shouldOpenSubMenu = true;
        });
    }

    /**
     * @hidden @internal
     */
    public onSubMenuSelection(eventArgs: ISelectionEventArgs) {
        if (this.expressionsList && this.expressionsList.length &&
            this.expressionsList[0].expression.condition.name !== 'in') {
            this.customDialog.expressionsList = this.expressionsList;
        }

        this.customDialog.selectedOperator = eventArgs.newSelection.value;
        eventArgs.cancel = true;
        if (this.overlayComponentId) {
            this.mainDropdown.nativeElement.style.display = 'none';
        }
        this.subMenu.close();
        this.customDialog.open(this.mainDropdown.nativeElement);
    }

    private areExpressionsSelectable () {
        if (this.expressionsList.length === 1 &&
            (this.expressionsList[0].expression.condition.name === 'equals' ||
             this.expressionsList[0].expression.condition.name === 'true' ||
             this.expressionsList[0].expression.condition.name === 'false' ||
             this.expressionsList[0].expression.condition.name === 'empty' ||
             this.expressionsList[0].expression.condition.name === 'in')) {
            return true;
        }

        const selectableExpressionsCount = this.expressionsList.filter(exp =>
            (exp.beforeOperator === 1 || exp.afterOperator === 1) &&
            (exp.expression.condition.name === 'equals' ||
             exp.expression.condition.name === 'true' ||
             exp.expression.condition.name === 'false' ||
             exp.expression.condition.name === 'empty' ||
             exp.expression.condition.name === 'in')).length;

        return selectableExpressionsCount === this.expressionsList.length;
    }

    private areExpressionsValuesInTheList() {
        if (this.column.dataType === DataType.Boolean) {
            return true;
        }

        if (this.filterValues.size === 1) {
            const firstValue = this.filterValues.values().next().value;

            if (!firstValue && firstValue !== 0) {
                return true;
            }
        }

        for (let index = 0; index < this.uniqueValues.length; index++) {
            if (this.filterValues.has(this.uniqueValues[index])) {
                return true;
            }
        }

        return false;
    }

    private populateColumnData() {
        if (this.grid.uniqueColumnValuesStrategy) {
            this.cdr.detectChanges();
            this.renderColumnValuesRemotely();
        } else {
            this.renderColumnValuesFromData();
        }
    }

    private renderColumnValuesRemotely() {
        this.excelStyleSearch.isLoading = true;
        const expressionsTree: FilteringExpressionsTree = this.getColumnFilterExpressionsTree();

        this.grid.uniqueColumnValuesStrategy(this.column, expressionsTree, (colVals: any[]) => {
            const columnValues = (this.column.dataType === DataType.Date) ?
                colVals.map(val => val ? val.toDateString() : val) : colVals;

            this.renderValues(columnValues);
            this.excelStyleSearch.isLoading = false;
            this.excelStyleSearch.refreshSize();
        });
    }

    private renderColumnValuesFromData() {
        let data = this.column.gridAPI.get_all_data((this.grid as any).id);
        const expressionsTree = this.getColumnFilterExpressionsTree();

        if (expressionsTree.filteringOperands.length) {
            const state = { expressionsTree: expressionsTree };
            data = DataUtil.filter(cloneArray(data), state);
        }

        const columnField = this.column.field;
        const columnValues = (this.column.dataType === DataType.Date) ?
            data.map(record => record[columnField] ? record[columnField].toDateString() : record[columnField]) :
            data.map(record => record[columnField]);

        this.renderValues(columnValues);
    }

    private renderValues(columnValues: any[]) {
        this.generateUniqueValues(columnValues);
        this.generateFilterValues(this.column.dataType === DataType.Date);
        this.generateListData();
    }

    private generateUniqueValues(columnValues: any[]) {
        this.uniqueValues = Array.from(new Set(columnValues));
    }

    private generateFilterValues(isDateColumn: boolean = false) {
        if (isDateColumn) {
            this.filterValues = new Set<any>(this.expressionsList.reduce((arr, e) => {
                if (e.expression.condition.name === 'in') {
                    return [ ...arr, ...Array.from((e.expression.searchVal as Set<any>).values()).map(v =>
                        new Date(v).toDateString()) ];
                }
                return [ ...arr, ...[e.expression.searchVal ? e.expression.searchVal.toDateString() : e.expression.searchVal] ];
            }, []));
        } else {
            this.filterValues = new Set<any>(this.expressionsList.reduce((arr, e) => {
                if (e.expression.condition.name === 'in') {
                    return [ ...arr, ...Array.from((e.expression.searchVal as Set<any>).values()) ];
                }
                return [ ...arr, ...[e.expression.searchVal] ];
            }, []));
        }
    }

    private generateListData() {
        this.listData = new Array<FilterListItem>();

        const shouldUpdateSelection = this.areExpressionsSelectable() && this.areExpressionsValuesInTheList();

        if (this.column.dataType === DataType.Boolean) {
            this.addBooleanItems();
        } else {
            this.addItems(shouldUpdateSelection);
        }

        this.listData.sort((a, b) => this.sortData(a, b));

        if (this.column.dataType === DataType.Date) {
            this.uniqueValues = this.uniqueValues.map(value => new Date(value));
        }

        if (this.containsNullOrEmpty) {
            this.addBlanksItem(shouldUpdateSelection);
        }

        this.addSelectAllItem();

        if (!(this.cdr as any).destroyed) {
            this.cdr.detectChanges();
        }
    }

    private getColumnFilterExpressionsTree() {
        const gridExpressionsTree: IFilteringExpressionsTree = this.grid.filteringExpressionsTree;
        const expressionsTree = new FilteringExpressionsTree(gridExpressionsTree.operator, gridExpressionsTree.fieldName);

        for (const operand of gridExpressionsTree.filteringOperands) {
            if (operand instanceof FilteringExpressionsTree) {
                const columnExprTree = operand as FilteringExpressionsTree;
                if (columnExprTree.fieldName === this.column.field) {
                    break;
                }
            }
            expressionsTree.filteringOperands.push(operand);
        }

        return expressionsTree;
    }

    private addBooleanItems() {
        this.selectAllSelected = true;
        this.selectAllIndeterminate = false;
        this.uniqueValues.forEach(element => {
            const filterListItem = new FilterListItem();
            if (element !== undefined && element !== null && element !== '') {
                if (this.column.filteringExpressionsTree) {
                    if (element === true && this.expressionsList.find(exp => exp.expression.condition.name === 'true' )) {
                        filterListItem.isSelected = true;
                        this.selectAllIndeterminate = true;
                    } else if (element === false && this.expressionsList.find(exp => exp.expression.condition.name === 'false' )) {
                            filterListItem.isSelected = true;
                            this.selectAllIndeterminate = true;
                    } else {
                        filterListItem.isSelected = false;
                    }
                } else {
                    filterListItem.isSelected = true;
                }
                filterListItem.value = element;
                filterListItem.label = element;
                filterListItem.indeterminate = false;
                this.listData.push(filterListItem);
            } else {
                this.containsNullOrEmpty = true;
            }
        });
    }

    private addItems(shouldUpdateSelection: boolean) {
        this.selectAllSelected = true;
        this.selectAllIndeterminate = false;
        this.uniqueValues.forEach(element => {
            if (element !== undefined && element !== null && element !== '') {
                const filterListItem = new FilterListItem();
                if (this.column.filteringExpressionsTree) {
                    if (shouldUpdateSelection) {
                        if (this.filterValues.has(element)) {
                            filterListItem.isSelected = true;
                        } else {
                            filterListItem.isSelected = false;
                        }
                        this.selectAllIndeterminate = true;
                    } else {
                        filterListItem.isSelected = false;
                        this.selectAllSelected = false;
                    }
                } else {
                    filterListItem.isSelected = true;
                }
                if (this.column.dataType === DataType.Date) {
                    filterListItem.value = new Date(element);
                    filterListItem.label = new Date(element);
                } else {
                    filterListItem.value = element;
                    filterListItem.label = element;
                }
                filterListItem.indeterminate = false;
                this.listData.push(filterListItem);
            } else {
                this.containsNullOrEmpty = true;
            }
        });
    }

    private addSelectAllItem() {
        const selectAll =  new FilterListItem();
        selectAll.isSelected = this.selectAllSelected;
        selectAll.value = this.grid.resourceStrings.igx_grid_excel_select_all;
        selectAll.label = this.grid.resourceStrings.igx_grid_excel_select_all;
        selectAll.indeterminate = this.selectAllIndeterminate;
        selectAll.isSpecial = true;
        this.listData.unshift(selectAll);
    }

    private addBlanksItem(shouldUpdateSelection) {
        const blanks =  new FilterListItem();
        if (this.column.filteringExpressionsTree) {
            if (shouldUpdateSelection) {
                if (this.filterValues.has(null)) {
                    blanks.isSelected = true;
                } else {
                    blanks.isSelected = false;
                }
            }
        } else {
            blanks.isSelected = true;
        }
        blanks.value = null;
        blanks.label = this.grid.resourceStrings.igx_grid_excel_blanks;
        blanks.indeterminate = false;
        blanks.isSpecial = true;
        this.listData.unshift(blanks);
    }

    private sortData(a: FilterListItem, b: FilterListItem) {
        let valueA = a.value;
        let valueB = b.value;
        if (typeof(a) === DataType.String) {
            valueA = a.value.toUpperCase();
            valueB = b.value.toUpperCase();
        }
        if (valueA < valueB) {
            return -1;
        } else if (valueA > valueB) {
            return 1;
        } else {
            return 0;
        }
    }

    private selectAllFilterItems() {
        this.listData.forEach(filterListItem => {
            filterListItem.isSelected = true;
            filterListItem.indeterminate = false;
        });
        this.excelStyleSearch.cdr.detectChanges();
    }

    // TODO: sort members by access modifier

    /**
     * @hidden @internal
     */
    get sortingTemplate() {
        if (this.grid.excelStyleSortingTemplateDirective) {
            return this.grid.excelStyleSortingTemplateDirective.template;
        } else {
            return this.defaultExcelStyleSortingTemplate;
        }
    }

    /**
     * @hidden @internal
     */
    get movingTemplate() {
        if (this.grid.excelStyleMovingTemplateDirective) {
            return this.grid.excelStyleMovingTemplateDirective.template;
        } else {
            return this.defaultExcelStyleMovingTemplate;
        }
    }

    /**
     * @hidden @internal
     */
    get pinningTemplate() {
        if (this.grid.excelStylePinningTemplateDirective) {
            return this.grid.excelStylePinningTemplateDirective.template;
        } else {
            return this.defaultExcelStylePinningTemplate;
        }
    }

    /**
     * @hidden @internal
     */
    get hidingTemplate() {
        if (this.grid.excelStyleHidingTemplateDirective) {
            return this.grid.excelStyleHidingTemplateDirective.template;
        } else {
            return this.defaultExcelStyleHidingTemplate;
        }
    }

    /**
     * @hidden @internal
     */
    get applyButtonDisabled() {
        return  (this.excelStyleSearch && this.excelStyleSearch.filteredData && this.excelStyleSearch.filteredData.length === 0) ||
                (this.listData[0] && !this.listData[0].isSelected && !this.listData[0].indeterminate);
    }

    /**
     * @hidden @internal
     */
    public applyFilter() {
        const filterTree = new FilteringExpressionsTree(FilteringLogic.Or, this.column.field);
        const selectedItems = this.listData.slice(1, this.listData.length).filter(el => el.isSelected === true);
        const unselectedItem = this.listData.slice(1, this.listData.length).find(el => el.isSelected === false);

        if (unselectedItem) {
            if (selectedItems.length <= IgxGridExcelStyleFilteringComponent.filterOptimizationThreshold) {
                selectedItems.forEach(element => {
                    let condition = null;
                    if (element.value !== null && element.value !== undefined) {
                        if (this.column.dataType === DataType.Boolean) {
                            condition = this.createCondition(element.value.toString());
                        } else {
                            condition = this.createCondition('equals');
                        }
                    } else {
                        condition = this.createCondition('empty');
                    }
                    filterTree.filteringOperands.push({
                        condition: condition,
                        fieldName: this.column.field,
                        ignoreCase: this.column.filteringIgnoreCase,
                        searchVal: element.value
                    });
                });
            } else {
                const blanksItemIndex = selectedItems.findIndex(e => e.value === null || e.value === undefined);
                let blanksItem: any;
                if (blanksItemIndex >= 0) {
                    blanksItem = selectedItems[blanksItemIndex];
                    selectedItems.splice(blanksItemIndex, 1);
                }

                filterTree.filteringOperands.push({
                    condition: this.createCondition('in'),
                    fieldName: this.column.field,
                    ignoreCase: this.column.filteringIgnoreCase,
                    searchVal: new Set(this.column.dataType === DataType.Date ?
                        selectedItems.map(d => new Date(d.value.getFullYear(), d.value.getMonth(), d.value.getDate()).toISOString()) :
                        selectedItems.map(e => e.value))
                });

                if (blanksItem) {
                    filterTree.filteringOperands.push({
                        condition: this.createCondition('empty'),
                        fieldName: this.column.field,
                        ignoreCase: this.column.filteringIgnoreCase,
                        searchVal: blanksItem.value
                    });
                }
            }

            this.filteringService.filterInternal(this.column.field, filterTree);
            this.expressionsList = new Array<ExpressionUI>();
            this.filteringService.generateExpressionsList(this.column.filteringExpressionsTree,
                this.grid.filteringLogic, this.expressionsList);
        } else {
            this.filteringService.clearFilter(this.column.field);
        }

        this.closeDropdown();
    }

    /**
     * @hidden @internal
     */
    public cancel() {
        if (!this.overlayComponentId) {
            this.init();
        }
        this.closeDropdown();
    }

    private closeDropdown() {
        if (this.overlayComponentId) {
            this.overlayService.hide(this.overlayComponentId);
            this.overlayComponentId = null;
        }
    }

    /**
     * @hidden @internal
     */
    public onKeyDown(eventArgs) {
        if (eventArgs.key === KEYS.ESCAPE || eventArgs.key === KEYS.ESCAPE_IE) {
            this.closeDropdown();
        }
        eventArgs.stopPropagation();
    }

    /**
     * @hidden @internal
     */
    public clearFilter() {
        this.filteringService.clearFilter(this.column.field);
        this.selectAllFilterItems();
    }

    /**
     * @hidden @internal
     */
    public onClearFilterKeyDown(eventArgs) {
        if (eventArgs.key === KEYS.ENTER) {
            this.clearFilter();
        }
    }

    /**
     * @hidden @internal
     */
    public showCustomFilterItem(): boolean {
        const exprTree = this.column.filteringExpressionsTree;
        return exprTree && exprTree.filteringOperands && exprTree.filteringOperands.length &&
            !((exprTree.filteringOperands[0] as IFilteringExpression).condition &&
            (exprTree.filteringOperands[0] as IFilteringExpression).condition.name === 'in');
    }

    private createCondition(conditionName: string) {
        switch (this.column.dataType) {
            case DataType.Boolean:
                return IgxBooleanFilteringOperand.instance().condition(conditionName);
            case DataType.Number:
                return IgxNumberFilteringOperand.instance().condition(conditionName);
            case DataType.Date:
                return IgxDateFilteringOperand.instance().condition(conditionName);
            default:
                return IgxStringFilteringOperand.instance().condition(conditionName);
        }
    }
}<|MERGE_RESOLUTION|>--- conflicted
+++ resolved
@@ -38,12 +38,8 @@
 import { IgxExcelStyleSortingComponent } from './excel-style-sorting.component';
 import { takeUntil } from 'rxjs/operators';
 import { ISelectionEventArgs, IgxDropDownComponent } from '../../../drop-down';
-<<<<<<< HEAD
-import { IgxColumnComponent } from '../../column.component';
-import { IgxGridBaseComponent } from '../../grid';
-=======
 import { IgxColumnComponent } from '../../columns/column.component';
->>>>>>> 522426de
+import { IgxGridBaseDirective } from '../../grid-base.directive';
 
 /**
  *@hidden
@@ -277,7 +273,7 @@
     /**
      * @hidden @internal
      */
-    get grid(): IgxGridBaseComponent {
+    get grid(): IgxGridBaseDirective {
         return this.column.grid;
     }
 
