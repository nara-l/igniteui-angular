--- conflicted
+++ resolved
@@ -48,13 +48,8 @@
         [locale]="filteringService.grid.locale"
         (onSelection)="onDateSelected($event)"
         (onClose)="datePickerClose()">
-<<<<<<< HEAD
-        <ng-template igxDatePickerTemplate let-openDialog="openDialog" let-displayData="displayData">
+        <ng-template igxDatePickerTemplate let-openDialog="openDialog">
             <igx-input-group #dropDownTarget type="box" [displayDensity]="'compact'" [supressInputAutofocus]="true">
-=======
-        <ng-template igxDatePickerTemplate let-openDialog="openDialog">
-            <igx-input-group type="box" [displayDensity]="'compact'" [supressInputAutofocus]="true">
->>>>>>> 49b551e8
                 <igx-prefix #inputGroupPrefix
                             tabindex="0"
                             (click)="toggleConditionsDropDown(inputGroupPrefix)"
