import {
    AfterViewInit,
    ChangeDetectorRef,
    Component,
    Input,
    TemplateRef,
    ViewChild,
    ViewChildren,
    QueryList,
    ElementRef,
    HostBinding,
    HostListener,
    ChangeDetectionStrategy
} from '@angular/core';
import { Subject } from 'rxjs';
import { DataType } from '../../data-operations/data-util';
import { IgxColumnComponent } from '../column.component';
import { IgxDropDownComponent, ISelectionEventArgs } from '../../drop-down/index';
import { IFilteringOperation } from '../../data-operations/filtering-condition';
import { FilteringLogic, IFilteringExpression } from '../../data-operations/filtering-expression.interface';
import { HorizontalAlignment, VerticalAlignment, OverlaySettings } from '../../services/overlay/utilities';
import { ConnectedPositioningStrategy } from '../../services/overlay/position/connected-positioning-strategy';
import { IChipSelectEventArgs, IBaseChipEventArgs, IgxChipsAreaComponent, IgxChipComponent } from '../../chips';
import { ExpressionUI } from './grid-filtering.service';
import { IgxDropDownItemComponent } from '../../drop-down/drop-down-item.component';
import { IgxFilteringService } from './grid-filtering.service';
import { KEYS, isEdge } from '../../core/utils';
import { AbsoluteScrollStrategy } from '../../services/overlay/scroll';

/**
 * @hidden
 */
@Component({
    changeDetection: ChangeDetectionStrategy.OnPush,
    preserveWhitespaces: false,
    selector: 'igx-grid-filtering-row',
    templateUrl: './grid-filtering-row.component.html'
})
export class IgxGridFilteringRowComponent implements AfterViewInit {

    private _positionSettings = {
        horizontalStartPoint: HorizontalAlignment.Left,
        verticalStartPoint: VerticalAlignment.Bottom
    };

    private _conditionsOverlaySettings: OverlaySettings = {
        excludePositionTarget: true,
        closeOnOutsideClick: true,
        modal: false,
        scrollStrategy: new AbsoluteScrollStrategy(),
        positionStrategy: new ConnectedPositioningStrategy(this._positionSettings)
    };

    private _operatorsOverlaySettings: OverlaySettings = {
        excludePositionTarget: true,
        closeOnOutsideClick: true,
        modal: false,
        scrollStrategy: new AbsoluteScrollStrategy(),
        positionStrategy: new ConnectedPositioningStrategy(this._positionSettings)
    };

    private chipsAreaWidth: number;
    private chipAreaScrollOffset = 0;
    private _column = null;
    private isKeyPressed = false;
    private isComposing = false;

    public showArrows: boolean;
    public expression: IFilteringExpression;
    public expressionsList: Array<ExpressionUI>;

    @Input()
    get column(): IgxColumnComponent {
        return this._column;
    }

    set column(val) {
        if (val) {
            this._column = val;

            this.expressionsList = this.filteringService.getExpressions(this._column.field);

            this.resetExpression();

            this.chipAreaScrollOffset = 0;
            this.transform(this.chipAreaScrollOffset);
        }
    }

    @Input()
    get value(): any {
        return this.expression ? this.expression.searchVal : null;
    }

    set value(val) {
        if (!val && val !== 0) {
            this.expression.searchVal = null;
        } else {
            this.expression.searchVal = this.transformValue(val);
            if (this.expressionsList.find(item => item.expression === this.expression) === undefined) {
                this.addExpression(true);
            }
        }

        this.filter();
    }

    @ViewChild('defaultFilterUI', { read: TemplateRef })
    protected defaultFilterUI: TemplateRef<any>;

    @ViewChild('defaultDateUI', { read: TemplateRef })
    protected defaultDateUI: TemplateRef<any>;

    @ViewChild('input', { read: ElementRef })
    protected input: ElementRef;

    @ViewChild('inputGroupConditions', { read: IgxDropDownComponent })
    protected dropDownConditions: IgxDropDownComponent;

    @ViewChild('chipsArea', { read: IgxChipsAreaComponent })
    protected chipsArea: IgxChipsAreaComponent;

    @ViewChildren('operators', { read: IgxDropDownComponent })
    protected dropDownOperators: QueryList<IgxDropDownComponent>;

    @ViewChild('inputGroup', { read: ElementRef })
    protected inputGroup: ElementRef;

    @ViewChild('inputGroupPrefix', { read: ElementRef })
    protected inputGroupPrefix: ElementRef;

    @ViewChild('container')
    protected container: ElementRef;

    @ViewChild('operand')
    protected operand: ElementRef;

    @ViewChild('closeButton')
    public closeButton: ElementRef;

    @HostBinding('class.igx-grid__filtering-row')
    public cssClass = 'igx-grid__filtering-row';

    constructor(public filteringService: IgxFilteringService, public element: ElementRef, public cdr: ChangeDetectorRef) {}

    ngAfterViewInit() {
        this._conditionsOverlaySettings.outlet = this.column.grid.outletDirective;
        this._operatorsOverlaySettings.outlet = this.column.grid.outletDirective;

        this.input.nativeElement.focus();
    }

    @HostListener('keydown.shift.tab', ['$event'])
    @HostListener('keydown.tab', ['$event'])
    public onTabKeydown(event) {
        event.stopPropagation();
        if (document.activeElement === this.closeButton.nativeElement && !event.shiftKey) {
            this.filteringService.grid.navigation.navigateFirstCellIfPossible(event);
        }
    }

    @HostListener('keydown.esc', ['$event'])
    public onEscKeydown(event) {
        event.preventDefault();
        event.stopPropagation();
        this.close();
    }

    get disabled(): boolean {
        return !(this.column.filteringExpressionsTree && this.column.filteringExpressionsTree.filteringOperands.length > 0);
    }

    get template(): TemplateRef<any> {
        if (this.column.dataType === DataType.Date) {
            return this.defaultDateUI;
        }

        return this.defaultFilterUI;
    }

    get type() {
        switch (this.column.dataType) {
            case DataType.String:
            case DataType.Boolean:
                return 'text';
            case DataType.Number:
                return 'number';
        }
    }

    get conditions(): any {
        return this.column.filters.conditionList();
    }

    get isUnaryCondition(): boolean {
        if (this.expression.condition) {
            return this.expression.condition.isUnary;
        } else {
            return true;
        }
    }

    get placeholder(): string {
        if (this.expression.condition && this.expression.condition.isUnary) {
            return this.filteringService.getChipLabel(this.expression);
        } else if (this.column.dataType === DataType.Date) {
            return this.filteringService.grid.resourceStrings.igx_grid_filter_row_date_placeholder;
        } else if (this.column.dataType === DataType.Boolean) {
            return this.filteringService.grid.resourceStrings.igx_grid_filter_row_boolean_placeholder;
        } else {
            return this.filteringService.grid.resourceStrings.igx_grid_filter_row_placeholder;
        }
    }

    /**
     * Event handler for keydown on the input group's prefix.
     */
    public onPrefixKeyDown(event: KeyboardEvent) {
        if ((event.key === KEYS.ENTER || event.key === KEYS.SPACE || event.key === KEYS.SPACE_IE) &&
            this.dropDownConditions.collapsed) {
            this.toggleConditionsDropDown(this.inputGroupPrefix.nativeElement);
            event.stopImmediatePropagation();
        }  else if (event.key === KEYS.TAB) {
            if (event.shiftKey) {
                event.preventDefault();
                event.stopPropagation();
            } else if (!this.dropDownConditions.collapsed) {
                this.toggleConditionsDropDown(this.inputGroupPrefix.nativeElement);
            }
        }
    }

    /**
     * Event handler for keydown on the input.
     */
    public onInputKeyDown(event: KeyboardEvent) {
        this.isKeyPressed = true;

        if (this.column.dataType === DataType.Boolean) {
            if (event.key === KEYS.ENTER || event.key === KEYS.SPACE || event.key === KEYS.SPACE_IE) {
                this.inputGroupPrefix.nativeElement.focus();
                this.toggleConditionsDropDown(this.inputGroupPrefix.nativeElement);
                event.stopPropagation();
                return;
            }
        }

        if (event.key === KEYS.ENTER) {
            if (this.isComposing) {
                return;
            }

            this.commitInput();
        } else if (event.altKey && (event.key === KEYS.DOWN_ARROW || event.key === KEYS.DOWN_ARROW_IE)) {
            this.inputGroupPrefix.nativeElement.focus();
            this.toggleConditionsDropDown(this.inputGroupPrefix.nativeElement);
        } else if (event.key === KEYS.ESCAPE || event.key === KEYS.ESCAPE_IE) {
            event.preventDefault();
            this.close();
        }
        event.stopPropagation();
    }

    /**
     * Event handler for keyup on the input.
     */
    public onInputKeyUp(eventArgs) {
        this.isKeyPressed = false;
    }

    /**
     * Event handler for input on the input.
     */
    public onInput(eventArgs) {
        // The 'iskeyPressed' flag is needed for a case in IE, because the input event is fired on focus and for some reason,
        // when you have a japanese character as a placeholder, on init the value here is empty string .
        if (isEdge() || this.isKeyPressed || eventArgs.target.value) {
            this.value = eventArgs.target.value;

            if (!this.value) {
                this.showHideArrowButtons();
            }
        }
    }

    /**
     * Event handler for compositionstart on the input.
     */
    public onCompositionStart() {
        this.isComposing = true;
    }

    /**
     * Event handler for compositionend on the input.
     */
    public onCompositionEnd() {
        this.isComposing = false;
    }

    /**
     * Event handler for input click event.
     */
    public onInputClick() {
        if (this.column.dataType === DataType.Boolean && this.dropDownConditions.collapsed ) {
            this.inputGroupPrefix.nativeElement.focus();
            this.toggleConditionsDropDown(this.inputGroupPrefix.nativeElement);
        }
    }

    /**
     * Event handler for datepicker's close.
     */
    public datePickerClose() {
        this.input.nativeElement.focus();
    }

    /**
     * Returns the filtering operation condition for a given value.
     */
    public getCondition(value: string): IFilteringOperation {
        return this.column.filters.condition(value);
    }

    /**
     * Returns the translated condition name for a given value.
     */
    public translateCondition(value: string): string {
        return this.filteringService.grid.resourceStrings[`igx_grid_filter_${this.getCondition(value).name}`] || value;
    }

    /**
     * Returns the icon name of the current condition.
     */
    public getIconName(): string {
        if (this.column.dataType === DataType.Boolean && this.expression.condition === null) {
            return this.getCondition(this.conditions[0]).iconName;
        } else {
            return this.expression.condition.iconName;
        }
    }

    /**
     * Returns whether a given condition is selected in dropdown.
     */
    public isConditionSelected(conditionName: string): boolean {
        if (this.expression.condition) {
            return this.expression.condition.name === conditionName;
        } else {
            return false;
        }
    }

    /**
     * Clears the current filtering.
     */
    public clearFiltering() {
        this.filteringService.clearFilter(this.column.field);
        this.resetExpression();
        if (this.input) {
            this.input.nativeElement.focus();
        }
        this.cdr.detectChanges();

        this.chipAreaScrollOffset = 0;
        this.transform(this.chipAreaScrollOffset);
    }

    /**
     * Commits the value of the input.
     */
    public commitInput() {
        this.chipsArea.chipsList.filter(chip => chip.selected = false);
        let indexToDeselect = -1;
        for (let index = 0; index < this.expressionsList.length; index++) {
            const expression = this.expressionsList[index].expression;
            if (expression.searchVal === null && !expression.condition.isUnary) {
                indexToDeselect = index;
            }
        }
        if (indexToDeselect !== -1) {
            this.removeExpression(indexToDeselect, this.expression);
        }
        this.resetExpression();
        this.scrollChipsWhenAddingExpression();
    }

    /**
     * Clears the value of the input.
     */
    public clearInput() {
        this.value = null;
    }

    /**
     * Event handler for keydown on clear button.
     */
    public onClearKeyDown(eventArgs: KeyboardEvent) {
        if (eventArgs.key === KEYS.ENTER || eventArgs.key === KEYS.SPACE || eventArgs.key === KEYS.SPACE_IE) {
            eventArgs.preventDefault();
            this.clearInput();
            this.input.nativeElement.focus();
        }
    }

    /**
     * Event handler for click on clear button.
     */
    public onClearClick() {
        this.clearInput();
        this.input.nativeElement.focus();
    }

    /**
     * Event handler for keydown on commit button.
     */
    public onCommitKeyDown(eventArgs: KeyboardEvent) {
        if (eventArgs.key === KEYS.ENTER || eventArgs.key === KEYS.SPACE || eventArgs.key === KEYS.SPACE_IE) {
            eventArgs.preventDefault();
            this.commitInput();
            this.input.nativeElement.focus();
        }
    }

    /**
     * Event handler for click on commit button.
     */
    public onCommitClick() {
        this.commitInput();
        this.input.nativeElement.focus();
    }

    /**
     * Event handler for focusout on the input group.
     */
    public onInputGroupFocusout() {
        if (!this.value && this.value !== 0) {
            return;
        }
        requestAnimationFrame(() => {
            const focusedElement = document.activeElement;
            if (!(focusedElement && this.inputGroup.nativeElement.contains(focusedElement)) &&
                this.dropDownConditions.collapsed) {
                this.commitInput();
            }
        });
    }

    /**
     * Closes the filtering edit row.
     */
    public close() {
        if (this.expressionsList.length === 1 &&
            this.expressionsList[0].expression.searchVal === null &&
            this.expressionsList[0].expression.condition.isUnary === false) {
            this.filteringService.getExpressions(this.column.field).pop();
        } else {
            this.expressionsList.forEach((item) => {
                if (item.expression.searchVal === null && !item.expression.condition.isUnary) {
                    this.filteringService.removeExpression(this.column.field, this.expressionsList.indexOf(item));
                }
            });
        }

        this.filteringService.isFilterRowVisible = false;
        this.filteringService.updateFilteringCell(this.column);
        this.filteringService.focusFilterCellChip(this.column, true);

        this.filteringService.filteredColumn = null;
        this.filteringService.selectedExpression = null;
        this.cdr.detectChanges();

        this.chipAreaScrollOffset = 0;
        this.transform(this.chipAreaScrollOffset);
    }

    /*
    * Opens date-picker if condition is not unary
    */
    public openDatePicker(openDialog: Function) {
        if (!this.expression.condition.isUnary) {
            openDialog();
        }
    }

    /**
     *  Event handler for date picker's selection.
     */
    public onDateSelected(value: Date) {
        this.value = value;
        this.commitInput();
    }

    /**
     * Opens the conditions dropdown.
     */
    public toggleConditionsDropDown(target: any) {
        this._conditionsOverlaySettings.positionStrategy.settings.target = target;
        this.dropDownConditions.toggle(this._conditionsOverlaySettings);
    }

    /**
     * Opens the logic operators dropdown.
     */
    public toggleOperatorsDropDown(eventArgs, index) {
        this._operatorsOverlaySettings.positionStrategy.settings.target = eventArgs.target.parentElement;
        this.dropDownOperators.toArray()[index].toggle(this._operatorsOverlaySettings);
    }

    /**
     * Event handler for change event in conditions dropdown.
     */
    public onConditionsChanged(eventArgs) {
        const value = (eventArgs.newSelection as IgxDropDownItemComponent).value;
        this.expression.condition = this.getCondition(value);
        if (this.expression.condition.isUnary) {
            // update grid's filtering on the next cycle to ensure the drop-down is closed
            // if the drop-down is not closed this event handler will be invoked multiple times
            requestAnimationFrame(() => this.unaryConditionChangedCallback());
        } else {
            requestAnimationFrame(() => this.conditionChangedCallback());
        }

        if (this.input) {
            // Add requestAnimationFrame becasue of an issue in IE, where you are still able to write in the input,
            // if it has been focused and then set to readonly.
            requestAnimationFrame(() => this.input.nativeElement.focus());
        }
    }

    /**
     *  Event handler for chip selected event.
     */
    public onChipSelected(eventArgs: IChipSelectEventArgs, expression: IFilteringExpression) {
        if (eventArgs.selected) {
            if (this.chipsArea.chipsList) {
                this.chipsArea.chipsList.forEach((chip) => {
                    if (chip !== eventArgs.owner) {
                        chip.selected = false;
                    }
                });
            }
            this.expression = expression;

            if (this.input) {
                this.input.nativeElement.focus();
            }
        } else if (this.expression === expression) {
            this.resetExpression();
        }
    }

    /**
     * Event handler for chip keydown event.
     */
    public onChipKeyDown(eventArgs: KeyboardEvent, chip: IgxChipComponent) {
        if (eventArgs.key === KEYS.ENTER) {
            eventArgs.preventDefault();
            chip.selected = !chip.selected;
        }
    }

    /**
     * Scrolls the first chip into view if the tab key is pressed on the left arrow.
     */
    public onLeftArrowKeyDown(event) {
        if (event.key === KEYS.TAB) {
            this.chipAreaScrollOffset = 0;
            this.transform(this.chipAreaScrollOffset);
        }
    }

    /**
     * Event handler for chip removed event.
     */
    public onChipRemoved(eventArgs: IBaseChipEventArgs, item: ExpressionUI) {
        const indexToRemove = this.expressionsList.indexOf(item);
        this.removeExpression(indexToRemove, item.expression);

        this.scrollChipsOnRemove();
    }

    /**
     * Event handler for logic operator changed event.
     */
    public onLogicOperatorChanged(eventArgs: ISelectionEventArgs, expression: ExpressionUI) {
        if (eventArgs.oldSelection) {
            expression.afterOperator = (eventArgs.newSelection as IgxDropDownItemComponent).value;
            this.expressionsList[this.expressionsList.indexOf(expression) + 1].beforeOperator = expression.afterOperator;

            // update grid's filtering on the next cycle to ensure the drop-down is closed
            // if the drop-down is not closed this event handler will be invoked multiple times
            requestAnimationFrame(() => this.filter());
        }
    }

    /**
     * Scrolls the chips into the chip area when left or right arrows are pressed.
     */
    public scrollChipsOnArrowPress(arrowPosition: string) {
        let count = 0;
        const chipAraeChildren = this.chipsArea.element.nativeElement.children;
        const containerRect = this.container.nativeElement.getBoundingClientRect();

        if (arrowPosition === 'right') {
            for (let index = 0; index < chipAraeChildren.length; index++) {
                if (Math.ceil(chipAraeChildren[index].getBoundingClientRect().right) < Math.ceil(containerRect.right)) {
                    count++;
                }
            }

            if (count < chipAraeChildren.length) {
                this.chipAreaScrollOffset -= Math.ceil(chipAraeChildren[count].getBoundingClientRect().right) -
                    Math.ceil(containerRect.right) + 1;
                this.transform(this.chipAreaScrollOffset);
            }
        }

        if (arrowPosition === 'left') {
            for (let index = 0; index < chipAraeChildren.length; index++) {
                if (Math.ceil(chipAraeChildren[index].getBoundingClientRect().left) < Math.ceil(containerRect.left)) {
                    count++;
                }
            }

            if (count > 0) {
                this.chipAreaScrollOffset += Math.ceil(containerRect.left) -
                    Math.ceil(chipAraeChildren[count - 1].getBoundingClientRect().left) + 1;
                this.transform(this.chipAreaScrollOffset);
            }
        }
    }

    private showHideArrowButtons() {
        requestAnimationFrame(() => {
            if (this.filteringService.isFilterRowVisible) {
                const containerWidth = this.container.nativeElement.getBoundingClientRect().width;
                this.chipsAreaWidth = this.chipsArea.element.nativeElement.getBoundingClientRect().width;

<<<<<<< HEAD
            this.showArrows = this.chipsAreaWidth >= containerWidth && this.isColumnFiltered;
=======
                this.showArrows = this.chipsAreaWidth >= containerWidth;
>>>>>>> 9425e460

                // TODO: revise the cdr.detectChanges() usage here
                this.cdr.detectChanges();
            }
        });
    }

    private transformValue(value): any {
        if (this.column.dataType === DataType.Number) {
            value = parseFloat(value);
        } else if (this.column.dataType === DataType.Boolean) {
            value = Boolean(value);
        }

        return value;
    }

    private addExpression(isSelected: boolean) {
        const exprUI = new ExpressionUI();
        exprUI.expression = this.expression;
        exprUI.beforeOperator = this.expressionsList.length > 0 ? FilteringLogic.And : null;
        exprUI.isSelected = isSelected;

        this.expressionsList.push(exprUI);

        const length = this.expressionsList.length;
        if (this.expressionsList[length - 2]) {
            this.expressionsList[length - 2].afterOperator = this.expressionsList[length - 1].beforeOperator;
        }

        this.showHideArrowButtons();
    }

    private removeExpression(indexToRemove: number, expression: IFilteringExpression) {
        if (indexToRemove === 0 && this.expressionsList.length === 1) {
            this.clearFiltering();
            return;
        }

        this.filteringService.removeExpression(this.column.field, indexToRemove);

        this.filter();

        if (this.expression === expression) {
            this.resetExpression();
        }

        this.showHideArrowButtons();
    }

    private resetExpression() {
        this.expression = {
            fieldName: this.column.field,
            condition: null,
            searchVal: null,
            ignoreCase: this.column.filteringIgnoreCase
        };

        if (this.column.dataType !== DataType.Boolean) {
            this.expression.condition = this.getCondition(this.conditions[0]);
        }

        if (this.column.dataType === DataType.Date && this.input) {
            this.input.nativeElement.value = null;
        }

        this.showHideArrowButtons();
    }

    private scrollChipsWhenAddingExpression() {
        const chipAraeChildren = this.chipsArea.element.nativeElement.children;
        if (!chipAraeChildren || chipAraeChildren.length === 0) {
            return;
        }

        const containerRectRight = Math.ceil(this.container.nativeElement.getBoundingClientRect().right);

        const lastChipRectRight = Math.ceil(chipAraeChildren[chipAraeChildren.length - 1].getBoundingClientRect().right);
        if (lastChipRectRight >= containerRectRight) {
            this.chipAreaScrollOffset -= lastChipRectRight - containerRectRight;
            this.transform(this.chipAreaScrollOffset);
        }
    }

    private transform(offset: number) {
        requestAnimationFrame(() => {
            this.chipsArea.element.nativeElement.style.transform = `translate(${offset}px)`;
        });
    }

    private scrollChipsOnRemove() {
        let count = 0;
        const chipAraeChildren = this.chipsArea.element.nativeElement.children;
        const containerRect = this.container.nativeElement.getBoundingClientRect();

        for (let index = 0; index < chipAraeChildren.length; index++) {
            if (Math.ceil(chipAraeChildren[index].getBoundingClientRect().left) < Math.ceil(containerRect.left)) {
                count++;
            }
        }

        if (count <= 2) {
            this.chipAreaScrollOffset = 0;
        } else {
            const dif = chipAraeChildren[count].id === 'chip' ? count - 2 : count - 1;
            this.chipAreaScrollOffset += Math.ceil(containerRect.left) - Math.ceil(chipAraeChildren[dif].getBoundingClientRect().left) + 1;
        }

        this.transform(this.chipAreaScrollOffset);
    }

    private conditionChangedCallback() {
        if (!!this.expression.searchVal || this.expression.searchVal === 0) {
            this.filter();
        } else if (this.value) {
            this.value = null;
        }
    }

    private unaryConditionChangedCallback() {
        if (this.value) {
            this.value = null;
        }
        if (this.expressionsList.find(item => item.expression === this.expression) === undefined) {
            this.addExpression(true);
        }
        this.filter();
    }

    private filter() {
        this.filteringService.filterInternal(this.column.field);
    }

    private get isColumnFiltered() {
        return this.column.filteringExpressionsTree && this.column.filteringExpressionsTree.filteringOperands.length > 0;
    }
}<|MERGE_RESOLUTION|>--- conflicted
+++ resolved
@@ -636,11 +636,7 @@
                 const containerWidth = this.container.nativeElement.getBoundingClientRect().width;
                 this.chipsAreaWidth = this.chipsArea.element.nativeElement.getBoundingClientRect().width;
 
-<<<<<<< HEAD
-            this.showArrows = this.chipsAreaWidth >= containerWidth && this.isColumnFiltered;
-=======
-                this.showArrows = this.chipsAreaWidth >= containerWidth;
->>>>>>> 9425e460
+              this.showArrows = this.chipsAreaWidth >= containerWidth && this.isColumnFiltered;
 
                 // TODO: revise the cdr.detectChanges() usage here
                 this.cdr.detectChanges();
