import { Injectable, OnDestroy } from '@angular/core';
import { GridBaseAPIService } from '../api.service';
import { IgxIconService } from '../../icon/icon.service';
import { FilteringExpressionsTree, IFilteringExpressionsTree } from '../../data-operations/filtering-expressions-tree';
import { IgxGridBaseComponent, IColumnResizeEventArgs, IGridDataBindable } from '../grid-base.component';
import icons from './svgIcons';
import { IFilteringExpression, FilteringLogic } from '../../data-operations/filtering-expression.interface';
import { Subject } from 'rxjs';
import { takeUntil } from 'rxjs/operators';
import { IForOfState } from '../../directives/for-of/for_of.directive';
import { IgxGridFilterConditionPipe } from '../grid-common.pipes';
<<<<<<< HEAD
import { TitleCasePipe, DatePipe } from '@angular/common';
import { cloneArray } from '../../core/utils';
import { DataUtil } from '../../data-operations/data-util';
import { IgxColumnComponent, IgxColumnGroupComponent } from '../grid';
=======
import { TitleCasePipe } from '@angular/common';
import { IgxColumnComponent, IgxColumnGroupComponent, IgxDatePipeComponent } from '../grid';
>>>>>>> 7e119ace

const FILTERING_ICONS_FONT_SET = 'filtering-icons';

/**
 *@hidden
 */
export class ExpressionUI {
    public expression: IFilteringExpression;
    public beforeOperator: FilteringLogic;
    public afterOperator: FilteringLogic;
    public isSelected = false;
    public isVisible = true;
}

/**
 *@hidden
 */
@Injectable()
export class IgxFilteringService implements OnDestroy {

    private columnsWithComplexFilter = new Set<string>();
    private areEventsSubscribed = false;
    private destroy$ = new Subject<boolean>();
    private isFiltering = false;
    private columnToExpressionsMap = new Map<string, ExpressionUI[]>();
    private filterPipe = new IgxGridFilterConditionPipe();
    private titlecasePipe = new TitleCasePipe();
    private _datePipe: IgxDatePipeComponent;
    private columnStartIndex = -1;

    public gridId: string;
    public isFilterRowVisible = false;
    public filteredColumn: IgxColumnComponent = null;
    public selectedExpression: IFilteringExpression = null;
    public columnToFocus: IgxColumnComponent = null;
    public shouldFocusNext = false;
    public columnToMoreIconHidden = new Map<string, boolean>();

    constructor(private gridAPI: GridBaseAPIService<IgxGridBaseComponent & IGridDataBindable>, private iconService: IgxIconService) {}

    ngOnDestroy(): void {
        this.destroy$.next(true);
        this.destroy$.complete();
    }

    public get displayContainerWidth() {
        return parseInt(this.grid.parentVirtDir.dc.instance._viewContainer.element.nativeElement.offsetWidth, 10);
    }

    public get displayContainerScrollLeft() {
        return parseInt(this.grid.parentVirtDir.getHorizontalScroll().scrollLeft, 10);
    }

    public get unpinnedFilterableColumns() {
        return this.grid.unpinnedColumns.filter(col => !(col instanceof IgxColumnGroupComponent) && col.filterable);
    }

    public get unpinnedColumns() {
        return this.grid.unpinnedColumns.filter(col => !(col instanceof IgxColumnGroupComponent));
    }

    public get grid(): IgxGridBaseComponent & IGridDataBindable {
        return this.gridAPI.get(this.gridId);
    }

    public get datePipe(): IgxDatePipeComponent {
        if (!this._datePipe) {
            this._datePipe = new IgxDatePipeComponent(this.grid.locale);
        }
        return this._datePipe;
    }

    /**
     * Subscribe to grid's events.
     */
    public subscribeToEvents() {
        if (!this.areEventsSubscribed) {
            this.areEventsSubscribed = true;

            this.grid.onColumnResized.pipe(takeUntil(this.destroy$)).subscribe((eventArgs: IColumnResizeEventArgs) => {
                this.updateFilteringCell(eventArgs.column);
            });

            this.grid.parentVirtDir.onChunkLoad.pipe(takeUntil(this.destroy$)).subscribe((eventArgs: IForOfState) => {
                if (eventArgs.startIndex !== this.columnStartIndex) {
                    this.columnStartIndex = eventArgs.startIndex;
                    this.grid.filterCellList.forEach((filterCell) => {
                        filterCell.updateFilterCellArea();
                    });
                }
                if (this.columnToFocus) {
                    this.focusFilterCellChip(this.columnToFocus, false);
                    this.columnToFocus = null;
                }
            });

            this.grid.onColumnMovingEnd.pipe(takeUntil(this.destroy$)).subscribe((event) => {
                this.grid.filterCellList.forEach((filterCell) => {
                    filterCell.updateFilterCellArea();
                });
            });
        }
    }

    /**
     * Execute filtering on the grid.
     */
    public filter(field: string): void {
        this.isFiltering = true;

        const expressionsTree = this.createSimpleFilteringTree(field);
        this.grid.filter(field, null, expressionsTree);

        // Wait for the change detection to update filtered data through the pipes and then emit the event.
        requestAnimationFrame(() => this.grid.onFilteringDone.emit(expressionsTree));

        this.isFiltering = false;
    }

    /**
     * Clear the filter of a given column.
     */
    public clearFilter(field: string): void {
        this.isFiltering = true;

        this.grid.clearFilter(field);

        const expr = this.grid.filteringExpressionsTree.find(field);

        // Wait for the change detection to update filtered data through the pipes and then emit the event.
        requestAnimationFrame(() => this.grid.onFilteringDone.emit(expr as FilteringExpressionsTree));

        const expressions = this.getExpressions(field);
        expressions.length = 0;

        this.isFiltering = false;
    }

    /**
     * Register filtering SVG icons in the icon service.
     */
    public registerSVGIcons(): void {
        for (const icon of icons) {
            if (!this.iconService.isSvgIconCached(icon.name, FILTERING_ICONS_FONT_SET)) {
                this.iconService.addSvgIconFromText(icon.name, icon.value, FILTERING_ICONS_FONT_SET);
            }
        }
    }

    /**
     * Returns the ExpressionUI array for a given column.
     */
    public getExpressions(columnId: string): ExpressionUI[] {
        if (!this.columnToExpressionsMap.has(columnId)) {
            const column = this.grid.columns.find((col) => col.field === columnId);
            const expressionUIs = new Array<ExpressionUI>();

            this.generateExpressionsList(column.filteringExpressionsTree, this.grid.filteringExpressionsTree.operator, expressionUIs);
            this.columnToExpressionsMap.set(columnId, expressionUIs);

            return expressionUIs;
        }

        return this.columnToExpressionsMap.get(columnId);
    }

    /**
     * Recreates all ExpressionUIs for all columns. Executed after filtering to refresh the cache.
     */
    public refreshExpressions() {
        if (!this.isFiltering) {
            this.columnsWithComplexFilter.clear();

            this.columnToExpressionsMap.forEach((value: ExpressionUI[], key: string) => {
                const column = this.grid.columns.find((col) => col.field === key);
                value.length = 0;

                this.generateExpressionsList(column.filteringExpressionsTree, this.grid.filteringExpressionsTree.operator, value);

                const isComplex = this.isFilteringTreeComplex(column.filteringExpressionsTree);
                if (isComplex) {
                    this.columnsWithComplexFilter.add(key);
                }

                this.updateFilteringCell(column);
            });
        }
    }

    /**
     * Remove an ExpressionUI for a given column.
     */
    public removeExpression(columnId: string, indexToRemove: number) {
        const expressionsList = this.getExpressions(columnId);

        if (indexToRemove === 0 && expressionsList.length > 1) {
            expressionsList[1].beforeOperator = null;
        } else if (indexToRemove === expressionsList.length - 1) {
            expressionsList[indexToRemove - 1].afterOperator = null;
        } else {
            expressionsList[indexToRemove - 1].afterOperator = expressionsList[indexToRemove + 1].beforeOperator;
            expressionsList[0].beforeOperator = null;
            expressionsList[expressionsList.length - 1].afterOperator = null;
        }

        expressionsList.splice(indexToRemove, 1);
    }

    /**
     * Generate filtering tree for a given column from existing ExpressionUIs.
     */
    public createSimpleFilteringTree(columnId: string): FilteringExpressionsTree {
        const expressionsList = this.getExpressions(columnId);
        const expressionsTree = new FilteringExpressionsTree(FilteringLogic.Or, columnId);
        let currAndBranch: FilteringExpressionsTree;
        let currExpressionUI: ExpressionUI;

        for (let i = 0; i < expressionsList.length; i++) {
            currExpressionUI = expressionsList[i];

            if (!currExpressionUI.expression.condition.isUnary && currExpressionUI.expression.searchVal === null) {
                if (currExpressionUI.afterOperator === FilteringLogic.And && !currAndBranch) {
                    currAndBranch = new FilteringExpressionsTree(FilteringLogic.And, columnId);
                    expressionsTree.filteringOperands.push(currAndBranch);
                }
                continue;
            }

            if ((currExpressionUI.beforeOperator === undefined || currExpressionUI.beforeOperator === null ||
                 currExpressionUI.beforeOperator === FilteringLogic.Or) &&
                currExpressionUI.afterOperator === FilteringLogic.And) {

                currAndBranch = new FilteringExpressionsTree(FilteringLogic.And, columnId);
                expressionsTree.filteringOperands.push(currAndBranch);
                currAndBranch.filteringOperands.push(currExpressionUI.expression);

            } else if (currExpressionUI.beforeOperator === FilteringLogic.And) {
                currAndBranch.filteringOperands.push(currExpressionUI.expression);
            } else {
                expressionsTree.filteringOperands.push(currExpressionUI.expression);
                currAndBranch = null;
            }
        }

        return expressionsTree;
    }

    /**
     * Returns whether a complex filter is applied to a given column.
     */
    public isFilterComplex(columnId: string) {
        if (this.columnsWithComplexFilter.has(columnId)) {
            return true;
        }

        const column = this.grid.columns.find((col) => col.field === columnId);
        const isComplex = this.isFilteringTreeComplex(column.filteringExpressionsTree);
        if (isComplex) {
            this.columnsWithComplexFilter.add(columnId);
        }

        return isComplex;
    }

    /**
     * Returns the string representation of the FilteringLogic operator.
     */
    public getOperatorAsString(operator: FilteringLogic): any {
        if (operator === 0) {
            return this.grid.resourceStrings.igx_grid_filter_operator_and;
        } else {
            return this.grid.resourceStrings.igx_grid_filter_operator_or;
        }
    }

    /**
     * Genererate the label of a chip from a given filtering expression.
     */
    public getChipLabel(expression: IFilteringExpression): any {
        if (expression.condition.isUnary) {
            return this.grid.resourceStrings[`igx_grid_filter_${expression.condition.name}`] || expression.condition.name;
        } else if (expression.searchVal instanceof Date) {
            return this.datePipe.transform(expression.searchVal, this.grid.locale);
        } else {
            return expression.searchVal;
        }
    }

    /**
     * Updates the content of a filterCell.
     */
    public updateFilteringCell(column: IgxColumnComponent) {
        const filterCell = column.filterCell;
        if (filterCell) {
            filterCell.updateFilterCellArea();
        }
    }

    /**
     * Focus a chip in a filterCell.
     */
    public focusFilterCellChip(column: IgxColumnComponent, focusFirst: boolean) {
        const filterCell = column.filterCell;
        if (filterCell) {
            filterCell.focusChip(focusFirst);
        }
    }

    public resolveFilteredSortedData(): any[] {
        let data: any[] = this.filteredData ? this.filteredData : this.grid.data;
        if (!this.filteredData && this.grid.transactions.enabled) {
            data = DataUtil.mergeTransactions(
                cloneArray(data),
                this.grid.transactions.getAggregatedChanges(true),
                this.grid.primaryKey
            );
        }

        return data;
    }

    public get filteredData() {
        return this.grid.filteredData;
    }

    /**
     * Scrolls to a filterCell.
     */
    public scrollToFilterCell(column: IgxColumnComponent, shouldFocusNext: boolean) {
        this.grid.nativeElement.focus({preventScroll: true});
        this.columnToFocus = column;
        this.shouldFocusNext = shouldFocusNext;

        let currentColumnRight = 0;
        let currentColumnLeft = 0;
        for (let index = 0; index < this.unpinnedColumns.length; index++) {
            currentColumnRight += parseInt(this.unpinnedColumns[index].width, 10);
            if (this.unpinnedColumns[index] === column) {
                currentColumnLeft = currentColumnRight - parseInt(this.unpinnedColumns[index].width, 10);
                break;
            }
        }

        const forOfDir = this.grid.headerContainer;
        const width = this.displayContainerWidth + this.displayContainerScrollLeft;
        if (shouldFocusNext) {
            forOfDir.getHorizontalScroll().scrollLeft += currentColumnRight - width;
        } else {
            forOfDir.getHorizontalScroll().scrollLeft = currentColumnLeft;
        }
    }

    private isFilteringTreeComplex(expressions: IFilteringExpressionsTree | IFilteringExpression): boolean {
        if (!expressions) {
            return false;
        }

        if (expressions instanceof FilteringExpressionsTree) {
            const expressionsTree = expressions as FilteringExpressionsTree;
            if (expressionsTree.operator === FilteringLogic.Or) {
                const andOperatorsCount = this.getChildAndOperatorsCount(expressionsTree);

                // having more that 'And' and operator in the sub-tree means that the filter could not be represented without parentheses.
                return andOperatorsCount > 1;
            }

            let isComplex = false;
            for (let i = 0; i < expressionsTree.filteringOperands.length; i++) {
                isComplex = isComplex || this.isFilteringTreeComplex(expressionsTree.filteringOperands[i]);
            }

            return isComplex;
        }

        return false;
    }

    private getChildAndOperatorsCount(expressions: IFilteringExpressionsTree): number {
        let count = 0;
        let operand;
        for (let i = 0; i < expressions.filteringOperands.length; i++) {
            operand = expressions[i];
            if (operand instanceof FilteringExpressionsTree) {
                if (operand.operator === FilteringLogic.And) {
                    count++;
                }

                count = count + this.getChildAndOperatorsCount(operand);
            }
        }

        return count;
    }

    private generateExpressionsList(expressions: IFilteringExpressionsTree | IFilteringExpression,
                                    operator: FilteringLogic,
                                    expressionsUIs: ExpressionUI[]): void {
        if (!expressions) {
            return;
        }

        if (expressions instanceof FilteringExpressionsTree) {
            const expressionsTree = expressions as FilteringExpressionsTree;
            for (let i = 0; i < expressionsTree.filteringOperands.length; i++) {
                this.generateExpressionsList(expressionsTree.filteringOperands[i], expressionsTree.operator, expressionsUIs);
            }
        } else {
            const exprUI = new ExpressionUI();
            exprUI.expression = expressions as IFilteringExpression;
            if (expressionsUIs.length !== 0) {
                exprUI.beforeOperator = operator;
            }

            const prevExprUI = expressionsUIs[expressionsUIs.length - 1];
            if (prevExprUI) {
                prevExprUI.afterOperator = operator;
            }

            expressionsUIs.push(exprUI);
        }
    }
}<|MERGE_RESOLUTION|>--- conflicted
+++ resolved
@@ -9,15 +9,10 @@
 import { takeUntil } from 'rxjs/operators';
 import { IForOfState } from '../../directives/for-of/for_of.directive';
 import { IgxGridFilterConditionPipe } from '../grid-common.pipes';
-<<<<<<< HEAD
 import { TitleCasePipe, DatePipe } from '@angular/common';
 import { cloneArray } from '../../core/utils';
 import { DataUtil } from '../../data-operations/data-util';
-import { IgxColumnComponent, IgxColumnGroupComponent } from '../grid';
-=======
-import { TitleCasePipe } from '@angular/common';
 import { IgxColumnComponent, IgxColumnGroupComponent, IgxDatePipeComponent } from '../grid';
->>>>>>> 7e119ace
 
 const FILTERING_ICONS_FONT_SET = 'filtering-icons';
 
@@ -294,7 +289,7 @@
     }
 
     /**
-     * Genererate the label of a chip from a given filtering expression.
+     * Generate the label of a chip from a given filtering expression.
      */
     public getChipLabel(expression: IFilteringExpression): any {
         if (expression.condition.isUnary) {
