--- conflicted
+++ resolved
@@ -387,46 +387,6 @@
     public paginationTemplate: TemplateRef<any>;
 
     /**
-<<<<<<< HEAD
-=======
-     * Return the display density currently applied to the grid.
-     * The default value is `comfortable`.
-     * Available options are `comfortable`, `cosy`, `compact`.
-     * ```typescript
-     * let gridTheme = this.grid.displayDensity;
-     * ```
-	 * @memberof IgxGridBaseComponent
-     */
-    @Input()
-    public get displayDensity(): DisplayDensity | string {
-        return this._displayDensity;
-    }
-
-    /**
-     * Sets the display density currently applied to the grid.
-     * ```html
-     * <igx-grid #grid [data]="localData" [displayDensity]="'compact'" [autoGenerate]="true"></igx-grid>
-     * ```
-	 * @memberof IgxGridBaseComponent
-     */
-    public set displayDensity(val: DisplayDensity | string) {
-        switch (val) {
-            case 'compact':
-                this._displayDensity = DisplayDensity.compact;
-                break;
-            case 'cosy':
-                this._displayDensity = DisplayDensity.cosy;
-                break;
-            case 'comfortable':
-            default:
-                this._displayDensity = DisplayDensity.comfortable;
-        }
-
-        this.onDensityChanged.emit();
-    }
-
-    /**
->>>>>>> 88071bb6
      * Returns whether the column hiding UI for the `IgxGridComponent` is enabled.
      * By default it is disabled (false).
      * ```typescript
