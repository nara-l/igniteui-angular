--- conflicted
+++ resolved
@@ -2059,15 +2059,12 @@
         protected differs: IterableDiffers,
         private viewRef: ViewContainerRef,
         private navigation: IgxGridNavigationService,
-<<<<<<< HEAD
+        public filteringService: IgxFilteringService,
         @Optional() @Inject(DisplayDensityToken) protected _displayDensityOptions: IDisplayDensityOptions) {
             super(_displayDensityOptions);
-=======
-        public filteringService: IgxFilteringService) {
->>>>>>> adf3ce46
-        this.resizeHandler = () => {
-            this.calculateGridSizes();
-            this.zone.run(() => this.markForCheck());
+            this.resizeHandler = () => {
+                this.calculateGridSizes();
+                this.zone.run(() => this.markForCheck());
         };
     }
 
