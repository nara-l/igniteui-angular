import { DOCUMENT } from '@angular/common';
import {
    AfterContentInit,
    AfterViewInit,
    ChangeDetectorRef,
    ComponentFactoryResolver,
    ContentChildren,
    ContentChild,
    ElementRef,
    EventEmitter,
    HostBinding,
    Inject,
    Input,
    IterableChangeRecord,
    IterableDiffers,
    NgZone,
    OnDestroy,
    OnInit,
    Output,
    QueryList,
    TemplateRef,
    ViewChild,
    ViewChildren,
    ViewContainerRef,
    InjectionToken,
    Optional
} from '@angular/core';
import { Subject } from 'rxjs';
import { takeUntil } from 'rxjs/operators';
import { IgxSelectionAPIService } from '../core/selection';
import { cloneArray, isNavigationKey, mergeObjects, CancelableEventArgs, flatten } from '../core/utils';
import { DataType, DataUtil } from '../data-operations/data-util';
import { FilteringLogic, IFilteringExpression } from '../data-operations/filtering-expression.interface';
import { IGroupByRecord } from '../data-operations/groupby-record.interface';
import { ISortingExpression } from '../data-operations/sorting-expression.interface';
import { IForOfState, IgxGridForOfDirective } from '../directives/for-of/for_of.directive';
import { IgxTextHighlightDirective } from '../directives/text-highlight/text-highlight.directive';
import { IgxBaseExporter, IgxExporterOptionsBase, AbsoluteScrollStrategy, HorizontalAlignment, VerticalAlignment } from '../services/index';
import { IgxCheckboxComponent } from './../checkbox/checkbox.component';
import { GridBaseAPIService } from './api.service';
import { IgxGridCellComponent } from './cell.component';
import { IColumnVisibilityChangedEventArgs } from './column-hiding-item.directive';
import { IgxColumnComponent } from './column.component';
import { ISummaryExpression } from './summaries/grid-summary';
import { DropPosition, ContainerPositioningStrategy } from './grid.common';
import { IgxGridToolbarComponent } from './grid-toolbar.component';
import { IgxRowComponent } from './row.component';
import { IgxGridHeaderComponent } from './grid-header.component';
import { IgxOverlayOutletDirective, IgxToggleDirective } from '../directives/toggle/toggle.directive';
import { FilteringExpressionsTree, IFilteringExpressionsTree } from '../data-operations/filtering-expressions-tree';
import { IFilteringOperation } from '../data-operations/filtering-condition';
import { Transaction, TransactionType, TransactionService, State } from '../services/index';
import {
    IgxRowEditTemplateDirective,
    IgxRowEditTabStopDirective,
    IgxRowEditTextDirective,
    IgxRowEditActionsDirective
} from './grid.rowEdit.directive';
import { IgxGridNavigationService } from './grid-navigation.service';
import { IDisplayDensityOptions, DisplayDensityToken, DisplayDensityBase, DisplayDensity } from '../core/displayDensity';
import { IgxGridRowComponent } from './grid';
import { IgxFilteringService } from './filtering/grid-filtering.service';
import { IgxGridFilteringCellComponent } from './filtering/grid-filtering-cell.component';
<<<<<<< HEAD
import { WatchChanges } from './watch-changes';
=======
import { IgxGridHeaderGroupComponent } from './grid-header-group.component';
import { IgxGridToolbarCustomContentDirective } from './grid-toolbar.component';
import { IGridResourceStrings } from '../core/i18n/grid-resources';
import { CurrentResourceStrings } from '../core/i18n/resources';
import { IgxGridSummaryService } from './summaries/grid-summary.service';
import { IgxSummaryRowComponent } from './summaries/summary-row.component';
import { DeprecateMethod } from '../core/deprecateDecorators';
>>>>>>> b9b8f693

const MINIMUM_COLUMN_WIDTH = 136;
const FILTER_ROW_HEIGHT = 50;

export const IgxGridTransaction = new InjectionToken<string>('IgxGridTransaction');

export interface IGridCellEventArgs {
    cell: IgxGridCellComponent;
    event: Event;
}

export interface IGridEditEventArgs extends CancelableEventArgs {
    rowID: any;
    cellID?: {
        rowID: any,
        columnID: any,
        rowIndex: number
    };
    oldValue: any;
    newValue?: any;
    event?: Event;
}

export interface IPinColumnEventArgs {
    column: IgxColumnComponent;
    insertAtIndex: number;
}

export interface IPageEventArgs {
    previous: number;
    current: number;
}

export interface IRowDataEventArgs {
    data: any;
}

export interface IColumnResizeEventArgs {
    column: IgxColumnComponent;
    prevWidth: string;
    newWidth: string;
}

export interface IRowSelectionEventArgs {
    oldSelection: any[];
    newSelection: any[];
    row?: IgxRowComponent<IgxGridBaseComponent & IGridDataBindable>;
    event?: Event;
}

export interface ISearchInfo {
    searchText: string;
    caseSensitive: boolean;
    exactMatch: boolean;
    activeMatchIndex: number;
    matchInfoCache: any[];
}

export interface IGridToolbarExportEventArgs {
    grid: IgxGridBaseComponent;
    exporter: IgxBaseExporter;
    options: IgxExporterOptionsBase;
    cancel: boolean;
}

export interface IColumnMovingStartEventArgs {
    source: IgxColumnComponent;
}

export interface IColumnMovingEventArgs {
    source: IgxColumnComponent;
    cancel: boolean;
}

export interface IColumnMovingEndEventArgs {
    source: IgxColumnComponent;
    target: IgxColumnComponent;
}

export interface IFocusChangeEventArgs {
    cell: IgxGridCellComponent;
    event: Event;
    cancel: boolean;
}

<<<<<<< HEAD
export interface IGridDataBindable {
    data: any[];
    filteredData: any[];
}
=======
export enum GridSummaryPosition {
    top = 'top',
    bottom = 'bottom'
}

export enum GridSummaryCalculationMode {
    rootLevelOnly = 'rootLevelOnly',
    childLevelsOnly = 'childLevelsOnly',
    rootAndChildLevels = 'rootAndChildLevels'
}

export abstract class IgxGridBaseComponent extends DisplayDensityBase implements OnInit, OnDestroy, AfterContentInit, AfterViewInit {
    private _data: any[];

    /**
     * An @Input property that lets you fill the `IgxGridComponent` with an array of data.
     * ```html
     * <igx-grid [data]="Data" [autoGenerate]="true"></igx-grid>
     * ```
	 * @memberof IgxGridBaseComponent
     */
    @Input()
    public get data(): any[] {
        return this._data;
    }

    public set data(value: any[]) {
        this._data = value;
        this.summaryService.clearSummaryCache();
    }

    private _resourceStrings = CurrentResourceStrings.GridResStrings;
    private _emptyGridMessage = null;
    private _emptyFilteredGridMessage = null;
    /**
     * An accessor that sets the resource strings.
     * By default it uses EN resources.
    */
    @Input()
    set resourceStrings(value: IGridResourceStrings) {
        this._resourceStrings = Object.assign({}, this._resourceStrings, value);
    }

    /**
     * An accessor that returns the resource strings.
    */
    get resourceStrings(): IGridResourceStrings {
        return this._resourceStrings;
    }
>>>>>>> b9b8f693

export abstract class IgxGridBaseComponent extends DisplayDensityBase implements OnInit, OnDestroy, AfterContentInit, AfterViewInit {
    /**
     * An @Input property that autogenerates the `IgxGridComponent` columns.
     * The default value is false.
     * ```html
     * <igx-grid [data]="Data" [autoGenerate]="true"></igx-grid>
     * ```
	 * @memberof IgxGridBaseComponent
     */
    @Input()
    public autoGenerate = false;

    public abstract id: string;

    /**
     * An @Input property that sets a custom template when the `IgxGridComponent` is empty.
     * ```html
     * <igx-grid [id]="'igx-grid-1'" [data]="Data" [emptyGridTemplate]="myTemplate" [autoGenerate]="true"></igx-grid>
     * ```
	 * @memberof IgxGridBaseComponent
     */
    @Input()
    public emptyGridTemplate: TemplateRef<any>;

    @WatchChanges()
    @Input()
    public get filteringLogic() {
        return this._filteringExpressionsTree.operator;
    }

    /**
     * Sets the filtering logic of the `IgxGridComponent`.
     * The default is AND.
     * ```html
     * <igx-grid [data]="Data" [autoGenerate]="true" [filteringLogic]="filtering"></igx-grid>
     * ```
	 * @memberof IgxGridBaseComponent
     */
    public set filteringLogic(value: FilteringLogic) {
        this._filteringExpressionsTree.operator = value;
    }

    /**
     * Returns the filtering state of `IgxGridComponent`.
     * ```typescript
     * let filteringExpressionsTree = this.grid.filteringExpressionsTree;
     * ```
	 * @memberof IgxGridBaseComponent
     */
    @WatchChanges()
    @Input()
    get filteringExpressionsTree() {
        return this._filteringExpressionsTree;
    }

    /**
     * Sets the filtering state of the `IgxGridComponent`.
     * ```typescript
     * const logic = new FilteringExpressionsTree(FilteringLogic.And, "ID");
     * logic.filteringOperands = [
     *     {
     *          condition: IgxNumberFilteringOperand.instance().condition('greaterThan'),
     *          fieldName: 'ID',
     *          searchVal: 1
     *     }
     * ];
     * this.grid.filteringExpressionsTree = (logic);
     * ```
	 * @memberof IgxGridBaseComponent
     */
    set filteringExpressionsTree(value) {
        if (value && value instanceof FilteringExpressionsTree) {
            const val = (value as FilteringExpressionsTree);
            for (let index = 0; index < val.filteringOperands.length; index++) {
                if (!(val.filteringOperands[index] instanceof FilteringExpressionsTree)) {
                    const newExpressionsTree = new FilteringExpressionsTree(FilteringLogic.And, val.filteringOperands[index].fieldName);
                    newExpressionsTree.filteringOperands.push(val.filteringOperands[index] as IFilteringExpression);
                    val.filteringOperands[index] = newExpressionsTree;
                }
            }

            // clone the filtering expression tree in order to trigger the filtering pipe
            const filteringExpressionTreeClone = new FilteringExpressionsTree(value.operator, value.fieldName);
            filteringExpressionTreeClone.filteringOperands = value.filteringOperands;
            this._filteringExpressionsTree = filteringExpressionTreeClone;

            this.filteringService.refreshExpressions();
            this.summaryService.clearSummaryCache();
            this.markForCheck();
        }
    }

    /**
     * @hidden
     */
    protected collapsedHighlightedItem: any = null;

    /**
     * Returns whether the paging feature is enabled/disabled.
     * The default state is disabled (false).
     * ```
     * const paging = this.grid.paging;
     * ```
	 * @memberof IgxGridBaseComponent
     */
    @Input()
    get paging(): boolean {
        return this._paging;
    }

    /**
     * Enables/Disables the paging feature.
     * ```html
     * <igx-grid #grid [data]="Data" [autoGenerate]="true" [paging]="true"></igx-grid>
     * ```
	 * @memberof IgxGridBaseComponent
     */
    set paging(value: boolean) {
        this._paging = value;
        this._pipeTrigger++;

        if (this._ngAfterViewInitPaassed) {
            this.cdr.detectChanges();
            this.calculateGridHeight();
            this.cdr.detectChanges();
        }
    }

    /**
     * Returns the current page index.
     * ```html
     * let gridPage = this.grid.page;
     * ```
	 * @memberof IgxGridBaseComponent
     */
    @Input()
    get page(): number {
        return this._page;
    }

    /**
     * Sets the current page index.
     * <igx-grid #grid [data]="Data" [paging]="true" [page]="5" [autoGenerate]="true"></igx-grid>
     */
    set page(val: number) {
        if (val < 0 || val > this.totalPages - 1) {
            return;
        }

        this.onPagingDone.emit({ previous: this._page, current: val });
        this._page = val;
        this.cdr.markForCheck();
    }

    /**
     * Returns the number of visible items per page of the `IgxGridComponent`.
     * The default is 15.
     * ```html
     * let itemsPerPage = this.grid.perPage;
     * ```
	 * @memberof IgxGridBaseComponent
     */
    @Input()
    get perPage(): number {
        return this._perPage;
    }

    /**
     * Sets the number of visible items per page of the `IgxGridComponent`.
     * ```html
     * <igx-grid #grid [data]="Data" [paging]="true" [perPage]="5" [autoGenerate]="true"></igx-grid>
     * ```
	 * @memberof IgxGridBaseComponent
     */
    set perPage(val: number) {
        if (val < 0) {
            return;
        }

        this._perPage = val;
        this.page = 0;
        this.endEdit(true);
        this.restoreHighlight();
    }

    /**
     * You can provide a custom `ng-template` for the pagination UI of the grid.
     * ```html
     * <igx-grid #grid [paging]="true" [myTemplate]="myTemplate" [height]="'305px'"></igx-grid>
     * ```
	 * @memberof IgxGridBaseComponent
     */
    @Input()
    public paginationTemplate: TemplateRef<any>;

    /**
     * Returns whether the column hiding UI for the `IgxGridComponent` is enabled.
     * By default it is disabled (false).
     * ```typescript
     * let gridColHiding = this.grid.columnHiding;
     * ```
	 * @memberof IgxGridBaseComponent
     */
    @Input()
    get columnHiding() {
        return this._columnHiding;
    }

    /**
     * Sets whether the column hiding UI for the `IgxGridComponent` is enabled.
     * In order for the UI to work, you need to enable the toolbar as shown in the example below.
     * ```html
     * <igx-grid [data]="Data" [autoGenerate]="true" [showToolbar]="true" [columnHiding]="true"></igx-grid>
     * ```
	 * @memberof IgxGridBaseComponent
     */
    set columnHiding(value) {
        if (this._columnHiding !== value) {
            this._columnHiding = value;
            if (this.gridAPI.get(this.id)) {
                this.markForCheck();
                if (this._ngAfterViewInitPaassed) {
                    this.calculateGridSizes();
                }
            }
        }
    }

    /**
     * Sets whether the `IgxGridRowComponent` selection is enabled.
     * By default it is set to false.
     * ```typescript
     * let rowSelectable = this.grid.rowSelectable;
     * ```
	 * @memberof IgxGridBaseComponent
     */
    @WatchChanges()
    @Input()
    get rowSelectable(): boolean {
        return this._rowSelection;
    }

    /**
     * Sets whether rows can be selected.
     * ```html
     * <igx-grid #grid [showToolbar]="true" [rowSelectable]="true" [columnHiding]="true"></igx-grid>
     * ```
	 * @memberof IgxGridBaseComponent
     */
    set rowSelectable(val: boolean) {
        this._rowSelection = val;
        if (this.gridAPI.get(this.id)) {

            // should selection persist?
            this.allRowsSelected = false;
            this.deselectAllRows();
            this.markForCheck();
        }
    }

    /**
 * Sets whether the `IgxGridRowComponent` is editable.
 * By default it is set to false.
 * ```typescript
 * let rowEditable = this.grid.rowEditable;
 * ```
 * @memberof IgxGridBaseComponent
 */
    @WatchChanges()
    @Input()
    get rowEditable(): boolean {
        return this._rowEditable;
    }
    /**
    * Sets whether rows can be edited.
    * ```html
    * <igx-grid #grid [showToolbar]="true" [rowEditable]="true" [columnHiding]="true"></igx-grid>
    * ```
    * @memberof IgxGridBaseComponent
    */
    set rowEditable(val: boolean) {
        this._rowEditable = val;
        if (this.gridAPI.get(this.id)) {
            this.refreshGridState();
        }
    }

    /**
     * Returns the height of the `IgxGridComponent`.
     * ```typescript
     * let gridHeight = this.grid.height;
     * ```
	 * @memberof IgxGridBaseComponent
     */
    @WatchChanges()
    @HostBinding('style.height')
    @Input()
    public get height() {
        return this._height;
    }

    /**
     * Sets the height of the `IgxGridComponent`.
     * ```html
     * <igx-grid #grid [data]="Data" [height]="'305px'" [autoGenerate]="true"></igx-grid>
     * ```
	 * @memberof IgxGridBaseComponent
     */
    public set height(value: string) {
        if (this._height !== value) {
            this._height = value;
            requestAnimationFrame(() => {
                this.calculateGridHeight();
                this.cdr.markForCheck();
            });
        }
    }

    /**
     * Returns the width of the `IgxGridComponent`.
     * ```typescript
     * let gridWidth = this.grid.width;
     * ```
	 * @memberof IgxGridBaseComponent
     */
    @WatchChanges()
    @HostBinding('style.width')
    @Input()
    public get width() {
        return this._width;
    }

    /**
     * Sets the width of the `IgxGridComponent`.
     * ```html
     * <igx-grid #grid [data]="Data" [width]="'305px'" [autoGenerate]="true"></igx-grid>
     * ```
	 * @memberof IgxGridBaseComponent
     */
    public set width(value: string) {
        if (this._width !== value) {
            this._width = value;
            requestAnimationFrame(() => {
                // Calling reflow(), because the width calculation
                // might make the horizontal scrollbar appear/disappear.
                // This will change the height, which should be recalculated.
                this.reflow();
            });
        }
    }

    /**
     * Returns the width of the header of the `IgxGridComponent`.
     * ```html
     * let gridHeaderWidth = this.grid.headerWidth;
     * ```
	 * @memberof IgxGridBaseComponent
     */
    get headerWidth() {
        return parseInt(this._width, 10) - 17;
    }

    /**
     * An @Input property that adds styling classes applied to all even `IgxGridRowComponent`s in the grid.
     * ```html
     * <igx-grid #grid [data]="Data" [evenRowCSS]="'igx-grid--my-even-class'" [autoGenerate]="true"></igx-grid>
     * ```
	 * @memberof IgxGridBaseComponent
     */
    @Input()
    public evenRowCSS = 'igx-grid__tr--even';

    /**
     * An @Input property that adds styling classes applied to all odd `IgxGridRowComponent`s in the grid.
     * ```html
     * <igx-grid #grid [data]="Data" [evenRowCSS]="'igx-grid--my-odd-class'" [autoGenerate]="true"></igx-grid>
     * ```
	 * @memberof IgxGridBaseComponent
     */
    @Input()
    public oddRowCSS = 'igx-grid__tr--odd';

    /**
     * Returns the row height.
     * ```typescript
     * const rowHeight = this.grid.rowHeight;
     * ```
	 * @memberof IgxGridBaseComponent
     */
    @WatchChanges()
    @Input()
    public get rowHeight() {
        return this._rowHeight ? this._rowHeight : this.defaultRowHeight;
    }

    /**
     * Sets the row height.
     * ```html
     * <igx-grid #grid [data]="localData" [showToolbar]="true" [rowHeight]="100" [autoGenerate]="true"></igx-grid>
     * ```
	 * @memberof IgxGridBaseComponent
     */
    public set rowHeight(value) {
        this._rowHeight = parseInt(value, 10);
    }

    /**
     * An @Input property that sets the default width of the `IgxGridComponent`'s columns.
     * ```html
     * <igx-grid #grid [data]="localData" [showToolbar]="true" [columnWidth]="100" [autoGenerate]="true"></igx-grid>
     * ```
	 * @memberof IgxGridBaseComponent
     */
    @WatchChanges()
    @Input()
    public get columnWidth(): string {
        return this._columnWidth;
    }
    public set columnWidth(value: string) {
        this._columnWidth = value;
        this._columnWidthSetByUser = true;
    }

    /**
     * An @Input property that sets the primary key of the `IgxGridComponent`.
     * ```html
     * <igx-grid #grid [data]="localData" [showToolbar]="true" [primaryKey]="6" [autoGenerate]="true"></igx-grid>
     * ```
	 * @memberof IgxGridBaseComponent
     */
    @WatchChanges()
    @Input()
    public primaryKey;

    /**
     * An @Input property that sets the message displayed when there are no records.
     * ```html
     * <igx-grid #grid [data]="Data" [emptyGridMessage]="'The grid is empty'" [autoGenerate]="true"></igx-grid>
     * ```
	 * @memberof IgxGridBaseComponent
     */
    @Input()
    set emptyGridMessage(value: string) {
        this._emptyGridMessage = value;
    }

    /**
     * An accessor that returns the message displayed when there are no records.
    */
    get emptyGridMessage(): string {
        return this._emptyGridMessage || this.resourceStrings.igx_grid_emptyGrid_message;
    }

    /**
     * An @Input property that sets the message displayed when there are no records and the grid is filtered.
     * ```html
     * <igx-grid #grid [data]="Data" [emptyGridMessage]="'The grid is empty'" [autoGenerate]="true"></igx-grid>
     * ```
	 * @memberof IgxGridBaseComponent
     */
    @Input()
    set emptyFilteredGridMessage(value: string) {
        this._emptyFilteredGridMessage = value;
    }

    /**
     * An accessor that returns the message displayed when there are no records and the grid is filtered.
    */
    get emptyFilteredGridMessage(): string {
        return this._emptyFilteredGridMessage || this.resourceStrings.igx_grid_emptyFilteredGrid_message;
    }

    /**
     * An @Input property that sets the title to be displayed in the built-in column hiding UI.
     * ```html
     * <igx-grid [showToolbar]="true" [columnHiding]="true" columnHidingTitle="Column Hiding"></igx-grid>
     * ```
	 * @memberof IgxGridBaseComponent
     */
    @Input()
    public columnHidingTitle = '';

    /**
     * Returns if the built-in column pinning UI should be shown in the toolbar.
     * ```typescript
     *  let colPinning = this.grid.columnPinning;
     * ```
	 * @memberof IgxGridBaseComponent
     */
    @WatchChanges()
    @Input()
    get columnPinning() {
        return this._columnPinning;
    }

    /**
     * Sets if the built-in column pinning UI should be shown in the toolbar.
     * By default it's disabled.
     * ```html
     * <igx-grid #grid [data]="localData" [columnPinning]="'true" [height]="'305px'" [autoGenerate]="true"></igx-grid>
     * ```
	 * @memberof IgxGridBaseComponent
     */
    set columnPinning(value) {
        if (this._columnPinning !== value) {
            this._columnPinning = value;
            if (this.gridAPI.get(this.id)) {
                this.markForCheck();
                if (this._ngAfterViewInitPaassed) {
                    this.calculateGridSizes();
                }
            }
        }
    }

    /**
     * An @Input property that sets the title to be displayed in the UI of the column pinning.
     * ```html
     * <igx-grid #grid [data]="localData" [columnPinning]="'true" [columnPinningTitle]="'Column Hiding'" [autoGenerate]="true"></igx-grid>
     * ```
	 * @memberof IgxGridBaseComponent
     */
    @Input()
    public columnPinningTitle = '';

    /**
     * Returns if the filtering is enabled.
     * ```typescript
     *  let filtering = this.grid.allowFiltering;
     * ```
	 * @memberof IgxGridBaseComponent
     */
    @Input()
    get allowFiltering() {
        return this._allowFiltering;
    }

    /**
     * Sets if the filtering is enabled.
     * By default it's disabled.
     * ```html
     * <igx-grid #grid [data]="localData" [allowFiltering]="'true" [height]="'305px'" [autoGenerate]="true"></igx-grid>
     * ```
	 * @memberof IgxGridBaseComponent
     */
    set allowFiltering(value) {
        if (this._allowFiltering !== value) {
            this._allowFiltering = value;

            this.calcHeight += value ? -FILTER_ROW_HEIGHT : FILTER_ROW_HEIGHT;
            if (this._ngAfterViewInitPaassed) {
                if (this.maxLevelHeaderDepth) {
                    this.theadRow.nativeElement.style.height = `${(this.maxLevelHeaderDepth + 1) * this.defaultRowHeight +
                        (value ? FILTER_ROW_HEIGHT : 0) + 1}px`;
                }
            }

            this.filteringService.isFilterRowVisible = false;
            this.filteringService.filteredColumn = null;

            this.filteringService.registerSVGIcons();
            if (this.gridAPI.get(this.id)) {
                this.markForCheck();
            }
        }
    }

    /**
     * Returns the summary position.
     * ```typescript
     *  let summaryPosition = this.grid.summaryPosition;
     * ```
	 * @memberof IgxGridBaseComponent
     */
    @Input()
    get summaryPosition() {
        return this._summaryPosition;
    }

    /**
     * Sets summary position.
     * By default it is bottom.
     * ```html
     * <igx-grid #grid [data]="localData" summaryPosition="top" [autoGenerate]="true"></igx-grid>
     * ```
	 * @memberof IgxGridBaseComponent
     */
    set summaryPosition(value) {
        this._summaryPosition = value;
        if (this.gridAPI.get(this.id)) {
            this.markForCheck();
        }
    }

    /**
     * Returns the summary calculation mode.
     * ```typescript
     *  let summaryCalculationMode = this.grid.summaryCalculationMode;
     * ```
	 * @memberof IgxGridBaseComponent
     */
    @Input()
    get summaryCalculationMode() {
        return this._summaryCalculationMode;
    }

    /**
     * Sets summary calculation mode.
     * By default it is rootAndChildLevels which means the summaries are calculated for the root level and each child level.
     * ```html
     * <igx-grid #grid [data]="localData" summaryCalculationMode="rootLevelOnly" [autoGenerate]="true"></igx-grid>
     * ```
	 * @memberof IgxGridBaseComponent
     */
    set summaryCalculationMode(value) {
        this._summaryCalculationMode = value;
        if (this.gridAPI.get(this.id)) {
            this.summaryService.resetSummaryHeight();
            this.endEdit(true);
            this.calculateGridHeight();
            this.cdr.markForCheck();
        }
    }

    /**
     * Emitted when `IgxGridCellComponent` is clicked. Returns the `IgxGridCellComponent`.
     * ```html
     * <igx-grid #grid (onCellClick)="onCellClick($event)" [data]="localData" [height]="'305px'" [autoGenerate]="true"></igx-grid>
     * ```
     * ```typescript
     * public onCellClick(e){
     *     alert("The cell has been clicked!");
     * }
     * ```
	 * @memberof IgxGridBaseComponent
     */
    @Output()
    public onCellClick = new EventEmitter<IGridCellEventArgs>();

    /**
     * Emitted when `IgxGridCellComponent` is selected. Returns the `IgxGridCellComponent`.
     * ```html
     * <igx-grid #grid (onSelection)="onCellSelect($event)" [data]="localData" [height]="'305px'" [autoGenerate]="true"></igx-grid>
     * ```
     * ```typescript
     * public onCellSelect(e){
     *     alert("The cell has been selected!");
     * }
     * ```
	 * @memberof IgxGridBaseComponent
     */
    @Output()
    public onSelection = new EventEmitter<IGridCellEventArgs>();

    /**
     *  Emitted when `IgxGridRowComponent` is selected.
     * ```html
     * <igx-grid #grid (onRowSelectionChange)="onRowClickChange($event)" [data]="localData" [autoGenerate]="true"></igx-grid>
     * ```
     * ```typescript
     * public onCellClickChange(e){
     *     alert("The selected row has been changed!");
     * }
     * ```
	 * @memberof IgxGridBaseComponent
     */
    @Output()
    public onRowSelectionChange = new EventEmitter<IRowSelectionEventArgs>();

    /**
     * Emitted when `IgxColumnComponent` is pinned.
     * The index that the column is inserted at may be changed through the `insertAtIndex` property.
     * ```typescript
     * public columnPinning(event) {
     *     if (event.column.field === "Name") {
     *       event.insertAtIndex = 0;
     *     }
     * }
     * ```
	 * @memberof IgxGridBaseComponent
     */
    @Output()
    public onColumnPinning = new EventEmitter<IPinColumnEventArgs>();

    /**
     * An @Output property emitting an event when `IgxGridCellComponent`
     * editing has been performed in the grid and the values have **not** been submitted.
     * On `IgxGridCellComponent` editing, both `IgxGridCellComponent` and `IgxGridRowComponent`
     * objects in the event arguments are defined for the corresponding
     * `IgxGridCellComponent` that is being edited and the `IgxGridRowComponent` the `IgxGridCellComponent` belongs to.
     * ```typescript
     * editCancel(event: IgxColumnComponent){
     *    const column: IgxColumnComponent = event;
     * }
     * ```
     * ```html
     * <igx-grid #grid3 (onCellEditCancel)="editCancel($event)" [data]="remote | async" (onSortingDone)="process($event)"
     *          [primaryKey]="'ProductID'" [rowSelectable]="true">
     *          <igx-column [sortable]="true" [field]="'ProductID'"></igx-column>
     *          <igx-column [editable]="true" [field]="'ProductName'"></igx-column>
     *          <igx-column [sortable]="true" [field]="'UnitsInStock'" [header]="'Units in Stock'"></igx-column>
     * </igx-grid>
     * ```
	 * @memberof IgxGridComponent
     */
    @Output()
    public onCellEditCancel = new EventEmitter<IGridEditEventArgs>();

    /**
     * An @Output property emitting an event when `IgxGridCellComponent` enters edit mode.
     * On `IgxGridCellComponent` editing, both `IgxGridCellComponent` and `IgxGridRowComponent`
     * objects in the event arguments are defined for the corresponding
     * `IgxGridCellComponent` that is being edited and the `IgxGridRowComponent` the `IgxGridCellComponent` belongs to.
     * ```typescript
     * editStart(event: IgxColumnComponent){
     *    const column: IgxColumnComponent = event;
     * }
     * ```
     * ```html
     * <igx-grid #grid3 (onCellEditEnter)="editStart($event)" [data]="remote | async" (onSortingDone)="process($event)"
     *          [primaryKey]="'ProductID'" [rowSelectable]="true">
     *          <igx-column [sortable]="true" [field]="'ProductID'"></igx-column>
     *          <igx-column [editable]="true" [field]="'ProductName'"></igx-column>
     *          <igx-column [sortable]="true" [field]="'UnitsInStock'" [header]="'Units in Stock'"></igx-column>
     * </igx-grid>
     * ```
	 * @memberof IgxGridComponent
     */
    @Output()
    public onCellEditEnter = new EventEmitter<IGridEditEventArgs>();

    /**
     * An @Output property emitting an event when `IgxGridCellComponent` editing has been performed in the grid.
     * On `IgxGridCellComponent` editing, both `IgxGridCellComponent` and `IgxGridRowComponent`
     * objects in the event arguments are defined for the corresponding
     * `IgxGridCellComponent` that is being edited and the `IgxGridRowComponent` the `IgxGridCellComponent` belongs to.
     * ```typescript
     * editDone(event: IgxColumnComponent){
     *    const column: IgxColumnComponent = event;
     * }
     * ```
     * ```html
     * <igx-grid #grid3 (onCellEdit)="editDone($event)" [data]="remote | async" (onSortingDone)="process($event)"
     *          [primaryKey]="'ProductID'" [rowSelectable]="true">
     *          <igx-column [sortable]="true" [field]="'ProductID'"></igx-column>
     *          <igx-column [editable]="true" [field]="'ProductName'"></igx-column>
     *          <igx-column [sortable]="true" [field]="'UnitsInStock'" [header]="'Units in Stock'"></igx-column>
     * </igx-grid>
     * ```
	 * @memberof IgxGridBaseComponent
     */
    @Output()
    public onCellEdit = new EventEmitter<IGridEditEventArgs>();

    /**
     * An @Output property emitting an event when [rowEditable]="true" a row enters edit mode.
     *
     * Emits the current row and it's state.
     *
     * Bind to the event in markup as follows:
     * ```html
     * <igx-grid #grid3 (onRowEditEnter)="editStart($event)" [data]="remote | async" (onSortingDone)="process($event)"
     *          [primaryKey]="'ProductID'" [rowSelectable]="true" [rowEditable]="true">
     *          <igx-column [sortable]="true" [field]="'ProductID'"></igx-column>
     *          <igx-column [editable]="true" [field]="'ProductName'"></igx-column>
     *          <igx-column [sortable]="true" [field]="'UnitsInStock'" [header]="'Units in Stock'"></igx-column>
     * </igx-grid>
     * ```
     * ```typescript
     *      editStart(emitted: { row: IgxGridRowComponent, newValue: any, oldValue: any }): void {
     *          const editedRow = emitted.row;
     *          const cancelValue = emitted.newValue;
     *          const oldValue = emitted.oldValue;
     *      }
     * ```
	 * @memberof IgxGridComponent
     */
    @Output()
    public onRowEditEnter = new EventEmitter<IGridEditEventArgs>();

    /**
     * An @Output property emitting an event when [rowEditable]="true" & `endEdit(true)` is called.
     * Emitted when changing rows during edit mode, selecting an un-editable cell in the edited row,
     * performing data operations (filtering, sorting, etc.) while editing a row, hitting the `Commit`
     * button inside of the rowEditingOverlay or hitting the `Enter` key while editing a cell.
     *
     * Emits the current row and it's state.
     *
     * Bind to the event in markup as follows:
     * ```html
     * <igx-grid #grid3 (onRowEdit)="editDone($event)" [data]="remote | async" (onSortingDone)="process($event)"
     *          [primaryKey]="'ProductID'" [rowSelectable]="true" [rowEditable]="true">
     *          <igx-column [sortable]="true" [field]="'ProductID'"></igx-column>
     *          <igx-column [editable]="true" [field]="'ProductName'"></igx-column>
     *          <igx-column [sortable]="true" [field]="'UnitsInStock'" [header]="'Units in Stock'"></igx-column>
     * </igx-grid>
     * ```
     * ```typescript
     *      editDone(emitted: { row: IgxGridRowComponent, newValue: any, oldValue: any }): void {
     *          const editedRow = emitted.row;
     *          const newValue = emitted.newValue;
     *          const oldValue = emitted.oldValue;
     *      }
     * ```
	 * @memberof IgxGridBaseComponent
     */
    @Output()
    public onRowEdit = new EventEmitter<IGridEditEventArgs>();

    /**
     * An @Output property emitting an event when [rowEditable]="true" & `endEdit(false)` is called.
     * Emitted when changing hitting `Esc` key during cell editing and when click on the `Cancel` button
     * in the row editing overlay.
     *
     * Emits the current row and it's state.
     *
     * Bind to the event in markup as follows:
     * ```html
     * <igx-grid #grid3 (onRowEditCancel)="editCancel($event)" [data]="remote | async" (onSortingDone)="process($event)"
     *          [primaryKey]="'ProductID'" [rowSelectable]="true" [rowEditable]="true">
     *          <igx-column [sortable]="true" [field]="'ProductID'"></igx-column>
     *          <igx-column [editable]="true" [field]="'ProductName'"></igx-column>
     *          <igx-column [sortable]="true" [field]="'UnitsInStock'" [header]="'Units in Stock'"></igx-column>
     * </igx-grid>
     * ```
     * ```typescript
     *      editCancel(emitted: { row: IgxGridRowComponent, newValue: any, oldValue: any }): void {
     *          const editedRow = emitted.row;
     *          const cancelValue = emitted.newValue;
     *          const oldValue = emitted.oldValue;
     *      }
     * ```
	 * @memberof IgxGridBaseComponent
     */
    @Output()
    public onRowEditCancel = new EventEmitter<IGridEditEventArgs>();

    /**
     * Emitted when a grid column is initialized. Returns the column object.
     * ```html
     * <igx-grid #grid [data]="localData" [onColumnInit]="initColumns($event)" [autoGenerate]="true"</igx-grid>
     * ```
     * ```typescript
     * initColumns(event: IgxColumnComponent) {
     * const column: IgxColumnComponent = event;
     *       column.filterable = true;
     *       column.sortable = true;
     *       column.editable = true;
     * }
     * ```
	 * @memberof IgxGridBaseComponent
     */
    @Output()
    public onColumnInit = new EventEmitter<IgxColumnComponent>();

    /**
     * Emitted when sorting is performed through the UI. Returns the sorting expression.
     * ```html
     * <igx-grid #grid [data]="localData" [autoGenerate]="true" (onSortingDone)="sortingDone($event)"></igx-grid>
     * ```
     * ```typescript
     * sortingDone(event: SortingDirection){
     *     const sortingDirection = event;
     * }
     * ```
	 * @memberof IgxGridBaseComponent
     */
    @Output()
    public onSortingDone = new EventEmitter<ISortingExpression | Array<ISortingExpression>>();

    /**
     * Emitted when filtering is performed through the UI.
     * Returns the filtering expressions tree of the column for which filtering was performed.
     * ```typescript
     * filteringDone(event: IFilteringExpressionsTree){
     *     const filteringTree = event;
     *}
     * ```
     * ```html
     * <igx-grid #grid [data]="localData" [height]="'305px'" [autoGenerate]="true" (onFilteringDone)="filteringDone($event)"></igx-grid>
     * ```
	 * @memberof IgxGridBaseComponent
     */
    @Output()
    public onFilteringDone = new EventEmitter<IFilteringExpressionsTree>();

    /**
     * Emitted when paging is performed. Returns an object consisting of the previous and next pages.
     * ```typescript
     * pagingDone(event: IPageEventArgs){
     *     const paging = event;
     * }
     * ```
     * ```html
     * <igx-grid #grid [data]="localData" [height]="'305px'" [autoGenerate]="true" (onPagingDone)="pagingDone($event)"></igx-grid>
     * ```
	 * @memberof IgxGridBaseComponent
     */
    @Output()
    public onPagingDone = new EventEmitter<IPageEventArgs>();

    /**
     * Emitted when a `IgxGridRowComponent` is being added to the `IgxGridComponent` through the API.
     * Returns the data for the new `IgxGridRowComponent` object.
     * ```typescript
     * rowAdded(event: IRowDataEventArgs){
     *    const rowInfo = event;
     * }
     * ```
     * ```html
     * <igx-grid #grid [data]="localData" (onRowAdded)="rowAdded($event)" [height]="'305px'" [autoGenerate]="true"></igx-grid>
     * ```
	 * @memberof IgxGridBaseComponent
     */
    @Output()
    public onRowAdded = new EventEmitter<IRowDataEventArgs>();

    /**
     * Emitted when a `IgxGridRowComponent` is deleted through the `IgxGridComponent` API.
     * Returns an `IRowDataEventArgs` object.
     * ```typescript
     * rowDeleted(event: IRowDataEventArgs){
     *    const rowInfo = event;
     * }
     * ```
     * ```html
     * <igx-grid #grid [data]="localData" (onRowDeleted)="rowDeleted($event)" [height]="'305px'" [autoGenerate]="true"></igx-grid>
     * ```
	 * @memberof IgxGridBaseComponent
     */
    @Output()
    public onRowDeleted = new EventEmitter<IRowDataEventArgs>();

    /**
     * Emitted when a new chunk of data is loaded from virtualization.
     * ```typescript
     *  <igx-grid #grid [data]="localData" [autoGenerate]="true" (onDataPreLoad)='handleDataPreloadEvent()'></igx-grid>
     * ```
	 * @memberof IgxGridBaseComponent
     */
    @Output()
    public onDataPreLoad = new EventEmitter<IForOfState>();

    /**
     * Emitted when `IgxColumnComponent` is resized.
     * Returns the `IgxColumnComponent` object's old and new width.
     * ```typescript
     * resizing(event: IColumnResizeEventArgs){
     *     const grouping = event;
     * }
     * ```
     * ```html
     * <igx-grid #grid [data]="localData" (onColumnResized)="resizing($event)" [autoGenerate]="true"></igx-grid>
     * ```
	 * @memberof IgxGridBaseComponent
     */
    @Output()
    public onColumnResized = new EventEmitter<IColumnResizeEventArgs>();

    /**
     * Emitted when a `IgxGridCellComponent` is right clicked. Returns the `IgxGridCellComponent` object.
     * ```typescript
     * contextMenu(event: IGridCellEventArgs){
     *     const resizing = event;
     *     console.log(resizing);
     * }
     * ```
     * ```html
     * <igx-grid #grid [data]="localData" (onContextMenu)="contextMenu($event)" [autoGenerate]="true"></igx-grid>
     * ```
	 * @memberof IgxGridBaseComponent
     */
    @Output()
    public onContextMenu = new EventEmitter<IGridCellEventArgs>();

    /**
     * Emitted when a `IgxGridCellComponent` is double clicked. Returns the `IgxGridCellComponent` object.
     * ```typescript
     * dblClick(event: IGridCellEventArgs){
     *     const dblClick = event;
     *     console.log(dblClick);
     * }
     * ```
     * ```html
     * <igx-grid #grid [data]="localData" (onDoubleClick)="dblClick($event)" [autoGenerate]="true"></igx-grid>
     * ```
	 * @memberof IgxGridBaseComponent
     */
    @Output()
    public onDoubleClick = new EventEmitter<IGridCellEventArgs>();

    /**
     * Emitted when `IgxColumnComponent` visibility is changed. Args: { column: any, newValue: boolean }
     * ```typescript
     * visibilityChanged(event: IColumnVisibilityChangedEventArgs){
     *    const visiblity = event;
     * }
     * ```
     * ```html
     * <igx-grid [columnHiding]="true" [showToolbar]="true" (onColumnVisibilityChanged)="visibilityChanged($event)"></igx-grid>
     * ```
	 * @memberof IgxGridBaseComponent
     */
    @Output()
    public onColumnVisibilityChanged = new EventEmitter<IColumnVisibilityChangedEventArgs>();

    /**
     * Emitted when `IgxColumnComponent` moving starts. Returns the moved `IgxColumnComponent` object.
     * ```typescript
     * movingStart(event: IColumnMovingStartEventArgs){
     *     const movingStarts = event;
     * }
     * ```
     * ```html
     * <igx-grid [columnHiding]="true" [showToolbar]="true" (onColumnMovingStart)="movingStart($event)"></igx-grid>
     * ```
	 * @memberof IgxGridBaseComponent
     */
    @Output()
    public onColumnMovingStart = new EventEmitter<IColumnMovingStartEventArgs>();

    /**
     * Emitted throughout the `IgxColumnComponent` moving operation.
     * Returns the source and target `IgxColumnComponent` objects. This event is cancelable.
     * ```typescript
     * moving(event: IColumnMovingEventArgs){
     *     const moving = event;
     * }
     * ```
     * ```html
     * <igx-grid [columnHiding]="true" [showToolbar]="true" (onColumnMoving)="moving($event)"></igx-grid>
     * ```
	 * @memberof IgxGridBaseComponent
     */
    @Output()
    public onColumnMoving = new EventEmitter<IColumnMovingEventArgs>();

    /**
     * Emitted when `IgxColumnComponent` moving ends.
     * Returns the source and target `IgxColumnComponent` objects. This event is cancelable.
     * ```typescript
     * movingEnds(event: IColumnMovingEndEventArgs){
     *     const movingEnds = event;
     * }
     * ```
     * ```html
     * <igx-grid [columnHiding]="true" [showToolbar]="true" (onColumnMovingEnd)="movingEnds($event)"></igx-grid>
     * ```
	 * @memberof IgxGridBaseComponent
     */
    @Output()
    public onColumnMovingEnd = new EventEmitter<IColumnMovingEndEventArgs>();

    @Output()
    public onFocusChange = new EventEmitter<IFocusChangeEventArgs>();

    /**
     * @hidden
     */
    @ContentChildren(IgxColumnComponent, { read: IgxColumnComponent, descendants: true })
    public columnList: QueryList<IgxColumnComponent>;

    /**
     * @hidden
     */
    @ViewChildren(IgxGridHeaderGroupComponent, { read: IgxGridHeaderGroupComponent })
    public headerGroups: QueryList<IgxGridHeaderGroupComponent>;

    /**
     * A list of all `IgxGridHeaderGroupComponent`.
     * ```typescript
     * const headerGroupsList = this.grid.headerGroupsList;
     * ```
	 * @memberof IgxGridBaseComponent
     */
    get headerGroupsList(): IgxGridHeaderGroupComponent[] {
        return this.headerGroups ? flatten(this.headerGroups.toArray()) : [];
    }

    /**
     * A list of all `IgxGridHeaderComponent`.
     * ```typescript
     * const headers = this.grid.headerCellList;
     * ```
	 * @memberof IgxGridBaseComponent
     */
    get headerCellList(): IgxGridHeaderComponent[] {
        return this.headerGroupsList.map((headerGroup) => headerGroup.headerCell).filter((headerCell) => headerCell);
    }

    /**
     * A list of all `IgxGridFilteringCellComponent`.
     * ```typescript
     * const filterCells = this.grid.filterCellList;
     * ```
	 * @memberof IgxGridBaseComponent
     */
    get filterCellList(): IgxGridFilteringCellComponent[] {
        return this.headerGroupsList.map((headerGroup) => headerGroup.filterCell).filter((filterCell) => filterCell);
    }

    @ViewChildren('row')
    private _rowList: QueryList<IgxGridRowComponent>;

    @ViewChildren('summaryRow', { read: IgxSummaryRowComponent })
    protected _summaryRowList: QueryList<IgxSummaryRowComponent>;


    public get summariesRowList() {
        const res = new QueryList<any>();
        if (!this._summaryRowList) {
            return res;
        }
        const sumList = this._summaryRowList.filter((item) => {
            return item.element.nativeElement.parentElement !== null;
        });
        res.reset(sumList);
        return res;
    }

    /**
     * A list of `IgxGridRowComponent`.
     * ```typescript
     * const rowList = this.grid.rowList;
     * ```
	 * @memberof IgxGridBaseComponent
     */
    public get rowList() {
        const res = new QueryList<any>();
        if (!this._rowList) {
            return res;
        }
        const rList = this._rowList.filter((item) => {
            return item.element.nativeElement.parentElement !== null;
        });
        res.reset(rList);
        return res;
    }

    @ViewChildren(IgxRowComponent, { read: IgxRowComponent })
    private _dataRowList: QueryList<any>;

    /**
     * A list of `IgxGridRowComponent`, currently rendered.
     * ```typescript
     * const dataList = this.grid.dataRowList;
     * ```
	 * @memberof IgxGridBaseComponent
     */
    public get dataRowList() {
        const res = new QueryList<any>();
        if (!this._dataRowList) {
            return res;
        }
        const rList = this._dataRowList.filter((item) => {
            return item.element.nativeElement.parentElement !== null;
        });
        res.reset(rList);
        return res;
    }

    /**
     * A template reference for the template when the filtered `IgxGridComponent` is empty.
     * ```
     * const emptyTempalte = this.grid.emptyGridTemplate;
     * ```
	 * @memberof IgxGridBaseComponent
     */
    @ViewChild('emptyFilteredGrid', { read: TemplateRef })
    public emptyFilteredGridTemplate: TemplateRef<any>;

    /**
     * A template reference for the template when the `IgxGridComponent` is empty.
     * ```
     * const emptyTempalte = this.grid.emptyGridTemplate;
     * ```
	 * @memberof IgxGridBaseComponent
     */
    @ViewChild('defaultEmptyGrid', { read: TemplateRef })
    public emptyGridDefaultTemplate: TemplateRef<any>;

    /**
     * @hidden
     */
    @ViewChild('scrollContainer', { read: IgxGridForOfDirective })
    public parentVirtDir: IgxGridForOfDirective<any>;

    /**
     * Returns the template which will be used by the toolbar to show custom content.
     * ```typescript
     * let customContentTemplate = this.grid.toolbarCustomContentTemplate;
     * ```
     * @memberof IgxGridBaseComponent
     */
    @ContentChild(IgxGridToolbarCustomContentDirective, { read: IgxGridToolbarCustomContentDirective })
    public toolbarCustomContentTemplate: IgxGridToolbarCustomContentDirective;

    /**
     * @hidden
     */
    @ViewChild('verticalScrollContainer', { read: IgxGridForOfDirective })
    public verticalScrollContainer: IgxGridForOfDirective<any>;

    /**
     * @hidden
     */
    @ViewChild('scr', { read: ElementRef })
    public scr: ElementRef;

    /**
     * @hidden
     */
    @ViewChild('paginator', { read: ElementRef })
    public paginator: ElementRef;

    /**
     * @hidden
     */
    @ViewChild('headerContainer', { read: IgxGridForOfDirective })
    public headerContainer: IgxGridForOfDirective<any>;

    /**
     * @hidden
     */
    @ViewChild('headerCheckboxContainer')
    public headerCheckboxContainer: ElementRef;

    /**
     * @hidden
     */
    @ViewChild('headerGroupContainer')
    public headerGroupContainer: ElementRef;

    /**
     * @hidden
     */
    @ViewChild('headerCheckbox', { read: IgxCheckboxComponent })
    public headerCheckbox: IgxCheckboxComponent;

    /**
     * @hidden
     */
    @ViewChild('theadRow')
    public theadRow: ElementRef;

    /**
     * @hidden
     */
    @ViewChild('tbody')
    public tbody: ElementRef;

    /**
     * @hidden
     */
    @ViewChild('tfoot')
    public tfoot: ElementRef;


    /**
     * @hidden
     */
    @ViewChild('igxFilteringOverlayOutlet', { read: IgxOverlayOutletDirective })
    public outletDirective: IgxOverlayOutletDirective;

    /**
     * @hidden
     */
    @ViewChild('igxRowEditingOverlayOutlet', { read: IgxOverlayOutletDirective })
    private rowEditingOutletDirective: IgxOverlayOutletDirective;

    /**
     * @hidden
     */
    @ViewChild('defaultRowEditTemplate', { read: TemplateRef })
    private defaultRowEditTemplate: TemplateRef<any>;
    /**
     * @hidden
     */
    @ContentChild(IgxRowEditTemplateDirective, { read: TemplateRef })
    public rowEditCustom: TemplateRef<any>;

    /** @hidden */
    public get rowEditContainer(): TemplateRef<any> {
        return this.rowEditCustom ? this.rowEditCustom : this.defaultRowEditTemplate;
    }
    /** @hidden */
    @ContentChild(IgxRowEditTextDirective, { read: TemplateRef })
    public rowEditText: TemplateRef<any>;
    /** @hidden */
    @ContentChild(IgxRowEditActionsDirective, { read: TemplateRef })
    public rowEditActions: TemplateRef<any>;

    /**
     * @hidden
     */
    public get rowInEditMode(): IgxRowComponent<IgxGridBaseComponent & IGridDataBindable> {
        const editRowState = this.gridAPI.get_edit_row_state(this.id);
        return editRowState !== null ? this.rowList.find(e => e.rowID === editRowState.rowID) : null;
    }

    /**
     * @hidden
     */
    public get firstEditableColumnIndex(): number {
        const index = [...this.pinnedColumns, ...this.unpinnedColumns].filter(e => !e.columnGroup).findIndex(e => e.editable);
        return index !== -1 ? index : null;
    }

    /**
     * @hidden
     */
    public get lastEditableColumnIndex(): number {
        const orderedColumns = [...this.pinnedColumns, ...this.unpinnedColumns].filter(e => !e.columnGroup);
        const index = orderedColumns.reverse().findIndex(e => e.editable);
        return index !== -1 ? orderedColumns.length - 1 - index : null;
    }

    /**
     * @hidden
     */
    @ViewChildren(IgxRowEditTabStopDirective)
    public rowEditTabsDEFAULT: QueryList<IgxRowEditTabStopDirective>;

    /**
     * @hidden
     */
    @ContentChildren(IgxRowEditTabStopDirective)
    public rowEditTabsCUSTOM: QueryList<IgxRowEditTabStopDirective>;

    /**
     * @hidden
     * TODO: Nav service logic doesn't handle 0 results from this querylist
     */
    public get rowEditTabs(): QueryList<IgxRowEditTabStopDirective> {
        return this.rowEditTabsCUSTOM.length ? this.rowEditTabsCUSTOM : this.rowEditTabsDEFAULT;
    }

    /**
     * @hidden
     */
    @ViewChild(IgxToggleDirective)
    public rowEditingOverlay: IgxToggleDirective;

    /**
     * @hidden
     */
    @HostBinding('attr.tabindex')
    public tabindex = 0;

    /**
     * @hidden
     */
    @HostBinding('attr.class')
    get hostClass(): string {
        return this.getComponentDensityClass('igx-grid');
    }

    get bannerClass(): string {
        const position = this.rowEditPositioningStrategy.isTop ? 'igx-banner__border-top' : 'igx-banner__border-bottom';
        return `${this.getComponentDensityClass('igx-banner')} ${position}`;
    }

    /**
     * @hidden
     */
    @HostBinding('attr.role')
    public hostRole = 'grid';

    /**
     * @hidden
     */
    get pipeTrigger(): number {
        return this._pipeTrigger;
    }

    /**
     * @hidden
     */
    get summaryPipeTrigger(): number {
        return this._summaryPipeTrigger;
    }

    /**
     * Returns the sorting state of the `IgxGridComponent`.
     * ```typescript
     * const sortingState = this.grid.sortingExpressions;
     * ```
	 * @memberof IgxGridBaseComponent
     */
    @WatchChanges()
    @Input()
    get sortingExpressions(): ISortingExpression[] {
        return this._sortingExpressions;
    }

    /**
     * Sets the sorting state of the `IgxGridComponent`.
     * ```typescript
     * this.grid.sortingExpressions = [{
     *     fieldName: "ID",
     *     dir: SortingDirection.Desc,
     *     ignoreCase: true
     * }];
     * ```
	 * @memberof IgxGridBaseComponent
     */
    set sortingExpressions(value: ISortingExpression[]) {
        this._sortingExpressions = cloneArray(value);
        this.cdr.markForCheck();

        this.restoreHighlight();
    }

    /**
     * Returns the state of the grid virtualization, including the start index and how many records are rendered.
     * ```typescript
     * const gridVirtState = this.grid1.virtualizationState;
     * ```
	 * @memberof IgxGridBaseComponent
     */
    get virtualizationState() {
        return this.verticalScrollContainer.state;
    }

    /**
     * @hidden
     */
    set virtualizationState(state) {
        this.verticalScrollContainer.state = state;
    }

    /**
     * Returns the total number of records in the data source.
     * Works only with remote grid virtualization.
     * ```typescript
     * const itemCount = this.grid1.totalItemCount;
     * ```
	 * @memberof IgxGridBaseComponent
     */
    get totalItemCount() {
        return this.verticalScrollContainer.totalItemCount;
    }

    /**
     * Sets the total number of records in the data source.
     * This property is required for virtualization to function when the grid is bound remotely.
     * ```typescript
     * this.grid1.totalItemCount = 55;
     * ```
	 * @memberof IgxGridBaseComponent
     */
    set totalItemCount(count) {
        this.verticalScrollContainer.totalItemCount = count;
        this.cdr.detectChanges();
    }

    /**
     * @hidden
     */
    get maxLevelHeaderDepth() {
        if (this._maxLevelHeaderDepth === null) {
            this._maxLevelHeaderDepth = this.columnList.reduce((acc, col) => Math.max(acc, col.level), 0);
        }
        return this._maxLevelHeaderDepth;
    }

    /**
     * Returns the number of hidden `IgxColumnComponent`.
     * ```typescript
     * const hiddenCol = this.grid.hiddenColumnsCount;
     * ``
     */
    get hiddenColumnsCount() {
        return this.columnList.filter((col) => col.columnGroup === false && col.hidden === true).length;
    }

    /**
     * Returns the text to be displayed inside the toggle button
     * for the built-in column hiding UI of the`IgxColumnComponent`.
     * ```typescript
     * const hiddenColText = this.grid.hiddenColumnsText;
     * ``
     */
    @WatchChanges()
    @Input()
    get hiddenColumnsText() {
        return this._hiddenColumnsText;
    }

    /**
     * Sets the text to be displayed inside the toggle button
     * for the built-in column hiding UI of the`IgxColumnComponent`.
     * ```typescript
     * <igx-grid [columnHiding]="true" [showToolbar]="true" [hiddenColumnsText]="'Hidden Columns'"></igx-grid>
     * ```
	 * @memberof IgxGridBaseComponent
     */
    set hiddenColumnsText(value) {
        this._hiddenColumnsText = value;

    }

    /**
     * Returns the text to be displayed inside the toggle button
     * for the built-in column pinning UI of the`IgxColumnComponent`.
     * ```typescript
     * const pinnedText = this.grid.pinnedColumnsText;
     * ```
	 * @memberof IgxGridBaseComponent
     */
    @WatchChanges()
    @Input()
    get pinnedColumnsText() {
        return this._pinnedColumnsText;
    }

    /**
     * Sets the text to be displayed inside the toggle button
     * for the built-in column pinning UI of the`IgxColumnComponent`.
     * ```html
     * <igx-grid [pinnedColumnsText]="'PinnedCols Text" [data]="data" [width]="'100%'" [height]="'500px'"></igx-grid>
     * ```
	 * @memberof IgxGridBaseComponent
     */
    set pinnedColumnsText(value) {
        this._pinnedColumnsText = value;
    }

    /**
     * Get transactions service for the grid.
     */
    get transactions(): TransactionService<Transaction, State> {
        return this._transactions;
    }

    /**
     * @hidden
    */
    public columnsWithNoSetWidths = null;

    /* Toolbar related definitions */
    private _showToolbar = false;
    private _exportExcel = false;
    private _exportCsv = false;
    private _toolbarTitle: string = null;
    private _exportText: string = null;
    private _exportExcelText: string = null;
    private _exportCsvText: string = null;
    private _rowEditable = false;
    private _currentRowState: any;
    /**
     * @hidden
    */
    public get currentRowState(): any {
        return this._currentRowState;
    }

    /**
     * Provides access to the `IgxToolbarComponent`.
     * ```typescript
     * const gridToolbar = this.grid.toolbar;
     * ```
	 * @memberof IgxGridBaseComponent
     */
    @ViewChild('toolbar', { read: IgxGridToolbarComponent })
    public toolbar: IgxGridToolbarComponent = null;

    @ViewChild('toolbar', { read: ElementRef })
    private toolbarHtml: ElementRef = null;

    /**
     * Returns whether the `IgxGridComponent`'s toolbar is shown or hidden.
     * ```typescript
     * const toolbarGrid = this.grid.showToolbar;
     * ```
	 * @memberof IgxGridBaseComponent
     */
    @WatchChanges()
    @Input()
    public get showToolbar(): boolean {
        return this._showToolbar;
    }

    /**
     * Shows or hides the `IgxGridComponent`'s toolbar.
     * ```html
     * <igx-grid [data]="localData" [showToolbar]="true" [autoGenerate]="true" ></igx-grid>
     * ```
	 * @memberof IgxGridBaseComponent
     */
    public set showToolbar(newValue: boolean) {
        if (this._showToolbar !== newValue) {
            this._showToolbar = newValue;
            this.cdr.markForCheck();
            if (this._ngAfterViewInitPaassed) {
                this.calculateGridSizes();
            }
        }
    }

    /**
     * Returns the toolbar's title.
     * ```typescript
     * const toolbarTitle  = this.grid.toolbarTitle;
     * ```
	 * @memberof IgxGridBaseComponent
     */
    @WatchChanges()
    @Input()
    public get toolbarTitle(): string {
        return this._toolbarTitle;
    }

    /**
     * Sets the toolbar's title.
     * ```html
     * <igx-grid [data]="localData" [showToolbar]="true" [autoGenerate]="true" [toolbarTitle]="'My Grid'"></igx-grid>
     * ```
	 * @memberof IgxGridBaseComponent
     */
    public set toolbarTitle(newValue: string) {
        if (this._toolbarTitle !== newValue) {
            this._toolbarTitle = newValue;
            this.cdr.markForCheck();
            if (this._ngAfterViewInitPaassed) {
                this.calculateGridSizes();
            }
        }
    }

    /**
     * Returns whether the option for exporting to MS Excel is enabled or disabled.
     * ```typescript
     * cosnt excelExporter = this.grid.exportExcel;
     * ```
	 * @memberof IgxGridBaseComponent
     */
    @WatchChanges()
    @Input()
    public get exportExcel(): boolean {
        return this.getExportExcel();
    }

    /**
     * Enable or disable the option for exporting to MS Excel.
     * ```html
     * <igx-grid [data]="localData" [showToolbar]="true" [autoGenerate]="true" [exportExcel]="true"></igx-grid>
     * ```
	 * @memberof IgxGridBaseComponent
     */
    public set exportExcel(newValue: boolean) {
        if (this._exportExcel !== newValue) {
            this._exportExcel = newValue;
            this.cdr.markForCheck();
            if (this._ngAfterViewInitPaassed) {
                this.calculateGridSizes();
            }
        }
    }

    /**
     * Returns whether the option for exporting to CSV is enabled or disabled.
     * ```typescript
     * const exportCsv = this.grid.exportCsv;
     * ```
	 * @memberof IgxGridBaseComponent
     */
    @WatchChanges()
    @Input()
    public get exportCsv(): boolean {
        return this.getExportCsv();
    }

    /**
     * Enable or disable the option for exporting to CSV.
     * ```html
     * <igx-grid [data]="localData" [showToolbar]="true" [autoGenerate]="true" [exportCsv]="true"></igx-grid>
     * ```
	 * @memberof IgxGridBaseComponent
     */
    public set exportCsv(newValue: boolean) {
        if (this._exportCsv !== newValue) {
            this._exportCsv = newValue;
            this.cdr.markForCheck();
            if (this._ngAfterViewInitPaassed) {
                this.calculateGridSizes();
            }
        }
    }

    /**
     * Returns the textual content for the main export button.
     * ```typescript
     * const exportText = this.grid.exportText;
     * ```
	 * @memberof IgxGridBaseComponent
     */
    @WatchChanges()
    @Input()
    public get exportText(): string {
        return this._exportText;
    }

    /**
     * Sets the textual content for the main export button.
     * ```html
     * <igx-grid [data]="localData" [showToolbar]="true" [exportText]="'My Exporter'" [exportCsv]="true"></igx-grid>
     * ```
	 * @memberof IgxGridBaseComponent
     */
    public set exportText(newValue: string) {
        if (this._exportText !== newValue) {
            this._exportText = newValue;
            this.cdr.markForCheck();
            if (this._ngAfterViewInitPaassed) {
                this.calculateGridSizes();
            }
        }
    }

    /**
     * Returns the textual content for the MS Excel export button.
     * ```typescript
     * const excelText = this.grid.exportExcelText;
     * ```
	 * @memberof IgxGridBaseComponent
     */
    @WatchChanges()
    @Input()
    public get exportExcelText(): string {
        return this._exportExcelText;
    }

    /**
     * Sets the textual content for the MS Excel export button.
     * ```html
     * <igx-grid [exportExcelText]="'My Excel Exporter" [showToolbar]="true" [exportText]="'My Exporter'" [exportCsv]="true"></igx-grid>
     * ```
	 * @memberof IgxGridBaseComponent
     */
    public set exportExcelText(newValue: string) {
        if (this._exportExcelText !== newValue) {
            this._exportExcelText = newValue;
            this.cdr.markForCheck();
            if (this._ngAfterViewInitPaassed) {
                this.calculateGridSizes();
            }
        }
    }

    /**
     * Returns the textual content for the CSV export button.
     * ```typescript
     * const csvText = this.grid.exportCsvText;
     * ```
	 * @memberof IgxGridBaseComponent
     */
    @WatchChanges()
    @Input()
    public get exportCsvText(): string {
        return this._exportCsvText;
    }

    /**
     * Sets the textual content for the CSV export button.
     * ```html
     * <igx-grid [exportCsvText]="'My Csv Exporter" [showToolbar]="true" [exportText]="'My Exporter'" [exportExcel]="true"></igx-grid>
     * ```
	 * @memberof IgxGridBaseComponent
     */
    public set exportCsvText(newValue: string) {
        if (this._exportCsvText !== newValue) {
            this._exportCsvText = newValue;
            this.cdr.markForCheck();
            if (this._ngAfterViewInitPaassed) {
                this.calculateGridSizes();
            }
        }
    }

    /**
     * @hidden
     */
    public rowEditMessage;

    /**
     * Emitted when an export process is initiated by the user.
     * ```typescript
     * toolbarExporting(event: IGridToolbarExportEventArgs){
     *     const toolbarExporting = event;
     * }
     * ```
	 * @memberof IgxGridBaseComponent
     */
    @Output()
    public onToolbarExporting = new EventEmitter<IGridToolbarExportEventArgs>();

    /* End of toolbar related definitions */

    /**
     * @hidden
     */
    public pagingState;
    /**
     * @hidden
     */
    public calcWidth: number;
    /**
     * @hidden
     */
    public calcRowCheckboxWidth: number;
    /**
     * @hidden
     */
    public calcHeight: number;
    /**
     * @hidden
     */
    public tfootHeight: number;
    /**
     * @hidden
     */
    public chipsGoupingExpressions = [];
    /**
     * @hidden
     */
    public summariesHeight: number;

    /**
     * @hidden
     */
    public draggedColumn: IgxColumnComponent;

    /**
     * @hidden
     */
    public eventBus = new Subject<boolean>();

    /**
     * @hidden
     */
    public allRowsSelected = false;

    /**
     * @hidden
     */
    public disableTransitions = false;

    /**
     * @hidden
     */
    public lastSearchInfo: ISearchInfo = {
        searchText: '',
        caseSensitive: false,
        exactMatch: false,
        activeMatchIndex: 0,
        matchInfoCache: []
    };

    /**
     * @hidden
     */
    protected destroy$ = new Subject<boolean>();

    /**
     * @hidden
     */
    protected _perPage = 15;
    /**
     * @hidden
     */
    protected _page = 0;
    /**
     * @hidden
     */
    protected _paging = false;
    /**
     * @hidden
     */
    protected _rowSelection = false;
    /**
     * @hidden
     */
    protected _pipeTrigger = 0;
    /**
     * @hidden
     */
    protected _summaryPipeTrigger = 0;
    /**
     * @hidden
     */
    protected _columns: IgxColumnComponent[] = [];
    /**
     * @hidden
     */
    protected _pinnedColumns: IgxColumnComponent[] = [];
    /**
     * @hidden
     */
    protected _unpinnedColumns: IgxColumnComponent[] = [];
    /**
     * @hidden
     */
    protected _filteringExpressionsTree: IFilteringExpressionsTree = new FilteringExpressionsTree(FilteringLogic.And);
    /**
     * @hidden
     */
    protected _sortingExpressions: Array<ISortingExpression> = [];
    /**
     * @hidden
     */
    protected _maxLevelHeaderDepth = null;
    /**
     * @hidden
     */
    protected _columnHiding = false;
    /**
     * @hidden
     */
    protected _columnPinning = false;
    /**
     * @hidden
     */
    protected _keydownListener = null;
    /**
     * @hidden
     */
    protected _vScrollListener = null;
    /**
     * @hidden
     */
    protected _hScrollListener = null;
    /**
     * @hidden
     */
    protected _wheelListener = null;
    protected _allowFiltering = false;
    private resizeHandler;
    private columnListDiffer;
    private _hiddenColumnsText = '';
    private _pinnedColumnsText = '';
    private _height = '100%';
    private _width = '100%';
    private _rowHeight;
    private _ngAfterViewInitPaassed = false;
    private _horizontalForOfs;

    private _columnWidth: string;
    private _columnWidthSetByUser = false;

    private _defaultTargetRecordNumber = 10;

    private _summaryPosition = GridSummaryPosition.bottom;
    private _summaryCalculationMode = GridSummaryCalculationMode.rootAndChildLevels;

    private rowEditPositioningStrategy = new ContainerPositioningStrategy({
        horizontalDirection: HorizontalAlignment.Left,
        verticalDirection: VerticalAlignment.Bottom,
        horizontalStartPoint: HorizontalAlignment.Right,
        verticalStartPoint: VerticalAlignment.Bottom,
        closeAnimation: null
    });

    private rowEditSettings = {
        scrollStrategy: new AbsoluteScrollStrategy(),
        modal: false,
        closeOnOutsideClick: false,
        outlet: this.rowEditingOutletDirective,
        positionStrategy: this.rowEditPositioningStrategy
    };

    private verticalScrollHandler(event) {
        this.verticalScrollContainer.onScroll(event);
        this.disableTransitions = true;
        this.zone.run(() => {
            this.cdr.detectChanges();
            this.verticalScrollContainer.onChunkLoad.emit(this.verticalScrollContainer.state);
            if (this.rowEditable) {
                this.changeRowEditingOverlayStateOnScroll(this.rowInEditMode);
            }
            this.disableTransitions = false;
        });
    }

    private horizontalScrollHandler(event) {
        const scrollLeft = event.target.scrollLeft;

        this.headerContainer.onHScroll(scrollLeft);
        this._horizontalForOfs.forEach(vfor => vfor.onHScroll(scrollLeft));
        this.zone.run(() => {
            this.cdr.detectChanges();
            this.parentVirtDir.onChunkLoad.emit(this.headerContainer.state);
        });
    }

    private keydownHandler(event) {
        const key = event.key.toLowerCase();
        if ((isNavigationKey(key) && event.keyCode !== 32) || key === 'tab' || key === 'pagedown' || key === 'pageup') {
            event.preventDefault();
            if (key === 'pagedown') {
                this.verticalScrollContainer.scrollNextPage();
                this.nativeElement.focus();
            } else if (key === 'pageup') {
                this.verticalScrollContainer.scrollPrevPage();
                this.nativeElement.focus();
            }
        }
    }

    constructor(
        private gridAPI: GridBaseAPIService<IgxGridBaseComponent & IGridDataBindable>,
        public selection: IgxSelectionAPIService,
        @Inject(IgxGridTransaction) protected _transactions: TransactionService<Transaction, State>,
        private elementRef: ElementRef,
        private zone: NgZone,
        @Inject(DOCUMENT) public document,
        public cdr: ChangeDetectorRef,
        protected resolver: ComponentFactoryResolver,
        protected differs: IterableDiffers,
        protected viewRef: ViewContainerRef,
        private navigation: IgxGridNavigationService,
        public filteringService: IgxFilteringService,
        public summaryService: IgxGridSummaryService,
        @Optional() @Inject(DisplayDensityToken) protected _displayDensityOptions: IDisplayDensityOptions) {
        super(_displayDensityOptions);
        this.resizeHandler = () => {
            this.calculateGridSizes();
            this.zone.run(() => this.markForCheck());
        };
    }

    /**
     * @hidden
     */
    public ngOnInit() {
        this.navigation.grid = this;
        this.filteringService.gridId = this.id;
        this.summaryService.grid = this;
        this.columnListDiffer = this.differs.find([]).create(null);
        this.calcWidth = this._width && this._width.indexOf('%') === -1 ? parseInt(this._width, 10) : 0;
        this.calcHeight = 0;
        this.calcRowCheckboxWidth = 0;

        this.onRowAdded.pipe(takeUntil(this.destroy$)).subscribe((args) => this.refreshGridState(args));
        this.onRowDeleted.pipe(takeUntil(this.destroy$)).subscribe((args) => {
            this.summaryService.deleteOperation = true;
            this.summaryService.clearSummaryCache(args);
        });
        this.onFilteringDone.pipe(takeUntil(this.destroy$)).subscribe(() => this.endEdit(true));
        this.onColumnMoving.pipe(takeUntil(this.destroy$)).subscribe(() => {
            this.endEdit(true);
        });
        this.onColumnResized.pipe(takeUntil(this.destroy$)).subscribe(() => this.endEdit(true));
        this.onPagingDone.pipe(takeUntil(this.destroy$)).subscribe(() => this.endEdit(true));
        this.onSortingDone.pipe(takeUntil(this.destroy$)).subscribe(() => this.endEdit(true));
        this.transactions.onStateUpdate.pipe(takeUntil(this.destroy$)).subscribe(() => {
            this.summaryService.clearSummaryCache();
            this._pipeTrigger++;
            this.markForCheck();
            if (this.transactions.getAggregatedChanges(false).length === 0) {
                // Needs better check, calling 'transactions.clear()' will also trigger this
                if (this.data.length % this.perPage === 0 && this.isLastPage && this.page !== 0) {
                    this.page--;
                }
            }
        });
    }

    /**
     * @hidden
     */
    public ngAfterContentInit() {
        if (this.autoGenerate) {
            this.autogenerateColumns();
        }

        this.initColumns(this.columnList, (col: IgxColumnComponent) => this.onColumnInit.emit(col));

        this.columnListDiffer.diff(this.columnList);
        this.markForCheck();
        this._derivePossibleHeight();

        this.columnList.changes
            .pipe(takeUntil(this.destroy$))
            .subscribe((change: QueryList<IgxColumnComponent>) => {
                const diff = this.columnListDiffer.diff(change);
                if (diff) {

                    this.initColumns(this.columnList);

                    diff.forEachAddedItem((record: IterableChangeRecord<IgxColumnComponent>) => {
                        this.summaryService.clearSummaryCache();
                        this.calculateGridSizes();
                        this.onColumnInit.emit(record.item);
                    });

                    requestAnimationFrame(() => {
                        diff.forEachRemovedItem((record: IterableChangeRecord<IgxColumnComponent>) => {
                            // Recalculate Summaries
                            this.summaryService.clearSummaryCache();
                            this.calculateGridSizes();

                            // Clear Filtering
                            this.gridAPI.clear_filter(this.id, record.item.field);

                            // Clear Sorting
                            this.gridAPI.clear_sort(this.id, record.item.field);
                        });
                    });
                }
                this.markForCheck();
            });
    }

    /**
     * @hidden
     */
    public ngAfterViewInit() {
        this.zone.runOutsideAngular(() => {
            this.document.defaultView.addEventListener('resize', this.resizeHandler);
            this._keydownListener = this.keydownHandler.bind(this);
            this.nativeElement.addEventListener('keydown', this._keydownListener);
        });
        this.calculateGridWidth();
        this.initPinning();
        this.calculateGridSizes();
        this.onDensityChanged.pipe(takeUntil(this.destroy$)).subscribe(() => {
            requestAnimationFrame(() => {
                this.summaryService.summaryHeight = 0;
                this.reflow();
                this.verticalScrollContainer.recalcUpdateSizes();
            });
        });
        this._ngAfterViewInitPaassed = true;

        // In some rare cases we get the AfterViewInit before the grid is added to the DOM
        // and as a result we get 0 width and can't size ourselves properly.
        // In order to prevent that add a mutation observer that watches if we have been added.
        if (!this.calcWidth && this._width !== undefined) {
            const config = { childList: true, subtree: true };
            let observer: MutationObserver = null;
            const callback = (mutationsList) => {
                mutationsList.forEach((mutation) => {
                    if (mutation.type === 'childList') {
                        const addedNodes = new Array(...mutation.addedNodes);
                        addedNodes.forEach((node) => {
                            const added = this.checkIfGridIsAdded(node);
                            if (added) {
                                this.calculateGridWidth();
                                observer.disconnect();
                            }
                        });
                    }
                });
            };

            observer = new MutationObserver(callback);
            observer.observe(this.document.body, config);
        }

        this._dataRowList.changes.pipe(takeUntil(this.destroy$)).subscribe(list =>
            this._horizontalForOfs = this.combineForOfCollections(list.toArray()
                .filter(item => item.element.nativeElement.parentElement !== null), this._summaryRowList)
        );
        this._summaryRowList.changes.pipe(takeUntil(this.destroy$)).subscribe(summaryList =>
            this._horizontalForOfs - this.combineForOfCollections(this._dataRowList, summaryList.toArray()
                .filter(item => item.element.nativeElement.parentElement !== null)));

        this.zone.runOutsideAngular(() => {
            this._vScrollListener = this.verticalScrollHandler.bind(this);
            this.verticalScrollContainer.getVerticalScroll().addEventListener('scroll', this._vScrollListener);
        });

        this.zone.runOutsideAngular(() => {
            this._hScrollListener = this.horizontalScrollHandler.bind(this);
            this.parentVirtDir.getHorizontalScroll().addEventListener('scroll', this._hScrollListener);
        });
        this._horizontalForOfs = this.combineForOfCollections(this._dataRowList, this._summaryRowList);
        const vertScrDC = this.verticalScrollContainer.dc.instance._viewContainer.element.nativeElement;
        vertScrDC.addEventListener('scroll', (evt) => { this.scrollHandler(evt); });
    }

    private combineForOfCollections(dataList, summaryList) {
        return dataList.map(row => row.virtDirRow).concat(summaryList.map(row => row.virtDirRow));

    }

    /**
     * @hidden
     */
    public ngOnDestroy() {
        this.zone.runOutsideAngular(() => {
            this.document.defaultView.removeEventListener('resize', this.resizeHandler);
            this.nativeElement.removeEventListener('keydown', this._keydownListener);
            this.verticalScrollContainer.getVerticalScroll().removeEventListener('scroll', this._vScrollListener);
            this.parentVirtDir.getHorizontalScroll().removeEventListener('scroll', this._hScrollListener);
            const vertScrDC = this.verticalScrollContainer.dc.instance._viewContainer.element.nativeElement;
            vertScrDC.removeEventListener('scroll', (evt) => { this.scrollHandler(evt); });
        });
        this.destroy$.next(true);
        this.destroy$.complete();
        this.gridAPI.unset(this.id);
    }

    /**
     * @hidden
     */
    public dataLoading(event) {
        this.onDataPreLoad.emit(event);
    }

    /**
     * Toggles the specified column's visibility.
     * ```typescript
     * this.grid1.toggleColumnVisibility({
     *       column: this.grid1.columns[0],
     *       newValue: true
     * });
     * ```
	 * @memberof IgxGridBaseComponent
     */
    public toggleColumnVisibility(args: IColumnVisibilityChangedEventArgs) {
        const col = this.getColumnByName(args.column.field);
        col.hidden = args.newValue;
        this.onColumnVisibilityChanged.emit(args);

        this.markForCheck();
    }

    /**
     * Returns the native element of the `IgxGridComponent`.
     * ```typescript
     * const nativeEl = this.grid.nativeElement.
     * ```
	 * @memberof IgxGridBaseComponent
     */
    get nativeElement() {
        return this.elementRef.nativeElement;
    }

    /**
     * @hidden
     */
    get calcResizerHeight(): number {
        if (this.hasSummarizedColumns) {
            return this.theadRow.nativeElement.clientHeight + this.tbody.nativeElement.clientHeight +
                this.tfoot.nativeElement.clientHeight;
        }
        return this.theadRow.nativeElement.clientHeight + this.tbody.nativeElement.clientHeight;
    }

    /**
     * @hidden
     */
    get headerCheckboxWidth() {
        if (this.headerCheckboxContainer) {
            return this.headerCheckboxContainer.nativeElement.clientWidth;
        }

        return 0;
    }

    /**
     * Returns the `IgxGridComponent`'s rows height.
     * ```typescript
     * const rowHeigh = this.grid.defaultRowHeight;
     * ```
	 * @memberof IgxGridBaseComponent
     */
    get defaultRowHeight(): number {
        switch (this.displayDensity) {
            case DisplayDensity.cosy:
                return 40;
            case DisplayDensity.compact:
                return 32;
            default:
                return 50;
        }
    }

    /**
     * Returns the `IgxGridHeaderGroupComponent`'s minimum allowed width.
     * Used internally for restricting header group component width.
     * The values below depend on the header cell default right/left padding values.
	 * @memberof IgxGridBaseComponent
     */
    get defaultHeaderGroupMinWidth(): number {
        switch (this.displayDensity) {
            case DisplayDensity.cosy:
                return 32;
            case DisplayDensity.compact:
                return 24;
            default:
                return 48;
        }
    }

    /**
     * Returns the maximum width of the container for the pinned `IgxColumnComponent`s.
     * ```typescript
     * const maxPinnedColWidth = this.grid.calcPinnedContainerMaxWidth;
     * ```
	 * @memberof IgxGridBaseComponent
     */
    get calcPinnedContainerMaxWidth(): number {
        return (this.calcWidth * 80) / 100;
    }

    /**
     * Returns the minimum width of the container for the unpinned `IgxColumnComponent`s.
     * ```typescript
     * const minUnpinnedColWidth = this.grid.unpinnedAreaMinWidth;
     * ```
	 * @memberof IgxGridBaseComponent
     */
    get unpinnedAreaMinWidth(): number {
        return (this.calcWidth * 20) / 100;
    }

    /**
     * Returns the current width of the container for the pinned `IgxColumnComponent`s.
     * ```typescript
     * const pinnedWidth = this.grid.getPinnedWidth;
     * ```
	 * @memberof IgxGridBaseComponent
     */
    get pinnedWidth() {
        return this.getPinnedWidth();
    }

    /**
     * Returns the current width of the container for the unpinned `IgxColumnComponent`s.
     * ```typescript
     * const unpinnedWidth = this.grid.getUnpinnedWidth;
     * ```
	 * @memberof IgxGridBaseComponent
     */
    get unpinnedWidth() {
        return this.getUnpinnedWidth();
    }

    /**
     * @hidden
     */
    get summariesMargin() {
        return this.rowSelectable ? this.calcRowCheckboxWidth : 0;
    }

    /**
     * Returns an array of `IgxColumnComponent`s.
     * ```typescript
     * const colums = this.grid.columns.
     * ```
	 * @memberof IgxGridBaseComponent
     */
    get columns(): IgxColumnComponent[] {
        return this._columns;
    }

    /**
     * Returns an array of the pinned `IgxColumnComponent`s.
     * ```typescript
     * const pinnedColumns = this.grid.pinnedColumns.
     * ```
	 * @memberof IgxGridBaseComponent
     */
    get pinnedColumns(): IgxColumnComponent[] {
        return this._pinnedColumns.filter((col) => !col.hidden);
    }

    /**
     * Returns an array of unpinned `IgxColumnComponent`s.
     * ```typescript
     * const unpinnedColumns = this.grid.unpinnedColumns.
     * ```
	 * @memberof IgxGridBaseComponent
     */
    get unpinnedColumns(): IgxColumnComponent[] {
        return this._unpinnedColumns.filter((col) => !col.hidden); // .sort((col1, col2) => col1.index - col2.index);
    }

    /**
     * Returns the `width` to be set on `IgxGridHeaderGroupComponent`.
	 * @memberof IgxGridBaseComponent
     */
    public getHeaderGroupWidth(column: IgxColumnComponent): string {
        const colWidth = column.width;
        const minWidth = this.defaultHeaderGroupMinWidth;
        const isPercentageWidth = colWidth && typeof colWidth === 'string' && colWidth.indexOf('%') !== -1;

        if (!isPercentageWidth && parseInt(column.width, 10) < minWidth) {
            return minWidth.toString();
        }

        return column.width;
    }

    /**
     * Returns the `IgxColumnComponent` by field name.
     * ```typescript
     * const myCol = this.grid1.getColumnByName("ID");
     * ```
     * @param name
     * @memberof IgxGridBaseComponent
     */
    public getColumnByName(name: string): IgxColumnComponent {
        return this.columnList.find((col) => col.field === name);
    }

    /**
     * Returns the `IgxColumnComponent` by index.
     * ```typescript
     * const myRow = this.grid1.getRowByIndex(1);
     * ```
     * @param index
     * @memberof IgxGridBaseComponent
     */
    public getRowByIndex(index: number): IgxRowComponent<IgxGridBaseComponent & IGridDataBindable> {
        return this.gridAPI.get_row_by_index(this.id, index);
    }

    /**
     * Returns `IgxGridRowComponent` object by the specified primary key .
     * Requires that the `primaryKey` property is set.
     * ```typescript
     * const myRow = this.grid1.getRowByKey("cell5");
     * ```
     * @param keyValue
     * @memberof IgxGridBaseComponent
     */
    public getRowByKey(keyValue: any): IgxRowComponent<IgxGridBaseComponent & IGridDataBindable> {
        return this.gridAPI.get_row_by_key(this.id, keyValue);
    }

    /**
     * Returns an array of visible `IgxColumnComponent`s.
     * ```typescript
     * const visibleColumns = this.grid.visibleColumns.
     * ```
	 * @memberof IgxGridBaseComponent
     */
    get visibleColumns(): IgxColumnComponent[] {
        return this.columnList.filter((col) => !col.hidden);
    }

    /**
     * Returns the `IgxGridCellComponent` that matches the conditions.
     * ```typescript
     * const myCell = this.grid1.getCellByColumn(2,"UnitPrice");
     * ```
     * @param rowIndex
     * @param columnField
     * @memberof IgxGridBaseComponent
     */
    public getCellByColumn(rowIndex: number, columnField: string): IgxGridCellComponent {
        const columnId = this.columnList.map((column) => column.field).indexOf(columnField);
        if (columnId !== -1) {
            return this.gridAPI.get_cell_by_index(this.id, rowIndex, columnId);
        }
    }

    /**
     * Returns an `IgxGridCellComponent` object by the specified primary key and column field.
     * Requires that the primaryKey property is set.
     * ```typescript
     * grid.getCellByKey(1, 'index');
     * ```
     * @param rowSelector match any rowID
     * @param columnField
     * @memberof IgxGridBaseComponent
     */
    public getCellByKey(rowSelector: any, columnField: string): IgxGridCellComponent {
        return this.gridAPI.get_cell_by_key(this.id, rowSelector, columnField);
    }

    /**
     * Returns the total number of pages.
     * ```typescript
     * const totalPages = this.grid.totalPages;
     * ```
	 * @memberof IgxGridBaseComponent
     */
    get totalPages(): number {
        if (this.pagingState) {
            return this.pagingState.metadata.countPages;
        }
        return -1;
    }

    /**
     * Returns the total number of records.
     * Only functions when paging is enabled.
     * ```typescript
     * const totalRecords = this.grid.totalRecords;
     * ```
	 * @memberof IgxGridBaseComponent
     */
    get totalRecords(): number {
        if (this.pagingState) {
            return this.pagingState.metadata.countRecords;
        }
    }

    /**
     * Returns if the current page is the first page.
     * ```typescript
     * const firstPage = this.grid.isFirstPage;
     * ```
	 * @memberof IgxGridBaseComponent
     */
    get isFirstPage(): boolean {
        return this.page === 0;
    }

    /**
     * Returns if the current page is the last page.
     * ```typescript
     * const lastPage = this.grid.isLastPage;
     * ```
	 * @memberof IgxGridBaseComponent
     */
    get isLastPage(): boolean {
        return this.page + 1 >= this.totalPages;
    }

    /**
     * Returns the total width of the `IgxGridComponent`.
     * ```typescript
     * const gridWidth = this.grid.totalWidth;
     * ```
	 * @memberof IgxGridBaseComponent
     */
    get totalWidth(): number {
        // Take only top level columns
        const cols = this.visibleColumns.filter(col => col.level === 0 && !col.pinned);
        let totalWidth = 0;
        let i = 0;
        for (i; i < cols.length; i++) {
            totalWidth += parseInt(cols[i].width, 10) || 0;
        }
        return totalWidth;
    }

    get showRowCheckboxes(): boolean {
        return this.rowSelectable && this.columns.length > this.hiddenColumnsCount;
    }

    /**
     * @hidden
     */
    protected _moveColumns(from: IgxColumnComponent, to: IgxColumnComponent, pos: DropPosition) {
        const list = this.columnList.toArray();
        const fromIndex = list.indexOf(from);
        let toIndex = list.indexOf(to);

        if (pos === DropPosition.BeforeDropTarget) {
            toIndex--;
            if (toIndex < 0) {
                toIndex = 0;
            }
        }

        if (pos === DropPosition.AfterDropTarget) {
            toIndex++;
        }

        let activeColumn = null;
        let activeColumnIndex = -1;

        if (this.lastSearchInfo.searchText) {
            const activeInfo = IgxTextHighlightDirective.highlightGroupsMap.get(this.id);
            activeColumnIndex = activeInfo.columnIndex;

            if (activeColumnIndex !== -1) {
                activeColumn = list[activeColumnIndex];
            }
        }

        list.splice(toIndex, 0, ...list.splice(fromIndex, 1));
        const newList = this._resetColumnList(list);
        this.columnList.reset(newList);
        this.columnList.notifyOnChanges();
        this._columns = this.columnList.toArray();

        if (activeColumn !== null && activeColumn !== undefined) {
            const newIndex = newList.indexOf(activeColumn);
            IgxColumnComponent.updateHighlights(activeColumnIndex, newIndex, this);
        }
    }

    /**
     * @hidden
     */
    protected _resetColumnList(list?) {
        if (!list) {
            list = this.columnList.toArray();
        }
        let newList = [];
        list.filter(c => c.level === 0).forEach(p => {
            newList.push(p);
            if (p.columnGroup) {
                newList = newList.concat(p.allChildren);
            }
        });
        return newList;
    }

    /**
     * @hidden
     */
    protected _reorderPinnedColumns(from: IgxColumnComponent, to: IgxColumnComponent, position: DropPosition) {
        const pinned = this._pinnedColumns;
        let dropIndex = pinned.indexOf(to);

        if (position === DropPosition.BeforeDropTarget) {
            dropIndex--;
        }

        if (position === DropPosition.AfterDropTarget) {
            dropIndex++;
        }

        pinned.splice(dropIndex, 0, ...pinned.splice(pinned.indexOf(from), 1));
    }

    /**
     * @hidden
     */
    protected _moveChildColumns(parent: IgxColumnComponent, from: IgxColumnComponent, to: IgxColumnComponent, pos: DropPosition) {
        const buffer = parent.children.toArray();
        const fromIndex = buffer.indexOf(from);
        let toIndex = buffer.indexOf(to);

        if (pos === DropPosition.BeforeDropTarget) {
            toIndex--;
        }

        if (pos === DropPosition.AfterDropTarget) {
            toIndex++;
        }

        buffer.splice(toIndex, 0, ...buffer.splice(fromIndex, 1));
        parent.children.reset(buffer);
    }
    /**
     * Moves a column to the specified drop target.
     * ```typescript
     * grid.moveColumn(compName, persDetails);
     * ```
	  * @memberof IgxGridBaseComponent
	  */
    public moveColumn(column: IgxColumnComponent, dropTarget: IgxColumnComponent, pos: DropPosition = DropPosition.None) {

        let position = pos;
        const fromIndex = column.visibleIndex;
        const toIndex = dropTarget.visibleIndex;

        if (pos === DropPosition.BeforeDropTarget && fromIndex < toIndex) {
            position = DropPosition.BeforeDropTarget;
        } else if (pos === DropPosition.AfterDropTarget && fromIndex > toIndex) {
            position = DropPosition.AfterDropTarget;
        } else {
            position = DropPosition.None;
        }


        if ((column.level !== dropTarget.level) ||
            (column.topLevelParent !== dropTarget.topLevelParent)) {
            return;
        }

        this.gridAPI.submit_value(this.id);
        if (column.level) {
            this._moveChildColumns(column.parent, column, dropTarget, position);
        }

        if (dropTarget.pinned && column.pinned) {
            this._reorderPinnedColumns(column, dropTarget, position);
        }

        if (dropTarget.pinned && !column.pinned) {
            column.pin();
            this._reorderPinnedColumns(column, dropTarget, position);
        }

        if (!dropTarget.pinned && column.pinned) {
            column.unpin();

            const list = this.columnList.toArray();
            const fi = list.indexOf(column);
            const ti = list.indexOf(dropTarget);

            if (pos === DropPosition.BeforeDropTarget && fi < ti) {
                position = DropPosition.BeforeDropTarget;
            } else if (pos === DropPosition.AfterDropTarget && fi > ti) {
                position = DropPosition.AfterDropTarget;
            } else {
                position = DropPosition.None;
            }
        }

        this._moveColumns(column, dropTarget, position);
        this.cdr.detectChanges();

        const args = {
            source: column,
            target: dropTarget
        };

        this.onColumnMovingEnd.emit(args);
    }

    /**
     * Goes to the next page of the `IgxGridComponent`, if the grid is not already at the last page.
     * ```typescript
     * this.grid1.nextPage();
     * ```
	 * @memberof IgxGridBaseComponent
     */
    public nextPage(): void {
        if (!this.isLastPage) {
            this.page += 1;
        }
    }

    /**
     * Goes to the previous page of the `IgxGridComponent`, if the grid is not already at the first page.
     * ```typescript
     * this.grid1.previousPage();
     * ```
	 * @memberof IgxGridBaseComponent
     */
    public previousPage(): void {
        if (!this.isFirstPage) {
            this.page -= 1;
        }
    }

    /**
     * Goes to the desired page index.
     * ```typescript
     * this.grid1.paginate(1);
     * ```
     * @param val
     * @memberof IgxGridBaseComponent
     */
    public paginate(val: number): void {
        if (val < 0 || val > this.totalPages - 1) {
            return;
        }

        this.page = val;
    }

    /**
     * Manually marks the `IgxGridComponent` for change detection.
     * ```typescript
     * this.grid1.markForCheck();
     * ```
	 * @memberof IgxGridBaseComponent
     */
    public markForCheck() {
        if (this.rowList) {
            this.rowList.forEach((row) => row.cdr.markForCheck());
        }

        if (this.filterCellList) {
            this.filterCellList.forEach((c) => c.cdr.markForCheck());
        }

        this.cdr.detectChanges();
    }

    /**
     * Creates a new `IgxGridRowComponent` and adds the data record to the end of the data source.
     * ```typescript
     * const record = {
     *     ID: this.grid1.data[this.grid1.data.length - 1].ID + 1,
     *     Name: this.newRecord
     * };
     * this.grid1.addRow(record);
     * ```
     * @param data
     * @memberof IgxGridBaseComponent
     */
    public addRow(data: any, parentID?: any): void {
        this.gridAPI.addRowToData(this.id, data);

        this.onRowAdded.emit({ data });
        this._pipeTrigger++;
        this.cdr.markForCheck();

        this.refreshSearch();
    }

    /**
     * Removes the `IgxGridRowComponent` and the corresponding data record by primary key.
     * Requires that the `primaryKey` property is set.
     * The method accept rowSelector as a parameter, which is the rowID.
     * ```typescript
     * this.grid1.deleteRow(0);
     * ```
     * @param rowSelector
     * @memberof IgxGridBaseComponent
     */
    public deleteRow(rowSelector: any): void {
        if (this.primaryKey !== undefined && this.primaryKey !== null) {
            this.deleteRowById(rowSelector);
        }
    }

    /** @hidden */
    public deleteRowById(rowId: any) {
        let index: number;
        const data = this.gridAPI.get_all_data(this.id);
        if (this.primaryKey) {
            index = data.map((record) => record[this.primaryKey]).indexOf(rowId);
        } else {
            index = data.indexOf(rowId);
        }
        const state: State = this.transactions.getState(rowId);
        const hasRowInNonDeletedState = state && state.type !== TransactionType.DELETE;

        //  if there is a row (index !== -1) and the we have cell in edit mode on same row exit edit mode
        //  if there is no row (index === -1), but there is a row in ADD or UPDATE state do as above
        //  Otherwise just exit - there is nothing to delete
        if (index !== -1 || hasRowInNonDeletedState) {
            // Always exit edit when row is deleted
            this.endEdit(true);
        } else {
            return;
        }

        //  TODO: should we emit this when cascadeOnDelete is true for each row?!?!
        this.onRowDeleted.emit({ data: data[index] });

        //  first deselect row then delete it
        if (this.rowSelectable && this.selection.is_item_selected(this.id, rowId)) {
            this.deselectRows([rowId]);
        } else {
            this.checkHeaderCheckboxStatus();
        }

        this.gridAPI.deleteRowFromData(this.id, rowId, index);
        this._pipeTrigger++;
        this.cdr.markForCheck();
        // Data needs to be recalculated if transactions are in place
        // If no transactions, `data` will be a reference to the grid getter, otherwise it will be stale
        const dataAfterDelete = this.transactions.enabled ? this.dataWithAddedInTransactionRows : data;
        this.refreshSearch();
        if (dataAfterDelete.length % this.perPage === 0 && dataAfterDelete.length / this.perPage - 1 < this.page && this.page !== 0) {
            this.page--;
        }
    }

    /**
     * Updates the `IgxGridRowComponent` and the corresponding data record by primary key.
     * Requires that the `primaryKey` property is set.
     * ```typescript
     * this.gridWithPK.updateCell('Updated', 1, 'ProductName');
     * ```
     * @param value the new value which is to be set.
     * @param rowSelector corresponds to rowID.
     * @param column corresponds to column field.
     * @memberof IgxGridBaseComponent
     */
    public updateCell(value: any, rowSelector: any, column: string): void {
        if (this.primaryKey !== undefined && this.primaryKey !== null) {
            const columnEdit = this.columnList.toArray().filter((col) => col.field === column);
            if (columnEdit.length > 0) {
                const columnId = this.columnList.toArray().indexOf(columnEdit[0]);
                const editableCell = this.gridAPI.get_cell_inEditMode(this.id);
                const gridEditState = this.gridAPI.create_grid_edit_args(this.id, rowSelector, columnId, value);
                this.gridAPI.update_cell(this.id, rowSelector, columnId, value, gridEditState);
                if (editableCell && editableCell.cellID.rowID === rowSelector &&
                    editableCell.cellID.columnID === columnId) {
                    if (gridEditState.args.cancel) {
                        return;
                    }
                    this.gridAPI.escape_editMode(this.id, editableCell.cellID);
                }
                this.cdr.markForCheck();
                this.refreshSearch();
            }
        }
    }

    /**
     * Updates the `IgxGridRowComponent`, which is specified by
     * rowSelector parameter and the data source record with the passed value.
     * This method will apply requested update only if primary key is specified in the grid.
     * ```typescript
     * grid.updateRow({
     *       ProductID: 1, ProductName: 'Spearmint', InStock: true, UnitsInStock: 1, OrderDate: new Date('2005-03-21')
     *   }, 1);
     * ```
     * @param value
     * @param rowSelector correspond to rowID
     * @memberof IgxGridBaseComponent
     */
    public updateRow(value: any, rowSelector: any): void {
        if (this.primaryKey !== undefined && this.primaryKey !== null) {
            const editableCell = this.gridAPI.get_cell_inEditMode(this.id);
            if (editableCell && editableCell.cellID.rowID === rowSelector) {
                this.gridAPI.escape_editMode(this.id, editableCell.cellID);
            }
            this.gridAPI.update_row(value, this.id, rowSelector);
            this.cdr.markForCheck();
            this.refreshSearch();
        }
    }

    /**
     * Sort a single `IgxColumnComponent`.
     * Sort the `IgxGridComponent`'s `IgxColumnComponent` based on the provided array of sorting expressions.
     * ```typescript
     * this.grid.sort({ fieldName: name, dir: SortingDirection.Asc, ignoreCase: false });
     * ```
	 * @memberof IgxGridBaseComponent
     */
    public sort(expression: ISortingExpression | Array<ISortingExpression>): void {
        this.endEdit(false);
        if (expression instanceof Array) {
            this.gridAPI.sort_multiple(this.id, expression);
        } else {
            this.gridAPI.sort(this.id, expression);
        }
        this.onSortingDone.emit(expression);
    }

    /**
     * Filters a single `IgxColumnComponent`.
     * ```typescript
     * public filter(term) {
     *      this.grid.filter("ProductName", term, IgxStringFilteringOperand.instance().condition("contains"));
     * }
     * ```
     * @param name
     * @param value
     * @param conditionOrExpressionTree
     * @param ignoreCase
     * @memberof IgxGridBaseComponent
     */
    public filter(name: string, value: any, conditionOrExpressionTree?: IFilteringOperation | IFilteringExpressionsTree,
        ignoreCase?: boolean) {
        const col = this.gridAPI.get_column_by_name(this.id, name);
        const filteringIgnoreCase = ignoreCase || (col ? col.filteringIgnoreCase : false);

        if (conditionOrExpressionTree) {
            this.gridAPI.filter(this.id, name, value, conditionOrExpressionTree, filteringIgnoreCase);
        } else {
            const expressionsTreeForColumn = this._filteringExpressionsTree.find(name);
            if (expressionsTreeForColumn instanceof FilteringExpressionsTree) {
                this.gridAPI.filter(this.id, name, value, expressionsTreeForColumn, filteringIgnoreCase);
            } else {
                const expressionForColumn = expressionsTreeForColumn as IFilteringExpression;
                this.gridAPI.filter(this.id, name, value, expressionForColumn.condition, filteringIgnoreCase);
            }
        }
    }

    /**
     * Filters all the `IgxColumnComponent` in the `IgxGridComponent` with the same condition.
     * ```typescript
     * grid.filterGlobal('some', IgxStringFilteringOperand.instance().condition('contains'));
     * ```
     * @param value
     * @param condition
     * @param ignoreCase
     * @memberof IgxGridBaseComponent
     */
    public filterGlobal(value: any, condition?, ignoreCase?) {
        this.gridAPI.filter_global(this.id, value, condition, ignoreCase);
    }

    /**
     * Enables summaries for the specified column and applies your customSummary.
     * If you do not provide the customSummary, then the default summary for the column data type will be applied.
     * ```typescript
     * grid.enableSummaries([{ fieldName: 'ProductName' }, { fieldName: 'ID' }]);
     * ```
     * Enable summaries for the listed columns.
     * ```typescript
     * grid.enableSummaries('ProductName');
     * ```
     * @param rest
     * @memberof IgxGridBaseComponent
     */
    public enableSummaries(...rest) {
        if (rest.length === 1 && Array.isArray(rest[0])) {
            this._multipleSummaries(rest[0], true);
        } else {
            this._summaries(rest[0], true, rest[1]);
        }
        this.calculateGridHeight();
        this.cdr.detectChanges();
    }

    /**
     * Disable summaries for the specified column.
     * ```typescript
     * grid.disableSummaries('ProductName');
     * ```
     *
     * Disable summaries for the listed columns.
     * ```typescript
     * grid.disableSummaries([{ fieldName: 'ProductName' }]);
     * ```
	 * @memberof IgxGridBaseComponent
     */
    public disableSummaries(...rest) {
        if (rest.length === 1 && Array.isArray(rest[0])) {
            this._disableMultipleSummaries(rest[0]);
        } else {
            this._summaries(rest[0], false);
        }
    }

    /**
     * If name is provided, clears the filtering state of the corresponding `IgxColumnComponent`,
     * otherwise clears the filtering state of all `IgxColumnComponent`s.
     * ```typescript
     * this.grid.clearFilter();
     * ```
     * @param name
     * @memberof IgxGridBaseComponent
     */
    public clearFilter(name?: string) {
        if (name) {
            const column = this.gridAPI.get_column_by_name(this.id, name);
            if (!column) {
                return;
            }
        }

        this.gridAPI.clear_filter(this.id, name);
    }

    /**
     * If name is provided, clears the sorting state of the corresponding `IgxColumnComponent`,
     * otherwise clears the sorting state of all `IgxColumnComponent`.
     * ```typescript
     * this.grid.clearSort();
     * ```
     * @param name
     * @memberof IgxGridBaseComponent
     */
    public clearSort(name?: string) {
        if (!name) {
            this.sortingExpressions = [];
            return;
        }
        if (!this.gridAPI.get_column_by_name(this.id, name)) {
            return;
        }
        this.gridAPI.clear_sort(this.id, name);
    }

    /**
     * @hidden
     */
    @DeprecateMethod('There is no need to call clearSummaryCache method.The summary cache is cleared automatically when needed.')
    public clearSummaryCache(args?) {
    }

    /**
     * @hidden
     */
    public refreshGridState(args?) {
        this.endEdit(true);
        this.summaryService.clearSummaryCache(args);
    }

    // TODO: We have return values here. Move them to event args ??

    /**
     * Pins a column by field name. Returns whether the operation is successful.
     * ```typescript
     * this.grid.pinColumn("ID");
     * ```
     * @param columnName
     * @param index
     * @memberof IgxGridBaseComponent
     */
    public pinColumn(columnName: string | IgxColumnComponent, index?): boolean {
        const col = columnName instanceof IgxColumnComponent ? columnName : this.getColumnByName(columnName);
        return col.pin(index);
    }

    /**
     * Unpins a column by field name. Returns whether the operation is successful.
     * ```typescript
     * this.grid.pinColumn("ID");
     * ```
     * @param columnName
     * @param index
     * @memberof IgxGridBaseComponent
     */
    public unpinColumn(columnName: string | IgxColumnComponent, index?): boolean {
        const col = columnName instanceof IgxColumnComponent ? columnName : this.getColumnByName(columnName);
        return col.unpin(index);
    }


    /**
     * Recalculates grid width/height dimensions. Should be run when changing DOM elements dimentions manually that affect the grid's size.
     * ```typescript
     * this.grid.reflow();
     * ```
	 * @memberof IgxGridBaseComponent
     */
    public reflow() {
        this.calculateGridSizes();
    }

    /**
     * @hidden
     */
    @DeprecateMethod('There is no need to call recalculateSummaries method. The summaries are recalculated automatically when needed.')
    public recalculateSummaries() {
    }

    /**
     * Finds the next occurrence of a given string in the grid and scrolls to the cell if it isn't visible.
     * Returns how many times the grid contains the string.
     * ```typescript
     * this.grid.findNext("financial");
     * ```
     * @param text the string to search.
     * @param caseSensitive optionally, if the search should be case sensitive (defaults to false).
     * @param exactMatch optionally, if the text should match the entire value  (defaults to false).
     * @memberof IgxGridBaseComponent
     */
    public findNext(text: string, caseSensitive?: boolean, exactMatch?: boolean): number {
        return this.find(text, 1, caseSensitive, exactMatch);
    }

    /**
     * Finds the previous occurrence of a given string in the grid and scrolls to the cell if it isn't visible.
     * Returns how many times the grid contains the string.
     * ```typescript
     * this.grid.findPrev("financial");
     * ````
     * @param text the string to search.
     * @param caseSensitive optionally, if the search should be case sensitive (defaults to false).
     * @param exactMatch optionally, if the text should match the entire value (defaults to false).
     * @memberof IgxGridBaseComponent
     */
    public findPrev(text: string, caseSensitive?: boolean, exactMatch?: boolean): number {
        return this.find(text, -1, caseSensitive, exactMatch);
    }

    /**
     * Reapplies the existing search.
     * Returns how many times the grid contains the last search.
     * ```typescript
     * this.grid.refreshSearch();
     * ```
     * @param updateActiveInfo
     * @memberof IgxGridBaseComponent
     */
    public refreshSearch(updateActiveInfo?: boolean): number {
        if (this.lastSearchInfo.searchText) {
            this.rebuildMatchCache();

            if (updateActiveInfo) {
                const activeInfo = IgxTextHighlightDirective.highlightGroupsMap.get(this.id);
                this.lastSearchInfo.matchInfoCache.forEach((match, i) => {
                    if (match.column === activeInfo.columnIndex &&
                        match.row === activeInfo.rowIndex &&
                        match.index === activeInfo.index &&
                        match.page === activeInfo.page) {
                        this.lastSearchInfo.activeMatchIndex = i;
                    }
                });
            }

            return this.find(this.lastSearchInfo.searchText, 0, this.lastSearchInfo.caseSensitive, this.lastSearchInfo.exactMatch, false);
        } else {
            return 0;
        }
    }

    /**
     * Removes all the highlights in the cell.
     * ```typescript
     * this.grid.clearSearch();
     * ```
	 * @memberof IgxGridBaseComponent
     */
    public clearSearch() {
        this.lastSearchInfo = {
            searchText: '',
            caseSensitive: false,
            exactMatch: false,
            activeMatchIndex: 0,
            matchInfoCache: []
        };

        this.rowList.forEach((row) => {
            if (row.cells) {
                row.cells.forEach((c) => {
                    c.clearHighlight();
                });
            }
        });
    }

    /**
     * Returns if the `IgxGridComponent` has sortable columns.
     * ```typescript
     * const sortableGrid = this.grid.hasSortableColumns;
     * ```
	 * @memberof IgxGridBaseComponent
     */
    get hasSortableColumns(): boolean {
        return this.columnList.some((col) => col.sortable);
    }

    /**
     * Returns if the `IgxGridComponent` has editable columns.
     * ```typescript
     * const editableGrid = this.grid.hasEditableColumns;
     * ```
	 * @memberof IgxGridBaseComponent
     */
    get hasEditableColumns(): boolean {
        return this.columnList.some((col) => col.editable);
    }

    /**
     * Returns if the `IgxGridComponent` has fiterable columns.
     * ```typescript
     * const filterableGrid = this.grid.hasFilterableColumns;
     * ```
	 * @memberof IgxGridBaseComponent
     */
    get hasFilterableColumns(): boolean {
        return this.columnList.some((col) => col.filterable);
    }

    /**
     * Returns if the `IgxGridComponent` has summarized columns.
     * ```typescript
     * const summarizedGrid = this.grid.hasSummarizedColumns;
     * ```
	 * @memberof IgxGridBaseComponent
     */
    get hasSummarizedColumns(): boolean {
        return this.summaryService.hasSummarizedColumns;
    }

    /**
     * @hidden
     */
    get rootSummariesEnabled(): boolean {
        return this.summaryCalculationMode !== GridSummaryCalculationMode.childLevelsOnly;
    }
    /**
     * Returns if the `IgxGridComponent` has moveable columns.
     * ```typescript
     * const movableGrid = this.grid.hasMovableColumns;
     * ```
	 * @memberof IgxGridBaseComponent
     */
    get hasMovableColumns(): boolean {
        return this.columnList && this.columnList.some((col) => col.movable);
    }

    /**
     * Returns if the `IgxGridComponent` has column groups.
     * ```typescript
     * const groupGrid = this.grid.hasColumnGroups;
     * ```
	 * @memberof IgxGridBaseComponent
     */
    get hasColumnGroups(): boolean {
        return this.columnList.some(col => col.columnGroup);
    }

    /**
     * Returns an array of the selected `IgxGridCellComponent`s.
     * ```typescript
     * const selectedCells = this.grid.selectedCells;
     * ```
	 * @memberof IgxGridBaseComponent
     */
    get selectedCells(): IgxGridCellComponent[] | any[] {
        if (this.dataRowList) {
            return this.dataRowList.map((row) => row.cells.filter((cell) => cell.selected))
                .reduce((a, b) => a.concat(b), []);
        }
        return [];
    }

    /**
     * @hidden
     */
    protected get rowBasedHeight() {
        return this.dataLength * this.rowHeight;
    }

    /**
     * @hidden
     */
    protected _derivePossibleHeight() {
        if ((this._height && this._height.indexOf('%') === -1) || !this._height) {
            return;
        }
        if (!this.nativeElement.parentNode || !this.nativeElement.parentNode.clientHeight) {
            const viewPortHeight = document.documentElement.clientHeight;
            this._height = this.rowBasedHeight <= viewPortHeight ? null : viewPortHeight.toString();
        } else {
            const parentHeight = this.nativeElement.parentNode.getBoundingClientRect().height;
            this._height = this.rowBasedHeight <= parentHeight ? null : this._height;
        }
        this.calculateGridHeight();
        this.cdr.detectChanges();
    }

    /**
     * @hidden
     */
    protected _derivePossibleWidth() {
        if (!this._columnWidthSetByUser) {
            this._columnWidth = this.getPossibleColumnWidth();
            this.columnList.forEach((column: IgxColumnComponent) => {
                column.defaultWidth = this.columnWidth;
            });
        }
    }

    /**
     * @hidden
     */
    private get defaultTargetBodyHeight(): number {
        const allItems = this.totalItemCount || this.dataLength;
        return this.rowHeight * Math.min(this._defaultTargetRecordNumber,
            this.paging ? Math.min(allItems, this.perPage) : allItems);
    }

    /**
     * @hidden
     */
    protected calculateGridHeight() {
        const computed = this.document.defaultView.getComputedStyle(this.nativeElement);

        // TODO: Calculate based on grid density
        if (this.maxLevelHeaderDepth) {
            this.theadRow.nativeElement.style.height = `${(this.maxLevelHeaderDepth + 1) * this.defaultRowHeight +
                (this.allowFiltering ? FILTER_ROW_HEIGHT : 0) + 1}px`;
        }
        this.summariesHeight = 0;
        if (!this._height) {
            this.calcHeight = null;
            if (this.hasSummarizedColumns && this.rootSummariesEnabled) {
                this.summariesHeight = this.summaryService.calcMaxSummaryHeight();
            }
            return;
        }

        let toolbarHeight = 0;
        if (this.showToolbar && this.toolbarHtml != null) {
            toolbarHeight = this.toolbarHtml.nativeElement.firstElementChild ?
                this.toolbarHtml.nativeElement.offsetHeight : 0;
        }

        let pagingHeight = 0;
        if (this.paging && this.paginator) {
            pagingHeight = this.paginator.nativeElement.firstElementChild ?
                this.paginator.nativeElement.offsetHeight : 0;
        }

        if (this.hasSummarizedColumns && this.rootSummariesEnabled) {
            this.summariesHeight = this.summaryService.calcMaxSummaryHeight();
        }
        const groupAreaHeight = this.getGroupAreaHeight();

        if (this._height && this._height.indexOf('%') !== -1) {
            /*height in %*/
            this.calcHeight = this._calculateGridBodyHeight(
                parseInt(computed.getPropertyValue('height'), 10), toolbarHeight, pagingHeight, groupAreaHeight);
        } else {
            this.calcHeight = this._calculateGridBodyHeight(
                parseInt(this._height, 10), toolbarHeight, pagingHeight, groupAreaHeight);
        }
    }

    /**
     * @hidden
     */
    protected getGroupAreaHeight(): number {
        return 0;
    }

    /**
     * @hidden
     */
    protected _calculateGridBodyHeight(gridHeight: number,
        toolbarHeight: number, pagingHeight: number, groupAreaHeight: number) {
        const footerBordersAndScrollbars = this.tfoot.nativeElement.offsetHeight -
            this.tfoot.nativeElement.clientHeight;
        if (isNaN(gridHeight)) {
            return this.defaultTargetBodyHeight;
        }

        return Math.abs(gridHeight - toolbarHeight -
            this.theadRow.nativeElement.offsetHeight -
            this.summariesHeight - pagingHeight - groupAreaHeight -
            footerBordersAndScrollbars -
            this.scr.nativeElement.clientHeight);
    }

    /**
     * @hidden
     */
    protected getPossibleColumnWidth() {
        let computedWidth = parseInt(
            this.document.defaultView.getComputedStyle(this.nativeElement).getPropertyValue('width'), 10);

        if (this.showRowCheckboxes) {
            computedWidth -= this.headerCheckboxContainer.nativeElement.clientWidth;
        }

        const visibleChildColumns = this.visibleColumns.filter(c => !c.columnGroup);

        const columnsWithSetWidths = visibleChildColumns.filter(c => c.widthSetByUser);
        const columnsToSize = visibleChildColumns.length - columnsWithSetWidths.length;

        const sumExistingWidths = columnsWithSetWidths
            .reduce((prev, curr) => {
                const colWidth = curr.width;
                const widthValue = parseInt(colWidth, 10);
                const currWidth = colWidth && typeof colWidth === 'string' && colWidth.indexOf('%') !== -1 ?
                    widthValue / 100 * computedWidth :
                    widthValue;
                return prev + currWidth;
            }, 0);

        const columnWidth = !Number.isFinite(sumExistingWidths) ?
            Math.max(computedWidth / columnsToSize, MINIMUM_COLUMN_WIDTH) :
            Math.max((computedWidth - sumExistingWidths) / columnsToSize, MINIMUM_COLUMN_WIDTH);

        return columnWidth.toString();
    }

    /**
     * @hidden
     */
    protected calculateGridWidth() {
        let width;
        const computed = this.document.defaultView.getComputedStyle(this.nativeElement);
        const el = this.document.getElementById(this.nativeElement.id);

        if (this._width && this._width.indexOf('%') !== -1) {
            /* width in %*/
            width = computed.getPropertyValue('width').indexOf('%') === -1 ?
                parseInt(computed.getPropertyValue('width'), 10) : null;
        } else {
            width = parseInt(this._width, 10);
        }

        if (!width && el) {
            width = el.offsetWidth;
        }

        this._derivePossibleWidth();

        if (!width) {
            width = this.columnList.reduce((sum, item) =>  sum + parseInt((item.width || item.defaultWidth), 10), 0);
        }

        if (Number.isFinite(width) && width !== this.calcWidth) {
            this.calcWidth = width;
            this.cdr.markForCheck();
        }
    }

    /**
     * @hidden
     */
    protected calculateGridSizes() {
        this.calculateGridWidth();
        this.cdr.detectChanges();
        this.calculateGridHeight();

        if (this.showRowCheckboxes) {
            this.calcRowCheckboxWidth = this.headerCheckboxContainer.nativeElement.getBoundingClientRect().width;
        }

        if (this.rowEditable) {
            this.repositionRowEditingOverlay(this.rowInEditMode);
        }

        this.cdr.detectChanges();
    }

    /**
     * Gets calculated width of the pinned area.
     * ```typescript
     * const pinnedWidth = this.grid.getPinnedWidth();
     * ```
     * @param takeHidden If we should take into account the hidden columns in the pinned area.
     * @memberof IgxGridBaseComponent
     */
    public getPinnedWidth(takeHidden = false) {
        const fc = takeHidden ? this._pinnedColumns : this.pinnedColumns;
        let sum = 0;
        for (const col of fc) {
            if (col.level === 0) {
                sum += parseInt(col.width, 10);
            }
        }
        if (this.showRowCheckboxes) {
            sum += this.calcRowCheckboxWidth;
        }

        return sum;
    }

    /**
     * @hidden
     * Gets calculated width of the unpinned area
     * @param takeHidden If we should take into account the hidden columns in the pinned area.
     * @memberof IgxGridBaseComponent
     */
    protected getUnpinnedWidth(takeHidden = false) {
        const width = this._width && this._width.indexOf('%') !== -1 ?
            this.calcWidth :
            parseInt(this._width, 10);
        return width - this.getPinnedWidth(takeHidden);
    }

    /**
     * @hidden
     */
    protected _summaries(fieldName: string, hasSummary: boolean, summaryOperand?: any) {
        const column = this.gridAPI.get_column_by_name(this.id, fieldName);
        if (column) {
            column.hasSummary = hasSummary;
            if (summaryOperand) {
                if (this.rootSummariesEnabled) { this.summaryService.retriggerRootPipe++; }
                column.summaries = summaryOperand;
            }
        }
    }

    /**
     * @hidden
     */
    protected _multipleSummaries(expressions: ISummaryExpression[], hasSummary: boolean) {
        expressions.forEach((element) => {
            this._summaries(element.fieldName, hasSummary, element.customSummary);
        });
    }
    /**
     * @hidden
     */
    protected _disableMultipleSummaries(expressions) {
        expressions.forEach((column) => {
            const columnName = column && column.fieldName ? column.fieldName : column;
            this._summaries(columnName, false);
        });
    }

    /**
     * @hidden
     */
    protected resolveDataTypes(rec) {
        if (typeof rec === 'number') {
            return DataType.Number;
        } else if (typeof rec === 'boolean') {
            return DataType.Boolean;
        } else if (typeof rec === 'object' && rec instanceof Date) {
            return DataType.Date;
        }
        return DataType.String;
    }

    /**
     * @hidden
     */
    protected autogenerateColumns() {
        const data = this.gridAPI.get_all_data(this.id);
        const factory = this.resolver.resolveComponentFactory(IgxColumnComponent);
        const fields = Object.keys(data[0]);
        const columns = [];

        fields.forEach((field) => {
            const ref = this.viewRef.createComponent(factory, null, this.viewRef.injector);
            ref.instance.field = field;
            ref.instance.dataType = this.resolveDataTypes(data[0][field]);
            ref.changeDetectorRef.detectChanges();
            columns.push(ref.instance);
        });

        this.columnList.reset(columns);
    }

    /**
     * @hidden
     */
    onlyTopLevel(arr) {
        return arr.filter(c => c.level === 0);
    }

    /**
     * @hidden
     */
    protected initColumns(collection: QueryList<IgxColumnComponent>, cb: Function = null) {
        // XXX: Deprecate index
        this._columns = this.columnList.toArray();
        collection.forEach((column: IgxColumnComponent) => {
            column.gridID = this.id;
            column.defaultWidth = this.columnWidth;
            this.setColumnEditState(column);

            if (cb) {
                cb(column);
            }
        });

        this.reinitPinStates();
    }

    private setColumnEditState(column: IgxColumnComponent) {
        // When rowEditable is true, then all columns, with defined field, excluding priamaryKey, are set to editable by default.
        if (this.rowEditable && column.editable === null &&
            column.field && column.field !== this.primaryKey) {
            column.editable = this.rowEditable;
        }
    }

    /**
     * @hidden
     */
    protected reinitPinStates() {
        if (this.hasColumnGroups) {
            this._pinnedColumns = this.columnList.filter((c) => c.pinned);
        }
        this._unpinnedColumns = this.columnList.filter((c) => !c.pinned);
    }

    /**
     * @hidden
     */
    public onHeaderCheckboxClick(event, filteredData) {
        this.allRowsSelected = event.checked;
        const newSelection =
            event.checked ?
                filteredData ?
                    this.selection.add_items(this.id, this.selection.get_all_ids(filteredData, this.primaryKey)) :
                    this.selection.get_all_ids(this.gridAPI.get_all_data(this.id, true), this.primaryKey) :
                filteredData ?
                    this.selection.delete_items(this.id, this.selection.get_all_ids(filteredData, this.primaryKey)) :
                    this.selection.get_empty();
        this.triggerRowSelectionChange(newSelection, null, event, event.checked);
        this.checkHeaderCheckboxStatus(event.checked);
    }

    /**
     * @hidden
     */
    get headerCheckboxAriaLabel() {
        return this._filteringExpressionsTree.filteringOperands.length > 0 ?
            this.headerCheckbox && this.headerCheckbox.checked ? 'Deselect all filtered' : 'Select all filtered' :
            this.headerCheckbox && this.headerCheckbox.checked ? 'Deselect all' : 'Select all';
    }

    /**
     * @hidden
     */
    public checkHeaderCheckboxStatus(headerStatus?: boolean) {
        if (headerStatus === undefined) {
            const filteredData = this.filteringService.filteredData;
            const dataLength = filteredData ? filteredData.length : this.dataLength;
            this.allRowsSelected = this.selection.are_all_selected(this.id, dataLength);
            if (this.headerCheckbox) {
                this.headerCheckbox.indeterminate = !this.allRowsSelected && !this.selection.are_none_selected(this.id);
                if (!this.headerCheckbox.indeterminate) {
                    this.headerCheckbox.checked =
                        this.allRowsSelected;
                }
            }
            this.cdr.markForCheck();
        } else if (this.headerCheckbox) {
            this.headerCheckbox.checked = headerStatus !== undefined ? headerStatus : false;
        }
    }

    /**
     * @hidden
     */
    public filteredItemsStatus(componentID: string, filteredData: any[], primaryKey?) {
        const currSelection = this.selection.get(componentID);
        let atLeastOneSelected = false;
        let notAllSelected = false;
        if (currSelection) {
            for (const key of Object.keys(filteredData)) {
                const dataItem = primaryKey ? filteredData[key][primaryKey] : filteredData[key];
                if (currSelection.has(dataItem)) {
                    atLeastOneSelected = true;
                    if (notAllSelected) {
                        return 'indeterminate';
                    }
                } else {
                    notAllSelected = true;
                    if (atLeastOneSelected) {
                        return 'indeterminate';
                    }
                }
            }
        }
        return atLeastOneSelected ? 'allSelected' : 'noneSelected';
    }

    /**
     * @hidden
     */
    public updateHeaderCheckboxStatusOnFilter(data) {
        if (!data) {
            this.checkHeaderCheckboxStatus();
            return;
        }
        switch (this.filteredItemsStatus(this.id, data, this.primaryKey)) {
            case 'allSelected': {
                if (!this.allRowsSelected) {
                    this.allRowsSelected = true;
                }
                if (this.headerCheckbox.indeterminate) {
                    this.headerCheckbox.indeterminate = false;
                }
                break;
            }
            case 'noneSelected': {
                if (this.allRowsSelected) {
                    this.allRowsSelected = false;
                }
                if (this.headerCheckbox.indeterminate) {
                    this.headerCheckbox.indeterminate = false;
                }
                break;
            }
            default: {
                if (!this.headerCheckbox.indeterminate) {
                    this.headerCheckbox.indeterminate = true;
                }
                if (this.allRowsSelected) {
                    this.allRowsSelected = false;
                }
                break;
            }
        }
    }

    /**
     * Get current selection state.
     * Returns an array with selected rows' IDs (primaryKey or rowData)
     * ```typescript
     * const selectedRows = this.grid.selectedRows();
     * ```
	 * @memberof IgxGridBaseComponent
     */
    public selectedRows(): any[] {
        let selection: Set<any>;
        selection = this.selection.get(this.id);
        return selection ? Array.from(selection) : [];
    }

    /**
     * Select specified rows by ID.
     * ```typescript
     * this.grid.selectRows([1,2,5], true);
     * ```
     * @param rowIDs
     * @param clearCurrentSelection if true clears the current selection
     * @memberof IgxGridBaseComponent
     */
    public selectRows(rowIDs: any[], clearCurrentSelection?: boolean) {
        let newSelection: Set<any>;
        let selectableRows = [];
        if (this.transactions.enabled) {
            selectableRows = rowIDs.filter(e => !this.gridAPI.row_deleted_transaction(this.id, e));
        } else {
            selectableRows = rowIDs;
        }
        newSelection = this.selection.add_items(this.id, selectableRows, clearCurrentSelection);
        this.triggerRowSelectionChange(newSelection);
    }

    /**
     * Deselect specified rows by ID.
     * ```typescript
     * this.grid.deselectRows([1,2,5]);
     * ```
     * @param rowIDs
     * @memberof IgxGridBaseComponent
     */
    public deselectRows(rowIDs: any[]) {
        let newSelection: Set<any>;
        newSelection = this.selection.delete_items(this.id, rowIDs);
        this.triggerRowSelectionChange(newSelection);
    }

    /**
     * Selects all rows
     * Note: If filtering is in place, selectAllRows() and deselectAllRows() select/deselect all filtered rows.
     * ```typescript
     * this.grid.selectAllRows();
     * ```
	 * @memberof IgxGridBaseComponent
     */
    public selectAllRows() {
        this.triggerRowSelectionChange(this.selection.get_all_ids(this.gridAPI.get_all_data(this.id, true), this.primaryKey));
    }

    /**
     * Deselects all rows
     * ```typescript
     * this.grid.deselectAllRows();
     * ```
     * Note: If filtering is in place, selectAllRows() and deselectAllRows() select/deselect all filtered rows.
     */
    public deselectAllRows() {
        this.triggerRowSelectionChange(this.selection.get_empty());
    }

    /**
     * @hidden
     */
    public triggerRowSelectionChange(newSelectionAsSet: Set<any>, row?: IgxRowComponent<IgxGridBaseComponent & IGridDataBindable>,
        event?: Event, headerStatus?: boolean) {
        const oldSelectionAsSet = this.selection.get(this.id);
        const oldSelection = oldSelectionAsSet ? Array.from(oldSelectionAsSet) : [];
        const newSelection = newSelectionAsSet ? Array.from(newSelectionAsSet) : [];
        const args: IRowSelectionEventArgs = { oldSelection, newSelection, row, event };
        this.onRowSelectionChange.emit(args);
        newSelectionAsSet = this.selection.get_empty();
        for (let i = 0; i < args.newSelection.length; i++) {
            newSelectionAsSet.add(args.newSelection[i]);
        }
        this.selection.set(this.id, newSelectionAsSet);
        this.checkHeaderCheckboxStatus(headerStatus);
    }

    /**
     * @hidden
     */
    // @HostListener('scroll', ['$event'])
    public scrollHandler(event) {
        this.parentVirtDir.getHorizontalScroll().scrollLeft += event.target.scrollLeft;
        this.verticalScrollContainer.getVerticalScroll().scrollTop += event.target.scrollTop;
        event.target.scrollLeft = 0;
        event.target.scrollTop = 0;
    }

    /**
     * @hidden
     */
    public wheelHandler() {
        // tslint:disable-next-line:no-bitwise
        if (document.activeElement.compareDocumentPosition(this.tbody.nativeElement) & Node.DOCUMENT_POSITION_CONTAINS) {
            (document.activeElement as HTMLElement).blur();
        }
    }

    /**
     * @hidden
     */
    public trackColumnChanges(index, col) {
        return col.field + col.width;
    }

    private find(text: string, increment: number, caseSensitive?: boolean, exactMatch?: boolean, scroll?: boolean) {
        if (!this.rowList) {
            return 0;
        }

        const editModeCell = this.gridAPI.get_cell_inEditMode(this.id);
        if (editModeCell) {
            this.endEdit(false);
        }

        if (this.collapsedHighlightedItem) {
            this.collapsedHighlightedItem = null;
        }

        if (!text) {
            this.clearSearch();
            return 0;
        }

        const caseSensitiveResolved = caseSensitive ? true : false;
        const exactMatchResolved = exactMatch ? true : false;
        let rebuildCache = false;

        if (this.lastSearchInfo.searchText !== text ||
            this.lastSearchInfo.caseSensitive !== caseSensitiveResolved ||
            this.lastSearchInfo.exactMatch !== exactMatchResolved) {
            this.lastSearchInfo = {
                searchText: text,
                activeMatchIndex: 0,
                caseSensitive: caseSensitiveResolved,
                exactMatch: exactMatchResolved,
                matchInfoCache: []
            };

            rebuildCache = true;
        } else {
            this.lastSearchInfo.activeMatchIndex += increment;
        }

        if (rebuildCache) {
            this.rowList.forEach((row) => {
                if (row.cells) {
                    row.cells.forEach((c) => {
                        c.highlightText(text, caseSensitiveResolved, exactMatchResolved);
                    });
                }
            });

            this.rebuildMatchCache();
        }

        if (this.lastSearchInfo.activeMatchIndex >= this.lastSearchInfo.matchInfoCache.length) {
            this.lastSearchInfo.activeMatchIndex = 0;
        } else if (this.lastSearchInfo.activeMatchIndex < 0) {
            this.lastSearchInfo.activeMatchIndex = this.lastSearchInfo.matchInfoCache.length - 1;
        }

        if (this.lastSearchInfo.matchInfoCache.length) {
            const matchInfo = this.lastSearchInfo.matchInfoCache[this.lastSearchInfo.activeMatchIndex];

            IgxTextHighlightDirective.setActiveHighlight(this.id, {
                columnIndex: matchInfo.column,
                rowIndex: matchInfo.row,
                index: matchInfo.index,
                page: matchInfo.page
            });

            if (scroll !== false) {
                this.scrollTo(matchInfo.row, matchInfo.column, matchInfo.page, matchInfo.groupByRecord);
            }
        } else {
            IgxTextHighlightDirective.clearActiveHighlight(this.id);
        }

        return this.lastSearchInfo.matchInfoCache.length;
    }

    /**
     * Returns an array containing the filtered data.
     * ```typescript
     * const filteredData = this.grid1.filteredSortedData;
     * ```
	 * @memberof IgxGridBaseComponent
     */
    get filteredSortedData(): any[] {
        return this.filteringService.resolveFilteredSortedData();
    }

    /**
     * @hidden
     */
    protected initPinning() {
        let currentPinnedWidth = 0;
        const pinnedColumns = [];
        const unpinnedColumns = [];
        const newUnpinnedCols = [];

        // When a column is a group or is inside a group, pin all related.
        this._pinnedColumns.forEach(col => {
            if (col.parent) {
                col.parent.pinned = true;
            }
            if (col.columnGroup) {
                col.children.forEach(child => child.pinned = true);
            }
        });

        // Make sure we don't exceed unpinned area min width and get pinned and unpinned col collections.
        // We take into account top level columns (top level groups and non groups).
        // If top level is unpinned the pinning handles all children to be unpinned as well.
        for (let i = 0; i < this._columns.length; i++) {
            if (this._columns[i].pinned && !this._columns[i].parent) {
                // Pinned column. Check if with it the unpinned min width is exceeded.
                const colWidth = parseInt(this._columns[i].width, 10);
                if (currentPinnedWidth + colWidth > this.calcWidth - this.unpinnedAreaMinWidth) {
                    // unpinned min width is exceeded. Unpin the columns and add it to the unpinned collection.
                    this._columns[i].pinned = false;
                    unpinnedColumns.push(this._columns[i]);
                    newUnpinnedCols.push(this._columns[i]);
                } else {
                    // unpinned min width is not exceeded. Keep it pinned and add it to the pinned collection.
                    currentPinnedWidth += colWidth;
                    pinnedColumns.push(this._columns[i]);
                }
            } else if (this._columns[i].pinned && this._columns[i].parent) {
                if (this._columns[i].topLevelParent.pinned) {
                    pinnedColumns.push(this._columns[i]);
                } else {
                    this._columns[i].pinned = false;
                    unpinnedColumns.push(this._columns[i]);
                }
            } else {
                unpinnedColumns.push(this._columns[i]);
            }
        }

        if (newUnpinnedCols.length) {
            console.warn(
                'igxGrid - The pinned area exceeds maximum pinned width. ' +
                'The following columns were unpinned to prevent further issues:' +
                newUnpinnedCols.map(col => '"' + col.header + '"').toString() + '. For more info see our documentation.'
            );
        }

        // Assign the applicaple collections.
        this._pinnedColumns = pinnedColumns;
        this._unpinnedColumns = unpinnedColumns;
    }

    /**
     * @hidden
     */
    protected scrollTo(row: number, column: number, page: number, groupByRecord?: IGroupByRecord): void {
        if (this.paging) {
            this.page = page;
        }

        this.scrollDirective(this.verticalScrollContainer, row);

        const scrollRow = this.rowList.find(r => r.virtDirRow);
        const virtDir = scrollRow ? scrollRow.virtDirRow : null;

        if (this.pinnedColumns.length) {
            if (column >= this.pinnedColumns.length) {
                column -= this.pinnedColumns.length;
                this.scrollDirective(virtDir, column);
            }
        } else {
            this.scrollDirective(virtDir, column);
        }
    }

    private scrollDirective(directive: IgxGridForOfDirective<any>, goal: number): void {
        if (!directive) {
            return;
        }
        directive.scrollTo(goal);
    }

    private rebuildMatchCache() {
        this.lastSearchInfo.matchInfoCache = [];

        const caseSensitive = this.lastSearchInfo.caseSensitive;
        const exactMatch = this.lastSearchInfo.exactMatch;
        const searchText = caseSensitive ? this.lastSearchInfo.searchText : this.lastSearchInfo.searchText.toLowerCase();
        const data = this.filteredSortedData;
        const columnItems = this.visibleColumns.filter((c) => !c.columnGroup).sort((c1, c2) => c1.visibleIndex - c2.visibleIndex);

        const groupIndexData = this.getGroupIncrementData();
        const groupByRecords = this.getGroupByRecords();
        let collapsedRowsCount = 0;

        data.forEach((dataRow, i) => {
            const groupByRecord = groupByRecords ? groupByRecords[i] : null;
            const groupByIncrement = groupIndexData ? groupIndexData[i] : 0;
            const pagingIncrement = this.getPagingIncrement(groupByIncrement, groupIndexData, Math.floor(i / this.perPage));
            let rowIndex = this.paging ? (i % this.perPage) + pagingIncrement : i + groupByIncrement;

            if (this.paging && i % this.perPage === 0) {
                collapsedRowsCount = 0;
            }

            rowIndex -= collapsedRowsCount;

            if (groupByRecord && !this.isExpandedGroup(groupByRecord)) {
                collapsedRowsCount++;
            }
            columnItems.forEach((c, j) => {
                const value = c.formatter ? c.formatter(dataRow[c.field]) : dataRow[c.field];
                if (value !== undefined && value !== null && c.searchable) {
                    let searchValue = caseSensitive ? String(value) : String(value).toLowerCase();
                    const pageIndex = this.paging ? Math.floor(i / this.perPage) : 0;

                    if (exactMatch) {
                        if (searchValue === searchText) {
                            this.lastSearchInfo.matchInfoCache.push({
                                row: rowIndex,
                                column: j,
                                page: pageIndex,
                                index: 0,
                                groupByRecord: groupByRecord,
                                item: dataRow
                            });
                        }
                    } else {
                        let occurenceIndex = 0;
                        let searchIndex = searchValue.indexOf(searchText);

                        while (searchIndex !== -1) {
                            this.lastSearchInfo.matchInfoCache.push({
                                row: rowIndex,
                                column: j,
                                page: pageIndex,
                                index: occurenceIndex++,
                                groupByRecord: groupByRecord,
                                item: dataRow
                            });

                            searchValue = searchValue.substring(searchIndex + searchText.length);
                            searchIndex = searchValue.indexOf(searchText);
                        }
                    }
                }
            });
        });
    }

    /**
     * @hidden
     */
    public isExpandedGroup(group: IGroupByRecord): boolean {
        return undefined;
    }

    /**
    * @hidden
    */
    protected getGroupByRecords(): IGroupByRecord[] {
        return null;
    }

    // For paging we need just the increment between the start of the page and the current row
    private getPagingIncrement(groupByIncrement: number, groupIndexData: number[], page: number) {
        let pagingIncrement = 0;

        if (this.paging && groupByIncrement) {
            const lastRowOnPrevPageInrement = page ? groupIndexData[page * this.perPage - 1] : 0;
            const firstRowOnThisPageInrement = groupIndexData[page * this.perPage];
            // If the page ends in the middle of the group, on the next page there is
            // one additional group by row. We need to account for this.
            const additionalPagingIncrement = lastRowOnPrevPageInrement === firstRowOnThisPageInrement ? 1 : 0;
            pagingIncrement = groupByIncrement - lastRowOnPrevPageInrement + additionalPagingIncrement;
        }

        return pagingIncrement;
    }

    /**
     * @hidden
     */
    protected restoreHighlight(): void {
        if (this.lastSearchInfo.searchText) {
            const activeInfo = IgxTextHighlightDirective.highlightGroupsMap.get(this.id);
            const matchInfo = this.lastSearchInfo.matchInfoCache[this.lastSearchInfo.activeMatchIndex];
            const data = this.filteredSortedData;
            const groupByIncrements = this.getGroupIncrementData();

            const rowIndex = matchInfo ? data.indexOf(matchInfo.item) : -1;
            const page = this.paging ? Math.floor(rowIndex / this.perPage) : 0;
            let increment = groupByIncrements && rowIndex !== -1 ? groupByIncrements[rowIndex] : 0;
            if (this.paging && increment) {
                increment = this.getPagingIncrement(increment, groupByIncrements, page);
            }

            const row = this.paging ? (rowIndex % this.perPage) + increment : rowIndex + increment;

            this.rebuildMatchCache();

            if (rowIndex !== -1) {
                if (this.collapsedHighlightedItem && groupByIncrements !== null) {
                    this.collapsedHighlightedItem.info.page = page;
                    this.collapsedHighlightedItem.info.rowIndex = row;
                } else {
                    IgxTextHighlightDirective.setActiveHighlight(this.id, {
                        columnIndex: activeInfo.columnIndex,
                        rowIndex: row,
                        index: activeInfo.index,
                        page: page
                    });

                    this.lastSearchInfo.matchInfoCache.forEach((match, i) => {
                        if (match.column === activeInfo.columnIndex &&
                            match.row === row &&
                            match.index === activeInfo.index &&
                            match.page === page) {
                            this.lastSearchInfo.activeMatchIndex = i;
                        }
                    });
                }
            } else {
                this.lastSearchInfo.activeMatchIndex = 0;
                this.find(this.lastSearchInfo.searchText, 0, this.lastSearchInfo.caseSensitive, this.lastSearchInfo.exactMatch, false);
            }
        }
    }

    // This method's idea is to get by how much each data row is offset by the group by rows before it.
    /**
    * @hidden
    */
    protected getGroupIncrementData(): number[] {
        return null;
    }

    private checkIfGridIsAdded(node): boolean {
        if (node === this.nativeElement) {
            return true;
<<<<<<< HEAD
        } else if (node.childNodes) {
            for (const childNode of node.childNodes) {
                const added = this.checkIfGridIsAdded(childNode);
                if (added) {
                    return true;
                }
            }
=======
        }

>>>>>>> b9b8f693

        if (!node.childNodes) {
            return false;
        }

        for (const childNode of node.childNodes) {
            const added = this.checkIfGridIsAdded(childNode);
            if (added) {
                return true;
            }
        }
        return false;
    }

    /**
     * @hidden
     */
    notGroups(arr) {
        return arr.filter(c => !c.columnGroup);
    }

    /*     @HostListener('keydown.pagedown', ['$event'])
        public onKeydownPageDown(event) {
            event.preventDefault();
            this.nativeElement.focus();
        }

        @HostListener('keydown.pageup', ['$event'])
        public onKeydownPageUp(event) {
            event.preventDefault();
            this.verticalScrollContainer.scrollPrevPage();
            this.nativeElement.focus();
        } */

<<<<<<< HEAD
        private changeRowEditingOverlayStateOnScroll(row: IgxRowComponent<IgxGridBaseComponent & IGridDataBindable>) {
            if (!this.rowEditable || this.rowEditingOverlay.collapsed) {
                return;
            }
            if (!row) {
                this.toggleRowEditingOverlay(false);
            } else {
                this.repositionRowEditingOverlay(row);
            }
=======
    private changeRowEditingOverlayStateOnScroll(row: IgxRowComponent<IgxGridBaseComponent>) {
        if (!this.rowEditable || this.rowEditingOverlay.collapsed) {
            return;
>>>>>>> b9b8f693
        }
        if (!row) {
            this.toggleRowEditingOverlay(false);
        } else {
            this.repositionRowEditingOverlay(row);
        }
    }

    /**
 * @hidden
 */
    public startRowEdit(cell: {
        rowID: any,
        columnID: any,
        rowIndex: any
    }) {
        const args: IGridEditEventArgs = {
            rowID: cell.rowID,
            oldValue: this.gridAPI.get_row_by_key(this.id, cell.rowID).rowData,
            cancel: false
        };
        this.onRowEditEnter.emit(args);
        if (args.cancel) {
            return;
        }
        const rowState = { rowID: cell.rowID, rowIndex: cell.rowIndex };
        this.gridAPI.set_edit_row_state(this.id, rowState);
        this._currentRowState = this.transactions.getAggregatedValue(args.rowID, true);
        this.transactions.startPending();
        this.configureRowEditingOverlay(cell.rowID);
        this.rowEditingOverlay.open(this.rowEditSettings);
        this.rowEditPositioningStrategy.isTopInitialPosition = this.rowEditPositioningStrategy.isTop;
        this._wheelListener = this.rowEditingWheelHandler.bind(this);
        this.rowEditingOverlay.element.addEventListener('wheel', this._wheelListener);
    }

    /**
     * @hidden
     */
    public closeRowEditingOverlay() {
        this.gridAPI.set_edit_row_state(this.id, null);
        this.rowEditingOverlay.element.removeEventListener('wheel', this._wheelListener);
        this.rowEditPositioningStrategy.isTopInitialPosition = null;
        this.rowEditingOverlay.close();
        this.rowEditingOverlay.element.parentElement.style.display = '';
    }

    /**
     * @hidden
     */
    public toggleRowEditingOverlay(show) {
        const rowStyle = this.rowEditingOverlay.element.style;
        if (show) {
            rowStyle.display = 'block';
        } else {
            rowStyle.display = 'none';
        }
    }

    /**
     * @hidden
     */
    public repositionRowEditingOverlay(row: IgxRowComponent<IgxGridBaseComponent & IGridDataBindable>) {
        if (!this.rowEditingOverlay.collapsed) {
            const rowStyle = this.rowEditingOverlay.element.parentElement.style;
            if (row) {
                rowStyle.display = '';
                this.configureRowEditingOverlay(row.rowID);
                this.rowEditingOverlay.reposition();
            } else {
                rowStyle.display = 'none';
            }
        }
    }

    private configureRowEditingOverlay(rowID: any) {
        this.rowEditSettings.outlet = this.rowEditingOutletDirective;
        this.rowEditPositioningStrategy.settings.container = this.tbody.nativeElement;
        // this.rowEditPositioningStrategy.settings.target = row.element.nativeElement;
        const targetRow = this.gridAPI.get_row_by_key(this.id, rowID);
        if (!targetRow) {
            return;
        }
        this.rowEditPositioningStrategy.settings.target = targetRow.element.nativeElement;
        this.toggleRowEditingOverlay(true);
    }

    /**
     * @hidden
     */
    public get rowChangesCount() {
        if (!this.rowInEditMode) {
            return 0;
        }
        const rowChanges = this.transactions.getAggregatedValue(this.rowInEditMode.rowID, false);
        return rowChanges ? Object.keys(rowChanges).length : 0;
    }

<<<<<<< HEAD
    protected writeToData(rowIndex: number, value: any) {
        mergeObjects(this.gridAPI.get_all_data(this.id)[rowIndex], value);
    }

=======
>>>>>>> b9b8f693
    /**
     * TODO: Refactor
     * @hidden
     */

    private endRowTransaction(commit: boolean, rowID: any, rowObject: IgxRowComponent<IgxGridBaseComponent & IGridDataBindable>) {
        const valueInTransactions = this.transactions.getAggregatedValue(rowID, true);
        const rowIndex = this.gridAPI.get_row_index_in_data(this.id, rowID);  // Get actual index in data
        const newValue = valueInTransactions ? valueInTransactions : this.gridAPI.get_all_data(this.id)[rowIndex];
        const oldValue = Object.assign(
            {},
            this.gridAPI.get_all_data(this.id)[rowIndex],
            this._currentRowState
        );
        // if (this.transactions.enabled) {
        // If transactions are enabled, old value == last commited value (as it's not applied in data yet)
        //     const lastCommitedValue = // Last commited value (w/o pending)
        //         this.transactions.getState(rowID) ? Object.assign({}, this.transactions.getState(rowID).value) : null;
        //     oldValue = lastCommitedValue ? Object.assign(oldValue, lastCommitedValue) : oldValue;
        // }
        const currentGridState = this.gridAPI.create_grid_edit_args(this.id, rowID,
            null,
            newValue);
        const emitArgs = currentGridState.args;
        Object.assign(emitArgs, {
            oldValue,
            rowID,
        });
        if (!commit) {
            this.onRowEditCancel.emit(emitArgs);
            this.transactions.endPending(commit);
        } else {
            this.gridAPI.update_row(emitArgs.newValue, this.id, rowID, currentGridState);
        }
        if (emitArgs.cancel) {
            this.transactions.startPending();
            return;
        }
        this.closeRowEditingOverlay();
    }

    /**
     * Finishes the row transactions on the current row.
     * If `commit === true`, passes them from the pending state to the data (or transaction service)
     *
     * Binding to the event
     * ```html
     * <button igxButton (click)="grid.endEdit(true)">Commit Row</button>
     * ```
     * @param commit
     */
    public endEdit(commit = true, event?: Event) {
        const row = this.gridAPI.get_edit_row_state(this.id);
        const cell = this.gridAPI.get_cell_inEditMode(this.id);
        const rowObj = row ? this.getRowByKey(row.rowID) : null;

        if (commit) {
            this.gridAPI.submit_value(this.id);
        } else {
            this.gridAPI.escape_editMode(this.id);
        }
        if (!this.rowEditable || this.rowEditingOverlay && this.rowEditingOverlay.collapsed || !row) {
            return;
        }
        this.endRowTransaction(commit, row.rowID, rowObj);
        const currentCell = (row && cell) ? this.gridAPI.get_cell_by_index(this.id, row.rowIndex, cell.cellID.columnID) : null;
        if (currentCell && event) {
            currentCell.nativeElement.focus();
        }
    }
    /**
     * @hidden
     */
    private rowEditingWheelHandler(event: WheelEvent) {
        if (event.deltaY > 0) {
            this.verticalScrollContainer.scrollNext();
        } else {
            this.verticalScrollContainer.scrollPrev();
        }
    }

    /**
     * @hidden
     */
    public аddTransactionRowsToData(data: any[]) {
        const result = <any>cloneArray(data);
        if (this.transactions.enabled) {
            result.push(...this.transactions.getAggregatedChanges(true)
                .filter(t => t.type === TransactionType.ADD)
                .map(t => t.newValue));
        }

        return result;
    }

    protected get dataLength() {
        return this.gridAPI.get_all_data(this.id, this.transactions.enabled).length;
    }

    /**
     * @hidden
     */
    protected getExportExcel(): boolean {
        return this._exportExcel;
    }

    /**
     * @hidden
     */
    protected getExportCsv(): boolean {
        return this._exportCsv;
    }
<<<<<<< HEAD
}

=======

    /**
    * @hidden
    */
    public isSummaryRow(rowData): boolean {
        return rowData.summaries && (rowData.summaries instanceof Map);
    }

}
>>>>>>> b9b8f693
<|MERGE_RESOLUTION|>--- conflicted
+++ resolved
@@ -61,9 +61,7 @@
 import { IgxGridRowComponent } from './grid';
 import { IgxFilteringService } from './filtering/grid-filtering.service';
 import { IgxGridFilteringCellComponent } from './filtering/grid-filtering-cell.component';
-<<<<<<< HEAD
 import { WatchChanges } from './watch-changes';
-=======
 import { IgxGridHeaderGroupComponent } from './grid-header-group.component';
 import { IgxGridToolbarCustomContentDirective } from './grid-toolbar.component';
 import { IGridResourceStrings } from '../core/i18n/grid-resources';
@@ -71,7 +69,6 @@
 import { IgxGridSummaryService } from './summaries/grid-summary.service';
 import { IgxSummaryRowComponent } from './summaries/summary-row.component';
 import { DeprecateMethod } from '../core/deprecateDecorators';
->>>>>>> b9b8f693
 
 const MINIMUM_COLUMN_WIDTH = 136;
 const FILTER_ROW_HEIGHT = 50;
@@ -157,12 +154,11 @@
     cancel: boolean;
 }
 
-<<<<<<< HEAD
 export interface IGridDataBindable {
     data: any[];
     filteredData: any[];
 }
-=======
+
 export enum GridSummaryPosition {
     top = 'top',
     bottom = 'bottom'
@@ -175,24 +171,6 @@
 }
 
 export abstract class IgxGridBaseComponent extends DisplayDensityBase implements OnInit, OnDestroy, AfterContentInit, AfterViewInit {
-    private _data: any[];
-
-    /**
-     * An @Input property that lets you fill the `IgxGridComponent` with an array of data.
-     * ```html
-     * <igx-grid [data]="Data" [autoGenerate]="true"></igx-grid>
-     * ```
-	 * @memberof IgxGridBaseComponent
-     */
-    @Input()
-    public get data(): any[] {
-        return this._data;
-    }
-
-    public set data(value: any[]) {
-        this._data = value;
-        this.summaryService.clearSummaryCache();
-    }
 
     private _resourceStrings = CurrentResourceStrings.GridResStrings;
     private _emptyGridMessage = null;
@@ -212,9 +190,7 @@
     get resourceStrings(): IGridResourceStrings {
         return this._resourceStrings;
     }
->>>>>>> b9b8f693
-
-export abstract class IgxGridBaseComponent extends DisplayDensityBase implements OnInit, OnDestroy, AfterContentInit, AfterViewInit {
+
     /**
      * An @Input property that autogenerates the `IgxGridComponent` columns.
      * The default value is false.
@@ -2275,7 +2251,7 @@
             this.markForCheck();
             if (this.transactions.getAggregatedChanges(false).length === 0) {
                 // Needs better check, calling 'transactions.clear()' will also trigger this
-                if (this.data.length % this.perPage === 0 && this.isLastPage && this.page !== 0) {
+                if (this.gridAPI.atInexistingPage(this.id)) {
                     this.page--;
                 }
             }
@@ -3683,7 +3659,7 @@
         this._derivePossibleWidth();
 
         if (!width) {
-            width = this.columnList.reduce((sum, item) =>  sum + parseInt((item.width || item.defaultWidth), 10), 0);
+            width = this.columnList.reduce((sum, item) => sum + parseInt((item.width || item.defaultWidth), 10), 0);
         }
 
         if (Number.isFinite(width) && width !== this.calcWidth) {
@@ -4424,7 +4400,6 @@
     private checkIfGridIsAdded(node): boolean {
         if (node === this.nativeElement) {
             return true;
-<<<<<<< HEAD
         } else if (node.childNodes) {
             for (const childNode of node.childNodes) {
                 const added = this.checkIfGridIsAdded(childNode);
@@ -4432,22 +4407,19 @@
                     return true;
                 }
             }
-=======
-        }
-
->>>>>>> b9b8f693
-
-        if (!node.childNodes) {
+
+            if (!node.childNodes) {
+                return false;
+            }
+
+            for (const childNode of node.childNodes) {
+                const added = this.checkIfGridIsAdded(childNode);
+                if (added) {
+                    return true;
+                }
+            }
             return false;
         }
-
-        for (const childNode of node.childNodes) {
-            const added = this.checkIfGridIsAdded(childNode);
-            if (added) {
-                return true;
-            }
-        }
-        return false;
     }
 
     /**
@@ -4470,21 +4442,9 @@
             this.nativeElement.focus();
         } */
 
-<<<<<<< HEAD
-        private changeRowEditingOverlayStateOnScroll(row: IgxRowComponent<IgxGridBaseComponent & IGridDataBindable>) {
-            if (!this.rowEditable || this.rowEditingOverlay.collapsed) {
-                return;
-            }
-            if (!row) {
-                this.toggleRowEditingOverlay(false);
-            } else {
-                this.repositionRowEditingOverlay(row);
-            }
-=======
-    private changeRowEditingOverlayStateOnScroll(row: IgxRowComponent<IgxGridBaseComponent>) {
+    private changeRowEditingOverlayStateOnScroll(row: IgxRowComponent<IgxGridBaseComponent & IGridDataBindable>) {
         if (!this.rowEditable || this.rowEditingOverlay.collapsed) {
             return;
->>>>>>> b9b8f693
         }
         if (!row) {
             this.toggleRowEditingOverlay(false);
@@ -4583,13 +4543,10 @@
         return rowChanges ? Object.keys(rowChanges).length : 0;
     }
 
-<<<<<<< HEAD
     protected writeToData(rowIndex: number, value: any) {
         mergeObjects(this.gridAPI.get_all_data(this.id)[rowIndex], value);
     }
 
-=======
->>>>>>> b9b8f693
     /**
      * TODO: Refactor
      * @hidden
@@ -4674,8 +4631,8 @@
     /**
      * @hidden
      */
-    public аddTransactionRowsToData(data: any[]) {
-        const result = <any>cloneArray(data);
+    public get dataWithAddedInTransactionRows() {
+        const result = <any>cloneArray(this.gridAPI.get_all_data(this.id));
         if (this.transactions.enabled) {
             result.push(...this.transactions.getAggregatedChanges(true)
                 .filter(t => t.type === TransactionType.ADD)
@@ -4702,10 +4659,6 @@
     protected getExportCsv(): boolean {
         return this._exportCsv;
     }
-<<<<<<< HEAD
-}
-
-=======
 
     /**
     * @hidden
@@ -4715,4 +4668,4 @@
     }
 
 }
->>>>>>> b9b8f693
+
