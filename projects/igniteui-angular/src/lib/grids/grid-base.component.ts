--- conflicted
+++ resolved
@@ -4917,33 +4917,8 @@
         }
     }
 
-<<<<<<< HEAD
-    /**
- * @hidden
- */
-    public startRowEdit(cell: {
-        rowID: any,
-        columnID: any,
-        rowIndex: any
-    }) {
-        const args: IGridEditEventArgs = {
-            rowID: cell.rowID,
-            oldValue: this.gridAPI.get_row_by_key(this.id, cell.rowID).rowData,
-            cancel: false
-        };
-        this.onRowEditEnter.emit(args);
-        if (args.cancel) {
-            return;
-        }
-        const rowState = { rowID: cell.rowID, rowIndex: cell.rowIndex };
-        this.gridAPI.set_edit_row_state(this.id, rowState);
-        this._currentRowState = this.transactions.getAggregatedValue(args.rowID, true);
-        this.transactions.startPending();
-        this.configureRowEditingOverlay(cell.rowID, this.rowList.length <= 2);
-=======
     openRowOverlay(id) {
-        this.configureRowEditingOverlay(id);
->>>>>>> 1e6a9de8
+        this.configureRowEditingOverlay(id, this.rowList.length <= 2);
         this.rowEditingOverlay.open(this.rowEditSettings);
         this.rowEditPositioningStrategy.isTopInitialPosition = this.rowEditPositioningStrategy.isTop;
         this._wheelListener = this.rowEditingWheelHandler.bind(this);
