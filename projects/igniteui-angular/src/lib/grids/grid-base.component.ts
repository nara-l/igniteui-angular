import { DOCUMENT } from '@angular/common';
import {
    AfterContentInit,
    AfterViewInit,
    ChangeDetectorRef,
    ComponentFactoryResolver,
    ContentChildren,
    ContentChild,
    ElementRef,
    EventEmitter,
    HostBinding,
    Inject,
    Input,
    IterableChangeRecord,
    IterableDiffers,
    NgZone,
    OnDestroy,
    OnInit,
    Output,
    QueryList,
    TemplateRef,
    ViewChild,
    ViewChildren,
    ViewContainerRef,
    InjectionToken,
    Optional
} from '@angular/core';
import { Subject } from 'rxjs';
import { takeUntil } from 'rxjs/operators';
import { IgxSelectionAPIService } from '../core/selection';
import { cloneArray, isEdge, isNavigationKey, mergeObjects, CancelableEventArgs, flatten } from '../core/utils';
import { DataType, DataUtil } from '../data-operations/data-util';
import { FilteringLogic, IFilteringExpression } from '../data-operations/filtering-expression.interface';
import { IGroupByRecord } from '../data-operations/groupby-record.interface';
import { ISortingExpression } from '../data-operations/sorting-expression.interface';
import { IForOfState, IgxGridForOfDirective } from '../directives/for-of/for_of.directive';
import { IgxTextHighlightDirective } from '../directives/text-highlight/text-highlight.directive';
import { IgxBaseExporter, IgxExporterOptionsBase, AbsoluteScrollStrategy, HorizontalAlignment, VerticalAlignment } from '../services/index';
import { IgxCheckboxComponent } from './../checkbox/checkbox.component';
import { GridBaseAPIService } from './api.service';
import { IgxGridCellComponent } from './cell.component';
import { IColumnVisibilityChangedEventArgs } from './column-hiding-item.directive';
import { IgxColumnComponent } from './column.component';
import { ISummaryExpression } from './summaries/grid-summary';
import { DropPosition, ContainerPositioningStrategy } from './grid.common';
import { IgxGridToolbarComponent } from './grid-toolbar.component';
import { IgxRowComponent } from './row.component';
import { IgxGridHeaderComponent } from './grid-header.component';
import { IgxOverlayOutletDirective, IgxToggleDirective } from '../directives/toggle/toggle.directive';
import { FilteringExpressionsTree, IFilteringExpressionsTree } from '../data-operations/filtering-expressions-tree';
import { IFilteringOperation } from '../data-operations/filtering-condition';
import { Transaction, TransactionType, TransactionService, State } from '../services/index';
import {
    IgxRowEditTemplateDirective,
    IgxRowEditTabStopDirective,
    IgxRowEditTextDirective,
    IgxRowEditActionsDirective
} from './grid.rowEdit.directive';
import { IgxGridNavigationService } from './grid-navigation.service';
import { IDisplayDensityOptions, DisplayDensityToken, DisplayDensityBase, DisplayDensity } from '../core/displayDensity';
import { IgxGridRowComponent } from './grid';
import { IgxFilteringService } from './filtering/grid-filtering.service';
import { IgxGridFilteringCellComponent } from './filtering/grid-filtering-cell.component';
import { WatchChanges } from './watch-changes';
import { IgxGridHeaderGroupComponent } from './grid-header-group.component';
import { IgxGridToolbarCustomContentDirective } from './grid-toolbar.component';
import { IGridResourceStrings } from '../core/i18n/grid-resources';
import { CurrentResourceStrings } from '../core/i18n/resources';
import { IgxGridSummaryService } from './summaries/grid-summary.service';
import { IgxSummaryRowComponent } from './summaries/summary-row.component';
import { DeprecateMethod } from '../core/deprecateDecorators';

const MINIMUM_COLUMN_WIDTH = 136;
const FILTER_ROW_HEIGHT = 50;

export const IgxGridTransaction = new InjectionToken<string>('IgxGridTransaction');

export interface IGridCellEventArgs {
    cell: IgxGridCellComponent;
    event: Event;
}

export interface IGridEditEventArgs extends CancelableEventArgs {
    rowID: any;
    cellID?: {
        rowID: any,
        columnID: any,
        rowIndex: number
    };
    oldValue: any;
    newValue?: any;
    event?: Event;
}

export interface IPinColumnEventArgs {
    column: IgxColumnComponent;
    insertAtIndex: number;
}

export interface IPageEventArgs {
    previous: number;
    current: number;
}

export interface IRowDataEventArgs {
    data: any;
}

export interface IColumnResizeEventArgs {
    column: IgxColumnComponent;
    prevWidth: string;
    newWidth: string;
}

export interface IRowSelectionEventArgs {
    oldSelection: any[];
    newSelection: any[];
    row?: IgxRowComponent<IgxGridBaseComponent & IGridDataBindable>;
    event?: Event;
}

export interface ISearchInfo {
    searchText: string;
    caseSensitive: boolean;
    exactMatch: boolean;
    activeMatchIndex: number;
    matchInfoCache: any[];
}

export interface IGridToolbarExportEventArgs {
    grid: IgxGridBaseComponent;
    exporter: IgxBaseExporter;
    options: IgxExporterOptionsBase;
    cancel: boolean;
}

export interface IColumnMovingStartEventArgs {
    source: IgxColumnComponent;
}

export interface IColumnMovingEventArgs {
    source: IgxColumnComponent;
    cancel: boolean;
}

export interface IColumnMovingEndEventArgs {
    source: IgxColumnComponent;
    target: IgxColumnComponent;
}

export interface IFocusChangeEventArgs {
    cell: IgxGridCellComponent;
    event: Event;
    cancel: boolean;
}

export interface IGridDataBindable {
    data: any[];
    filteredData: any[];
}

export enum GridSummaryPosition {
    top = 'top',
    bottom = 'bottom'
}

export enum GridSummaryCalculationMode {
    rootLevelOnly = 'rootLevelOnly',
    childLevelsOnly = 'childLevelsOnly',
    rootAndChildLevels = 'rootAndChildLevels'
}

export abstract class IgxGridBaseComponent extends DisplayDensityBase implements OnInit, OnDestroy, AfterContentInit, AfterViewInit {
    private _scrollWidth: number;

    public get scrollWidth() {
        return this._scrollWidth;
    }

    private _resourceStrings = CurrentResourceStrings.GridResStrings;
    private _emptyGridMessage = null;
    private _emptyFilteredGridMessage = null;
    private _locale = null;
    /**
     * An accessor that sets the resource strings.
     * By default it uses EN resources.
    */
    @Input()
    set resourceStrings(value: IGridResourceStrings) {
        this._resourceStrings = Object.assign({}, this._resourceStrings, value);
    }

    /**
     * An accessor that returns the resource strings.
    */
    get resourceStrings(): IGridResourceStrings {
        return this._resourceStrings;
    }

    /**
     * An @Input property that autogenerates the `IgxGridComponent` columns.
     * The default value is false.
     * ```html
     * <igx-grid [data]="Data" [autoGenerate]="true"></igx-grid>
     * ```
	 * @memberof IgxGridBaseComponent
     */
    @Input()
    public autoGenerate = false;

    public abstract id: string;

    /**
     * An @Input property that sets a custom template when the `IgxGridComponent` is empty.
     * ```html
     * <igx-grid [id]="'igx-grid-1'" [data]="Data" [emptyGridTemplate]="myTemplate" [autoGenerate]="true"></igx-grid>
     * ```
	 * @memberof IgxGridBaseComponent
     */
    @Input()
    public emptyGridTemplate: TemplateRef<any>;

    /**
     * An @Input property that sets a custom template when the `IgxGridComponent` is loading.
     * ```html
     * <igx-grid [id]="'igx-grid-1'" [data]="Data" [loadingGridTemplate]="myTemplate" [autoGenerate]="true"></igx-grid>
     * ```
	 * @memberof IgxGridBaseComponent
     */
    @Input()
    public loadingGridTemplate: TemplateRef<any>;

    @WatchChanges()
    @Input()
    public get filteringLogic() {
        return this._filteringExpressionsTree.operator;
    }

    /**
     * Sets the filtering logic of the `IgxGridComponent`.
     * The default is AND.
     * ```html
     * <igx-grid [data]="Data" [autoGenerate]="true" [filteringLogic]="filtering"></igx-grid>
     * ```
	 * @memberof IgxGridBaseComponent
     */
    public set filteringLogic(value: FilteringLogic) {
        this._filteringExpressionsTree.operator = value;
    }

    /**
     * Returns the filtering state of `IgxGridComponent`.
     * ```typescript
     * let filteringExpressionsTree = this.grid.filteringExpressionsTree;
     * ```
	 * @memberof IgxGridBaseComponent
     */
    @WatchChanges()
    @Input()
    get filteringExpressionsTree() {
        return this._filteringExpressionsTree;
    }

    /**
     * Sets the filtering state of the `IgxGridComponent`.
     * ```typescript
     * const logic = new FilteringExpressionsTree(FilteringLogic.And, "ID");
     * logic.filteringOperands = [
     *     {
     *          condition: IgxNumberFilteringOperand.instance().condition('greaterThan'),
     *          fieldName: 'ID',
     *          searchVal: 1
     *     }
     * ];
     * this.grid.filteringExpressionsTree = (logic);
     * ```
	 * @memberof IgxGridBaseComponent
     */
    set filteringExpressionsTree(value) {
        if (value && value instanceof FilteringExpressionsTree) {
            const val = (value as FilteringExpressionsTree);
            for (let index = 0; index < val.filteringOperands.length; index++) {
                if (!(val.filteringOperands[index] instanceof FilteringExpressionsTree)) {
                    const newExpressionsTree = new FilteringExpressionsTree(FilteringLogic.And, val.filteringOperands[index].fieldName);
                    newExpressionsTree.filteringOperands.push(val.filteringOperands[index] as IFilteringExpression);
                    val.filteringOperands[index] = newExpressionsTree;
                }
            }

            // clone the filtering expression tree in order to trigger the filtering pipe
            const filteringExpressionTreeClone = new FilteringExpressionsTree(value.operator, value.fieldName);
            filteringExpressionTreeClone.filteringOperands = value.filteringOperands;
            this._filteringExpressionsTree = filteringExpressionTreeClone;

            this.filteringService.refreshExpressions();
            this.summaryService.clearSummaryCache();
            this.markForCheck();
        }
    }

    /**
     * Returns the locale of the grid.
     * If not set, returns browser's language.
     */
    @Input()
    get locale(): string {
        if (this._locale) {
            return this._locale;
        } else {
            return 'en';
        }
    }

    /**
     * Sets the locale of the grid.
     */
    set locale(value) {
        this._locale = value;
    }

    /**
<<<<<<< HEAD
     * @hidden
     */
    protected collapsedHighlightedItem: any = null;
=======
     * Returns an array of objects containing the filtered data in the `IgxGridComponent`.
     * ```typescript
     * let filteredData = this.grid.filteredData;
     * ```
	 * @memberof IgxGridBaseComponent
     */
    get filteredData() {
        return this._filteredData;
    }

    /**
     * Sets an array of objects containing the filtered data in the `IgxGridComponent`.
     * ```typescript
     * this.grid.filteredData = [{
     *       ID: 1,
     *       Name: "A"
     * }];
     * ```
	 * @memberof IgxGridBaseComponent
     */
    set filteredData(value) {
        this._filteredData = value;

        if (this.rowSelectable) {
            this.updateHeaderCheckboxStatusOnFilter(this._filteredData);
        }
    }
>>>>>>> a23872e4

    /**
     * Returns whether the paging feature is enabled/disabled.
     * The default state is disabled (false).
     * ```
     * const paging = this.grid.paging;
     * ```
	 * @memberof IgxGridBaseComponent
     */
    @Input()
    get paging(): boolean {
        return this._paging;
    }

    /**
     * Enables/Disables the paging feature.
     * ```html
     * <igx-grid #grid [data]="Data" [autoGenerate]="true" [paging]="true"></igx-grid>
     * ```
	 * @memberof IgxGridBaseComponent
     */
    set paging(value: boolean) {
        this._paging = value;
        this._pipeTrigger++;

        if (this._ngAfterViewInitPaassed) {
            this.cdr.detectChanges();
            this.calculateGridHeight();
            this.cdr.detectChanges();
        }
    }

    /**
     * Returns the current page index.
     * ```html
     * let gridPage = this.grid.page;
     * ```
	 * @memberof IgxGridBaseComponent
     */
    @Input()
    get page(): number {
        return this._page;
    }

    /**
     * Sets the current page index.
     * <igx-grid #grid [data]="Data" [paging]="true" [page]="5" [autoGenerate]="true"></igx-grid>
     */
    set page(val: number) {
        if (val < 0 || val > this.totalPages - 1) {
            return;
        }

        this.onPagingDone.emit({ previous: this._page, current: val });
        this._page = val;
        this.cdr.markForCheck();
    }

    /**
     * Returns the number of visible items per page of the `IgxGridComponent`.
     * The default is 15.
     * ```html
     * let itemsPerPage = this.grid.perPage;
     * ```
	 * @memberof IgxGridBaseComponent
     */
    @Input()
    get perPage(): number {
        return this._perPage;
    }

    /**
     * Sets the number of visible items per page of the `IgxGridComponent`.
     * ```html
     * <igx-grid #grid [data]="Data" [paging]="true" [perPage]="5" [autoGenerate]="true"></igx-grid>
     * ```
	 * @memberof IgxGridBaseComponent
     */
    set perPage(val: number) {
        if (val < 0) {
            return;
        }

        this._perPage = val;
        this.page = 0;
        this.endEdit(true);
    }

    /**
     * You can provide a custom `ng-template` for the pagination UI of the grid.
     * ```html
     * <igx-grid #grid [paging]="true" [myTemplate]="myTemplate" [height]="'305px'"></igx-grid>
     * ```
	 * @memberof IgxGridBaseComponent
     */
    @Input()
    public paginationTemplate: TemplateRef<any>;

    /**
     * Returns whether the column hiding UI for the `IgxGridComponent` is enabled.
     * By default it is disabled (false).
     * ```typescript
     * let gridColHiding = this.grid.columnHiding;
     * ```
	 * @memberof IgxGridBaseComponent
     */
    @Input()
    get columnHiding() {
        return this._columnHiding;
    }

    /**
     * Sets whether the column hiding UI for the `IgxGridComponent` is enabled.
     * In order for the UI to work, you need to enable the toolbar as shown in the example below.
     * ```html
     * <igx-grid [data]="Data" [autoGenerate]="true" [showToolbar]="true" [columnHiding]="true"></igx-grid>
     * ```
	 * @memberof IgxGridBaseComponent
     */
    set columnHiding(value) {
        if (this._columnHiding !== value) {
            this._columnHiding = value;
            if (this.gridAPI.get(this.id)) {
                this.markForCheck();
                if (this._ngAfterViewInitPaassed) {
                    this.calculateGridSizes();
                }
            }
        }
    }

    /**
     * Sets whether the `IgxGridRowComponent` selection is enabled.
     * By default it is set to false.
     * ```typescript
     * let rowSelectable = this.grid.rowSelectable;
     * ```
	 * @memberof IgxGridBaseComponent
     */
    @WatchChanges()
    @Input()
    get rowSelectable(): boolean {
        return this._rowSelection;
    }

    /**
     * Sets whether rows can be selected.
     * ```html
     * <igx-grid #grid [showToolbar]="true" [rowSelectable]="true" [columnHiding]="true"></igx-grid>
     * ```
	 * @memberof IgxGridBaseComponent
     */
    set rowSelectable(val: boolean) {
        this._rowSelection = val;
        if (this.gridAPI.get(this.id)) {

            // should selection persist?
            this.allRowsSelected = false;
            this.deselectAllRows();
            this.markForCheck();
        }
    }

    /**
 * Sets whether the `IgxGridRowComponent` is editable.
 * By default it is set to false.
 * ```typescript
 * let rowEditable = this.grid.rowEditable;
 * ```
 * @memberof IgxGridBaseComponent
 */
    @WatchChanges()
    @Input()
    get rowEditable(): boolean {
        return this._rowEditable;
    }
    /**
    * Sets whether rows can be edited.
    * ```html
    * <igx-grid #grid [showToolbar]="true" [rowEditable]="true" [columnHiding]="true"></igx-grid>
    * ```
    * @memberof IgxGridBaseComponent
    */
    set rowEditable(val: boolean) {
        this._rowEditable = val;
        if (this.gridAPI.get(this.id)) {
            this.refreshGridState();
        }
    }

    /**
     * Returns the height of the `IgxGridComponent`.
     * ```typescript
     * let gridHeight = this.grid.height;
     * ```
	 * @memberof IgxGridBaseComponent
     */
    @WatchChanges()
    @HostBinding('style.height')
    @Input()
    public get height() {
        return this._height;
    }

    /**
     * Sets the height of the `IgxGridComponent`.
     * ```html
     * <igx-grid #grid [data]="Data" [height]="'305px'" [autoGenerate]="true"></igx-grid>
     * ```
	 * @memberof IgxGridBaseComponent
     */
    public set height(value: string) {
        if (this._height !== value) {
            this._height = value;
            requestAnimationFrame(() => {
                this.reflow();
                this.cdr.markForCheck();
            });
        }
    }

    /**
     * Returns the width of the `IgxGridComponent`.
     * ```typescript
     * let gridWidth = this.grid.width;
     * ```
	 * @memberof IgxGridBaseComponent
     */
    @WatchChanges()
    @HostBinding('style.width')
    @Input()
    public get width() {
        return this._width;
    }

    /**
     * Sets the width of the `IgxGridComponent`.
     * ```html
     * <igx-grid #grid [data]="Data" [width]="'305px'" [autoGenerate]="true"></igx-grid>
     * ```
	 * @memberof IgxGridBaseComponent
     */
    public set width(value: string) {
        if (this._width !== value) {
            this._width = value;
            requestAnimationFrame(() => {
                // Calling reflow(), because the width calculation
                // might make the horizontal scrollbar appear/disappear.
                // This will change the height, which should be recalculated.
                this.reflow();
            });
        }
    }

    /**
     * Returns the width of the header of the `IgxGridComponent`.
     * ```html
     * let gridHeaderWidth = this.grid.headerWidth;
     * ```
	 * @memberof IgxGridBaseComponent
     */
    get headerWidth() {
        return parseInt(this._width, 10) - 17;
    }

    /**
     * An @Input property that adds styling classes applied to all even `IgxGridRowComponent`s in the grid.
     * ```html
     * <igx-grid #grid [data]="Data" [evenRowCSS]="'igx-grid--my-even-class'" [autoGenerate]="true"></igx-grid>
     * ```
	 * @memberof IgxGridBaseComponent
     */
    @Input()
    public evenRowCSS = 'igx-grid__tr--even';

    /**
     * An @Input property that adds styling classes applied to all odd `IgxGridRowComponent`s in the grid.
     * ```html
     * <igx-grid #grid [data]="Data" [evenRowCSS]="'igx-grid--my-odd-class'" [autoGenerate]="true"></igx-grid>
     * ```
	 * @memberof IgxGridBaseComponent
     */
    @Input()
    public oddRowCSS = 'igx-grid__tr--odd';

    /**
     * Returns the row height.
     * ```typescript
     * const rowHeight = this.grid.rowHeight;
     * ```
	 * @memberof IgxGridBaseComponent
     */
    @WatchChanges()
    @Input()
    public get rowHeight() {
        return this._rowHeight ? this._rowHeight : this.defaultRowHeight;
    }

    /**
     * Sets the row height.
     * ```html
     * <igx-grid #grid [data]="localData" [showToolbar]="true" [rowHeight]="100" [autoGenerate]="true"></igx-grid>
     * ```
	 * @memberof IgxGridBaseComponent
     */
    public set rowHeight(value) {
        this._rowHeight = parseInt(value, 10);
    }

    /**
     * An @Input property that sets the default width of the `IgxGridComponent`'s columns.
     * ```html
     * <igx-grid #grid [data]="localData" [showToolbar]="true" [columnWidth]="100" [autoGenerate]="true"></igx-grid>
     * ```
	 * @memberof IgxGridBaseComponent
     */
    @WatchChanges()
    @Input()
    public get columnWidth(): string {
        return this._columnWidth;
    }
    public set columnWidth(value: string) {
        this._columnWidth = value;
        this._columnWidthSetByUser = true;
    }

    /**
     * An @Input property that sets the primary key of the `IgxGridComponent`.
     * ```html
     * <igx-grid #grid [data]="localData" [showToolbar]="true" [primaryKey]="'ProductID'" [autoGenerate]="true"></igx-grid>
     * ```
	 * @memberof IgxGridBaseComponent
     */
    @WatchChanges()
    @Input()
    public primaryKey;

    /**
     * An @Input property that sets the message displayed when there are no records.
     * ```html
     * <igx-grid #grid [data]="Data" [emptyGridMessage]="'The grid is empty'" [autoGenerate]="true"></igx-grid>
     * ```
	 * @memberof IgxGridBaseComponent
     */
    @Input()
    set emptyGridMessage(value: string) {
        this._emptyGridMessage = value;
    }

    /**
     * An accessor that returns the message displayed when there are no records.
    */
    get emptyGridMessage(): string {
        return this._emptyGridMessage || this.resourceStrings.igx_grid_emptyGrid_message;
    }

    /**
     * An @Input property that sets whether the grid is going to show loading indicator.
     * ```html
     * <igx-grid #grid [data]="Data" [isLoading]="true" [autoGenerate]="true"></igx-grid>
     * ```
	 * @memberof IgxGridBaseComponent
     */
    @Input() isLoading = false;

    /**
     * A property that allows the columns to be auto-generated once again after the initialization of the grid.
     * This will allow to bind the grid to remote data and having auto-generated columns at the same time.
     * Note that after generating the columns, this property would be disabled to avoid re-creating
     * columns each time a new data is assigned.
     * ```typescript
     *  this.grid.shouldGenerate = true;
     *  this.remoteData = this.remoteService.remoteData;
     * ```
     */
    public shouldGenerate: boolean;

    /**
     * An @Input property that sets the message displayed when there are no records and the grid is filtered.
     * ```html
     * <igx-grid #grid [data]="Data" [emptyGridMessage]="'The grid is empty'" [autoGenerate]="true"></igx-grid>
     * ```
	 * @memberof IgxGridBaseComponent
     */
    @Input()
    set emptyFilteredGridMessage(value: string) {
        this._emptyFilteredGridMessage = value;
    }

    /**
     * An accessor that returns the message displayed when there are no records and the grid is filtered.
    */
    get emptyFilteredGridMessage(): string {
        return this._emptyFilteredGridMessage || this.resourceStrings.igx_grid_emptyFilteredGrid_message;
    }

    /**
     * An @Input property that sets the title to be displayed in the built-in column hiding UI.
     * ```html
     * <igx-grid [showToolbar]="true" [columnHiding]="true" columnHidingTitle="Column Hiding"></igx-grid>
     * ```
	 * @memberof IgxGridBaseComponent
     */
    @Input()
    public columnHidingTitle = '';

    /**
     * Returns if the built-in column pinning UI should be shown in the toolbar.
     * ```typescript
     *  let colPinning = this.grid.columnPinning;
     * ```
	 * @memberof IgxGridBaseComponent
     */
    @WatchChanges()
    @Input()
    get columnPinning() {
        return this._columnPinning;
    }

    /**
     * Sets if the built-in column pinning UI should be shown in the toolbar.
     * By default it's disabled.
     * ```html
     * <igx-grid #grid [data]="localData" [columnPinning]="'true" [height]="'305px'" [autoGenerate]="true"></igx-grid>
     * ```
	 * @memberof IgxGridBaseComponent
     */
    set columnPinning(value) {
        if (this._columnPinning !== value) {
            this._columnPinning = value;
            if (this.gridAPI.get(this.id)) {
                this.markForCheck();
                if (this._ngAfterViewInitPaassed) {
                    this.calculateGridSizes();
                }
            }
        }
    }

    /**
     * An @Input property that sets the title to be displayed in the UI of the column pinning.
     * ```html
     * <igx-grid #grid [data]="localData" [columnPinning]="'true" [columnPinningTitle]="'Column Hiding'" [autoGenerate]="true"></igx-grid>
     * ```
	 * @memberof IgxGridBaseComponent
     */
    @Input()
    public columnPinningTitle = '';

    /**
     * Returns if the filtering is enabled.
     * ```typescript
     *  let filtering = this.grid.allowFiltering;
     * ```
	 * @memberof IgxGridBaseComponent
     */
    @Input()
    get allowFiltering() {
        return this._allowFiltering;
    }

    /**
     * Sets if the filtering is enabled.
     * By default it's disabled.
     * ```html
     * <igx-grid #grid [data]="localData" [allowFiltering]="'true" [height]="'305px'" [autoGenerate]="true"></igx-grid>
     * ```
	 * @memberof IgxGridBaseComponent
     */
    set allowFiltering(value) {
        if (this._allowFiltering !== value) {
            this._allowFiltering = value;

            this.calcHeight += value ? -FILTER_ROW_HEIGHT : FILTER_ROW_HEIGHT;
            if (this._ngAfterViewInitPaassed) {
                if (this.maxLevelHeaderDepth) {
                    this.theadRow.nativeElement.style.height = `${(this.maxLevelHeaderDepth + 1) * this.defaultRowHeight +
                        (value ? FILTER_ROW_HEIGHT : 0) + 1}px`;
                }
            }

            this.filteringService.isFilterRowVisible = false;
            this.filteringService.filteredColumn = null;

            this.filteringService.registerSVGIcons();
            if (this.gridAPI.get(this.id)) {
                this.markForCheck();
            }
        }
    }

    /**
     * Returns the summary position.
     * ```typescript
     *  let summaryPosition = this.grid.summaryPosition;
     * ```
	 * @memberof IgxGridBaseComponent
     */
    @Input()
    get summaryPosition() {
        return this._summaryPosition;
    }

    /**
     * Sets summary position.
     * By default it is bottom.
     * ```html
     * <igx-grid #grid [data]="localData" summaryPosition="top" [autoGenerate]="true"></igx-grid>
     * ```
	 * @memberof IgxGridBaseComponent
     */
    set summaryPosition(value) {
        this._summaryPosition = value;
        if (this.gridAPI.get(this.id)) {
            this.markForCheck();
        }
    }

    /**
     * Returns the summary calculation mode.
     * ```typescript
     *  let summaryCalculationMode = this.grid.summaryCalculationMode;
     * ```
	 * @memberof IgxGridBaseComponent
     */
    @Input()
    get summaryCalculationMode() {
        return this._summaryCalculationMode;
    }

    /**
     * Sets summary calculation mode.
     * By default it is rootAndChildLevels which means the summaries are calculated for the root level and each child level.
     * ```html
     * <igx-grid #grid [data]="localData" summaryCalculationMode="rootLevelOnly" [autoGenerate]="true"></igx-grid>
     * ```
	 * @memberof IgxGridBaseComponent
     */
    set summaryCalculationMode(value) {
        this._summaryCalculationMode = value;
        if (this.gridAPI.get(this.id)) {
            this.summaryService.resetSummaryHeight();
            this.endEdit(true);
            this.calculateGridHeight();
            this.cdr.markForCheck();
        }
    }

    /**
     * Emitted when `IgxGridCellComponent` is clicked. Returns the `IgxGridCellComponent`.
     * ```html
     * <igx-grid #grid (onCellClick)="onCellClick($event)" [data]="localData" [height]="'305px'" [autoGenerate]="true"></igx-grid>
     * ```
     * ```typescript
     * public onCellClick(e){
     *     alert("The cell has been clicked!");
     * }
     * ```
	 * @memberof IgxGridBaseComponent
     */
    @Output()
    public onCellClick = new EventEmitter<IGridCellEventArgs>();

    /**
     * Emitted when `IgxGridCellComponent` is selected. Returns the `IgxGridCellComponent`.
     * ```html
     * <igx-grid #grid (onSelection)="onCellSelect($event)" [data]="localData" [height]="'305px'" [autoGenerate]="true"></igx-grid>
     * ```
     * ```typescript
     * public onCellSelect(e){
     *     alert("The cell has been selected!");
     * }
     * ```
	 * @memberof IgxGridBaseComponent
     */
    @Output()
    public onSelection = new EventEmitter<IGridCellEventArgs>();

    /**
     *  Emitted when `IgxGridRowComponent` is selected.
     * ```html
     * <igx-grid #grid (onRowSelectionChange)="onRowClickChange($event)" [data]="localData" [autoGenerate]="true"></igx-grid>
     * ```
     * ```typescript
     * public onCellClickChange(e){
     *     alert("The selected row has been changed!");
     * }
     * ```
	 * @memberof IgxGridBaseComponent
     */
    @Output()
    public onRowSelectionChange = new EventEmitter<IRowSelectionEventArgs>();

    /**
     * Emitted when `IgxColumnComponent` is pinned.
     * The index that the column is inserted at may be changed through the `insertAtIndex` property.
     * ```typescript
     * public columnPinning(event) {
     *     if (event.column.field === "Name") {
     *       event.insertAtIndex = 0;
     *     }
     * }
     * ```
	 * @memberof IgxGridBaseComponent
     */
    @Output()
    public onColumnPinning = new EventEmitter<IPinColumnEventArgs>();

    /**
     * An @Output property emitting an event when `IgxGridCellComponent`
     * editing has been performed in the grid and the values have **not** been submitted.
     * On `IgxGridCellComponent` editing, both `IgxGridCellComponent` and `IgxGridRowComponent`
     * objects in the event arguments are defined for the corresponding
     * `IgxGridCellComponent` that is being edited and the `IgxGridRowComponent` the `IgxGridCellComponent` belongs to.
     * ```typescript
     * editCancel(event: IgxColumnComponent){
     *    const column: IgxColumnComponent = event;
     * }
     * ```
     * ```html
     * <igx-grid #grid3 (onCellEditCancel)="editCancel($event)" [data]="remote | async" (onSortingDone)="process($event)"
     *          [primaryKey]="'ProductID'" [rowSelectable]="true">
     *          <igx-column [sortable]="true" [field]="'ProductID'"></igx-column>
     *          <igx-column [editable]="true" [field]="'ProductName'"></igx-column>
     *          <igx-column [sortable]="true" [field]="'UnitsInStock'" [header]="'Units in Stock'"></igx-column>
     * </igx-grid>
     * ```
	 * @memberof IgxGridComponent
     */
    @Output()
    public onCellEditCancel = new EventEmitter<IGridEditEventArgs>();

    /**
     * An @Output property emitting an event when `IgxGridCellComponent` enters edit mode.
     * On `IgxGridCellComponent` editing, both `IgxGridCellComponent` and `IgxGridRowComponent`
     * objects in the event arguments are defined for the corresponding
     * `IgxGridCellComponent` that is being edited and the `IgxGridRowComponent` the `IgxGridCellComponent` belongs to.
     * ```typescript
     * editStart(event: IgxColumnComponent){
     *    const column: IgxColumnComponent = event;
     * }
     * ```
     * ```html
     * <igx-grid #grid3 (onCellEditEnter)="editStart($event)" [data]="remote | async" (onSortingDone)="process($event)"
     *          [primaryKey]="'ProductID'" [rowSelectable]="true">
     *          <igx-column [sortable]="true" [field]="'ProductID'"></igx-column>
     *          <igx-column [editable]="true" [field]="'ProductName'"></igx-column>
     *          <igx-column [sortable]="true" [field]="'UnitsInStock'" [header]="'Units in Stock'"></igx-column>
     * </igx-grid>
     * ```
	 * @memberof IgxGridComponent
     */
    @Output()
    public onCellEditEnter = new EventEmitter<IGridEditEventArgs>();

    /**
     * An @Output property emitting an event when `IgxGridCellComponent` editing has been performed in the grid.
     * On `IgxGridCellComponent` editing, both `IgxGridCellComponent` and `IgxGridRowComponent`
     * objects in the event arguments are defined for the corresponding
     * `IgxGridCellComponent` that is being edited and the `IgxGridRowComponent` the `IgxGridCellComponent` belongs to.
     * ```typescript
     * editDone(event: IgxColumnComponent){
     *    const column: IgxColumnComponent = event;
     * }
     * ```
     * ```html
     * <igx-grid #grid3 (onCellEdit)="editDone($event)" [data]="remote | async" (onSortingDone)="process($event)"
     *          [primaryKey]="'ProductID'" [rowSelectable]="true">
     *          <igx-column [sortable]="true" [field]="'ProductID'"></igx-column>
     *          <igx-column [editable]="true" [field]="'ProductName'"></igx-column>
     *          <igx-column [sortable]="true" [field]="'UnitsInStock'" [header]="'Units in Stock'"></igx-column>
     * </igx-grid>
     * ```
	 * @memberof IgxGridBaseComponent
     */
    @Output()
    public onCellEdit = new EventEmitter<IGridEditEventArgs>();

    /**
     * An @Output property emitting an event when [rowEditable]="true" a row enters edit mode.
     *
     * Emits the current row and it's state.
     *
     * Bind to the event in markup as follows:
     * ```html
     * <igx-grid #grid3 (onRowEditEnter)="editStart($event)" [data]="remote | async" (onSortingDone)="process($event)"
     *          [primaryKey]="'ProductID'" [rowSelectable]="true" [rowEditable]="true">
     *          <igx-column [sortable]="true" [field]="'ProductID'"></igx-column>
     *          <igx-column [editable]="true" [field]="'ProductName'"></igx-column>
     *          <igx-column [sortable]="true" [field]="'UnitsInStock'" [header]="'Units in Stock'"></igx-column>
     * </igx-grid>
     * ```
     * ```typescript
     *      editStart(emitted: { row: IgxGridRowComponent, newValue: any, oldValue: any }): void {
     *          const editedRow = emitted.row;
     *          const cancelValue = emitted.newValue;
     *          const oldValue = emitted.oldValue;
     *      }
     * ```
	 * @memberof IgxGridComponent
     */
    @Output()
    public onRowEditEnter = new EventEmitter<IGridEditEventArgs>();

    /**
     * An @Output property emitting an event when [rowEditable]="true" & `endEdit(true)` is called.
     * Emitted when changing rows during edit mode, selecting an un-editable cell in the edited row,
     * performing data operations (filtering, sorting, etc.) while editing a row, hitting the `Commit`
     * button inside of the rowEditingOverlay or hitting the `Enter` key while editing a cell.
     *
     * Emits the current row and it's state.
     *
     * Bind to the event in markup as follows:
     * ```html
     * <igx-grid #grid3 (onRowEdit)="editDone($event)" [data]="remote | async" (onSortingDone)="process($event)"
     *          [primaryKey]="'ProductID'" [rowSelectable]="true" [rowEditable]="true">
     *          <igx-column [sortable]="true" [field]="'ProductID'"></igx-column>
     *          <igx-column [editable]="true" [field]="'ProductName'"></igx-column>
     *          <igx-column [sortable]="true" [field]="'UnitsInStock'" [header]="'Units in Stock'"></igx-column>
     * </igx-grid>
     * ```
     * ```typescript
     *      editDone(emitted: { row: IgxGridRowComponent, newValue: any, oldValue: any }): void {
     *          const editedRow = emitted.row;
     *          const newValue = emitted.newValue;
     *          const oldValue = emitted.oldValue;
     *      }
     * ```
	 * @memberof IgxGridBaseComponent
     */
    @Output()
    public onRowEdit = new EventEmitter<IGridEditEventArgs>();

    /**
     * An @Output property emitting an event when [rowEditable]="true" & `endEdit(false)` is called.
     * Emitted when changing hitting `Esc` key during cell editing and when click on the `Cancel` button
     * in the row editing overlay.
     *
     * Emits the current row and it's state.
     *
     * Bind to the event in markup as follows:
     * ```html
     * <igx-grid #grid3 (onRowEditCancel)="editCancel($event)" [data]="remote | async" (onSortingDone)="process($event)"
     *          [primaryKey]="'ProductID'" [rowSelectable]="true" [rowEditable]="true">
     *          <igx-column [sortable]="true" [field]="'ProductID'"></igx-column>
     *          <igx-column [editable]="true" [field]="'ProductName'"></igx-column>
     *          <igx-column [sortable]="true" [field]="'UnitsInStock'" [header]="'Units in Stock'"></igx-column>
     * </igx-grid>
     * ```
     * ```typescript
     *      editCancel(emitted: { row: IgxGridRowComponent, newValue: any, oldValue: any }): void {
     *          const editedRow = emitted.row;
     *          const cancelValue = emitted.newValue;
     *          const oldValue = emitted.oldValue;
     *      }
     * ```
	 * @memberof IgxGridBaseComponent
     */
    @Output()
    public onRowEditCancel = new EventEmitter<IGridEditEventArgs>();

    /**
     * Emitted when a grid column is initialized. Returns the column object.
     * ```html
     * <igx-grid #grid [data]="localData" [onColumnInit]="initColumns($event)" [autoGenerate]="true"</igx-grid>
     * ```
     * ```typescript
     * initColumns(event: IgxColumnComponent) {
     * const column: IgxColumnComponent = event;
     *       column.filterable = true;
     *       column.sortable = true;
     *       column.editable = true;
     * }
     * ```
	 * @memberof IgxGridBaseComponent
     */
    @Output()
    public onColumnInit = new EventEmitter<IgxColumnComponent>();

    /**
     * Emitted when sorting is performed through the UI. Returns the sorting expression.
     * ```html
     * <igx-grid #grid [data]="localData" [autoGenerate]="true" (onSortingDone)="sortingDone($event)"></igx-grid>
     * ```
     * ```typescript
     * sortingDone(event: SortingDirection){
     *     const sortingDirection = event;
     * }
     * ```
	 * @memberof IgxGridBaseComponent
     */
    @Output()
    public onSortingDone = new EventEmitter<ISortingExpression | Array<ISortingExpression>>();

    /**
     * Emitted when filtering is performed through the UI.
     * Returns the filtering expressions tree of the column for which filtering was performed.
     * ```typescript
     * filteringDone(event: IFilteringExpressionsTree){
     *     const filteringTree = event;
     *}
     * ```
     * ```html
     * <igx-grid #grid [data]="localData" [height]="'305px'" [autoGenerate]="true" (onFilteringDone)="filteringDone($event)"></igx-grid>
     * ```
	 * @memberof IgxGridBaseComponent
     */
    @Output()
    public onFilteringDone = new EventEmitter<IFilteringExpressionsTree>();

    /**
     * Emitted when paging is performed. Returns an object consisting of the previous and next pages.
     * ```typescript
     * pagingDone(event: IPageEventArgs){
     *     const paging = event;
     * }
     * ```
     * ```html
     * <igx-grid #grid [data]="localData" [height]="'305px'" [autoGenerate]="true" (onPagingDone)="pagingDone($event)"></igx-grid>
     * ```
	 * @memberof IgxGridBaseComponent
     */
    @Output()
    public onPagingDone = new EventEmitter<IPageEventArgs>();

    /**
     * Emitted when a `IgxGridRowComponent` is being added to the `IgxGridComponent` through the API.
     * Returns the data for the new `IgxGridRowComponent` object.
     * ```typescript
     * rowAdded(event: IRowDataEventArgs){
     *    const rowInfo = event;
     * }
     * ```
     * ```html
     * <igx-grid #grid [data]="localData" (onRowAdded)="rowAdded($event)" [height]="'305px'" [autoGenerate]="true"></igx-grid>
     * ```
	 * @memberof IgxGridBaseComponent
     */
    @Output()
    public onRowAdded = new EventEmitter<IRowDataEventArgs>();

    /**
     * Emitted when a `IgxGridRowComponent` is deleted through the `IgxGridComponent` API.
     * Returns an `IRowDataEventArgs` object.
     * ```typescript
     * rowDeleted(event: IRowDataEventArgs){
     *    const rowInfo = event;
     * }
     * ```
     * ```html
     * <igx-grid #grid [data]="localData" (onRowDeleted)="rowDeleted($event)" [height]="'305px'" [autoGenerate]="true"></igx-grid>
     * ```
	 * @memberof IgxGridBaseComponent
     */
    @Output()
    public onRowDeleted = new EventEmitter<IRowDataEventArgs>();

    /**
     * Emitted when a new chunk of data is loaded from virtualization.
     * ```typescript
     *  <igx-grid #grid [data]="localData" [autoGenerate]="true" (onDataPreLoad)='handleDataPreloadEvent()'></igx-grid>
     * ```
	 * @memberof IgxGridBaseComponent
     */
    @Output()
    public onDataPreLoad = new EventEmitter<IForOfState>();

    /**
     * Emitted when `IgxColumnComponent` is resized.
     * Returns the `IgxColumnComponent` object's old and new width.
     * ```typescript
     * resizing(event: IColumnResizeEventArgs){
     *     const grouping = event;
     * }
     * ```
     * ```html
     * <igx-grid #grid [data]="localData" (onColumnResized)="resizing($event)" [autoGenerate]="true"></igx-grid>
     * ```
	 * @memberof IgxGridBaseComponent
     */
    @Output()
    public onColumnResized = new EventEmitter<IColumnResizeEventArgs>();

    /**
     * Emitted when a `IgxGridCellComponent` is right clicked. Returns the `IgxGridCellComponent` object.
     * ```typescript
     * contextMenu(event: IGridCellEventArgs){
     *     const resizing = event;
     *     console.log(resizing);
     * }
     * ```
     * ```html
     * <igx-grid #grid [data]="localData" (onContextMenu)="contextMenu($event)" [autoGenerate]="true"></igx-grid>
     * ```
	 * @memberof IgxGridBaseComponent
     */
    @Output()
    public onContextMenu = new EventEmitter<IGridCellEventArgs>();

    /**
     * Emitted when a `IgxGridCellComponent` is double clicked. Returns the `IgxGridCellComponent` object.
     * ```typescript
     * dblClick(event: IGridCellEventArgs){
     *     const dblClick = event;
     *     console.log(dblClick);
     * }
     * ```
     * ```html
     * <igx-grid #grid [data]="localData" (onDoubleClick)="dblClick($event)" [autoGenerate]="true"></igx-grid>
     * ```
	 * @memberof IgxGridBaseComponent
     */
    @Output()
    public onDoubleClick = new EventEmitter<IGridCellEventArgs>();

    /**
     * Emitted when `IgxColumnComponent` visibility is changed. Args: { column: any, newValue: boolean }
     * ```typescript
     * visibilityChanged(event: IColumnVisibilityChangedEventArgs){
     *    const visiblity = event;
     * }
     * ```
     * ```html
     * <igx-grid [columnHiding]="true" [showToolbar]="true" (onColumnVisibilityChanged)="visibilityChanged($event)"></igx-grid>
     * ```
	 * @memberof IgxGridBaseComponent
     */
    @Output()
    public onColumnVisibilityChanged = new EventEmitter<IColumnVisibilityChangedEventArgs>();

    /**
     * Emitted when `IgxColumnComponent` moving starts. Returns the moved `IgxColumnComponent` object.
     * ```typescript
     * movingStart(event: IColumnMovingStartEventArgs){
     *     const movingStarts = event;
     * }
     * ```
     * ```html
     * <igx-grid [columnHiding]="true" [showToolbar]="true" (onColumnMovingStart)="movingStart($event)"></igx-grid>
     * ```
	 * @memberof IgxGridBaseComponent
     */
    @Output()
    public onColumnMovingStart = new EventEmitter<IColumnMovingStartEventArgs>();

    /**
     * Emitted throughout the `IgxColumnComponent` moving operation.
     * Returns the source and target `IgxColumnComponent` objects. This event is cancelable.
     * ```typescript
     * moving(event: IColumnMovingEventArgs){
     *     const moving = event;
     * }
     * ```
     * ```html
     * <igx-grid [columnHiding]="true" [showToolbar]="true" (onColumnMoving)="moving($event)"></igx-grid>
     * ```
	 * @memberof IgxGridBaseComponent
     */
    @Output()
    public onColumnMoving = new EventEmitter<IColumnMovingEventArgs>();

    /**
     * Emitted when `IgxColumnComponent` moving ends.
     * Returns the source and target `IgxColumnComponent` objects. This event is cancelable.
     * ```typescript
     * movingEnds(event: IColumnMovingEndEventArgs){
     *     const movingEnds = event;
     * }
     * ```
     * ```html
     * <igx-grid [columnHiding]="true" [showToolbar]="true" (onColumnMovingEnd)="movingEnds($event)"></igx-grid>
     * ```
	 * @memberof IgxGridBaseComponent
     */
    @Output()
    public onColumnMovingEnd = new EventEmitter<IColumnMovingEndEventArgs>();

    /**
     * Emitted when changing the focus while navigating with the keyboard.
     * Return the focused cell or focused group row. This event is cancelable.
     * ```typescript
     * changeFocus(event: IGridFocusChangeEventArgs) {
     *  const changedFocus = event;
     * }
     * ```
     * ```html
     * * <igx-grid (onFocusChange)="changeFocus($event)"></igx-grid>
     * ```
     */
    @Output()
    public onFocusChange = new EventEmitter<IFocusChangeEventArgs>();

    /**
     * @hidden
     */
    @ContentChildren(IgxColumnComponent, { read: IgxColumnComponent, descendants: true })
    public columnList: QueryList<IgxColumnComponent>;

    /**
     * @hidden
     */
    @ViewChildren(IgxGridHeaderGroupComponent, { read: IgxGridHeaderGroupComponent })
    public headerGroups: QueryList<IgxGridHeaderGroupComponent>;

    /**
     * A list of all `IgxGridHeaderGroupComponent`.
     * ```typescript
     * const headerGroupsList = this.grid.headerGroupsList;
     * ```
	 * @memberof IgxGridBaseComponent
     */
    get headerGroupsList(): IgxGridHeaderGroupComponent[] {
        return this.headerGroups ? flatten(this.headerGroups.toArray()) : [];
    }

    /**
     * A list of all `IgxGridHeaderComponent`.
     * ```typescript
     * const headers = this.grid.headerCellList;
     * ```
	 * @memberof IgxGridBaseComponent
     */
    get headerCellList(): IgxGridHeaderComponent[] {
        return this.headerGroupsList.map((headerGroup) => headerGroup.headerCell).filter((headerCell) => headerCell);
    }

    /**
     * A list of all `IgxGridFilteringCellComponent`.
     * ```typescript
     * const filterCells = this.grid.filterCellList;
     * ```
	 * @memberof IgxGridBaseComponent
     */
    get filterCellList(): IgxGridFilteringCellComponent[] {
        return this.headerGroupsList.map((headerGroup) => headerGroup.filterCell).filter((filterCell) => filterCell);
    }

    @ViewChildren('row')
    private _rowList: QueryList<IgxGridRowComponent>;

    @ViewChildren('summaryRow', { read: IgxSummaryRowComponent })
    protected _summaryRowList: QueryList<IgxSummaryRowComponent>;

    public get summariesRowList() {
        const res = new QueryList<any>();
        if (!this._summaryRowList) {
            return res;
        }
        const sumList = this._summaryRowList.filter((item) => {
            return item.element.nativeElement.parentElement !== null;
        });
        res.reset(sumList);
        return res;
    }

    /**
     * A list of `IgxGridRowComponent`.
     * ```typescript
     * const rowList = this.grid.rowList;
     * ```
	 * @memberof IgxGridBaseComponent
     */
    public get rowList() {
        const res = new QueryList<any>();
        if (!this._rowList) {
            return res;
        }
        const rList = this._rowList
            .filter((item) => {
                return item.element.nativeElement.parentElement !== null;
            })
            .sort((a, b) => {
                return a.index - b.index;
            });
        res.reset(rList);
        return res;
    }

    @ViewChildren(IgxRowComponent, { read: IgxRowComponent })
    private _dataRowList: QueryList<any>;

    /**
     * A list of `IgxGridRowComponent`, currently rendered.
     * ```typescript
     * const dataList = this.grid.dataRowList;
     * ```
	 * @memberof IgxGridBaseComponent
     */
    public get dataRowList() {
        const res = new QueryList<any>();
        if (!this._dataRowList) {
            return res;
        }
        const rList = this._dataRowList.filter((item) => {
            return item.element.nativeElement.parentElement !== null;
        });
        res.reset(rList);
        return res;
    }

    /**
     * A template reference for the template when the filtered `IgxGridComponent` is empty.
     * ```
     * const emptyTempalte = this.grid.emptyGridTemplate;
     * ```
	 * @memberof IgxGridBaseComponent
     */
    @ViewChild('emptyFilteredGrid', { read: TemplateRef })
    public emptyFilteredGridTemplate: TemplateRef<any>;

    /**
     * A template reference for the template when the `IgxGridComponent` is empty.
     * ```
     * const emptyTempalte = this.grid.emptyGridTemplate;
     * ```
	 * @memberof IgxGridBaseComponent
     */
    @ViewChild('defaultEmptyGrid', { read: TemplateRef })
    public emptyGridDefaultTemplate: TemplateRef<any>;

    @ViewChild('defaultLoadingGrid', { read: TemplateRef })
    public loadingGridDefaultTemplate: TemplateRef<any>;

    /**
     * @hidden
     */
    @ViewChild('scrollContainer', { read: IgxGridForOfDirective })
    public parentVirtDir: IgxGridForOfDirective<any>;

    /**
     * Returns the template which will be used by the toolbar to show custom content.
     * ```typescript
     * let customContentTemplate = this.grid.toolbarCustomContentTemplate;
     * ```
     * @memberof IgxGridBaseComponent
     */
    @ContentChild(IgxGridToolbarCustomContentDirective, { read: IgxGridToolbarCustomContentDirective })
    public toolbarCustomContentTemplate: IgxGridToolbarCustomContentDirective;

    /**
     * @hidden
     */
    @ViewChild('verticalScrollContainer', { read: IgxGridForOfDirective })
    public verticalScrollContainer: IgxGridForOfDirective<any>;

        /**
     * @hidden
     */
    @ViewChild('verticalScrollHolder', { read: IgxGridForOfDirective })
    public verticalScroll: IgxGridForOfDirective<any>;

    /**
     * @hidden
     */
    @ViewChild('scr', { read: ElementRef })
    public scr: ElementRef;

    /**
     * @hidden
     */
    @ViewChild('paginator', { read: ElementRef })
    public paginator: ElementRef;

    /**
     * @hidden
     */
    @ViewChild('headerContainer', { read: IgxGridForOfDirective })
    public headerContainer: IgxGridForOfDirective<any>;

    /**
     * @hidden
     */
    @ViewChild('headerCheckboxContainer')
    public headerCheckboxContainer: ElementRef;

    /**
     * @hidden
     */
    @ViewChild('headerGroupContainer')
    public headerGroupContainer: ElementRef;

    /**
     * @hidden
     */
    @ViewChild('headerCheckbox', { read: IgxCheckboxComponent })
    public headerCheckbox: IgxCheckboxComponent;

    /**
     * @hidden
     */
    @ViewChild('theadRow')
    public theadRow: ElementRef;

    /**
     * @hidden
     */
    @ViewChild('tbody')
    public tbody: ElementRef;

    /**
     * @hidden
     */
    @ViewChild('tfoot')
    public tfoot: ElementRef;


    /**
     * @hidden
     */
    @ViewChild('igxFilteringOverlayOutlet', { read: IgxOverlayOutletDirective })
    public outletDirective: IgxOverlayOutletDirective;

    /**
     * @hidden
     */
    @ViewChild('igxRowEditingOverlayOutlet', { read: IgxOverlayOutletDirective })
    private rowEditingOutletDirective: IgxOverlayOutletDirective;

    /**
     * @hidden
     */
    @ViewChild('defaultRowEditTemplate', { read: TemplateRef })
    private defaultRowEditTemplate: TemplateRef<any>;
    /**
     * @hidden
     */
    @ContentChild(IgxRowEditTemplateDirective, { read: TemplateRef })
    public rowEditCustom: TemplateRef<any>;

    /** @hidden */
    public get rowEditContainer(): TemplateRef<any> {
        return this.rowEditCustom ? this.rowEditCustom : this.defaultRowEditTemplate;
    }
    /** @hidden */
    @ContentChild(IgxRowEditTextDirective, { read: TemplateRef })
    public rowEditText: TemplateRef<any>;
    /** @hidden */
    @ContentChild(IgxRowEditActionsDirective, { read: TemplateRef })
    public rowEditActions: TemplateRef<any>;

    /**
     * @hidden
     */
    public get rowInEditMode(): IgxRowComponent<IgxGridBaseComponent & IGridDataBindable> {
        const editRowState = this.gridAPI.get_edit_row_state(this.id);
        return editRowState !== null ? this.rowList.find(e => e.rowID === editRowState.rowID) : null;
    }

    /**
     * @hidden
     */
    public get firstEditableColumnIndex(): number {
        const index = [...this.pinnedColumns, ...this.unpinnedColumns].filter(e => !e.columnGroup).findIndex(e => e.editable);
        return index !== -1 ? index : null;
    }

    /**
     * @hidden
     */
    public get lastEditableColumnIndex(): number {
        const orderedColumns = [...this.pinnedColumns, ...this.unpinnedColumns].filter(e => !e.columnGroup);
        const index = orderedColumns.reverse().findIndex(e => e.editable);
        return index !== -1 ? orderedColumns.length - 1 - index : null;
    }

    /**
     * @hidden
     */
    @ViewChildren(IgxRowEditTabStopDirective)
    public rowEditTabsDEFAULT: QueryList<IgxRowEditTabStopDirective>;

    /**
     * @hidden
     */
    @ContentChildren(IgxRowEditTabStopDirective)
    public rowEditTabsCUSTOM: QueryList<IgxRowEditTabStopDirective>;

    /**
     * @hidden
     * TODO: Nav service logic doesn't handle 0 results from this querylist
     */
    public get rowEditTabs(): QueryList<IgxRowEditTabStopDirective> {
        return this.rowEditTabsCUSTOM.length ? this.rowEditTabsCUSTOM : this.rowEditTabsDEFAULT;
    }

    /**
     * @hidden
     */
    @ViewChild(IgxToggleDirective)
    public rowEditingOverlay: IgxToggleDirective;

    /**
     * @hidden
     */
    @HostBinding('attr.tabindex')
    public tabindex = 0;

    /**
     * @hidden
     */
    @HostBinding('attr.class')
    get hostClass(): string {
        return this.getComponentDensityClass('igx-grid');
    }

    get bannerClass(): string {
        const position = this.rowEditPositioningStrategy.isTop ? 'igx-banner__border-top' : 'igx-banner__border-bottom';
        return `${this.getComponentDensityClass('igx-banner')} ${position}`;
    }

    /**
     * @hidden
     */
    @HostBinding('attr.role')
    public hostRole = 'grid';

    /**
     * @hidden
     */
    get pipeTrigger(): number {
        return this._pipeTrigger;
    }

    /**
     * @hidden
     */
    get summaryPipeTrigger(): number {
        return this._summaryPipeTrigger;
    }

    /**
     * Returns the sorting state of the `IgxGridComponent`.
     * ```typescript
     * const sortingState = this.grid.sortingExpressions;
     * ```
	 * @memberof IgxGridBaseComponent
     */
    @WatchChanges()
    @Input()
    get sortingExpressions(): ISortingExpression[] {
        return this._sortingExpressions;
    }

    /**
     * Sets the sorting state of the `IgxGridComponent`.
     * ```typescript
     * this.grid.sortingExpressions = [{
     *     fieldName: "ID",
     *     dir: SortingDirection.Desc,
     *     ignoreCase: true
     * }];
     * ```
	 * @memberof IgxGridBaseComponent
     */
    set sortingExpressions(value: ISortingExpression[]) {
        this._sortingExpressions = cloneArray(value);
        this.cdr.markForCheck();
    }

    /**
     * Returns the state of the grid virtualization, including the start index and how many records are rendered.
     * ```typescript
     * const gridVirtState = this.grid1.virtualizationState;
     * ```
	 * @memberof IgxGridBaseComponent
     */
    get virtualizationState() {
        return this.verticalScrollContainer.state;
    }

    /**
     * @hidden
     */
    set virtualizationState(state) {
        this.verticalScrollContainer.state = state;
    }

    /**
     * Returns the total number of records in the data source.
     * Works only with remote grid virtualization.
     * ```typescript
     * const itemCount = this.grid1.totalItemCount;
     * ```
	 * @memberof IgxGridBaseComponent
     */
    get totalItemCount() {
        return this.verticalScrollContainer.totalItemCount;
    }

    /**
     * Sets the total number of records in the data source.
     * This property is required for virtualization to function when the grid is bound remotely.
     * ```typescript
     * this.grid1.totalItemCount = 55;
     * ```
	 * @memberof IgxGridBaseComponent
     */
    set totalItemCount(count) {
        this.verticalScrollContainer.totalItemCount = count;
        this.cdr.detectChanges();
    }

    /**
     * @hidden
     */
    get maxLevelHeaderDepth() {
        if (this._maxLevelHeaderDepth === null) {
            this._maxLevelHeaderDepth = this.columnList.reduce((acc, col) => Math.max(acc, col.level), 0);
        }
        return this._maxLevelHeaderDepth;
    }

    /**
     * Returns the number of hidden `IgxColumnComponent`.
     * ```typescript
     * const hiddenCol = this.grid.hiddenColumnsCount;
     * ``
     */
    get hiddenColumnsCount() {
        return this.columnList.filter((col) => col.columnGroup === false && col.hidden === true).length;
    }

    /**
     * Returns the text to be displayed inside the toggle button
     * for the built-in column hiding UI of the`IgxColumnComponent`.
     * ```typescript
     * const hiddenColText = this.grid.hiddenColumnsText;
     * ``
     */
    @WatchChanges()
    @Input()
    get hiddenColumnsText() {
        return this._hiddenColumnsText;
    }

    /**
     * Sets the text to be displayed inside the toggle button
     * for the built-in column hiding UI of the`IgxColumnComponent`.
     * ```typescript
     * <igx-grid [columnHiding]="true" [showToolbar]="true" [hiddenColumnsText]="'Hidden Columns'"></igx-grid>
     * ```
	 * @memberof IgxGridBaseComponent
     */
    set hiddenColumnsText(value) {
        this._hiddenColumnsText = value;

    }

    /**
     * Returns the text to be displayed inside the toggle button
     * for the built-in column pinning UI of the`IgxColumnComponent`.
     * ```typescript
     * const pinnedText = this.grid.pinnedColumnsText;
     * ```
	 * @memberof IgxGridBaseComponent
     */
    @WatchChanges()
    @Input()
    get pinnedColumnsText() {
        return this._pinnedColumnsText;
    }

    /**
     * Sets the text to be displayed inside the toggle button
     * for the built-in column pinning UI of the`IgxColumnComponent`.
     * ```html
     * <igx-grid [pinnedColumnsText]="'PinnedCols Text" [data]="data" [width]="'100%'" [height]="'500px'"></igx-grid>
     * ```
	 * @memberof IgxGridBaseComponent
     */
    set pinnedColumnsText(value) {
        this._pinnedColumnsText = value;
    }

    /**
     * Get transactions service for the grid.
     */
    get transactions(): TransactionService<Transaction, State> {
        return this._transactions;
    }

    /**
     * @hidden
    */
    public columnsWithNoSetWidths = null;

    /* Toolbar related definitions */
    private _showToolbar = false;
    private _exportExcel = false;
    private _exportCsv = false;
    private _toolbarTitle: string = null;
    private _exportText: string = null;
    private _exportExcelText: string = null;
    private _exportCsvText: string = null;
    private _rowEditable = false;
    private _currentRowState: any;
    /**
     * @hidden
    */
    public get currentRowState(): any {
        return this._currentRowState;
    }

    /**
     * Provides access to the `IgxToolbarComponent`.
     * ```typescript
     * const gridToolbar = this.grid.toolbar;
     * ```
	 * @memberof IgxGridBaseComponent
     */
    @ViewChild('toolbar', { read: IgxGridToolbarComponent })
    public toolbar: IgxGridToolbarComponent = null;

    @ViewChild('toolbar', { read: ElementRef })
    private toolbarHtml: ElementRef = null;

    /**
     * Returns whether the `IgxGridComponent`'s toolbar is shown or hidden.
     * ```typescript
     * const toolbarGrid = this.grid.showToolbar;
     * ```
	 * @memberof IgxGridBaseComponent
     */
    @WatchChanges()
    @Input()
    public get showToolbar(): boolean {
        return this._showToolbar;
    }

    /**
     * Shows or hides the `IgxGridComponent`'s toolbar.
     * ```html
     * <igx-grid [data]="localData" [showToolbar]="true" [autoGenerate]="true" ></igx-grid>
     * ```
	 * @memberof IgxGridBaseComponent
     */
    public set showToolbar(newValue: boolean) {
        if (this._showToolbar !== newValue) {
            this._showToolbar = newValue;
            this.cdr.markForCheck();
            if (this._ngAfterViewInitPaassed) {
                this.calculateGridSizes();
            }
        }
    }

    /**
     * Returns the toolbar's title.
     * ```typescript
     * const toolbarTitle  = this.grid.toolbarTitle;
     * ```
	 * @memberof IgxGridBaseComponent
     */
    @WatchChanges()
    @Input()
    public get toolbarTitle(): string {
        return this._toolbarTitle;
    }

    /**
     * Sets the toolbar's title.
     * ```html
     * <igx-grid [data]="localData" [showToolbar]="true" [autoGenerate]="true" [toolbarTitle]="'My Grid'"></igx-grid>
     * ```
	 * @memberof IgxGridBaseComponent
     */
    public set toolbarTitle(newValue: string) {
        if (this._toolbarTitle !== newValue) {
            this._toolbarTitle = newValue;
            this.cdr.markForCheck();
            if (this._ngAfterViewInitPaassed) {
                this.calculateGridSizes();
            }
        }
    }

    /**
     * Returns whether the option for exporting to MS Excel is enabled or disabled.
     * ```typescript
     * cosnt excelExporter = this.grid.exportExcel;
     * ```
	 * @memberof IgxGridBaseComponent
     */
    @WatchChanges()
    @Input()
    public get exportExcel(): boolean {
        return this.getExportExcel();
    }

    /**
     * Enable or disable the option for exporting to MS Excel.
     * ```html
     * <igx-grid [data]="localData" [showToolbar]="true" [autoGenerate]="true" [exportExcel]="true"></igx-grid>
     * ```
	 * @memberof IgxGridBaseComponent
     */
    public set exportExcel(newValue: boolean) {
        if (this._exportExcel !== newValue) {
            this._exportExcel = newValue;
            this.cdr.markForCheck();
            if (this._ngAfterViewInitPaassed) {
                this.calculateGridSizes();
            }
        }
    }

    /**
     * Returns whether the option for exporting to CSV is enabled or disabled.
     * ```typescript
     * const exportCsv = this.grid.exportCsv;
     * ```
	 * @memberof IgxGridBaseComponent
     */
    @WatchChanges()
    @Input()
    public get exportCsv(): boolean {
        return this.getExportCsv();
    }

    /**
     * Enable or disable the option for exporting to CSV.
     * ```html
     * <igx-grid [data]="localData" [showToolbar]="true" [autoGenerate]="true" [exportCsv]="true"></igx-grid>
     * ```
	 * @memberof IgxGridBaseComponent
     */
    public set exportCsv(newValue: boolean) {
        if (this._exportCsv !== newValue) {
            this._exportCsv = newValue;
            this.cdr.markForCheck();
            if (this._ngAfterViewInitPaassed) {
                this.calculateGridSizes();
            }
        }
    }

    /**
     * Returns the textual content for the main export button.
     * ```typescript
     * const exportText = this.grid.exportText;
     * ```
	 * @memberof IgxGridBaseComponent
     */
    @WatchChanges()
    @Input()
    public get exportText(): string {
        return this._exportText;
    }

    /**
     * Sets the textual content for the main export button.
     * ```html
     * <igx-grid [data]="localData" [showToolbar]="true" [exportText]="'My Exporter'" [exportCsv]="true"></igx-grid>
     * ```
	 * @memberof IgxGridBaseComponent
     */
    public set exportText(newValue: string) {
        if (this._exportText !== newValue) {
            this._exportText = newValue;
            this.cdr.markForCheck();
            if (this._ngAfterViewInitPaassed) {
                this.calculateGridSizes();
            }
        }
    }

    /**
     * Returns the textual content for the MS Excel export button.
     * ```typescript
     * const excelText = this.grid.exportExcelText;
     * ```
	 * @memberof IgxGridBaseComponent
     */
    @WatchChanges()
    @Input()
    public get exportExcelText(): string {
        return this._exportExcelText;
    }

    /**
     * Sets the textual content for the MS Excel export button.
     * ```html
     * <igx-grid [exportExcelText]="'My Excel Exporter" [showToolbar]="true" [exportText]="'My Exporter'" [exportCsv]="true"></igx-grid>
     * ```
	 * @memberof IgxGridBaseComponent
     */
    public set exportExcelText(newValue: string) {
        if (this._exportExcelText !== newValue) {
            this._exportExcelText = newValue;
            this.cdr.markForCheck();
            if (this._ngAfterViewInitPaassed) {
                this.calculateGridSizes();
            }
        }
    }

    /**
     * Returns the textual content for the CSV export button.
     * ```typescript
     * const csvText = this.grid.exportCsvText;
     * ```
	 * @memberof IgxGridBaseComponent
     */
    @WatchChanges()
    @Input()
    public get exportCsvText(): string {
        return this._exportCsvText;
    }

    /**
     * Sets the textual content for the CSV export button.
     * ```html
     * <igx-grid [exportCsvText]="'My Csv Exporter" [showToolbar]="true" [exportText]="'My Exporter'" [exportExcel]="true"></igx-grid>
     * ```
	 * @memberof IgxGridBaseComponent
     */
    public set exportCsvText(newValue: string) {
        if (this._exportCsvText !== newValue) {
            this._exportCsvText = newValue;
            this.cdr.markForCheck();
            if (this._ngAfterViewInitPaassed) {
                this.calculateGridSizes();
            }
        }
    }

    /**
     * @hidden
     */
    public rowEditMessage;

    /**
     * Emitted when an export process is initiated by the user.
     * ```typescript
     * toolbarExporting(event: IGridToolbarExportEventArgs){
     *     const toolbarExporting = event;
     * }
     * ```
	 * @memberof IgxGridBaseComponent
     */
    @Output()
    public onToolbarExporting = new EventEmitter<IGridToolbarExportEventArgs>();

    /* End of toolbar related definitions */

    /**
     * @hidden
     */
    public pagingState;
    /**
     * @hidden
     */
    public calcWidth: number;
    /**
     * @hidden
     */
    public calcRowCheckboxWidth: number;
    /**
     * @hidden
     */
    public calcHeight: number;
    /**
     * @hidden
     */
    public tfootHeight: number;
    /**
     * @hidden
     */
    public chipsGoupingExpressions = [];
    /**
     * @hidden
     */
    public summariesHeight: number;

    /**
     * @hidden
     */
    public draggedColumn: IgxColumnComponent;

    /**
     * @hidden
     */
    public eventBus = new Subject<boolean>();

    /**
     * @hidden
     */
    public allRowsSelected = false;

    /**
     * @hidden
     */
    public disableTransitions = false;

    /**
     * @hidden
     */
    public lastSearchInfo: ISearchInfo = {
        searchText: '',
        caseSensitive: false,
        exactMatch: false,
        activeMatchIndex: 0,
        matchInfoCache: []
    };

    /**
     * @hidden
     */
    protected destroy$ = new Subject<boolean>();

    /**
     * @hidden
     */
    protected _perPage = 15;
    /**
     * @hidden
     */
    protected _page = 0;
    /**
     * @hidden
     */
    protected _paging = false;
    /**
     * @hidden
     */
    protected _rowSelection = false;
    /**
     * @hidden
     */
    protected _pipeTrigger = 0;
    /**
     * @hidden
     */
    protected _summaryPipeTrigger = 0;
    /**
     * @hidden
     */
    protected _columns: IgxColumnComponent[] = [];
    /**
     * @hidden
     */
    protected _pinnedColumns: IgxColumnComponent[] = [];
    /**
     * @hidden
     */
    protected _unpinnedColumns: IgxColumnComponent[] = [];
    /**
     * @hidden
     */
    protected _filteringExpressionsTree: IFilteringExpressionsTree = new FilteringExpressionsTree(FilteringLogic.And);
    /**
     * @hidden
     */
    protected _sortingExpressions: Array<ISortingExpression> = [];
    /**
     * @hidden
     */
    protected _maxLevelHeaderDepth = null;
    /**
     * @hidden
     */
    protected _columnHiding = false;
    /**
     * @hidden
     */
    protected _columnPinning = false;
    /**
     * @hidden
     */
    protected _keydownListener = null;
    /**
     * @hidden
     */
    protected _vScrollListener = null;
    /**
     * @hidden
     */
    protected _hScrollListener = null;
    /**
     * @hidden
     */
    protected _wheelListener = null;
    protected _allowFiltering = false;
<<<<<<< HEAD
=======
    private _filteredData = null;
    private _filteredSortedData = null;
>>>>>>> a23872e4
    private resizeHandler;
    private columnListDiffer;
    private _hiddenColumnsText = '';
    private _pinnedColumnsText = '';
    private _height = '100%';
    private _width = '100%';
    private _rowHeight;
    private _ngAfterViewInitPaassed = false;
    private _horizontalForOfs;

    private _columnWidth: string;
    private _columnWidthSetByUser = false;

    private _defaultTargetRecordNumber = 10;

    private _summaryPosition = GridSummaryPosition.bottom;
    private _summaryCalculationMode = GridSummaryCalculationMode.rootAndChildLevels;

    private rowEditPositioningStrategy = new ContainerPositioningStrategy({
        horizontalDirection: HorizontalAlignment.Left,
        verticalDirection: VerticalAlignment.Bottom,
        horizontalStartPoint: HorizontalAlignment.Right,
        verticalStartPoint: VerticalAlignment.Bottom,
        closeAnimation: null
    });

    private rowEditSettings = {
        scrollStrategy: new AbsoluteScrollStrategy(),
        modal: false,
        closeOnOutsideClick: false,
        outlet: this.rowEditingOutletDirective,
        positionStrategy: this.rowEditPositioningStrategy
    };

    private verticalScrollHandler(event) {
        this.verticalScrollContainer.onScroll(event);
        if (isEdge()) { this.wheelHandler(false); }
        this.disableTransitions = true;
        this.zone.run(() => {
            this.cdr.detectChanges();
            this.verticalScrollContainer.onChunkLoad.emit(this.verticalScrollContainer.state);
            if (this.rowEditable) {
                this.changeRowEditingOverlayStateOnScroll(this.rowInEditMode);
            }
            this.disableTransitions = false;
        });
    }

    private horizontalScrollHandler(event) {
        const scrollLeft = event.target.scrollLeft;
        if (isEdge()) { this.wheelHandler(true); }
        this.headerContainer.onHScroll(scrollLeft);
        this._horizontalForOfs.forEach(vfor => vfor.onHScroll(scrollLeft));
        this.zone.run(() => {
            this.cdr.detectChanges();
            this.parentVirtDir.onChunkLoad.emit(this.headerContainer.state);
        });
    }

    private keydownHandler(event) {
        const key = event.key.toLowerCase();
        if ((isNavigationKey(key) && event.keyCode !== 32) || key === 'tab' || key === 'pagedown' || key === 'pageup') {
            event.preventDefault();
            if (key === 'pagedown') {
                this.verticalScrollContainer.scrollNextPage();
                this.nativeElement.focus();
            } else if (key === 'pageup') {
                this.verticalScrollContainer.scrollPrevPage();
                this.nativeElement.focus();
            }
        }
    }

    constructor(
        private gridAPI: GridBaseAPIService<IgxGridBaseComponent & IGridDataBindable>,
        public selection: IgxSelectionAPIService,
        @Inject(IgxGridTransaction) protected _transactions: TransactionService<Transaction, State>,
        private elementRef: ElementRef,
        private zone: NgZone,
        @Inject(DOCUMENT) public document,
        public cdr: ChangeDetectorRef,
        protected resolver: ComponentFactoryResolver,
        protected differs: IterableDiffers,
        protected viewRef: ViewContainerRef,
        private navigation: IgxGridNavigationService,
        public filteringService: IgxFilteringService,
        public summaryService: IgxGridSummaryService,
        @Optional() @Inject(DisplayDensityToken) protected _displayDensityOptions: IDisplayDensityOptions) {
        super(_displayDensityOptions);
        this.resizeHandler = () => {
            this.calculateGridSizes();
            this.zone.run(() => this.markForCheck());
        };
    }

    /**
     * @hidden
     */
    public ngOnInit() {
        this.navigation.grid = this;
        this.filteringService.gridId = this.id;
        this.summaryService.grid = this;
        this.columnListDiffer = this.differs.find([]).create(null);
        this.calcWidth = this._width && this._width.indexOf('%') === -1 ? parseInt(this._width, 10) : 0;
        this.calcHeight = 0;
        this.calcRowCheckboxWidth = 0;

        this.onRowAdded.pipe(takeUntil(this.destroy$)).subscribe((args) => this.refreshGridState(args));
        this.onRowDeleted.pipe(takeUntil(this.destroy$)).subscribe((args) => {
            this.summaryService.deleteOperation = true;
            this.summaryService.clearSummaryCache(args);
        });
        this.onFilteringDone.pipe(takeUntil(this.destroy$)).subscribe(() => this.endEdit(true));
        this.onColumnMoving.pipe(takeUntil(this.destroy$)).subscribe(() => {
            this.endEdit(true);
        });
        this.onColumnResized.pipe(takeUntil(this.destroy$)).subscribe(() => this.endEdit(true));
        this.onPagingDone.pipe(takeUntil(this.destroy$)).subscribe(() => this.endEdit(true));
        this.onSortingDone.pipe(takeUntil(this.destroy$)).subscribe(() => this.endEdit(true));
        this.transactions.onStateUpdate.pipe(takeUntil(this.destroy$)).subscribe(() => {
            this.summaryService.clearSummaryCache();
            this._pipeTrigger++;
            this.markForCheck();
            if (this.transactions.getAggregatedChanges(false).length === 0) {
                // Needs better check, calling 'transactions.clear()' will also trigger this
                if (this.gridAPI.atInexistingPage(this.id)) {
                    this.page--;
                }
            }
        });
        this.shouldGenerate = this.autoGenerate;
        this._scrollWidth = this.getScrollWidth();
    }

    protected setupColumns() {
        if (this.autoGenerate) {
            this.autogenerateColumns();
        }

        this.initColumns(this.columnList, (col: IgxColumnComponent) => this.onColumnInit.emit(col));

        this.columnListDiffer.diff(this.columnList);
        this.markForCheck();
        this._derivePossibleHeight();

        this.columnList.changes
        .pipe(takeUntil(this.destroy$))
        .subscribe((change: QueryList<IgxColumnComponent>) => {
            const diff = this.columnListDiffer.diff(change);
            if (diff) {

                this.initColumns(this.columnList);

                diff.forEachAddedItem((record: IterableChangeRecord<IgxColumnComponent>) => {
                    this.summaryService.clearSummaryCache();
                    this.calculateGridSizes();
                    this.onColumnInit.emit(record.item);
                });

                requestAnimationFrame(() => {
                    diff.forEachRemovedItem((record: IterableChangeRecord<IgxColumnComponent>) => {
                        // Recalculate Summaries
                        this.summaryService.clearSummaryCache();
                        this.calculateGridSizes();

                        // Clear Filtering
                        this.gridAPI.clear_filter(this.id, record.item.field);

                        // Clear Sorting
                        this.gridAPI.clear_sort(this.id, record.item.field);
                    });
                });
            }
            this.markForCheck();
        });
    }

    /**
     * @hidden
     */
    public ngAfterContentInit() {
        this.setupColumns();
    }

    /**
     * @hidden
     */
    public ngAfterViewInit() {
        this.zone.runOutsideAngular(() => {
            this.document.defaultView.addEventListener('resize', this.resizeHandler);
            this._keydownListener = this.keydownHandler.bind(this);
            this.nativeElement.addEventListener('keydown', this._keydownListener);
        });
        this.initPinning();

        this.onDensityChanged.pipe(takeUntil(this.destroy$)).subscribe(() => {
            requestAnimationFrame(() => {
                this.summaryService.summaryHeight = 0;
                this.reflow();
                this.verticalScrollContainer.recalcUpdateSizes();
            });
        });
        this._ngAfterViewInitPaassed = true;
        this.calculateGridSizes();

        // In some rare cases we get the AfterViewInit before the grid is added to the DOM
        // and as a result we get 0 width and can't size ourselves properly.
        // In order to prevent that add a mutation observer that watches if we have been added.
        if (!this.isAttachedToDom) {
            const config = { childList: true, subtree: true };
            let observer: MutationObserver = null;
            const callback = (mutationsList) => {
                const childListHasChanged = mutationsList.filter((mutation) => {
                    return mutation.type === 'childList';
                }).length > 0;
                if (childListHasChanged && this.isAttachedToDom) {
                    this.reflow();
                    observer.disconnect();
                }
            };

            observer = new MutationObserver(callback);
            observer.observe(this.document.body, config);
        }

        this._dataRowList.changes.pipe(takeUntil(this.destroy$)).subscribe(list =>
            this._horizontalForOfs = this.combineForOfCollections(list.toArray()
                .filter(item => item.element.nativeElement.parentElement !== null), this._summaryRowList)
        );
        this._summaryRowList.changes.pipe(takeUntil(this.destroy$)).subscribe(summaryList =>
            this._horizontalForOfs - this.combineForOfCollections(this._dataRowList, summaryList.toArray()
                .filter(item => item.element.nativeElement.parentElement !== null)));

        this.zone.runOutsideAngular(() => {
            this._vScrollListener = this.verticalScrollHandler.bind(this);
            this.verticalScrollContainer.getVerticalScroll().addEventListener('scroll', this._vScrollListener);
        });

        this.zone.runOutsideAngular(() => {
            this._hScrollListener = this.horizontalScrollHandler.bind(this);
            this.parentVirtDir.getHorizontalScroll().addEventListener('scroll', this._hScrollListener);
        });
        this._horizontalForOfs = this.combineForOfCollections(this._dataRowList, this._summaryRowList);
        const vertScrDC = this.verticalScrollContainer.dc.instance._viewContainer.element.nativeElement;
        vertScrDC.addEventListener('scroll', (evt) => { this.scrollHandler(evt); });
        vertScrDC.addEventListener('wheel', () => { this.wheelHandler(); });

        this.verticalScrollContainer.onDataChanged.pipe(takeUntil(this.destroy$)).subscribe(() => {
            this.reflow();
            if (this.lastSearchInfo.searchText) {
                this.restoreHighlight(true);
            }
        });
    }

    private combineForOfCollections(dataList, summaryList) {
        return dataList.map(row => row.virtDirRow).concat(summaryList.map(row => row.virtDirRow));

    }

    /**
     * @hidden
     */
    public ngOnDestroy() {
        this.zone.runOutsideAngular(() => {
            this.document.defaultView.removeEventListener('resize', this.resizeHandler);
            this.nativeElement.removeEventListener('keydown', this._keydownListener);
            this.verticalScrollContainer.getVerticalScroll().removeEventListener('scroll', this._vScrollListener);
            this.parentVirtDir.getHorizontalScroll().removeEventListener('scroll', this._hScrollListener);
            const vertScrDC = this.verticalScrollContainer.dc.instance._viewContainer.element.nativeElement;
            vertScrDC.removeEventListener('scroll', (evt) => { this.scrollHandler(evt); });
            vertScrDC.removeEventListener('wheel', () => { this.wheelHandler(); });
        });
        this.destroy$.next(true);
        this.destroy$.complete();
        this.gridAPI.unset(this.id);
    }

    /**
     * @hidden
     */
    public dataLoading(event) {
        this.onDataPreLoad.emit(event);
    }

    /**
     * Toggles the specified column's visibility.
     * ```typescript
     * this.grid1.toggleColumnVisibility({
     *       column: this.grid1.columns[0],
     *       newValue: true
     * });
     * ```
	 * @memberof IgxGridBaseComponent
     */
    public toggleColumnVisibility(args: IColumnVisibilityChangedEventArgs) {
        const col = this.getColumnByName(args.column.field);
        col.hidden = args.newValue;
        this.onColumnVisibilityChanged.emit(args);

        this.markForCheck();
    }

    /**
     * Returns the native element of the `IgxGridComponent`.
     * ```typescript
     * const nativeEl = this.grid.nativeElement.
     * ```
	 * @memberof IgxGridBaseComponent
     */
    get nativeElement() {
        return this.elementRef.nativeElement;
    }

    /**
     * @hidden
     */
    get headerCheckboxWidth() {
        if (this.headerCheckboxContainer) {
            return this.headerCheckboxContainer.nativeElement.clientWidth;
        }

        return 0;
    }

    /**
     * Returns the `IgxGridComponent`'s rows height.
     * ```typescript
     * const rowHeigh = this.grid.defaultRowHeight;
     * ```
	 * @memberof IgxGridBaseComponent
     */
    get defaultRowHeight(): number {
        switch (this.displayDensity) {
            case DisplayDensity.cosy:
                return 40;
            case DisplayDensity.compact:
                return 32;
            default:
                return 50;
        }
    }

    /**
     * Returns the `IgxGridHeaderGroupComponent`'s minimum allowed width.
     * Used internally for restricting header group component width.
     * The values below depend on the header cell default right/left padding values.
	 * @memberof IgxGridBaseComponent
     */
    get defaultHeaderGroupMinWidth(): number {
        switch (this.displayDensity) {
            case DisplayDensity.cosy:
                return 32;
            case DisplayDensity.compact:
                return 24;
            default:
                return 48;
        }
    }

    /**
     * Returns the maximum width of the container for the pinned `IgxColumnComponent`s.
     * The width is 80% of the total grid width.
     * ```typescript
     * const maxPinnedColWidth = this.grid.calcPinnedContainerMaxWidth;
     * ```
	 * @memberof IgxGridBaseComponent
     */
    get calcPinnedContainerMaxWidth(): number {
        return (this.calcWidth * 80) / 100;
    }

    /**
     * Returns the minimum width of the container for the unpinned `IgxColumnComponent`s.
     * The width is 20% of the total grid width.
     * ```typescript
     * const minUnpinnedColWidth = this.grid.unpinnedAreaMinWidth;
     * ```
	 * @memberof IgxGridBaseComponent
     */
    get unpinnedAreaMinWidth(): number {
        return (this.calcWidth * 20) / 100;
    }

    /**
     * Returns the current width of the container for the pinned `IgxColumnComponent`s.
     * ```typescript
     * const pinnedWidth = this.grid.getPinnedWidth;
     * ```
	 * @memberof IgxGridBaseComponent
     */
    get pinnedWidth() {
        return this.getPinnedWidth();
    }

    /**
     * Returns the current width of the container for the unpinned `IgxColumnComponent`s.
     * ```typescript
     * const unpinnedWidth = this.grid.getUnpinnedWidth;
     * ```
	 * @memberof IgxGridBaseComponent
     */
    get unpinnedWidth() {
        return this.getUnpinnedWidth();
    }

    /**
     * @hidden
     */
    get summariesMargin() {
        return this.rowSelectable ? this.calcRowCheckboxWidth : 0;
    }

    /**
     * Returns an array of `IgxColumnComponent`s.
     * ```typescript
     * const colums = this.grid.columns.
     * ```
	 * @memberof IgxGridBaseComponent
     */
    get columns(): IgxColumnComponent[] {
        return this._columns;
    }

    /**
     * Returns an array of the pinned `IgxColumnComponent`s.
     * ```typescript
     * const pinnedColumns = this.grid.pinnedColumns.
     * ```
	 * @memberof IgxGridBaseComponent
     */
    get pinnedColumns(): IgxColumnComponent[] {
        return this._pinnedColumns.filter((col) => !col.hidden);
    }

    /**
     * Returns an array of unpinned `IgxColumnComponent`s.
     * ```typescript
     * const unpinnedColumns = this.grid.unpinnedColumns.
     * ```
	 * @memberof IgxGridBaseComponent
     */
    get unpinnedColumns(): IgxColumnComponent[] {
        return this._unpinnedColumns.filter((col) => !col.hidden); // .sort((col1, col2) => col1.index - col2.index);
    }

    /**
     * Returns the `width` to be set on `IgxGridHeaderGroupComponent`.
	 * @memberof IgxGridBaseComponent
     */
    public getHeaderGroupWidth(column: IgxColumnComponent): string {
        const colWidth = column.width;
        const minWidth = this.defaultHeaderGroupMinWidth;
        const isPercentageWidth = colWidth && typeof colWidth === 'string' && colWidth.indexOf('%') !== -1;

        if (!isPercentageWidth && parseInt(column.width, 10) < minWidth) {
            return minWidth.toString();
        }

        return column.width;
    }

    /**
     * Returns the `IgxColumnComponent` by field name.
     * ```typescript
     * const myCol = this.grid1.getColumnByName("ID");
     * ```
     * @param name
     * @memberof IgxGridBaseComponent
     */
    public getColumnByName(name: string): IgxColumnComponent {
        return this.columnList.find((col) => col.field === name);
    }

    /**
     * Returns the `IgxColumnComponent` by index.
     * ```typescript
     * const myRow = this.grid1.getRowByIndex(1);
     * ```
     * @param index
     * @memberof IgxGridBaseComponent
     */
    public getRowByIndex(index: number): IgxRowComponent<IgxGridBaseComponent & IGridDataBindable> {
        return this.gridAPI.get_row_by_index(this.id, index);
    }

    /**
     * Returns `IgxGridRowComponent` object by the specified primary key .
     * Requires that the `primaryKey` property is set.
     * ```typescript
     * const myRow = this.grid1.getRowByKey("cell5");
     * ```
     * @param keyValue
     * @memberof IgxGridBaseComponent
     */
    public getRowByKey(keyValue: any): IgxRowComponent<IgxGridBaseComponent & IGridDataBindable> {
        return this.gridAPI.get_row_by_key(this.id, keyValue);
    }

    /**
     * Returns an array of visible `IgxColumnComponent`s.
     * ```typescript
     * const visibleColumns = this.grid.visibleColumns.
     * ```
	 * @memberof IgxGridBaseComponent
     */
    get visibleColumns(): IgxColumnComponent[] {
        return this.columnList.filter((col) => !col.hidden);
    }

    /**
     * Returns the `IgxGridCellComponent` that matches the conditions.
     * ```typescript
     * const myCell = this.grid1.getCellByColumn(2,"UnitPrice");
     * ```
     * @param rowIndex
     * @param columnField
     * @memberof IgxGridBaseComponent
     */
    public getCellByColumn(rowIndex: number, columnField: string): IgxGridCellComponent {
        const columnId = this.columnList.map((column) => column.field).indexOf(columnField);
        if (columnId !== -1) {
            return this.gridAPI.get_cell_by_index(this.id, rowIndex, columnId);
        }
    }

    /**
     * Returns an `IgxGridCellComponent` object by the specified primary key and column field.
     * Requires that the primaryKey property is set.
     * ```typescript
     * grid.getCellByKey(1, 'index');
     * ```
     * @param rowSelector match any rowID
     * @param columnField
     * @memberof IgxGridBaseComponent
     */
    public getCellByKey(rowSelector: any, columnField: string): IgxGridCellComponent {
        return this.gridAPI.get_cell_by_key(this.id, rowSelector, columnField);
    }

    /**
     * Returns the total number of pages.
     * ```typescript
     * const totalPages = this.grid.totalPages;
     * ```
	 * @memberof IgxGridBaseComponent
     */
    get totalPages(): number {
        if (this.pagingState) {
            return this.pagingState.metadata.countPages;
        }
        return -1;
    }

    /**
     * Returns the total number of records.
     * Only functions when paging is enabled.
     * ```typescript
     * const totalRecords = this.grid.totalRecords;
     * ```
	 * @memberof IgxGridBaseComponent
     */
    get totalRecords(): number {
        if (this.pagingState) {
            return this.pagingState.metadata.countRecords;
        }
    }

    /**
     * Returns if the current page is the first page.
     * ```typescript
     * const firstPage = this.grid.isFirstPage;
     * ```
	 * @memberof IgxGridBaseComponent
     */
    get isFirstPage(): boolean {
        return this.page === 0;
    }

    /**
     * Returns if the current page is the last page.
     * ```typescript
     * const lastPage = this.grid.isLastPage;
     * ```
	 * @memberof IgxGridBaseComponent
     */
    get isLastPage(): boolean {
        return this.page + 1 >= this.totalPages;
    }

    /**
     * Returns the total width of the `IgxGridComponent`.
     * ```typescript
     * const gridWidth = this.grid.totalWidth;
     * ```
	 * @memberof IgxGridBaseComponent
     */
    get totalWidth(): number {
        // Take only top level columns
        const cols = this.visibleColumns.filter(col => col.level === 0 && !col.pinned);
        let totalWidth = 0;
        let i = 0;
        for (i; i < cols.length; i++) {
            totalWidth += parseInt(cols[i].calcWidth, 10) || 0;
        }
        return totalWidth;
    }

    get showRowCheckboxes(): boolean {
        return this.rowSelectable && this.columns.length > this.hiddenColumnsCount;
    }

    /**
     * @hidden
     */
    protected _moveColumns(from: IgxColumnComponent, to: IgxColumnComponent, pos: DropPosition) {
        const list = this.columnList.toArray();
        const fromIndex = list.indexOf(from);
        let toIndex = list.indexOf(to);

        if (pos === DropPosition.BeforeDropTarget) {
            toIndex--;
            if (toIndex < 0) {
                toIndex = 0;
            }
        }

        if (pos === DropPosition.AfterDropTarget) {
            toIndex++;
        }

        list.splice(toIndex, 0, ...list.splice(fromIndex, 1));
        const newList = this._resetColumnList(list);
        this.columnList.reset(newList);
        this.columnList.notifyOnChanges();
        this._columns = this.columnList.toArray();
    }

    /**
     * @hidden
     */
    protected _resetColumnList(list?) {
        if (!list) {
            list = this.columnList.toArray();
        }
        let newList = [];
        list.filter(c => c.level === 0).forEach(p => {
            newList.push(p);
            if (p.columnGroup) {
                newList = newList.concat(p.allChildren);
            }
        });
        return newList;
    }

    /**
     * @hidden
     */
    protected _reorderPinnedColumns(from: IgxColumnComponent, to: IgxColumnComponent, position: DropPosition) {
        const pinned = this._pinnedColumns;
        let dropIndex = pinned.indexOf(to);

        if (position === DropPosition.BeforeDropTarget) {
            dropIndex--;
        }

        if (position === DropPosition.AfterDropTarget) {
            dropIndex++;
        }

        pinned.splice(dropIndex, 0, ...pinned.splice(pinned.indexOf(from), 1));
    }

    /**
     * @hidden
     */
    protected _moveChildColumns(parent: IgxColumnComponent, from: IgxColumnComponent, to: IgxColumnComponent, pos: DropPosition) {
        const buffer = parent.children.toArray();
        const fromIndex = buffer.indexOf(from);
        let toIndex = buffer.indexOf(to);

        if (pos === DropPosition.BeforeDropTarget) {
            toIndex--;
        }

        if (pos === DropPosition.AfterDropTarget) {
            toIndex++;
        }

        buffer.splice(toIndex, 0, ...buffer.splice(fromIndex, 1));
        parent.children.reset(buffer);
    }
    /**
     * Moves a column to the specified drop target.
     * ```typescript
     * grid.moveColumn(compName, persDetails);
     * ```
	  * @memberof IgxGridBaseComponent
	  */
    public moveColumn(column: IgxColumnComponent, dropTarget: IgxColumnComponent, pos: DropPosition = DropPosition.None) {

        let position = pos;
        const fromIndex = column.visibleIndex;
        const toIndex = dropTarget.visibleIndex;

        if (pos === DropPosition.BeforeDropTarget && fromIndex < toIndex) {
            position = DropPosition.BeforeDropTarget;
        } else if (pos === DropPosition.AfterDropTarget && fromIndex > toIndex) {
            position = DropPosition.AfterDropTarget;
        } else {
            position = DropPosition.None;
        }


        if ((column.level !== dropTarget.level) ||
            (column.topLevelParent !== dropTarget.topLevelParent)) {
            return;
        }

        this.gridAPI.submit_value(this.id);
        if (column.level) {
            this._moveChildColumns(column.parent, column, dropTarget, position);
        }

        if (dropTarget.pinned && column.pinned) {
            this._reorderPinnedColumns(column, dropTarget, position);
        }

        if (dropTarget.pinned && !column.pinned) {
            column.pin();
            this._reorderPinnedColumns(column, dropTarget, position);
        }

        if (!dropTarget.pinned && column.pinned) {
            column.unpin();

            const list = this.columnList.toArray();
            const fi = list.indexOf(column);
            const ti = list.indexOf(dropTarget);

            if (pos === DropPosition.BeforeDropTarget && fi < ti) {
                position = DropPosition.BeforeDropTarget;
            } else if (pos === DropPosition.AfterDropTarget && fi > ti) {
                position = DropPosition.AfterDropTarget;
            } else {
                position = DropPosition.None;
            }
        }

        this._moveColumns(column, dropTarget, position);
        this.cdr.detectChanges();

        const args = {
            source: column,
            target: dropTarget
        };

        this.onColumnMovingEnd.emit(args);
    }

    /**
     * Goes to the next page of the `IgxGridComponent`, if the grid is not already at the last page.
     * ```typescript
     * this.grid1.nextPage();
     * ```
	 * @memberof IgxGridBaseComponent
     */
    public nextPage(): void {
        if (!this.isLastPage) {
            this.page += 1;
        }
    }

    /**
     * Goes to the previous page of the `IgxGridComponent`, if the grid is not already at the first page.
     * ```typescript
     * this.grid1.previousPage();
     * ```
	 * @memberof IgxGridBaseComponent
     */
    public previousPage(): void {
        if (!this.isFirstPage) {
            this.page -= 1;
        }
    }

    /**
     * Goes to the desired page index.
     * ```typescript
     * this.grid1.paginate(1);
     * ```
     * @param val
     * @memberof IgxGridBaseComponent
     */
    public paginate(val: number): void {
        if (val < 0 || val > this.totalPages - 1) {
            return;
        }

        this.page = val;
    }

    /**
     * Manually marks the `IgxGridComponent` for change detection.
     * ```typescript
     * this.grid1.markForCheck();
     * ```
	 * @memberof IgxGridBaseComponent
     */
    public markForCheck() {
        if (this.rowList) {
            this.rowList.forEach((row) => row.cdr.markForCheck());
        }

        if (this.filterCellList) {
            this.filterCellList.forEach((c) => c.cdr.markForCheck());
        }

        this.cdr.detectChanges();
    }

    /**
     * Creates a new `IgxGridRowComponent` and adds the data record to the end of the data source.
     * ```typescript
     * const record = {
     *     ID: this.grid1.data[this.grid1.data.length - 1].ID + 1,
     *     Name: this.newRecord
     * };
     * this.grid1.addRow(record);
     * ```
     * @param data
     * @memberof IgxGridBaseComponent
     */
    public addRow(data: any, parentID?: any): void {
        this.gridAPI.addRowToData(this.id, data);

        this.onRowAdded.emit({ data });
        this._pipeTrigger++;
        this.cdr.markForCheck();
    }

    /**
     * Removes the `IgxGridRowComponent` and the corresponding data record by primary key.
     * Requires that the `primaryKey` property is set.
     * The method accept rowSelector as a parameter, which is the rowID.
     * ```typescript
     * this.grid1.deleteRow(0);
     * ```
     * @param rowSelector
     * @memberof IgxGridBaseComponent
     */
    public deleteRow(rowSelector: any): void {
        if (this.primaryKey !== undefined && this.primaryKey !== null) {
            this.deleteRowById(rowSelector);
        }
    }

    /** @hidden */
    public deleteRowById(rowId: any) {
<<<<<<< HEAD
       this.gridAPI.deleteRowById(this.id, rowId);
=======
        let index: number;
        const data = this.gridAPI.get_all_data(this.id);
        if (this.primaryKey) {
            index = data.map((record) => record[this.primaryKey]).indexOf(rowId);
        } else {
            index = data.indexOf(rowId);
        }
        const state: State = this.transactions.getState(rowId);
        const hasRowInNonDeletedState = state && state.type !== TransactionType.DELETE;

        //  if there is a row (index !== -1) and the we have cell in edit mode on same row exit edit mode
        //  if there is no row (index === -1), but there is a row in ADD or UPDATE state do as above
        //  Otherwise just exit - there is nothing to delete
        if (index !== -1 || hasRowInNonDeletedState) {
            // Always exit edit when row is deleted
            this.endEdit(true);
        } else {
            return;
        }

        //  TODO: should we emit this when cascadeOnDelete is true for each row?!?!
        this.onRowDeleted.emit({ data: data[index] });

        //  first deselect row then delete it
        if (this.rowSelectable && this.selection.is_item_selected(this.id, rowId)) {
            this.deselectRows([rowId]);
        } else {
            this.checkHeaderCheckboxStatus();
        }

        this.deleteRowFromData(rowId, index);
        this._pipeTrigger++;
        this.cdr.markForCheck();
        // Data needs to be recalculated if transactions are in place
        // If no transactions, `data` will be a reference to the grid getter, otherwise it will be stale
        const dataAfterDelete = this.transactions.enabled ? this.dataWithAddedInTransactionRows : data;
        if (dataAfterDelete.length % this.perPage === 0 && dataAfterDelete.length / this.perPage - 1 < this.page && this.page !== 0) {
            this.page--;
        }
    }

    /**
     * @hidden
     */
    protected deleteRowFromData(rowID: any, index: number) {
        //  if there is a row (index !== 0) delete it
        //  if there is a row in ADD or UPDATE state change it's state to DELETE
        if (index !== -1) {
            if (this.transactions.enabled) {
                const transaction: Transaction = { id: rowID, type: TransactionType.DELETE, newValue: null };
                this.transactions.add(transaction, this.data[index]);
            } else {
                this.data.splice(index, 1);
            }
        } else {
            const state: State = this.transactions.getState(rowID);
            this.transactions.add({ id: rowID, type: TransactionType.DELETE, newValue: null }, state && state.recordRef);
        }
>>>>>>> a23872e4
    }

    /**
     * Updates the `IgxGridRowComponent` and the corresponding data record by primary key.
     * Requires that the `primaryKey` property is set.
     * ```typescript
     * this.gridWithPK.updateCell('Updated', 1, 'ProductName');
     * ```
     * @param value the new value which is to be set.
     * @param rowSelector corresponds to rowID.
     * @param column corresponds to column field.
     * @memberof IgxGridBaseComponent
     */
    public updateCell(value: any, rowSelector: any, column: string): void {
        if (this.primaryKey !== undefined && this.primaryKey !== null) {
            const columnEdit = this.columnList.toArray().filter((col) => col.field === column);
            if (columnEdit.length > 0) {
                const columnId = this.columnList.toArray().indexOf(columnEdit[0]);
                const editableCell = this.gridAPI.get_cell_inEditMode(this.id);
                const gridEditState = this.gridAPI.create_grid_edit_args(this.id, rowSelector, columnId, value);
                this.gridAPI.update_cell(this.id, rowSelector, columnId, value, gridEditState);
                if (editableCell && editableCell.cellID.rowID === rowSelector &&
                    editableCell.cellID.columnID === columnId) {
                    if (gridEditState.args.cancel) {
                        return;
                    }
                    this.gridAPI.escape_editMode(this.id, editableCell.cellID);
                }
                this.cdr.markForCheck();
            }
        }
    }

    /**
     * Updates the `IgxGridRowComponent`, which is specified by
     * rowSelector parameter and the data source record with the passed value.
     * This method will apply requested update only if primary key is specified in the grid.
     * ```typescript
     * grid.updateRow({
     *       ProductID: 1, ProductName: 'Spearmint', InStock: true, UnitsInStock: 1, OrderDate: new Date('2005-03-21')
     *   }, 1);
     * ```
     * @param value
     * @param rowSelector correspond to rowID
     * @memberof IgxGridBaseComponent
     */
    public updateRow(value: any, rowSelector: any): void {
        if (this.primaryKey !== undefined && this.primaryKey !== null) {
            const editableCell = this.gridAPI.get_cell_inEditMode(this.id);
            if (editableCell && editableCell.cellID.rowID === rowSelector) {
                this.gridAPI.escape_editMode(this.id, editableCell.cellID);
            }
            this.gridAPI.update_row(value, this.id, rowSelector);
            this.cdr.markForCheck();
        }
    }

    /**
     * Sort a single `IgxColumnComponent`.
     * Sort the `IgxGridComponent`'s `IgxColumnComponent` based on the provided array of sorting expressions.
     * ```typescript
     * this.grid.sort({ fieldName: name, dir: SortingDirection.Asc, ignoreCase: false });
     * ```
	 * @memberof IgxGridBaseComponent
     */
    public sort(expression: ISortingExpression | Array<ISortingExpression>): void {
        this.endEdit(false);
        if (expression instanceof Array) {
            this.gridAPI.sort_multiple(this.id, expression);
        } else {
            this.gridAPI.sort(this.id, expression);
        }
        this.onSortingDone.emit(expression);
    }

    /**
     * Filters a single `IgxColumnComponent`.
     * ```typescript
     * public filter(term) {
     *      this.grid.filter("ProductName", term, IgxStringFilteringOperand.instance().condition("contains"));
     * }
     * ```
     * @param name
     * @param value
     * @param conditionOrExpressionTree
     * @param ignoreCase
     * @memberof IgxGridBaseComponent
     */
    public filter(name: string, value: any, conditionOrExpressionTree?: IFilteringOperation | IFilteringExpressionsTree,
        ignoreCase?: boolean) {
        const col = this.gridAPI.get_column_by_name(this.id, name);
        const filteringIgnoreCase = ignoreCase || (col ? col.filteringIgnoreCase : false);

        if (conditionOrExpressionTree) {
            this.gridAPI.filter(this.id, name, value, conditionOrExpressionTree, filteringIgnoreCase);
        } else {
            const expressionsTreeForColumn = this._filteringExpressionsTree.find(name);
            if (expressionsTreeForColumn instanceof FilteringExpressionsTree) {
                this.gridAPI.filter(this.id, name, value, expressionsTreeForColumn, filteringIgnoreCase);
            } else {
                const expressionForColumn = expressionsTreeForColumn as IFilteringExpression;
                this.gridAPI.filter(this.id, name, value, expressionForColumn.condition, filteringIgnoreCase);
            }
        }
    }

    /**
     * Filters all the `IgxColumnComponent` in the `IgxGridComponent` with the same condition.
     * ```typescript
     * grid.filterGlobal('some', IgxStringFilteringOperand.instance().condition('contains'));
     * ```
     * @param value
     * @param condition
     * @param ignoreCase
     * @memberof IgxGridBaseComponent
     */
    public filterGlobal(value: any, condition?, ignoreCase?) {
        this.gridAPI.filter_global(this.id, value, condition, ignoreCase);
    }

    /**
     * Enables summaries for the specified column and applies your customSummary.
     * If you do not provide the customSummary, then the default summary for the column data type will be applied.
     * ```typescript
     * grid.enableSummaries([{ fieldName: 'ProductName' }, { fieldName: 'ID' }]);
     * ```
     * Enable summaries for the listed columns.
     * ```typescript
     * grid.enableSummaries('ProductName');
     * ```
     * @param rest
     * @memberof IgxGridBaseComponent
     */
    public enableSummaries(...rest) {
        if (rest.length === 1 && Array.isArray(rest[0])) {
            this._multipleSummaries(rest[0], true);
        } else {
            this._summaries(rest[0], true, rest[1]);
        }
        this.calculateGridHeight();
        this.cdr.detectChanges();
    }

    /**
     * Disable summaries for the specified column.
     * ```typescript
     * grid.disableSummaries('ProductName');
     * ```
     *
     * Disable summaries for the listed columns.
     * ```typescript
     * grid.disableSummaries([{ fieldName: 'ProductName' }]);
     * ```
	 * @memberof IgxGridBaseComponent
     */
    public disableSummaries(...rest) {
        if (rest.length === 1 && Array.isArray(rest[0])) {
            this._disableMultipleSummaries(rest[0]);
        } else {
            this._summaries(rest[0], false);
        }
    }

    /**
     * If name is provided, clears the filtering state of the corresponding `IgxColumnComponent`,
     * otherwise clears the filtering state of all `IgxColumnComponent`s.
     * ```typescript
     * this.grid.clearFilter();
     * ```
     * @param name
     * @memberof IgxGridBaseComponent
     */
    public clearFilter(name?: string) {
        if (name) {
            const column = this.gridAPI.get_column_by_name(this.id, name);
            if (!column) {
                return;
            }
        }

        this.gridAPI.clear_filter(this.id, name);
    }

    /**
     * If name is provided, clears the sorting state of the corresponding `IgxColumnComponent`,
     * otherwise clears the sorting state of all `IgxColumnComponent`.
     * ```typescript
     * this.grid.clearSort();
     * ```
     * @param name
     * @memberof IgxGridBaseComponent
     */
    public clearSort(name?: string) {
        if (!name) {
            this.sortingExpressions = [];
            return;
        }
        if (!this.gridAPI.get_column_by_name(this.id, name)) {
            return;
        }
        this.gridAPI.clear_sort(this.id, name);
    }

    /**
     * @hidden
     */
    @DeprecateMethod('There is no need to call clearSummaryCache method.The summary cache is cleared automatically when needed.')
    public clearSummaryCache(args?) {
    }

    /**
     * @hidden
     */
    public refreshGridState(args?) {
        this.endEdit(true);
        this.summaryService.clearSummaryCache(args);
    }

    // TODO: We have return values here. Move them to event args ??

    /**
     * Pins a column by field name. Returns whether the operation is successful.
     * ```typescript
     * this.grid.pinColumn("ID");
     * ```
     * @param columnName
     * @param index
     * @memberof IgxGridBaseComponent
     */
    public pinColumn(columnName: string | IgxColumnComponent, index?): boolean {
        const col = columnName instanceof IgxColumnComponent ? columnName : this.getColumnByName(columnName);
        return col.pin(index);
    }

    /**
     * Unpins a column by field name. Returns whether the operation is successful.
     * ```typescript
     * this.grid.pinColumn("ID");
     * ```
     * @param columnName
     * @param index
     * @memberof IgxGridBaseComponent
     */
    public unpinColumn(columnName: string | IgxColumnComponent, index?): boolean {
        const col = columnName instanceof IgxColumnComponent ? columnName : this.getColumnByName(columnName);
        return col.unpin(index);
    }


    /**
     * Recalculates grid width/height dimensions. Should be run when changing DOM elements dimentions manually that affect the grid's size.
     * ```typescript
     * this.grid.reflow();
     * ```
	 * @memberof IgxGridBaseComponent
     */
    public reflow() {
        this.calculateGridSizes();
    }

    /**
     * @hidden
     */
    @DeprecateMethod('There is no need to call recalculateSummaries method. The summaries are recalculated automatically when needed.')
    public recalculateSummaries() {
    }

    /**
     * Finds the next occurrence of a given string in the grid and scrolls to the cell if it isn't visible.
     * Returns how many times the grid contains the string.
     * ```typescript
     * this.grid.findNext("financial");
     * ```
     * @param text the string to search.
     * @param caseSensitive optionally, if the search should be case sensitive (defaults to false).
     * @param exactMatch optionally, if the text should match the entire value  (defaults to false).
     * @memberof IgxGridBaseComponent
     */
    public findNext(text: string, caseSensitive?: boolean, exactMatch?: boolean): number {
        return this.find(text, 1, caseSensitive, exactMatch);
    }

    /**
     * Finds the previous occurrence of a given string in the grid and scrolls to the cell if it isn't visible.
     * Returns how many times the grid contains the string.
     * ```typescript
     * this.grid.findPrev("financial");
     * ````
     * @param text the string to search.
     * @param caseSensitive optionally, if the search should be case sensitive (defaults to false).
     * @param exactMatch optionally, if the text should match the entire value (defaults to false).
     * @memberof IgxGridBaseComponent
     */
    public findPrev(text: string, caseSensitive?: boolean, exactMatch?: boolean): number {
        return this.find(text, -1, caseSensitive, exactMatch);
    }

    /**
     * Reapplies the existing search.
     * Returns how many times the grid contains the last search.
     * ```typescript
     * this.grid.refreshSearch();
     * ```
     * @param updateActiveInfo
     * @memberof IgxGridBaseComponent
     */
    public refreshSearch(updateActiveInfo?: boolean): number {
        if (this.lastSearchInfo.searchText) {
            this.rebuildMatchCache();

            if (updateActiveInfo) {
                const activeInfo = IgxTextHighlightDirective.highlightGroupsMap.get(this.id);
                this.lastSearchInfo.matchInfoCache.forEach((match, i) => {
                    if (match.column === activeInfo.column &&
                        match.row === activeInfo.row &&
                        match.index === activeInfo.index) {
                        this.lastSearchInfo.activeMatchIndex = i;
                    }
                });
            }

            return this.find(this.lastSearchInfo.searchText, 0, this.lastSearchInfo.caseSensitive, this.lastSearchInfo.exactMatch, false);
        } else {
            return 0;
        }
    }

    /**
     * Removes all the highlights in the cell.
     * ```typescript
     * this.grid.clearSearch();
     * ```
	 * @memberof IgxGridBaseComponent
     */
    public clearSearch() {
        this.lastSearchInfo = {
            searchText: '',
            caseSensitive: false,
            exactMatch: false,
            activeMatchIndex: 0,
            matchInfoCache: []
        };

        this.rowList.forEach((row) => {
            if (row.cells) {
                row.cells.forEach((c) => {
                    c.clearHighlight();
                });
            }
        });
    }

    /**
     * Returns if the `IgxGridComponent` has sortable columns.
     * ```typescript
     * const sortableGrid = this.grid.hasSortableColumns;
     * ```
	 * @memberof IgxGridBaseComponent
     */
    get hasSortableColumns(): boolean {
        return this.columnList.some((col) => col.sortable);
    }

    /**
     * Returns if the `IgxGridComponent` has editable columns.
     * ```typescript
     * const editableGrid = this.grid.hasEditableColumns;
     * ```
	 * @memberof IgxGridBaseComponent
     */
    get hasEditableColumns(): boolean {
        return this.columnList.some((col) => col.editable);
    }

    /**
     * Returns if the `IgxGridComponent` has fiterable columns.
     * ```typescript
     * const filterableGrid = this.grid.hasFilterableColumns;
     * ```
	 * @memberof IgxGridBaseComponent
     */
    get hasFilterableColumns(): boolean {
        return this.columnList.some((col) => col.filterable);
    }

    /**
     * Returns if the `IgxGridComponent` has summarized columns.
     * ```typescript
     * const summarizedGrid = this.grid.hasSummarizedColumns;
     * ```
	 * @memberof IgxGridBaseComponent
     */
    get hasSummarizedColumns(): boolean {
        return this.summaryService.hasSummarizedColumns;
    }

    /**
     * @hidden
     */
    get rootSummariesEnabled(): boolean {
        return this.summaryCalculationMode !== GridSummaryCalculationMode.childLevelsOnly;
    }
    /**
     * Returns if the `IgxGridComponent` has moveable columns.
     * ```typescript
     * const movableGrid = this.grid.hasMovableColumns;
     * ```
	 * @memberof IgxGridBaseComponent
     */
    get hasMovableColumns(): boolean {
        return this.columnList && this.columnList.some((col) => col.movable);
    }

    /**
     * Returns if the `IgxGridComponent` has column groups.
     * ```typescript
     * const groupGrid = this.grid.hasColumnGroups;
     * ```
	 * @memberof IgxGridBaseComponent
     */
    get hasColumnGroups(): boolean {
        return this.columnList.some(col => col.columnGroup);
    }

    /**
     * Returns an array of the selected `IgxGridCellComponent`s.
     * ```typescript
     * const selectedCells = this.grid.selectedCells;
     * ```
	 * @memberof IgxGridBaseComponent
     */
    get selectedCells(): IgxGridCellComponent[] | any[] {
        if (this.dataRowList) {
            return this.dataRowList.map((row) => row.cells.filter((cell) => cell.selected))
                .reduce((a, b) => a.concat(b), []);
        }
        return [];
    }

    /**
     * @hidden
     */
    protected get rowBasedHeight() {
        return this.dataLength * this.rowHeight;
    }

    /**
     * @hidden
     * Sets this._height
     */
    protected _derivePossibleHeight() {
        if ((this._height && this._height.indexOf('%') === -1) || !this._height || !this.isAttachedToDom) {
            return;
        }
        if (!this.nativeElement.parentNode || !this.nativeElement.parentNode.clientHeight) {
            const viewPortHeight = document.documentElement.clientHeight;
            this._height = this.rowBasedHeight <= viewPortHeight ? null : viewPortHeight.toString();
        } else {
            const parentHeight = this.nativeElement.parentNode.getBoundingClientRect().height;
            this._height = this.rowBasedHeight <= parentHeight ? null : this._height;
        }
    }

    /**
     * @hidden
     * Sets columns defaultWidth property
     */
    protected _derivePossibleWidth() {
        if (!this._columnWidthSetByUser) {
            this._columnWidth = this.getPossibleColumnWidth();
            this.columnList.forEach((column: IgxColumnComponent) => {
                column.defaultWidth = this._columnWidth;
            });
        }
    }

    /**
     * @hidden
     */
    private get defaultTargetBodyHeight(): number {
        const allItems = this.totalItemCount || this.dataLength;
        return this.rowHeight * Math.min(this._defaultTargetRecordNumber,
            this.paging ? Math.min(allItems, this.perPage) : allItems);
    }

    /**
     * @hidden
     * Sets TBODY height i.e. this.calcHeight
     */
    protected calculateGridHeight() {
        this._derivePossibleHeight();
        // TODO: Calculate based on grid density
        if (this.maxLevelHeaderDepth) {
            this.theadRow.nativeElement.style.height = `${(this.maxLevelHeaderDepth + 1) * this.defaultRowHeight +
                (this.allowFiltering ? FILTER_ROW_HEIGHT : 0) + 1}px`;
        }
        this.summariesHeight = 0;
        if (!this._height) {
            this.calcHeight = null;
            if (this.hasSummarizedColumns && this.rootSummariesEnabled) {
                this.summariesHeight = this.summaryService.calcMaxSummaryHeight();
            }
            return;
        }

        if (this.hasSummarizedColumns && this.rootSummariesEnabled) {
            this.summariesHeight = this.summaryService.calcMaxSummaryHeight();
        }

        this.calcHeight = this._calculateGridBodyHeight();
    }

    /**
     * @hidden
     */
    protected getGroupAreaHeight(): number {
        return 0;
    }

    /**
     * @hidden
     */
    protected getToolbarHeight(): number {
        let toolbarHeight = 0;
        if (this.showToolbar && this.toolbarHtml != null) {
            toolbarHeight = this.toolbarHtml.nativeElement.firstElementChild ?
                this.toolbarHtml.nativeElement.offsetHeight : 0;
        }
        return toolbarHeight;
    }

    /**
     * @hidden
     */
    protected getPagingHeight(): number {
        let pagingHeight = 0;
        if (this.paging && this.paginator) {
            pagingHeight = this.paginator.nativeElement.firstElementChild ?
                this.paginator.nativeElement.offsetHeight : 0;
        }
        return pagingHeight;
    }
    /**
     * @hidden
     */
    protected _calculateGridBodyHeight() {
        const footerBordersAndScrollbars = this.tfoot.nativeElement.offsetHeight -
            this.tfoot.nativeElement.clientHeight;
        const computed = this.document.defaultView.getComputedStyle(this.nativeElement);
        const toolbarHeight = this.getToolbarHeight();
        const pagingHeight = this.getPagingHeight();
        const groupAreaHeight = this.getGroupAreaHeight();
        let gridHeight;

        if (!this.isAttachedToDom) {
            return null;
        }

        if (this._height && this._height.indexOf('%') !== -1) {
            /*height in %*/
            gridHeight = parseInt(computed.getPropertyValue('height'), 10);
        } else {
            gridHeight = parseInt(this._height, 10);
        }
        const height = Math.abs(gridHeight - toolbarHeight -
                this.theadRow.nativeElement.offsetHeight -
                this.summariesHeight - pagingHeight -
                groupAreaHeight - footerBordersAndScrollbars -
                this.scr.nativeElement.clientHeight);

        if (height === 0 || isNaN(gridHeight)) {
            return this.defaultTargetBodyHeight;
        }

        return height;
    }

    public get headerHeight() {
       return this.theadRow ? this.theadRow.nativeElement.clientHeight : 0;
    }

    public get outerWidth() {
        return this.hasVerticalSroll() ? this.calcWidth + 18 : this.calcWidth;
    }
    /**
     * @hidden
     */
    public getPossibleColumnWidth(baseWidth: number = null) {
        let computedWidth;
        if (baseWidth !== null) {
            computedWidth = baseWidth;
        } else {
            computedWidth = this.calcWidth ||
                parseInt(this.document.defaultView.getComputedStyle(this.nativeElement).getPropertyValue('width'), 10);
        }

        if (this.showRowCheckboxes) {
            computedWidth -= this.headerCheckboxContainer ? this.headerCheckboxContainer.nativeElement.offsetWidth : 0;
        }

        const visibleChildColumns = this.visibleColumns.filter(c => !c.columnGroup);

        const columnsWithSetWidths = visibleChildColumns.filter(c => c.widthSetByUser);
        const columnsToSize = visibleChildColumns.length - columnsWithSetWidths.length;

        const sumExistingWidths = columnsWithSetWidths
            .reduce((prev, curr) => {
                const colWidth = curr.width;
                const widthValue = parseInt(colWidth, 10);
                const currWidth = colWidth && typeof colWidth === 'string' && colWidth.indexOf('%') !== -1 ?
                    widthValue / 100 * computedWidth :
                    widthValue;
                return prev + currWidth;
            }, 0);

        const columnWidth = !Number.isFinite(sumExistingWidths) ?
            Math.max(computedWidth / columnsToSize, MINIMUM_COLUMN_WIDTH) :
            Math.max((computedWidth - sumExistingWidths) / columnsToSize, MINIMUM_COLUMN_WIDTH);

        return columnWidth.toString();
    }

    /**
     * @hidden
     * Sets grid width i.e. this.calcWidth
     */
    protected calculateGridWidth() {
        let width;
        const computed = this.document.defaultView.getComputedStyle(this.nativeElement);
        const el = this.document.getElementById(this.nativeElement.id);

        if (this._width && this._width.indexOf('%') !== -1) {
            /* width in %*/
            width = computed.getPropertyValue('width').indexOf('%') === -1 ?
                parseInt(computed.getPropertyValue('width'), 10) : null;
        } else {
            width = parseInt(this._width, 10);
        }

        if (!width && el) {
            width = el.offsetWidth;
        }


        if (!width) {
            width = this.columnList.reduce((sum, item) => sum + parseInt((item.width || item.defaultWidth), 10), 0);
        }

        if (this.hasVerticalSroll()) {
            width -= this.scrollWidth;
        }
        if (Number.isFinite(width) && width !== this.calcWidth) {
            this.calcWidth = width;
            this.cdr.detectChanges();
        }
        this._derivePossibleWidth();
    }

    public hasVerticalSroll() {
        if (!this._ngAfterViewInitPaassed) { return false; }
        const count = this.totalItemCount !== null ? this.totalItemCount :
        (this.verticalScrollContainer.igxForOf ? this.verticalScrollContainer.igxForOf.length : 0);
        const isScrollable = this.verticalScrollContainer.isScrollable();
        return !!(this.calcWidth && this.verticalScrollContainer.igxForOf &&
        this.verticalScrollContainer.igxForOf.length > 0 &&
        isScrollable);
    }

    /**
     * @hidden
     */
    protected calculateGridSizes() {
        const hasScroll = this.hasVerticalSroll();
        this.calculateGridWidth();
        this.cdr.detectChanges();
        this.calculateGridHeight();

        if (this.showRowCheckboxes) {
            this.calcRowCheckboxWidth = this.headerCheckboxContainer.nativeElement.getBoundingClientRect().width;
        }

        if (this.rowEditable) {
            this.repositionRowEditingOverlay(this.rowInEditMode);
        }

        this.cdr.detectChanges();
        // in case scrollbar has appeared recalc to size correctly.
        if (hasScroll !== this.hasVerticalSroll()) {
            this.calculateGridWidth();
            this.cdr.detectChanges();
        }
    }

    /**
     * Gets calculated width of the pinned area.
     * ```typescript
     * const pinnedWidth = this.grid.getPinnedWidth();
     * ```
     * @param takeHidden If we should take into account the hidden columns in the pinned area.
     * @memberof IgxGridBaseComponent
     */
    public getPinnedWidth(takeHidden = false) {
        const fc = takeHidden ? this._pinnedColumns : this.pinnedColumns;
        let sum = 0;
        for (const col of fc) {
            if (col.level === 0) {
                sum += parseInt(col.width, 10);
            }
        }
        if (this.showRowCheckboxes) {
            sum += this.calcRowCheckboxWidth;
        }

        return sum;
    }

    /**
     * @hidden
     * Gets calculated width of the unpinned area
     * @param takeHidden If we should take into account the hidden columns in the pinned area.
     * @memberof IgxGridBaseComponent
     */
    protected getUnpinnedWidth(takeHidden = false) {
        const isPercentage = this._width && this._width.indexOf('%') !== -1;
        let width = isPercentage ?
            this.calcWidth :
            parseInt(this._width, 10);
        if (this.hasVerticalSroll() && !isPercentage) {
            width -= this.scrollWidth;
        }
        return width - this.getPinnedWidth(takeHidden);
    }

    /**
     * @hidden
     */
    protected _summaries(fieldName: string, hasSummary: boolean, summaryOperand?: any) {
        const column = this.gridAPI.get_column_by_name(this.id, fieldName);
        if (column) {
            column.hasSummary = hasSummary;
            if (summaryOperand) {
                if (this.rootSummariesEnabled) { this.summaryService.retriggerRootPipe++; }
                column.summaries = summaryOperand;
            }
        }
    }

    /**
     * @hidden
     */
    protected _multipleSummaries(expressions: ISummaryExpression[], hasSummary: boolean) {
        expressions.forEach((element) => {
            this._summaries(element.fieldName, hasSummary, element.customSummary);
        });
    }
    /**
     * @hidden
     */
    protected _disableMultipleSummaries(expressions) {
        expressions.forEach((column) => {
            const columnName = column && column.fieldName ? column.fieldName : column;
            this._summaries(columnName, false);
        });
    }

    /**
     * @hidden
     */
    protected resolveDataTypes(rec) {
        if (typeof rec === 'number') {
            return DataType.Number;
        } else if (typeof rec === 'boolean') {
            return DataType.Boolean;
        } else if (typeof rec === 'object' && rec instanceof Date) {
            return DataType.Date;
        }
        return DataType.String;
    }

    private getScrollWidth() {
        const div = document.createElement('div');
        const style = div.style;
        style.width = '100px';
        style.height = '100px';
        style.position = 'absolute';
        style.top = '-10000px';
        style.top = '-10000px';
        style.overflow = 'scroll';
        document.body.appendChild(div);
        const scrollWidth = div.offsetWidth - div.clientWidth;
        document.body.removeChild(div);
        return scrollWidth;
    }

    /**
     * @hidden
     */
    protected autogenerateColumns() {
        const data = this.gridAPI.get_all_data(this.id);
        const factory = this.resolver.resolveComponentFactory(IgxColumnComponent);
        const fields = Object.keys(data && data.length !== 0 ? data[0] : []);
        const columns = [];

        fields.forEach((field) => {
            const ref = this.viewRef.createComponent(factory, null, this.viewRef.injector);
            ref.instance.field = field;
            ref.instance.dataType = this.resolveDataTypes(data[0][field]);
            ref.changeDetectorRef.detectChanges();
            columns.push(ref.instance);
        });

        this.columnList.reset(columns);
        if (data && data.length > 0) {
            this.shouldGenerate = false;
        }
    }

    /**
     * @hidden
     */
    onlyTopLevel(arr) {
        return arr.filter(c => c.level === 0);
    }

    /**
     * @hidden
     */
    protected initColumns(collection: QueryList<IgxColumnComponent>, cb: Function = null) {
        // XXX: Deprecate index
        this._columns = this.columnList.toArray();
        collection.forEach((column: IgxColumnComponent) => {
            column.gridID = this.id;
            column.defaultWidth = this.columnWidth;
            this.setColumnEditState(column);

            if (cb) {
                cb(column);
            }
        });

        this.reinitPinStates();
    }

    private setColumnEditState(column: IgxColumnComponent) {
        // When rowEditable is true, then all columns, with defined field, excluding priamaryKey, are set to editable by default.
        if (this.rowEditable && column.editable === null &&
            column.field && column.field !== this.primaryKey) {
            column.editable = this.rowEditable;
        }
    }

    /**
     * @hidden
     */
    protected reinitPinStates() {
        if (this.hasColumnGroups) {
            this._pinnedColumns = this.columnList.filter((c) => c.pinned);
        }
        this._unpinnedColumns = this.columnList.filter((c) => !c.pinned);
    }

    /**
     * @hidden
     */
    public onHeaderCheckboxClick(event, filteredData) {
        this.allRowsSelected = event.checked;
        const newSelection =
            event.checked ?
                filteredData ?
                    this.selection.add_items(this.id, this.selection.get_all_ids(filteredData, this.primaryKey)) :
                    this.selection.get_all_ids(this.gridAPI.get_all_data(this.id, true), this.primaryKey) :
                filteredData ?
                    this.selection.delete_items(this.id, this.selection.get_all_ids(filteredData, this.primaryKey)) :
                    this.selection.get_empty();
        this.triggerRowSelectionChange(newSelection, null, event, event.checked);
        this.checkHeaderCheckboxStatus(event.checked);
    }

    /**
     * @hidden
     */
    get headerCheckboxAriaLabel() {
        return this._filteringExpressionsTree.filteringOperands.length > 0 ?
            this.headerCheckbox && this.headerCheckbox.checked ? 'Deselect all filtered' : 'Select all filtered' :
            this.headerCheckbox && this.headerCheckbox.checked ? 'Deselect all' : 'Select all';
    }

    /**
     * @hidden
     */
    public checkHeaderCheckboxStatus(headerStatus?: boolean) {
        if (headerStatus === undefined) {
            const filteredData = this.filteringService.filteredData;
            const dataLength = filteredData ? filteredData.length : this.dataLength;
            this.allRowsSelected = this.selection.are_all_selected(this.id, dataLength);
            if (this.headerCheckbox) {
                this.headerCheckbox.indeterminate = !this.allRowsSelected && !this.selection.are_none_selected(this.id);
                if (!this.headerCheckbox.indeterminate) {
                    this.headerCheckbox.checked =
                        this.allRowsSelected;
                }
            }
            this.cdr.markForCheck();
        } else if (this.headerCheckbox) {
            this.headerCheckbox.checked = headerStatus !== undefined ? headerStatus : false;
        }
    }

    /**
     * @hidden
     */
    public filteredItemsStatus(componentID: string, filteredData: any[], primaryKey?) {
        const currSelection = this.selection.get(componentID);
        let atLeastOneSelected = false;
        let notAllSelected = false;
        if (currSelection) {
            for (const key of Object.keys(filteredData)) {
                const dataItem = primaryKey ? filteredData[key][primaryKey] : filteredData[key];
                if (currSelection.has(dataItem)) {
                    atLeastOneSelected = true;
                    if (notAllSelected) {
                        return 'indeterminate';
                    }
                } else {
                    notAllSelected = true;
                    if (atLeastOneSelected) {
                        return 'indeterminate';
                    }
                }
            }
        }
        return atLeastOneSelected ? 'allSelected' : 'noneSelected';
    }

    /**
     * @hidden
     */
    public updateHeaderCheckboxStatusOnFilter(data) {
        if (!data) {
            this.checkHeaderCheckboxStatus();
            return;
        }
        switch (this.filteredItemsStatus(this.id, data, this.primaryKey)) {
            case 'allSelected': {
                if (!this.allRowsSelected) {
                    this.allRowsSelected = true;
                }
                if (this.headerCheckbox.indeterminate) {
                    this.headerCheckbox.indeterminate = false;
                }
                break;
            }
            case 'noneSelected': {
                if (this.allRowsSelected) {
                    this.allRowsSelected = false;
                }
                if (this.headerCheckbox.indeterminate) {
                    this.headerCheckbox.indeterminate = false;
                }
                break;
            }
            default: {
                if (!this.headerCheckbox.indeterminate) {
                    this.headerCheckbox.indeterminate = true;
                }
                if (this.allRowsSelected) {
                    this.allRowsSelected = false;
                }
                break;
            }
        }
    }

    /**
     * Get current selection state.
     * Returns an array with selected rows' IDs (primaryKey or rowData)
     * ```typescript
     * const selectedRows = this.grid.selectedRows();
     * ```
	 * @memberof IgxGridBaseComponent
     */
    public selectedRows(): any[] {
        let selection: Set<any>;
        selection = this.selection.get(this.id);
        return selection ? Array.from(selection) : [];
    }

    /**
     * Select specified rows by ID.
     * ```typescript
     * this.grid.selectRows([1,2,5], true);
     * ```
     * @param rowIDs
     * @param clearCurrentSelection if true clears the current selection
     * @memberof IgxGridBaseComponent
     */
    public selectRows(rowIDs: any[], clearCurrentSelection?: boolean) {
        let newSelection: Set<any>;
        let selectableRows = [];
        if (this.transactions.enabled) {
            selectableRows = rowIDs.filter(e => !this.gridAPI.row_deleted_transaction(this.id, e));
        } else {
            selectableRows = rowIDs;
        }
        newSelection = this.selection.add_items(this.id, selectableRows, clearCurrentSelection);
        this.triggerRowSelectionChange(newSelection);
    }

    /**
     * Deselect specified rows by ID.
     * ```typescript
     * this.grid.deselectRows([1,2,5]);
     * ```
     * @param rowIDs
     * @memberof IgxGridBaseComponent
     */
    public deselectRows(rowIDs: any[]) {
        let newSelection: Set<any>;
        newSelection = this.selection.delete_items(this.id, rowIDs);
        this.triggerRowSelectionChange(newSelection);
    }

    /**
     * Selects all rows
     * Note: If filtering is in place, selectAllRows() and deselectAllRows() select/deselect all filtered rows.
     * ```typescript
     * this.grid.selectAllRows();
     * ```
	 * @memberof IgxGridBaseComponent
     */
    public selectAllRows() {
        this.triggerRowSelectionChange(this.selection.get_all_ids(this.gridAPI.get_all_data(this.id, true), this.primaryKey));
    }

    /**
     * Deselects all rows
     * ```typescript
     * this.grid.deselectAllRows();
     * ```
     * Note: If filtering is in place, selectAllRows() and deselectAllRows() select/deselect all filtered rows.
     */
    public deselectAllRows() {
        this.triggerRowSelectionChange(this.selection.get_empty());
    }

    /**
     * @hidden
     */
    public triggerRowSelectionChange(newSelectionAsSet: Set<any>, row?: IgxRowComponent<IgxGridBaseComponent & IGridDataBindable>,
        event?: Event, headerStatus?: boolean) {
        const oldSelectionAsSet = this.selection.get(this.id);
        const oldSelection = oldSelectionAsSet ? Array.from(oldSelectionAsSet) : [];
        const newSelection = newSelectionAsSet ? Array.from(newSelectionAsSet) : [];
        const args: IRowSelectionEventArgs = { oldSelection, newSelection, row, event };
        this.onRowSelectionChange.emit(args);
        newSelectionAsSet = this.selection.get_empty();
        for (let i = 0; i < args.newSelection.length; i++) {
            newSelectionAsSet.add(args.newSelection[i]);
        }
        this.selection.set(this.id, newSelectionAsSet);
        this.checkHeaderCheckboxStatus(headerStatus);
    }

    /**
     * @hidden
     */
    // @HostListener('scroll', ['$event'])
    public scrollHandler(event) {
        this.parentVirtDir.getHorizontalScroll().scrollLeft += event.target.scrollLeft;
        this.verticalScrollContainer.getVerticalScroll().scrollTop += event.target.scrollTop;
        event.target.scrollLeft = 0;
        event.target.scrollTop = 0;
    }

    /**
     * @hidden
     */
    public wheelHandler(isScroll = false) {
        // tslint:disable-next-line:no-bitwise
        if (document.activeElement.compareDocumentPosition(this.tbody.nativeElement) & Node.DOCUMENT_POSITION_CONTAINS ||
        // tslint:disable-next-line:no-bitwise
            (document.activeElement.compareDocumentPosition(this.tfoot.nativeElement) & Node.DOCUMENT_POSITION_CONTAINS && isScroll)) {
            (document.activeElement as HTMLElement).blur();
        }
    }

    /**
     * @hidden
     */
    public trackColumnChanges(index, col) {
        return col.field + col.calcWidth;
    }

    private find(text: string, increment: number, caseSensitive?: boolean, exactMatch?: boolean, scroll?: boolean) {
        if (!this.rowList) {
            return 0;
        }

        const editModeCell = this.gridAPI.get_cell_inEditMode(this.id);
        if (editModeCell) {
            this.endEdit(false);
        }

        if (!text) {
            this.clearSearch();
            return 0;
        }

        const caseSensitiveResolved = caseSensitive ? true : false;
        const exactMatchResolved = exactMatch ? true : false;
        let rebuildCache = false;

        if (this.lastSearchInfo.searchText !== text ||
            this.lastSearchInfo.caseSensitive !== caseSensitiveResolved ||
            this.lastSearchInfo.exactMatch !== exactMatchResolved) {
            this.lastSearchInfo = {
                searchText: text,
                activeMatchIndex: 0,
                caseSensitive: caseSensitiveResolved,
                exactMatch: exactMatchResolved,
                matchInfoCache: []
            };

            rebuildCache = true;
        } else {
            this.lastSearchInfo.activeMatchIndex += increment;
        }

        if (rebuildCache) {
            this.rowList.forEach((row) => {
                if (row.cells) {
                    row.cells.forEach((c) => {
                        c.highlightText(text, caseSensitiveResolved, exactMatchResolved);
                    });
                }
            });

            this.rebuildMatchCache();
        }

        if (this.lastSearchInfo.activeMatchIndex >= this.lastSearchInfo.matchInfoCache.length) {
            this.lastSearchInfo.activeMatchIndex = 0;
        } else if (this.lastSearchInfo.activeMatchIndex < 0) {
            this.lastSearchInfo.activeMatchIndex = this.lastSearchInfo.matchInfoCache.length - 1;
        }

        if (this.lastSearchInfo.matchInfoCache.length) {
            const matchInfo = this.lastSearchInfo.matchInfoCache[this.lastSearchInfo.activeMatchIndex];

            IgxTextHighlightDirective.setActiveHighlight(this.id, {
                column: matchInfo.column,
                row: matchInfo.row,
                index: matchInfo.index,
            });

            if (scroll !== false) {
                this.scrollTo(matchInfo.row, matchInfo.column);
            }

        } else {
            IgxTextHighlightDirective.clearActiveHighlight(this.id);
        }

        return this.lastSearchInfo.matchInfoCache.length;
    }

    /**
     * Returns an array containing the filtered sorted data.
     * ```typescript
     * const filteredSortedData = this.grid1.filteredSortedData;
     * ```
	 * @memberof IgxGridBaseComponent
     */
    get filteredSortedData(): any[] {
<<<<<<< HEAD
        return this.filteringService.resolveFilteredSortedData();
=======
        return this._filteredSortedData;
    }
    set filteredSortedData(value: any[]) {
        this._filteredSortedData = value;
        this.refreshSearch(true);
>>>>>>> a23872e4
    }

    /**
     * @hidden
     */
    protected initPinning() {
        let currentPinnedWidth = 0;
        const pinnedColumns = [];
        const unpinnedColumns = [];
        const newUnpinnedCols = [];

        // When a column is a group or is inside a group, pin all related.
        this._pinnedColumns.forEach(col => {
            if (col.parent) {
                col.parent.pinned = true;
            }
            if (col.columnGroup) {
                col.children.forEach(child => child.pinned = true);
            }
        });

        // Make sure we don't exceed unpinned area min width and get pinned and unpinned col collections.
        // We take into account top level columns (top level groups and non groups).
        // If top level is unpinned the pinning handles all children to be unpinned as well.
        for (let i = 0; i < this._columns.length; i++) {
            if (this._columns[i].pinned && !this._columns[i].parent) {
                // Pinned column. Check if with it the unpinned min width is exceeded.
                const colWidth = parseInt(this._columns[i].width, 10);
                if (currentPinnedWidth + colWidth > this.calcWidth - this.unpinnedAreaMinWidth) {
                    // unpinned min width is exceeded. Unpin the columns and add it to the unpinned collection.
                    this._columns[i].pinned = false;
                    unpinnedColumns.push(this._columns[i]);
                    newUnpinnedCols.push(this._columns[i]);
                } else {
                    // unpinned min width is not exceeded. Keep it pinned and add it to the pinned collection.
                    currentPinnedWidth += colWidth;
                    pinnedColumns.push(this._columns[i]);
                }
            } else if (this._columns[i].pinned && this._columns[i].parent) {
                if (this._columns[i].topLevelParent.pinned) {
                    pinnedColumns.push(this._columns[i]);
                } else {
                    this._columns[i].pinned = false;
                    unpinnedColumns.push(this._columns[i]);
                }
            } else {
                unpinnedColumns.push(this._columns[i]);
            }
        }

        if (newUnpinnedCols.length) {
            console.warn(
                'igxGrid - The pinned area exceeds maximum pinned width. ' +
                'The following columns were unpinned to prevent further issues:' +
                newUnpinnedCols.map(col => '"' + col.header + '"').toString() + '. For more info see our documentation.'
            );
        }

        // Assign the applicaple collections.
        this._pinnedColumns = pinnedColumns;
        this._unpinnedColumns = unpinnedColumns;
    }

    /**
     * @hidden
     */
    protected scrollTo(row: any | number, column: any | number): void {
        let rowIndex = typeof row === 'number' ? row : this.filteredSortedData.indexOf(row);
        let columnIndex = typeof column === 'number' ? column : this.getColumnByName(column).visibleIndex;

        if (this.paging) {
            this.page = Math.floor(rowIndex / this.perPage);
            rowIndex = rowIndex - this.page * this.perPage;
        }

        this.scrollDirective(this.verticalScrollContainer, rowIndex);

        const scrollRow = this.rowList.find(r => r.virtDirRow);
        const virtDir = scrollRow ? scrollRow.virtDirRow : null;

        if (this.pinnedColumns.length) {
            if (columnIndex >= this.pinnedColumns.length) {
                columnIndex -= this.pinnedColumns.length;
                this.scrollDirective(virtDir, columnIndex);
            }
        } else {
            this.scrollDirective(virtDir, columnIndex);
        }
    }

    private scrollDirective(directive: IgxGridForOfDirective<any>, goal: number): void {
        if (!directive) {
            return;
        }
        directive.scrollTo(goal);
    }

    private rebuildMatchCache() {
        this.lastSearchInfo.matchInfoCache = [];

        const caseSensitive = this.lastSearchInfo.caseSensitive;
        const exactMatch = this.lastSearchInfo.exactMatch;
        const searchText = caseSensitive ? this.lastSearchInfo.searchText : this.lastSearchInfo.searchText.toLowerCase();
        const data = this.filteredSortedData;
        const columnItems = this.visibleColumns.filter((c) => !c.columnGroup).sort((c1, c2) => c1.visibleIndex - c2.visibleIndex);

<<<<<<< HEAD
        const groupIndexData = this.getGroupIncrementData();
        const groupByRecords = this.getGroupByRecords();

        data.forEach((dataRow, i) => {
            const groupByRecord = groupByRecords ? groupByRecords[i] : null;
            const groupByIncrement = groupIndexData ? groupIndexData[i] : 0;
            const pagingIncrement = this.getPagingIncrement(groupByIncrement, groupIndexData, Math.floor(i / this.perPage));
            const rowIndex = this.paging ? (i % this.perPage) + pagingIncrement : i + groupByIncrement;

            columnItems.forEach((c, j) => {
=======
        data.forEach((dataRow) => {
            columnItems.forEach((c) => {
>>>>>>> a23872e4
                const value = c.formatter ? c.formatter(dataRow[c.field]) : dataRow[c.field];
                if (value !== undefined && value !== null && c.searchable) {
                    let searchValue = caseSensitive ? String(value) : String(value).toLowerCase();

                    if (exactMatch) {
                        if (searchValue === searchText) {
                            this.lastSearchInfo.matchInfoCache.push({
                                row: dataRow,
                                column: c.field,
                                index: 0,
                            });
                        }
                    } else {
                        let occurenceIndex = 0;
                        let searchIndex = searchValue.indexOf(searchText);

                        while (searchIndex !== -1) {
                            this.lastSearchInfo.matchInfoCache.push({
                                row: dataRow,
                                column: c.field,
                                index: occurenceIndex++,
                            });

                            searchValue = searchValue.substring(searchIndex + searchText.length);
                            searchIndex = searchValue.indexOf(searchText);
                        }
                    }
                }
            });
        });
    }

    /**
     * @hidden
     */
    public isExpandedGroup(group: IGroupByRecord): boolean {
        return undefined;
    }

    /**
    * @hidden
    */
    protected getGroupByRecords(): IGroupByRecord[] {
        return null;
    }

<<<<<<< HEAD
    // For paging we need just the increment between the start of the page and the current row
    private getPagingIncrement(groupByIncrement: number, groupIndexData: number[], page: number) {
        let pagingIncrement = 0;

        if (this.paging && groupByIncrement) {
            const lastRowOnPrevPageInrement = page ? groupIndexData[page * this.perPage - 1] : 0;
            const firstRowOnThisPageInrement = groupIndexData[page * this.perPage];
            // If the page ends in the middle of the group, on the next page there is
            // one additional group by row. We need to account for this.
            const additionalPagingIncrement = lastRowOnPrevPageInrement === firstRowOnThisPageInrement ? 1 : 0;
            pagingIncrement = groupByIncrement - lastRowOnPrevPageInrement + additionalPagingIncrement;
        }

        return pagingIncrement;
    }

    /**
     * @hidden
     */
    protected restoreHighlight(shouldUpdateUI?: boolean): void {
        if (this.lastSearchInfo.searchText) {
            const activeInfo = IgxTextHighlightDirective.highlightGroupsMap.get(this.id);
            const matchInfo = this.lastSearchInfo.matchInfoCache[this.lastSearchInfo.activeMatchIndex];
            const data = this.filteredSortedData;
            const groupByIncrements = this.getGroupIncrementData();

            const rowIndex = matchInfo ? data.indexOf(matchInfo.item) : -1;
            const page = this.paging ? Math.floor(rowIndex / this.perPage) : 0;
            let increment = groupByIncrements && rowIndex !== -1 ? groupByIncrements[rowIndex] : 0;
            if (this.paging && increment) {
                increment = this.getPagingIncrement(increment, groupByIncrements, page);
            }

            const row = this.paging ? (rowIndex % this.perPage) + increment : rowIndex + increment;

            this.rebuildMatchCache();
            if (shouldUpdateUI) {
                // update UI
                this.rowList.forEach((r) => {
                    if (r.cells) {
                        r.cells.forEach((c) => {
                            c.highlightText(
                                this.lastSearchInfo.searchText,
                                 this.lastSearchInfo.caseSensitive,
                                 this.lastSearchInfo.exactMatch);
                        });
                    }
                });
            }

            if (rowIndex !== -1) {
                if (this.collapsedHighlightedItem && groupByIncrements !== null) {
                    this.collapsedHighlightedItem.info.page = page;
                    this.collapsedHighlightedItem.info.rowIndex = row;
                } else {
                    IgxTextHighlightDirective.setActiveHighlight(this.id, {
                        columnIndex: activeInfo.columnIndex,
                        rowIndex: row,
                        index: activeInfo.index,
                        page: page
                    });

                    this.lastSearchInfo.matchInfoCache.forEach((match, i) => {
                        if (match.column === activeInfo.columnIndex &&
                            match.row === row &&
                            match.index === activeInfo.index &&
                            match.page === page) {
                            this.lastSearchInfo.activeMatchIndex = i;
                        }
                    });
                }
            } else {
                this.lastSearchInfo.activeMatchIndex = 0;
                this.find(this.lastSearchInfo.searchText, 0, this.lastSearchInfo.caseSensitive, this.lastSearchInfo.exactMatch, false);
            }
        }
    }

    // This method's idea is to get by how much each data row is offset by the group by rows before it.
    /**
    * @hidden
    */
    protected getGroupIncrementData(): number[] {
        return null;
=======
    private checkIfGridIsAdded(node): boolean {
        if (node === this.nativeElement) {
            return true;
        }


        if (!node.childNodes) {
            return false;
        }

        for (const childNode of node.childNodes) {
            const added = this.checkIfGridIsAdded(childNode);
            if (added) {
                return true;
            }
        }
        return false;
>>>>>>> a23872e4
    }

    /**
     * @hidden
     */
    notGroups(arr) {
        return arr.filter(c => !c.columnGroup);
    }

    /*     @HostListener('keydown.pagedown', ['$event'])
        public onKeydownPageDown(event) {
            event.preventDefault();
            this.nativeElement.focus();
        }

        @HostListener('keydown.pageup', ['$event'])
        public onKeydownPageUp(event) {
            event.preventDefault();
            this.verticalScrollContainer.scrollPrevPage();
            this.nativeElement.focus();
        } */

    private changeRowEditingOverlayStateOnScroll(row: IgxRowComponent<IgxGridBaseComponent & IGridDataBindable>) {
        if (!this.rowEditable || this.rowEditingOverlay.collapsed) {
            return;
        }
        if (!row) {
            this.toggleRowEditingOverlay(false);
        } else {
            this.repositionRowEditingOverlay(row);
        }
    }

    /**
 * @hidden
 */
    public startRowEdit(cell: {
        rowID: any,
        columnID: any,
        rowIndex: any
    }) {
        const args: IGridEditEventArgs = {
            rowID: cell.rowID,
            oldValue: this.gridAPI.get_row_by_key(this.id, cell.rowID).rowData,
            cancel: false
        };
        this.onRowEditEnter.emit(args);
        if (args.cancel) {
            return;
        }
        const rowState = { rowID: cell.rowID, rowIndex: cell.rowIndex };
        this.gridAPI.set_edit_row_state(this.id, rowState);
        this._currentRowState = this.transactions.getAggregatedValue(args.rowID, true);
        this.transactions.startPending();
        this.configureRowEditingOverlay(cell.rowID);
        this.rowEditingOverlay.open(this.rowEditSettings);
        this.rowEditPositioningStrategy.isTopInitialPosition = this.rowEditPositioningStrategy.isTop;
        this._wheelListener = this.rowEditingWheelHandler.bind(this);
        this.rowEditingOverlay.element.addEventListener('wheel', this._wheelListener);
    }

    /**
     * @hidden
     */
    public closeRowEditingOverlay() {
        this.gridAPI.set_edit_row_state(this.id, null);
        this.rowEditingOverlay.element.removeEventListener('wheel', this._wheelListener);
        this.rowEditPositioningStrategy.isTopInitialPosition = null;
        this.rowEditingOverlay.close();
        this.rowEditingOverlay.element.parentElement.style.display = '';
    }

    /**
     * @hidden
     */
    public toggleRowEditingOverlay(show) {
        const rowStyle = this.rowEditingOverlay.element.style;
        if (show) {
            rowStyle.display = 'block';
        } else {
            rowStyle.display = 'none';
        }
    }

    /**
     * @hidden
     */
    public repositionRowEditingOverlay(row: IgxRowComponent<IgxGridBaseComponent & IGridDataBindable>) {
        if (!this.rowEditingOverlay.collapsed) {
            const rowStyle = this.rowEditingOverlay.element.parentElement.style;
            if (row) {
                rowStyle.display = '';
                this.configureRowEditingOverlay(row.rowID);
                this.rowEditingOverlay.reposition();
            } else {
                rowStyle.display = 'none';
            }
        }
    }

    private configureRowEditingOverlay(rowID: any) {
        this.rowEditSettings.outlet = this.rowEditingOutletDirective;
        this.rowEditPositioningStrategy.settings.container = this.tbody.nativeElement;
        // this.rowEditPositioningStrategy.settings.target = row.element.nativeElement;
        const targetRow = this.gridAPI.get_row_by_key(this.id, rowID);
        if (!targetRow) {
            return;
        }
        this.rowEditPositioningStrategy.settings.target = targetRow.element.nativeElement;
        this.toggleRowEditingOverlay(true);
    }

    /**
     * @hidden
     */
    public get rowChangesCount() {
        if (!this.rowInEditMode) {
            return 0;
        }
        const rowChanges = this.transactions.getAggregatedValue(this.rowInEditMode.rowID, false);
        return rowChanges ? Object.keys(rowChanges).length : 0;
    }

    protected writeToData(rowIndex: number, value: any) {
        mergeObjects(this.gridAPI.get_all_data(this.id)[rowIndex], value);
    }

    /**
     * TODO: Refactor
     * @hidden
     */

    private endRowTransaction(commit: boolean, rowID: any, rowObject: IgxRowComponent<IgxGridBaseComponent & IGridDataBindable>) {
        const valueInTransactions = this.transactions.getAggregatedValue(rowID, true);
        const rowIndex = this.gridAPI.get_row_index_in_data(this.id, rowID);  // Get actual index in data
        const newValue = valueInTransactions ? valueInTransactions : this.gridAPI.get_all_data(this.id)[rowIndex];
        const oldValue = Object.assign(
            {},
            this.gridAPI.get_all_data(this.id)[rowIndex],
            this._currentRowState
        );
        // if (this.transactions.enabled) {
        // If transactions are enabled, old value == last commited value (as it's not applied in data yet)
        //     const lastCommitedValue = // Last commited value (w/o pending)
        //         this.transactions.getState(rowID) ? Object.assign({}, this.transactions.getState(rowID).value) : null;
        //     oldValue = lastCommitedValue ? Object.assign(oldValue, lastCommitedValue) : oldValue;
        // }
        const currentGridState = this.gridAPI.create_grid_edit_args(this.id, rowID,
            null,
            newValue);
        const emitArgs = currentGridState.args;
        Object.assign(emitArgs, {
            oldValue,
            rowID,
        });
        if (!commit) {
            this.onRowEditCancel.emit(emitArgs);
            this.transactions.endPending(commit);
        } else {
            this.gridAPI.update_row(emitArgs.newValue, this.id, rowID, currentGridState);
        }
        if (emitArgs.cancel) {
            this.transactions.startPending();
            return;
        }
        this.closeRowEditingOverlay();
    }

    /**
     * Finishes the row transactions on the current row.
     * If `commit === true`, passes them from the pending state to the data (or transaction service)
     *
     * Binding to the event
     * ```html
     * <button igxButton (click)="grid.endEdit(true)">Commit Row</button>
     * ```
     * @param commit
     */
    public endEdit(commit = true, event?: Event) {
        const row = this.gridAPI.get_edit_row_state(this.id);
        const cell = this.gridAPI.get_cell_inEditMode(this.id);
        const rowObj = row ? this.getRowByKey(row.rowID) : null;

        if (commit) {
            this.gridAPI.submit_value(this.id);
        } else {
            this.gridAPI.escape_editMode(this.id);
        }
        if (!this.rowEditable || this.rowEditingOverlay && this.rowEditingOverlay.collapsed || !row) {
            return;
        }
        this.endRowTransaction(commit, row.rowID, rowObj);
        const currentCell = (row && cell) ? this.gridAPI.get_cell_by_index(this.id, row.rowIndex, cell.cellID.columnID) : null;
        if (currentCell && event) {
            currentCell.nativeElement.focus();
        }
    }
    /**
     * @hidden
     */
    private rowEditingWheelHandler(event: WheelEvent) {
        if (event.deltaY > 0) {
            this.verticalScrollContainer.scrollNext();
        } else {
            this.verticalScrollContainer.scrollPrev();
        }
    }

    /**
     * @hidden
     */
    public get dataWithAddedInTransactionRows() {
        const result = <any>cloneArray(this.gridAPI.get_all_data(this.id));
        if (this.transactions.enabled) {
            result.push(...this.transactions.getAggregatedChanges(true)
                .filter(t => t.type === TransactionType.ADD)
                .map(t => t.newValue));
        }

        return result;
    }

    protected get dataLength() {
        return this.gridAPI.get_all_data(this.id, this.transactions.enabled).length;
    }

    /**
     * @hidden
     */
    protected getExportExcel(): boolean {
        return this._exportExcel;
    }

    /**
     * @hidden
     */
    protected getExportCsv(): boolean {
        return this._exportCsv;
    }

    /**
    * @hidden
    */
    public isSummaryRow(rowData): boolean {
        return rowData.summaries && (rowData.summaries instanceof Map);
    }

    /**
     * @hidden
     */
    protected get isAttachedToDom(): boolean {
        return this.document.body.contains(this.nativeElement);
    }
}

<|MERGE_RESOLUTION|>--- conflicted
+++ resolved
@@ -319,41 +319,6 @@
     }
 
     /**
-<<<<<<< HEAD
-     * @hidden
-     */
-    protected collapsedHighlightedItem: any = null;
-=======
-     * Returns an array of objects containing the filtered data in the `IgxGridComponent`.
-     * ```typescript
-     * let filteredData = this.grid.filteredData;
-     * ```
-	 * @memberof IgxGridBaseComponent
-     */
-    get filteredData() {
-        return this._filteredData;
-    }
-
-    /**
-     * Sets an array of objects containing the filtered data in the `IgxGridComponent`.
-     * ```typescript
-     * this.grid.filteredData = [{
-     *       ID: 1,
-     *       Name: "A"
-     * }];
-     * ```
-	 * @memberof IgxGridBaseComponent
-     */
-    set filteredData(value) {
-        this._filteredData = value;
-
-        if (this.rowSelectable) {
-            this.updateHeaderCheckboxStatusOnFilter(this._filteredData);
-        }
-    }
->>>>>>> a23872e4
-
-    /**
      * Returns whether the paging feature is enabled/disabled.
      * The default state is disabled (false).
      * ```
@@ -1848,6 +1813,7 @@
     private _exportCsvText: string = null;
     private _rowEditable = false;
     private _currentRowState: any;
+    private _filteredSortedData = null;
     /**
      * @hidden
     */
@@ -2235,11 +2201,6 @@
      */
     protected _wheelListener = null;
     protected _allowFiltering = false;
-<<<<<<< HEAD
-=======
-    private _filteredData = null;
-    private _filteredSortedData = null;
->>>>>>> a23872e4
     private resizeHandler;
     private columnListDiffer;
     private _hiddenColumnsText = '';
@@ -2489,15 +2450,11 @@
 
         this.verticalScrollContainer.onDataChanged.pipe(takeUntil(this.destroy$)).subscribe(() => {
             this.reflow();
-            if (this.lastSearchInfo.searchText) {
-                this.restoreHighlight(true);
-            }
         });
     }
 
     private combineForOfCollections(dataList, summaryList) {
         return dataList.map(row => row.virtDirRow).concat(summaryList.map(row => row.virtDirRow));
-
     }
 
     /**
@@ -3099,68 +3056,7 @@
 
     /** @hidden */
     public deleteRowById(rowId: any) {
-<<<<<<< HEAD
        this.gridAPI.deleteRowById(this.id, rowId);
-=======
-        let index: number;
-        const data = this.gridAPI.get_all_data(this.id);
-        if (this.primaryKey) {
-            index = data.map((record) => record[this.primaryKey]).indexOf(rowId);
-        } else {
-            index = data.indexOf(rowId);
-        }
-        const state: State = this.transactions.getState(rowId);
-        const hasRowInNonDeletedState = state && state.type !== TransactionType.DELETE;
-
-        //  if there is a row (index !== -1) and the we have cell in edit mode on same row exit edit mode
-        //  if there is no row (index === -1), but there is a row in ADD or UPDATE state do as above
-        //  Otherwise just exit - there is nothing to delete
-        if (index !== -1 || hasRowInNonDeletedState) {
-            // Always exit edit when row is deleted
-            this.endEdit(true);
-        } else {
-            return;
-        }
-
-        //  TODO: should we emit this when cascadeOnDelete is true for each row?!?!
-        this.onRowDeleted.emit({ data: data[index] });
-
-        //  first deselect row then delete it
-        if (this.rowSelectable && this.selection.is_item_selected(this.id, rowId)) {
-            this.deselectRows([rowId]);
-        } else {
-            this.checkHeaderCheckboxStatus();
-        }
-
-        this.deleteRowFromData(rowId, index);
-        this._pipeTrigger++;
-        this.cdr.markForCheck();
-        // Data needs to be recalculated if transactions are in place
-        // If no transactions, `data` will be a reference to the grid getter, otherwise it will be stale
-        const dataAfterDelete = this.transactions.enabled ? this.dataWithAddedInTransactionRows : data;
-        if (dataAfterDelete.length % this.perPage === 0 && dataAfterDelete.length / this.perPage - 1 < this.page && this.page !== 0) {
-            this.page--;
-        }
-    }
-
-    /**
-     * @hidden
-     */
-    protected deleteRowFromData(rowID: any, index: number) {
-        //  if there is a row (index !== 0) delete it
-        //  if there is a row in ADD or UPDATE state change it's state to DELETE
-        if (index !== -1) {
-            if (this.transactions.enabled) {
-                const transaction: Transaction = { id: rowID, type: TransactionType.DELETE, newValue: null };
-                this.transactions.add(transaction, this.data[index]);
-            } else {
-                this.data.splice(index, 1);
-            }
-        } else {
-            const state: State = this.transactions.getState(rowID);
-            this.transactions.add({ id: rowID, type: TransactionType.DELETE, newValue: null }, state && state.recordRef);
-        }
->>>>>>> a23872e4
     }
 
     /**
@@ -4335,15 +4231,11 @@
 	 * @memberof IgxGridBaseComponent
      */
     get filteredSortedData(): any[] {
-<<<<<<< HEAD
-        return this.filteringService.resolveFilteredSortedData();
-=======
         return this._filteredSortedData;
     }
     set filteredSortedData(value: any[]) {
         this._filteredSortedData = value;
         this.refreshSearch(true);
->>>>>>> a23872e4
     }
 
     /**
@@ -4450,21 +4342,8 @@
         const data = this.filteredSortedData;
         const columnItems = this.visibleColumns.filter((c) => !c.columnGroup).sort((c1, c2) => c1.visibleIndex - c2.visibleIndex);
 
-<<<<<<< HEAD
-        const groupIndexData = this.getGroupIncrementData();
-        const groupByRecords = this.getGroupByRecords();
-
-        data.forEach((dataRow, i) => {
-            const groupByRecord = groupByRecords ? groupByRecords[i] : null;
-            const groupByIncrement = groupIndexData ? groupIndexData[i] : 0;
-            const pagingIncrement = this.getPagingIncrement(groupByIncrement, groupIndexData, Math.floor(i / this.perPage));
-            const rowIndex = this.paging ? (i % this.perPage) + pagingIncrement : i + groupByIncrement;
-
-            columnItems.forEach((c, j) => {
-=======
         data.forEach((dataRow) => {
             columnItems.forEach((c) => {
->>>>>>> a23872e4
                 const value = c.formatter ? c.formatter(dataRow[c.field]) : dataRow[c.field];
                 if (value !== undefined && value !== null && c.searchable) {
                     let searchValue = caseSensitive ? String(value) : String(value).toLowerCase();
@@ -4511,92 +4390,6 @@
         return null;
     }
 
-<<<<<<< HEAD
-    // For paging we need just the increment between the start of the page and the current row
-    private getPagingIncrement(groupByIncrement: number, groupIndexData: number[], page: number) {
-        let pagingIncrement = 0;
-
-        if (this.paging && groupByIncrement) {
-            const lastRowOnPrevPageInrement = page ? groupIndexData[page * this.perPage - 1] : 0;
-            const firstRowOnThisPageInrement = groupIndexData[page * this.perPage];
-            // If the page ends in the middle of the group, on the next page there is
-            // one additional group by row. We need to account for this.
-            const additionalPagingIncrement = lastRowOnPrevPageInrement === firstRowOnThisPageInrement ? 1 : 0;
-            pagingIncrement = groupByIncrement - lastRowOnPrevPageInrement + additionalPagingIncrement;
-        }
-
-        return pagingIncrement;
-    }
-
-    /**
-     * @hidden
-     */
-    protected restoreHighlight(shouldUpdateUI?: boolean): void {
-        if (this.lastSearchInfo.searchText) {
-            const activeInfo = IgxTextHighlightDirective.highlightGroupsMap.get(this.id);
-            const matchInfo = this.lastSearchInfo.matchInfoCache[this.lastSearchInfo.activeMatchIndex];
-            const data = this.filteredSortedData;
-            const groupByIncrements = this.getGroupIncrementData();
-
-            const rowIndex = matchInfo ? data.indexOf(matchInfo.item) : -1;
-            const page = this.paging ? Math.floor(rowIndex / this.perPage) : 0;
-            let increment = groupByIncrements && rowIndex !== -1 ? groupByIncrements[rowIndex] : 0;
-            if (this.paging && increment) {
-                increment = this.getPagingIncrement(increment, groupByIncrements, page);
-            }
-
-            const row = this.paging ? (rowIndex % this.perPage) + increment : rowIndex + increment;
-
-            this.rebuildMatchCache();
-            if (shouldUpdateUI) {
-                // update UI
-                this.rowList.forEach((r) => {
-                    if (r.cells) {
-                        r.cells.forEach((c) => {
-                            c.highlightText(
-                                this.lastSearchInfo.searchText,
-                                 this.lastSearchInfo.caseSensitive,
-                                 this.lastSearchInfo.exactMatch);
-                        });
-                    }
-                });
-            }
-
-            if (rowIndex !== -1) {
-                if (this.collapsedHighlightedItem && groupByIncrements !== null) {
-                    this.collapsedHighlightedItem.info.page = page;
-                    this.collapsedHighlightedItem.info.rowIndex = row;
-                } else {
-                    IgxTextHighlightDirective.setActiveHighlight(this.id, {
-                        columnIndex: activeInfo.columnIndex,
-                        rowIndex: row,
-                        index: activeInfo.index,
-                        page: page
-                    });
-
-                    this.lastSearchInfo.matchInfoCache.forEach((match, i) => {
-                        if (match.column === activeInfo.columnIndex &&
-                            match.row === row &&
-                            match.index === activeInfo.index &&
-                            match.page === page) {
-                            this.lastSearchInfo.activeMatchIndex = i;
-                        }
-                    });
-                }
-            } else {
-                this.lastSearchInfo.activeMatchIndex = 0;
-                this.find(this.lastSearchInfo.searchText, 0, this.lastSearchInfo.caseSensitive, this.lastSearchInfo.exactMatch, false);
-            }
-        }
-    }
-
-    // This method's idea is to get by how much each data row is offset by the group by rows before it.
-    /**
-    * @hidden
-    */
-    protected getGroupIncrementData(): number[] {
-        return null;
-=======
     private checkIfGridIsAdded(node): boolean {
         if (node === this.nativeElement) {
             return true;
@@ -4614,7 +4407,6 @@
             }
         }
         return false;
->>>>>>> a23872e4
     }
 
     /**
