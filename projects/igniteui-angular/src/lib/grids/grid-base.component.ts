--- conflicted
+++ resolved
@@ -23,12 +23,9 @@
     ViewChildren,
     ViewContainerRef,
     InjectionToken,
-<<<<<<< HEAD
     SimpleChanges,
-    SimpleChange
-=======
+    SimpleChange,
     Optional
->>>>>>> 75729679
 } from '@angular/core';
 import { Subject } from 'rxjs';
 import { takeUntil } from 'rxjs/operators';
