--- conflicted
+++ resolved
@@ -3627,19 +3627,13 @@
     /**
      * @hidden
      */
-<<<<<<< HEAD
-    protected getPossibleColumnWidth(baseWidth: number = null) {
+    public getPossibleColumnWidth(baseWidth: number = null) {
         let computedWidth;
         if (baseWidth !== null) {
             computedWidth = baseWidth;
         } else {
             computedWidth = parseInt(this.document.defaultView.getComputedStyle(this.nativeElement).getPropertyValue('width'), 10);
         }
-=======
-    public getPossibleColumnWidth() {
-        let computedWidth = parseInt(
-            this.document.defaultView.getComputedStyle(this.nativeElement).getPropertyValue('width'), 10);
->>>>>>> 6743b15f
 
         if (this.showRowCheckboxes) {
             computedWidth -= this.headerCheckboxContainer ? this.headerCheckboxContainer.nativeElement.clientWidth : 0;
