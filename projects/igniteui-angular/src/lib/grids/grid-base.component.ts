--- conflicted
+++ resolved
@@ -66,12 +66,8 @@
 } from './grid.rowEdit.directive';
 import { IgxGridNavigationService } from './grid-navigation.service';
 import { DeprecateProperty } from '../core/deprecateDecorators';
-<<<<<<< HEAD
 import { IDisplayDensity, DisplayDensityToken, DisplayDensityBase } from '../core/displayDensity';
-=======
-import { DisplayDensity } from '../core/displayDensity';
 import { IgxGridRowComponent } from './grid';
->>>>>>> 5b85482d
 
 const MINIMUM_COLUMN_WIDTH = 136;
 
@@ -391,46 +387,6 @@
     public paginationTemplate: TemplateRef<any>;
 
     /**
-<<<<<<< HEAD
-=======
-     * Return the display density currently applied to the grid.
-     * The default value is `comfortable`.
-     * Available options are `comfortable`, `cosy`, `compact`.
-     * ```typescript
-     * let gridTheme = this.grid.displayDensity;
-     * ```
-	 * @memberof IgxGridComponent
-     */
-    @Input()
-    public get displayDensity(): DisplayDensity | string {
-        return this._displayDensity;
-    }
-
-    /**
-     * Sets the display density currently applied to the grid.
-     * ```html
-     * <igx-grid #grid [data]="localData" [displayDensity]="'compact'" [autoGenerate]="true"></igx-grid>
-     * ```
-	 * @memberof IgxGridComponent
-     */
-    public set displayDensity(val: DisplayDensity | string) {
-        switch (val) {
-            case 'compact':
-                this._displayDensity = DisplayDensity.compact;
-                break;
-            case 'cosy':
-                this._displayDensity = DisplayDensity.cosy;
-                break;
-            case 'comfortable':
-            default:
-                this._displayDensity = DisplayDensity.comfortable;
-        }
-
-        this.onDensityChanged.emit();
-    }
-
-    /**
->>>>>>> 5b85482d
      * Returns whether the column hiding UI for the `IgxGridComponent` is enabled.
      * By default it is disabled (false).
      * ```typescript
