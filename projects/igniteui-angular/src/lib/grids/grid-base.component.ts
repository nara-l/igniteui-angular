--- conflicted
+++ resolved
@@ -171,28 +171,7 @@
 }
 
 export abstract class IgxGridBaseComponent extends DisplayDensityBase implements OnInit, OnDestroy, AfterContentInit, AfterViewInit {
-<<<<<<< HEAD
-=======
-    private _data: any[];
     private _scrollWidth: number;
-
-    /**
-     * An @Input property that lets you fill the `IgxGridComponent` with an array of data.
-     * ```html
-     * <igx-grid [data]="Data" [autoGenerate]="true"></igx-grid>
-     * ```
-	 * @memberof IgxGridBaseComponent
-     */
-    @Input()
-    public get data(): any[] {
-        return this._data;
-    }
-
-    public set data(value: any[]) {
-        this._data = value;
-        this.summaryService.clearSummaryCache();
-    }
->>>>>>> c604fbeb
 
     public get scrollWidth() {
         return this._scrollWidth;
@@ -2425,17 +2404,12 @@
         this._horizontalForOfs = this.combineForOfCollections(this._dataRowList, this._summaryRowList);
         const vertScrDC = this.verticalScrollContainer.dc.instance._viewContainer.element.nativeElement;
         vertScrDC.addEventListener('scroll', (evt) => { this.scrollHandler(evt); });
-<<<<<<< HEAD
 
         this.verticalScrollContainer.onDataChanged.pipe(takeUntil(this.destroy$)).subscribe(() => {
             if (this.lastSearchInfo.searchText) {
-                this.cdr.detectChanges();
                 this.restoreHighlight(true);
             }
-=======
-        this.verticalScrollContainer.onDataChanged.pipe(takeUntil(this.destroy$)).subscribe(() => {
             this.reflow();
->>>>>>> c604fbeb
         });
     }
 
@@ -3695,20 +3669,15 @@
     /**
      * @hidden
      */
-<<<<<<< HEAD
     public getPossibleColumnWidth(baseWidth: number = null) {
         let computedWidth;
         if (baseWidth !== null) {
             computedWidth = baseWidth;
         } else {
-            computedWidth = parseInt(this.document.defaultView.getComputedStyle(this.nativeElement).getPropertyValue('width'), 10);
-        }
-
-=======
-    public getPossibleColumnWidth() {
-        let computedWidth = this.calcWidth || parseInt(
-            this.document.defaultView.getComputedStyle(this.nativeElement).getPropertyValue('width'), 10);
->>>>>>> c604fbeb
+            computedWidth = this.calcWidth ||
+                parseInt(this.document.defaultView.getComputedStyle(this.nativeElement).getPropertyValue('width'), 10);
+        }
+
         if (this.showRowCheckboxes) {
             computedWidth -= this.headerCheckboxContainer ? this.headerCheckboxContainer.nativeElement.offsetWidth : 0;
         }
