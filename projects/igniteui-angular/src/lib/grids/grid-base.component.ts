import { DOCUMENT } from '@angular/common';
import {
    AfterContentInit,
    AfterViewInit,
    ChangeDetectorRef,
    ComponentFactoryResolver,
    ContentChildren,
    ContentChild,
    ElementRef,
    EventEmitter,
    HostBinding,
    Inject,
    Input,
    IterableChangeRecord,
    IterableDiffers,
    NgZone,
    OnDestroy,
    OnInit,
    Output,
    QueryList,
    TemplateRef,
    ViewChild,
    ViewChildren,
    ViewContainerRef,
    InjectionToken,
    Optional
} from '@angular/core';
import { Subject } from 'rxjs';
import { takeUntil } from 'rxjs/operators';
import { IgxSelectionAPIService } from '../core/selection';
import { cloneArray, isNavigationKey, mergeObjects, CancelableEventArgs, flatten } from '../core/utils';
import { DataType, DataUtil } from '../data-operations/data-util';
import { FilteringLogic, IFilteringExpression } from '../data-operations/filtering-expression.interface';
import { IGroupByRecord } from '../data-operations/groupby-record.interface';
import { ISortingExpression } from '../data-operations/sorting-expression.interface';
import { IForOfState, IgxGridForOfDirective } from '../directives/for-of/for_of.directive';
import { IgxTextHighlightDirective } from '../directives/text-highlight/text-highlight.directive';
import { IgxBaseExporter, IgxExporterOptionsBase, AbsoluteScrollStrategy, HorizontalAlignment, VerticalAlignment } from '../services/index';
import { IgxCheckboxComponent } from './../checkbox/checkbox.component';
import { GridBaseAPIService } from './api.service';
import { IgxGridCellComponent } from './cell.component';
import { IColumnVisibilityChangedEventArgs } from './column-hiding-item.directive';
import { IgxColumnComponent } from './column.component';
import { ISummaryExpression } from './grid-summary';
import { DropPosition, ContainerPositioningStrategy } from './grid.common';
import { IgxGridToolbarComponent } from './grid-toolbar.component';
import { IgxRowComponent } from './row.component';
import { IgxGridHeaderComponent } from './grid-header.component';
import { IgxOverlayOutletDirective, IgxToggleDirective } from '../directives/toggle/toggle.directive';
import { FilteringExpressionsTree, IFilteringExpressionsTree } from '../data-operations/filtering-expressions-tree';
import { IFilteringOperation } from '../data-operations/filtering-condition';
import { Transaction, TransactionType, TransactionService, State } from '../services/index';
import {
    IgxRowEditTemplateDirective,
    IgxRowEditTabStopDirective,
    IgxRowEditTextDirective,
    IgxRowEditActionsDirective
} from './grid.rowEdit.directive';
import { IgxGridNavigationService } from './grid-navigation.service';
import { IDisplayDensityOptions, DisplayDensityToken, DisplayDensityBase } from '../core/displayDensity';
import { IgxGridRowComponent } from './grid';
import { IgxFilteringService } from './filtering/grid-filtering.service';
import { IgxGridFilteringCellComponent } from './filtering/grid-filtering-cell.component';
import { IgxGridHeaderGroupComponent } from './grid-header-group.component';
import { IgxGridToolbarCustomContentDirective } from './grid-toolbar.component';
import { IGridResourceStrings } from '../core/i18n/grid-resources';
import { CurrentResourceStrings } from '../core/i18n/resources';

const MINIMUM_COLUMN_WIDTH = 136;

export const IgxGridTransaction = new InjectionToken<string>('IgxGridTransaction');

export interface IGridCellEventArgs {
    cell: IgxGridCellComponent;
    event: Event;
}

export interface IGridEditEventArgs extends CancelableEventArgs {
    rowID: any;
    cellID?: {
        rowID: any,
        columnID: any,
        rowIndex: number
    };
    oldValue: any;
    newValue?: any;
    event?: Event;
}

export interface IPinColumnEventArgs {
    column: IgxColumnComponent;
    insertAtIndex: number;
}

export interface IPageEventArgs {
    previous: number;
    current: number;
}

export interface IRowDataEventArgs {
    data: any;
}

export interface IColumnResizeEventArgs {
    column: IgxColumnComponent;
    prevWidth: string;
    newWidth: string;
}

export interface IRowSelectionEventArgs {
    oldSelection: any[];
    newSelection: any[];
    row?: IgxRowComponent<IgxGridBaseComponent>;
    event?: Event;
}

export interface ISearchInfo {
    searchText: string;
    caseSensitive: boolean;
    exactMatch: boolean;
    activeMatchIndex: number;
    matchInfoCache: any[];
}

export interface IGridToolbarExportEventArgs {
    grid: IgxGridBaseComponent;
    exporter: IgxBaseExporter;
    options: IgxExporterOptionsBase;
    cancel: boolean;
}

export interface IColumnMovingStartEventArgs {
    source: IgxColumnComponent;
}

export interface IColumnMovingEventArgs {
    source: IgxColumnComponent;
    cancel: boolean;
}

export interface IColumnMovingEndEventArgs {
    source: IgxColumnComponent;
    target: IgxColumnComponent;
}

export interface IFocusChangeEventArgs {
    cell: IgxGridCellComponent;
    event: Event;
    cancel: boolean;
}

export abstract class IgxGridBaseComponent extends DisplayDensityBase implements OnInit, OnDestroy, AfterContentInit, AfterViewInit {

    /**
     * An @Input property that lets you fill the `IgxGridComponent` with an array of data.
     * ```html
     * <igx-grid [data]="Data" [autoGenerate]="true"></igx-grid>
     * ```
	 * @memberof IgxGridBaseComponent
     */
    @Input()
    public data: any[];

    private _resourceStrings = CurrentResourceStrings.GridResStrings;
    private _emptyGridMessage = null;
    private _emptyFilteredGridMessage = null;
    /**
     * An accessor that sets the resource strings.
     * By default it uses EN resources.
    */
    @Input()
    set resourceStrings(value: IGridResourceStrings) {
        this._resourceStrings = Object.assign({}, this._resourceStrings, value);
    }

   /**
    * An accessor that returns the resource strings.
   */
   get resourceStrings(): IGridResourceStrings {
       return this._resourceStrings;
   }

    /**
     * An @Input property that autogenerates the `IgxGridComponent` columns.
     * The default value is false.
     * ```html
     * <igx-grid [data]="Data" [autoGenerate]="true"></igx-grid>
     * ```
	 * @memberof IgxGridBaseComponent
     */
    @Input()
    public autoGenerate = false;

    public abstract id: string;

    /**
     * An @Input property that sets a custom template when the `IgxGridComponent` is empty.
     * ```html
     * <igx-grid [id]="'igx-grid-1'" [data]="Data" [emptyGridTemplate]="myTemplate" [autoGenerate]="true"></igx-grid>
     * ```
	 * @memberof IgxGridBaseComponent
     */
    @Input()
    public emptyGridTemplate: TemplateRef<any>;

    @Input()
    public get filteringLogic() {
        return this._filteringExpressionsTree.operator;
    }

    /**
     * Sets the filtering logic of the `IgxGridComponent`.
     * The default is AND.
     * ```html
     * <igx-grid [data]="Data" [autoGenerate]="true" [filteringLogic]="filtering"></igx-grid>
     * ```
	 * @memberof IgxGridBaseComponent
     */
    public set filteringLogic(value: FilteringLogic) {
        this._filteringExpressionsTree.operator = value;
    }

    /**
     * Returns the filtering state of `IgxGridComponent`.
     * ```typescript
     * let filteringExpressionsTree = this.grid.filteringExpressionsTree;
     * ```
	 * @memberof IgxGridBaseComponent
     */
    @Input()
    get filteringExpressionsTree() {
        return this._filteringExpressionsTree;
    }

    /**
     * Sets the filtering state of the `IgxGridComponent`.
     * ```typescript
     * const logic = new FilteringExpressionsTree(FilteringLogic.And, "ID");
     * logic.filteringOperands = [
     *     {
     *          condition: IgxNumberFilteringOperand.instance().condition('greaterThan'),
     *          fieldName: 'ID',
     *          searchVal: 1
     *     }
     * ];
     * this.grid.filteringExpressionsTree = (logic);
     * ```
	 * @memberof IgxGridBaseComponent
     */
    set filteringExpressionsTree(value) {
        if (value && value instanceof FilteringExpressionsTree) {
            const val = (value as FilteringExpressionsTree);
            for (let index = 0; index < val.filteringOperands.length; index++) {
                if (!(val.filteringOperands[index] instanceof FilteringExpressionsTree)) {
                    const newExpressionsTree = new FilteringExpressionsTree(FilteringLogic.And, val.filteringOperands[index].fieldName);
                    newExpressionsTree.filteringOperands.push(val.filteringOperands[index] as IFilteringExpression);
                    val.filteringOperands[index] = newExpressionsTree;
                }
            }

            // clone the filtering expression tree in order to trigger the filtering pipe
            const filteringExpressionTreeClone = new FilteringExpressionsTree(value.operator, value.fieldName);
            filteringExpressionTreeClone.filteringOperands = value.filteringOperands;
            this._filteringExpressionsTree = filteringExpressionTreeClone;

            this.filteringService.refreshExpressions();
            this.clearSummaryCache();
            this.markForCheck();
        }
    }

    /**
     * Returns an array of objects containing the filtered data in the `IgxGridComponent`.
     * ```typescript
     * let filteredData = this.grid.filteredData;
     * ```
	 * @memberof IgxGridBaseComponent
     */
    get filteredData() {
        return this._filteredData;
    }

    /**
     * Sets an array of objects containing the filtered data in the `IgxGridComponent`.
     * ```typescript
     * this.grid.filteredData = [{
     *       ID: 1,
     *       Name: "A"
     * }];
     * ```
	 * @memberof IgxGridBaseComponent
     */
    set filteredData(value) {
        this._filteredData = value;

        if (this.rowSelectable) {
            this.updateHeaderCheckboxStatusOnFilter(this._filteredData);
        }

        this.restoreHighlight();
    }

    /**
     * @hidden
     */
    protected collapsedHighlightedItem: any = null;

    /**
     * Returns whether the paging feature is enabled/disabled.
     * The default state is disabled (false).
     * ```
     * const paging = this.grid.paging;
     * ```
	 * @memberof IgxGridBaseComponent
     */
    @Input()
    get paging(): boolean {
        return this._paging;
    }

    /**
     * Enables/Disables the paging feature.
     * ```html
     * <igx-grid #grid [data]="Data" [autoGenerate]="true" [paging]="true"></igx-grid>
     * ```
	 * @memberof IgxGridBaseComponent
     */
    set paging(value: boolean) {
        this._paging = value;
        this._pipeTrigger++;

        if (this._ngAfterViewInitPaassed) {
            this.cdr.detectChanges();
            this.calculateGridHeight();
            this.cdr.detectChanges();
        }
    }

    /**
     * Returns the current page index.
     * ```html
     * let gridPage = this.grid.page;
     * ```
	 * @memberof IgxGridBaseComponent
     */
    @Input()
    get page(): number {
        return this._page;
    }

    /**
     * Sets the current page index.
     * <igx-grid #grid [data]="Data" [paging]="true" [page]="5" [autoGenerate]="true"></igx-grid>
     */
    set page(val: number) {
        if (val < 0 || val > this.totalPages - 1) {
            return;
        }

        this.onPagingDone.emit({ previous: this._page, current: val });
        this._page = val;
        this.cdr.markForCheck();
    }

    /**
     * Returns the number of visible items per page of the `IgxGridComponent`.
     * The default is 15.
     * ```html
     * let itemsPerPage = this.grid.perPage;
     * ```
	 * @memberof IgxGridBaseComponent
     */
    @Input()
    get perPage(): number {
        return this._perPage;
    }

    /**
     * Sets the number of visible items per page of the `IgxGridComponent`.
     * ```html
     * <igx-grid #grid [data]="Data" [paging]="true" [perPage]="5" [autoGenerate]="true"></igx-grid>
     * ```
	 * @memberof IgxGridBaseComponent
     */
    set perPage(val: number) {
        if (val < 0) {
            return;
        }

        this._perPage = val;
        this.page = 0;
        this.endEdit(true);
        this.restoreHighlight();
    }

    /**
     * You can provide a custom `ng-template` for the pagination UI of the grid.
     * ```html
     * <igx-grid #grid [paging]="true" [myTemplate]="myTemplate" [height]="'305px'"></igx-grid>
     * ```
	 * @memberof IgxGridBaseComponent
     */
    @Input()
    public paginationTemplate: TemplateRef<any>;

    /**
     * Returns whether the column hiding UI for the `IgxGridComponent` is enabled.
     * By default it is disabled (false).
     * ```typescript
     * let gridColHiding = this.grid.columnHiding;
     * ```
	 * @memberof IgxGridBaseComponent
     */
    @Input()
    get columnHiding() {
        return this._columnHiding;
    }

    /**
     * Sets whether the column hiding UI for the `IgxGridComponent` is enabled.
     * In order for the UI to work, you need to enable the toolbar as shown in the example below.
     * ```html
     * <igx-grid [data]="Data" [autoGenerate]="true" [showToolbar]="true" [columnHiding]="true"></igx-grid>
     * ```
	 * @memberof IgxGridBaseComponent
     */
    set columnHiding(value) {
        if (this._columnHiding !== value) {
            this._columnHiding = value;
            if (this.gridAPI.get(this.id)) {
                this.markForCheck();
                if (this._ngAfterViewInitPaassed) {
                    this.calculateGridSizes();
                }
            }
        }
    }

    /**
     * Sets whether the `IgxGridRowComponent` selection is enabled.
     * By default it is set to false.
     * ```typescript
     * let rowSelectable = this.grid.rowSelectable;
     * ```
	 * @memberof IgxGridBaseComponent
     */
    @Input()
    get rowSelectable(): boolean {
        return this._rowSelection;
    }

    /**
     * Sets whether rows can be selected.
     * ```html
     * <igx-grid #grid [showToolbar]="true" [rowSelectable]="true" [columnHiding]="true"></igx-grid>
     * ```
	 * @memberof IgxGridBaseComponent
     */
    set rowSelectable(val: boolean) {
        this._rowSelection = val;
        if (this.gridAPI.get(this.id)) {

            // should selection persist?
            this.allRowsSelected = false;
            this.deselectAllRows();
            this.markForCheck();
        }
    }

    /**
 * Sets whether the `IgxGridRowComponent` is editable.
 * By default it is set to false.
 * ```typescript
 * let rowEditable = this.grid.rowEditable;
 * ```
 * @memberof IgxGridBaseComponent
 */
    @Input()
    get rowEditable(): boolean {
        return this._rowEditable;
    }
    /**
    * Sets whether rows can be edited.
    * ```html
    * <igx-grid #grid [showToolbar]="true" [rowEditable]="true" [columnHiding]="true"></igx-grid>
    * ```
    * @memberof IgxGridBaseComponent
    */
    set rowEditable(val: boolean) {
        this._rowEditable = val;
        this.refreshGridState();
    }

    /**
     * Returns the height of the `IgxGridComponent`.
     * ```typescript
     * let gridHeight = this.grid.height;
     * ```
	 * @memberof IgxGridBaseComponent
     */
    @HostBinding('style.height')
    @Input()
    public get height() {
        return this._height;
    }

    /**
     * Sets the height of the `IgxGridComponent`.
     * ```html
     * <igx-grid #grid [data]="Data" [height]="'305px'" [autoGenerate]="true"></igx-grid>
     * ```
	 * @memberof IgxGridBaseComponent
     */
    public set height(value: string) {
        if (this._height !== value) {
            this._height = value;
            requestAnimationFrame(() => {
                this.calculateGridHeight();
                this.cdr.markForCheck();
            });
        }
    }

    /**
     * Returns the width of the `IgxGridComponent`.
     * ```typescript
     * let gridWidth = this.grid.width;
     * ```
	 * @memberof IgxGridBaseComponent
     */
    @HostBinding('style.width')
    @Input()
    public get width() {
        return this._width;
    }

    /**
     * Sets the width of the `IgxGridComponent`.
     * ```html
     * <igx-grid #grid [data]="Data" [width]="'305px'" [autoGenerate]="true"></igx-grid>
     * ```
	 * @memberof IgxGridBaseComponent
     */
    public set width(value: string) {
        if (this._width !== value) {
            this._width = value;
            requestAnimationFrame(() => {
                // Calling reflow(), because the width calculation
                // might make the horizontal scrollbar appear/disappear.
                // This will change the height, which should be recalculated.
                this.reflow();
            });
        }
    }

    /**
     * Returns the width of the header of the `IgxGridComponent`.
     * ```html
     * let gridHeaderWidth = this.grid.headerWidth;
     * ```
	 * @memberof IgxGridBaseComponent
     */
    get headerWidth() {
        return parseInt(this._width, 10) - 17;
    }

    /**
     * An @Input property that adds styling classes applied to all even `IgxGridRowComponent`s in the grid.
     * ```html
     * <igx-grid #grid [data]="Data" [evenRowCSS]="'igx-grid--my-even-class'" [autoGenerate]="true"></igx-grid>
     * ```
	 * @memberof IgxGridBaseComponent
     */
    @Input()
    public evenRowCSS = 'igx-grid__tr--even';

    /**
     * An @Input property that adds styling classes applied to all odd `IgxGridRowComponent`s in the grid.
     * ```html
     * <igx-grid #grid [data]="Data" [evenRowCSS]="'igx-grid--my-odd-class'" [autoGenerate]="true"></igx-grid>
     * ```
	 * @memberof IgxGridBaseComponent
     */
    @Input()
    public oddRowCSS = 'igx-grid__tr--odd';

    /**
     * Returns the row height.
     * ```typescript
     * const rowHeight = this.grid.rowHeight;
     * ```
	 * @memberof IgxGridBaseComponent
     */
    @Input()
    public get rowHeight() {
        return this._rowHeight ? this._rowHeight : this.defaultRowHeight;
    }

    /**
     * Sets the row height.
     * ```html
     * <igx-grid #grid [data]="localData" [showToolbar]="true" [rowHeight]="100" [autoGenerate]="true"></igx-grid>
     * ```
	 * @memberof IgxGridBaseComponent
     */
    public set rowHeight(value) {
        this._rowHeight = parseInt(value, 10);
    }

    /**
     * An @Input property that sets the default width of the `IgxGridComponent`'s columns.
     * ```html
     * <igx-grid #grid [data]="localData" [showToolbar]="true" [columnWidth]="100" [autoGenerate]="true"></igx-grid>
     * ```
	 * @memberof IgxGridBaseComponent
     */
    @Input()
    public get columnWidth(): string {
        return this._columnWidth;
    }
    public set columnWidth(value: string) {
        this._columnWidth = value;
        this._columnWidthSetByUser = true;
    }

    /**
     * An @Input property that sets the primary key of the `IgxGridComponent`.
     * ```html
     * <igx-grid #grid [data]="localData" [showToolbar]="true" [primaryKey]="6" [autoGenerate]="true"></igx-grid>
     * ```
	 * @memberof IgxGridBaseComponent
     */
    @Input()
    public primaryKey;

    /**
     * An @Input property that sets the message displayed when there are no records.
     * ```html
     * <igx-grid #grid [data]="Data" [emptyGridMessage]="'The grid is empty'" [autoGenerate]="true"></igx-grid>
     * ```
	 * @memberof IgxGridBaseComponent
     */
    @Input()
    set emptyGridMessage(value: string) {
        this._emptyGridMessage = value;
    }

    /**
     * An accessor that returns the message displayed when there are no records.
    */
    get emptyGridMessage(): string {
        return this._emptyGridMessage || this.resourceStrings.igx_grid_emptyGrid_message;
    }

    /**
     * An @Input property that sets the message displayed when there are no records and the grid is filtered.
     * ```html
     * <igx-grid #grid [data]="Data" [emptyGridMessage]="'The grid is empty'" [autoGenerate]="true"></igx-grid>
     * ```
	 * @memberof IgxGridBaseComponent
     */
    @Input()
    set emptyFilteredGridMessage(value: string) {
        this._emptyFilteredGridMessage = value;
    }

    /**
     * An accessor that returns the message displayed when there are no records and the grid is filtered.
    */
    get emptyFilteredGridMessage(): string {
        return this._emptyFilteredGridMessage || this.resourceStrings.igx_grid_emptyFilteredGrid_message;
    }

    /**
     * An @Input property that sets the title to be displayed in the built-in column hiding UI.
     * ```html
     * <igx-grid [showToolbar]="true" [columnHiding]="true" columnHidingTitle="Column Hiding"></igx-grid>
     * ```
	 * @memberof IgxGridBaseComponent
     */
    @Input()
    public columnHidingTitle = '';

    /**
     * Returns if the built-in column pinning UI should be shown in the toolbar.
     * ```typescript
     *  let colPinning = this.grid.columnPinning;
     * ```
	 * @memberof IgxGridBaseComponent
     */
    @Input()
    get columnPinning() {
        return this._columnPinning;
    }

    /**
     * Sets if the built-in column pinning UI should be shown in the toolbar.
     * By default it's disabled.
     * ```html
     * <igx-grid #grid [data]="localData" [columnPinning]="'true" [height]="'305px'" [autoGenerate]="true"></igx-grid>
     * ```
	 * @memberof IgxGridBaseComponent
     */
    set columnPinning(value) {
        if (this._columnPinning !== value) {
            this._columnPinning = value;
            if (this.gridAPI.get(this.id)) {
                this.markForCheck();
                if (this._ngAfterViewInitPaassed) {
                    this.calculateGridSizes();
                }
            }
        }
    }

    /**
     * An @Input property that sets the title to be displayed in the UI of the column pinning.
     * ```html
     * <igx-grid #grid [data]="localData" [columnPinning]="'true" [columnPinningTitle]="'Column Hiding'" [autoGenerate]="true"></igx-grid>
     * ```
	 * @memberof IgxGridBaseComponent
     */
    @Input()
    public columnPinningTitle = '';

    /**
     * Returns if the filtering is enabled.
     * ```typescript
     *  let filtering = this.grid.allowFiltering;
     * ```
	 * @memberof IgxGridComponent
     */
    @Input()
    get allowFiltering() {
        return this._allowFiltering;
    }

    /**
     * Sets if the filtering is enabled.
     * By default it's disabled.
     * ```html
     * <igx-grid #grid [data]="localData" [allowFiltering]="'true" [height]="'305px'" [autoGenerate]="true"></igx-grid>
     * ```
	 * @memberof IgxGridComponent
     */
    set allowFiltering(value) {
        if (this._allowFiltering !== value) {
            this._allowFiltering = value;
            this.filteringService.registerSVGIcons();
            if (this.gridAPI.get(this.id)) {
                this.markForCheck();
            }
        }
    }

    /**
     * Emitted when `IgxGridCellComponent` is clicked. Returns the `IgxGridCellComponent`.
     * ```html
     * <igx-grid #grid (onCellClick)="onCellClick($event)" [data]="localData" [height]="'305px'" [autoGenerate]="true"></igx-grid>
     * ```
     * ```typescript
     * public onCellClick(e){
     *     alert("The cell has been clicked!");
     * }
     * ```
	 * @memberof IgxGridBaseComponent
     */
    @Output()
    public onCellClick = new EventEmitter<IGridCellEventArgs>();

    /**
     * Emitted when `IgxGridCellComponent` is selected. Returns the `IgxGridCellComponent`.
     * ```html
     * <igx-grid #grid (onSelection)="onCellSelect($event)" [data]="localData" [height]="'305px'" [autoGenerate]="true"></igx-grid>
     * ```
     * ```typescript
     * public onCellSelect(e){
     *     alert("The cell has been selected!");
     * }
     * ```
	 * @memberof IgxGridBaseComponent
     */
    @Output()
    public onSelection = new EventEmitter<IGridCellEventArgs>();

    /**
     *  Emitted when `IgxGridRowComponent` is selected.
     * ```html
     * <igx-grid #grid (onRowSelectionChange)="onRowClickChange($event)" [data]="localData" [autoGenerate]="true"></igx-grid>
     * ```
     * ```typescript
     * public onCellClickChange(e){
     *     alert("The selected row has been changed!");
     * }
     * ```
	 * @memberof IgxGridBaseComponent
     */
    @Output()
    public onRowSelectionChange = new EventEmitter<IRowSelectionEventArgs>();

    /**
     * Emitted when `IgxColumnComponent` is pinned.
     * The index that the column is inserted at may be changed through the `insertAtIndex` property.
     * ```typescript
     * public columnPinning(event) {
     *     if (event.column.field === "Name") {
     *       event.insertAtIndex = 0;
     *     }
     * }
     * ```
	 * @memberof IgxGridBaseComponent
     */
    @Output()
    public onColumnPinning = new EventEmitter<IPinColumnEventArgs>();

    /**
     * An @Output property emitting an event when `IgxGridCellComponent`
     * editing has been performed in the grid and the values have **not** been submitted.
     * On `IgxGridCellComponent` editing, both `IgxGridCellComponent` and `IgxGridRowComponent`
     * objects in the event arguments are defined for the corresponding
     * `IgxGridCellComponent` that is being edited and the `IgxGridRowComponent` the `IgxGridCellComponent` belongs to.
     * ```typescript
     * editCancel(event: IgxColumnComponent){
     *    const column: IgxColumnComponent = event;
     * }
     * ```
     * ```html
     * <igx-grid #grid3 (onCellEditCancel)="editCancel($event)" [data]="remote | async" (onSortingDone)="process($event)"
     *          [primaryKey]="'ProductID'" [rowSelectable]="true">
     *          <igx-column [sortable]="true" [field]="'ProductID'"></igx-column>
     *          <igx-column [editable]="true" [field]="'ProductName'"></igx-column>
     *          <igx-column [sortable]="true" [field]="'UnitsInStock'" [header]="'Units in Stock'"></igx-column>
     * </igx-grid>
     * ```
	 * @memberof IgxGridComponent
     */
    @Output()
    public onCellEditCancel = new EventEmitter<IGridEditEventArgs>();

    /**
     * An @Output property emitting an event when `IgxGridCellComponent` enters edit mode.
     * On `IgxGridCellComponent` editing, both `IgxGridCellComponent` and `IgxGridRowComponent`
     * objects in the event arguments are defined for the corresponding
     * `IgxGridCellComponent` that is being edited and the `IgxGridRowComponent` the `IgxGridCellComponent` belongs to.
     * ```typescript
     * editStart(event: IgxColumnComponent){
     *    const column: IgxColumnComponent = event;
     * }
     * ```
     * ```html
     * <igx-grid #grid3 (onCellEditEnter)="editStart($event)" [data]="remote | async" (onSortingDone)="process($event)"
     *          [primaryKey]="'ProductID'" [rowSelectable]="true">
     *          <igx-column [sortable]="true" [field]="'ProductID'"></igx-column>
     *          <igx-column [editable]="true" [field]="'ProductName'"></igx-column>
     *          <igx-column [sortable]="true" [field]="'UnitsInStock'" [header]="'Units in Stock'"></igx-column>
     * </igx-grid>
     * ```
	 * @memberof IgxGridComponent
     */
    @Output()
    public onCellEditEnter = new EventEmitter<IGridEditEventArgs>();

    /**
     * An @Output property emitting an event when `IgxGridCellComponent` editing has been performed in the grid.
     * On `IgxGridCellComponent` editing, both `IgxGridCellComponent` and `IgxGridRowComponent`
     * objects in the event arguments are defined for the corresponding
     * `IgxGridCellComponent` that is being edited and the `IgxGridRowComponent` the `IgxGridCellComponent` belongs to.
     * ```typescript
     * editDone(event: IgxColumnComponent){
     *    const column: IgxColumnComponent = event;
     * }
     * ```
     * ```html
     * <igx-grid #grid3 (onCellEdit)="editDone($event)" [data]="remote | async" (onSortingDone)="process($event)"
     *          [primaryKey]="'ProductID'" [rowSelectable]="true">
     *          <igx-column [sortable]="true" [field]="'ProductID'"></igx-column>
     *          <igx-column [editable]="true" [field]="'ProductName'"></igx-column>
     *          <igx-column [sortable]="true" [field]="'UnitsInStock'" [header]="'Units in Stock'"></igx-column>
     * </igx-grid>
     * ```
	 * @memberof IgxGridBaseComponent
     */
    @Output()
    public onCellEdit = new EventEmitter<IGridEditEventArgs>();

    /**
     * An @Output property emitting an event when [rowEditable]="true" a row enters edit mode.
     *
     * Emits the current row and it's state.
     *
     * Bind to the event in markup as follows:
     * ```html
     * <igx-grid #grid3 (onRowEditEnter)="editStart($event)" [data]="remote | async" (onSortingDone)="process($event)"
     *          [primaryKey]="'ProductID'" [rowSelectable]="true" [rowEditable]="true">
     *          <igx-column [sortable]="true" [field]="'ProductID'"></igx-column>
     *          <igx-column [editable]="true" [field]="'ProductName'"></igx-column>
     *          <igx-column [sortable]="true" [field]="'UnitsInStock'" [header]="'Units in Stock'"></igx-column>
     * </igx-grid>
     * ```
     * ```typescript
     *      editStart(emitted: { row: IgxGridRowComponent, newValue: any, oldValue: any }): void {
     *          const editedRow = emitted.row;
     *          const cancelValue = emitted.newValue;
     *          const oldValue = emitted.oldValue;
     *      }
     * ```
	 * @memberof IgxGridComponent
     */
    @Output()
    public onRowEditEnter = new EventEmitter<IGridEditEventArgs>();

    /**
     * An @Output property emitting an event when [rowEditable]="true" & `endEdit(true)` is called.
     * Emitted when changing rows during edit mode, selecting an un-editable cell in the edited row,
     * performing data operations (filtering, sorting, etc.) while editing a row, hitting the `Commit`
     * button inside of the rowEditingOverlay or hitting the `Enter` key while editing a cell.
     *
     * Emits the current row and it's state.
     *
     * Bind to the event in markup as follows:
     * ```html
     * <igx-grid #grid3 (onRowEdit)="editDone($event)" [data]="remote | async" (onSortingDone)="process($event)"
     *          [primaryKey]="'ProductID'" [rowSelectable]="true" [rowEditable]="true">
     *          <igx-column [sortable]="true" [field]="'ProductID'"></igx-column>
     *          <igx-column [editable]="true" [field]="'ProductName'"></igx-column>
     *          <igx-column [sortable]="true" [field]="'UnitsInStock'" [header]="'Units in Stock'"></igx-column>
     * </igx-grid>
     * ```
     * ```typescript
     *      editDone(emitted: { row: IgxGridRowComponent, newValue: any, oldValue: any }): void {
     *          const editedRow = emitted.row;
     *          const newValue = emitted.newValue;
     *          const oldValue = emitted.oldValue;
     *      }
     * ```
	 * @memberof IgxGridBaseComponent
     */
    @Output()
    public onRowEdit = new EventEmitter<IGridEditEventArgs>();

    /**
     * An @Output property emitting an event when [rowEditable]="true" & `endEdit(false)` is called.
     * Emitted when changing hitting `Esc` key during cell editing and when click on the `Cancel` button
     * in the row editing overlay.
     *
     * Emits the current row and it's state.
     *
     * Bind to the event in markup as follows:
     * ```html
     * <igx-grid #grid3 (onRowEditCancel)="editCancel($event)" [data]="remote | async" (onSortingDone)="process($event)"
     *          [primaryKey]="'ProductID'" [rowSelectable]="true" [rowEditable]="true">
     *          <igx-column [sortable]="true" [field]="'ProductID'"></igx-column>
     *          <igx-column [editable]="true" [field]="'ProductName'"></igx-column>
     *          <igx-column [sortable]="true" [field]="'UnitsInStock'" [header]="'Units in Stock'"></igx-column>
     * </igx-grid>
     * ```
     * ```typescript
     *      editCancel(emitted: { row: IgxGridRowComponent, newValue: any, oldValue: any }): void {
     *          const editedRow = emitted.row;
     *          const cancelValue = emitted.newValue;
     *          const oldValue = emitted.oldValue;
     *      }
     * ```
	 * @memberof IgxGridBaseComponent
     */
    @Output()
    public onRowEditCancel = new EventEmitter<IGridEditEventArgs>();

    /**
     * Emitted when a grid column is initialized. Returns the column object.
     * ```html
     * <igx-grid #grid [data]="localData" [onColumnInit]="initColumns($event)" [autoGenerate]="true"</igx-grid>
     * ```
     * ```typescript
     * initColumns(event: IgxColumnComponent) {
     * const column: IgxColumnComponent = event;
     *       column.filterable = true;
     *       column.sortable = true;
     *       column.editable = true;
     * }
     * ```
	 * @memberof IgxGridBaseComponent
     */
    @Output()
    public onColumnInit = new EventEmitter<IgxColumnComponent>();

    /**
     * Emitted when sorting is performed through the UI. Returns the sorting expression.
     * ```html
     * <igx-grid #grid [data]="localData" [autoGenerate]="true" (onSortingDone)="sortingDone($event)"></igx-grid>
     * ```
     * ```typescript
     * sortingDone(event: SortingDirection){
     *     const sortingDirection = event;
     * }
     * ```
	 * @memberof IgxGridBaseComponent
     */
    @Output()
    public onSortingDone = new EventEmitter<ISortingExpression>();

    /**
     * Emitted when filtering is performed through the UI.
     * Returns the filtering expressions tree of the column for which filtering was performed.
     * ```typescript
     * filteringDone(event: IFilteringExpressionsTree){
     *     const filteringTree = event;
     *}
     * ```
     * ```html
     * <igx-grid #grid [data]="localData" [height]="'305px'" [autoGenerate]="true" (onFilteringDone)="filteringDone($event)"></igx-grid>
     * ```
	 * @memberof IgxGridBaseComponent
     */
    @Output()
    public onFilteringDone = new EventEmitter<IFilteringExpressionsTree>();

    /**
     * Emitted when paging is performed. Returns an object consisting of the previous and next pages.
     * ```typescript
     * pagingDone(event: IPageEventArgs){
     *     const paging = event;
     * }
     * ```
     * ```html
     * <igx-grid #grid [data]="localData" [height]="'305px'" [autoGenerate]="true" (onPagingDone)="pagingDone($event)"></igx-grid>
     * ```
	 * @memberof IgxGridBaseComponent
     */
    @Output()
    public onPagingDone = new EventEmitter<IPageEventArgs>();

    /**
     * Emitted when a `IgxGridRowComponent` is being added to the `IgxGridComponent` through the API.
     * Returns the data for the new `IgxGridRowComponent` object.
     * ```typescript
     * rowAdded(event: IRowDataEventArgs){
     *    const rowInfo = event;
     * }
     * ```
     * ```html
     * <igx-grid #grid [data]="localData" (onRowAdded)="rowAdded($event)" [height]="'305px'" [autoGenerate]="true"></igx-grid>
     * ```
	 * @memberof IgxGridBaseComponent
     */
    @Output()
    public onRowAdded = new EventEmitter<IRowDataEventArgs>();

    /**
     * Emitted when a `IgxGridRowComponent` is deleted through the `IgxGridComponent` API.
     * Returns an `IRowDataEventArgs` object.
     * ```typescript
     * rowDeleted(event: IRowDataEventArgs){
     *    const rowInfo = event;
     * }
     * ```
     * ```html
     * <igx-grid #grid [data]="localData" (onRowDeleted)="rowDeleted($event)" [height]="'305px'" [autoGenerate]="true"></igx-grid>
     * ```
	 * @memberof IgxGridBaseComponent
     */
    @Output()
    public onRowDeleted = new EventEmitter<IRowDataEventArgs>();

    /**
     * Emitted when a new chunk of data is loaded from virtualization.
     * ```typescript
     *  <igx-grid #grid [data]="localData" [autoGenerate]="true" (onDataPreLoad)='handleDataPreloadEvent()'></igx-grid>
     * ```
	 * @memberof IgxGridBaseComponent
     */
    @Output()
    public onDataPreLoad = new EventEmitter<IForOfState>();

    /**
     * Emitted when `IgxColumnComponent` is resized.
     * Returns the `IgxColumnComponent` object's old and new width.
     * ```typescript
     * resizing(event: IColumnResizeEventArgs){
     *     const grouping = event;
     * }
     * ```
     * ```html
     * <igx-grid #grid [data]="localData" (onColumnResized)="resizing($event)" [autoGenerate]="true"></igx-grid>
     * ```
	 * @memberof IgxGridBaseComponent
     */
    @Output()
    public onColumnResized = new EventEmitter<IColumnResizeEventArgs>();

    /**
     * Emitted when a `IgxGridCellComponent` is right clicked. Returns the `IgxGridCellComponent` object.
     * ```typescript
     * contextMenu(event: IGridCellEventArgs){
     *     const resizing = event;
     *     console.log(resizing);
     * }
     * ```
     * ```html
     * <igx-grid #grid [data]="localData" (onContextMenu)="contextMenu($event)" [autoGenerate]="true"></igx-grid>
     * ```
	 * @memberof IgxGridBaseComponent
     */
    @Output()
    public onContextMenu = new EventEmitter<IGridCellEventArgs>();

    /**
     * Emitted when a `IgxGridCellComponent` is double clicked. Returns the `IgxGridCellComponent` object.
     * ```typescript
     * dblClick(event: IGridCellEventArgs){
     *     const dblClick = event;
     *     console.log(dblClick);
     * }
     * ```
     * ```html
     * <igx-grid #grid [data]="localData" (onDoubleClick)="dblClick($event)" [autoGenerate]="true"></igx-grid>
     * ```
	 * @memberof IgxGridBaseComponent
     */
    @Output()
    public onDoubleClick = new EventEmitter<IGridCellEventArgs>();

    /**
     * Emitted when `IgxColumnComponent` visibility is changed. Args: { column: any, newValue: boolean }
     * ```typescript
     * visibilityChanged(event: IColumnVisibilityChangedEventArgs){
     *    const visiblity = event;
     * }
     * ```
     * ```html
     * <igx-grid [columnHiding]="true" [showToolbar]="true" (onColumnVisibilityChanged)="visibilityChanged($event)"></igx-grid>
     * ```
	 * @memberof IgxGridBaseComponent
     */
    @Output()
    public onColumnVisibilityChanged = new EventEmitter<IColumnVisibilityChangedEventArgs>();

    /**
     * Emitted when `IgxColumnComponent` moving starts. Returns the moved `IgxColumnComponent` object.
     * ```typescript
     * movingStart(event: IColumnMovingStartEventArgs){
     *     const movingStarts = event;
     * }
     * ```
     * ```html
     * <igx-grid [columnHiding]="true" [showToolbar]="true" (onColumnMovingStart)="movingStart($event)"></igx-grid>
     * ```
	 * @memberof IgxGridBaseComponent
     */
    @Output()
    public onColumnMovingStart = new EventEmitter<IColumnMovingStartEventArgs>();

    /**
     * Emitted throughout the `IgxColumnComponent` moving operation.
     * Returns the source and target `IgxColumnComponent` objects. This event is cancelable.
     * ```typescript
     * moving(event: IColumnMovingEventArgs){
     *     const moving = event;
     * }
     * ```
     * ```html
     * <igx-grid [columnHiding]="true" [showToolbar]="true" (onColumnMoving)="moving($event)"></igx-grid>
     * ```
	 * @memberof IgxGridBaseComponent
     */
    @Output()
    public onColumnMoving = new EventEmitter<IColumnMovingEventArgs>();

    /**
     * Emitted when `IgxColumnComponent` moving ends.
     * Returns the source and target `IgxColumnComponent` objects. This event is cancelable.
     * ```typescript
     * movingEnds(event: IColumnMovingEndEventArgs){
     *     const movingEnds = event;
     * }
     * ```
     * ```html
     * <igx-grid [columnHiding]="true" [showToolbar]="true" (onColumnMovingEnd)="movingEnds($event)"></igx-grid>
     * ```
	 * @memberof IgxGridBaseComponent
     */
    @Output()
    public onColumnMovingEnd = new EventEmitter<IColumnMovingEndEventArgs>();

    @Output()
    public onFocusChange = new EventEmitter<IFocusChangeEventArgs>();

    /**
     * @hidden
     */
    @ContentChildren(IgxColumnComponent, { read: IgxColumnComponent, descendants: true })
    public columnList: QueryList<IgxColumnComponent>;

    /**
     * @hidden
     */
    @ViewChildren(IgxGridHeaderGroupComponent, { read: IgxGridHeaderGroupComponent })
    public headerGroups: QueryList<IgxGridHeaderGroupComponent>;

    /**
     * A list of all `IgxGridHeaderGroupComponent`.
     * ```typescript
     * const headerGroupsList = this.grid.headerGroupsList;
     * ```
	 * @memberof IgxGridBaseComponent
     */
    get headerGroupsList(): IgxGridHeaderGroupComponent[] {
        return this.headerGroups ? flatten(this.headerGroups.toArray()) : [];
    }

    /**
     * A list of all `IgxGridHeaderComponent`.
     * ```typescript
     * const headers = this.grid.headerCellList;
     * ```
	 * @memberof IgxGridBaseComponent
     */
    get headerCellList(): IgxGridHeaderComponent[] {
        return this.headerGroupsList.map((headerGroup) => headerGroup.headerCell).filter((headerCell) => headerCell);
    }

    /**
     * A list of all `IgxGridFilteringCellComponent`.
     * ```typescript
     * const filterCells = this.grid.filterCellList;
     * ```
	 * @memberof IgxGridBaseComponent
     */
    get filterCellList(): IgxGridFilteringCellComponent[] {
        return this.headerGroupsList.map((headerGroup) => headerGroup.filterCell).filter((filterCell) => filterCell);
    }

    @ViewChildren('row')
    private _rowList: QueryList<IgxGridRowComponent>;

    /**
     * A list of `IgxGridRowComponent`.
     * ```typescript
     * const rowList = this.grid.rowList;
     * ```
	 * @memberof IgxGridBaseComponent
     */
    public get rowList() {
        const res = new QueryList<any>();
        if (!this._rowList) {
            return res;
        }
        const rList = this._rowList.filter((item) => {
            return item.element.nativeElement.parentElement !== null;
        });
        res.reset(rList);
        return res;
    }

    @ViewChildren(IgxRowComponent, { read: IgxRowComponent })
    private _dataRowList: QueryList<any>;

    /**
     * A list of `IgxGridRowComponent`, currently rendered.
     * ```typescript
     * const dataList = this.grid.dataRowList;
     * ```
	 * @memberof IgxGridBaseComponent
     */
    public get dataRowList() {
        const res = new QueryList<any>();
        if (!this._dataRowList) {
            return res;
        }
        const rList = this._dataRowList.filter((item) => {
            return item.element.nativeElement.parentElement !== null;
        });
        res.reset(rList);
        return res;
    }

    /**
     * A template reference for the template when the filtered `IgxGridComponent` is empty.
     * ```
     * const emptyTempalte = this.grid.emptyGridTemplate;
     * ```
	 * @memberof IgxGridBaseComponent
     */
    @ViewChild('emptyFilteredGrid', { read: TemplateRef })
    public emptyFilteredGridTemplate: TemplateRef<any>;

    /**
     * A template reference for the template when the `IgxGridComponent` is empty.
     * ```
     * const emptyTempalte = this.grid.emptyGridTemplate;
     * ```
	 * @memberof IgxGridBaseComponent
     */
    @ViewChild('defaultEmptyGrid', { read: TemplateRef })
    public emptyGridDefaultTemplate: TemplateRef<any>;

    /**
     * @hidden
     */
    @ViewChild('scrollContainer', { read: IgxGridForOfDirective })
    public parentVirtDir: IgxGridForOfDirective<any>;

    /**
     * Returns the template which will be used by the toolbar to show custom content.
     * ```typescript
     * let customContentTemplate = this.grid.toolbarCustomContentTemplate;
     * ```
     * @memberof IgxGridBaseComponent
     */
    @ContentChild(IgxGridToolbarCustomContentDirective, { read: IgxGridToolbarCustomContentDirective })
    public toolbarCustomContentTemplate: IgxGridToolbarCustomContentDirective;

    /**
     * @hidden
     */
    @ViewChild('verticalScrollContainer', { read: IgxGridForOfDirective })
    public verticalScrollContainer: IgxGridForOfDirective<any>;

    @ViewChild('summaryContainer', { read: IgxGridForOfDirective })
    protected summaryContainer: IgxGridForOfDirective<any>;

    /**
     * @hidden
     */
    @ViewChild('scr', { read: ElementRef })
    public scr: ElementRef;

    /**
     * @hidden
     */
    @ViewChild('paginator', { read: ElementRef })
    public paginator: ElementRef;

    /**
     * @hidden
     */
    @ViewChild('headerContainer', { read: IgxGridForOfDirective })
    public headerContainer: IgxGridForOfDirective<any>;

    /**
     * @hidden
     */
    @ViewChild('headerCheckboxContainer')
    public headerCheckboxContainer: ElementRef;

    /**
     * @hidden
     */
    @ViewChild('headerGroupContainer')
    public headerGroupContainer: ElementRef;

    /**
     * @hidden
     */
    @ViewChild('headerCheckbox', { read: IgxCheckboxComponent })
    public headerCheckbox: IgxCheckboxComponent;

    /**
     * @hidden
     */
    @ViewChild('theadRow')
    public theadRow: ElementRef;

    /**
     * @hidden
     */
    @ViewChild('tbody')
    public tbody: ElementRef;

    /**
     * @hidden
     */
    @ViewChild('tfoot')
    public tfoot: ElementRef;

    /**
     * @hidden
     */
    @ViewChild('summaries')
    public summaries: ElementRef;

    /**
     * @hidden
     */
    @ViewChild('igxFilteringOverlayOutlet', { read: IgxOverlayOutletDirective })
    public outletDirective: IgxOverlayOutletDirective;

    /**
     * @hidden
     */
    @ViewChild('igxRowEditingOverlayOutlet', { read: IgxOverlayOutletDirective })
    private rowEditingOutletDirective: IgxOverlayOutletDirective;

    /**
     * @hidden
     */
    @ViewChild('defaultRowEditTemplate', { read: TemplateRef })
    private defaultRowEditTemplate: TemplateRef<any>;
    /**
     * @hidden
     */
    @ContentChild(IgxRowEditTemplateDirective, { read: TemplateRef })
    public rowEditCustom: TemplateRef<any>;

    /** @hidden */
    public get rowEditContainer(): TemplateRef<any> {
        return this.rowEditCustom ? this.rowEditCustom : this.defaultRowEditTemplate;
    }
    /** @hidden */
    @ContentChild(IgxRowEditTextDirective, { read: TemplateRef })
    public rowEditText: TemplateRef<any>;
    /** @hidden */
    @ContentChild(IgxRowEditActionsDirective, { read: TemplateRef })
    public rowEditActions: TemplateRef<any>;

    /**
     * @hidden
     */
    public get rowInEditMode(): IgxRowComponent<IgxGridBaseComponent> {
        const editRowState = this.gridAPI.get_edit_row_state(this.id);
        return editRowState !== null ? this.rowList.find(e => e.rowID === editRowState.rowID) : null;
    }

    /**
     * @hidden
     */
    public get firstEditableColumnIndex(): number {
        const index = [...this.pinnedColumns, ...this.unpinnedColumns].filter(e => !e.columnGroup).findIndex(e => e.editable);
        return index !== -1 ? index : null;
    }

    /**
     * @hidden
     */
    public get lastEditableColumnIndex(): number {
        const orderedColumns = [...this.pinnedColumns, ...this.unpinnedColumns].filter(e => !e.columnGroup);
        const index = orderedColumns.reverse().findIndex(e => e.editable);
        return index !== -1 ? orderedColumns.length - 1 - index : null;
    }

    /**
     * @hidden
     */
    @ViewChildren(IgxRowEditTabStopDirective)
    public rowEditTabsDEFAULT: QueryList<IgxRowEditTabStopDirective>;

    /**
     * @hidden
     */
    @ContentChildren(IgxRowEditTabStopDirective)
    public rowEditTabsCUSTOM: QueryList<IgxRowEditTabStopDirective>;

    /**
     * @hidden
     * TODO: Nav service logic doesn't handle 0 results from this querylist
     */
    public get rowEditTabs(): QueryList<IgxRowEditTabStopDirective> {
        return this.rowEditTabsCUSTOM.length ? this.rowEditTabsCUSTOM : this.rowEditTabsDEFAULT;
    }

    /**
     * @hidden
     */
    @ViewChild(IgxToggleDirective)
    public rowEditingOverlay: IgxToggleDirective;

    /**
     * @hidden
     */
    @HostBinding('attr.tabindex')
    public tabindex = 0;

    /**
     * @hidden
     */
    @HostBinding('attr.class')
    get hostClass(): string {
        if (this.isCosy()) {
                return 'igx-grid--cosy';
        } else if (this.isCompact()) {
                return 'igx-grid--compact';
        } else {
                return 'igx-grid';
        }
    }

    get bannerClass(): string {
        let bannerClass = '';
        if (this.isCosy()) {
                bannerClass = 'igx-banner--cosy';
        } else if (this.isCompact()) {
                bannerClass = 'igx-banner--compact';
        } else {
                bannerClass = 'igx-banner';
        }
        bannerClass += this.rowEditPositioningStrategy.isTop ? ' igx-banner__border-top' : ' igx-banner__border-bottom';
        return bannerClass;
    }

    /**
     * @hidden
     */
    @HostBinding('attr.role')
    public hostRole = 'grid';

    /**
     * @hidden
     */
    get pipeTrigger(): number {
        return this._pipeTrigger;
    }

    /**
     * Returns the sorting state of the `IgxGridComponent`.
     * ```typescript
     * const sortingState = this.grid.sortingExpressions;
     * ```
	 * @memberof IgxGridBaseComponent
     */
    @Input()
    get sortingExpressions(): ISortingExpression [] {
        return this._sortingExpressions;
    }

    /**
     * Sets the sorting state of the `IgxGridComponent`.
     * ```typescript
     * this.grid.sortingExpressions = [{
     *     fieldName: "ID",
     *     dir: SortingDirection.Desc,
     *     ignoreCase: true
     * }];
     * ```
	 * @memberof IgxGridBaseComponent
     */
    set sortingExpressions(value: ISortingExpression []) {
        this._sortingExpressions = cloneArray(value);
        this.cdr.markForCheck();

        this.restoreHighlight();
    }

    /**
     * Returns the state of the grid virtualization, including the start index and how many records are rendered.
     * ```typescript
     * const gridVirtState = this.grid1.virtualizationState;
     * ```
	 * @memberof IgxGridBaseComponent
     */
    get virtualizationState() {
        return this.verticalScrollContainer.state;
    }

    /**
     * @hidden
     */
    set virtualizationState(state) {
        this.verticalScrollContainer.state = state;
    }

    /**
     * Returns the total number of records in the data source.
     * Works only with remote grid virtualization.
     * ```typescript
     * const itemCount = this.grid1.totalItemCount;
     * ```
	 * @memberof IgxGridBaseComponent
     */
    get totalItemCount() {
        return this.verticalScrollContainer.totalItemCount;
    }

    /**
     * Sets the total number of records in the data source.
     * This property is required for virtualization to function when the grid is bound remotely.
     * ```typescript
     * this.grid1.totalItemCount = 55;
     * ```
	 * @memberof IgxGridBaseComponent
     */
    set totalItemCount(count) {
        this.verticalScrollContainer.totalItemCount = count;
        this.cdr.detectChanges();
    }

    /**
     * @hidden
     */
    get maxLevelHeaderDepth() {
        if (this._maxLevelHeaderDepth === null) {
            this._maxLevelHeaderDepth = this.columnList.reduce((acc, col) => Math.max(acc, col.level), 0);
        }
        return this._maxLevelHeaderDepth;
    }

    /**
     * Returns the number of hidden `IgxColumnComponent`.
     * ```typescript
     * const hiddenCol = this.grid.hiddenColumnsCount;
     * ``
     */
    get hiddenColumnsCount() {
        return this.columnList.filter((col) => col.columnGroup === false && col.hidden === true).length;
    }

    /**
     * Returns the text to be displayed inside the toggle button
     * for the built-in column hiding UI of the`IgxColumnComponent`.
     * ```typescript
     * const hiddenColText = this.grid.hiddenColumnsText;
     * ``
     */
    @Input()
    get hiddenColumnsText() {
        return this._hiddenColumnsText;
    }

    /**
     * Sets the text to be displayed inside the toggle button
     * for the built-in column hiding UI of the`IgxColumnComponent`.
     * ```typescript
     * <igx-grid [columnHiding]="true" [showToolbar]="true" [hiddenColumnsText]="'Hidden Columns'"></igx-grid>
     * ```
	 * @memberof IgxGridBaseComponent
     */
    set hiddenColumnsText(value) {
        this._hiddenColumnsText = value;

    }

    /**
     * Returns the text to be displayed inside the toggle button
     * for the built-in column pinning UI of the`IgxColumnComponent`.
     * ```typescript
     * const pinnedText = this.grid.pinnedColumnsText;
     * ```
	 * @memberof IgxGridBaseComponent
     */
    @Input()
    get pinnedColumnsText() {
        return this._pinnedColumnsText;
    }

    /**
     * Sets the text to be displayed inside the toggle button
     * for the built-in column pinning UI of the`IgxColumnComponent`.
     * ```html
     * <igx-grid [pinnedColumnsText]="'PinnedCols Text" [data]="data" [width]="'100%'" [height]="'500px'"></igx-grid>
     * ```
	 * @memberof IgxGridBaseComponent
     */
    set pinnedColumnsText(value) {
        this._pinnedColumnsText = value;
    }

    /**
     * Get transactions service for the grid.
     */
    get transactions(): TransactionService<Transaction, State> {
        return this._transactions;
    }

    /**
     * @hidden
    */
    public columnsWithNoSetWidths = null;

    /* Toolbar related definitions */
    private _showToolbar = false;
    private _exportExcel = false;
    private _exportCsv = false;
    private _toolbarTitle: string = null;
    private _exportText: string = null;
    private _exportExcelText: string = null;
    private _exportCsvText: string = null;
    private _rowEditable = false;
    private _currentRowState: any;
    /**
     * @hidden
    */
    public get currentRowState(): any {
        return this._currentRowState;
    }

    /**
     * Provides access to the `IgxToolbarComponent`.
     * ```typescript
     * const gridToolbar = this.grid.toolbar;
     * ```
	 * @memberof IgxGridBaseComponent
     */
    @ViewChild('toolbar', { read: IgxGridToolbarComponent })
    public toolbar: IgxGridToolbarComponent = null;

    @ViewChild('toolbar', { read: ElementRef })
    private toolbarHtml: ElementRef = null;

    /**
     * Returns whether the `IgxGridComponent`'s toolbar is shown or hidden.
     * ```typescript
     * const toolbarGrid = this.grid.showToolbar;
     * ```
	 * @memberof IgxGridBaseComponent
     */
    @Input()
    public get showToolbar(): boolean {
        return this._showToolbar;
    }

    /**
     * Shows or hides the `IgxGridComponent`'s toolbar.
     * ```html
     * <igx-grid [data]="localData" [showToolbar]="true" [autoGenerate]="true" ></igx-grid>
     * ```
	 * @memberof IgxGridBaseComponent
     */
    public set showToolbar(newValue: boolean) {
        if (this._showToolbar !== newValue) {
            this._showToolbar = newValue;
            this.cdr.markForCheck();
            if (this._ngAfterViewInitPaassed) {
                this.calculateGridSizes();
            }
        }
    }

    /**
     * Returns the toolbar's title.
     * ```typescript
     * const toolbarTitle  = this.grid.toolbarTitle;
     * ```
	 * @memberof IgxGridBaseComponent
     */
    @Input()
    public get toolbarTitle(): string {
        return this._toolbarTitle;
    }

    /**
     * Sets the toolbar's title.
     * ```html
     * <igx-grid [data]="localData" [showToolbar]="true" [autoGenerate]="true" [toolbarTitle]="'My Grid'"></igx-grid>
     * ```
	 * @memberof IgxGridBaseComponent
     */
    public set toolbarTitle(newValue: string) {
        if (this._toolbarTitle !== newValue) {
            this._toolbarTitle = newValue;
            this.cdr.markForCheck();
            if (this._ngAfterViewInitPaassed) {
                this.calculateGridSizes();
            }
        }
    }

    /**
     * Returns whether the option for exporting to MS Excel is enabled or disabled.
     * ```typescript
     * cosnt excelExporter = this.grid.exportExcel;
     * ```
	 * @memberof IgxGridBaseComponent
     */
    @Input()
    public get exportExcel(): boolean {
        return this.getExportExcel();
    }

    /**
     * Enable or disable the option for exporting to MS Excel.
     * ```html
     * <igx-grid [data]="localData" [showToolbar]="true" [autoGenerate]="true" [exportExcel]="true"></igx-grid>
     * ```
	 * @memberof IgxGridBaseComponent
     */
    public set exportExcel(newValue: boolean) {
        if (this._exportExcel !== newValue) {
            this._exportExcel = newValue;
            this.cdr.markForCheck();
            if (this._ngAfterViewInitPaassed) {
                this.calculateGridSizes();
            }
        }
    }

    /**
     * Returns whether the option for exporting to CSV is enabled or disabled.
     * ```typescript
     * const exportCsv = this.grid.exportCsv;
     * ```
	 * @memberof IgxGridBaseComponent
     */
    @Input()
    public get exportCsv(): boolean {
        return this.getExportCsv();
    }

    /**
     * Enable or disable the option for exporting to CSV.
     * ```html
     * <igx-grid [data]="localData" [showToolbar]="true" [autoGenerate]="true" [exportCsv]="true"></igx-grid>
     * ```
	 * @memberof IgxGridBaseComponent
     */
    public set exportCsv(newValue: boolean) {
        if (this._exportCsv !== newValue) {
            this._exportCsv = newValue;
            this.cdr.markForCheck();
            if (this._ngAfterViewInitPaassed) {
                this.calculateGridSizes();
            }
        }
    }

    /**
     * Returns the textual content for the main export button.
     * ```typescript
     * const exportText = this.grid.exportText;
     * ```
	 * @memberof IgxGridBaseComponent
     */
    @Input()
    public get exportText(): string {
        return this._exportText;
    }

    /**
     * Sets the textual content for the main export button.
     * ```html
     * <igx-grid [data]="localData" [showToolbar]="true" [exportText]="'My Exporter'" [exportCsv]="true"></igx-grid>
     * ```
	 * @memberof IgxGridBaseComponent
     */
    public set exportText(newValue: string) {
        if (this._exportText !== newValue) {
            this._exportText = newValue;
            this.cdr.markForCheck();
            if (this._ngAfterViewInitPaassed) {
                this.calculateGridSizes();
            }
        }
    }

    /**
     * Returns the textual content for the MS Excel export button.
     * ```typescript
     * const excelText = this.grid.exportExcelText;
     * ```
	 * @memberof IgxGridBaseComponent
     */
    @Input()
    public get exportExcelText(): string {
        return this._exportExcelText;
    }

    /**
     * Sets the textual content for the MS Excel export button.
     * ```html
     * <igx-grid [exportExcelText]="'My Excel Exporter" [showToolbar]="true" [exportText]="'My Exporter'" [exportCsv]="true"></igx-grid>
     * ```
	 * @memberof IgxGridBaseComponent
     */
    public set exportExcelText(newValue: string) {
        if (this._exportExcelText !== newValue) {
            this._exportExcelText = newValue;
            this.cdr.markForCheck();
            if (this._ngAfterViewInitPaassed) {
                this.calculateGridSizes();
            }
        }
    }

    /**
     * Returns the textual content for the CSV export button.
     * ```typescript
     * const csvText = this.grid.exportCsvText;
     * ```
	 * @memberof IgxGridBaseComponent
     */
    @Input()
    public get exportCsvText(): string {
        return this._exportCsvText;
    }

    /**
     * Sets the textual content for the CSV export button.
     * ```html
     * <igx-grid [exportCsvText]="'My Csv Exporter" [showToolbar]="true" [exportText]="'My Exporter'" [exportExcel]="true"></igx-grid>
     * ```
	 * @memberof IgxGridBaseComponent
     */
    public set exportCsvText(newValue: string) {
        if (this._exportCsvText !== newValue) {
            this._exportCsvText = newValue;
            this.cdr.markForCheck();
            if (this._ngAfterViewInitPaassed) {
                this.calculateGridSizes();
            }
        }
    }

    /**
     * @hidden
     */
    public rowEditMessage;

    /**
     * Emitted when an export process is initiated by the user.
     * ```typescript
     * toolbarExporting(event: IGridToolbarExportEventArgs){
     *     const toolbarExporting = event;
     * }
     * ```
	 * @memberof IgxGridBaseComponent
     */
    @Output()
    public onToolbarExporting = new EventEmitter<IGridToolbarExportEventArgs>();

    /* End of toolbar related definitions */

    /**
     * @hidden
     */
    public pagingState;
    /**
     * @hidden
     */
    public calcWidth: number;
    /**
     * @hidden
     */
    public calcRowCheckboxWidth: number;
    /**
     * @hidden
     */
    public calcHeight: number;
    /**
     * @hidden
     */
    public tfootHeight: number;
    /**
     * @hidden
     */
    public chipsGoupingExpressions = [];
    /**
     * @hidden
     */
    public summariesHeight: number;

    /**
     * @hidden
     */
    public draggedColumn: IgxColumnComponent;

    /**
     * @hidden
     */
    public eventBus = new Subject<boolean>();

    /**
     * @hidden
     */
    public allRowsSelected = false;

    /**
     * @hidden
     */
    public disableTransitions = false;

    /**
     * @hidden
     */
    public lastSearchInfo: ISearchInfo = {
        searchText: '',
        caseSensitive: false,
        exactMatch: false,
        activeMatchIndex: 0,
        matchInfoCache: []
    };

    /**
     * @hidden
     */
    protected destroy$ = new Subject<boolean>();

    /**
     * @hidden
     */
    protected _perPage = 15;
    /**
     * @hidden
     */
    protected _page = 0;
    /**
     * @hidden
     */
    protected _paging = false;
    /**
     * @hidden
     */
    protected _rowSelection = false;
    /**
     * @hidden
     */
    protected _pipeTrigger = 0;
    /**
     * @hidden
     */
    protected _columns: IgxColumnComponent[] = [];
    /**
     * @hidden
     */
    protected _pinnedColumns: IgxColumnComponent[] = [];
    /**
     * @hidden
     */
    protected _unpinnedColumns: IgxColumnComponent[] = [];
    /**
     * @hidden
     */
    protected _filteringExpressionsTree: IFilteringExpressionsTree = new FilteringExpressionsTree(FilteringLogic.And);
    /**
     * @hidden
     */
    protected _sortingExpressions: Array<ISortingExpression> = [];
    /**
     * @hidden
     */
    protected _maxLevelHeaderDepth = null;
    /**
     * @hidden
     */
    protected _columnHiding = false;
    /**
     * @hidden
     */
    protected _columnPinning = false;
    /**
     * @hidden
     */
    protected _keydownListener = null;
    /**
     * @hidden
     */
    protected _vScrollListener = null;
    /**
     * @hidden
     */
    protected _hScrollListener = null;
    /**
     * @hidden
     */
    protected _wheelListener = null;
    protected _allowFiltering = false;
    private _filteredData = null;
    private resizeHandler;
    private columnListDiffer;
    private _hiddenColumnsText = '';
    private _pinnedColumnsText = '';
    private _height = '100%';
    private _width = '100%';
    private _rowHeight;
    private _ngAfterViewInitPaassed = false;
    private _horizontalForOfs;

    private _columnWidth: string;
    private _columnWidthSetByUser = false;

    private _defaultTargetRecordNumber = 10;

    private rowEditPositioningStrategy = new ContainerPositioningStrategy({
        horizontalDirection: HorizontalAlignment.Left,
        verticalDirection: VerticalAlignment.Bottom,
        horizontalStartPoint: HorizontalAlignment.Right,
        verticalStartPoint: VerticalAlignment.Bottom,
        closeAnimation: null
    });

    private rowEditSettings = {
        scrollStrategy: new AbsoluteScrollStrategy(),
        modal: false,
        closeOnOutsideClick: false,
        outlet: this.rowEditingOutletDirective,
        positionStrategy: this.rowEditPositioningStrategy
    };

    private verticalScrollHandler(event) {
        this.verticalScrollContainer.onScroll(event);
        this.disableTransitions = true;
        this.zone.run(() => {
            this.cdr.detectChanges();
            this.verticalScrollContainer.onChunkLoad.emit(this.verticalScrollContainer.state);
            if (this.rowEditable) {
                this.changeRowEditingOverlayStateOnScroll(this.rowInEditMode);
            }
            this.disableTransitions = false;
        });
    }

    private horizontalScrollHandler(event) {
        const scrollLeft = event.target.scrollLeft;

        this.headerContainer.onHScroll(scrollLeft);
        this._horizontalForOfs.forEach(vfor => vfor.onHScroll(scrollLeft));
        if (this.summaryContainer) {
            this.summaryContainer.onHScroll(scrollLeft);
        }
        this.zone.run(() => {
            this.cdr.detectChanges();
            this.parentVirtDir.onChunkLoad.emit(this.headerContainer.state);
        });
    }

    private keydownHandler(event) {
        const key = event.key.toLowerCase();
        if ((isNavigationKey(key) && event.keyCode !== 32) || key === 'tab' || key === 'pagedown' || key === 'pageup') {
            event.preventDefault();
            if (key === 'pagedown') {
                this.verticalScrollContainer.scrollNextPage();
                this.nativeElement.focus();
            } else if (key === 'pageup') {
                this.verticalScrollContainer.scrollPrevPage();
                this.nativeElement.focus();
            }
        }
    }

    constructor(
        private gridAPI: GridBaseAPIService<IgxGridBaseComponent>,
        public selection: IgxSelectionAPIService,
        @Inject(IgxGridTransaction) protected _transactions: TransactionService<Transaction, State>,
        private elementRef: ElementRef,
        private zone: NgZone,
        @Inject(DOCUMENT) public document,
        public cdr: ChangeDetectorRef,
        private resolver: ComponentFactoryResolver,
        protected differs: IterableDiffers,
        private viewRef: ViewContainerRef,
        private navigation: IgxGridNavigationService,
        public filteringService: IgxFilteringService,
        @Optional() @Inject(DisplayDensityToken) protected _displayDensityOptions: IDisplayDensityOptions) {
            super(_displayDensityOptions);
            this.resizeHandler = () => {
                this.calculateGridSizes();
                this.zone.run(() => this.markForCheck());
        };
    }

    /**
     * @hidden
     */
    public ngOnInit() {
        this.gridAPI.register(this);
        this.navigation.grid = this;
        this.filteringService.gridId = this.id;
        this.columnListDiffer = this.differs.find([]).create(null);
        this.calcWidth = this._width && this._width.indexOf('%') === -1 ? parseInt(this._width, 10) : 0;
        this.calcHeight = 0;
        this.calcRowCheckboxWidth = 0;

        this.onRowAdded.pipe(takeUntil(this.destroy$)).subscribe(() => this.refreshGridState());
        this.onRowDeleted.pipe(takeUntil(this.destroy$)).subscribe(() => this.clearSummaryCache());
        this.onFilteringDone.pipe(takeUntil(this.destroy$)).subscribe(() => this.refreshGridState());
        this.onCellEdit.pipe(takeUntil(this.destroy$)).subscribe((editCell) => this.clearSummaryCache(editCell));
        this.onRowEdit.pipe(takeUntil(this.destroy$)).subscribe(() => this.clearSummaryCache());
        this.onColumnMoving.pipe(takeUntil(this.destroy$)).subscribe(() => {
            this.endEdit(true);
        });
        this.onColumnResized.pipe(takeUntil(this.destroy$)).subscribe(() => this.endEdit(true));
        this.onPagingDone.pipe(takeUntil(this.destroy$)).subscribe(() => this.endEdit(true));
        this.onSortingDone.pipe(takeUntil(this.destroy$)).subscribe(() => this.endEdit(true));
        this.transactions.onStateUpdate.pipe(takeUntil(this.destroy$)).subscribe(() => {
            this.clearSummaryCache();
            this._pipeTrigger++;
            this.markForCheck();
        });
    }

    /**
     * @hidden
     */
    public ngAfterContentInit() {
        if (this.autoGenerate) {
            this.autogenerateColumns();
        }

        this.initColumns(this.columnList, (col: IgxColumnComponent) => this.onColumnInit.emit(col));

        this.columnListDiffer.diff(this.columnList);
        this.clearSummaryCache();
        this.summariesHeight = this.calcMaxSummaryHeight();
        this._derivePossibleHeight();
        this.markForCheck();

        this.columnList.changes
            .pipe(takeUntil(this.destroy$))
            .subscribe((change: QueryList<IgxColumnComponent>) => {
                const diff = this.columnListDiffer.diff(change);
                if (diff) {

                    this.initColumns(this.columnList);

                    diff.forEachAddedItem((record: IterableChangeRecord<IgxColumnComponent>) => {
                        this.clearSummaryCache();
                        this.calculateGridSizes();
                        this.onColumnInit.emit(record.item);
                    });

<<<<<<< HEAD
                    diff.forEachRemovedItem((record: IterableChangeRecord<IgxColumnComponent>) => {
                        // Recalculate Summaries
                        this.clearSummaryCache();
                        this.calculateGridSizes();

                         // Clear Filtering
                        this.gridAPI.clear_filter(this.id, record.item.field);

                         // Clear Sorting
                        this.gridAPI.clear_sort(this.id, record.item.field);
=======
                    requestAnimationFrame(() => {
                        diff.forEachRemovedItem((record: IterableChangeRecord<IgxColumnComponent>) => {
                            // Recalculate Summaries
                            this.clearSummaryCache();
                            this.calculateGridSizes();

                            // Clear Filtering
                            this.gridAPI.clear_filter(this.id, record.item.field);
                            // Clear Sorting
                            this.gridAPI.clear_sort(this.id, record.item.field);
                        });
>>>>>>> 232e20a3
                    });
                }
                this.markForCheck();
            });
    }

    /**
     * @hidden
     */
    public ngAfterViewInit() {
        this.zone.runOutsideAngular(() => {
            this.document.defaultView.addEventListener('resize', this.resizeHandler);
            this._keydownListener = this.keydownHandler.bind(this);
            this.nativeElement.addEventListener('keydown', this._keydownListener);
        });
        this.calculateGridWidth();
        this.initPinning();
        this.calculateGridSizes();
        this.onDensityChanged.pipe(takeUntil(this.destroy$)).subscribe(() => {
            requestAnimationFrame(() => {
                this.summariesHeight = 0;
                this.reflow();
                this.verticalScrollContainer.recalcUpdateSizes();
            });
        });
        this._ngAfterViewInitPaassed = true;

        // In some rare cases we get the AfterViewInit before the grid is added to the DOM
        // and as a result we get 0 width and can't size ourselves properly.
        // In order to prevent that add a mutation observer that watches if we have been added.
        if (!this.calcWidth && this._width !== undefined) {
            const config = { childList: true, subtree: true };
            let observer: MutationObserver = null;
            const callback = (mutationsList) => {
                mutationsList.forEach((mutation) => {
                    if (mutation.type === 'childList') {
                        const addedNodes = new Array(...mutation.addedNodes);
                        addedNodes.forEach((node) => {
                            const added = this.checkIfGridIsAdded(node);
                            if (added) {
                                this.calculateGridWidth();
                                observer.disconnect();
                            }
                        });
                    }
                });
            };

            observer = new MutationObserver(callback);
            observer.observe(this.document.body, config);
        }

        this._dataRowList.changes.pipe(takeUntil(this.destroy$)).subscribe(list =>
            this._horizontalForOfs = list.toArray()
                .filter(item => item.element.nativeElement.parentElement !== null)
                .map(row => row.virtDirRow)
        );

        this.zone.runOutsideAngular(() => {
            this._vScrollListener = this.verticalScrollHandler.bind(this);
            this.verticalScrollContainer.getVerticalScroll().addEventListener('scroll', this._vScrollListener);
        });

        this.zone.runOutsideAngular(() => {
            this._hScrollListener = this.horizontalScrollHandler.bind(this);
            this.parentVirtDir.getHorizontalScroll().addEventListener('scroll', this._hScrollListener);
        });
        this._horizontalForOfs = this._dataRowList.map(row => row.virtDirRow);
        const vertScrDC = this.verticalScrollContainer.dc.instance._viewContainer.element.nativeElement;
        vertScrDC.addEventListener('scroll', (evt) => { this.scrollHandler(evt); });
    }

    /**
     * @hidden
     */
    public ngOnDestroy() {
        this.zone.runOutsideAngular(() => {
            this.document.defaultView.removeEventListener('resize', this.resizeHandler);
            this.nativeElement.removeEventListener('keydown', this._keydownListener);
            this.verticalScrollContainer.getVerticalScroll().removeEventListener('scroll', this._vScrollListener);
            this.parentVirtDir.getHorizontalScroll().removeEventListener('scroll', this._hScrollListener);
            const vertScrDC = this.verticalScrollContainer.dc.instance._viewContainer.element.nativeElement;
            vertScrDC.removeEventListener('scroll', (evt) => { this.scrollHandler(evt); });
        });
        this.destroy$.next(true);
        this.destroy$.complete();
        this.gridAPI.unset(this.id);
    }

    /**
     * @hidden
     */
    public dataLoading(event) {
        this.onDataPreLoad.emit(event);
    }

    /**
     * Toggles the specified column's visibility.
     * ```typescript
     * this.grid1.toggleColumnVisibility({
     *       column: this.grid1.columns[0],
     *       newValue: true
     * });
     * ```
	 * @memberof IgxGridBaseComponent
     */
    public toggleColumnVisibility(args: IColumnVisibilityChangedEventArgs) {
        const col = this.getColumnByName(args.column.field);
        col.hidden = args.newValue;
        this.onColumnVisibilityChanged.emit(args);

        this.markForCheck();
    }

    /**
     * Returns the native element of the `IgxGridComponent`.
     * ```typescript
     * const nativeEl = this.grid.nativeElement.
     * ```
	 * @memberof IgxGridBaseComponent
     */
    get nativeElement() {
        return this.elementRef.nativeElement;
    }

    /**
     * @hidden
     */
    get calcResizerHeight(): number {
        if (this.hasSummarizedColumns) {
            return this.theadRow.nativeElement.clientHeight + this.tbody.nativeElement.clientHeight +
                this.tfoot.nativeElement.clientHeight;
        }
        return this.theadRow.nativeElement.clientHeight + this.tbody.nativeElement.clientHeight;
    }

    /**
     * @hidden
     */
    get headerCheckboxWidth() {
        if (this.headerCheckboxContainer) {
            return this.headerCheckboxContainer.nativeElement.clientWidth;
        }

        return 0;
    }

    /**
     * Returns the `IgxGridComponent`'s rows height.
     * ```typescript
     * const rowHeigh = this.grid.defaultRowHeight;
     * ```
	 * @memberof IgxGridBaseComponent
     */
    get defaultRowHeight(): number {
        if (this.isCosy()) {
            return 40;
        } else if (this.isCompact()) {
                return 32;
        } else {
                return 50;
        }
    }

    /**
     * Returns the maximum width of the container for the pinned `IgxColumnComponent`s.
     * ```typescript
     * const maxPinnedColWidth = this.grid.calcPinnedContainerMaxWidth;
     * ```
	 * @memberof IgxGridBaseComponent
     */
    get calcPinnedContainerMaxWidth(): number {
        return (this.calcWidth * 80) / 100;
    }

    /**
     * Returns the minimum width of the container for the unpinned `IgxColumnComponent`s.
     * ```typescript
     * const minUnpinnedColWidth = this.grid.unpinnedAreaMinWidth;
     * ```
	 * @memberof IgxGridBaseComponent
     */
    get unpinnedAreaMinWidth(): number {
        return (this.calcWidth * 20) / 100;
    }

    /**
     * Returns the current width of the container for the pinned `IgxColumnComponent`s.
     * ```typescript
     * const pinnedWidth = this.grid.getPinnedWidth;
     * ```
	 * @memberof IgxGridBaseComponent
     */
    get pinnedWidth() {
        return this.getPinnedWidth();
    }

    /**
     * Returns the current width of the container for the unpinned `IgxColumnComponent`s.
     * ```typescript
     * const unpinnedWidth = this.grid.getUnpinnedWidth;
     * ```
	 * @memberof IgxGridBaseComponent
     */
    get unpinnedWidth() {
        return this.getUnpinnedWidth();
    }

    /**
     * @hidden
     */
    get summariesMargin() {
        return this.rowSelectable ? this.calcRowCheckboxWidth : 0;
    }

    /**
     * Returns an array of `IgxColumnComponent`s.
     * ```typescript
     * const colums = this.grid.columns.
     * ```
	 * @memberof IgxGridBaseComponent
     */
    get columns(): IgxColumnComponent[] {
        return this._columns;
    }

    /**
     * Returns an array of the pinned `IgxColumnComponent`s.
     * ```typescript
     * const pinnedColumns = this.grid.pinnedColumns.
     * ```
	 * @memberof IgxGridBaseComponent
     */
    get pinnedColumns(): IgxColumnComponent[] {
        return this._pinnedColumns.filter((col) => !col.hidden);
    }

    /**
     * Returns an array of unpinned `IgxColumnComponent`s.
     * ```typescript
     * const unpinnedColumns = this.grid.unpinnedColumns.
     * ```
	 * @memberof IgxGridBaseComponent
     */
    get unpinnedColumns(): IgxColumnComponent[] {
        return this._unpinnedColumns.filter((col) => !col.hidden); // .sort((col1, col2) => col1.index - col2.index);
    }

    /**
     * Returns the `IgxColumnComponent` by field name.
     * ```typescript
     * const myCol = this.grid1.getColumnByName("ID");
     * ```
     * @param name
     * @memberof IgxGridBaseComponent
     */
    public getColumnByName(name: string): IgxColumnComponent {
        return this.columnList.find((col) => col.field === name);
    }

    /**
     * Returns the `IgxColumnComponent` by index.
     * ```typescript
     * const myRow = this.grid1.getRowByIndex(1);
     * ```
     * @param index
     * @memberof IgxGridBaseComponent
     */
    public getRowByIndex(index: number): IgxRowComponent<IgxGridBaseComponent> {
        return this.gridAPI.get_row_by_index(this.id, index);
    }

    /**
     * Returns `IgxGridRowComponent` object by the specified primary key .
     * Requires that the `primaryKey` property is set.
     * ```typescript
     * const myRow = this.grid1.getRowByKey("cell5");
     * ```
     * @param keyValue
     * @memberof IgxGridBaseComponent
     */
    public getRowByKey(keyValue: any): IgxRowComponent<IgxGridBaseComponent> {
        return this.gridAPI.get_row_by_key(this.id, keyValue);
    }

    /**
     * Returns an array of visible `IgxColumnComponent`s.
     * ```typescript
     * const visibleColumns = this.grid.visibleColumns.
     * ```
	 * @memberof IgxGridBaseComponent
     */
    get visibleColumns(): IgxColumnComponent[] {
        return this.columnList.filter((col) => !col.hidden);
    }

    /**
     * Returns the `IgxGridCellComponent` that matches the conditions.
     * ```typescript
     * const myCell = this.grid1.getCellByColumn(2,"UnitPrice");
     * ```
     * @param rowIndex
     * @param columnField
     * @memberof IgxGridBaseComponent
     */
    public getCellByColumn(rowIndex: number, columnField: string): IgxGridCellComponent {
        const columnId = this.columnList.map((column) => column.field).indexOf(columnField);
        if (columnId !== -1) {
            return this.gridAPI.get_cell_by_index(this.id, rowIndex, columnId);
        }
    }

    /**
     * Returns an `IgxGridCellComponent` object by the specified primary key and column field.
     * Requires that the primaryKey property is set.
     * ```typescript
     * grid.getCellByKey(1, 'index');
     * ```
     * @param rowSelector match any rowID
     * @param columnField
     * @memberof IgxGridBaseComponent
     */
    public getCellByKey(rowSelector: any, columnField: string): IgxGridCellComponent {
        return this.gridAPI.get_cell_by_key(this.id, rowSelector, columnField);
    }

    /**
     * Returns the total number of pages.
     * ```typescript
     * const totalPages = this.grid.totalPages;
     * ```
	 * @memberof IgxGridBaseComponent
     */
    get totalPages(): number {
        if (this.pagingState) {
            return this.pagingState.metadata.countPages;
        }
        return -1;
    }

    /**
     * Returns the total number of records.
     * Only functions when paging is enabled.
     * ```typescript
     * const totalRecords = this.grid.totalRecords;
     * ```
	 * @memberof IgxGridBaseComponent
     */
    get totalRecords(): number {
        if (this.pagingState) {
            return this.pagingState.metadata.countRecords;
        }
    }

    /**
     * Returns if the current page is the first page.
     * ```typescript
     * const firstPage = this.grid.isFirstPage;
     * ```
	 * @memberof IgxGridBaseComponent
     */
    get isFirstPage(): boolean {
        return this.page === 0;
    }

    /**
     * Returns if the current page is the last page.
     * ```typescript
     * const lastPage = this.grid.isLastPage;
     * ```
	 * @memberof IgxGridBaseComponent
     */
    get isLastPage(): boolean {
        return this.page + 1 >= this.totalPages;
    }

    /**
     * Returns the total width of the `IgxGridComponent`.
     * ```typescript
     * const gridWidth = this.grid.totalWidth;
     * ```
	 * @memberof IgxGridBaseComponent
     */
    get totalWidth(): number {
        // Take only top level columns
        const cols = this.visibleColumns.filter(col => col.level === 0 && !col.pinned);
        let totalWidth = 0;
        let i = 0;
        for (i; i < cols.length; i++) {
            totalWidth += parseInt(cols[i].width, 10) || 0;
        }
        return totalWidth;
    }

    get showRowCheckboxes(): boolean {
        return this.rowSelectable && this.columns.length > this.hiddenColumnsCount;
    }

    /**
     * @hidden
     */
    protected _moveColumns(from: IgxColumnComponent, to: IgxColumnComponent, pos: DropPosition) {
        const list = this.columnList.toArray();
        const fromIndex = list.indexOf(from);
        let toIndex = list.indexOf(to);

        if (pos === DropPosition.BeforeDropTarget) {
            toIndex--;
            if (toIndex < 0) {
                toIndex = 0;
            }
        }

        if (pos === DropPosition.AfterDropTarget) {
            toIndex++;
        }

        let activeColumn = null;
        let activeColumnIndex = -1;

        if (this.lastSearchInfo.searchText) {
            const activeInfo = IgxTextHighlightDirective.highlightGroupsMap.get(this.id);
            activeColumnIndex = activeInfo.columnIndex;

            if (activeColumnIndex !== -1) {
                activeColumn = list[activeColumnIndex];
            }
        }

        list.splice(toIndex, 0, ...list.splice(fromIndex, 1));
        const newList = this._resetColumnList(list);
        this.columnList.reset(newList);
        this.columnList.notifyOnChanges();
        this._columns = this.columnList.toArray();

        if (activeColumn !== null && activeColumn !== undefined) {
            const newIndex = newList.indexOf(activeColumn);
            IgxColumnComponent.updateHighlights(activeColumnIndex, newIndex, this);
        }
    }

    /**
     * @hidden
     */
    protected _resetColumnList(list?) {
        if (!list) {
            list = this.columnList.toArray();
        }
        let newList = [];
        list.filter(c => c.level === 0).forEach(p => {
            newList.push(p);
            if (p.columnGroup) {
                newList = newList.concat(p.allChildren);
            }
        });
        return newList;
    }

    /**
     * @hidden
     */
    protected _reorderPinnedColumns(from: IgxColumnComponent, to: IgxColumnComponent, position: DropPosition) {
        const pinned = this._pinnedColumns;
        let dropIndex = pinned.indexOf(to);

        if (position === DropPosition.BeforeDropTarget) {
            dropIndex--;
        }

        if (position === DropPosition.AfterDropTarget) {
            dropIndex++;
        }

        pinned.splice(dropIndex, 0, ...pinned.splice(pinned.indexOf(from), 1));
    }

    /**
     * @hidden
     */
    protected _moveChildColumns(parent: IgxColumnComponent, from: IgxColumnComponent, to: IgxColumnComponent, pos: DropPosition) {
        const buffer = parent.children.toArray();
        const fromIndex = buffer.indexOf(from);
        let toIndex = buffer.indexOf(to);

        if (pos === DropPosition.BeforeDropTarget) {
            toIndex--;
        }

        if (pos === DropPosition.AfterDropTarget) {
            toIndex++;
        }

        buffer.splice(toIndex, 0, ...buffer.splice(fromIndex, 1));
        parent.children.reset(buffer);
    }
    /**
     * Moves a column to the specified drop target.
     * ```typescript
     * grid.moveColumn(compName, persDetails);
     * ```
	  * @memberof IgxGridBaseComponent
	  */
    public moveColumn(column: IgxColumnComponent, dropTarget: IgxColumnComponent, pos: DropPosition = DropPosition.None) {

        let position = pos;
        const fromIndex = column.visibleIndex;
        const toIndex = dropTarget.visibleIndex;

        if (pos === DropPosition.BeforeDropTarget && fromIndex < toIndex) {
            position = DropPosition.BeforeDropTarget;
        } else if (pos === DropPosition.AfterDropTarget && fromIndex > toIndex) {
            position = DropPosition.AfterDropTarget;
        } else {
            position = DropPosition.None;
        }


        if ((column.level !== dropTarget.level) ||
            (column.topLevelParent !== dropTarget.topLevelParent)) {
            return;
        }

        this.gridAPI.submit_value(this.id);
        if (column.level) {
            this._moveChildColumns(column.parent, column, dropTarget, position);
        }

        if (dropTarget.pinned && column.pinned) {
            this._reorderPinnedColumns(column, dropTarget, position);
        }

        if (dropTarget.pinned && !column.pinned) {
            column.pin();
            this._reorderPinnedColumns(column, dropTarget, position);
        }

        if (!dropTarget.pinned && column.pinned) {
            column.unpin();

            const list = this.columnList.toArray();
            const fi = list.indexOf(column);
            const ti = list.indexOf(dropTarget);

            if (pos === DropPosition.BeforeDropTarget && fi < ti) {
                position = DropPosition.BeforeDropTarget;
            } else if (pos === DropPosition.AfterDropTarget && fi > ti) {
                position = DropPosition.AfterDropTarget;
            } else {
                position = DropPosition.None;
            }
        }

        this._moveColumns(column, dropTarget, position);
        this.cdr.detectChanges();

        const args = {
            source: column,
            target: dropTarget
        };

        this.onColumnMovingEnd.emit(args);
    }

    /**
     * Goes to the next page of the `IgxGridComponent`, if the grid is not already at the last page.
     * ```typescript
     * this.grid1.nextPage();
     * ```
	 * @memberof IgxGridBaseComponent
     */
    public nextPage(): void {
        if (!this.isLastPage) {
            this.page += 1;
        }
    }

    /**
     * Goes to the previous page of the `IgxGridComponent`, if the grid is not already at the first page.
     * ```typescript
     * this.grid1.previousPage();
     * ```
	 * @memberof IgxGridBaseComponent
     */
    public previousPage(): void {
        if (!this.isFirstPage) {
            this.page -= 1;
        }
    }

    /**
     * Goes to the desired page index.
     * ```typescript
     * this.grid1.paginate(1);
     * ```
     * @param val
     * @memberof IgxGridBaseComponent
     */
    public paginate(val: number): void {
        if (val < 0 || val > this.totalPages - 1) {
            return;
        }

        this.page = val;
    }

    /**
     * Manually marks the `IgxGridComponent` for change detection.
     * ```typescript
     * this.grid1.markForCheck();
     * ```
	 * @memberof IgxGridBaseComponent
     */
    public markForCheck() {
        if (this.rowList) {
            this.rowList.forEach((row) => row.cdr.markForCheck());
        }

        if (this.filterCellList) {
            this.filterCellList.forEach((c) => c.cdr.markForCheck());
        }

        this.cdr.detectChanges();
    }

    /**
     * Creates a new `IgxGridRowComponent` and adds the data record to the end of the data source.
     * ```typescript
     * const record = {
     *     ID: this.grid1.data[this.grid1.data.length - 1].ID + 1,
     *     Name: this.newRecord
     * };
     * this.grid1.addRow(record);
     * ```
     * @param data
     * @memberof IgxGridBaseComponent
     */
    public addRow(data: any, parentID?: any): void {
        // Add row goes to transactions and if rowEditable is properly implemented, added rows will go to pending transactions
        // If there is a row in edit - > commit and close
        if (this.transactions.enabled) {
            const transactionId = this.primaryKey ? data[this.primaryKey] : data;
            const transaction: Transaction = { id: transactionId, type: TransactionType.ADD, newValue: data };
            this.transactions.add(transaction);
        } else {
            this.data.push(data);
        }

        this.onRowAdded.emit({ data });
        this._pipeTrigger++;
        this.cdr.markForCheck();

        this.refreshSearch();
    }

    /**
     * Removes the `IgxGridRowComponent` and the corresponding data record by primary key.
     * Requires that the `primaryKey` property is set.
     * The method accept rowSelector as a parameter, which is the rowID.
     * ```typescript
     * this.grid1.deleteRow(0);
     * ```
     * @param rowSelector
     * @memberof IgxGridBaseComponent
     */
    public deleteRow(rowSelector: any): void {
        if (this.primaryKey !== undefined && this.primaryKey !== null) {
            this.deleteRowById(rowSelector);
        }
    }

    /**
     * @hidden
     * @param
     */
    public deleteRowById(rowId: any) {
        let index: number;
        const data = this.gridAPI.get_all_data(this.id);
        if (this.primaryKey) {
            index = data.map((record) => record[this.primaryKey]).indexOf(rowId);
        } else {
            index = data.indexOf(rowId);
        }
        const state: State = this.transactions.getState(rowId);
        const hasRowInNonDeletedState = state && state.type !== TransactionType.DELETE;

        //  if there is a row (index !== -1) and the we have cell in edit mode on same row exit edit mode
        //  if there is no row (index === -1), but there is a row in ADD or UPDATE state do as above
        //  Otherwise just exit - there is nothing to delete
        if (index !== -1 || hasRowInNonDeletedState) {
            // Always exit edit when row is deleted
            this.endEdit(true);
        } else {
            return;
        }

        //  TODO: should we emit this when cascadeOnDelete is true for each row?!?!
        this.onRowDeleted.emit({ data: data[index] });

        //  first deselect row then delete it
        if (this.rowSelectable && this.selection.is_item_selected(this.id, rowId)) {
            this.deselectRows([rowId]);
        } else {
            this.checkHeaderCheckboxStatus();
        }

        this.deleteRowFromData(rowId, index);
        this._pipeTrigger++;
        this.cdr.markForCheck();

        this.refreshSearch();
        if (data.length % this.perPage === 0 && this.isLastPage && this.page !== 0) {
            this.page--;
        }
    }

    /**
     * @hidden
     */
    protected deleteRowFromData(rowID: any, index: number) {
        //  if there is a row (index !== 0) delete it
        //  if there is a row in ADD or UPDATE state change it's state to DELETE
        if (index !== -1) {
            if (this.transactions.enabled) {
                const transaction: Transaction = { id: rowID, type: TransactionType.DELETE, newValue: null };
                this.transactions.add(transaction, this.data[index]);
            } else {
                this.data.splice(index, 1);
            }
        } else {
            const state: State = this.transactions.getState(rowID);
            this.transactions.add({ id: rowID, type: TransactionType.DELETE, newValue: null }, state && state.recordRef);
        }
    }

    /**
     * Updates the `IgxGridRowComponent` and the corresponding data record by primary key.
     * Requires that the `primaryKey` property is set.
     * ```typescript
     * this.gridWithPK.updateCell('Updated', 1, 'ProductName');
     * ```
     * @param value the new value which is to be set.
     * @param rowSelector corresponds to rowID.
     * @param column corresponds to column field.
     * @memberof IgxGridBaseComponent
     */
    public updateCell(value: any, rowSelector: any, column: string): void {
        if (this.primaryKey !== undefined && this.primaryKey !== null) {
            const columnEdit = this.columnList.toArray().filter((col) => col.field === column);
            if (columnEdit.length > 0) {
                const columnId = this.columnList.toArray().indexOf(columnEdit[0]);
                const editableCell = this.gridAPI.get_cell_inEditMode(this.id);
                const gridEditState = this.gridAPI.create_grid_edit_args(this.id, rowSelector, columnId, value);
                this.gridAPI.update_cell(this.id, rowSelector, columnId, value, gridEditState);
                if (editableCell && editableCell.cellID.rowID === rowSelector &&
                    editableCell.cellID.columnID === columnId) {
                    if (gridEditState.args.cancel) {
                        return;
                    }
                    this.gridAPI.escape_editMode(this.id, editableCell.cellID);
                }
                this.cdr.markForCheck();
                this.refreshSearch();
            }
        }
    }

    /**
     * Updates the `IgxGridRowComponent`, which is specified by
     * rowSelector parameter and the data source record with the passed value.
     * This method will apply requested update only if primary key is specified in the grid.
     * ```typescript
     * grid.updateRow({
     *       ProductID: 1, ProductName: 'Spearmint', InStock: true, UnitsInStock: 1, OrderDate: new Date('2005-03-21')
     *   }, 1);
     * ```
     * @param value
     * @param rowSelector correspond to rowID
     * @memberof IgxGridBaseComponent
     */
    public updateRow(value: any, rowSelector: any): void {
        if (this.primaryKey !== undefined && this.primaryKey !== null) {
            const editableCell = this.gridAPI.get_cell_inEditMode(this.id);
            if (editableCell && editableCell.cellID.rowID === rowSelector) {
                this.gridAPI.escape_editMode(this.id, editableCell.cellID);
            }
            this.gridAPI.update_row(value, this.id, rowSelector);
            this.cdr.markForCheck();
            this.refreshSearch();
        }
    }

    /**
     * Sort a single `IgxColumnComponent`.
     * Sort the `IgxGridComponent`'s `IgxColumnComponent` based on the provided array of sorting expressions.
     * ```typescript
     * this.grid.sort({ fieldName: name, dir: SortingDirection.Asc, ignoreCase: false });
     * ```
	 * @memberof IgxGridBaseComponent
     */
    public sort(expression: ISortingExpression | Array<ISortingExpression>): void;
    public sort(...rest): void {
        this.endEdit(false);
        if (rest.length === 1 && rest[0] instanceof Array) {
            this._sortMultiple(rest[0]);
        } else {
            this._sort(rest[0]);
        }
    }

    /**
     * Filters a single `IgxColumnComponent`.
     * ```typescript
     * public filter(term) {
     *      this.grid.filter("ProductName", term, IgxStringFilteringOperand.instance().condition("contains"));
     * }
     * ```
     * @param name
     * @param value
     * @param conditionOrExpressionTree
     * @param ignoreCase
     * @memberof IgxGridBaseComponent
     */
    public filter(name: string, value: any, conditionOrExpressionTree?: IFilteringOperation | IFilteringExpressionsTree,
        ignoreCase?: boolean) {
        const col = this.gridAPI.get_column_by_name(this.id, name);
        const filteringIgnoreCase = ignoreCase || (col ? col.filteringIgnoreCase : false);

        if (conditionOrExpressionTree) {
            this.gridAPI.filter(this.id, name, value, conditionOrExpressionTree, filteringIgnoreCase);
        } else {
            const expressionsTreeForColumn = this._filteringExpressionsTree.find(name);
            if (expressionsTreeForColumn instanceof FilteringExpressionsTree) {
                this.gridAPI.filter(this.id, name, value, expressionsTreeForColumn, filteringIgnoreCase);
            } else {
                const expressionForColumn = expressionsTreeForColumn as IFilteringExpression;
                this.gridAPI.filter(this.id, name, value, expressionForColumn.condition, filteringIgnoreCase);
            }
        }
    }

    /**
     * Filters all the `IgxColumnComponent` in the `IgxGridComponent` with the same condition.
     * ```typescript
     * grid.filterGlobal('some', IgxStringFilteringOperand.instance().condition('contains'));
     * ```
     * @param value
     * @param condition
     * @param ignoreCase
     * @memberof IgxGridBaseComponent
     */
    public filterGlobal(value: any, condition?, ignoreCase?) {
        this.gridAPI.filter_global(this.id, value, condition, ignoreCase);
    }

    /**
     * Enables summaries for the specified column and applies your customSummary.
     * If you do not provide the customSummary, then the default summary for the column data type will be applied.
     * ```typescript
     * grid.enableSummaries([{ fieldName: 'ProductName' }, { fieldName: 'ID' }]);
     * ```
     * Enable summaries for the listed columns.
     * ```typescript
     * grid.enableSummaries('ProductName');
     * ```
     * @param rest
     * @memberof IgxGridBaseComponent
     */
    public enableSummaries(...rest) {
        if (rest.length === 1 && Array.isArray(rest[0])) {
            this._multipleSummaries(rest[0], true);
        } else {
            this._summaries(rest[0], true, rest[1]);
        }
        this.summariesHeight = 0;
        this.markForCheck();
        this.calculateGridHeight();
        this.cdr.detectChanges();
    }

    /**
     * Disable summaries for the specified column.
     * ```typescript
     * grid.disableSummaries('ProductName');
     * ```
     *
     * Disable summaries for the listed columns.
     * ```typescript
     * grid.disableSummaries([{ fieldName: 'ProductName' }]);
     * ```
	 * @memberof IgxGridBaseComponent
     */
    public disableSummaries(...rest) {
        if (rest.length === 1 && Array.isArray(rest[0])) {
            this._disableMultipleSummaries(rest[0]);
        } else {
            this._summaries(rest[0], false);
        }
        this.summariesHeight = 0;
        this.markForCheck();
        this.calculateGridHeight();
        this.cdr.detectChanges();
    }

    /**
     * If name is provided, clears the filtering state of the corresponding `IgxColumnComponent`,
     * otherwise clears the filtering state of all `IgxColumnComponent`s.
     * ```typescript
     * this.grid.clearFilter();
     * ```
     * @param name
     * @memberof IgxGridBaseComponent
     */
    public clearFilter(name?: string) {
        if (name) {
            const column = this.gridAPI.get_column_by_name(this.id, name);
            if (!column) {
                return;
            }
        }

        this.gridAPI.clear_filter(this.id, name);
    }

    /**
     * If name is provided, clears the sorting state of the corresponding `IgxColumnComponent`,
     * otherwise clears the sorting state of all `IgxColumnComponent`.
     * ```typescript
     * this.grid.clearSort();
     * ```
     * @param name
     * @memberof IgxGridBaseComponent
     */
    public clearSort(name?: string) {
        if (!name) {
            this.sortingExpressions = [];
            return;
        }
        if (!this.gridAPI.get_column_by_name(this.id, name)) {
            return;
        }
        this.gridAPI.clear_sort(this.id, name);
    }

    /**
     * @hidden
     */
    public clearSummaryCache(editCell?) {
        if (editCell && editCell.cell) {
            this.gridAPI.remove_summary(this.id, editCell.cell.column.filed);
        } else {
            this.gridAPI.remove_summary(this.id);
        }
    }

    /**
     * @hidden
     */
    public refreshGridState(editCell?) {
        this.endEdit(true);
        this.clearSummaryCache(editCell);
    }

    // TODO: We have return values here. Move them to event args ??

    /**
     * Pins a column by field name. Returns whether the operation is successful.
     * ```typescript
     * this.grid.pinColumn("ID");
     * ```
     * @param columnName
     * @param index
     * @memberof IgxGridBaseComponent
     */
    public pinColumn(columnName: string | IgxColumnComponent, index?): boolean {
        const col = columnName instanceof IgxColumnComponent ? columnName : this.getColumnByName(columnName);
        return col.pin(index);
    }

    /**
     * Unpins a column by field name. Returns whether the operation is successful.
     * ```typescript
     * this.grid.pinColumn("ID");
     * ```
     * @param columnName
     * @param index
     * @memberof IgxGridBaseComponent
     */
    public unpinColumn(columnName: string | IgxColumnComponent, index?): boolean {
        const col = columnName instanceof IgxColumnComponent ? columnName : this.getColumnByName(columnName);
        return col.unpin(index);
    }


    /**
     * Recalculates grid width/height dimensions. Should be run when changing DOM elements dimentions manually that affect the grid's size.
     * ```typescript
     * this.grid.reflow();
     * ```
	 * @memberof IgxGridBaseComponent
     */
    public reflow() {
        this.calculateGridSizes();
    }

    /**
     * Recalculates grid summary area.
     * Should be run for example when enabling or disabling summaries for a column.
     * ```typescript
     * this.grid.recalculateSummaries();
     * ```
	 * @memberof IgxGridBaseComponent
     */
    public recalculateSummaries() {
        this.summariesHeight = 0;
        requestAnimationFrame(() => this.calculateGridSizes());
    }

    /**
     * Finds the next occurrence of a given string in the grid and scrolls to the cell if it isn't visible.
     * Returns how many times the grid contains the string.
     * ```typescript
     * this.grid.findNext("financial");
     * ```
     * @param text the string to search.
     * @param caseSensitive optionally, if the search should be case sensitive (defaults to false).
     * @param exactMatch optionally, if the text should match the entire value  (defaults to false).
     * @memberof IgxGridBaseComponent
     */
    public findNext(text: string, caseSensitive?: boolean, exactMatch?: boolean): number {
        return this.find(text, 1, caseSensitive, exactMatch);
    }

    /**
     * Finds the previous occurrence of a given string in the grid and scrolls to the cell if it isn't visible.
     * Returns how many times the grid contains the string.
     * ```typescript
     * this.grid.findPrev("financial");
     * ````
     * @param text the string to search.
     * @param caseSensitive optionally, if the search should be case sensitive (defaults to false).
     * @param exactMatch optionally, if the text should match the entire value (defaults to false).
     * @memberof IgxGridBaseComponent
     */
    public findPrev(text: string, caseSensitive?: boolean, exactMatch?: boolean): number {
        return this.find(text, -1, caseSensitive, exactMatch);
    }

    /**
     * Reapplies the existing search.
     * Returns how many times the grid contains the last search.
     * ```typescript
     * this.grid.refreshSearch();
     * ```
     * @param updateActiveInfo
     * @memberof IgxGridBaseComponent
     */
    public refreshSearch(updateActiveInfo?: boolean): number {
        if (this.lastSearchInfo.searchText) {
            this.rebuildMatchCache();

            if (updateActiveInfo) {
                const activeInfo = IgxTextHighlightDirective.highlightGroupsMap.get(this.id);
                this.lastSearchInfo.matchInfoCache.forEach((match, i) => {
                    if (match.column === activeInfo.columnIndex &&
                        match.row === activeInfo.rowIndex &&
                        match.index === activeInfo.index &&
                        match.page === activeInfo.page) {
                        this.lastSearchInfo.activeMatchIndex = i;
                    }
                });
            }

            return this.find(this.lastSearchInfo.searchText, 0, this.lastSearchInfo.caseSensitive, this.lastSearchInfo.exactMatch, false);
        } else {
            return 0;
        }
    }

    /**
     * Removes all the highlights in the cell.
     * ```typescript
     * this.grid.clearSearch();
     * ```
	 * @memberof IgxGridBaseComponent
     */
    public clearSearch() {
        this.lastSearchInfo = {
            searchText: '',
            caseSensitive: false,
            exactMatch: false,
            activeMatchIndex: 0,
            matchInfoCache: []
        };

        this.rowList.forEach((row) => {
            if (row.cells) {
                row.cells.forEach((c) => {
                    c.clearHighlight();
                });
            }
        });
    }

    /**
     * Returns if the `IgxGridComponent` has sortable columns.
     * ```typescript
     * const sortableGrid = this.grid.hasSortableColumns;
     * ```
	 * @memberof IgxGridBaseComponent
     */
    get hasSortableColumns(): boolean {
        return this.columnList.some((col) => col.sortable);
    }

    /**
     * Returns if the `IgxGridComponent` has editable columns.
     * ```typescript
     * const editableGrid = this.grid.hasEditableColumns;
     * ```
	 * @memberof IgxGridBaseComponent
     */
    get hasEditableColumns(): boolean {
        return this.columnList.some((col) => col.editable);
    }

    /**
     * Returns if the `IgxGridComponent` has fiterable columns.
     * ```typescript
     * const filterableGrid = this.grid.hasFilterableColumns;
     * ```
	 * @memberof IgxGridBaseComponent
     */
    get hasFilterableColumns(): boolean {
        return this.columnList.some((col) => col.filterable);
    }

    /**
     * Returns if the `IgxGridComponent` has summarized columns.
     * ```typescript
     * const summarizedGrid = this.grid.hasSummarizedColumns;
     * ```
	 * @memberof IgxGridBaseComponent
     */
    get hasSummarizedColumns(): boolean {
        const summarizedColumns = this.columnList.filter(col => col.hasSummary);
        return summarizedColumns.length > 0 && summarizedColumns.some(col => !col.hidden);
    }

    /**
     * Returns if the `IgxGridComponent` has moveable columns.
     * ```typescript
     * const movableGrid = this.grid.hasMovableColumns;
     * ```
	 * @memberof IgxGridBaseComponent
     */
    get hasMovableColumns(): boolean {
        return this.columnList && this.columnList.some((col) => col.movable);
    }

    /**
     * Returns if the `IgxGridComponent` has column groups.
     * ```typescript
     * const groupGrid = this.grid.hasColumnGroups;
     * ```
	 * @memberof IgxGridBaseComponent
     */
    get hasColumnGroups(): boolean {
        return this.columnList.some(col => col.columnGroup);
    }

    /**
     * Returns an array of the selected `IgxGridCellComponent`s.
     * ```typescript
     * const selectedCells = this.grid.selectedCells;
     * ```
	 * @memberof IgxGridBaseComponent
     */
    get selectedCells(): IgxGridCellComponent[] | any[] {
        if (this.dataRowList) {
            return this.dataRowList.map((row) => row.cells.filter((cell) => cell.selected))
                .reduce((a, b) => a.concat(b), []);
        }
        return [];
    }

    /**
     * @hidden
     */
    protected get rowBasedHeight() {
        if (this.data && this.data.length) {
            return this.dataLength * this.rowHeight;
        }
        return 0;
    }

    /**
     * @hidden
     */
    protected _derivePossibleHeight() {
        if ((this._height && this._height.indexOf('%') === -1) || !this._height) {
            return;
        }
        if (!this.nativeElement.parentNode.clientHeight) {
            const viewPortHeight = document.documentElement.clientHeight;
            this._height = this.rowBasedHeight <= viewPortHeight ? null : viewPortHeight.toString();
        } else {
            const parentHeight = this.nativeElement.parentNode.getBoundingClientRect().height;
            this._height = this.rowBasedHeight <= parentHeight ? null : this._height;
        }
        this.calculateGridHeight();
        this.cdr.detectChanges();
    }

    /**
     * @hidden
     */
    protected _derivePossibleWidth() {
        if (!this._columnWidthSetByUser) {
            this._columnWidth = this.getPossibleColumnWidth();
            this.columnList.forEach((column: IgxColumnComponent) => {
                column.defaultWidth = this.columnWidth;
            });
        }
    }

    /**
     * @hidden
     */
    private get defaultTargetBodyHeight(): number {
        const allItems = this.totalItemCount || this.dataLength;
        return this.rowHeight * Math.min(this._defaultTargetRecordNumber,
            this.paging ? Math.min(allItems, this.perPage) : allItems);
    }

    /**
     * @hidden
     */
    protected calculateGridHeight() {
        const computed = this.document.defaultView.getComputedStyle(this.nativeElement);

        // TODO: Calculate based on grid density
        if (this.maxLevelHeaderDepth) {
            this.theadRow.nativeElement.style.height = `${(this.maxLevelHeaderDepth + 1) * this.defaultRowHeight +
                (this.allowFiltering ? this._rowHeight : 0) + 1}px`;
        }

        if (!this._height) {
            this.calcHeight = null;
            if (this.hasSummarizedColumns && !this.summariesHeight) {
                this.summariesHeight = this.summaries ?
                    this.calcMaxSummaryHeight() : 0;
            }
            return;
        }

        let toolbarHeight = 0;
        if (this.showToolbar && this.toolbarHtml != null) {
            toolbarHeight = this.toolbarHtml.nativeElement.firstElementChild ?
                this.toolbarHtml.nativeElement.offsetHeight : 0;
        }

        let pagingHeight = 0;
        if (this.paging && this.paginator) {
            pagingHeight = this.paginator.nativeElement.firstElementChild ?
                this.paginator.nativeElement.offsetHeight : 0;
        }

        if (!this.summariesHeight) {
            this.summariesHeight = this.summaries ?
                this.calcMaxSummaryHeight() : 0;
        }

        const groupAreaHeight = this.getGroupAreaHeight();

        if (this._height && this._height.indexOf('%') !== -1) {
            /*height in %*/
            this.calcHeight = this._calculateGridBodyHeight(
                parseInt(computed.getPropertyValue('height'), 10), toolbarHeight, pagingHeight, groupAreaHeight);
        } else {
            this.calcHeight = this._calculateGridBodyHeight(
                parseInt(this._height, 10), toolbarHeight, pagingHeight, groupAreaHeight);
        }
    }

    /**
     * @hidden
     */
    protected getGroupAreaHeight(): number {
        return 0;
    }

    /**
     * @hidden
     */
    protected _calculateGridBodyHeight(gridHeight: number,
        toolbarHeight: number, pagingHeight: number, groupAreaHeight: number) {
        const footerBordersAndScrollbars = this.tfoot.nativeElement.offsetHeight -
            this.tfoot.nativeElement.clientHeight;
        if (isNaN(gridHeight)) {
            return this.defaultTargetBodyHeight;
        }

        return Math.abs(gridHeight - toolbarHeight -
            this.theadRow.nativeElement.offsetHeight -
            this.summariesHeight - pagingHeight - groupAreaHeight -
            footerBordersAndScrollbars -
            this.scr.nativeElement.clientHeight);
    }

    /**
     * @hidden
     */
    protected getPossibleColumnWidth() {
        let computedWidth = parseInt(
            this.document.defaultView.getComputedStyle(this.nativeElement).getPropertyValue('width'), 10);

        if (this.showRowCheckboxes) {
            computedWidth -= this.headerCheckboxContainer.nativeElement.clientWidth;
        }

        const visibleChildColumns = this.visibleColumns.filter(c => !c.columnGroup);

        const columnsWithSetWidths = visibleChildColumns.filter(c => c.widthSetByUser);
        const columnsToSize = visibleChildColumns.length - columnsWithSetWidths.length;

        const sumExistingWidths = columnsWithSetWidths
            .reduce((prev, curr) => prev + parseInt(curr.width, 10), 0);

        const columnWidth = !Number.isFinite(sumExistingWidths) ?
            Math.max(computedWidth / columnsToSize, MINIMUM_COLUMN_WIDTH) :
            Math.max((computedWidth - sumExistingWidths) / columnsToSize, MINIMUM_COLUMN_WIDTH);

        return columnWidth.toString();
    }

    /**
     * @hidden
     */
    protected calculateGridWidth() {
        const computed = this.document.defaultView.getComputedStyle(this.nativeElement);

        if (this._width && this._width.indexOf('%') !== -1) {
            /* width in %*/
            const width = computed.getPropertyValue('width').indexOf('%') === -1 ?
                parseInt(computed.getPropertyValue('width'), 10) :
                this.document.getElementById(this.nativeElement.id).offsetWidth;

            if (Number.isFinite(width) && width !== this.calcWidth) {
                this.calcWidth = width;

                this.cdr.markForCheck();
            }
        } else {
            this.calcWidth = parseInt(this._width, 10);
        }

        this._derivePossibleWidth();
    }

    /**
     * @hidden
     */
    protected calcMaxSummaryHeight() {
        let maxSummaryLength = 0;
        this.columnList.filter((col) => col.hasSummary && !col.hidden).forEach((column) => {
            this.gridAPI.set_summary_by_column_name(this.id, column.field);
            const getCurrentSummaryColumn = this.gridAPI.get_summaries(this.id).get(column.field);
            if (getCurrentSummaryColumn) {
                if (maxSummaryLength < getCurrentSummaryColumn.length) {
                    maxSummaryLength = getCurrentSummaryColumn.length;
                }
            }
        });
        return maxSummaryLength * this.defaultRowHeight;
    }

    /**
     * @hidden
     */
    protected calculateGridSizes() {
        this.calculateGridWidth();
        this.cdr.detectChanges();
        this.calculateGridHeight();
        if (this.showRowCheckboxes) {
            this.calcRowCheckboxWidth = this.headerCheckboxContainer.nativeElement.clientWidth;
        }
        if (this.rowEditable) {
            this.repositionRowEditingOverlay(this.rowInEditMode);
        }
        this.cdr.detectChanges();
    }

    /**
     * Gets calculated width of the pinned area.
     * ```typescript
     * const pinnedWidth = this.grid.getPinnedWidth();
     * ```
     * @param takeHidden If we should take into account the hidden columns in the pinned area.
     * @memberof IgxGridBaseComponent
     */
    public getPinnedWidth(takeHidden = false) {
        const fc = takeHidden ? this._pinnedColumns : this.pinnedColumns;
        let sum = 0;
        for (const col of fc) {
            if (col.level === 0) {
                sum += parseInt(col.width, 10);
            }
        }
        if (this.showRowCheckboxes) {
            sum += this.calcRowCheckboxWidth;
        }

        return sum;
    }

    /**
     * @hidden
     * Gets calculated width of the unpinned area
     * @param takeHidden If we should take into account the hidden columns in the pinned area.
     * @memberof IgxGridBaseComponent
     */
    protected getUnpinnedWidth(takeHidden = false) {
        const width = this._width && this._width.indexOf('%') !== -1 ?
            this.calcWidth :
            parseInt(this._width, 10);
        return width - this.getPinnedWidth(takeHidden);
    }

    /**
     * @hidden
     */
    protected _sort(expression: ISortingExpression) {
        this.gridAPI.sort(this.id, expression);
        this.onSortingDone.emit({
            dir: expression.dir,
            fieldName: expression.fieldName,
            ignoreCase: expression.ignoreCase,
            strategy: expression.strategy
        });
    }

    /**
     * @hidden
     */
    protected _sortMultiple(expressions: ISortingExpression[]) {
        this.gridAPI.sort_multiple(this.id, expressions);
    }

    /**
     * @hidden
     */
    protected _summaries(fieldName: string, hasSummary: boolean, summaryOperand?: any) {
        const column = this.gridAPI.get_column_by_name(this.id, fieldName);
        column.hasSummary = hasSummary;
        if (summaryOperand) {
            column.summaries = summaryOperand;
        }
    }

    /**
     * @hidden
     */
    protected _multipleSummaries(expressions: ISummaryExpression[], hasSummary: boolean) {
        expressions.forEach((element) => {
            this._summaries(element.fieldName, hasSummary, element.customSummary);
        });
    }
    /**
     * @hidden
     */
    protected _disableMultipleSummaries(expressions: string[]) {
        expressions.forEach((column) => { this._summaries(column, false); });
    }

    /**
     * @hidden
     */
    protected resolveDataTypes(rec) {
        if (typeof rec === 'number') {
            return DataType.Number;
        } else if (typeof rec === 'boolean') {
            return DataType.Boolean;
        } else if (typeof rec === 'object' && rec instanceof Date) {
            return DataType.Date;
        }
        return DataType.String;
    }

    /**
     * @hidden
     */
    protected autogenerateColumns() {
        const factory = this.resolver.resolveComponentFactory(IgxColumnComponent);
        const fields = Object.keys(this.data[0]);
        const columns = [];

        fields.forEach((field) => {
            const ref = this.viewRef.createComponent(factory, null, this.viewRef.injector);
            ref.instance.field = field;
            ref.instance.dataType = this.resolveDataTypes(this.data[0][field]);
            ref.changeDetectorRef.detectChanges();
            columns.push(ref.instance);
        });

        this.columnList.reset(columns);
    }

    /**
     * @hidden
     */
    onlyTopLevel(arr) {
        return arr.filter(c => c.level === 0);
    }

    /**
     * @hidden
     */
    protected initColumns(collection: QueryList<IgxColumnComponent>, cb: Function = null) {
        // XXX: Deprecate index
        this._columns = this.columnList.toArray();
        collection.forEach((column: IgxColumnComponent) => {
            column.gridID = this.id;
            column.defaultWidth = this.columnWidth;
            this.setColumnEditState(column);

            if (cb) {
                cb(column);
            }
        });

        this.reinitPinStates();
    }

    private setColumnEditState(column: IgxColumnComponent) {
        // When rowEditable is true, then all columns, with defined field, excluding priamaryKey, are set to editable by default.
        if (this.rowEditable && column.editable === null &&
            column.field && column.field !== this.primaryKey) {
            column.editable = this.rowEditable;
        }
    }

    /**
     * @hidden
     */
    protected reinitPinStates() {
        if (this.hasColumnGroups) {
            this._pinnedColumns = this.columnList.filter((c) => c.pinned);
        }
        this._unpinnedColumns = this.columnList.filter((c) => !c.pinned);
    }

    /**
     * @hidden
     */
    public onHeaderCheckboxClick(event) {
        this.allRowsSelected = event.checked;
        const newSelection =
            event.checked ?
                this.filteredData ?
                    this.selection.add_items(this.id, this.selection.get_all_ids(this._filteredData, this.primaryKey)) :
                    this.selection.get_all_ids(this.dataWithAddedInTransactionRows, this.primaryKey) :
                this.filteredData ?
                    this.selection.delete_items(this.id, this.selection.get_all_ids(this._filteredData, this.primaryKey)) :
                    this.selection.get_empty();
        this.triggerRowSelectionChange(newSelection, null, event, event.checked);
        this.checkHeaderCheckboxStatus(event.checked);
    }

    /**
     * @hidden
     */
    get headerCheckboxAriaLabel() {
        return this._filteringExpressionsTree.filteringOperands.length > 0 ?
            this.headerCheckbox && this.headerCheckbox.checked ? 'Deselect all filtered' : 'Select all filtered' :
            this.headerCheckbox && this.headerCheckbox.checked ? 'Deselect all' : 'Select all';
    }

    public get template(): TemplateRef<any> {
        if (this.filteredData && this.filteredData.length === 0) {
            return this.emptyGridTemplate ? this.emptyGridTemplate : this.emptyFilteredGridTemplate;
        }

        if (this.data && this.dataLength === 0) {
            return this.emptyGridTemplate ? this.emptyGridTemplate : this.emptyGridDefaultTemplate;
        }
    }

    /**
     * @hidden
     */
    public checkHeaderCheckboxStatus(headerStatus?: boolean) {
        if (headerStatus === undefined) {
            const dataLength = this.filteredData ? this.filteredData.length : this.dataLength;
            this.allRowsSelected = this.selection.are_all_selected(this.id, dataLength);
            if (this.headerCheckbox) {
                this.headerCheckbox.indeterminate = !this.allRowsSelected && !this.selection.are_none_selected(this.id);
                if (!this.headerCheckbox.indeterminate) {
                    this.headerCheckbox.checked =
                        this.allRowsSelected;
                }
            }
            this.cdr.markForCheck();
        } else if (this.headerCheckbox) {
            this.headerCheckbox.checked = headerStatus !== undefined ? headerStatus : false;
        }
    }

    /**
     * @hidden
     */
    public filteredItemsStatus(componentID: string, filteredData: any[], primaryKey?) {
        const currSelection = this.selection.get(componentID);
        let atLeastOneSelected = false;
        let notAllSelected = false;
        if (currSelection) {
            for (const key of Object.keys(filteredData)) {
                const dataItem = primaryKey ? filteredData[key][primaryKey] : filteredData[key];
                if (currSelection.has(dataItem)) {
                    atLeastOneSelected = true;
                    if (notAllSelected) {
                        return 'indeterminate';
                    }
                } else {
                    notAllSelected = true;
                    if (atLeastOneSelected) {
                        return 'indeterminate';
                    }
                }
            }
        }
        return atLeastOneSelected ? 'allSelected' : 'noneSelected';
    }

    /**
     * @hidden
     */
    public updateHeaderCheckboxStatusOnFilter(data) {
        if (!data) {
            this.checkHeaderCheckboxStatus();
            return;
        }
        switch (this.filteredItemsStatus(this.id, data, this.primaryKey)) {
            case 'allSelected': {
                if (!this.allRowsSelected) {
                    this.allRowsSelected = true;
                }
                if (this.headerCheckbox.indeterminate) {
                    this.headerCheckbox.indeterminate = false;
                }
                break;
            }
            case 'noneSelected': {
                if (this.allRowsSelected) {
                    this.allRowsSelected = false;
                }
                if (this.headerCheckbox.indeterminate) {
                    this.headerCheckbox.indeterminate = false;
                }
                break;
            }
            default: {
                if (!this.headerCheckbox.indeterminate) {
                    this.headerCheckbox.indeterminate = true;
                }
                if (this.allRowsSelected) {
                    this.allRowsSelected = false;
                }
                break;
            }
        }
    }

    /**
     * Get current selection state.
     * Returns an array with selected rows' IDs (primaryKey or rowData)
     * ```typescript
     * const selectedRows = this.grid.selectedRows();
     * ```
	 * @memberof IgxGridBaseComponent
     */
    public selectedRows(): any[] {
        let selection: Set<any>;
        selection = this.selection.get(this.id);
        return selection ? Array.from(selection) : [];
    }

    /**
     * Select specified rows by ID.
     * ```typescript
     * this.grid.selectRows([1,2,5], true);
     * ```
     * @param rowIDs
     * @param clearCurrentSelection if true clears the current selection
     * @memberof IgxGridBaseComponent
     */
    public selectRows(rowIDs: any[], clearCurrentSelection?: boolean) {
        let newSelection: Set<any>;
        newSelection = this.selection.add_items(this.id, rowIDs, clearCurrentSelection);
        this.triggerRowSelectionChange(newSelection);
    }

    /**
     * Deselect specified rows by ID.
     * ```typescript
     * this.grid.deselectRows([1,2,5]);
     * ```
     * @param rowIDs
     * @memberof IgxGridBaseComponent
     */
    public deselectRows(rowIDs: any[]) {
        let newSelection: Set<any>;
        newSelection = this.selection.delete_items(this.id, rowIDs);
        this.triggerRowSelectionChange(newSelection);
    }

    /**
     * Selects all rows
     * Note: If filtering is in place, selectAllRows() and deselectAllRows() select/deselect all filtered rows.
     * ```typescript
     * this.grid.selectAllRows();
     * ```
	 * @memberof IgxGridBaseComponent
     */
    public selectAllRows() {
        this.triggerRowSelectionChange(this.selection.get_all_ids(this.dataWithAddedInTransactionRows, this.primaryKey));
    }

    /**
     * Deselects all rows
     * ```typescript
     * this.grid.deselectAllRows();
     * ```
     * Note: If filtering is in place, selectAllRows() and deselectAllRows() select/deselect all filtered rows.
     */
    public deselectAllRows() {
        this.triggerRowSelectionChange(this.selection.get_empty());
    }

    /**
     * @hidden
     */
    public triggerRowSelectionChange(newSelectionAsSet: Set<any>, row?: IgxRowComponent<IgxGridBaseComponent>,
        event?: Event, headerStatus?: boolean) {
        const oldSelectionAsSet = this.selection.get(this.id);
        const oldSelection = oldSelectionAsSet ? Array.from(oldSelectionAsSet) : [];
        const newSelection = newSelectionAsSet ? Array.from(newSelectionAsSet) : [];
        const args: IRowSelectionEventArgs = { oldSelection, newSelection, row, event };
        this.onRowSelectionChange.emit(args);
        newSelectionAsSet = this.selection.get_empty();
        for (let i = 0; i < args.newSelection.length; i++) {
            newSelectionAsSet.add(args.newSelection[i]);
        }
        this.selection.set(this.id, newSelectionAsSet);
        this.checkHeaderCheckboxStatus(headerStatus);
    }

    /**
     * @hidden
     */
    // @HostListener('scroll', ['$event'])
    public scrollHandler(event) {
        this.parentVirtDir.getHorizontalScroll().scrollLeft += event.target.scrollLeft;
        this.verticalScrollContainer.getVerticalScroll().scrollTop += event.target.scrollTop;
        event.target.scrollLeft = 0;
        event.target.scrollTop = 0;
    }

    /**
     * @hidden
     */
    public wheelHandler() {
        // tslint:disable-next-line:no-bitwise
        if (document.activeElement.compareDocumentPosition(this.tbody.nativeElement) & Node.DOCUMENT_POSITION_CONTAINS) {
            (document.activeElement as HTMLElement).blur();
        }
    }

    /**
     * @hidden
     */
    public trackColumnChanges(index, col) {
        return col.field + col.width;
    }

    private find(text: string, increment: number, caseSensitive?: boolean, exactMatch?: boolean, scroll?: boolean) {
        if (!this.rowList) {
            return 0;
        }

        const editModeCell = this.gridAPI.get_cell_inEditMode(this.id);
        if (editModeCell) {
            this.endEdit(false);
        }

        if (this.collapsedHighlightedItem) {
            this.collapsedHighlightedItem = null;
        }

        if (!text) {
            this.clearSearch();
            return 0;
        }

        const caseSensitiveResolved = caseSensitive ? true : false;
        const exactMatchResolved = exactMatch ? true : false;
        let rebuildCache = false;

        if (this.lastSearchInfo.searchText !== text ||
            this.lastSearchInfo.caseSensitive !== caseSensitiveResolved ||
            this.lastSearchInfo.exactMatch !== exactMatchResolved) {
            this.lastSearchInfo = {
                searchText: text,
                activeMatchIndex: 0,
                caseSensitive: caseSensitiveResolved,
                exactMatch: exactMatchResolved,
                matchInfoCache: []
            };

            rebuildCache = true;
        } else {
            this.lastSearchInfo.activeMatchIndex += increment;
        }

        if (rebuildCache) {
            this.rowList.forEach((row) => {
                if (row.cells) {
                    row.cells.forEach((c) => {
                        c.highlightText(text, caseSensitiveResolved, exactMatchResolved);
                    });
                }
            });

            this.rebuildMatchCache();
        }

        if (this.lastSearchInfo.activeMatchIndex >= this.lastSearchInfo.matchInfoCache.length) {
            this.lastSearchInfo.activeMatchIndex = 0;
        } else if (this.lastSearchInfo.activeMatchIndex < 0) {
            this.lastSearchInfo.activeMatchIndex = this.lastSearchInfo.matchInfoCache.length - 1;
        }

        if (this.lastSearchInfo.matchInfoCache.length) {
            const matchInfo = this.lastSearchInfo.matchInfoCache[this.lastSearchInfo.activeMatchIndex];

            IgxTextHighlightDirective.setActiveHighlight(this.id, {
                columnIndex: matchInfo.column,
                rowIndex: matchInfo.row,
                index: matchInfo.index,
                page: matchInfo.page
            });

            if (scroll !== false) {
                this.scrollTo(matchInfo.row, matchInfo.column, matchInfo.page, matchInfo.groupByRecord);
            }
        } else {
            IgxTextHighlightDirective.clearActiveHighlight(this.id);
        }

        return this.lastSearchInfo.matchInfoCache.length;
    }

    /**
     * Returns an array containing the filtered data.
     * ```typescript
     * const filteredData = this.grid1.filteredSortedData;
     * ```
	 * @memberof IgxGridBaseComponent
     */
    get filteredSortedData(): any[] {
        return this.resolveFilteredSortedData();
    }

    /**
     * @hidden
     */
    protected resolveFilteredSortedData(): any[] {
        let data: any[] = this.filteredData ? this.filteredData : this.data;
        if (!this.filteredData && this.transactions.enabled) {
            data = DataUtil.mergeTransactions(
                cloneArray(data),
                this.transactions.getAggregatedChanges(true),
                this.primaryKey
            );
        }

        return data;
    }

    /**
     * @hidden
     */
    protected initPinning() {
        let currentPinnedWidth = 0;
        const pinnedColumns = [];
        const unpinnedColumns = [];
        const newUnpinnedCols = [];

        // When a column is a group or is inside a group, pin all related.
        this._pinnedColumns.forEach(col => {
            if (col.parent) {
                col.parent.pinned = true;
            }
            if (col.columnGroup) {
                col.children.forEach(child => child.pinned = true);
            }
        });

        // Make sure we don't exceed unpinned area min width and get pinned and unpinned col collections.
        // We take into account top level columns (top level groups and non groups).
        // If top level is unpinned the pinning handles all children to be unpinned as well.
        for (let i = 0; i < this._columns.length; i++) {
            if (this._columns[i].pinned && !this._columns[i].parent) {
                // Pinned column. Check if with it the unpinned min width is exceeded.
                const colWidth = parseInt(this._columns[i].width, 10);
                if (currentPinnedWidth + colWidth > this.calcWidth - this.unpinnedAreaMinWidth) {
                    // unpinned min width is exceeded. Unpin the columns and add it to the unpinned collection.
                    this._columns[i].pinned = false;
                    unpinnedColumns.push(this._columns[i]);
                    newUnpinnedCols.push(this._columns[i]);
                } else {
                    // unpinned min width is not exceeded. Keep it pinned and add it to the pinned collection.
                    currentPinnedWidth += colWidth;
                    pinnedColumns.push(this._columns[i]);
                }
            } else if (this._columns[i].pinned && this._columns[i].parent) {
                if (this._columns[i].topLevelParent.pinned) {
                    pinnedColumns.push(this._columns[i]);
                } else {
                    this._columns[i].pinned = false;
                    unpinnedColumns.push(this._columns[i]);
                }
            } else {
                unpinnedColumns.push(this._columns[i]);
            }
        }

        if (newUnpinnedCols.length) {
            console.warn(
                'igxGrid - The pinned area exceeds maximum pinned width. ' +
                'The following columns were unpinned to prevent further issues:' +
                newUnpinnedCols.map(col => '"' + col.header + '"').toString() + '. For more info see our documentation.'
            );
        }

        // Assign the applicaple collections.
        this._pinnedColumns = pinnedColumns;
        this._unpinnedColumns = unpinnedColumns;
    }

    /**
     * @hidden
     */
    protected scrollTo(row: number, column: number, page: number, groupByRecord?: IGroupByRecord): void {
        if (this.paging) {
            this.page = page;
        }

        this.scrollDirective(this.verticalScrollContainer, row);

        const scrollRow = this.rowList.find(r => r.virtDirRow);
        const virtDir = scrollRow ? scrollRow.virtDirRow : null;

        if (this.pinnedColumns.length) {
            if (column >= this.pinnedColumns.length) {
                column -= this.pinnedColumns.length;
                this.scrollDirective(virtDir, column);
            }
        } else {
            this.scrollDirective(virtDir, column);
        }
    }

    private scrollDirective(directive: IgxGridForOfDirective<any>, goal: number): void {
        if (!directive) {
            return;
        }
        directive.scrollTo(goal);
    }

    private rebuildMatchCache() {
        this.lastSearchInfo.matchInfoCache = [];

        const caseSensitive = this.lastSearchInfo.caseSensitive;
        const exactMatch = this.lastSearchInfo.exactMatch;
        const searchText = caseSensitive ? this.lastSearchInfo.searchText : this.lastSearchInfo.searchText.toLowerCase();
        const data = this.filteredSortedData;
        const columnItems = this.visibleColumns.filter((c) => !c.columnGroup).sort((c1, c2) => c1.visibleIndex - c2.visibleIndex);

        const groupIndexData = this.getGroupIncrementData();
        const groupByRecords = this.getGroupByRecords();
        let collapsedRowsCount = 0;

        data.forEach((dataRow, i) => {
            const groupByRecord = groupByRecords ? groupByRecords[i] : null;
            const groupByIncrement = groupIndexData ? groupIndexData[i] : 0;
            const pagingIncrement = this.getPagingIncrement(groupByIncrement, groupIndexData, Math.floor(i / this.perPage));
            let rowIndex = this.paging ? (i % this.perPage) + pagingIncrement : i + groupByIncrement;

            if (this.paging && i % this.perPage === 0) {
                collapsedRowsCount = 0;
            }

            rowIndex -= collapsedRowsCount;

            if (groupByRecord && !this.isExpandedGroup(groupByRecord)) {
                collapsedRowsCount++;
            }
            columnItems.forEach((c, j) => {
                const value = c.formatter ? c.formatter(dataRow[c.field]) : dataRow[c.field];
                if (value !== undefined && value !== null && c.searchable) {
                    let searchValue = caseSensitive ? String(value) : String(value).toLowerCase();
                    const pageIndex = this.paging ? Math.floor(i / this.perPage) : 0;

                    if (exactMatch) {
                        if (searchValue === searchText) {
                            this.lastSearchInfo.matchInfoCache.push({
                                row: rowIndex,
                                column: j,
                                page: pageIndex,
                                index: 0,
                                groupByRecord: groupByRecord,
                                item: dataRow
                            });
                        }
                    } else {
                        let occurenceIndex = 0;
                        let searchIndex = searchValue.indexOf(searchText);

                        while (searchIndex !== -1) {
                            this.lastSearchInfo.matchInfoCache.push({
                                row: rowIndex,
                                column: j,
                                page: pageIndex,
                                index: occurenceIndex++,
                                groupByRecord: groupByRecord,
                                item: dataRow
                            });

                            searchValue = searchValue.substring(searchIndex + searchText.length);
                            searchIndex = searchValue.indexOf(searchText);
                        }
                    }
                }
            });
        });
    }

    /**
     * @hidden
     */
    public isExpandedGroup(group: IGroupByRecord): boolean {
        return undefined;
    }

    /**
    * @hidden
    */
    protected getGroupByRecords(): IGroupByRecord[] {
        return null;
    }

    // For paging we need just the increment between the start of the page and the current row
    private getPagingIncrement(groupByIncrement: number, groupIndexData: number[], page: number) {
        let pagingIncrement = 0;

        if (this.paging && groupByIncrement) {
            const lastRowOnPrevPageInrement = page ? groupIndexData[page * this.perPage - 1] : 0;
            const firstRowOnThisPageInrement = groupIndexData[page * this.perPage];
            // If the page ends in the middle of the group, on the next page there is
            // one additional group by row. We need to account for this.
            const additionalPagingIncrement = lastRowOnPrevPageInrement === firstRowOnThisPageInrement ? 1 : 0;
            pagingIncrement = groupByIncrement - lastRowOnPrevPageInrement + additionalPagingIncrement;
        }

        return pagingIncrement;
    }

    /**
     * @hidden
     */
    protected restoreHighlight(): void {
        if (this.lastSearchInfo.searchText) {
            const activeInfo = IgxTextHighlightDirective.highlightGroupsMap.get(this.id);
            const matchInfo = this.lastSearchInfo.matchInfoCache[this.lastSearchInfo.activeMatchIndex];
            const data = this.filteredSortedData;
            const groupByIncrements = this.getGroupIncrementData();

            const rowIndex = matchInfo ? data.indexOf(matchInfo.item) : -1;
            const page = this.paging ? Math.floor(rowIndex / this.perPage) : 0;
            let increment = groupByIncrements && rowIndex !== -1 ? groupByIncrements[rowIndex] : 0;
            if (this.paging && increment) {
                increment = this.getPagingIncrement(increment, groupByIncrements, page);
            }

            const row = this.paging ? (rowIndex % this.perPage) + increment : rowIndex + increment;

            this.rebuildMatchCache();

            if (rowIndex !== -1) {
                if (this.collapsedHighlightedItem && groupByIncrements !== null) {
                    this.collapsedHighlightedItem.info.page = page;
                    this.collapsedHighlightedItem.info.rowIndex = row;
                } else {
                    IgxTextHighlightDirective.setActiveHighlight(this.id, {
                        columnIndex: activeInfo.columnIndex,
                        rowIndex: row,
                        index: activeInfo.index,
                        page: page
                    });

                    this.lastSearchInfo.matchInfoCache.forEach((match, i) => {
                        if (match.column === activeInfo.columnIndex &&
                            match.row === row &&
                            match.index === activeInfo.index &&
                            match.page === page) {
                            this.lastSearchInfo.activeMatchIndex = i;
                        }
                    });
                }
            } else {
                this.lastSearchInfo.activeMatchIndex = 0;
                this.find(this.lastSearchInfo.searchText, 0, this.lastSearchInfo.caseSensitive, this.lastSearchInfo.exactMatch, false);
            }
        }
    }

    // This method's idea is to get by how much each data row is offset by the group by rows before it.
    /**
    * @hidden
    */
    protected getGroupIncrementData(): number[] {
        return null;
    }

    private checkIfGridIsAdded(node): boolean {
        if (node === this.nativeElement) {
            return true;
        } else {
            for (const childNode of node.childNodes) {
                const added = this.checkIfGridIsAdded(childNode);
                if (added) {
                    return true;
                }
            }

            return false;
        }
    }

    /**
     * @hidden
     */
    notGroups(arr) {
        return arr.filter(c => !c.columnGroup);
    }

    /*     @HostListener('keydown.pagedown', ['$event'])
        public onKeydownPageDown(event) {
            event.preventDefault();
            this.nativeElement.focus();
        }

        @HostListener('keydown.pageup', ['$event'])
        public onKeydownPageUp(event) {
            event.preventDefault();
            this.verticalScrollContainer.scrollPrevPage();
            this.nativeElement.focus();
        } */

        private changeRowEditingOverlayStateOnScroll(row: IgxRowComponent<IgxGridBaseComponent>) {
            if (!this.rowEditable || this.rowEditingOverlay.collapsed) {
                return;
            }
            if (!row) {
                this.toggleRowEditingOverlay(false);
            } else {
                this.repositionRowEditingOverlay(row);
            }
        }

        /**
     * @hidden
     */
    public startRowEdit(cell: {
        rowID: any,
        columnID: any,
        rowIndex: any
    }) {
        const args: IGridEditEventArgs = {
            rowID: cell.rowID,
            oldValue: this.gridAPI.get_row_by_key(this.id, cell.rowID).rowData,
            cancel: false
        };
        this.onRowEditEnter.emit(args);
        if (args.cancel) {
            return;
        }
        const rowState = { rowID: cell.rowID, rowIndex: cell.rowIndex };
        this.gridAPI.set_edit_row_state(this.id, rowState);
        this._currentRowState = this.transactions.getAggregatedValue(args.rowID, true);
        this.transactions.startPending();
        this.configureRowEditingOverlay(cell.rowID);
        this.rowEditingOverlay.open(this.rowEditSettings);
        this.rowEditPositioningStrategy.isTopInitialPosition = this.rowEditPositioningStrategy.isTop;
        this._wheelListener = this.rowEditingWheelHandler.bind(this);
        this.rowEditingOverlay.element.addEventListener('wheel', this._wheelListener);
    }

    /**
     * @hidden
     */
    public closeRowEditingOverlay() {
        this.gridAPI.set_edit_row_state(this.id, null);
        this.rowEditingOverlay.element.removeEventListener('wheel', this._wheelListener);
        this.rowEditPositioningStrategy.isTopInitialPosition = null;
        this.rowEditingOverlay.close();
        this.rowEditingOverlay.element.parentElement.style.display = '';
    }

    /**
     * @hidden
     */
    public toggleRowEditingOverlay(show) {
        const rowStyle = this.rowEditingOverlay.element.style;
        if (show) {
            rowStyle.display = 'block';
        } else {
            rowStyle.display = 'none';
        }
    }

    /**
     * @hidden
     */
    public repositionRowEditingOverlay(row: IgxRowComponent<IgxGridBaseComponent>) {
        if (!this.rowEditingOverlay.collapsed) {
            const rowStyle = this.rowEditingOverlay.element.parentElement.style;
            if (row) {
                rowStyle.display = '';
                this.configureRowEditingOverlay(row.rowID);
                this.rowEditingOverlay.reposition();
            } else {
                rowStyle.display = 'none';
            }
        }
    }

    private configureRowEditingOverlay(rowID: any) {
        this.rowEditSettings.outlet = this.rowEditingOutletDirective;
        this.rowEditPositioningStrategy.settings.container = this.tbody.nativeElement;
        // this.rowEditPositioningStrategy.settings.target = row.element.nativeElement;
        const targetRow = this.gridAPI.get_row_by_key(this.id, rowID);
        if (!targetRow) {
            return;
        }
        this.rowEditPositioningStrategy.settings.target = targetRow.element.nativeElement;
        this.toggleRowEditingOverlay(true);
    }

    /**
     * @hidden
     */
    public get rowChangesCount() {
        if (!this.rowInEditMode) {
            return 0;
        }
        const rowChanges = this.transactions.getAggregatedValue(this.rowInEditMode.rowID, false);
        return rowChanges ? Object.keys(rowChanges).length : 0;
    }

    protected writeToData(rowIndex: number, value: any) {
        mergeObjects(this.data[rowIndex], value);
    }
    /**
     * TODO: Refactor
     * @hidden
     */

    private endRowTransaction(commit: boolean, rowID: any, rowObject: IgxRowComponent<IgxGridBaseComponent>) {
        const valueInTransactions = this.transactions.getAggregatedValue(rowID, true);
        const rowIndex = this.gridAPI.get_row_index_in_data(this.id, rowID);  // Get actual index in data
        const newValue = valueInTransactions ? valueInTransactions : this.gridAPI.get_all_data(this.id)[rowIndex];
        const oldValue =  Object.assign(
            {},
            this.gridAPI.get_all_data(this.id)[rowIndex],
            this._currentRowState
        );
        // if (this.transactions.enabled) {
        // If transactions are enabled, old value == last commited value (as it's not applied in data yet)
        //     const lastCommitedValue = // Last commited value (w/o pending)
        //         this.transactions.getState(rowID) ? Object.assign({}, this.transactions.getState(rowID).value) : null;
        //     oldValue = lastCommitedValue ? Object.assign(oldValue, lastCommitedValue) : oldValue;
        // }
        const currentGridState = this.gridAPI.create_grid_edit_args(this.id, rowID,
            null,
            newValue);
        const emitArgs = currentGridState.args;
        Object.assign(emitArgs, {
            oldValue,
            rowID,
        });
        if (!commit) {
            this.onRowEditCancel.emit(emitArgs);
        } else {
            this.gridAPI.update_row(emitArgs.newValue, this.id, rowID, currentGridState);
        }
        if (emitArgs.cancel) {
            this.transactions.startPending();
            return;
        }
        this.transactions.endPending(commit);
        this.closeRowEditingOverlay();
    }

    /**
     * Finishes the row transactions on the current row.
     * If `commit === true`, passes them from the pending state to the data (or transaction service)
     *
     * Binding to the event
     * ```html
     * <button igxButton (click)="grid.endEdit(true)">Commit Row</button>
     * ```
     * @param commit
     */
    public endEdit(commit = true, event?: Event) {
        const row = this.gridAPI.get_edit_row_state(this.id);
        const cell = this.gridAPI.get_cell_inEditMode(this.id);
        const rowObj = row ? this.getRowByKey(row.rowID) : null;

        if (commit) {
            this.gridAPI.submit_value(this.id);
        } else {
            this.gridAPI.escape_editMode(this.id);
        }
        if (!this.rowEditable || this.rowEditingOverlay && this.rowEditingOverlay.collapsed || !row) {
            return;
        }
        this.endRowTransaction(commit, row.rowID, rowObj);
        const currentCell = (row && cell) ? this.gridAPI.get_cell_by_index(this.id, row.rowIndex, cell.cellID.columnID) : null;
        if (currentCell && event) {
            currentCell.nativeElement.focus();
        }
    }
    /**
     * @hidden
     */
    private rowEditingWheelHandler(event: WheelEvent) {
        if (event.deltaY > 0) {
            this.verticalScrollContainer.scrollNext();
        } else {
            this.verticalScrollContainer.scrollPrev();
        }
    }

    /**
     * @hidden
     */
    public get dataWithAddedInTransactionRows() {
        const result = <any>cloneArray(this.gridAPI.get_all_data(this.id));
        if (this.transactions.enabled) {
            result.push(...this.transactions.getAggregatedChanges(true)
                .filter(t => t.type === TransactionType.ADD)
                .map(t => t.newValue));
        }

        return result;
    }

    private get dataLength() {
        return this.transactions.enabled ? this.dataWithAddedInTransactionRows.length : this.gridAPI.get_all_data(this.id).length;
    }

    /**
     * @hidden
     */
    protected getExportExcel(): boolean {
        return this._exportExcel;
    }

    /**
     * @hidden
     */
    protected getExportCsv(): boolean {
        return this._exportCsv;
    }
}<|MERGE_RESOLUTION|>--- conflicted
+++ resolved
@@ -2205,18 +2205,6 @@
                         this.onColumnInit.emit(record.item);
                     });
 
-<<<<<<< HEAD
-                    diff.forEachRemovedItem((record: IterableChangeRecord<IgxColumnComponent>) => {
-                        // Recalculate Summaries
-                        this.clearSummaryCache();
-                        this.calculateGridSizes();
-
-                         // Clear Filtering
-                        this.gridAPI.clear_filter(this.id, record.item.field);
-
-                         // Clear Sorting
-                        this.gridAPI.clear_sort(this.id, record.item.field);
-=======
                     requestAnimationFrame(() => {
                         diff.forEachRemovedItem((record: IterableChangeRecord<IgxColumnComponent>) => {
                             // Recalculate Summaries
@@ -2228,7 +2216,6 @@
                             // Clear Sorting
                             this.gridAPI.clear_sort(this.id, record.item.field);
                         });
->>>>>>> 232e20a3
                     });
                 }
                 this.markForCheck();
