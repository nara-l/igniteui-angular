import { DOCUMENT } from '@angular/common';
import {
    AfterContentInit,
    AfterViewInit,
    ChangeDetectorRef,
    ComponentFactoryResolver,
    ContentChildren,
    ContentChild,
    ElementRef,
    EventEmitter,
    HostBinding,
    Inject,
    Input,
    IterableChangeRecord,
    IterableDiffers,
    NgZone,
    OnDestroy,
    OnInit,
    Output,
    QueryList,
    TemplateRef,
    ViewChild,
    ViewChildren,
    ViewContainerRef,
    InjectionToken,
    Optional,
    DoCheck
} from '@angular/core';
import ResizeObserver from 'resize-observer-polyfill';
import { Subject, combineLatest, pipe } from 'rxjs';
import { takeUntil, first, filter, throttleTime, map } from 'rxjs/operators';
<<<<<<< HEAD
import { cloneArray, isEdge, isNavigationKey, CancelableEventArgs, flatten, mergeObjects, isIE } from '../core/utils';
=======
import { IgxSelectionAPIService } from '../core/selection';
import { cloneArray, isEdge, isNavigationKey, CancelableEventArgs, flatten, mergeObjects, isIE, IBaseEventArgs } from '../core/utils';
>>>>>>> c1f71c2d
import { DataType } from '../data-operations/data-util';
import { FilteringLogic, IFilteringExpression } from '../data-operations/filtering-expression.interface';
import { IGroupByRecord } from '../data-operations/groupby-record.interface';
import { ISortingExpression } from '../data-operations/sorting-expression.interface';
import { IForOfState, IgxGridForOfDirective } from '../directives/for-of/for_of.directive';
import { IgxTextHighlightDirective } from '../directives/text-highlight/text-highlight.directive';
import {
    IgxBaseExporter,
    IgxExporterOptionsBase,
    AbsoluteScrollStrategy,
    HorizontalAlignment,
    VerticalAlignment,
    IgxOverlayService
} from '../services/index';
import { IgxCheckboxComponent } from './../checkbox/checkbox.component';
import { GridBaseAPIService } from './api.service';
import { IgxGridCellComponent } from './cell.component';
import { IColumnVisibilityChangedEventArgs } from './column-hiding-item.directive';
import { IgxColumnComponent, IgxColumnGroupComponent } from './column.component';
import { ISummaryExpression } from './summaries/grid-summary';
import { DropPosition, ContainerPositioningStrategy, IgxDecimalPipeComponent, IgxDatePipeComponent } from './grid.common';
import { IgxGridToolbarComponent } from './grid-toolbar.component';
import { IgxRowComponent } from './row.component';
import { IgxGridHeaderComponent } from './grid-header.component';
import { IgxOverlayOutletDirective, IgxToggleDirective } from '../directives/toggle/toggle.directive';
import { FilteringExpressionsTree, IFilteringExpressionsTree } from '../data-operations/filtering-expressions-tree';
import { IFilteringOperation } from '../data-operations/filtering-condition';
import { Transaction, TransactionType, TransactionService, State } from '../services/index';
import {
    IgxRowEditTemplateDirective,
    IgxRowEditTabStopDirective,
    IgxRowEditTextDirective,
    IgxRowEditActionsDirective
} from './grid.rowEdit.directive';
import { IgxGridNavigationService } from './grid-navigation.service';
import { IDisplayDensityOptions, DisplayDensityToken, DisplayDensityBase, DisplayDensity } from '../core/displayDensity';
import { IgxGridRowComponent } from './grid';
import { IgxFilteringService } from './filtering/grid-filtering.service';
import { IgxGridFilteringCellComponent } from './filtering/grid-filtering-cell.component';
import { WatchChanges } from './watch-changes';
import { IgxGridHeaderGroupComponent } from './grid-header-group.component';
import { IgxGridToolbarCustomContentDirective } from './grid-toolbar.component';
import { IGridResourceStrings } from '../core/i18n/grid-resources';
import { CurrentResourceStrings } from '../core/i18n/resources';
import { IgxGridSummaryService } from './summaries/grid-summary.service';
import { IgxSummaryRowComponent } from './summaries/summary-row.component';
import { IgxGridSelectionService, GridSelectionRange, IgxGridCRUDService, IgxRow, IgxCell, isChromium } from '../core/grid-selection';
import { DragScrollDirection } from './drag-select.directive';
import { ICachedViewLoadedEventArgs, IgxTemplateOutletDirective } from '../directives/template-outlet/template_outlet.directive';
import { IgxExcelStyleLoadingValuesTemplateDirective } from './filtering/excel-style/excel-style-search.component';
import {
    IgxExcelStyleSortingTemplateDirective,
    IgxExcelStylePinningTemplateDirective,
    IgxExcelStyleHidingTemplateDirective,
    IgxExcelStyleMovingTemplateDirective
} from './filtering/excel-style/grid.excel-style-filtering.component';
import { IgxGridColumnResizerComponent } from './grid-column-resizer.component';
import { IgxGridFilteringRowComponent } from './filtering/grid-filtering-row.component';
import { IgxDragDirective } from '../directives/drag-drop/drag-drop.directive';
import { DeprecateProperty } from '../core/deprecateDecorators';
import { CharSeparatedValueData } from '../services/csv/char-separated-value-data';

const MINIMUM_COLUMN_WIDTH = 136;
const FILTER_ROW_HEIGHT = 50;

// By default row editing overlay outlet is inside grid body so that overlay is hidden below grid header when scrolling.
// In cases when grid has 1-2 rows there isn't enough space in grid body and row editing overlay should be shown above header.
// Default row editing overlay height is higher then row height that is why the case is valid also for row with 2 rows.
// More accurate calculation is not possible, cause row editing overlay is still not shown and we don't know its height,
// but in the same time we need to set row editing overlay outlet before opening the overlay itself.
const MIN_ROW_EDITING_COUNT_THRESHOLD = 2;

export const IgxGridTransaction = new InjectionToken<string>('IgxGridTransaction');

export interface IGridClipboardEvent {
    data: any[];
    cancel: boolean;
}

export interface IGridCellEventArgs extends IBaseEventArgs {
    cell: IgxGridCellComponent;
    event: Event;
}

export interface IGridEditEventArgs extends CancelableEventArgs, IBaseEventArgs {
    rowID: any;
    cellID?: {
        rowID: any,
        columnID: any,
        rowIndex: number
    };
    oldValue: any;
    newValue?: any;
    event?: Event;
}

export interface IPinColumnEventArgs extends IBaseEventArgs {
    column: IgxColumnComponent;
    insertAtIndex: number;
    isPinned: boolean;
}

export interface IPageEventArgs extends IBaseEventArgs {
    previous: number;
    current: number;
}

export interface IRowDataEventArgs extends IBaseEventArgs {
    data: any;
}

export interface IColumnResizeEventArgs extends IBaseEventArgs {
    column: IgxColumnComponent;
    prevWidth: string;
    newWidth: string;
}

<<<<<<< HEAD
export interface IRowSelectionEventArgs extends CancelableEventArgs  {
=======
export interface IRowSelectionEventArgs extends IBaseEventArgs {
>>>>>>> c1f71c2d
    oldSelection: any[];
    newSelection: any[];
    added: any[];
    removed: any[];
    event?: Event;
}

export interface ISearchInfo {
    searchText: string;
    caseSensitive: boolean;
    exactMatch: boolean;
    activeMatchIndex: number;
    matchInfoCache: any[];
}

export interface IGridToolbarExportEventArgs extends IBaseEventArgs {
    grid: IgxGridBaseComponent;
    exporter: IgxBaseExporter;
    options: IgxExporterOptionsBase;
    cancel: boolean;
}

export interface IColumnMovingStartEventArgs extends IBaseEventArgs {
    source: IgxColumnComponent;
}

export interface IColumnMovingEventArgs extends IBaseEventArgs {
    source: IgxColumnComponent;
    cancel: boolean;
}

export interface IColumnMovingEndEventArgs extends IBaseEventArgs {
    source: IgxColumnComponent;
    target: IgxColumnComponent;
}

<<<<<<< HEAD
export interface IGridKeydownEventArgs {
=======
// TODO: to be deleted when onFocusChange event is removed #4054
export interface IFocusChangeEventArgs extends IBaseEventArgs {
    cell: IgxGridCellComponent;
    event: Event;
    cancel: boolean;
}

export interface IGridKeydownEventArgs extends IBaseEventArgs {
>>>>>>> c1f71c2d
    targetType: GridKeydownTargetType;
    target: Object;
    event: Event;
    cancel: boolean;
}

export interface ICellPosition {
    rowIndex: number;
    visibleColumnIndex: number;
}
export interface IGridDataBindable {
    data: any[];
    filteredData: any[];
}

export interface IRowDragEndEventArgs extends IBaseEventArgs {
    dragDirective: IgxDragDirective;
    dragData: IgxRowComponent<IgxGridBaseComponent & IGridDataBindable>;
    animation: boolean;
}

export interface IRowDragStartEventArgs extends CancelableEventArgs, IBaseEventArgs {
    dragDirective: IgxDragDirective;
    dragData: IgxRowComponent<IgxGridBaseComponent & IGridDataBindable>;
}

export enum GridSummaryPosition {
    top = 'top',
    bottom = 'bottom'
}

export enum GridSummaryCalculationMode {
    rootLevelOnly = 'rootLevelOnly',
    childLevelsOnly = 'childLevelsOnly',
    rootAndChildLevels = 'rootAndChildLevels'
}

export enum FilterMode {
    quickFilter = 'quickFilter',
    excelStyleFilter = 'excelStyleFilter'
}

export enum GridKeydownTargetType {
    dataCell = 'dataCell',
    summaryCell = 'summaryCell',
    groupRow = 'groupRow',
    hierarchicalRow = 'hierarchicalRow'
}

export enum GridSelectionMode {
    none = 'none',
    single = 'single',
    multiple = 'multiple',
}

export abstract class IgxGridBaseComponent extends DisplayDensityBase implements
    OnInit, DoCheck, OnDestroy, AfterContentInit, AfterViewInit {
    private _scrollWidth: number;
    protected _init = true;
    private _tick;
    private _cdrRequests = false;
    protected _cdrRequestRepaint = false;

    public get scrollWidth() {
        return this._scrollWidth;
    }

    private _resourceStrings = CurrentResourceStrings.GridResStrings;
    private _emptyGridMessage = null;
    private _emptyFilteredGridMessage = null;
    private _isLoading = false;
    private _locale = null;
    public _destroyed = false;
    private overlayIDs = [];
    private _hostWidth;
    /**
     * An accessor that sets the resource strings.
     * By default it uses EN resources.
    */
    @Input()
    set resourceStrings(value: IGridResourceStrings) {
        this._resourceStrings = Object.assign({}, this._resourceStrings, value);
    }

    /**
     * An accessor that returns the resource strings.
    */
    get resourceStrings(): IGridResourceStrings {
        return this._resourceStrings;
    }

    /**
     * An @Input property that autogenerates the `IgxGridComponent` columns.
     * The default value is false.
     * ```html
     * <igx-grid [data]="Data" [autoGenerate]="true"></igx-grid>
     * ```
	 * @memberof IgxGridBaseComponent
     */
    @Input()
    public autoGenerate = false;

    public abstract id: string;

    /**
     * An @Input property that sets a custom template when the `IgxGridComponent` is empty.
     * ```html
     * <igx-grid [id]="'igx-grid-1'" [data]="Data" [emptyGridTemplate]="myTemplate" [autoGenerate]="true"></igx-grid>
     * ```
	 * @memberof IgxGridBaseComponent
     */
    @Input()
    public emptyGridTemplate: TemplateRef<any>;

    /**
     * An @Input property that sets a custom template when the `IgxGridComponent` is loading.
     * ```html
     * <igx-grid [id]="'igx-grid-1'" [data]="Data" [loadingGridTemplate]="myTemplate" [autoGenerate]="true"></igx-grid>
     * ```
	 * @memberof IgxGridBaseComponent
     */
    @Input()
    public loadingGridTemplate: TemplateRef<any>;

    @WatchChanges()
    @Input()
    public get filteringLogic() {
        return this._filteringExpressionsTree.operator;
    }

    /**
     * Sets the filtering logic of the `IgxGridComponent`.
     * The default is AND.
     * ```html
     * <igx-grid [data]="Data" [autoGenerate]="true" [filteringLogic]="filtering"></igx-grid>
     * ```
	 * @memberof IgxGridBaseComponent
     */
    public set filteringLogic(value: FilteringLogic) {
        this._filteringExpressionsTree.operator = value;
    }

    /**
     * Returns the filtering state of `IgxGridComponent`.
     * ```typescript
     * let filteringExpressionsTree = this.grid.filteringExpressionsTree;
     * ```
	 * @memberof IgxGridBaseComponent
     */
    @WatchChanges()
    @Input()
    get filteringExpressionsTree() {
        return this._filteringExpressionsTree;
    }

    /**
     * Sets the filtering state of the `IgxGridComponent`.
     * ```typescript
     * const logic = new FilteringExpressionsTree(FilteringLogic.And, "ID");
     * logic.filteringOperands = [
     *     {
     *          condition: IgxNumberFilteringOperand.instance().condition('greaterThan'),
     *          fieldName: 'ID',
     *          searchVal: 1
     *     }
     * ];
     * this.grid.filteringExpressionsTree = (logic);
     * ```
	 * @memberof IgxGridBaseComponent
     */
    set filteringExpressionsTree(value) {
        if (value && value instanceof FilteringExpressionsTree) {
            const val = (value as FilteringExpressionsTree);
            for (let index = 0; index < val.filteringOperands.length; index++) {
                if (!(val.filteringOperands[index] instanceof FilteringExpressionsTree)) {
                    const newExpressionsTree = new FilteringExpressionsTree(FilteringLogic.And, val.filteringOperands[index].fieldName);
                    newExpressionsTree.filteringOperands.push(val.filteringOperands[index] as IFilteringExpression);
                    val.filteringOperands[index] = newExpressionsTree;
                }
            }

            // clone the filtering expression tree in order to trigger the filtering pipe
            const filteringExpressionTreeClone = new FilteringExpressionsTree(value.operator, value.fieldName);
            filteringExpressionTreeClone.filteringOperands = value.filteringOperands;
            this._filteringExpressionsTree = filteringExpressionTreeClone;

            if (this.filteringService.isFilteringExpressionsTreeEmpty()) {
                this.filteredData = null;
            }

            this.filteringService.refreshExpressions();
            this.selectionService.clearHeaderCBState();
            this.summaryService.clearSummaryCache();
            this.notifyChanges();
        }
    }

    /**
     * Returns the locale of the grid.
     * If not set, returns browser's language.
     */
    @Input()
    get locale(): string {
        if (this._locale) {
            return this._locale;
        } else {
            return 'en';
        }
    }

    /**
     * Sets the locale of the grid.
     */
    set locale(value) {
        this._locale = value;
    }

    /**
     * Returns whether the paging feature is enabled/disabled.
     * The default state is disabled (false).
     * ```
     * const paging = this.grid.paging;
     * ```
	 * @memberof IgxGridBaseComponent
     */
    @Input()
    get paging(): boolean {
        return this._paging;
    }

    /**
     * Enables/Disables the paging feature.
     * ```html
     * <igx-grid #grid [data]="Data" [autoGenerate]="true" [paging]="true"></igx-grid>
     * ```
	 * @memberof IgxGridBaseComponent
     */
    set paging(value: boolean) {
        this._paging = value;
        this._pipeTrigger++;
        this.notifyChanges(true);
    }

    /**
     * Returns the current page index.
     * ```html
     * let gridPage = this.grid.page;
     * ```
	 * @memberof IgxGridBaseComponent
     */
    @Input()
    get page(): number {
        return this._page;
    }

    /**
     * Sets the current page index.
     * <igx-grid #grid [data]="Data" [paging]="true" [page]="5" [autoGenerate]="true"></igx-grid>
     */
    set page(val: number) {
        if (val === this._page || val < 0 || val > this.totalPages - 1) {
            return;
        }
        this.selectionService.clear(true);
        this.onPagingDone.emit({ previous: this._page, current: val });
        this._page = val;
        this.notifyChanges();
    }

    /**
     * Returns the number of visible items per page of the `IgxGridComponent`.
     * The default is 15.
     * ```html
     * let itemsPerPage = this.grid.perPage;
     * ```
	 * @memberof IgxGridBaseComponent
     */
    @Input()
    get perPage(): number {
        return this._perPage;
    }

    /**
     * Sets the number of visible items per page of the `IgxGridComponent`.
     * ```html
     * <igx-grid #grid [data]="Data" [paging]="true" [perPage]="5" [autoGenerate]="true"></igx-grid>
     * ```
	 * @memberof IgxGridBaseComponent
     */
    set perPage(val: number) {
        if (val < 0) {
            return;
        }
        this.selectionService.clear(true);
        this._perPage = val;
        this.page = 0;
        this.endEdit(true);
        this.notifyChanges();
    }

    /**
     * You can provide a custom `ng-template` for the pagination UI of the grid.
     * ```html
     * <igx-grid #grid [paging]="true" [myTemplate]="myTemplate" [height]="'305px'"></igx-grid>
     * ```
	 * @memberof IgxGridBaseComponent
     */
    @Input()
    public paginationTemplate: TemplateRef<any>;

    /**
     * Returns whether the column hiding UI for the `IgxGridComponent` is enabled.
     * By default it is disabled (false).
     * ```typescript
     * let gridColHiding = this.grid.columnHiding;
     * ```
	 * @memberof IgxGridBaseComponent
     */
    @Input()
    get columnHiding() {
        return this._columnHiding;
    }

    /**
     * Sets whether the column hiding UI for the `IgxGridComponent` is enabled.
     * In order for the UI to work, you need to enable the toolbar as shown in the example below.
     * ```html
     * <igx-grid [data]="Data" [autoGenerate]="true" [showToolbar]="true" [columnHiding]="true"></igx-grid>
     * ```
	 * @memberof IgxGridBaseComponent
     */
    set columnHiding(value) {
        if (this._columnHiding !== value) {
            this._columnHiding = value;
            if (!this._init) {
                this.notifyChanges(true);
            }
        }
    }

    @DeprecateProperty('rowSelectable property is deprecated. Use rowSelection property instead.')
    @WatchChanges()
    @Input()
    get rowSelectable(): boolean {
        return this.isRowSelectable;
    }

    set rowSelectable(val: boolean) {
        this.rowSelection = val ? GridSelectionMode.multiple : GridSelectionMode.none;
    }

    /**
     * Returns if the row selectors are hidden
     * @memberof IgxGridBaseComponent
     */
    @WatchChanges()
    @Input()
    get hideRowSelectors() {
        return this._hideRowSelectors;
    }

    /**
     * Allows you to change the visibility of the row selectors
     * By default row selectors are shown
     * @memberof IgxGridBaseComponent
     */
    set hideRowSelectors(value: boolean) {
        this._hideRowSelectors = value;
        this.notifyChanges(true);
    }

    @Input()
    get rowDraggable(): boolean {
        return this._rowDrag && this.hasVisibleColumns;
    }

    /**
     * Sets whether rows can be moved.
     * ```html
     * <igx-grid #grid [rowDraggable]="true"></igx-grid>
     * ```
	 * @memberof IgxGridBaseComponent
     */
    set rowDraggable(val: boolean) {
        this._rowDrag = val;
        this.notifyChanges(true);
    }

    /**
     * @hidden
     * @internal
     */
    public rowDragging = false;


    /**
 * Sets whether the `IgxGridRowComponent` is editable.
 * By default it is set to false.
 * ```typescript
 * let rowEditable = this.grid.rowEditable;
 * ```
 * @memberof IgxGridBaseComponent
 */
    @WatchChanges()
    @Input()
    get rowEditable(): boolean {
        return this._rowEditable;
    }
    /**
    * Sets whether rows can be edited.
    * ```html
    * <igx-grid #grid [showToolbar]="true" [rowEditable]="true" [primaryKey]="'ProductID'" [columnHiding]="true"></igx-grid>
    * ```
    * @memberof IgxGridBaseComponent
    */
    set rowEditable(val: boolean) {
        if (!this._init) {
            this.refreshGridState();
        }
        this._rowEditable = val;
        this.notifyChanges();
    }

    /**
     * Returns the height of the `IgxGridComponent`.
     * ```typescript
     * let gridHeight = this.grid.height;
     * ```
	 * @memberof IgxGridBaseComponent
     */
    @WatchChanges()
    @HostBinding('style.height')
    @Input()
    public get height() {
        return this._height;
    }

    /**
     * Sets the height of the `IgxGridComponent`.
     * ```html
     * <igx-grid #grid [data]="Data" [height]="'305px'" [autoGenerate]="true"></igx-grid>
     * ```
	 * @memberof IgxGridBaseComponent
     */
    public set height(value: string) {
        if (this._height !== value) {
            this._height = value;
            this.nativeElement.style.height = value;
            this.notifyChanges(true);
        }
    }

    /**
     * @hidden
    */
    @HostBinding('style.width')
    get hostWidth() {
        return this._width || this._hostWidth;
    }
    /**
     * Returns the width of the `IgxGridComponent`.
     * ```typescript
     * let gridWidth = this.grid.width;
     * ```
	 * @memberof IgxGridBaseComponent
     */
    @WatchChanges()
    @Input()
    get width() {
        return this._width;
    }
    set width(value) {
        if (this._width !== value) {
            this._width = value;
            this.nativeElement.style.width = value;
            this.notifyChanges(true);
        }
    }

    /**
     * Returns the width of the header of the `IgxGridComponent`.
     * ```html
     * let gridHeaderWidth = this.grid.headerWidth;
     * ```
	 * @memberof IgxGridBaseComponent
     */
    get headerWidth() {
        return parseInt(this.width, 10) - 17;
    }

    /**
     * An @Input property that adds styling classes applied to all even `IgxGridRowComponent`s in the grid.
     * ```html
     * <igx-grid #grid [data]="Data" [evenRowCSS]="'igx-grid--my-even-class'" [autoGenerate]="true"></igx-grid>
     * ```
	 * @memberof IgxGridBaseComponent
     */
    @Input()
    public evenRowCSS = 'igx-grid__tr--even';

    /**
     * An @Input property that adds styling classes applied to all odd `IgxGridRowComponent`s in the grid.
     * ```html
     * <igx-grid #grid [data]="Data" [evenRowCSS]="'igx-grid--my-odd-class'" [autoGenerate]="true"></igx-grid>
     * ```
	 * @memberof IgxGridBaseComponent
     */
    @Input()
    public oddRowCSS = 'igx-grid__tr--odd';

    /**
     * Returns the row height.
     * ```typescript
     * const rowHeight = this.grid.rowHeight;
     * ```
	 * @memberof IgxGridBaseComponent
     */
    @WatchChanges()
    @Input()
    public get rowHeight() {
        return this._rowHeight ? this._rowHeight : this.defaultRowHeight;
    }

    /**
     * Sets the row height.
     * ```html
     * <igx-grid #grid [data]="localData" [showToolbar]="true" [rowHeight]="100" [autoGenerate]="true"></igx-grid>
     * ```
	 * @memberof IgxGridBaseComponent
     */
    public set rowHeight(value) {
        this._rowHeight = parseInt(value, 10);
    }

    /**
     * An @Input property that sets the default width of the `IgxGridComponent`'s columns.
     * ```html
     * <igx-grid #grid [data]="localData" [showToolbar]="true" [columnWidth]="100" [autoGenerate]="true"></igx-grid>
     * ```
	 * @memberof IgxGridBaseComponent
     */
    @WatchChanges()
    @Input()
    public get columnWidth(): string {
        return this._columnWidth;
    }
    public set columnWidth(value: string) {
        this._columnWidth = value;
        this.columnWidthSetByUser = true;
        this.notifyChanges(true);
    }

    /**
     * An @Input property that sets the primary key of the `IgxGridComponent`.
     * ```html
     * <igx-grid #grid [data]="localData" [showToolbar]="true" [primaryKey]="'ProductID'" [autoGenerate]="true"></igx-grid>
     * ```
	 * @memberof IgxGridBaseComponent
     */
    @WatchChanges()
    @Input()
    public primaryKey;

    /**
     * An @Input property that sets the message displayed when there are no records.
     * ```html
     * <igx-grid #grid [data]="Data" [emptyGridMessage]="'The grid is empty'" [autoGenerate]="true"></igx-grid>
     * ```
	 * @memberof IgxGridBaseComponent
     */
    @Input()
    set emptyGridMessage(value: string) {
        this._emptyGridMessage = value;
    }

    /**
     * An accessor that returns the message displayed when there are no records.
    */
    get emptyGridMessage(): string {
        return this._emptyGridMessage || this.resourceStrings.igx_grid_emptyGrid_message;
    }

    /**
     * An @Input property that sets whether the grid is going to show loading indicator.
     * ```html
     * <igx-grid #grid [data]="Data" [isLoading]="true" [autoGenerate]="true"></igx-grid>
     * ```
	 * @memberof IgxGridBaseComponent
     */
    @Input()
    set isLoading(value: boolean) {
        this._isLoading = value;
        this.notifyChanges();
    }

    /**
     * An accessor that returns whether the grid is showing loading indicator.
     */
    get isLoading(): boolean {
        return this._isLoading;
    }

    /**
     * A property that allows the columns to be auto-generated once again after the initialization of the grid.
     * This will allow to bind the grid to remote data and having auto-generated columns at the same time.
     * Note that after generating the columns, this property would be disabled to avoid re-creating
     * columns each time a new data is assigned.
     * ```typescript
     *  this.grid.shouldGenerate = true;
     *  this.remoteData = this.remoteService.remoteData;
     * ```
     */
    public shouldGenerate: boolean;

    /**
     * An @Input property that sets the message displayed when there are no records and the grid is filtered.
     * ```html
     * <igx-grid #grid [data]="Data" [emptyGridMessage]="'The grid is empty'" [autoGenerate]="true"></igx-grid>
     * ```
	 * @memberof IgxGridBaseComponent
     */
    @Input()
    set emptyFilteredGridMessage(value: string) {
        this._emptyFilteredGridMessage = value;
    }

    /**
     * An accessor that returns the message displayed when there are no records and the grid is filtered.
    */
    get emptyFilteredGridMessage(): string {
        return this._emptyFilteredGridMessage || this.resourceStrings.igx_grid_emptyFilteredGrid_message;
    }

    /**
     * An @Input property that sets the title to be displayed in the built-in column hiding UI.
     * ```html
     * <igx-grid [showToolbar]="true" [columnHiding]="true" columnHidingTitle="Column Hiding"></igx-grid>
     * ```
	 * @memberof IgxGridBaseComponent
     */
    @Input()
    public columnHidingTitle = '';

    /**
     * Returns if the built-in column pinning UI should be shown in the toolbar.
     * ```typescript
     *  let colPinning = this.grid.columnPinning;
     * ```
	 * @memberof IgxGridBaseComponent
     */
    @WatchChanges()
    @Input()
    get columnPinning() {
        return this._columnPinning;
    }

    /**
     * Sets if the built-in column pinning UI should be shown in the toolbar.
     * By default it's disabled.
     * ```html
     * <igx-grid #grid [data]="localData" [columnPinning]="'true" [height]="'305px'" [autoGenerate]="true"></igx-grid>
     * ```
	 * @memberof IgxGridBaseComponent
     */
    set columnPinning(value) {
        if (this._columnPinning !== value) {
            this._columnPinning = value;
            if (!this._init) {
                this.notifyChanges(true);
            }
        }
    }

    /**
     * An @Input property that sets the title to be displayed in the UI of the column pinning.
     * ```html
     * <igx-grid #grid [data]="localData" [columnPinning]="'true" [columnPinningTitle]="'Column Hiding'" [autoGenerate]="true"></igx-grid>
     * ```
	 * @memberof IgxGridBaseComponent
     */
    @Input()
    public columnPinningTitle = '';

    /**
     * Returns if the filtering is enabled.
     * ```typescript
     *  let filtering = this.grid.allowFiltering;
     * ```
	 * @memberof IgxGridBaseComponent
     */
    @Input()
    get allowFiltering() {
        return this._allowFiltering;
    }

    /**
     * Sets if the filtering is enabled.
     * By default it's disabled.
     * ```html
     * <igx-grid #grid [data]="localData" [allowFiltering]="'true" [height]="'305px'" [autoGenerate]="true"></igx-grid>
     * ```
	 * @memberof IgxGridBaseComponent
     */
    set allowFiltering(value) {
        if (this._allowFiltering !== value) {
            this._allowFiltering = value;
            this.filteringService.registerSVGIcons();

            if (!this._init) {
                this.calcGridHeadRow();
            }

            this.filteringService.isFilterRowVisible = false;
            this.filteringService.filteredColumn = null;

            this.notifyChanges(true);
        }
    }

    /**
     * Returns the filter mode.
     * ```typescript
     *  let filtering = this.grid.filterMode;
     * ```
	 * @memberof IgxGridBaseComponent
     */
    @Input()
    get filterMode() {
        return this._filterMode;
    }

    /**
     * Sets filter mode.
     * By default it's set to FilterMode.quickFilter.
     * ```html
     * <igx-grid #grid [data]="localData" [filterMode]="'quickFilter'" [height]="'305px'" [autoGenerate]="true"></igx-grid>
     * ```
	 * @memberof IgxGridBaseComponent
     */
    set filterMode(value) {
        this._filterMode = value;
    }

    /**
     * Returns the summary position.
     * ```typescript
     *  let summaryPosition = this.grid.summaryPosition;
     * ```
	 * @memberof IgxGridBaseComponent
     */
    @Input()
    get summaryPosition() {
        return this._summaryPosition;
    }

    /**
     * Sets summary position.
     * By default it is bottom.
     * ```html
     * <igx-grid #grid [data]="localData" summaryPosition="top" [autoGenerate]="true"></igx-grid>
     * ```
	 * @memberof IgxGridBaseComponent
     */
    set summaryPosition(value) {
        this._summaryPosition = value;
        this.notifyChanges();
    }

    /**
     * Returns the summary calculation mode.
     * ```typescript
     *  let summaryCalculationMode = this.grid.summaryCalculationMode;
     * ```
	 * @memberof IgxGridBaseComponent
     */
    @Input()
    get summaryCalculationMode() {
        return this._summaryCalculationMode;
    }

    /**
     * Sets summary calculation mode.
     * By default it is rootAndChildLevels which means the summaries are calculated for the root level and each child level.
     * ```html
     * <igx-grid #grid [data]="localData" summaryCalculationMode="rootLevelOnly" [autoGenerate]="true"></igx-grid>
     * ```
	 * @memberof IgxGridBaseComponent
     */
    set summaryCalculationMode(value) {
        this._summaryCalculationMode = value;
        if (!this._init) {
            this.endEdit(true);
            this.summaryService.resetSummaryHeight();
            this.notifyChanges(true);
        }
    }

    /**
     * An @Input property that provides a callback for loading unique column values on demand.
     * If this property is provided, the unique values it generates will be used by the Excel Style Filtering.
     * ```html
     * <igx-grid [data]="localData" [filterMode]="'excelStyleFilter'" [uniqueColumnValuesStrategy]="columnValuesStrategy"></igx-grid>
     * ```
     *
     * ```typescript
     * public columnValuesStrategy = (column: IgxColumnComponent,
     *                               filteringExpressionsTree: IFilteringExpressionsTree,
     *                               done: (uniqueValues: any[]) => void) => {
     *     this.dataService.getColumnData(column, filteringExpressionsTree, uniqueValues => done(uniqueValues));
     * }
     * ```
	 * @memberof IgxGridBaseComponent
     */
    @Input()
    public uniqueColumnValuesStrategy: (column: IgxColumnComponent,
                                        filteringExpressionsTree: IFilteringExpressionsTree,
                                        done: (values: any[]) => void) => void;

    /**
     * Emitted when `IgxGridCellComponent` is clicked. Returns the `IgxGridCellComponent`.
     * ```html
     * <igx-grid #grid (onCellClick)="onCellClick($event)" [data]="localData" [height]="'305px'" [autoGenerate]="true"></igx-grid>
     * ```
     * ```typescript
     * public onCellClick(e){
     *     alert("The cell has been clicked!");
     * }
     * ```
	 * @memberof IgxGridBaseComponent
     */
    @Output()
    public onCellClick = new EventEmitter<IGridCellEventArgs>();

    /**
     * Emitted when `IgxGridCellComponent` is selected. Returns the `IgxGridCellComponent`.
     * ```html
     * <igx-grid #grid (onSelection)="onCellSelect($event)" [data]="localData" [height]="'305px'" [autoGenerate]="true"></igx-grid>
     * ```
     * ```typescript
     * public onCellSelect(e){
     *     alert("The cell has been selected!");
     * }
     * ```
	 * @memberof IgxGridBaseComponent
     */
    @Output()
    public onSelection = new EventEmitter<IGridCellEventArgs>();

    /**
     *  Emitted when `IgxGridRowComponent` is selected.
     * ```html
     * <igx-grid #grid (onRowSelectionChange)="onRowClickChange($event)" [data]="localData" [autoGenerate]="true"></igx-grid>
     * ```
     * ```typescript
     * public onCellClickChange(e){
     *     alert("The selected row has been changed!");
     * }
     * ```
	 * @memberof IgxGridBaseComponent
     */
    @Output()
    public onRowSelectionChange = new EventEmitter<IRowSelectionEventArgs>();

    /**
     * Emitted when `IgxColumnComponent` is pinned.
     * The index that the column is inserted at may be changed through the `insertAtIndex` property.
     * ```typescript
     * public columnPinning(event) {
     *     if (event.column.field === "Name") {
     *       event.insertAtIndex = 0;
     *     }
     * }
     * ```
	 * @memberof IgxGridBaseComponent
     */
    @Output()
    public onColumnPinning = new EventEmitter<IPinColumnEventArgs>();

    /**
     * An @Output property emitting an event when `IgxGridCellComponent`
     * editing has been performed in the grid and the values have **not** been submitted (e.g. `Esc` key was pressed).
     * This event is cancelable.
     *
     * args: IGridEditEventArgs = {
     *      cancel: bool,
     *      cellID: {
     *          columnID: int,
     *          rowID: int,
     *          rowIndex: int
     *      }
     *      newValue: object,
     *      oldValue: object,
     *      rowID: int
     *  }
     *
     * ```typescript
     * editCancel(event: IGridEditEventArgs){
     *    const rowID: IgxColumnComponent = event.rowID;
     * }
     * ```
     * ```html
     * <igx-grid #grid3 (onCellEditCancel)="editCancel($event)" [data]="remote | async" [primaryKey]="'ProductID'">
     *          <igx-column [sortable]="true" [field]="'ProductID'"></igx-column>
     *          <igx-column [editable]="true" [field]="'ProductName'"></igx-column>
     *          <igx-column [sortable]="true" [field]="'UnitsInStock'" [header]="'Units in Stock'"></igx-column>
     * </igx-grid>
     * ```
	 * @memberof IgxGridComponent
     */
    @Output()
    public onCellEditCancel = new EventEmitter<IGridEditEventArgs>();

    /**
     * An @Output property emitting an event when `IgxGridCellComponent` enters edit mode.
     * This event is cancelable.
     *
     * args: IGridEditEventArgs = {
     *      cancel: bool,
     *      cellID: {
     *          columnID: int,
     *          rowID: int,
     *          rowIndex: int
     *      }
     *      oldValue: object,
     *      rowID: int
     *  }
     *
     * ```typescript
     * editStart(event: IGridEditEventArgs){
     *    const value: IgxColumnComponent = event.newValue;
     * }
     * ```
     * ```html
     * <igx-grid #grid3 (onCellEditEnter)="editStart($event)" [data]="remote | async" (onSortingDone)="process($event)"
     *          [primaryKey]="'ProductID'">
     *          <igx-column [sortable]="true" [field]="'ProductID'"></igx-column>
     *          <igx-column [editable]="true" [field]="'ProductName'"></igx-column>
     *          <igx-column [sortable]="true" [field]="'UnitsInStock'" [header]="'Units in Stock'"></igx-column>
     * </igx-grid>
     * ```
	 * @memberof IgxGridComponent
     */
    @Output()
    public onCellEditEnter = new EventEmitter<IGridEditEventArgs>();

    /**
     * An @Output property emitting an event when `IgxGridCellComponent` editing has been performed in the grid.
     * Event is fired after editing is completed, when the cell is exiting edit mode.
     * This event is cancelable.
     *
     * args: IGridEditEventArgs = {
     *      cancel: bool,
     *      cellID: {
     *          columnID: int,
     *          rowID: int,
     *          rowIndex: int
     *      }
     *      newValue: object,
     *      oldValue: object,
     *      rowID: int
     *  }
     *
     * ```typescript
     * editDone(event: IGridEditEventArgs){
     *    const value: IgxColumnComponent = event.newValue;
     * }
     * ```
     * ```html
     * <igx-grid #grid3 (onCellEdit)="editDone($event)" [data]="remote | async" (onSortingDone)="process($event)"
     *          [primaryKey]="'ProductID'" [rowSelectable]="true">
     *          <igx-column [sortable]="true" [field]="'ProductID'"></igx-column>
     *          <igx-column [editable]="true" [field]="'ProductName'"></igx-column>
     *          <igx-column [sortable]="true" [field]="'UnitsInStock'" [header]="'Units in Stock'"></igx-column>
     * </igx-grid>
     * ```
	 * @memberof IgxGridBaseComponent
     */
    @Output()
    public onCellEdit = new EventEmitter<IGridEditEventArgs>();

    /**
     * An @Output property emitting an event when [rowEditable]="true" a row enters edit mode.
     * This event is cancelable.
     *
     * args: IGridEditEventArgs = {
     *      cancel: bool,
     *      oldValue: <rowObj>,
     *      rowID: int
     *  }
     *
     * Bind to the event in markup as follows:
     * ```html
     * <igx-grid #grid3 (onRowEditEnter)="editStart($event)" [data]="remote | async" (onSortingDone)="process($event)"
     *          [primaryKey]="'ProductID'" [rowEditable]="true">
     *          <igx-column [sortable]="true" [field]="'ProductID'"></igx-column>
     *          <igx-column [editable]="true" [field]="'ProductName'"></igx-column>
     *          <igx-column [sortable]="true" [field]="'UnitsInStock'" [header]="'Units in Stock'"></igx-column>
     * </igx-grid>
     * ```
     * ```typescript
     *      editStart(event: IGridEditEventArgs) {
     *          const editedRowObj = event.oldValue;
     *          const cancelValue = event.cancel;
     *          const rowID = event.rowID;
     *      }
     * ```
	 * @memberof IgxGridComponent
     */
    @Output()
    public onRowEditEnter = new EventEmitter<IGridEditEventArgs>();

    /**
     * An @Output property emitting an event when [rowEditable]="true" & `endEdit(true)` is called.
     * Emitted when changing rows during edit mode, selecting an un-editable cell in the edited row,
     * performing paging operation, column resizing, pinning, moving or hitting  `Done`
     * button inside of the rowEditingOverlay, or hitting the `Enter` key while editing a cell.
     * This event is cancelable.
     *
     * args: IGridEditEventArgs = {
     *      cancel: bool,
     *      newValue: <rowObj>,
     *      oldValue: <rowObj>,
     *      rowID: int
     *  }
     *
     * Bind to the event in markup as follows:
     * ```html
     * <igx-grid #grid3 (onRowEdit)="editDone($event)" [data]="remote | async" (onSortingDone)="process($event)"
     *          [primaryKey]="'ProductID'" [rowEditable]="true">
     *          <igx-column [sortable]="true" [field]="'ProductID'"></igx-column>
     *          <igx-column [editable]="true" [field]="'ProductName'"></igx-column>
     *          <igx-column [sortable]="true" [field]="'UnitsInStock'" [header]="'Units in Stock'"></igx-column>
     * </igx-grid>
     * ```
     *
     * ```typescript
     *      editDone(event: IGridEditEventArgs) {
     *          const originalRowObj = event.oldValue;
     *          const updatedRowObj = event.newValue;
     *          const cancelValue = event.cancel;
     *          const rowID = event.rowID;
     *      }
     * ```
	 * @memberof IgxGridBaseComponent
     */
    @Output()
    public onRowEdit = new EventEmitter<IGridEditEventArgs>();

    /**
     * An @Output property emitting an event when [rowEditable]="true" & `endEdit(false)` is called.
     * Emitted when changing hitting `Esc` key during cell editing and when click on the `Cancel` button
     * in the row editing overlay.
     * This event is cancelable.
     *
     * args: IGridEditEventArgs = {
     *      cancel: bool,
     *      newValue: <rowObj>,
     *      oldValue: <rowObj>,
     *      rowID: int
     *  }
     *
     * Bind to the event in markup as follows:
     * ```html
     * <igx-grid #grid3 (onRowEditCancel)="editCancel($event)" [data]="remote | async" (onSortingDone)="process($event)"
     *          [primaryKey]="'ProductID'" [rowEditable]="true">
     *          <igx-column [sortable]="true" [field]="'ProductID'"></igx-column>
     *          <igx-column [editable]="true" [field]="'ProductName'"></igx-column>
     *          <igx-column [sortable]="true" [field]="'UnitsInStock'" [header]="'Units in Stock'"></igx-column>
     * </igx-grid>
     * ```
     * ```typescript
     *      editCancel(emitted: { row: IgxGridRowComponent, newValue: any, oldValue: any }): void {
     *          const originalRowObj = event.oldValue;
     *          const updatedRowObj = event.newValue;
     *          const cancelValue = event.cancel;
     *          const rowID = event.rowID;
     *      }
     * ```
	 * @memberof IgxGridBaseComponent
     */
    @Output()
    public onRowEditCancel = new EventEmitter<IGridEditEventArgs>();

    /**
     * Emitted when a grid column is initialized. Returns the column object.
     * ```html
     * <igx-grid #grid [data]="localData" [onColumnInit]="initColumns($event)" [autoGenerate]="true"></igx-grid>
     * ```
     * ```typescript
     * initColumns(event: IgxColumnComponent) {
     * const column: IgxColumnComponent = event;
     *       column.filterable = true;
     *       column.sortable = true;
     *       column.editable = true;
     * }
     * ```
	 * @memberof IgxGridBaseComponent
     */
    @Output()
    public onColumnInit = new EventEmitter<IgxColumnComponent>();

    /**
     * Emitted when sorting is performed through the UI. Returns the sorting expression.
     * ```html
     * <igx-grid #grid [data]="localData" [autoGenerate]="true" (onSortingDone)="sortingDone($event)"></igx-grid>
     * ```
     * ```typescript
     * sortingDone(event: SortingDirection){
     *     const sortingDirection = event;
     * }
     * ```
	 * @memberof IgxGridBaseComponent
     */
    @Output()
    public onSortingDone = new EventEmitter<ISortingExpression | Array<ISortingExpression>>();

    /**
     * Emitted when filtering is performed through the UI.
     * Returns the filtering expressions tree of the column for which filtering was performed.
     * ```typescript
     * filteringDone(event: IFilteringExpressionsTree){
     *     const filteringTree = event;
     *}
     * ```
     * ```html
     * <igx-grid #grid [data]="localData" [height]="'305px'" [autoGenerate]="true" (onFilteringDone)="filteringDone($event)"></igx-grid>
     * ```
	 * @memberof IgxGridBaseComponent
     */
    @Output()
    public onFilteringDone = new EventEmitter<IFilteringExpressionsTree>();

    /**
     * Emitted when paging is performed. Returns an object consisting of the previous and next pages.
     * ```typescript
     * pagingDone(event: IPageEventArgs){
     *     const paging = event;
     * }
     * ```
     * ```html
     * <igx-grid #grid [data]="localData" [height]="'305px'" [autoGenerate]="true" (onPagingDone)="pagingDone($event)"></igx-grid>
     * ```
	 * @memberof IgxGridBaseComponent
     */
    @Output()
    public onPagingDone = new EventEmitter<IPageEventArgs>();

    /**
     * Emitted when a `IgxGridRowComponent` is being added to the `IgxGridComponent` through the API.
     * Returns the data for the new `IgxGridRowComponent` object.
     * ```typescript
     * rowAdded(event: IRowDataEventArgs){
     *    const rowInfo = event;
     * }
     * ```
     * ```html
     * <igx-grid #grid [data]="localData" (onRowAdded)="rowAdded($event)" [height]="'305px'" [autoGenerate]="true"></igx-grid>
     * ```
	 * @memberof IgxGridBaseComponent
     */
    @Output()
    public onRowAdded = new EventEmitter<IRowDataEventArgs>();

    /**
     * Emitted when a `IgxGridRowComponent` is deleted through the `IgxGridComponent` API.
     * Returns an `IRowDataEventArgs` object.
     * ```typescript
     * rowDeleted(event: IRowDataEventArgs){
     *    const rowInfo = event;
     * }
     * ```
     * ```html
     * <igx-grid #grid [data]="localData" (onRowDeleted)="rowDeleted($event)" [height]="'305px'" [autoGenerate]="true"></igx-grid>
     * ```
	 * @memberof IgxGridBaseComponent
     */
    @Output()
    public onRowDeleted = new EventEmitter<IRowDataEventArgs>();

    /**
     * Emitted when a new chunk of data is loaded from virtualization.
     * ```typescript
     *  <igx-grid #grid [data]="localData" [autoGenerate]="true" (onDataPreLoad)='handleDataPreloadEvent()'></igx-grid>
     * ```
	 * @memberof IgxGridBaseComponent
     */
    @Output()
    public onDataPreLoad = new EventEmitter<IForOfState>();

    /**
     * Emitted when `IgxColumnComponent` is resized.
     * Returns the `IgxColumnComponent` object's old and new width.
     * ```typescript
     * resizing(event: IColumnResizeEventArgs){
     *     const grouping = event;
     * }
     * ```
     * ```html
     * <igx-grid #grid [data]="localData" (onColumnResized)="resizing($event)" [autoGenerate]="true"></igx-grid>
     * ```
	 * @memberof IgxGridBaseComponent
     */
    @Output()
    public onColumnResized = new EventEmitter<IColumnResizeEventArgs>();

    /**
     * Emitted when a `IgxGridCellComponent` is right clicked. Returns the `IgxGridCellComponent` object.
     * ```typescript
     * contextMenu(event: IGridCellEventArgs){
     *     const resizing = event;
     *     console.log(resizing);
     * }
     * ```
     * ```html
     * <igx-grid #grid [data]="localData" (onContextMenu)="contextMenu($event)" [autoGenerate]="true"></igx-grid>
     * ```
	 * @memberof IgxGridBaseComponent
     */
    @Output()
    public onContextMenu = new EventEmitter<IGridCellEventArgs>();

    /**
     * Emitted when a `IgxGridCellComponent` is double clicked. Returns the `IgxGridCellComponent` object.
     * ```typescript
     * dblClick(event: IGridCellEventArgs){
     *     const dblClick = event;
     *     console.log(dblClick);
     * }
     * ```
     * ```html
     * <igx-grid #grid [data]="localData" (onDoubleClick)="dblClick($event)" [autoGenerate]="true"></igx-grid>
     * ```
	 * @memberof IgxGridBaseComponent
     */
    @Output()
    public onDoubleClick = new EventEmitter<IGridCellEventArgs>();

    /**
     * Emitted when `IgxColumnComponent` visibility is changed. Args: { column: any, newValue: boolean }
     * ```typescript
     * visibilityChanged(event: IColumnVisibilityChangedEventArgs){
     *    const visiblity = event;
     * }
     * ```
     * ```html
     * <igx-grid [columnHiding]="true" [showToolbar]="true" (onColumnVisibilityChanged)="visibilityChanged($event)"></igx-grid>
     * ```
	 * @memberof IgxGridBaseComponent
     */
    @Output()
    public onColumnVisibilityChanged = new EventEmitter<IColumnVisibilityChangedEventArgs>();

    /**
     * Emitted when `IgxColumnComponent` moving starts. Returns the moved `IgxColumnComponent` object.
     * ```typescript
     * movingStart(event: IColumnMovingStartEventArgs){
     *     const movingStarts = event;
     * }
     * ```
     * ```html
     * <igx-grid [columnHiding]="true" [showToolbar]="true" (onColumnMovingStart)="movingStart($event)"></igx-grid>
     * ```
	 * @memberof IgxGridBaseComponent
     */
    @Output()
    public onColumnMovingStart = new EventEmitter<IColumnMovingStartEventArgs>();

    /**
     * Emitted throughout the `IgxColumnComponent` moving operation.
     * Returns the source and target `IgxColumnComponent` objects. This event is cancelable.
     * ```typescript
     * moving(event: IColumnMovingEventArgs){
     *     const moving = event;
     * }
     * ```
     * ```html
     * <igx-grid [columnHiding]="true" [showToolbar]="true" (onColumnMoving)="moving($event)"></igx-grid>
     * ```
	 * @memberof IgxGridBaseComponent
     */
    @Output()
    public onColumnMoving = new EventEmitter<IColumnMovingEventArgs>();

    /**
     * Emitted when `IgxColumnComponent` moving ends.
     * Returns the source and target `IgxColumnComponent` objects.
     * ```typescript
     * movingEnds(event: IColumnMovingEndEventArgs){
     *     const movingEnds = event;
     * }
     * ```
     * ```html
     * <igx-grid [columnHiding]="true" [showToolbar]="true" (onColumnMovingEnd)="movingEnds($event)"></igx-grid>
     * ```
	 * @memberof IgxGridBaseComponent
     */
    @Output()
    public onColumnMovingEnd = new EventEmitter<IColumnMovingEndEventArgs>();

    /**
     * Emitted when keydown is triggered over element inside grid's body.
     * This event is fired only if the key combination is supported in the grid.
     * Return the target type, target object and the original event. This event is cancelable.
     * ```typescript
     * customKeydown(args: IGridKeydownEventArgs) {
     *  const keydownEvent = args.event;
     * }
     * ```
     * ```html
     *  <igx-grid (onGridKeydown)="customKeydown($event)"></igx-grid>
     * ```
     */
    @Output()
    public onGridKeydown = new EventEmitter<IGridKeydownEventArgs>();

    /**
     * Emitted when start dragging a row.
     * Return the dragged row.
     */
    @Output()
    public onRowDragStart = new EventEmitter<IRowDragStartEventArgs>();

    /**
     * Emitted when dropping a row.
     * Return the dropped row.
     */
    @Output()
    public onRowDragEnd = new EventEmitter<IRowDragEndEventArgs>();

    /**
     * Emitted when a copy operation is executed.
     * Fired only if copy behavior is enabled through the [`clipboardOptions`]{@link IgxGridBaseComponent#clipboardOptions}.
     */
    @Output()
    onGridCopy = new EventEmitter<IGridClipboardEvent>();

    /**
     * @hidden
     */
    @ViewChild(IgxGridColumnResizerComponent, { static: false })
    public resizeLine: IgxGridColumnResizerComponent;

    /**
     * @hidden
     */
    @ContentChildren(IgxColumnComponent, { read: IgxColumnComponent, descendants: true })
    public columnList: QueryList<IgxColumnComponent> = new QueryList<IgxColumnComponent>();

    /**
     *@hidden
     */
    @ContentChild(IgxExcelStyleSortingTemplateDirective, { read: IgxExcelStyleSortingTemplateDirective, static: false })
    public excelStyleSortingTemplateDirective: IgxExcelStyleSortingTemplateDirective;

    /**
     *@hidden
     */
    @ContentChild(IgxExcelStyleMovingTemplateDirective, { read: IgxExcelStyleMovingTemplateDirective, static: false })
    public excelStyleMovingTemplateDirective: IgxExcelStyleMovingTemplateDirective;

    /**
     *@hidden
     */
    @ContentChild(IgxExcelStyleHidingTemplateDirective, { read: IgxExcelStyleHidingTemplateDirective, static: false })
    public excelStyleHidingTemplateDirective: IgxExcelStyleHidingTemplateDirective;

    /**
     *@hidden
     */
    @ContentChild(IgxExcelStylePinningTemplateDirective, { read: IgxExcelStylePinningTemplateDirective, static: false })
    public excelStylePinningTemplateDirective: IgxExcelStylePinningTemplateDirective;

    /**
     *@hidden
     */
    @ContentChild(IgxExcelStyleLoadingValuesTemplateDirective, { read: IgxExcelStyleLoadingValuesTemplateDirective, static: true })
    public excelStyleLoadingValuesTemplateDirective: IgxExcelStyleLoadingValuesTemplateDirective;

    /**
     * @hidden
     */
    @ViewChildren(IgxGridHeaderGroupComponent, { read: IgxGridHeaderGroupComponent })
    public headerGroups: QueryList<IgxGridHeaderGroupComponent>;

    /**
     * A list of all `IgxGridHeaderGroupComponent`.
     * ```typescript
     * const headerGroupsList = this.grid.headerGroupsList;
     * ```
	 * @memberof IgxGridBaseComponent
     */
    get headerGroupsList(): IgxGridHeaderGroupComponent[] {
        return this.headerGroups ? flatten(this.headerGroups.toArray()) : [];
    }

    /**
     * A list of all `IgxGridHeaderComponent`.
     * ```typescript
     * const headers = this.grid.headerCellList;
     * ```
	 * @memberof IgxGridBaseComponent
     */
    get headerCellList(): IgxGridHeaderComponent[] {
        return this.headerGroupsList.map((headerGroup) => headerGroup.headerCell).filter((headerCell) => headerCell);
    }

    /**
     * A list of all `IgxGridFilteringCellComponent`.
     * ```typescript
     * const filterCells = this.grid.filterCellList;
     * ```
	 * @memberof IgxGridBaseComponent
     */
    get filterCellList(): IgxGridFilteringCellComponent[] {
        return this.headerGroupsList.map((headerGroup) => headerGroup.filterCell).filter((filterCell) => filterCell);
    }

    @ViewChildren('row')
    private _rowList: QueryList<IgxGridRowComponent>;

    @ViewChildren('summaryRow', { read: IgxSummaryRowComponent })
    protected _summaryRowList: QueryList<IgxSummaryRowComponent>;

    public get summariesRowList() {
        const res = new QueryList<any>();
        if (!this._summaryRowList) {
            return res;
        }
        const sumList = this._summaryRowList.filter((item) => {
            return item.element.nativeElement.parentElement !== null;
        });
        res.reset(sumList);
        return res;
    }

    /**
     * A list of `IgxGridRowComponent`.
     * ```typescript
     * const rowList = this.grid.rowList;
     * ```
	 * @memberof IgxGridBaseComponent
     */
    public get rowList() {
        const res = new QueryList<any>();
        if (!this._rowList) {
            return res;
        }
        const rList = this._rowList
            .filter((item) => {
                return item.element.nativeElement.parentElement !== null;
            })
            .sort((a, b) => {
                return a.index - b.index;
            });
        res.reset(rList);
        return res;
    }

    @ViewChildren(IgxRowComponent, { read: IgxRowComponent })
    private _dataRowList: QueryList<IgxRowComponent<IgxGridBaseComponent>>;

    /**
     * A list of `IgxGridRowComponent`, currently rendered.
     * ```typescript
     * const dataList = this.grid.dataRowList;
     * ```
	 * @memberof IgxGridBaseComponent
     */
    public get dataRowList(): QueryList<IgxRowComponent<IgxGridBaseComponent>> {
        const res = new QueryList<IgxRowComponent<IgxGridBaseComponent>>();
        if (!this._dataRowList) {
            return res;
        }
        const rList = this._dataRowList.filter((item) => {
            return item.element.nativeElement.parentElement !== null;
        }).sort((a, b) => {
            return a.index - b.index;
        });
        res.reset(rList);
        return res;
    }

    /**
     * A template reference for the template when the filtered `IgxGridComponent` is empty.
     * ```
     * const emptyTempalte = this.grid.emptyGridTemplate;
     * ```
	 * @memberof IgxGridBaseComponent
     */
    @ViewChild('emptyFilteredGrid', { read: TemplateRef, static: true })
    public emptyFilteredGridTemplate: TemplateRef<any>;

    /**
     * A template reference for the template when the `IgxGridComponent` is empty.
     * ```
     * const emptyTempalte = this.grid.emptyGridTemplate;
     * ```
	 * @memberof IgxGridBaseComponent
     */
    @ViewChild('defaultEmptyGrid', { read: TemplateRef, static: true })
    public emptyGridDefaultTemplate: TemplateRef<any>;

    @ViewChild('defaultLoadingGrid', { read: TemplateRef, static: true })
    public loadingGridDefaultTemplate: TemplateRef<any>;

    /**
     * @hidden
     */
    @ViewChild('scrollContainer', { read: IgxGridForOfDirective, static: true })
    public parentVirtDir: IgxGridForOfDirective<any>;

    /**
     * Returns the template which will be used by the toolbar to show custom content.
     * ```typescript
     * let customContentTemplate = this.grid.toolbarCustomContentTemplate;
     * ```
     * @memberof IgxGridBaseComponent
     */
    public get toolbarCustomContentTemplate(): IgxGridToolbarCustomContentDirective {
        return this.toolbarCustomContentTemplates.first;
    }

    @ContentChildren(IgxGridToolbarCustomContentDirective, { read: IgxGridToolbarCustomContentDirective, descendants: false })
    public toolbarCustomContentTemplates: QueryList<IgxGridToolbarCustomContentDirective>;

    /**
     * @hidden
     */
    @ViewChild('verticalScrollContainer', { read: IgxGridForOfDirective, static: true })
    public verticalScrollContainer: IgxGridForOfDirective<any>;

    /**
     * @hidden
     */
    @ViewChild('verticalScrollHolder', { read: IgxGridForOfDirective, static: true })
    public verticalScroll: IgxGridForOfDirective<any>;

    /**
     * @hidden
     */
    @ViewChild('scr', { read: ElementRef, static: true })
    public scr: ElementRef;

    /**
     * @hidden
     */
    @ViewChild('footer', { read: ElementRef, static: false })
    public footer: ElementRef;

    /**
     * @hidden
     */
    @ViewChild('headerContainer', { read: IgxGridForOfDirective, static: false })
    public headerContainer: IgxGridForOfDirective<any>;

    /**
     * @hidden
     */
    @ViewChild('headerCheckboxContainer', { static: false })
    public headerCheckboxContainer: ElementRef;

    /**
     * @hidden
     */
    @ViewChild('headerDragContainer', { static: false })
    public headerDragContainer: ElementRef;

    /**
     * @hidden
     */
    @ViewChild('headerGroupContainer', { static: false })
    public headerGroupContainer: ElementRef;

    /**
     * @hidden
     */
    @ViewChild('headerCheckbox', { read: IgxCheckboxComponent, static: false })
    public headerCheckbox: IgxCheckboxComponent;

    /**
     * @hidden
     */
    @ViewChild('filteringRow', { read: IgxGridFilteringRowComponent, static: false })
    public filteringRow: IgxGridFilteringRowComponent;

    /**
     * @hidden
     */
    @ViewChild('theadRow', { static: true })
    public theadRow: ElementRef;

    /**
     * @hidden
     */
    @ViewChild('tbody', { static: true })
    public tbody: ElementRef;

    /**
     * @hidden
     */
    @ViewChild('tfoot', { static: true })
    public tfoot: ElementRef;


    /**
     * @hidden
     */
    @ViewChild('igxFilteringOverlayOutlet', { read: IgxOverlayOutletDirective, static: true })
    protected _outletDirective: IgxOverlayOutletDirective;

    /**
     * @hidden
     */
    public get outletDirective() {
        return this._outletDirective;
    }

    /**
     * @hidden
     */
    @ViewChild('igxRowEditingOverlayOutlet', { read: IgxOverlayOutletDirective, static: true })
    public rowEditingOutletDirective: IgxOverlayOutletDirective;

    /**
     * @hidden
    */
    @ViewChildren(IgxTemplateOutletDirective, { read: IgxTemplateOutletDirective })
    public tmpOutlets: QueryList<any>;


    /**
     * @hidden
     */
    public get rowOutletDirective() {
        return this.rowEditingOutletDirective;
    }

    /**
     * @hidden
     */
    public get parentRowOutletDirective() {
        return null;
    }

    /**
     * @hidden
     * @internal
     */
    @ViewChild('dragIndicatorIconBase', { read: TemplateRef, static: true })
    public dragIndicatorIconBase: TemplateRef<any>;

    /**
     * @hidden
     */
    @ViewChild('defaultRowEditTemplate', { read: TemplateRef, static: true })
    private defaultRowEditTemplate: TemplateRef<any>;
    /**
     * @hidden
     */
    @ContentChild(IgxRowEditTemplateDirective, { read: TemplateRef, static: false })
    public rowEditCustom: TemplateRef<any>;

    /** @hidden */
    public get rowEditContainer(): TemplateRef<any> {
        return this.rowEditCustom ? this.rowEditCustom : this.defaultRowEditTemplate;
    }
    /** @hidden */
    @ContentChild(IgxRowEditTextDirective, { read: TemplateRef, static: false })
    public rowEditText: TemplateRef<any>;

    /** @hidden */
    @ContentChild(IgxRowEditActionsDirective, { read: TemplateRef, static: false })
    public rowEditActions: TemplateRef<any>;

    /**
     * @hidden
     */
    public get rowInEditMode(): IgxRowComponent<IgxGridBaseComponent & IGridDataBindable> {
        const editRowState = this.crudService.row;
        return editRowState !== null ? this.rowList.find(e => e.rowID === editRowState.id) : null;
    }

    /**
     * @hidden
     */
    public get firstEditableColumnIndex(): number {
        const index = this.navigation.gridOrderedColumns.findIndex(e => e.editable);
        return index !== -1 ? index : null;
    }

    /**
     * @hidden
     */
    public get lastEditableColumnIndex(): number {
        const orderedColumns = this.navigation.gridOrderedColumns;
        const index = orderedColumns.reverse().findIndex(e => e.editable);
        return index !== -1 ? orderedColumns.length - 1 - index : null;
    }

    /**
     * @hidden
     */
    @ViewChildren(IgxRowEditTabStopDirective)
    public rowEditTabsDEFAULT: QueryList<IgxRowEditTabStopDirective>;

    /**
     * @hidden
     */
    @ContentChildren(IgxRowEditTabStopDirective)
    public rowEditTabsCUSTOM: QueryList<IgxRowEditTabStopDirective>;

    /**
     * @hidden
     * TODO: Nav service logic doesn't handle 0 results from this querylist
     */
    public get rowEditTabs(): QueryList<IgxRowEditTabStopDirective> {
        return this.rowEditTabsCUSTOM.length ? this.rowEditTabsCUSTOM : this.rowEditTabsDEFAULT;
    }

    /**
     * @hidden
     */
    @ViewChild(IgxToggleDirective, { static: false })
    public rowEditingOverlay: IgxToggleDirective;

    /**
     * @hidden
     */
    @HostBinding('attr.tabindex')
    public tabindex = 0;

    /**
     * @hidden
     */
    @HostBinding('attr.class')
    get hostClass(): string {
        return this.getComponentDensityClass('igx-grid');
    }

    get bannerClass(): string {
        const position = this.rowEditPositioningStrategy.isTop ? 'igx-banner__border-top' : 'igx-banner__border-bottom';
        return `${this.getComponentDensityClass('igx-banner')} ${position}`;
    }

    /**
     * @hidden
     */
    @HostBinding('attr.role')
    public hostRole = 'grid';

    /**
     * @hidden
     */
    get pipeTrigger(): number {
        return this._pipeTrigger;
    }

    /**
     * @hidden
     */
    get summaryPipeTrigger(): number {
        return this._summaryPipeTrigger;
    }

    /**
     * Returns the sorting state of the `IgxGridComponent`.
     * ```typescript
     * const sortingState = this.grid.sortingExpressions;
     * ```
	 * @memberof IgxGridBaseComponent
     */
    @WatchChanges()
    @Input()
    get sortingExpressions(): ISortingExpression[] {
        return this._sortingExpressions;
    }

    /**
     * Sets the sorting state of the `IgxGridComponent`.
     * ```typescript
     * this.grid.sortingExpressions = [{
     *     fieldName: "ID",
     *     dir: SortingDirection.Desc,
     *     ignoreCase: true
     * }];
     * ```
	 * @memberof IgxGridBaseComponent
     */
    set sortingExpressions(value: ISortingExpression[]) {
        this._sortingExpressions = cloneArray(value);
        this.notifyChanges();
    }

    /**
     * @hidden
     */
    get maxLevelHeaderDepth() {
        if (this._maxLevelHeaderDepth === null) {
            this._maxLevelHeaderDepth = this.hasColumnLayouts ?
                this.columnList.reduce((acc, col) => Math.max(acc, col.rowStart), 0) :
                this.columnList.reduce((acc, col) => Math.max(acc, col.level), 0);
        }
        return this._maxLevelHeaderDepth;
    }

    /**
     * Returns the number of hidden `IgxColumnComponent`.
     * ```typescript
     * const hiddenCol = this.grid.hiddenColumnsCount;
     * ``
     */
    get hiddenColumnsCount() {
        return this.columnList.filter((col) => col.columnGroup === false && col.hidden === true).length;
    }

    /**
     * Returns the text to be displayed inside the toggle button
     * for the built-in column hiding UI of the`IgxColumnComponent`.
     * ```typescript
     * const hiddenColText = this.grid.hiddenColumnsText;
     * ``
     */
    @WatchChanges()
    @Input()
    get hiddenColumnsText() {
        return this._hiddenColumnsText;
    }

    /**
     * Sets the text to be displayed inside the toggle button
     * for the built-in column hiding UI of the`IgxColumnComponent`.
     * ```typescript
     * <igx-grid [columnHiding]="true" [showToolbar]="true" [hiddenColumnsText]="'Hidden Columns'"></igx-grid>
     * ```
	 * @memberof IgxGridBaseComponent
     */
    set hiddenColumnsText(value) {
        this._hiddenColumnsText = value;

    }

    /**
     * Returns the text to be displayed inside the toggle button
     * for the built-in column pinning UI of the`IgxColumnComponent`.
     * ```typescript
     * const pinnedText = this.grid.pinnedColumnsText;
     * ```
	 * @memberof IgxGridBaseComponent
     */
    @WatchChanges()
    @Input()
    get pinnedColumnsText() {
        return this._pinnedColumnsText;
    }

    /**
     * Sets the text to be displayed inside the toggle button
     * for the built-in column pinning UI of the`IgxColumnComponent`.
     * ```html
     * <igx-grid [pinnedColumnsText]="'PinnedCols Text" [data]="data" [width]="'100%'" [height]="'500px'"></igx-grid>
     * ```
	 * @memberof IgxGridBaseComponent
     */
    set pinnedColumnsText(value) {
        this._pinnedColumnsText = value;
    }

    /**
     * Get transactions service for the grid.
     */
    get transactions(): TransactionService<Transaction, State> {
        return this._transactions;
    }

    /**
     * @hidden
    */
    public columnsWithNoSetWidths = null;

    /* Toolbar related definitions */
    private _showToolbar = false;
    private _exportExcel = false;
    private _exportCsv = false;
    private _toolbarTitle: string = null;
    private _exportText: string = null;
    private _exportExcelText: string = null;
    private _exportCsvText: string = null;
    private _rowEditable = false;
    private _currentRowState: any;
    private _filteredSortedData = null;
    /**
     * @hidden
    */
    public get currentRowState(): any {
        return this._currentRowState;
    }

    /**
     * Provides access to the `IgxToolbarComponent`.
     * ```typescript
     * const gridToolbar = this.grid.toolbar;
     * ```
	 * @memberof IgxGridBaseComponent
     */
    @ViewChild('toolbar', { read: IgxGridToolbarComponent, static: false })
    public toolbar: IgxGridToolbarComponent = null;

    @ViewChild('toolbar', { read: ElementRef, static: false })
    private toolbarHtml: ElementRef = null;

    /**
     * Returns whether the `IgxGridComponent`'s toolbar is shown or hidden.
     * ```typescript
     * const toolbarGrid = this.grid.showToolbar;
     * ```
	 * @memberof IgxGridBaseComponent
     */
    @WatchChanges()
    @Input()
    public get showToolbar(): boolean {
        return this._showToolbar;
    }

    /**
     * Shows or hides the `IgxGridComponent`'s toolbar.
     * ```html
     * <igx-grid [data]="localData" [showToolbar]="true" [autoGenerate]="true" ></igx-grid>
     * ```
	 * @memberof IgxGridBaseComponent
     */
    public set showToolbar(newValue: boolean) {
        if (this._showToolbar !== newValue) {
            this._showToolbar = newValue;
            if (!this._init) {
                this.notifyChanges(true);
            }
        }
    }

    /**
     * Returns the toolbar's title.
     * ```typescript
     * const toolbarTitle  = this.grid.toolbarTitle;
     * ```
	 * @memberof IgxGridBaseComponent
     */
    @WatchChanges()
    @Input()
    public get toolbarTitle(): string {
        return this._toolbarTitle;
    }

    /**
     * Sets the toolbar's title.
     * ```html
     * <igx-grid [data]="localData" [showToolbar]="true" [autoGenerate]="true" [toolbarTitle]="'My Grid'"></igx-grid>
     * ```
	 * @memberof IgxGridBaseComponent
     */
    public set toolbarTitle(newValue: string) {
        if (this._toolbarTitle !== newValue) {
            this._toolbarTitle = newValue;
            if (!this._init) {
                this.notifyChanges(true);
            }
        }
    }

    /**
     * Returns whether the option for exporting to MS Excel is enabled or disabled.
     * ```typescript
     * cosnt excelExporter = this.grid.exportExcel;
     * ```
	 * @memberof IgxGridBaseComponent
     */
    @WatchChanges()
    @Input()
    public get exportExcel(): boolean {
        return this.getExportExcel();
    }

    /**
     * Enable or disable the option for exporting to MS Excel.
     * ```html
     * <igx-grid [data]="localData" [showToolbar]="true" [autoGenerate]="true" [exportExcel]="true"></igx-grid>
     * ```
	 * @memberof IgxGridBaseComponent
     */
    public set exportExcel(newValue: boolean) {
        if (this._exportExcel !== newValue) {
            this._exportExcel = newValue;
            if (!this._init) {
                this.notifyChanges(true);
            }
        }
    }

    /**
     * Returns whether the option for exporting to CSV is enabled or disabled.
     * ```typescript
     * const exportCsv = this.grid.exportCsv;
     * ```
	 * @memberof IgxGridBaseComponent
     */
    @WatchChanges()
    @Input()
    public get exportCsv(): boolean {
        return this.getExportCsv();
    }

    /**
     * Enable or disable the option for exporting to CSV.
     * ```html
     * <igx-grid [data]="localData" [showToolbar]="true" [autoGenerate]="true" [exportCsv]="true"></igx-grid>
     * ```
	 * @memberof IgxGridBaseComponent
     */
    public set exportCsv(newValue: boolean) {
        if (this._exportCsv !== newValue) {
            this._exportCsv = newValue;
            if (!this._init) {
                this.notifyChanges(true);
            }
        }
    }

    /**
     * Returns the textual content for the main export button.
     * ```typescript
     * const exportText = this.grid.exportText;
     * ```
	 * @memberof IgxGridBaseComponent
     */
    @WatchChanges()
    @Input()
    public get exportText(): string {
        return this._exportText;
    }

    /**
     * Sets the textual content for the main export button.
     * ```html
     * <igx-grid [data]="localData" [showToolbar]="true" [exportText]="'My Exporter'" [exportCsv]="true"></igx-grid>
     * ```
	 * @memberof IgxGridBaseComponent
     */
    public set exportText(newValue: string) {
        if (this._exportText !== newValue) {
            this._exportText = newValue;
            if (!this._init) {
                this.notifyChanges(true);
            }
        }
    }

    /**
     * Returns the textual content for the MS Excel export button.
     * ```typescript
     * const excelText = this.grid.exportExcelText;
     * ```
	 * @memberof IgxGridBaseComponent
     */
    @WatchChanges()
    @Input()
    public get exportExcelText(): string {
        return this._exportExcelText;
    }

    /**
     * Sets the textual content for the MS Excel export button.
     * ```html
     * <igx-grid [exportExcelText]="'My Excel Exporter" [showToolbar]="true" [exportText]="'My Exporter'" [exportCsv]="true"></igx-grid>
     * ```
	 * @memberof IgxGridBaseComponent
     */
    public set exportExcelText(newValue: string) {
        if (this._exportExcelText !== newValue) {
            this._exportExcelText = newValue;
            if (!this._init) {
                this.notifyChanges(true);
            }
        }
    }

    /**
     * Returns the textual content for the CSV export button.
     * ```typescript
     * const csvText = this.grid.exportCsvText;
     * ```
	 * @memberof IgxGridBaseComponent
     */
    @WatchChanges()
    @Input()
    public get exportCsvText(): string {
        return this._exportCsvText;
    }

    /**
     * Sets the textual content for the CSV export button.
     * ```html
     * <igx-grid [exportCsvText]="'My Csv Exporter" [showToolbar]="true" [exportText]="'My Exporter'" [exportExcel]="true"></igx-grid>
     * ```
	 * @memberof IgxGridBaseComponent
     */
    public set exportCsvText(newValue: string) {
        if (this._exportCsvText !== newValue) {
            this._exportCsvText = newValue;
            if (!this._init) {
                this.notifyChanges(true);
            }
        }
    }

    /**
     * Controls the copy behavior of the grid.
     */
    @Input()
    clipboardOptions = {
        /**
         * Enables/disables the copy behavior
         */
        enabled: true,
        /**
         * Include the columns headers in the clipboard output.
         */
        copyHeaders: true,
        /**
         * Apply the columns formatters (if any) on the data in the clipboard output.
         */
        copyFormatters: true,
        /**
         * The separator used for formatting the copy output. Defaults to `\t`.
         */
        separator: '\t'
    };

    /**
     * Returns the current cell selection state, which can be none, single or multiple
     * @memberof IgxGridBaseComponent
     */
    @WatchChanges()
    @Input()
    get cellSelection() {
        return this._cellSelectionMode;
    }

    /**
     * Allows you to set cell selection mode
     * By default the cell selection mode is multiple
     * @param selectionMode: GridSelectionMode
     * @memberof IgxGridBaseComponent
     */
    set cellSelection(selectionMode:  GridSelectionMode) {
        this._cellSelectionMode = selectionMode;
        if (this.gridAPI.grid) {
            this.selectionService.clear(true);
            this.notifyChanges();
        }
    }

    /**
     * Returns the current row selection state, which can be none, single or multiple
     * @memberof IgxGridBaseComponent
     */
    @WatchChanges()
    @Input()
    get rowSelection() {
        return this._rowSelectionMode;
    }

    /**
     * Allows you to set row selection mode
     * By default the row selection mode is none
     * @param selectionMode: GridSelectionMode
     * @memberof IgxGridBaseComponent
     */
    set rowSelection(selectionMode:  GridSelectionMode) {
        this._rowSelectionMode = selectionMode;
        if (this.gridAPI.grid && this.columnList) {
            this.selectionService.rowSelection.clear();
            this.notifyChanges(true);
        }
    }

    /**
     * @hidden
     */
    public rowEditMessage;

    /**
     * Emitted when an export process is initiated by the user.
     * ```typescript
     * toolbarExporting(event: IGridToolbarExportEventArgs){
     *     const toolbarExporting = event;
     * }
     * ```
	 * @memberof IgxGridBaseComponent
     */
    @Output()
    public onToolbarExporting = new EventEmitter<IGridToolbarExportEventArgs>();

    /* End of toolbar related definitions */

    /**
     * Emitted when making a range selection either through
     * drag selection or through keyboard selection.
     */
    @Output()
    onRangeSelection = new EventEmitter<GridSelectionRange>();

    /**
     * @hidden
     */
    public pagingState;
    /**
     * @hidden
     */
    public calcWidth: number;
    /**
     * @hidden
     */
    public calcHeight = 0;
    /**
     * @hidden
     */
    public tfootHeight: number;
    /**
     * @hidden
     */
    public chipsGoupingExpressions = [];
    /**
     * @hidden
     */
    public summariesHeight: number;

    /**
     * @hidden
     */
    public draggedColumn: IgxColumnComponent;


    /**
     * @hidden
     */
    public disableTransitions = false;

    /**
     * @hidden
     */
    public lastSearchInfo: ISearchInfo = {
        searchText: '',
        caseSensitive: false,
        exactMatch: false,
        activeMatchIndex: 0,
        matchInfoCache: []
    };

    /**
     * @hidden
     */
    public columnWidthSetByUser = false;

    abstract data: any[];
    abstract filteredData: any[];

    /**
     * @hidden
     */
    protected destroy$ = new Subject<any>();

    /**
     * @hidden
     */
    protected _perPage = 15;
    /**
     * @hidden
     */
    protected _page = 0;
    /**
     * @hidden
     */
    protected _paging = false;
    /**
     * @hidden
     */
    protected _hideRowSelectors = false;
    /**
     * @hidden
     */
    protected _rowDrag = false;
    /**
     * @hidden
     */
    protected _pipeTrigger = 0;
    /**
     * @hidden
     */
    protected _summaryPipeTrigger = 0;
    /**
     * @hidden
     */
    protected _columns: IgxColumnComponent[] = [];
    /**
     * @hidden
     */
    protected _pinnedColumns: IgxColumnComponent[] = [];
    /**
     * @hidden
     */
    protected _unpinnedColumns: IgxColumnComponent[] = [];
    /**
     * @hidden
     */
    protected _filteringExpressionsTree: IFilteringExpressionsTree = new FilteringExpressionsTree(FilteringLogic.And);
    /**
     * @hidden
     */
    protected _sortingExpressions: Array<ISortingExpression> = [];
    /**
     * @hidden
     */
    protected _maxLevelHeaderDepth = null;
    /**
     * @hidden
     */
    protected _columnHiding = false;
    /**
     * @hidden
     */
    protected _columnPinning = false;


    /**
     * @hidden
     */
    protected _hasVisibleColumns;
    protected _allowFiltering = false;
    protected _filterMode = FilterMode.quickFilter;

    protected observer: ResizeObserver;

    protected resizeNotify = new Subject();


    private columnListDiffer;
    private _hiddenColumnsText = '';
    private _pinnedColumnsText = '';
    private _height = '100%';
    private _width = '100%';
    private _rowHeight;
    protected _baseFontSize: number;
    private _horizontalForOfs: Array<IgxGridForOfDirective<any>> = [];
    private _multiRowLayoutRowSize = 1;

    // Caches
    private _totalWidth = NaN;
    private _pinnedVisible = [];
    private _unpinnedVisible = [];
    private _pinnedWidth = NaN;
    private _unpinnedWidth = NaN;
    private _visibleColumns = [];
    private _columnGroups = false;

    private _columnWidth: string;

    protected _defaultTargetRecordNumber = 10;

    private _summaryPosition = GridSummaryPosition.bottom;
    private _summaryCalculationMode = GridSummaryCalculationMode.rootAndChildLevels;
    private _cellSelectionMode = GridSelectionMode.multiple;
    private _rowSelectionMode = GridSelectionMode.none;

    private rowEditPositioningStrategy = new ContainerPositioningStrategy({
        horizontalDirection: HorizontalAlignment.Right,
        verticalDirection: VerticalAlignment.Bottom,
        horizontalStartPoint: HorizontalAlignment.Left,
        verticalStartPoint: VerticalAlignment.Bottom,
        closeAnimation: null
    });

    private rowEditSettings = {
        scrollStrategy: new AbsoluteScrollStrategy(),
        modal: false,
        closeOnOutsideClick: false,
        outlet: this.rowOutletDirective,
        positionStrategy: this.rowEditPositioningStrategy
    };

    private verticalScrollHandler = (event) => {
        this.verticalScrollContainer.onScroll(event);
        if (isEdge()) { this.wheelHandler(false); }
        this.disableTransitions = true;

        this.zone.run(() => {
            this.zone.onStable.pipe(first()).subscribe(() => {
                this.verticalScrollContainer.onChunkLoad.emit(this.verticalScrollContainer.state);
            });

            if (this.rowEditable) {
                this.changeRowEditingOverlayStateOnScroll(this.rowInEditMode);
            }
            this.disableTransitions = false;
        });

        this.hideOverlays();
    }

    private horizontalScrollHandler = (event) => {
        const scrollLeft = event.target.scrollLeft;
        if (isEdge()) { this.wheelHandler(true); }
        this.headerContainer.onHScroll(scrollLeft);
        this._horizontalForOfs.forEach(vfor => vfor.onHScroll(scrollLeft));
        this.cdr.markForCheck();

        this.zone.run(() => {
            this.zone.onStable.pipe(first()).subscribe(() => {
                this.parentVirtDir.onChunkLoad.emit(this.headerContainer.state);
            });
        });

        this.hideOverlays();
    }

    /**
    * @hidden
    * @internal
    */
    public hideOverlays() {
        this.overlayIDs.forEach(overlayID => {
            this.overlayService.hide(overlayID);
            this.overlayService.onClosed.pipe(
                filter(o => o.id === overlayID),
                takeUntil(this.destroy$)).subscribe(() => {
                    this.nativeElement.focus();
                });
        });
    }

    private keydownHandler = (event) => {
        const key = event.key.toLowerCase();
        if ((isNavigationKey(key) && event.keyCode !== 32) || key === 'tab' || key === 'pagedown' || key === 'pageup') {
            event.preventDefault();
            if (key === 'pagedown') {
                this.verticalScrollContainer.scrollNextPage();
                this.nativeElement.focus();
            } else if (key === 'pageup') {
                this.verticalScrollContainer.scrollPrevPage();
                this.nativeElement.focus();
            }
        }
    }

    constructor(
        public selectionService: IgxGridSelectionService,
        public crudService: IgxGridCRUDService,
        private gridAPI: GridBaseAPIService<IgxGridBaseComponent & IGridDataBindable>,
        @Inject(IgxGridTransaction) protected _transactions: TransactionService<Transaction, State>,
        private elementRef: ElementRef,
        private zone: NgZone,
        @Inject(DOCUMENT) public document,
        public cdr: ChangeDetectorRef,
        protected resolver: ComponentFactoryResolver,
        protected differs: IterableDiffers,
        protected viewRef: ViewContainerRef,
        public navigation: IgxGridNavigationService,
        public filteringService: IgxFilteringService,
        @Inject(IgxOverlayService) protected overlayService: IgxOverlayService,
        public summaryService: IgxGridSummaryService,
        @Optional() @Inject(DisplayDensityToken) protected _displayDensityOptions: IDisplayDensityOptions) {
            super(_displayDensityOptions);
            this.cdr.detach();
    }

    _setupServices() {
        this.gridAPI.grid = this;
        this.crudService.grid = this;
        this.selectionService.grid = this;
        this.navigation.grid = this;
        this.filteringService.grid = this;
        this.summaryService.grid = this;
    }

    _setupListeners() {
        const destructor = takeUntil<any>(this.destroy$);

        this.onRowAdded.pipe(destructor).subscribe(args => this.refreshGridState(args));
        this.onRowDeleted.pipe(destructor).subscribe(args => {
            this.summaryService.deleteOperation = true;
            this.summaryService.clearSummaryCache(args);
        });

        this.transactions.onStateUpdate.pipe(destructor).subscribe(() => {
            this.selectionService.clearHeaderCBState();
            this.summaryService.clearSummaryCache();
            this._pipeTrigger++;
            this.notifyChanges();
            if (this.transactions.getAggregatedChanges(false).length === 0) {
                // Needs better check, calling 'transactions.clear()' will also trigger this
                if (this.gridAPI.atInexistingPage()) {
                    this.page--;
                }
            }
        });

        this.resizeNotify.pipe(destructor, filter(() => !this._init), throttleTime(40))
            .subscribe(() => this.notifyChanges(true));

        this.onPagingDone.pipe(destructor).subscribe(() => {
            this.endEdit(true);
            this.selectionService.clear(true);
        });

        this.onColumnMoving.pipe(destructor).subscribe(() => this.endEdit(true));
        this.onColumnResized.pipe(destructor).subscribe(() => this.endEdit(true));

        this.overlayService.onOpened.pipe(destructor).subscribe((event) => {
            if (this.overlayService.getOverlayById(event.id).settings.outlet === this.outletDirective &&
                this.overlayIDs.indexOf(event.id) < 0) {
                this.overlayIDs.push(event.id);
            }
        });

        this.overlayService.onClosed.pipe(destructor, filter(() => !this._init)).subscribe((event) => {
            const ind = this.overlayIDs.indexOf(event.id);
            if (ind !== -1) {
                this.overlayIDs.splice(ind, 1);
            }
        });

        this.verticalScrollContainer.onDataChanging.pipe(destructor, filter(() => !this._init)).subscribe(($event) => {
            this.calculateGridHeight();
            $event.containerSize = this.calcHeight;
            this.notifyChanges(true);
        });

        this.verticalScrollContainer.onContentSizeChange.pipe(destructor, filter(() => !this._init)).subscribe(($event) => {
            this.calculateGridSizes();
        });

        this.onDensityChanged.pipe(destructor).subscribe(() => {
            this.summaryService.summaryHeight = 0;
            this.endEdit(true);
            this.cdr.markForCheck();
        });
    }

    /**
     * @hidden
     */
    public ngOnInit() {
        super.ngOnInit();
        this._setupServices();
        this._setupListeners();
        this.columnListDiffer = this.differs.find([]).create(null);
        this.calcWidth = this.width && this.width.indexOf('%') === -1 ? parseInt(this.width, 10) : 0;
        this.shouldGenerate = this.autoGenerate;
        this._scrollWidth = this.getScrollWidth();
    }

    protected setupColumns() {
        if (this.autoGenerate) {
            this.autogenerateColumns();
        }

        this.initColumns(this.columnList, (col: IgxColumnComponent) => this.onColumnInit.emit(col));
        this.columnListDiffer.diff(this.columnList);

        this.columnList.changes
            .pipe(takeUntil(this.destroy$))
            .subscribe((change: QueryList<IgxColumnComponent>) => { this.onColumnsChanged(change); });
    }

    /**
     * @hidden
     * @internal
     */
    public resetColumnsCaches() {
        this.columnList.forEach(column => column.resetCaches());
    }

    /**
     * @hidden
     * @internal
     */
    public resetForOfCache() {
        const firstVirtRow = this.dataRowList.first;
        if (firstVirtRow) {
            if (this._cdrRequests) {
                firstVirtRow.virtDirRow.cdr.detectChanges();
            }
            firstVirtRow.virtDirRow.assumeMaster();
        }
    }

    /**
     * @hidden
     * @internal
     */
    public resetColumnCollections() {
        this._visibleColumns.length = 0;
        this._pinnedVisible.length = 0;
        this._unpinnedVisible.length = 0;
    }

    /**
     * @hidden
     * @internal
     */
    public resetCachedWidths() {
        this._unpinnedWidth = NaN;
        this._pinnedWidth = NaN;
        this._totalWidth = NaN;
    }

    /**
     * @hidden
     * @internal
     */
    public resetCaches() {
        this.resetForOfCache();
        this.resetColumnsCaches();
        this.resetColumnCollections();
        this.resetCachedWidths();
        this.hasVisibleColumns = undefined;
        this._columnGroups = this.columnList.some(col => col.columnGroup);
    }

    /**
     * @hidden
     */
    public ngAfterContentInit() {
        this.setupColumns();
    }

    public _setupRowObservers() {
        const elementFilter = (item: IgxRowComponent<any> | IgxSummaryRowComponent) => this.isDefined(item.nativeElement.parentElement);
        const extractForOfs = pipe(map((collection: any[]) => collection.filter(elementFilter).map(item => item.virtDirRow)));
        const rowListObserver = extractForOfs(this._dataRowList.changes);
        const summaryRowObserver = extractForOfs(this._summaryRowList.changes);

        combineLatest([rowListObserver, summaryRowObserver]).pipe(takeUntil(this.destroy$))
            .subscribe(([row, summary]) => this._horizontalForOfs = [...row, ...summary]);

        this._horizontalForOfs = [
            ...this._dataRowList.filter(elementFilter).map(item => item.virtDirRow),
            ...this._summaryRowList.filter(elementFilter).map(item => item.virtDirRow)
        ];
    }

    public _zoneBegoneListeners() {
        this.zone.runOutsideAngular(() => {
            this.nativeElement.addEventListener('keydown', this.keydownHandler);
            this.verticalScrollContainer.getVerticalScroll().addEventListener('scroll', this.verticalScrollHandler);
            this.parentVirtDir.getHorizontalScroll().addEventListener('scroll', this.horizontalScrollHandler);

            this.observer = new ResizeObserver(() => this.resizeNotify.next());
            this.observer.observe(this.nativeElement);
        });
    }

    /**
     * @hidden
     */
    public ngAfterViewInit() {
        this.initPinning();
        this.calculateGridSizes();
        this._init = false;
        this.cdr.reattach();
        this._setupRowObservers();
        this._zoneBegoneListeners();

        const vertScrDC = this.verticalScrollContainer.displayContainer;
        vertScrDC.addEventListener('scroll', this.scrollHandler);
        vertScrDC.addEventListener('wheel', () => this.wheelHandler());

    }

    public notifyChanges(repaint = false) {
        this._cdrRequests = true;
        this._cdrRequestRepaint = repaint;
        if (!this._tick) {
            this._tick = Promise.resolve().then(() => this._tick = null);
        }
        this.cdr.markForCheck();
    }

    protected resetNotifyChanges() {
        this._cdrRequestRepaint = false;
        this._cdrRequests = false;
    }

    public ngDoCheck() {
        super.ngDoCheck();
        if (this._init) {
            return;
        }

        if (this._cdrRequestRepaint) {
            this.resetNotifyChanges();
            this.calculateGridSizes();
            this.refreshSearch(true);
            return;
        }

        if (this._cdrRequests) {
            this.resetNotifyChanges();
            this.cdr.detectChanges();
        }
    }

    /**
     * @hidden
     */
    public ngOnDestroy() {
        this.tmpOutlets.forEach((tmplOutlet) => {
            tmplOutlet.cleanCache();
        });

        this.destroy$.next(true);
        this.destroy$.complete();
        this._destroyed = true;

        this.zone.runOutsideAngular(() => {
            this.observer.disconnect();
            this.nativeElement.removeEventListener('keydown', this.keydownHandler);
            this.verticalScrollContainer.getVerticalScroll().removeEventListener('scroll', this.verticalScrollHandler);
            this.parentVirtDir.getHorizontalScroll().removeEventListener('scroll', this.horizontalScrollHandler);
            const vertScrDC = this.verticalScrollContainer.displayContainer;
            vertScrDC.removeEventListener('scroll', this.scrollHandler);
            vertScrDC.removeEventListener('wheel', () => this.wheelHandler());
        });
    }

    /**
     * @hidden
     */
    public dataLoading(event) {
        this.onDataPreLoad.emit(event);
    }

    /**
     * Toggles the specified column's visibility.
     * ```typescript
     * this.grid1.toggleColumnVisibility({
     *       column: this.grid1.columns[0],
     *       newValue: true
     * });
     * ```
	 * @memberof IgxGridBaseComponent
     */
    public toggleColumnVisibility(args: IColumnVisibilityChangedEventArgs) {
        const col = args.column ? this.columnList.find((c) => c === args.column) : undefined;

        if (!col) {
            return;
        }

        col.hidden = args.newValue;
        this.onColumnVisibilityChanged.emit(args);
    }

    /**
     * Returns the native element of the `IgxGridComponent`.
     * ```typescript
     * const nativeEl = this.grid.nativeElement.
     * ```
	 * @memberof IgxGridBaseComponent
     */
    get nativeElement() {
        return this.elementRef.nativeElement;
    }

    /**
     * @hidden
     */
    protected get outlet() {
        return this.outletDirective;
    }

    /**
     * Returns the `IgxGridComponent`'s rows height.
     * ```typescript
     * const rowHeigh = this.grid.defaultRowHeight;
     * ```
	 * @memberof IgxGridBaseComponent
     */
    get defaultRowHeight(): number {
        switch (this.displayDensity) {
            case DisplayDensity.cosy:
                return 40;
            case DisplayDensity.compact:
                return 32;
            default:
                return 50;
        }
    }

    get defaultSummaryHeight(): number {
        switch (this.displayDensity) {
            case DisplayDensity.cosy:
                return 30;
            case DisplayDensity.compact:
                return 24;
            default:
                return 36;
        }
    }

    /**
     * Returns the `IgxGridHeaderGroupComponent`'s minimum allowed width.
     * Used internally for restricting header group component width.
     * The values below depend on the header cell default right/left padding values.
	 * @memberof IgxGridBaseComponent
     */
    get defaultHeaderGroupMinWidth(): number {
        switch (this.displayDensity) {
            case DisplayDensity.cosy:
                return 32;
            case DisplayDensity.compact:
                return 24;
            default:
                return 48;
        }
    }

    public paginatorClassName(): string {
        switch (this.displayDensity) {
            case DisplayDensity.cosy:
                return 'igx-grid-paginator--cosy';
            case DisplayDensity.compact:
                return 'igx-grid-paginator--compact';
            default:
                return 'igx-grid-paginator';
        }
    }

    public paginatorSelectDisplayDensity(): string {
        if (this.displayDensity === DisplayDensity.comfortable) {
            return DisplayDensity.cosy;
        }
        return DisplayDensity.compact;
    }

    /**
     * Returns the maximum width of the container for the pinned `IgxColumnComponent`s.
     * The width is 80% of the total grid width.
     * ```typescript
     * const maxPinnedColWidth = this.grid.calcPinnedContainerMaxWidth;
     * ```
	 * @memberof IgxGridBaseComponent
     */
    get calcPinnedContainerMaxWidth(): number {
        return (this.calcWidth * 80) / 100;
    }

    /**
     * Returns the minimum width of the container for the unpinned `IgxColumnComponent`s.
     * The width is 20% of the total grid width.
     * ```typescript
     * const minUnpinnedColWidth = this.grid.unpinnedAreaMinWidth;
     * ```
	 * @memberof IgxGridBaseComponent
     */
    get unpinnedAreaMinWidth(): number {
        return (this.calcWidth * 20) / 100;
    }

    /**
     * Returns the current width of the container for the pinned `IgxColumnComponent`s.
     * ```typescript
     * const pinnedWidth = this.grid.getPinnedWidth;
     * ```
	 * @memberof IgxGridBaseComponent
     */
    get pinnedWidth() {
        if (!isNaN(this._pinnedWidth)) { return this._pinnedWidth; }
        this._pinnedWidth = this.getPinnedWidth();
        return this._pinnedWidth;
    }

    /**
     * Returns the current width of the container for the unpinned `IgxColumnComponent`s.
     * ```typescript
     * const unpinnedWidth = this.grid.getUnpinnedWidth;
     * ```
	 * @memberof IgxGridBaseComponent
     */
    get unpinnedWidth() {
        if (!isNaN(this._unpinnedWidth)) { return this._unpinnedWidth; }
        this._unpinnedWidth = this.getUnpinnedWidth();
        return this._unpinnedWidth;
    }

    get isHorizontalScrollHidden() {
        const diff = this.unpinnedWidth - this.totalWidth;
        return this.width === null || diff >= 0;
    }

    /**
     * @hidden
     * Gets the combined width of the columns that are specific to the enabled grid features. They are fixed.
     * TODO: Update for Angular 8. Calling parent class getter using super is not supported for now.
     */
    public get featureColumnsWidth() {
        return this.getFeatureColumnsWidth();
    }

    /**
     * @hidden
     */
    get summariesMargin() {
        return this.featureColumnsWidth;
    }

    /**
     * Returns an array of `IgxColumnComponent`s.
     * ```typescript
     * const colums = this.grid.columns.
     * ```
	 * @memberof IgxGridBaseComponent
     */
    get columns(): IgxColumnComponent[] {
        return this._columns;
    }

    /**
     * Returns an array of the pinned `IgxColumnComponent`s.
     * ```typescript
     * const pinnedColumns = this.grid.pinnedColumns.
     * ```
	 * @memberof IgxGridBaseComponent
     */
    get pinnedColumns(): IgxColumnComponent[] {
        if (this._pinnedVisible.length) {
            return this._pinnedVisible;
        }
        this._pinnedVisible = this._pinnedColumns.filter(col => !col.hidden);
        return this._pinnedVisible;
    }

    /**
     * Returns an array of unpinned `IgxColumnComponent`s.
     * ```typescript
     * const unpinnedColumns = this.grid.unpinnedColumns.
     * ```
	 * @memberof IgxGridBaseComponent
     */
    get unpinnedColumns(): IgxColumnComponent[] {
        if (this._unpinnedVisible.length) {
            return this._unpinnedVisible;
        }
        this._unpinnedVisible = this._unpinnedColumns.filter((col) => !col.hidden);
        return this._unpinnedVisible;
    }

    /**
     * Returns the `width` to be set on `IgxGridHeaderGroupComponent`.
	 * @memberof IgxGridBaseComponent
     */
    public getHeaderGroupWidth(column: IgxColumnComponent): string {
        if (this.hasColumnLayouts) {
            return '';
        }
        const colWidth = column.width;
        const minWidth = this.defaultHeaderGroupMinWidth;
        const isPercentageWidth = colWidth && typeof colWidth === 'string' && colWidth.indexOf('%') !== -1;

        if (!isPercentageWidth && parseInt(column.width, 10) < minWidth) {
            return minWidth.toString();
        }

        return column.width;
    }

    /**
     * Returns the `IgxColumnComponent` by field name.
     * ```typescript
     * const myCol = this.grid1.getColumnByName("ID");
     * ```
     * @param name
     * @memberof IgxGridBaseComponent
     */
    public getColumnByName(name: string): IgxColumnComponent {
        return this.columnList.find((col) => col.field === name);
    }

    /**
     * Returns the `IgxRowComponent` by index.
     * ```typescript
     * const myRow = this.grid1.getRowByIndex(1);
     * ```
     * @param index
     * @memberof IgxGridBaseComponent
     */
    public getRowByIndex(index: number): IgxRowComponent<IgxGridBaseComponent & IGridDataBindable> {
        return this.gridAPI.get_row_by_index(index);
    }

    /**
     * Returns `IgxGridRowComponent` object by the specified primary key .
     * Requires that the `primaryKey` property is set.
     * ```typescript
     * const myRow = this.grid1.getRowByKey("cell5");
     * ```
     * @param keyValue
     * @memberof IgxGridBaseComponent
     */
    public getRowByKey(keyValue: any): IgxRowComponent<IgxGridBaseComponent & IGridDataBindable> {
        return this.gridAPI.get_row_by_key(keyValue);
    }

    /**
     * Returns an array of visible `IgxColumnComponent`s.
     * ```typescript
     * const visibleColumns = this.grid.visibleColumns.
     * ```
	 * @memberof IgxGridBaseComponent
     */
    get visibleColumns(): IgxColumnComponent[] {
        if (this._visibleColumns.length) {
            return this._visibleColumns;
        }
        this._visibleColumns = this.columnList.filter(c => !c.hidden);
        return this._visibleColumns;
    }

    /**
     * Returns the `IgxGridCellComponent` that matches the conditions.
     * ```typescript
     * const myCell = this.grid1.getCellByColumn(2,"UnitPrice");
     * ```
     * @param rowIndex
     * @param columnField
     * @memberof IgxGridBaseComponent
     */
    public getCellByColumn(rowIndex: number, columnField: string): IgxGridCellComponent {
        const columnId = this.columnList.map((column) => column.field).indexOf(columnField);
        if (columnId !== -1) {
            return this.gridAPI.get_cell_by_index(rowIndex, columnId);
        }
    }

    /**
     * Returns an `IgxGridCellComponent` object by the specified primary key and column field.
     * Requires that the primaryKey property is set.
     * ```typescript
     * grid.getCellByKey(1, 'index');
     * ```
     * @param rowSelector match any rowID
     * @param columnField
     * @memberof IgxGridBaseComponent
     */
    public getCellByKey(rowSelector: any, columnField: string): IgxGridCellComponent {
        return this.gridAPI.get_cell_by_key(rowSelector, columnField);
    }

    /**
     * Returns the total number of pages.
     * ```typescript
     * const totalPages = this.grid.totalPages;
     * ```
	 * @memberof IgxGridBaseComponent
     */
    get totalPages(): number {
        if (this.pagingState) {
            return this.pagingState.metadata.countPages;
        }
        return -1;
    }

    /**
     * Returns if the current page is the first page.
     * ```typescript
     * const firstPage = this.grid.isFirstPage;
     * ```
	 * @memberof IgxGridBaseComponent
     */
    get isFirstPage(): boolean {
        return this.page === 0;
    }

    /**
     * Goes to the next page of the `IgxGridComponent`, if the grid is not already at the last page.
     * ```typescript
     * this.grid1.nextPage();
     * ```
	 * @memberof IgxGridBaseComponent
     */
    public nextPage(): void {
        if (!this.isLastPage) {
            this.page += 1;
        }
    }

    /**
     * Goes to the previous page of the `IgxGridComponent`, if the grid is not already at the first page.
     * ```typescript
     * this.grid1.previousPage();
     * ```
	 * @memberof IgxGridBaseComponent
     */
    public previousPage(): void {
        if (!this.isFirstPage) {
            this.page -= 1;
        }
    }

    /**
     * Returns the total number of records.
     * Only functions when paging is enabled.
     * ```typescript
     * const totalRecords = this.grid.totalRecords;
     * ```
	 * @memberof IgxGridBaseComponent
     */
    get totalRecords(): number {
        if (this.pagingState) {
            return this.pagingState.metadata.countRecords;
        }
    }

    /**
     * Returns if the current page is the last page.
     * ```typescript
     * const lastPage = this.grid.isLastPage;
     * ```
	 * @memberof IgxGridBaseComponent
     */
    get isLastPage(): boolean {
        return this.page + 1 >= this.totalPages;
    }

    /**
     * Returns the total width of the `IgxGridComponent`.
     * ```typescript
     * const gridWidth = this.grid.totalWidth;
     * ```
	 * @memberof IgxGridBaseComponent
     */
    get totalWidth(): number {
        if (!isNaN(this._totalWidth)) { return this._totalWidth; }
        // Take only top level columns
        const cols = this.visibleColumns.filter(col => col.level === 0 && !col.pinned);
        let totalWidth = 0;
        let i = 0;
        for (i; i < cols.length; i++) {
            totalWidth += parseInt(cols[i].calcWidth, 10) || 0;
        }
        this._totalWidth = totalWidth;
        return totalWidth;
    }

    get showRowCheckboxes(): boolean {
        return this.isRowSelectable  && this.hasVisibleColumns && !this.hideRowSelectors;
    }

    get showDragIcons(): boolean {
        return this.rowDraggable && this.columns.length > this.hiddenColumnsCount;
    }

    /**
     * @hidden
     */
    protected _moveColumns(from: IgxColumnComponent, to: IgxColumnComponent, pos: DropPosition) {
        const list = this.columnList.toArray();
        const fromIndex = list.indexOf(from);
        let toIndex = list.indexOf(to);

        if (pos === DropPosition.BeforeDropTarget) {
            toIndex--;
            if (toIndex < 0) {
                toIndex = 0;
            }
        }

        if (pos === DropPosition.AfterDropTarget) {
            toIndex++;
        }

        list.splice(toIndex, 0, ...list.splice(fromIndex, 1));
        const newList = this._resetColumnList(list);
        this.columnList.reset(newList);
        this.columnList.notifyOnChanges();
        this._columns = this.columnList.toArray();
    }

    /**
     * @hidden
     */
    protected _resetColumnList(list?) {
        if (!list) {
            list = this.columnList.toArray();
        }
        let newList = [];
        list.filter(c => c.level === 0).forEach(p => {
            newList.push(p);
            if (p.columnGroup) {
                newList = newList.concat(p.allChildren);
            }
        });
        return newList;
    }

    /**
     * @hidden
     */
    protected _reorderPinnedColumns(from: IgxColumnComponent, to: IgxColumnComponent, position: DropPosition) {
        const pinned = this._pinnedColumns;
        let dropIndex = pinned.indexOf(to);

        if (to.columnGroup) {
            dropIndex += to.allChildren.length;
        }

        if (position === DropPosition.BeforeDropTarget) {
            dropIndex--;
        }

        if (position === DropPosition.AfterDropTarget) {
            dropIndex++;
        }

        pinned.splice(dropIndex, 0, ...pinned.splice(pinned.indexOf(from), 1));
    }

    /**
     * @hidden
     */
    protected _moveChildColumns(parent: IgxColumnComponent, from: IgxColumnComponent, to: IgxColumnComponent, pos: DropPosition) {
        const buffer = parent.children.toArray();
        const fromIndex = buffer.indexOf(from);
        let toIndex = buffer.indexOf(to);

        if (pos === DropPosition.BeforeDropTarget) {
            toIndex--;
        }

        if (pos === DropPosition.AfterDropTarget) {
            toIndex++;
        }

        buffer.splice(toIndex, 0, ...buffer.splice(fromIndex, 1));
        parent.children.reset(buffer);
    }
    /**
     * Moves a column to the specified drop target.
     * ```typescript
     * grid.moveColumn(compName, persDetails);
     * ```
	  * @memberof IgxGridBaseComponent
	  */
    public moveColumn(column: IgxColumnComponent, dropTarget: IgxColumnComponent, pos: DropPosition = DropPosition.None) {

        let position = pos;
        const fromIndex = column.visibleIndex;
        const toIndex = dropTarget.visibleIndex;

        if (pos === DropPosition.BeforeDropTarget && fromIndex < toIndex) {
            position = DropPosition.BeforeDropTarget;
        } else if (pos === DropPosition.AfterDropTarget && fromIndex > toIndex) {
            position = DropPosition.AfterDropTarget;
        } else {
            position = DropPosition.None;
        }


        if ((column.level !== dropTarget.level) ||
            (column.topLevelParent !== dropTarget.topLevelParent)) {
            return;
        }

        this.endEdit(true);
        if (column.level) {
            this._moveChildColumns(column.parent, column, dropTarget, position);
        }

        if (dropTarget.pinned && column.pinned) {
            this._reorderPinnedColumns(column, dropTarget, position);
        }

        if (dropTarget.pinned && !column.pinned) {
            column.pin();
            this._reorderPinnedColumns(column, dropTarget, position);
        }

        if (!dropTarget.pinned && column.pinned) {
            column.unpin();

            const list = this.columnList.toArray();
            const fi = list.indexOf(column);
            const ti = list.indexOf(dropTarget);

            if (pos === DropPosition.BeforeDropTarget && fi < ti) {
                position = DropPosition.BeforeDropTarget;
            } else if (pos === DropPosition.AfterDropTarget && fi > ti) {
                position = DropPosition.AfterDropTarget;
            } else {
                position = DropPosition.None;
            }
        }

        this._moveColumns(column, dropTarget, position);
        this.notifyChanges();
        if (this.hasColumnLayouts) {
            this.columns.filter(x => x.columnLayout).forEach(x => x.populateVisibleIndexes());
        }

        const args = {
            source: column,
            target: dropTarget
        };

        this.onColumnMovingEnd.emit(args);
    }

    /**
     * Goes to the desired page index.
     * ```typescript
     * this.grid1.paginate(1);
     * ```
     * @param val
     * @memberof IgxGridBaseComponent
     */
    public paginate(val: number): void {
        if (val < 0 || val > this.totalPages - 1) {
            return;
        }

        this.page = val;
    }

    /**
     * Manually marks the `IgxGridComponent` for change detection.
     * ```typescript
     * this.grid1.markForCheck();
     * ```
	 * @memberof IgxGridBaseComponent
     */
    public markForCheck() {
        this.cdr.detectChanges();
    }

    /**
     * Creates a new `IgxGridRowComponent` and adds the data record to the end of the data source.
     * ```typescript
     * const record = {
     *     ID: this.grid1.data[this.grid1.data.length - 1].ID + 1,
     *     Name: this.newRecord
     * };
     * this.grid1.addRow(record);
     * ```
     * @param data
     * @memberof IgxGridBaseComponent
     */
    public addRow(data: any): void {
        // commit pending states prior to adding a row
        this.endEdit(true);
        this.gridAPI.addRowToData(data);

        this.onRowAdded.emit({ data });
        this._pipeTrigger++;
        this.notifyChanges();
    }

    /**
     * Removes the `IgxGridRowComponent` and the corresponding data record by primary key.
     * Requires that the `primaryKey` property is set.
     * The method accept rowSelector as a parameter, which is the rowID.
     * ```typescript
     * this.grid1.deleteRow(0);
     * ```
     * @param rowSelector
     * @memberof IgxGridBaseComponent
     */
    public deleteRow(rowSelector: any): void {
        if (this.primaryKey !== undefined && this.primaryKey !== null) {
            this.deleteRowById(rowSelector);
        }
    }

    /** @hidden */
    public deleteRowById(rowId: any) {
        this.gridAPI.deleteRowById(rowId);
    }

    /**
     * @hidden
     */
    protected deleteRowFromData(rowID: any, index: number) {
        //  if there is a row (index !== 0) delete it
        //  if there is a row in ADD or UPDATE state change it's state to DELETE
        if (index !== -1) {
            if (this.transactions.enabled) {
                const transaction: Transaction = { id: rowID, type: TransactionType.DELETE, newValue: null };
                this.transactions.add(transaction, this.data[index]);
            } else {
                this.data.splice(index, 1);
            }
        } else {
            const state: State = this.transactions.getState(rowID);
            this.transactions.add({ id: rowID, type: TransactionType.DELETE, newValue: null }, state && state.recordRef);
        }
    }

    /**
     * Updates the `IgxGridRowComponent` and the corresponding data record by primary key.
     * Requires that the `primaryKey` property is set.
     * ```typescript
     * this.gridWithPK.updateCell('Updated', 1, 'ProductName');
     * ```
     * @param value the new value which is to be set.
     * @param rowSelector corresponds to rowID.
     * @param column corresponds to column field.
     * @memberof IgxGridBaseComponent
     */
    public updateCell(value: any, rowSelector: any, column: string): void {
        if (this.isDefined(this.primaryKey)) {
            const col = this.columnList.toArray().find(c => c.field === column);
            if (col) {
                // Simplify
                const rowData = this.gridAPI.getRowData(rowSelector);
                const index = this.gridAPI.get_row_index_in_data(rowSelector);
                // If row passed is invalid
                if (index < 0) {
                    return;
                }
                const id = {
                    rowID: rowSelector,
                    columnID: col.index,
                    rowIndex: index
                };

                const cell = new IgxCell(id, index, col, rowData[col.field], rowData[col.field], rowData);
                const args = this.gridAPI.update_cell(cell, value);

                if (this.crudService.cell && this.crudService.sameCell(cell)) {
                    if (args.cancel) {
                        return;
                    }
                    this.gridAPI.escape_editMode();
                }

                this.notifyChanges();
            }
        }
    }

    /**
     * Updates the `IgxGridRowComponent`, which is specified by
     * rowSelector parameter and the data source record with the passed value.
     * This method will apply requested update only if primary key is specified in the grid.
     * ```typescript
     * grid.updateRow({
     *       ProductID: 1, ProductName: 'Spearmint', InStock: true, UnitsInStock: 1, OrderDate: new Date('2005-03-21')
     *   }, 1);
     * ```
     * @param value
     * @param rowSelector correspond to rowID
     * @memberof IgxGridBaseComponent
     */
    public updateRow(value: any, rowSelector: any): void {
        if (this.isDefined(this.primaryKey)) {
            const editableCell = this.crudService.cell;
            if (editableCell && editableCell.id.rowID === rowSelector) {
                this.gridAPI.escape_editMode();
            }
            const row = new IgxRow(rowSelector, -1, this.gridAPI.getRowData(rowSelector));
            this.gridAPI.update_row(row, value);
            this.notifyChanges();
        }
    }

    /**
     * Sort a single `IgxColumnComponent`.
     * Sort the `IgxGridComponent`'s `IgxColumnComponent` based on the provided array of sorting expressions.
     * ```typescript
     * this.grid.sort({ fieldName: name, dir: SortingDirection.Asc, ignoreCase: false });
     * ```
	 * @memberof IgxGridBaseComponent
     */
    public sort(expression: ISortingExpression | Array<ISortingExpression>): void {
        this.endEdit(false);
        if (expression instanceof Array) {
            this.gridAPI.sort_multiple(expression);
        } else {
            this.gridAPI.sort(expression);
        }
        this.onSortingDone.emit(expression);
    }

    /**
     * Filters a single `IgxColumnComponent`.
     * ```typescript
     * public filter(term) {
     *      this.grid.filter("ProductName", term, IgxStringFilteringOperand.instance().condition("contains"));
     * }
     * ```
     * @param name
     * @param value
     * @param conditionOrExpressionTree
     * @param ignoreCase
     * @memberof IgxGridBaseComponent
     */
    public filter(name: string, value: any, conditionOrExpressionTree?: IFilteringOperation | IFilteringExpressionsTree,
        ignoreCase?: boolean) {
        this.filteringService.filter(name, value, conditionOrExpressionTree, ignoreCase);
    }

    /**
     * Filters all the `IgxColumnComponent` in the `IgxGridComponent` with the same condition.
     * ```typescript
     * grid.filterGlobal('some', IgxStringFilteringOperand.instance().condition('contains'));
     * ```
     * @param value
     * @param condition
     * @param ignoreCase
     * @memberof IgxGridBaseComponent
     */
    public filterGlobal(value: any, condition, ignoreCase?) {
        this.filteringService.filterGlobal(value, condition, ignoreCase);
    }

    /**
     * Enables summaries for the specified column and applies your customSummary.
     * If you do not provide the customSummary, then the default summary for the column data type will be applied.
     * ```typescript
     * grid.enableSummaries([{ fieldName: 'ProductName' }, { fieldName: 'ID' }]);
     * ```
     * Enable summaries for the listed columns.
     * ```typescript
     * grid.enableSummaries('ProductName');
     * ```
     * @param rest
     * @memberof IgxGridBaseComponent
     */
    public enableSummaries(...rest) {
        if (rest.length === 1 && Array.isArray(rest[0])) {
            this._multipleSummaries(rest[0], true);
        } else {
            this._summaries(rest[0], true, rest[1]);
        }
    }

    /**
     * Disable summaries for the specified column.
     * ```typescript
     * grid.disableSummaries('ProductName');
     * ```
     *
     * Disable summaries for the listed columns.
     * ```typescript
     * grid.disableSummaries([{ fieldName: 'ProductName' }]);
     * ```
	 * @memberof IgxGridBaseComponent
     */
    public disableSummaries(...rest) {
        if (rest.length === 1 && Array.isArray(rest[0])) {
            this._disableMultipleSummaries(rest[0]);
        } else {
            this._summaries(rest[0], false);
        }
    }

    /**
     * If name is provided, clears the filtering state of the corresponding `IgxColumnComponent`,
     * otherwise clears the filtering state of all `IgxColumnComponent`s.
     * ```typescript
     * this.grid.clearFilter();
     * ```
     * @param name
     * @memberof IgxGridBaseComponent
     */
    public clearFilter(name?: string) {
        this.filteringService.clearFilter(name);
    }

    /**
     * If name is provided, clears the sorting state of the corresponding `IgxColumnComponent`,
     * otherwise clears the sorting state of all `IgxColumnComponent`.
     * ```typescript
     * this.grid.clearSort();
     * ```
     * @param name
     * @memberof IgxGridBaseComponent
     */
    public clearSort(name?: string) {
        if (!name) {
            this.sortingExpressions = [];
            return;
        }
        if (!this.gridAPI.get_column_by_name(name)) {
            return;
        }
        this.gridAPI.clear_sort(name);
    }

    /**
     * @hidden
     */
    public refreshGridState(args?) {
        this.endEdit(true);
        this.selectionService.clearHeaderCBState();
        this.summaryService.clearSummaryCache(args);
    }

    // TODO: We have return values here. Move them to event args ??

    /**
     * Pins a column by field name. Returns whether the operation is successful.
     * ```typescript
     * this.grid.pinColumn("ID");
     * ```
     * @param columnName
     * @param index
     * @memberof IgxGridBaseComponent
     */
    public pinColumn(columnName: string | IgxColumnComponent, index?): boolean {
        const col = columnName instanceof IgxColumnComponent ? columnName : this.getColumnByName(columnName);
        return col.pin(index);
    }

    /**
     * Unpins a column by field name. Returns whether the operation is successful.
     * ```typescript
     * this.grid.pinColumn("ID");
     * ```
     * @param columnName
     * @param index
     * @memberof IgxGridBaseComponent
     */
    public unpinColumn(columnName: string | IgxColumnComponent, index?): boolean {
        const col = columnName instanceof IgxColumnComponent ? columnName : this.getColumnByName(columnName);
        return col.unpin(index);
    }


    /**
     * Recalculates grid width/height dimensions. Should be run when changing DOM elements dimentions manually that affect the grid's size.
     * ```typescript
     * this.grid.reflow();
     * ```
	 * @memberof IgxGridBaseComponent
     */
    public reflow() {
        this.calculateGridSizes();
    }

    /**
     * Finds the next occurrence of a given string in the grid and scrolls to the cell if it isn't visible.
     * Returns how many times the grid contains the string.
     * ```typescript
     * this.grid.findNext("financial");
     * ```
     * @param text the string to search.
     * @param caseSensitive optionally, if the search should be case sensitive (defaults to false).
     * @param exactMatch optionally, if the text should match the entire value  (defaults to false).
     * @memberof IgxGridBaseComponent
     */
    public findNext(text: string, caseSensitive?: boolean, exactMatch?: boolean): number {
        return this.find(text, 1, caseSensitive, exactMatch);
    }

    /**
     * Finds the previous occurrence of a given string in the grid and scrolls to the cell if it isn't visible.
     * Returns how many times the grid contains the string.
     * ```typescript
     * this.grid.findPrev("financial");
     * ````
     * @param text the string to search.
     * @param caseSensitive optionally, if the search should be case sensitive (defaults to false).
     * @param exactMatch optionally, if the text should match the entire value (defaults to false).
     * @memberof IgxGridBaseComponent
     */
    public findPrev(text: string, caseSensitive?: boolean, exactMatch?: boolean): number {
        return this.find(text, -1, caseSensitive, exactMatch);
    }

    /**
     * Reapplies the existing search.
     * Returns how many times the grid contains the last search.
     * ```typescript
     * this.grid.refreshSearch();
     * ```
     * @param updateActiveInfo
     * @memberof IgxGridBaseComponent
     */
    public refreshSearch(updateActiveInfo?: boolean): number {
        if (this.lastSearchInfo.searchText) {
            this.rebuildMatchCache();

            if (updateActiveInfo) {
                const activeInfo = IgxTextHighlightDirective.highlightGroupsMap.get(this.id);
                this.lastSearchInfo.matchInfoCache.forEach((match, i) => {
                    if (match.column === activeInfo.column &&
                        match.row === activeInfo.row &&
                        match.index === activeInfo.index) {
                        this.lastSearchInfo.activeMatchIndex = i;
                    }
                });
            }

            return this.find(this.lastSearchInfo.searchText, 0, this.lastSearchInfo.caseSensitive, this.lastSearchInfo.exactMatch, false);
        } else {
            return 0;
        }
    }

    /**
     * Removes all the highlights in the cell.
     * ```typescript
     * this.grid.clearSearch();
     * ```
	 * @memberof IgxGridBaseComponent
     */
    public clearSearch() {
        this.lastSearchInfo = {
            searchText: '',
            caseSensitive: false,
            exactMatch: false,
            activeMatchIndex: 0,
            matchInfoCache: []
        };

        this.rowList.forEach((row) => {
            if (row.cells) {
                row.cells.forEach((c) => {
                    c.clearHighlight();
                });
            }
        });
    }

    /**
     * Returns if the `IgxGridComponent` has sortable columns.
     * ```typescript
     * const sortableGrid = this.grid.hasSortableColumns;
     * ```
	 * @memberof IgxGridBaseComponent
     */
    get hasSortableColumns(): boolean {
        return this.columnList.some((col) => col.sortable);
    }

    /**
     * Returns if the `IgxGridComponent` has editable columns.
     * ```typescript
     * const editableGrid = this.grid.hasEditableColumns;
     * ```
	 * @memberof IgxGridBaseComponent
     */
    get hasEditableColumns(): boolean {
        return this.columnList.some((col) => col.editable);
    }

    /**
     * Returns if the `IgxGridComponent` has fiterable columns.
     * ```typescript
     * const filterableGrid = this.grid.hasFilterableColumns;
     * ```
	 * @memberof IgxGridBaseComponent
     */
    get hasFilterableColumns(): boolean {
        return this.columnList.some((col) => col.filterable);
    }

    /**
     * Returns if the `IgxGridComponent` has summarized columns.
     * ```typescript
     * const summarizedGrid = this.grid.hasSummarizedColumns;
     * ```
	 * @memberof IgxGridBaseComponent
     */
    get hasSummarizedColumns(): boolean {
        return this.summaryService.hasSummarizedColumns;
    }

    /**
     * @hidden
     */
    get rootSummariesEnabled(): boolean {
        return this.summaryCalculationMode !== GridSummaryCalculationMode.childLevelsOnly;
    }

    /**
     * @hidden
     */
    get hasVisibleColumns(): boolean {
        if (this._hasVisibleColumns === undefined) {
            return this.columnList ? this.columnList.some(c => !c.hidden) : false;
        }
        return this._hasVisibleColumns;
    }

    set hasVisibleColumns(value) {
        this._hasVisibleColumns = value;
    }
    /**
     * Returns if the `IgxGridComponent` has moveable columns.
     * ```typescript
     * const movableGrid = this.grid.hasMovableColumns;
     * ```
	 * @memberof IgxGridBaseComponent
     */
    get hasMovableColumns(): boolean {
        return this.columnList && this.columnList.some((col) => col.movable);
    }

    /**
     * Returns if the `IgxGridComponent` has column groups.
     * ```typescript
     * const groupGrid = this.grid.hasColumnGroups;
     * ```
	 * @memberof IgxGridBaseComponent
     */
    get hasColumnGroups(): boolean {
        return this._columnGroups;
    }
    /**
     * Returns if the `IgxGridComponent` has column layouts for multi-row layout definition.
     * ```typescript
     * const layoutGrid = this.grid.hasColumnLayouts;
     * ```
	 * @memberof IgxGridBaseComponent
     */
    public get hasColumnLayouts() {
        return !!this.columnList.some(col => col.columnLayout);
    }

    /**
     * Returns an array of the selected `IgxGridCellComponent`s.
     * ```typescript
     * const selectedCells = this.grid.selectedCells;
     * ```
	 * @memberof IgxGridBaseComponent
     */
    get selectedCells(): IgxGridCellComponent[] | any[] {
        if (this.dataRowList) {
            return this.dataRowList.map((row) => row.cells.filter((cell) => cell.selected))
                .reduce((a, b) => a.concat(b), []);
        }
        return [];
    }

    /**
     * @hidden
     */
    get multiRowLayoutRowSize() {
        return this._multiRowLayoutRowSize;
    }

    /**
     * @hidden
     */
    protected get rowBasedHeight() {
        return this.dataLength * this.rowHeight;
    }

    /**
     * @hidden
     */
    protected get isPercentWidth() {
        return this.width && this.width.indexOf('%') !== -1;
    }

    /**
     * @hidden @internal
     */
    public get isPercentHeight() {
        return this._height && this._height.indexOf('%') !== -1;
    }

    /**
     * @hidden
     * Sets columns defaultWidth property
     */
    protected _derivePossibleWidth() {
        if (!this.columnWidthSetByUser) {
            this._columnWidth = this.width !== null ? this.getPossibleColumnWidth() : MINIMUM_COLUMN_WIDTH + 'px';
        }
        this.columnList.forEach((column: IgxColumnComponent) => {
            if (this.hasColumnLayouts && parseInt(this._columnWidth, 10)) {
                const columnWidthCombined = parseInt(this._columnWidth, 10) * (column.colEnd ? column.colEnd - column.colStart : 1);
                column.defaultWidth = columnWidthCombined + 'px';
            } else {
                column.defaultWidth = this._columnWidth;
                column.resetCaches();
            }
        });
        this.resetCachedWidths();
    }

    /**
     * @hidden
     */
    protected get defaultTargetBodyHeight(): number {
        const allItems = this.dataLength;
        return this.renderedRowHeight * Math.min(this._defaultTargetRecordNumber,
            this.paging ? Math.min(allItems, this.perPage) : allItems);
    }

    /**
     * @hidden @internal
     * The rowHeight input is bound to min-height css prop of rows that adds a 1px border in all cases
     */
    public get renderedRowHeight(): number {
        return this.rowHeight + 1;
    }

    /**
     * @hidden
     * @internal
     */
    protected calcGridHeadRow() {
        if (this.maxLevelHeaderDepth) {
            this._baseFontSize = parseFloat(getComputedStyle(this.document.documentElement).getPropertyValue('font-size'));
            let minSize = (this.maxLevelHeaderDepth + 1) * this.defaultRowHeight / this._baseFontSize;
            if (this._allowFiltering && this._filterMode === FilterMode.quickFilter) {
                minSize += (FILTER_ROW_HEIGHT + 1) / this._baseFontSize;
            }
            this.theadRow.nativeElement.style.minHeight = `${minSize}rem`;
        }
    }

    /**
     * @hidden
     * Sets TBODY height i.e. this.calcHeight
     */
    protected calculateGridHeight() {
        this.calcGridHeadRow();
        this.summariesHeight = 0;
        if (this.hasSummarizedColumns && this.rootSummariesEnabled) {
            this.summariesHeight = this.summaryService.calcMaxSummaryHeight();
        }

        this.calcHeight = this._calculateGridBodyHeight();
    }

    /**
     * @hidden
     */
    protected getGroupAreaHeight(): number {
        return 0;
    }

    /**
     * @hidden
     */
    protected getToolbarHeight(): number {
        let toolbarHeight = 0;
        if (this.showToolbar && this.toolbarHtml != null) {
            toolbarHeight = this.toolbarHtml.nativeElement.firstElementChild ?
                this.toolbarHtml.nativeElement.offsetHeight : 0;
        }
        return toolbarHeight;
    }

    /**
     * @hidden
     */
    protected getPagingHeight(): number {
        let pagingHeight = 0;
        if (this.paging && this.footer) {
            pagingHeight = this.footer.nativeElement.firstElementChild ?
                this.footer.nativeElement.offsetHeight : 0;
        }
        return pagingHeight;
    }

    /**
     * @hidden
     */
    protected _calculateGridBodyHeight(): number {
        if (!this._height) {
            return null;
        }


        const footerHeight = this.summariesHeight || this.tfoot.nativeElement.offsetHeight - this.tfoot.nativeElement.clientHeight;
        const toolbarHeight = this.getToolbarHeight();
        const pagingHeight = this.getPagingHeight();
        const groupAreaHeight = this.getGroupAreaHeight();
        const renderedHeight = toolbarHeight + this.theadRow.nativeElement.offsetHeight +
            footerHeight  + pagingHeight + groupAreaHeight +
            this.scr.nativeElement.clientHeight;

        const computed = this.document.defaultView.getComputedStyle(this.nativeElement).getPropertyValue('height');
        let gridHeight = 0;

        if (this.isPercentHeight) {
            const autoSize = this._shouldAutoSize(renderedHeight);
            if (autoSize || computed.indexOf('%') !== -1) {
                const bodyHeight = this.getDataBasedBodyHeight();
                return bodyHeight > 0 ? bodyHeight : null;
            }
            gridHeight = parseInt(computed, 10);
        } else {
            gridHeight = parseInt(this._height, 10);
        }
        const height = Math.abs(gridHeight - renderedHeight);

        if (height === 0 || isNaN(gridHeight)) {
            const bodyHeight = this.defaultTargetBodyHeight;
            return bodyHeight > 0 ? bodyHeight : null;
        }
        return height;
    }

    protected checkContainerSizeChange() {
        const origHeight = this.nativeElement.parentElement.offsetHeight;
        this.nativeElement.style.display = 'none';
        const height = this.nativeElement.parentElement.offsetHeight;
        this.nativeElement.style.display = '';
        return origHeight !== height;
    }

    protected _shouldAutoSize(renderedHeight) {
        this.tbody.nativeElement.style.display = 'none';
        let res = !this.nativeElement.parentElement ||
        this.nativeElement.parentElement.clientHeight === 0 ||
        this.nativeElement.parentElement.clientHeight === renderedHeight;
        if (!isChromium()) {
            // If grid causes the parent container to extend (for example when container is flex)
            // we should always auto-size since the actual size of the container will continuously change as the grid renders elements.
           res = this.checkContainerSizeChange();
        }
        this.tbody.nativeElement.style.display = '';
        return res;
    }

    public get outerWidth() {
        return this.hasVerticalSroll() ? this.calcWidth + this.scrollWidth : this.calcWidth;
    }

    /**
     * @hidden
     * Gets the visible content height that includes header + tbody + footer.
     */
    public getVisibleContentHeight() {
        let height = this.theadRow.nativeElement.clientHeight + this.tbody.nativeElement.clientHeight;
        if (this.hasSummarizedColumns) {
            height += this.tfoot.nativeElement.clientHeight;
        }
        return height;
    }

    /**
     * @hidden
     */
    public getPossibleColumnWidth(baseWidth: number = null) {
        let computedWidth;
        if (baseWidth !== null) {
            computedWidth = baseWidth;
        } else {
            computedWidth = this.calcWidth ||
                parseInt(this.document.defaultView.getComputedStyle(this.nativeElement).getPropertyValue('width'), 10);
        }

        computedWidth -= this.getFeatureColumnsWidth();

        if (this.showDragIcons) {
            computedWidth -= this.headerDragContainer ? this.headerDragContainer.nativeElement.offsetWidth : 0;
        }

        const visibleChildColumns = this.visibleColumns.filter(c => !c.columnGroup);


        // Column layouts related
        let visibleCols = [];
        const columnBlocks = this.visibleColumns.filter(c => c.columnGroup);
        const colsPerBlock = columnBlocks.map(block => block.getInitialChildColumnSizes(block.children));
        const combinedBlocksSize = colsPerBlock.reduce((acc, item) => acc + item.length, 0);
        colsPerBlock.forEach(blockCols => visibleCols = visibleCols.concat(blockCols));
        //

        const columnsWithSetWidths = this.hasColumnLayouts ?
            visibleCols.filter(c => c.widthSetByUser) :
            visibleChildColumns.filter(c => c.widthSetByUser);

        const columnsToSize = this.hasColumnLayouts ?
            combinedBlocksSize - columnsWithSetWidths.length :
            visibleChildColumns.length - columnsWithSetWidths.length;

        const sumExistingWidths = columnsWithSetWidths
            .reduce((prev, curr) => {
                const colWidth = curr.width;
                const widthValue = parseInt(colWidth, 10);
                const currWidth = colWidth && typeof colWidth === 'string' && colWidth.indexOf('%') !== -1 ?
                    widthValue / 100 * computedWidth :
                    widthValue;
                return prev + currWidth;
            }, 0);

        const columnWidth = Math.floor(!Number.isFinite(sumExistingWidths) ?
            Math.max(computedWidth / columnsToSize, MINIMUM_COLUMN_WIDTH) :
            Math.max((computedWidth - sumExistingWidths) / columnsToSize, MINIMUM_COLUMN_WIDTH));

        return columnWidth.toString();
    }

    /**
     * @hidden
     * Sets grid width i.e. this.calcWidth
     */
    protected calculateGridWidth() {
        let width;
        const computed = this.document.defaultView.getComputedStyle(this.nativeElement).getPropertyValue('width');

        if (this.isPercentWidth) {
            /* width in %*/
            width = computed.indexOf('%') === -1 ? parseInt(computed, 10) : null;
        } else {
            width = parseInt(this.width, 10);
        }

        if (!width && this.nativeElement) {
            width = this.nativeElement.offsetWidth;
        }


        if (this.width === null || !width) {
            width = this.getColumnWidthSum();
        }

        if (this.hasVerticalSroll() && this.width !== null) {
            width -= this.scrollWidth;
        }
        if ((Number.isFinite(width) || width === null) && width !== this.calcWidth) {
            this.calcWidth = width;
        }
        this._derivePossibleWidth();
    }

    private getColumnWidthSum(): number {
        let colSum = 0;
        const  cols = this.hasColumnLayouts ?
         this.visibleColumns.filter(x => x.columnLayout) : this.visibleColumns.filter(x => !x.columnGroup);
        cols.forEach((item) => {
            const isWidthInPercent = item.width && typeof item.width === 'string' && item.width.indexOf('%') !== -1;
            if (isWidthInPercent) {
                item.width = MINIMUM_COLUMN_WIDTH + 'px';
            }
            colSum +=  parseInt((item.width || item.defaultWidth), 10) || MINIMUM_COLUMN_WIDTH;
        });
        if (!colSum) {
            return null;
        }
        this.cdr.detectChanges();
        colSum += this.getFeatureColumnsWidth();
        return colSum;
    }

    public hasVerticalSroll() {
        if (this._init) { return false; }
        const isScrollable = this.verticalScrollContainer ? this.verticalScrollContainer.isScrollable() : false;
        return !!(this.calcWidth && this.verticalScrollContainer.igxForOf &&
            this.verticalScrollContainer.igxForOf.length > 0 &&
            isScrollable);
    }

    /**
     * @hidden @internal
     */
    protected getDataBasedBodyHeight(): number {
        return !this.data || (this.data.length < this._defaultTargetRecordNumber) ?
            0 : this.defaultTargetBodyHeight;
    }

    /**
     * @hidden
     */
    protected onColumnsChanged(change: QueryList<IgxColumnComponent>) {
        const diff = this.columnListDiffer.diff(change);
        if (diff) {
            let added = false;
            let removed = false;

            this.initColumns(this.columnList);


            diff.forEachAddedItem((record: IterableChangeRecord<IgxColumnComponent>) => {
                this.onColumnInit.emit(record.item);
                added = true;
            });

            diff.forEachRemovedItem((record: IterableChangeRecord<IgxColumnComponent | IgxColumnGroupComponent>) => {
                const isColumnGroup = record.item instanceof IgxColumnGroupComponent;
                if (!isColumnGroup) {
                    // Clear Grouping
                    this.gridAPI.clear_groupby(record.item.field);

                    // Clear Filtering
                    this.gridAPI.clear_filter(record.item.field);

                    // Close filter row
                    if ( this.filteringService.isFilterRowVisible
                        && this.filteringService.filteredColumn
                        && this.filteringService.filteredColumn.field === record.item.field) {
                        this.filteringRow.close();
                    }

                    // Clear Sorting
                    this.gridAPI.clear_sort(record.item.field);
                }
                removed = true;
            });

            this.resetCaches();

            if (added || removed) {
                this.summaryService.clearSummaryCache();
                this.notifyChanges(true);
                this.cdr.markForCheck();
            }
        }
        // this.notifyChanges();
    }

    /**
     * @hidden
     */
    protected calculateGridSizes() {
        /*
            TODO: (R.K.) This layered lasagne should be refactored
            ASAP. The reason I have to reset the caches so many times is because
            after teach `detectChanges` call they are filled with invalid
            state. Of course all of this happens midway through the grid
            sizing process which of course, uses values from the caches, thus resulting
            in a broken layout.
        */
        this.resetCaches();
        this.cdr.detectChanges();
        const hasScroll = this.hasVerticalSroll();
        this.calculateGridWidth();
        this.resetCaches();
        this.cdr.detectChanges();
        this.calculateGridHeight();

        if (this.rowEditable) {
            this.repositionRowEditingOverlay(this.rowInEditMode);
        }

        if (this.filteringService.isFilterRowVisible) {
            this.filteringRow.resetChipsArea();
        }

        this.cdr.detectChanges();
        // in case scrollbar has appeared recalc to size correctly.
        if (hasScroll !== this.hasVerticalSroll()) {
            this.calculateGridWidth();
            this.cdr.detectChanges();
        }
        if (this.zone.isStable) {
            this.zone.run(() => {
                this._applyWidthHostBinding();
                this.cdr.detectChanges();
            });
        } else {
            this.zone.onStable.pipe(first()).subscribe(() => {
                this.zone.run(() => {
                    this._applyWidthHostBinding();
                });
            });
        }
        this.resetCaches();
    }

    private _applyWidthHostBinding() {
        let width = this._width;
        if (width === null) {
            let currentWidth = this.calcWidth;
            if (this.hasVerticalSroll()) {
                currentWidth += this.scrollWidth;
            }
            width = currentWidth + 'px';
            this.resetCaches();
        }
        this._hostWidth = width;
        this.cdr.markForCheck();
    }


    /**
     * @hidden
     * Gets the combined width of the columns that are specific to the enabled grid features. They are fixed.
     * Method used to override the calculations.
     * TODO: Remove for Angular 8. Calling parent class getter using super is not supported for now.
     */
    public getFeatureColumnsWidth() {
        let width = 0;

        if (this.rowSelectable) {
            width += this.headerCheckboxContainer ? this.headerCheckboxContainer.nativeElement.getBoundingClientRect().width : 0;
        }
        if (this.rowDraggable) {
            width += this.headerDragContainer ? this.headerDragContainer.nativeElement.getBoundingClientRect().width : 0;
        }
        return width;
    }

    /**
     * Gets calculated width of the pinned area.
     * ```typescript
     * const pinnedWidth = this.grid.getPinnedWidth();
     * ```
     * @param takeHidden If we should take into account the hidden columns in the pinned area.
     * @memberof IgxGridBaseComponent
     */
    public getPinnedWidth(takeHidden = false) {
        const fc = takeHidden ? this._pinnedColumns : this.pinnedColumns;
        let sum = 0;
        for (const col of fc) {
            if (col.level === 0) {
                sum += parseInt(col.calcWidth, 10);
            }
        }
        sum += this.featureColumnsWidth;

        return sum;
    }

    /**
     * @hidden
     * Gets calculated width of the unpinned area
     * @param takeHidden If we should take into account the hidden columns in the pinned area.
     * @memberof IgxGridBaseComponent
     */
    protected getUnpinnedWidth(takeHidden = false) {
        let width = this.isPercentWidth ?
            this.calcWidth :
            parseInt(this.width, 10) ||  parseInt(this.hostWidth, 10) || this.calcWidth;
        if (this.hasVerticalSroll() && !this.isPercentWidth) {
            width -= this.scrollWidth;
        }
        return width - this.getPinnedWidth(takeHidden);
    }

    /**
     * @hidden
     */
    protected _summaries(fieldName: string, hasSummary: boolean, summaryOperand?: any) {
        const column = this.gridAPI.get_column_by_name(fieldName);
        if (column) {
            column.hasSummary = hasSummary;
            if (summaryOperand) {
                if (this.rootSummariesEnabled) { this.summaryService.retriggerRootPipe++; }
                column.summaries = summaryOperand;
            }
        }
    }

    /**
     * @hidden
     */
    protected _multipleSummaries(expressions: ISummaryExpression[], hasSummary: boolean) {
        expressions.forEach((element) => {
            this._summaries(element.fieldName, hasSummary, element.customSummary);
        });
    }
    /**
     * @hidden
     */
    protected _disableMultipleSummaries(expressions) {
        expressions.forEach((column) => {
            const columnName = column && column.fieldName ? column.fieldName : column;
            this._summaries(columnName, false);
        });
    }

    /**
     * @hidden
     */
    protected resolveDataTypes(rec) {
        if (typeof rec === 'number') {
            return DataType.Number;
        } else if (typeof rec === 'boolean') {
            return DataType.Boolean;
        } else if (typeof rec === 'object' && rec instanceof Date) {
            return DataType.Date;
        }
        return DataType.String;
    }

    private getScrollWidth() {
        const div = document.createElement('div');
        const style = div.style;
        style.width = '100px';
        style.height = '100px';
        style.position = 'absolute';
        style.top = '-10000px';
        style.top = '-10000px';
        style.overflow = 'scroll';
        document.body.appendChild(div);
        const scrollWidth = div.offsetWidth - div.clientWidth;
        document.body.removeChild(div);
        return scrollWidth;
    }

    /**
     * @hidden
     */
    protected autogenerateColumns() {
        const data = this.gridAPI.get_data();
        const factory = this.resolver.resolveComponentFactory(IgxColumnComponent);
        const fields = this.generateDataFields(data);
        const columns = [];

        fields.forEach((field) => {
            // const ref = this.viewRef.createComponent(factory, null, this.viewRef.injector);
            const ref = factory.create(this.viewRef.injector);
            ref.instance.field = field;
            ref.instance.dataType = this.resolveDataTypes(data[0][field]);
            ref.changeDetectorRef.detectChanges();
            columns.push(ref.instance);
        });

        this.columnList.reset(columns);
        if (data && data.length > 0) {
            this.shouldGenerate = false;
        }
    }

    protected generateDataFields(data: any[]): string[] {
        return Object.keys(data && data.length !== 0 ? data[0] : []);
    }

    /**
     * @hidden
     */
    onlyTopLevel(arr) {
        return arr.filter(c => c.level === 0);
    }

    /**
     * @hidden
     */
    protected initColumns(collection: QueryList<IgxColumnComponent>, cb: Function = null) {
        this._columnGroups = this.columnList.some(col => col.columnGroup);
        if (this.hasColumnLayouts) {
            // Set overall row layout size
            this.columnList.forEach((col) => {
                if (col.columnLayout) {
                    const layoutSize = col.children ?
                        col.children.reduce((acc, val) => Math.max(val.rowStart + val.gridRowSpan - 1, acc), 1) :
                        1;
                    this._multiRowLayoutRowSize = Math.max(layoutSize, this._multiRowLayoutRowSize);
                }
            });
        }
        if (this.hasColumnLayouts && this.hasColumnGroups) {
            // invalid configuration - multi-row and column groups
            // remove column groups
            const columnLayoutColumns = this.columnList.filter((col) => col.columnLayout || col.columnLayoutChild);
            this.columnList.reset(columnLayoutColumns);
        }
        this._maxLevelHeaderDepth = null;
        this._columns = this.columnList.toArray();
        collection.forEach((column: IgxColumnComponent) => {
            column.defaultWidth = this.columnWidthSetByUser ? this._columnWidth : column.defaultWidth ? column.defaultWidth : '';

            if (cb) {
                cb(column);
            }
        });

        this.reinitPinStates();

        if (this.hasColumnLayouts) {
            collection.forEach((column: IgxColumnComponent) => {
                column.populateVisibleIndexes();
            });
        }
    }

    /**
     * @hidden
     */
    protected reinitPinStates() {
        this._pinnedColumns = (this.hasColumnGroups) ? this.columnList.filter((c) => c.pinned) :
            this.columnList.filter((c) => c.pinned).sort((a, b) => this._pinnedColumns.indexOf(a) - this._pinnedColumns.indexOf(b));
        this._unpinnedColumns = this.columnList.filter((c) => !c.pinned);
    }

    /**
     * @hidden
     */
    public isColumnGrouped(fieldName: string): boolean {
        return false;
    }

    /**
     * @hidden
     */
    public onHeaderSelectorClick(event) {
        this.selectionService.areAllRowSelected() ?
            this.selectionService.clearRowSelection(event) : this.selectionService.selectAllRows(event);
    }

    /**
     * @hidden
     */
    get headerCheckboxAriaLabel() {
        return this._filteringExpressionsTree.filteringOperands.length > 0 ?
            this.headerCheckbox && this.selectionService.areAllRowSelected() ? 'Deselect all filtered' : 'Select all filtered' :
            this.headerCheckbox && this.selectionService.areAllRowSelected() ? 'Deselect all' : 'Select all';
    }

    /**
     * Get current selection state.
     * Returns an array with selected rows' IDs (primaryKey or rowData)
     * ```typescript
     * const selectedRows = this.grid.selectedRows();
     * ```
	 * @memberof IgxGridBaseComponent
     */
    public selectedRows(): any[] {
        return this.selectionService.getSelectedRows();
    }

    /**
     * Select specified rows by ID.
     * ```typescript
     * this.grid.selectRows([1,2,5], true);
     * ```
     * @param rowIDs
     * @param clearCurrentSelection if true clears the current selection
     * @memberof IgxGridBaseComponent
     */
    public selectRows(rowIDs: any[], clearCurrentSelection?: boolean) {
        this.selectionService.selectRowsWithNoEvent(rowIDs, clearCurrentSelection);
        this.cdr.markForCheck();
    }

    /**
     * Deselect specified rows by ID.
     * ```typescript
     * this.grid.deselectRows([1,2,5]);
     * ```
     * @param rowIDs
     * @memberof IgxGridBaseComponent
     */
    public deselectRows(rowIDs: any[]) {
        this.selectionService.deselectRowsWithNoEvent(rowIDs);
        this.cdr.markForCheck();
    }

    /**
     * Selects all rows
     * Note: By default if filtering is in place, selectAllRows() and deselectAllRows() select/deselect all filtered rows.
     * If you set the parameter onlyFilterData to false that will select all rows in the grid exept deleted rows.
     * ```typescript
     * this.grid.selectAllRows();
     * this.grid.selectAllRows(false);
     * ```
     * @param onlyFilterData
	 * @memberof IgxGridBaseComponent
     */
    public selectAllRows(onlyFilterData = true) {
        const data = onlyFilterData && this.filteredData ? this.filteredData : this.gridAPI.get_all_data();
        const rowIDs = this.selectionService.getRowIDs(data).filter(rID => !this.gridAPI.row_deleted_transaction(rID));
        this.selectRows(rowIDs);
    }

    /**
     * Deselects all rows
     * Note: By default if filtering is in place, selectAllRows() and deselectAllRows() select/deselect all filtered rows.
     * If you set the parameter onlyFilterData to false that will select all rows in the grid exept deleted rows.
     * ```typescript
     * this.grid.deselectAllRows();
     * ```
     * @param onlyFilterData
	 * @memberof IgxGridBaseComponent
     */
    public deselectAllRows(onlyFilterData = true) {
        if (onlyFilterData && this.filteredData && this.filteredData.length > 0) {
            this.deselectRows(this.selectionService.getRowIDs(this.filteredData));
        } else {
            this.selectionService.selectRowsWithNoEvent([], true);
            this.notifyChanges();
        }
    }

    clearCellSelection(): void {
        this.selectionService.clear(true);
        this.notifyChanges();
    }

    dragScroll(dir: DragScrollDirection): void {
        const scrollDelta = 48;
        const horizontal = this.parentVirtDir.getHorizontalScroll();
        const vertical = this.verticalScrollContainer.getVerticalScroll();
        switch (dir) {
            case DragScrollDirection.LEFT:
                horizontal.scrollLeft -= scrollDelta;
                break;
            case DragScrollDirection.RIGHT:
                horizontal.scrollLeft += scrollDelta;
                break;
            case DragScrollDirection.TOP:
                vertical.scrollTop -= scrollDelta;
                break;
            case DragScrollDirection.BOTTOM:
                vertical.scrollTop += scrollDelta;
                break;
            case DragScrollDirection.BOTTOMLEFT:
                horizontal.scrollLeft -= scrollDelta;
                vertical.scrollTop += scrollDelta;
                break;
            case DragScrollDirection.BOTTOMRIGHT:
                horizontal.scrollLeft += scrollDelta;
                vertical.scrollTop += scrollDelta;
                break;
            case DragScrollDirection.TOPLEFT:
                horizontal.scrollLeft -= scrollDelta;
                vertical.scrollTop -= scrollDelta;
                break;
            case DragScrollDirection.TOPRIGHT:
                horizontal.scrollLeft += scrollDelta;
                vertical.scrollTop -= scrollDelta;
                break;
            default:
                return;
        }
        this.wheelHandler();
    }

    isDefined(arg: any): boolean {
        return arg !== undefined && arg !== null;
    }

    selectRange(arg: GridSelectionRange | GridSelectionRange[] | null | undefined): void {
        if (!this.isDefined(arg)) {
            this.clearCellSelection();
            return;
        }
        if (arg instanceof Array) {
            arg.forEach(range => this.setSelection(range));
        } else {
            this.setSelection(arg);
        }
        this.notifyChanges();
    }

    columnToVisibleIndex(field: string | number): number {
        const visibleColumns = this.visibleColumns;
        if (typeof field === 'number') {
            return field;
        }
        return visibleColumns.find(column => column.field === field).visibleIndex;
    }


    setSelection(range: GridSelectionRange): void {
        const startNode = { row: range.rowStart, column: this.columnToVisibleIndex(range.columnStart) };
        const endNode = { row: range.rowEnd, column: this.columnToVisibleIndex(range.columnEnd) };

        this.selectionService.pointerState.node = startNode;
        this.selectionService.selectRange(endNode, this.selectionService.pointerState);
        this.selectionService.addRangeMeta(endNode, this.selectionService.pointerState);
        this.selectionService.initPointerState();
    }

    getSelectedRanges(): GridSelectionRange[] {
        return this.selectionService.ranges;
    }


    protected extractDataFromSelection(source: any[], formatters = false, headers = false): any[] {
        let columnsArray: IgxColumnComponent[];
        let record = {};
        const selectedData = [];
        const activeEl = this.selectionService.activeElement;

        const selectionMap = Array.from(this.selectionService.selection)
            .filter((tuple) => tuple[0] < source.length);

        if (this.cellSelection === GridSelectionMode.single && activeEl) {
            selectionMap.push([activeEl.row, new Set<number>().add(activeEl.column)]);
        }

        for (const [row, set] of selectionMap) {
            if (!source[row]) {
                continue;
            }
            const temp = Array.from(set);
            for (const each of temp) {
                columnsArray = this.getSelectableColumnsAt(each);
                columnsArray.forEach((col) => {
                    if (col) {
                        const key = headers ? col.header || col.field : col.field;
                        record[key] = formatters && col.formatter ? col.formatter(source[row][col.field])
                        : source[row][col.field];
                    }
                });
            }
            if (Object.keys(record).length) {
                selectedData.push(record);
            }
            record = {};
        }
        return selectedData;
    }

    protected getSelectableColumnsAt(index) {
        if (this.hasColumnLayouts) {
            const visibleLayoutColumns = this.visibleColumns
            .filter(col => col.columnLayout)
            .sort((a, b) => a.visibleIndex - b.visibleIndex);
            const colLayout = visibleLayoutColumns[index];
            return colLayout ? colLayout.children.toArray() : [];
        } else {
            const visibleColumns = this.visibleColumns
            .filter(col => !col.columnGroup)
            .sort((a, b) => a.visibleIndex - b.visibleIndex);
            return [ visibleColumns[index] ];
        }
    }

    /**
     *
     * Returns an array of the current cell selection in the form of `[{ column.field: cell.value }, ...]`.
     * If `formatters` is enabled, the cell value will be formatted by its respective column formatter (if any).
     * If `headers` is enabled, it will use the column header (if any) instead of the column field.
     */
    getSelectedData(formatters = false, headers = false) {
        const source = this.verticalScrollContainer.igxForOf;
        return this.extractDataFromSelection(source, formatters, headers);
    }


    /**
     * @hidden
     */
    public scrollHandler = (event) => {
        this.parentVirtDir.getHorizontalScroll().scrollLeft += event.target.scrollLeft;
        this.verticalScrollContainer.getVerticalScroll().scrollTop += event.target.scrollTop;
        event.target.scrollLeft = 0;
        event.target.scrollTop = 0;
    }

    copyHandlerIE() {
        if (isIE()) {
            this.copyHandler(null, true);
        }
    }

    /**
     * @hidden
     * @internal
     */
    public copyHandler(event, ie11 = false) {
        if (!this.clipboardOptions.enabled || this.crudService.inEditMode) {
            return;
        }

        const data = this.getSelectedData(this.clipboardOptions.copyFormatters, this.clipboardOptions.copyHeaders);
        const ev = { data, cancel: false } as IGridClipboardEvent;
        this.onGridCopy.emit(ev);

        if (ev.cancel) {
             return;
        }

        const transformer = new CharSeparatedValueData(ev.data, this.clipboardOptions.separator);
        let result = transformer.prepareData();

        if (!this.clipboardOptions.copyHeaders) {
            result = result.substring(result.indexOf('\n') + 1);
        }

        if (ie11) {
            (window as any).clipboardData.setData('Text', result);
            return;
        }

        event.preventDefault();

        /* Necessary for the hiearachical case but will probably have to
           change how getSelectedData is propagated in the hiearachical grid
        */
        event.stopPropagation();
        event.clipboardData.setData('text/plain', result);
    }

    /**
     * This method allows you to navigate to a position
     * in the grid based on provided `rowindex` and `visibleColumnIndex`,
     * also to execute a custom logic over the target element,
     * through a callback function that accepts { targetType: GridKeydownTargetType, target: Object }
     * ```typescript
     *  this.grid.navigateTo(10, 3, (args) => { args.target.nativeElement.focus(); });
     * ```
	 * @memberof IgxGridBaseComponent
     */
    public navigateTo(rowIndex: number, visibleColIndex = -1, cb: Function = null) {
        if (rowIndex < 0 || rowIndex > this.verticalScrollContainer.igxForOf.length - 1
            || (visibleColIndex !== -1 && this.columnList.map(col => col.visibleIndex).indexOf(visibleColIndex) === -1)) {
            return;
        }
        this.wheelHandler();
        if (this.verticalScrollContainer.igxForOf.slice(rowIndex, rowIndex + 1).find(rec => rec.expression || rec.childGridsData)) {
            visibleColIndex = -1;
        }
        if (visibleColIndex === -1 || this.navigation.isColumnFullyVisible(visibleColIndex)) {
            if (this.navigation.shouldPerformVerticalScroll(rowIndex, visibleColIndex)) {
                this.navigation.performVerticalScrollToCell(rowIndex, visibleColIndex,
                    () => { this.executeCallback(rowIndex, visibleColIndex, cb); });
            } else {
                this.executeCallback(rowIndex, visibleColIndex, cb);
            }
        } else {
            this.navigation.performHorizontalScrollToCell(rowIndex, visibleColIndex, false,
                () => { this.executeCallback(rowIndex, visibleColIndex, cb); });
        }
    }

    /**
    * Returns `ICellPosition` which defines the next cell,
    * according to the current position, that match specific criteria.
    * You can pass callback function as a third parameter of `getPreviousCell` method.
    * The callback function accepts IgxColumnComponent as a param
    * ```typescript
    *  const nextEditableCellPosition = this.grid.getNextCell(0, 3, (column) => column.editable);
    * ```
    * @memberof IgxGridBaseComponent
    */
    public getNextCell(currRowIndex: number, curVisibleColIndex: number,
        callback: (IgxColumnComponent) => boolean = null): ICellPosition {
        const columns = this.columnList.filter(col => !col.columnGroup && col.visibleIndex >= 0);

        if (!this.isValidPosition(currRowIndex, curVisibleColIndex)) {
            return { rowIndex: currRowIndex, visibleColumnIndex: curVisibleColIndex };
        }
        const colIndexes = callback ? columns.filter((col) => callback(col)).map(editCol => editCol.visibleIndex).sort((a, b) => a - b) :
            columns.map(editCol => editCol.visibleIndex).sort((a, b) => a - b);
        const nextCellIndex = colIndexes.find(index => index > curVisibleColIndex);
        if (this.verticalScrollContainer.igxForOf.slice(currRowIndex, currRowIndex + 1)
            .find(rec => !rec.expression && !rec.summaries && !rec.childGridsData) && nextCellIndex !== undefined) {
            return { rowIndex: currRowIndex, visibleColumnIndex: nextCellIndex };
        } else {
            if (colIndexes.length === 0 || this.getNextDataRowIndex(currRowIndex) === currRowIndex) {
                return { rowIndex: currRowIndex, visibleColumnIndex: curVisibleColIndex };
            } else {
                return { rowIndex: this.getNextDataRowIndex(currRowIndex), visibleColumnIndex: colIndexes[0] };
            }
        }
    }

    /**
    * Returns `ICellPosition` which defines the previous cell,
    * according to the current position, that match specific criteria.
    * You can pass callback function as a third parameter of `getPreviousCell` method.
    * The callback function accepts IgxColumnComponent as a param
    * ```typescript
    *  const previousEditableCellPosition = this.grid.getPreviousCell(0, 3, (column) => column.editable);
    * ```
    * @memberof IgxGridBaseComponent
    */
    public getPreviousCell(currRowIndex: number, curVisibleColIndex: number,
        callback: (IgxColumnComponent) => boolean = null): ICellPosition {
        const columns = this.columnList.filter(col => !col.columnGroup && col.visibleIndex >= 0);

        if (!this.isValidPosition(currRowIndex, curVisibleColIndex)) {
            return { rowIndex: currRowIndex, visibleColumnIndex: curVisibleColIndex };
        }
        const colIndexes = callback ? columns.filter((col) => callback(col)).map(editCol => editCol.visibleIndex).sort((a, b) => b - a) :
            columns.map(editCol => editCol.visibleIndex).sort((a, b) => b - a);
        const prevCellIndex = colIndexes.find(index => index < curVisibleColIndex);
        if (this.verticalScrollContainer.igxForOf.slice(currRowIndex, currRowIndex + 1)
            .find(rec => !rec.expression && !rec.summaries && !rec.childGridsData) && prevCellIndex !== undefined) {
            return { rowIndex: currRowIndex, visibleColumnIndex: prevCellIndex };
        } else {
            if (colIndexes.length === 0 || this.getPrevDataRowIndex(currRowIndex) === currRowIndex) {
                return { rowIndex: currRowIndex, visibleColumnIndex: curVisibleColIndex };
            } else {
                return { rowIndex: this.getPrevDataRowIndex(currRowIndex), visibleColumnIndex: colIndexes[0] };
            }
        }
    }

    private executeCallback(rowIndex, visibleColIndex = -1, cb: Function = null) {
        if (!cb) { return; }
        let targetType, target;
        const row = this.summariesRowList.filter(s => s.index !== 0).concat(this.rowList.toArray()).find(r => r.index === rowIndex);
        if (!row) { return; }
        switch (row.nativeElement.tagName.toLowerCase()) {
            case 'igx-grid-groupby-row':
                targetType = GridKeydownTargetType.groupRow;
                target = row;
                break;
            case 'igx-grid-summary-row':
                targetType = GridKeydownTargetType.summaryCell;
                target = visibleColIndex !== -1 ?
                    row.summaryCells.find(c => c.visibleColumnIndex === visibleColIndex) : row.summaryCells.first;
                break;
            case 'igx-child-grid-row':
                targetType = GridKeydownTargetType.hierarchicalRow;
                target = row;
                break;
            default:
                targetType = GridKeydownTargetType.dataCell;
                target = visibleColIndex !== -1 ? row.cells.find(c => c.visibleColumnIndex === visibleColIndex) : row.cells.first;
                break;
        }
        const args = { targetType: targetType, target: target };
        cb(args);
    }

    private getPrevDataRowIndex(currentRowIndex): number {
        if (currentRowIndex <= 0) { return currentRowIndex; }

        const prevRow = this.verticalScrollContainer.igxForOf.slice(0, currentRowIndex).reverse()
            .find(rec => !rec.expression && !rec.summaries && !rec.childGridsData);
        return prevRow ? this.verticalScrollContainer.igxForOf.indexOf(prevRow) : currentRowIndex;
    }

    private getNextDataRowIndex(currentRowIndex): number {
        if (currentRowIndex === this.verticalScrollContainer.igxForOf.length) { return currentRowIndex; }

        const nextRow = this.verticalScrollContainer.igxForOf.slice(currentRowIndex + 1, this.verticalScrollContainer.igxForOf.length)
            .find(rec => !rec.expression && !rec.summaries && !rec.childGridsData);
        return nextRow ? this.verticalScrollContainer.igxForOf.indexOf(nextRow) : currentRowIndex;
    }

    private isValidPosition(rowIndex, colIndex): boolean {
        const rows = this.summariesRowList.filter(s => s.index !== 0).concat(this.rowList.toArray()).length;
        const cols = this.columnList.filter(col => !col.columnGroup && col.visibleIndex >= 0).length;
        if (rows < 1 || cols < 1) { return false; }
        if (rowIndex > -1 && rowIndex < this.verticalScrollContainer.igxForOf.length &&
            colIndex > - 1 && colIndex <= this.unpinnedColumns[this.unpinnedColumns.length - 1].visibleIndex) {
            return true;
        }
        return false;
    }

    /**
     * @hidden
     */
    public wheelHandler = (isScroll = false) => {
        if (this.document.activeElement &&
            // tslint:disable-next-line:no-bitwise
            (this.document.activeElement.compareDocumentPosition(this.tbody.nativeElement) & Node.DOCUMENT_POSITION_CONTAINS ||
            // tslint:disable-next-line:no-bitwise
            (this.document.activeElement.
                compareDocumentPosition(this.tfoot.nativeElement) & Node.DOCUMENT_POSITION_CONTAINS && isScroll))) {
            (this.document.activeElement as HTMLElement).blur();
        }
    }

    /**
     * @hidden
     */
    public trackColumnChanges(index, col) {
        return col.field + col._calcWidth;
    }

    private find(text: string, increment: number, caseSensitive?: boolean, exactMatch?: boolean, scroll?: boolean) {
        if (!this.rowList) {
            return 0;
        }

        this.endEdit(false);

        if (!text) {
            this.clearSearch();
            return 0;
        }

        const caseSensitiveResolved = caseSensitive ? true : false;
        const exactMatchResolved = exactMatch ? true : false;
        let rebuildCache = false;

        if (this.lastSearchInfo.searchText !== text ||
            this.lastSearchInfo.caseSensitive !== caseSensitiveResolved ||
            this.lastSearchInfo.exactMatch !== exactMatchResolved) {
            this.lastSearchInfo = {
                searchText: text,
                activeMatchIndex: 0,
                caseSensitive: caseSensitiveResolved,
                exactMatch: exactMatchResolved,
                matchInfoCache: []
            };

            rebuildCache = true;
        } else {
            this.lastSearchInfo.activeMatchIndex += increment;
        }

        if (rebuildCache) {
            this.rowList.forEach((row) => {
                if (row.cells) {
                    row.cells.forEach((c) => {
                        c.highlightText(text, caseSensitiveResolved, exactMatchResolved);
                    });
                }
            });

            this.rebuildMatchCache();
        }

        if (this.lastSearchInfo.activeMatchIndex >= this.lastSearchInfo.matchInfoCache.length) {
            this.lastSearchInfo.activeMatchIndex = 0;
        } else if (this.lastSearchInfo.activeMatchIndex < 0) {
            this.lastSearchInfo.activeMatchIndex = this.lastSearchInfo.matchInfoCache.length - 1;
        }

        if (this.lastSearchInfo.matchInfoCache.length) {
            const matchInfo = this.lastSearchInfo.matchInfoCache[this.lastSearchInfo.activeMatchIndex];
            this.lastSearchInfo = { ...this.lastSearchInfo };

            if (scroll !== false) {
                this.scrollTo(matchInfo.row, matchInfo.column);
            }

            IgxTextHighlightDirective.setActiveHighlight(this.id, {
                column: matchInfo.column,
                row: matchInfo.row,
                index: matchInfo.index,
            });

        } else {
            IgxTextHighlightDirective.clearActiveHighlight(this.id);
        }

        return this.lastSearchInfo.matchInfoCache.length;
    }

    /**
     * Returns an array containing the filtered sorted data.
     * ```typescript
     * const filteredSortedData = this.grid1.filteredSortedData;
     * ```
     * @memberof IgxGridBaseComponent
     */
    get filteredSortedData(): any[] {
        return this._filteredSortedData;
    }
    set filteredSortedData(value: any[]) {
        this._filteredSortedData = value;
        this.refreshSearch(true);
    }

    /**
     * @hidden
     */
    protected initPinning() {
        let currentPinnedWidth = 0;
        const pinnedColumns = [];
        const unpinnedColumns = [];
        const newUnpinnedCols = [];

        this.calculateGridWidth();
        this.resetCaches();
        // When a column is a group or is inside a group, pin all related.
        this._pinnedColumns.forEach(col => {
            if (col.parent) {
                col.parent.pinned = true;
            }
            if (col.columnGroup) {
                col.children.forEach(child => child.pinned = true);
            }
        });

        // Make sure we don't exceed unpinned area min width and get pinned and unpinned col collections.
        // We take into account top level columns (top level groups and non groups).
        // If top level is unpinned the pinning handles all children to be unpinned as well.
        for (let i = 0; i < this._columns.length; i++) {
            if (this._columns[i].pinned && !this._columns[i].parent) {
                // Pinned column. Check if with it the unpinned min width is exceeded.
                const colWidth = parseInt(this._columns[i].width, 10);
                if (currentPinnedWidth + colWidth > this.calcWidth - this.unpinnedAreaMinWidth) {
                    // unpinned min width is exceeded. Unpin the columns and add it to the unpinned collection.
                    this._columns[i].pinned = false;
                    unpinnedColumns.push(this._columns[i]);
                    newUnpinnedCols.push(this._columns[i]);
                } else {
                    // unpinned min width is not exceeded. Keep it pinned and add it to the pinned collection.
                    currentPinnedWidth += colWidth;
                    pinnedColumns.push(this._columns[i]);
                }
            } else if (this._columns[i].pinned && this._columns[i].parent) {
                if (this._columns[i].topLevelParent.pinned) {
                    pinnedColumns.push(this._columns[i]);
                } else {
                    this._columns[i].pinned = false;
                    unpinnedColumns.push(this._columns[i]);
                }
            } else {
                unpinnedColumns.push(this._columns[i]);
            }
        }

        if (newUnpinnedCols.length) {
            console.warn(
                'igxGrid - The pinned area exceeds maximum pinned width. ' +
                'The following columns were unpinned to prevent further issues:' +
                newUnpinnedCols.map(col => '"' + col.header + '"').toString() + '. For more info see our documentation.'
            );
        }

        // Assign the applicaple collections.
        this._pinnedColumns = pinnedColumns;
        this._unpinnedColumns = unpinnedColumns;
        this.notifyChanges();
    }

    /**
     * @hidden
     */
    protected scrollTo(row: any | number, column: any | number, inCollection = this.filteredSortedData): void {
        let delayScrolling = false;

        if (this.paging && typeof (row) !== 'number') {
            const rowIndex = inCollection.indexOf(row);
            const page = Math.floor(rowIndex / this.perPage);

            if (this.page !== page) {
                delayScrolling = true;
                this.page = page;
            }
        }

        if (delayScrolling) {
            this.verticalScrollContainer.onDataChanged.pipe(first()).subscribe(() => {
                this.scrollDirective(this.verticalScrollContainer,
                    typeof (row) === 'number' ? row : this.verticalScrollContainer.igxForOf.indexOf(row));
            });
        } else {
            this.scrollDirective(this.verticalScrollContainer,
                typeof (row) === 'number' ? row : this.verticalScrollContainer.igxForOf.indexOf(row));
        }

        this.scrollToHorizontally(column);
    }

    /**
     * @hidden
     */
    protected scrollToHorizontally(column: any | number) {
        let columnIndex = typeof column === 'number' ? column : this.getColumnByName(column).visibleIndex;
        const scrollRow = this.rowList.find(r => r.virtDirRow);
        const virtDir = scrollRow ? scrollRow.virtDirRow : null;
        if (this.pinnedColumns.length) {
            if (columnIndex >= this.pinnedColumns.length) {
                columnIndex -= this.pinnedColumns.length;
                this.scrollDirective(virtDir, columnIndex);
            }
        } else {
            this.scrollDirective(virtDir, columnIndex);
        }
    }

    /**
     * @hidden
     */
    protected scrollDirective(directive: IgxGridForOfDirective<any>, goal: number): void {
        if (!directive) {
            return;
        }
        directive.scrollTo(goal);
    }

    private rebuildMatchCache() {
        this.lastSearchInfo.matchInfoCache = [];

        const caseSensitive = this.lastSearchInfo.caseSensitive;
        const exactMatch = this.lastSearchInfo.exactMatch;
        const searchText = caseSensitive ? this.lastSearchInfo.searchText : this.lastSearchInfo.searchText.toLowerCase();
        const data = this.filteredSortedData;
        const columnItems = this.visibleColumns.filter((c) => !c.columnGroup).sort((c1, c2) => c1.visibleIndex - c2.visibleIndex);

        const numberPipe = new IgxDecimalPipeComponent(this.locale);
        const datePipe = new IgxDatePipeComponent(this.locale);
        data.forEach((dataRow) => {
            columnItems.forEach((c) => {
                const value = c.formatter ? c.formatter(dataRow[c.field]) :
                    c.dataType === 'number' ? numberPipe.transform(dataRow[c.field], this.locale) :
                        c.dataType === 'date' ? datePipe.transform(dataRow[c.field], this.locale)
                            : dataRow[c.field];
                if (value !== undefined && value !== null && c.searchable) {
                    let searchValue = caseSensitive ? String(value) : String(value).toLowerCase();

                    if (exactMatch) {
                        if (searchValue === searchText) {
                            this.lastSearchInfo.matchInfoCache.push({
                                row: dataRow,
                                column: c.field,
                                index: 0,
                            });
                        }
                    } else {
                        let occurenceIndex = 0;
                        let searchIndex = searchValue.indexOf(searchText);

                        while (searchIndex !== -1) {
                            this.lastSearchInfo.matchInfoCache.push({
                                row: dataRow,
                                column: c.field,
                                index: occurenceIndex++,
                            });

                            searchValue = searchValue.substring(searchIndex + searchText.length);
                            searchIndex = searchValue.indexOf(searchText);
                        }
                    }
                }
            });
        });
    }

    /**
     * @hidden
     */
    public isExpandedGroup(_group: IGroupByRecord): boolean {
        return undefined;
    }

    protected changeRowEditingOverlayStateOnScroll(row: IgxRowComponent<IgxGridBaseComponent & IGridDataBindable>) {
        if (!this.rowEditable || !this.rowEditingOverlay || this.rowEditingOverlay.collapsed) {
            return;
        }
        if (!row) {
            this.toggleRowEditingOverlay(false);
        } else {
            this.repositionRowEditingOverlay(row);
        }
    }

    openRowOverlay(id) {
        this.configureRowEditingOverlay(id, this.rowList.length <= MIN_ROW_EDITING_COUNT_THRESHOLD);

        this.rowEditingOverlay.open(this.rowEditSettings);
        this.rowEditPositioningStrategy.isTopInitialPosition = this.rowEditPositioningStrategy.isTop;
        this.rowEditingOverlay.element.addEventListener('wheel', this.rowEditingWheelHandler);
    }

    /**
     * @hidden
     */
    public closeRowEditingOverlay() {
        this.rowEditingOverlay.element.removeEventListener('wheel', this.rowEditingWheelHandler);
        this.rowEditPositioningStrategy.isTopInitialPosition = null;
        this.rowEditingOverlay.close();
        this.rowEditingOverlay.element.parentElement.style.display = '';
    }

    /**
     * @hidden
     */
    public toggleRowEditingOverlay(show) {
        const rowStyle = this.rowEditingOverlay.element.style;
        if (show) {
            rowStyle.display = 'block';
        } else {
            rowStyle.display = 'none';
        }
    }

    /**
     * @hidden
     */
    public repositionRowEditingOverlay(row: IgxRowComponent<IgxGridBaseComponent & IGridDataBindable>) {
        if (row && !this.rowEditingOverlay.collapsed) {
            const rowStyle = this.rowEditingOverlay.element.parentElement.style;
            if (row) {
                rowStyle.display = '';
                this.configureRowEditingOverlay(row.rowID);
                this.rowEditingOverlay.reposition();
            } else {
                rowStyle.display = 'none';
            }
        }
    }

    private configureRowEditingOverlay(rowID: any, useOuter = false) {
        this.rowEditSettings.outlet = useOuter ? this.parentRowOutletDirective : this.rowOutletDirective;
        this.rowEditPositioningStrategy.settings.container = this.tbody.nativeElement;
        const targetRow = this.gridAPI.get_row_by_key(rowID);
        if (!targetRow) {
            return;
        }
        this.rowEditPositioningStrategy.settings.target = targetRow.element.nativeElement;
        this.toggleRowEditingOverlay(true);
    }

    /**
     * @hidden
     */
    public get rowChangesCount() {
        if (!this.crudService.row) {
            return 0;
        }
        const rowChanges = this.transactions.getAggregatedValue(this.crudService.row.id, false);
        return rowChanges ? Object.keys(rowChanges).length : 0;
    }

    protected writeToData(rowIndex: number, value: any) {
        mergeObjects(this.gridAPI.get_all_data()[rowIndex], value);
    }

    endRowTransaction(commit: boolean, row: IgxRow) {
        row.newData = this.transactions.getAggregatedValue(row.id, true);

        let args = row.createEditEventArgs();

        if (!commit) {
            this.onRowEditCancel.emit(args);
            this.transactions.endPending(false);
        } else {
            args = this.gridAPI.update_row(row, row.newData);
        }
        if (args.cancel) {
            this.transactions.startPending();
            return;
        }
        this.crudService.endRowEdit();
        this.closeRowEditingOverlay();
    }

    // TODO: Refactor
    /**
     * Finishes the row transactions on the current row.
     * If `commit === true`, passes them from the pending state to the data (or transaction service)
     *
     * Binding to the event
     * ```html
     * <button igxButton (click)="grid.endEdit(true)">Commit Row</button>
     * ```
     * @param commit
     */
    public endEdit(commit = true, event?: Event) {
        const row = this.crudService.row;
        const cell = this.crudService.cell;

        // TODO: Merge the crudService with wht BaseAPI service
        if (!row && !cell) { return; }

        commit ? this.gridAPI.submit_value() : this.gridAPI.escape_editMode();

        if (!this.rowEditable || this.rowEditingOverlay && this.rowEditingOverlay.collapsed || !row) {
            return;
        }

        this.endRowTransaction(commit, row);

        const activeCell = this.selectionService.activeElement;
        if (event && activeCell) {
            const rowIndex = activeCell.row;
            const visibleColIndex = activeCell.layout ? activeCell.layout.columnVisibleIndex : activeCell.column;
            this.navigateTo(rowIndex, visibleColIndex, (c) => {
                if (c.targetType === GridKeydownTargetType.dataCell && c.target) {
                    c.target.nativeElement.focus();
                }
            });
        }
    }
    /**
     * @hidden
     */
    private rowEditingWheelHandler = (event: WheelEvent) => {
        if (event.deltaY > 0) {
            this.verticalScrollContainer.scrollNext();
        } else {
            this.verticalScrollContainer.scrollPrev();
        }
    }

    /**
     * @hidden
     */
    public get dataWithAddedInTransactionRows() {
        const result = <any>cloneArray(this.gridAPI.get_all_data());
        if (this.transactions.enabled) {
            result.push(...this.transactions.getAggregatedChanges(true)
                .filter(t => t.type === TransactionType.ADD)
                .map(t => t.newValue));
        }

        return result;
    }

    public get dataLength() {
        return this.transactions.enabled ? this.dataWithAddedInTransactionRows.length : this.gridAPI.get_all_data().length;
    }

    public hasHorizontalScroll() {
        return this.totalWidth - this.unpinnedWidth > 0;
    }

    protected _restoreVirtState(row) {
        // check virtualization state of data record added from cache
        // in case state is no longer valid - update it.
        const rowForOf = row.virtDirRow;
        const gridScrLeft = rowForOf.getHorizontalScroll().scrollLeft;
        const left = -parseInt(rowForOf.dc.instance._viewContainer.element.nativeElement.style.left, 10);
        const actualScrollLeft = left + rowForOf.getColumnScrollLeft(rowForOf.state.startIndex);
        if (gridScrLeft !== actualScrollLeft) {
            rowForOf.onHScroll(gridScrLeft);
        }
    }

    /**
     * @hidden
     */
    protected getExportExcel(): boolean {
        return this._exportExcel;
    }

    /**
     * @hidden
     */
    protected getExportCsv(): boolean {
        return this._exportCsv;
    }

    /**
    * @hidden
    */
    public isSummaryRow(rowData): boolean {
        return rowData.summaries && (rowData.summaries instanceof Map);
    }

    /** @hidden */
    public get isMultiRowSelectionEnabled(): boolean {
        return this.rowSelection === GridSelectionMode.multiple;
    }

    /** @hidden */
    public get isRowSelectable(): boolean {
        return this.rowSelection !== GridSelectionMode.none;
    }

    /** @hidden */
    public get isCellSelectable() {
        return this.cellSelection !== GridSelectionMode.none;
    }

    /**
     * @hidden
     */
    public cachedViewLoaded(args: ICachedViewLoadedEventArgs) {
        if (args.context['templateID'] === 'dataRow' && args.context['$implicit'] === args.oldContext['$implicit']) {
            args.view.detectChanges();
            const row = this.getRowByIndex(args.context.index);
            if (row && row.cells) {
                row.cells.forEach((c) => {
                    c.highlightText(
                        this.lastSearchInfo.searchText,
                        this.lastSearchInfo.caseSensitive,
                        this.lastSearchInfo.exactMatch);
                });
            }
        }
        if (this.hasHorizontalScroll()) {
            const tmplId = args.context.templateID;
            const index = args.context.index;
            args.view.detectChanges();
            const row = tmplId === 'dataRow' ? this.getRowByIndex(index) : null;
            const summaryRow = tmplId === 'summaryRow' ? this.summariesRowList.find((sr) => sr.dataRowIndex === index) : null;
            if (row && row instanceof IgxRowComponent) {
                this._restoreVirtState(row);
            } else if (summaryRow) {
                this._restoreVirtState(summaryRow);
            }
        }
    }
}<|MERGE_RESOLUTION|>--- conflicted
+++ resolved
@@ -29,12 +29,7 @@
 import ResizeObserver from 'resize-observer-polyfill';
 import { Subject, combineLatest, pipe } from 'rxjs';
 import { takeUntil, first, filter, throttleTime, map } from 'rxjs/operators';
-<<<<<<< HEAD
-import { cloneArray, isEdge, isNavigationKey, CancelableEventArgs, flatten, mergeObjects, isIE } from '../core/utils';
-=======
-import { IgxSelectionAPIService } from '../core/selection';
 import { cloneArray, isEdge, isNavigationKey, CancelableEventArgs, flatten, mergeObjects, isIE, IBaseEventArgs } from '../core/utils';
->>>>>>> c1f71c2d
 import { DataType } from '../data-operations/data-util';
 import { FilteringLogic, IFilteringExpression } from '../data-operations/filtering-expression.interface';
 import { IGroupByRecord } from '../data-operations/groupby-record.interface';
@@ -152,11 +147,7 @@
     newWidth: string;
 }
 
-<<<<<<< HEAD
-export interface IRowSelectionEventArgs extends CancelableEventArgs  {
-=======
-export interface IRowSelectionEventArgs extends IBaseEventArgs {
->>>>>>> c1f71c2d
+export interface IRowSelectionEventArgs extends CancelableEventArgs, IBaseEventArgs {
     oldSelection: any[];
     newSelection: any[];
     added: any[];
@@ -193,18 +184,7 @@
     target: IgxColumnComponent;
 }
 
-<<<<<<< HEAD
-export interface IGridKeydownEventArgs {
-=======
-// TODO: to be deleted when onFocusChange event is removed #4054
-export interface IFocusChangeEventArgs extends IBaseEventArgs {
-    cell: IgxGridCellComponent;
-    event: Event;
-    cancel: boolean;
-}
-
 export interface IGridKeydownEventArgs extends IBaseEventArgs {
->>>>>>> c1f71c2d
     targetType: GridKeydownTargetType;
     target: Object;
     event: Event;
